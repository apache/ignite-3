/*
 * Licensed to the Apache Software Foundation (ASF) under one or more
 * contributor license agreements. See the NOTICE file distributed with
 * this work for additional information regarding copyright ownership.
 * The ASF licenses this file to You under the Apache License, Version 2.0
 * (the "License"); you may not use this file except in compliance with
 * the License. You may obtain a copy of the License at
 *
 *      http://www.apache.org/licenses/LICENSE-2.0
 *
 * Unless required by applicable law or agreed to in writing, software
 * distributed under the License is distributed on an "AS IS" BASIS,
 * WITHOUT WARRANTIES OR CONDITIONS OF ANY KIND, either express or implied.
 * See the License for the specific language governing permissions and
 * limitations under the License.
 */

package org.apache.ignite.internal.table.distributed.replicator;

import static java.util.Objects.requireNonNull;
import static java.util.concurrent.CompletableFuture.allOf;
import static java.util.concurrent.CompletableFuture.completedFuture;
import static java.util.concurrent.CompletableFuture.failedFuture;
import static org.apache.ignite.internal.util.CollectionUtils.nullOrEmpty;
import static org.apache.ignite.internal.util.IgniteUtils.filter;
import static org.apache.ignite.internal.util.IgniteUtils.findAny;
import static org.apache.ignite.lang.ErrorGroups.Transactions.TX_FAILED_READ_WRITE_OPERATION_ERR;
import static org.apache.ignite.lang.IgniteStringFormatter.format;

import java.nio.ByteBuffer;
import java.util.ArrayList;
import java.util.Collection;
import java.util.Collections;
import java.util.EnumMap;
import java.util.HashMap;
import java.util.HashSet;
import java.util.List;
import java.util.Map;
import java.util.Set;
import java.util.UUID;
import java.util.concurrent.CompletableFuture;
import java.util.concurrent.ConcurrentHashMap;
import java.util.concurrent.ConcurrentMap;
import java.util.concurrent.ConcurrentNavigableMap;
import java.util.concurrent.ConcurrentSkipListMap;
import java.util.concurrent.CountDownLatch;
import java.util.concurrent.Executor;
import java.util.concurrent.TimeoutException;
import java.util.concurrent.atomic.AtomicInteger;
import java.util.function.BiFunction;
import java.util.function.Function;
import java.util.function.Supplier;
import java.util.stream.Collectors;
import org.apache.ignite.internal.binarytuple.BinaryTupleCommon;
import org.apache.ignite.internal.hlc.HybridClock;
import org.apache.ignite.internal.hlc.HybridTimestamp;
import org.apache.ignite.internal.raft.Command;
import org.apache.ignite.internal.raft.Peer;
import org.apache.ignite.internal.raft.service.RaftGroupService;
import org.apache.ignite.internal.replicator.ReplicationGroupId;
import org.apache.ignite.internal.replicator.command.HybridTimestampMessage;
import org.apache.ignite.internal.replicator.exception.PrimaryReplicaMissException;
import org.apache.ignite.internal.replicator.exception.ReplicationException;
import org.apache.ignite.internal.replicator.exception.ReplicationTimeoutException;
import org.apache.ignite.internal.replicator.exception.UnsupportedReplicaRequestException;
import org.apache.ignite.internal.replicator.listener.ReplicaListener;
import org.apache.ignite.internal.replicator.message.ReplicaMessagesFactory;
import org.apache.ignite.internal.replicator.message.ReplicaRequest;
import org.apache.ignite.internal.replicator.message.ReplicaSafeTimeSyncRequest;
import org.apache.ignite.internal.schema.BinaryRow;
import org.apache.ignite.internal.schema.BinaryRowConverter;
import org.apache.ignite.internal.schema.BinaryTuple;
import org.apache.ignite.internal.schema.BinaryTuplePrefix;
import org.apache.ignite.internal.schema.SchemaDescriptor;
import org.apache.ignite.internal.schema.SchemaRegistry;
import org.apache.ignite.internal.storage.MvPartitionStorage;
import org.apache.ignite.internal.storage.PartitionTimestampCursor;
import org.apache.ignite.internal.storage.ReadResult;
import org.apache.ignite.internal.storage.RowId;
import org.apache.ignite.internal.storage.index.BinaryTupleComparator;
import org.apache.ignite.internal.storage.index.IndexRow;
import org.apache.ignite.internal.storage.index.IndexStorage;
import org.apache.ignite.internal.storage.index.SortedIndexStorage;
import org.apache.ignite.internal.table.distributed.IndexLocker;
import org.apache.ignite.internal.table.distributed.SortedIndexLocker;
import org.apache.ignite.internal.table.distributed.StorageUpdateHandler;
import org.apache.ignite.internal.table.distributed.TableMessagesFactory;
import org.apache.ignite.internal.table.distributed.TableSchemaAwareIndexStorage;
import org.apache.ignite.internal.table.distributed.command.FinishTxCommandBuilder;
import org.apache.ignite.internal.table.distributed.command.TablePartitionIdMessage;
import org.apache.ignite.internal.table.distributed.command.TxCleanupCommand;
import org.apache.ignite.internal.table.distributed.command.UpdateAllCommand;
import org.apache.ignite.internal.table.distributed.command.UpdateCommand;
import org.apache.ignite.internal.table.distributed.command.UpdateCommandBuilder;
import org.apache.ignite.internal.table.distributed.replication.request.ReadOnlyMultiRowReplicaRequest;
import org.apache.ignite.internal.table.distributed.replication.request.ReadOnlyReplicaRequest;
import org.apache.ignite.internal.table.distributed.replication.request.ReadOnlyScanRetrieveBatchReplicaRequest;
import org.apache.ignite.internal.table.distributed.replication.request.ReadOnlySingleRowReplicaRequest;
import org.apache.ignite.internal.table.distributed.replication.request.ReadWriteMultiRowReplicaRequest;
import org.apache.ignite.internal.table.distributed.replication.request.ReadWriteReplicaRequest;
import org.apache.ignite.internal.table.distributed.replication.request.ReadWriteScanCloseReplicaRequest;
import org.apache.ignite.internal.table.distributed.replication.request.ReadWriteScanRetrieveBatchReplicaRequest;
import org.apache.ignite.internal.table.distributed.replication.request.ReadWriteSingleRowReplicaRequest;
import org.apache.ignite.internal.table.distributed.replication.request.ReadWriteSwapRowReplicaRequest;
import org.apache.ignite.internal.table.distributed.replicator.action.RequestType;
import org.apache.ignite.internal.tx.Lock;
import org.apache.ignite.internal.tx.LockKey;
import org.apache.ignite.internal.tx.LockManager;
import org.apache.ignite.internal.tx.LockMode;
import org.apache.ignite.internal.tx.TxManager;
import org.apache.ignite.internal.tx.TxMeta;
import org.apache.ignite.internal.tx.TxState;
import org.apache.ignite.internal.tx.message.TxCleanupReplicaRequest;
import org.apache.ignite.internal.tx.message.TxFinishReplicaRequest;
import org.apache.ignite.internal.tx.message.TxMessagesFactory;
import org.apache.ignite.internal.tx.message.TxStateReplicaRequest;
import org.apache.ignite.internal.tx.storage.state.TxStateStorage;
import org.apache.ignite.internal.util.ArrayUtils;
import org.apache.ignite.internal.util.Cursor;
import org.apache.ignite.internal.util.Lazy;
import org.apache.ignite.internal.util.PendingComparableValuesTracker;
import org.apache.ignite.lang.ErrorGroups.Replicator;
import org.apache.ignite.lang.IgniteBiTuple;
import org.apache.ignite.lang.IgniteInternalException;
import org.apache.ignite.lang.IgniteUuid;
import org.apache.ignite.tx.TransactionException;
import org.jetbrains.annotations.Nullable;

/** Partition replication listener. */
public class PartitionReplicaListener implements ReplicaListener {
    /** Factory to create RAFT command messages. */
    private static final TableMessagesFactory MSG_FACTORY = new TableMessagesFactory();

    /** Factory for creating replica command messages. */
    private static final ReplicaMessagesFactory REPLICA_MESSAGES_FACTORY = new ReplicaMessagesFactory();

    /** Tx messages factory. */
    private static final TxMessagesFactory FACTORY = new TxMessagesFactory();

    /** Replication group id. */
    private final TablePartitionId replicationGroupId;

    /** Partition id. */
    private final int partId;

    /** Primary key index. */
    private final Lazy<TableSchemaAwareIndexStorage> pkIndexStorage;

    /** Secondary indices. */
    private final Supplier<Map<UUID, TableSchemaAwareIndexStorage>> secondaryIndexStorages;

    /** Table id. */
    private final UUID tableId;

    /** Versioned partition storage. */
    private final MvPartitionStorage mvDataStorage;

    /** Raft client. */
    private final RaftGroupService raftClient;

    /** Tx manager. */
    private final TxManager txManager;

    /** Lock manager. */
    private final LockManager lockManager;

    /** Handler that processes updates writing them to storage. */
    private final StorageUpdateHandler storageUpdateHandler;

    /**
     * Cursors map. The key of the map is internal Ignite uuid which consists of a transaction id ({@link UUID}) and a cursor id
     * ({@link Long}).
     */
    private final ConcurrentNavigableMap<IgniteUuid, Cursor<?>> cursors;

    /** Tx state storage. */
    private final TxStateStorage txStateStorage;

    /** Hybrid clock. */
    private final HybridClock hybridClock;

    /** Safe time. */
    private final PendingComparableValuesTracker<HybridTimestamp> safeTime;

    /** Placement Driver. */
    private final PlacementDriver placementDriver;

    /** Runs async scan tasks for effective tail recursion execution (avoid deep recursive calls). */
    private final Executor scanRequestExecutor;

    /**
     * Map to control clock's update in the read only transactions concurrently with a commit timestamp.
     * TODO: IGNITE-17261 review this after the commit timestamp will be provided from a commit request (request.commitTimestamp()).
     */
    private final ConcurrentHashMap<UUID, CompletableFuture<TxMeta>> txTimestampUpdateMap = new ConcurrentHashMap<>();

    private final Supplier<Map<UUID, IndexLocker>> indexesLockers;

    /**
     * Function for checking that the given peer is local.
     */
    private final Function<Peer, Boolean> isLocalPeerChecker;

    private final ConcurrentMap<UUID, TxCleanupReadyFutureList> txCleanupReadyFutures = new ConcurrentHashMap<>();

    private final CompletableFuture<SchemaRegistry> schemaFut;

    /** Nullable latch that will be completed when storage is ready to process user requests. */
    @Nullable
    private final CountDownLatch storageReadyLatch;

    /**
     * The constructor.
     *
     * @param mvDataStorage Data storage.
     * @param raftClient Raft client.
     * @param txManager Transaction manager.
     * @param lockManager Lock manager.
     * @param partId Partition id.
     * @param tableId Table id.
     * @param indexesLockers Index lock helper objects.
     * @param pkIndexStorage Pk index storage.
     * @param secondaryIndexStorages Secondary index storages.
     * @param hybridClock Hybrid clock.
     * @param safeTime Safe time clock.
     * @param txStateStorage Transaction state storage.
     * @param placementDriver Placement driver.
     * @param storageUpdateHandler Handler that processes updates writing them to storage.
     * @param isLocalPeerChecker Function for checking that the given peer is local.
     * @param schemaFut Table schema.
     * @param storageReadyLatch Nullable latch that will be completed when storage is ready to process user requests.
     */
    public PartitionReplicaListener(
            MvPartitionStorage mvDataStorage,
            RaftGroupService raftClient,
            TxManager txManager,
            LockManager lockManager,
            Executor scanRequestExecutor,
            int partId,
            UUID tableId,
            Supplier<Map<UUID, IndexLocker>> indexesLockers,
            Lazy<TableSchemaAwareIndexStorage> pkIndexStorage,
            Supplier<Map<UUID, TableSchemaAwareIndexStorage>> secondaryIndexStorages,
            HybridClock hybridClock,
            PendingComparableValuesTracker<HybridTimestamp> safeTime,
            TxStateStorage txStateStorage,
            PlacementDriver placementDriver,
            StorageUpdateHandler storageUpdateHandler,
            Function<Peer, Boolean> isLocalPeerChecker,
            CompletableFuture<SchemaRegistry> schemaFut,
            CountDownLatch storageReadyLatch
    ) {
        this.mvDataStorage = mvDataStorage;
        this.raftClient = raftClient;
        this.txManager = txManager;
        this.lockManager = lockManager;
        this.scanRequestExecutor = scanRequestExecutor;
        this.partId = partId;
        this.tableId = tableId;
        this.indexesLockers = indexesLockers;
        this.pkIndexStorage = pkIndexStorage;
        this.secondaryIndexStorages = secondaryIndexStorages;
        this.hybridClock = hybridClock;
        this.safeTime = safeTime;
        this.txStateStorage = txStateStorage;
        this.placementDriver = placementDriver;
        this.isLocalPeerChecker = isLocalPeerChecker;
        this.storageUpdateHandler = storageUpdateHandler;
        this.schemaFut = schemaFut;
        this.storageReadyLatch = storageReadyLatch;

        this.replicationGroupId = new TablePartitionId(tableId, partId);

        cursors = new ConcurrentSkipListMap<>(IgniteUuid.globalOrderComparator());
    }

    /**
     * The constructor.
     *
     * @param mvDataStorage Data storage.
     * @param raftClient Raft client.
     * @param txManager Transaction manager.
     * @param lockManager Lock manager.
     * @param partId Partition id.
     * @param tableId Table id.
     * @param indexesLockers Index lock helper objects.
     * @param pkIndexStorage Pk index storage.
     * @param secondaryIndexStorages Secondary index storages.
     * @param hybridClock Hybrid clock.
     * @param safeTime Safe time clock.
     * @param txStateStorage Transaction state storage.
     * @param placementDriver Placement driver.
     * @param storageUpdateHandler Handler that processes updates writing them to storage.
     * @param isLocalPeerChecker Function for checking that the given peer is local.
     * @param schemaFut Table schema.
     */
    public PartitionReplicaListener(
            MvPartitionStorage mvDataStorage,
            RaftGroupService raftClient,
            TxManager txManager,
            LockManager lockManager,
            Executor scanRequestExecutor,
            int partId,
            UUID tableId,
            Supplier<Map<UUID, IndexLocker>> indexesLockers,
            Lazy<TableSchemaAwareIndexStorage> pkIndexStorage,
            Supplier<Map<UUID, TableSchemaAwareIndexStorage>> secondaryIndexStorages,
            HybridClock hybridClock,
            PendingComparableValuesTracker<HybridTimestamp> safeTime,
            TxStateStorage txStateStorage,
            PlacementDriver placementDriver,
            StorageUpdateHandler storageUpdateHandler,
            Function<Peer, Boolean> isLocalPeerChecker,
            CompletableFuture<SchemaRegistry> schemaFut
    ) {
        this.mvDataStorage = mvDataStorage;
        this.raftClient = raftClient;
        this.txManager = txManager;
        this.lockManager = lockManager;
        this.scanRequestExecutor = scanRequestExecutor;
        this.partId = partId;
        this.tableId = tableId;
        this.indexesLockers = indexesLockers;
        this.pkIndexStorage = pkIndexStorage;
        this.secondaryIndexStorages = secondaryIndexStorages;
        this.hybridClock = hybridClock;
        this.safeTime = safeTime;
        this.txStateStorage = txStateStorage;
        this.placementDriver = placementDriver;
        this.isLocalPeerChecker = isLocalPeerChecker;
        this.storageUpdateHandler = storageUpdateHandler;
        this.schemaFut = schemaFut;
        this.storageReadyLatch = null;

        this.replicationGroupId = new TablePartitionId(tableId, partId);

        cursors = new ConcurrentSkipListMap<>(IgniteUuid.globalOrderComparator());
    }

    @Override
<<<<<<< HEAD
    public CompletableFuture<Object> invoke(ReplicaRequest request) {
        try {
            if (storageReadyLatch != null) {
                storageReadyLatch.await();
            }
        } catch (InterruptedException e) {
            Thread.currentThread().interrupt();
            throw new IgniteInternalException("Interrupted while awaiting the storage initialization.", e);
        }

=======
    public CompletableFuture<?> invoke(ReplicaRequest request) {
>>>>>>> 7e981e56
        if (request instanceof TxStateReplicaRequest) {
            return processTxStateReplicaRequest((TxStateReplicaRequest) request);
        }

        return ensureReplicaIsPrimary(request).thenCompose(isPrimary -> processRequest(request, isPrimary));
    }

    private CompletableFuture<?> processRequest(ReplicaRequest request, @Nullable Boolean isPrimary) {
        if (request instanceof ReadWriteSingleRowReplicaRequest) {
            var req = (ReadWriteSingleRowReplicaRequest) request;

            return appendTxCommand(req.transactionId(), req.requestType(), () -> processSingleEntryAction(req));
        } else if (request instanceof ReadWriteMultiRowReplicaRequest) {
            var req = (ReadWriteMultiRowReplicaRequest) request;

            return appendTxCommand(req.transactionId(), req.requestType(), () -> processMultiEntryAction(req));
        } else if (request instanceof ReadWriteSwapRowReplicaRequest) {
            var req = (ReadWriteSwapRowReplicaRequest) request;

            return appendTxCommand(req.transactionId(), req.requestType(), () -> processTwoEntriesAction(req));
        } else if (request instanceof ReadWriteScanRetrieveBatchReplicaRequest) {
            var req = (ReadWriteScanRetrieveBatchReplicaRequest) request;

            return appendTxCommand(req.transactionId(), RequestType.RW_SCAN, () -> processScanRetrieveBatchAction(req));
        } else if (request instanceof ReadWriteScanCloseReplicaRequest) {
            processScanCloseAction((ReadWriteScanCloseReplicaRequest) request);

            return completedFuture(null);
        } else if (request instanceof TxFinishReplicaRequest) {
            return processTxFinishAction((TxFinishReplicaRequest) request);
        } else if (request instanceof TxCleanupReplicaRequest) {
            return processTxCleanupAction((TxCleanupReplicaRequest) request);
        } else if (request instanceof ReadOnlySingleRowReplicaRequest) {
            return processReadOnlySingleEntryAction((ReadOnlySingleRowReplicaRequest) request, isPrimary);
        } else if (request instanceof ReadOnlyMultiRowReplicaRequest) {
            return processReadOnlyMultiEntryAction((ReadOnlyMultiRowReplicaRequest) request, isPrimary);
        } else if (request instanceof ReadOnlyScanRetrieveBatchReplicaRequest) {
            return processReadOnlyScanRetrieveBatchAction((ReadOnlyScanRetrieveBatchReplicaRequest) request, isPrimary);
        } else if (request instanceof ReplicaSafeTimeSyncRequest) {
            return processReplicaSafeTimeSyncRequest((ReplicaSafeTimeSyncRequest) request);
        } else {
            throw new UnsupportedReplicaRequestException(request.getClass());
        }
    }

    /**
     * Processes a transaction state request.
     *
     * @param request Transaction state request.
     * @return Result future.
     */
    private CompletableFuture<LeaderOrTxState> processTxStateReplicaRequest(TxStateReplicaRequest request) {
        return raftClient.refreshAndGetLeaderWithTerm()
                .thenCompose(replicaAndTerm -> {
                    Peer leader = replicaAndTerm.leader();

                    if (isLocalPeerChecker.apply(leader)) {
                        CompletableFuture<TxMeta> txStateFut = getTxStateConcurrently(request);

                        return txStateFut.thenApply(txMeta -> new LeaderOrTxState(null, txMeta));
                    } else {
                        return completedFuture(new LeaderOrTxState(leader.consistentId(), null));
                    }
                });
    }

    /**
     * Gets a transaction state or {@code null}, if the transaction is not completed.
     *
     * @param txStateReq Transaction state request.
     * @return Future to transaction state meta or {@code null}.
     */
    private CompletableFuture<TxMeta> getTxStateConcurrently(TxStateReplicaRequest txStateReq) {
        //TODO: IGNITE-17261 review this after the commit timestamp will be provided from a commit request (request.commitTimestamp()).
        CompletableFuture<TxMeta> txStateFut = new CompletableFuture<>();

        txTimestampUpdateMap.compute(txStateReq.txId(), (uuid, fut) -> {
            if (fut != null) {
                fut.thenAccept(txStateFut::complete);
            } else {
                TxMeta txMeta = txStateStorage.get(txStateReq.txId());

                if (txMeta == null) {
                    // All future transactions will be committed after the resolution processed.
                    hybridClock.update(txStateReq.readTimestamp());
                }

                txStateFut.complete(txMeta);
            }

            return null;
        });

        return txStateFut;
    }

    /**
     * Processes retrieve batch for read only transaction.
     *
     * @param request Read only retrieve batch request.
     * @param isPrimary Whether the given replica is primary.
     * @return Result future.
     */
    private CompletableFuture<List<BinaryRow>> processReadOnlyScanRetrieveBatchAction(
            ReadOnlyScanRetrieveBatchReplicaRequest request,
            Boolean isPrimary
    ) {
        requireNonNull(isPrimary);

        UUID txId = request.transactionId();
        int batchCount = request.batchSize();
        HybridTimestamp readTimestamp = request.readTimestamp();

        IgniteUuid cursorId = new IgniteUuid(txId, request.scanId());

        CompletableFuture<Void> safeReadFuture = isPrimaryInTimestamp(isPrimary, readTimestamp) ? completedFuture(null)
                : safeTime.waitFor(readTimestamp);

        if (request.indexToUse() != null) {
            TableSchemaAwareIndexStorage indexStorage = secondaryIndexStorages.get().get(request.indexToUse());

            if (indexStorage == null) {
                throw new AssertionError("Index not found: uuid=" + request.indexToUse());
            }

            if (request.exactKey() != null) {
                assert request.lowerBound() == null && request.upperBound() == null : "Index lookup doesn't allow bounds.";

                return safeReadFuture.thenCompose(unused -> lookupIndex(request, indexStorage.storage()));
            }

            assert indexStorage.storage() instanceof SortedIndexStorage;

            return safeReadFuture.thenCompose(unused -> scanSortedIndex(request, (SortedIndexStorage) indexStorage.storage()));
        }

        return safeReadFuture.thenCompose(unused -> retrieveExactEntriesUntilCursorEmpty(readTimestamp, cursorId, batchCount));
    }

    /**
     * Extracts exact amount of entries, or less if cursor is become empty, from a cursor on the specific time.
     *
     * @param readTimestamp Timestamp of the moment when that moment when the data will be extracted.
     * @param cursorId Cursor id.
     * @param count Amount of entries which sill be extracted.
     * @return Result future.
     */
    private CompletableFuture<List<BinaryRow>> retrieveExactEntriesUntilCursorEmpty(
            HybridTimestamp readTimestamp,
            IgniteUuid cursorId,
            int count
    ) {
        @SuppressWarnings("resource") PartitionTimestampCursor cursor = (PartitionTimestampCursor) cursors.computeIfAbsent(cursorId,
                id -> mvDataStorage.scan(readTimestamp));

        var resolutionFuts = new ArrayList<CompletableFuture<BinaryRow>>(count);

        while (resolutionFuts.size() < count && cursor.hasNext()) {
            ReadResult readResult = cursor.next();
            HybridTimestamp newestCommitTimestamp = readResult.newestCommitTimestamp();

            BinaryRow candidate =
                    newestCommitTimestamp == null || !readResult.isWriteIntent() ? null : cursor.committed(newestCommitTimestamp);

            resolutionFuts.add(resolveReadResult(readResult, readTimestamp, () -> candidate));
        }

        return allOf(resolutionFuts.toArray(new CompletableFuture[0])).thenCompose(unused -> {
            var rows = new ArrayList<BinaryRow>(count);

            for (CompletableFuture<BinaryRow> resolutionFut : resolutionFuts) {
                BinaryRow resolvedReadResult = resolutionFut.join();

                if (resolvedReadResult != null) {
                    rows.add(resolvedReadResult);
                }
            }

            if (rows.size() < count && cursor.hasNext()) {
                return retrieveExactEntriesUntilCursorEmpty(readTimestamp, cursorId, count - rows.size()).thenApply(binaryRows -> {
                    rows.addAll(binaryRows);

                    return rows;
                });
            } else {
                return completedFuture(rows);
            }
        });
    }

    /**
     * Processes single entry request for read only transaction.
     *
     * @param request Read only single entry request.
     * @param isPrimary Whether the given replica is primary.
     * @return Result future.
     */
    private CompletableFuture<BinaryRow> processReadOnlySingleEntryAction(ReadOnlySingleRowReplicaRequest request, Boolean isPrimary) {
        BinaryRow searchRow = request.binaryRow();
        HybridTimestamp readTimestamp = request.readTimestamp();

        if (request.requestType() != RequestType.RO_GET) {
            throw new IgniteInternalException(Replicator.REPLICA_COMMON_ERR,
                    format("Unknown single request [actionType={}]", request.requestType()));
        }

        CompletableFuture<Void> safeReadFuture = isPrimaryInTimestamp(isPrimary, readTimestamp) ? completedFuture(null)
                : safeTime.waitFor(request.readTimestamp());

        return safeReadFuture.thenCompose(unused -> resolveRowByPkForReadOnly(searchRow, readTimestamp));
    }

    /**
     * Checks that the node is primary and {@code timestamp} is already passed in the reference system of the current node.
     *
     * @param isPrimary True if the node is primary, false otherwise.
     * @param timestamp Timestamp to check.
     * @return True if the timestamp is already passed in the reference system of the current node and node is primary, false otherwise.
     */
    private boolean isPrimaryInTimestamp(Boolean isPrimary, HybridTimestamp timestamp) {
        return isPrimary && hybridClock.now().compareTo(timestamp) > 0;
    }

    /**
     * Processes multiple entries request for read only transaction.
     *
     * @param request Read only multiple entries request.
     * @param isPrimary Whether the given replica is primary.
     * @return Result future.
     */
    private CompletableFuture<List<BinaryRow>> processReadOnlyMultiEntryAction(
            ReadOnlyMultiRowReplicaRequest request,
            Boolean isPrimary
    ) {
        Collection<BinaryRow> searchRows = request.binaryRows();
        HybridTimestamp readTimestamp = request.readTimestamp();

        if (request.requestType() != RequestType.RO_GET_ALL) {
            throw new IgniteInternalException(Replicator.REPLICA_COMMON_ERR,
                    format("Unknown single request [actionType={}]", request.requestType()));
        }

        CompletableFuture<Void> safeReadFuture = isPrimaryInTimestamp(isPrimary, readTimestamp) ? completedFuture(null)
                : safeTime.waitFor(request.readTimestamp());

        return safeReadFuture.thenCompose(unused -> {
            var resolutionFuts = new ArrayList<CompletableFuture<BinaryRow>>(searchRows.size());

            for (BinaryRow searchRow : searchRows) {
                CompletableFuture<BinaryRow> fut = resolveRowByPkForReadOnly(searchRow, readTimestamp);

                resolutionFuts.add(fut);
            }

            return allOf(resolutionFuts.toArray(new CompletableFuture[0])).thenApply(unused1 -> {
                var result = new ArrayList<BinaryRow>(resolutionFuts.size());

                for (CompletableFuture<BinaryRow> resolutionFut : resolutionFuts) {
                    BinaryRow resolvedReadResult = resolutionFut.join();

                    if (resolvedReadResult != null) {
                        result.add(resolvedReadResult);
                    }
                }

                return result;
            });
        });
    }

    /**
     * Handler to process {@link ReplicaSafeTimeSyncRequest}.
     *
     * @param request Request.
     * @return Future.
     */
    private CompletableFuture<Void> processReplicaSafeTimeSyncRequest(ReplicaSafeTimeSyncRequest request) {
        return raftClient.run(REPLICA_MESSAGES_FACTORY.safeTimeSyncCommand().safeTime(hybridTimestamp(hybridClock.now())).build());
    }

    /**
     * Close all cursors connected with a transaction.
     *
     * @param txId Transaction id.
     * @throws Exception When an issue happens on cursor closing.
     */
    private void closeAllTransactionCursors(UUID txId) {
        var lowCursorId = new IgniteUuid(txId, Long.MIN_VALUE);
        var upperCursorId = new IgniteUuid(txId, Long.MAX_VALUE);

        Map<IgniteUuid, ? extends Cursor<?>> txCursors = cursors.subMap(lowCursorId, true, upperCursorId, true);

        ReplicationException ex = null;

        for (AutoCloseable cursor : txCursors.values()) {
            try {
                cursor.close();
            } catch (Exception e) {
                if (ex == null) {
                    ex = new ReplicationException(Replicator.REPLICA_COMMON_ERR,
                            format("Close cursor exception [replicaGrpId={}, msg={}]", replicationGroupId,
                                    e.getMessage()), e);
                } else {
                    ex.addSuppressed(e);
                }
            }
        }

        txCursors.clear();

        if (ex != null) {
            throw ex;
        }
    }

    /**
     * Processes scan close request.
     *
     * @param request Scan close request operation.
     */
    private void processScanCloseAction(ReadWriteScanCloseReplicaRequest request) {
        UUID txId = request.transactionId();

        IgniteUuid cursorId = new IgniteUuid(txId, request.scanId());

        Cursor<?> cursor = cursors.remove(cursorId);

        if (cursor != null) {
            try {
                cursor.close();
            } catch (Exception e) {
                throw new ReplicationException(Replicator.REPLICA_COMMON_ERR,
                        format("Close cursor exception [replicaGrpId={}, msg={}]", replicationGroupId,
                                e.getMessage()), e);
            }
        }
    }

    /**
     * Processes scan retrieve batch request.
     *
     * @param request Scan retrieve batch request operation.
     * @return Listener response.
     */
    private CompletableFuture<List<BinaryRow>> processScanRetrieveBatchAction(ReadWriteScanRetrieveBatchReplicaRequest request) {
        if (request.indexToUse() != null) {
            TableSchemaAwareIndexStorage indexStorage = secondaryIndexStorages.get().get(request.indexToUse());

            if (indexStorage == null) {
                throw new AssertionError("Index not found: uuid=" + request.indexToUse());
            }

            if (request.exactKey() != null) {
                assert request.lowerBound() == null && request.upperBound() == null : "Index lookup doesn't allow bounds.";

                return lookupIndex(request, indexStorage.storage());
            }

            assert indexStorage.storage() instanceof SortedIndexStorage;

            return scanSortedIndex(request, (SortedIndexStorage) indexStorage.storage());
        }

        UUID txId = request.transactionId();
        int batchCount = request.batchSize();

        IgniteUuid cursorId = new IgniteUuid(txId, request.scanId());

        return lockManager.acquire(txId, new LockKey(tableId), LockMode.S).thenCompose(tblLock -> {
            var batchRows = new ArrayList<BinaryRow>(batchCount);

            @SuppressWarnings("resource") PartitionTimestampCursor cursor = (PartitionTimestampCursor) cursors.computeIfAbsent(cursorId,
                    id -> mvDataStorage.scan(HybridTimestamp.MAX_VALUE));

            while (batchRows.size() < batchCount && cursor.hasNext()) {
                BinaryRow resolvedReadResult = resolveReadResult(cursor.next(), txId);

                if (resolvedReadResult != null && resolvedReadResult.hasValue()) {
                    batchRows.add(resolvedReadResult);
                }
            }

            return completedFuture(batchRows);
        });
    }

    /**
     * Lookup sorted index in RO tx.
     *
     * @param request Index scan request.
     * @param indexStorage Index storage.
     * @return Operation future.
     */
    private CompletableFuture<List<BinaryRow>> lookupIndex(
            ReadOnlyScanRetrieveBatchReplicaRequest request,
            IndexStorage indexStorage
    ) {
        int batchCount = request.batchSize();
        HybridTimestamp timestamp = request.readTimestamp();

        IgniteUuid cursorId = new IgniteUuid(request.transactionId(), request.scanId());

        BinaryTuple key = request.exactKey();

        Cursor<RowId> cursor = (Cursor<RowId>) cursors.computeIfAbsent(cursorId,
                id -> indexStorage.get(key));

        var result = new ArrayList<BinaryRow>(batchCount);

        return continueReadOnlyIndexLookup(cursor, timestamp, batchCount, result)
                .thenCompose(ignore -> completedFuture(result));
    }

    private CompletableFuture<List<BinaryRow>> lookupIndex(
            ReadWriteScanRetrieveBatchReplicaRequest request,
            IndexStorage indexStorage
    ) {
        UUID txId = request.transactionId();
        int batchCount = request.batchSize();

        IgniteUuid cursorId = new IgniteUuid(txId, request.scanId());

        UUID indexId = request.indexToUse();

        BinaryTuple exactKey = request.exactKey();

        return lockManager.acquire(txId, new LockKey(indexId), LockMode.IS).thenCompose(idxLock -> { // Index IS lock
            return lockManager.acquire(txId, new LockKey(tableId), LockMode.IS).thenCompose(tblLock -> { // Table IS lock
                return lockManager.acquire(txId, new LockKey(indexId, exactKey.byteBuffer()), LockMode.S)
                        .thenCompose(indRowLock -> { // Hash index bucket S lock
                            Cursor<RowId> cursor = (Cursor<RowId>) cursors.computeIfAbsent(cursorId, id -> indexStorage.get(exactKey));

                            var result = new ArrayList<BinaryRow>(batchCount);

                            return continueIndexLookup(txId, cursor, batchCount, result)
                                    .thenApply(ignore -> result);
                        });
            });
        });
    }

    /**
     * Scans sorted index in RW tx.
     *
     * @param request Index scan request.
     * @param indexStorage Index storage.
     * @return Operation future.
     */
    private CompletableFuture<List<BinaryRow>> scanSortedIndex(
            ReadWriteScanRetrieveBatchReplicaRequest request,
            SortedIndexStorage indexStorage
    ) {
        UUID txId = request.transactionId();
        int batchCount = request.batchSize();

        IgniteUuid cursorId = new IgniteUuid(txId, request.scanId());

        UUID indexId = request.indexToUse();

        BinaryTuplePrefix lowerBound = request.lowerBound();
        BinaryTuplePrefix upperBound = request.upperBound();

        int flags = request.flags();

        return lockManager.acquire(txId, new LockKey(indexId), LockMode.IS).thenCompose(idxLock -> { // Index IS lock
            return lockManager.acquire(txId, new LockKey(tableId), LockMode.IS).thenCompose(tblLock -> { // Table IS lock
                var comparator = new BinaryTupleComparator(indexStorage.indexDescriptor());

                Function<IndexRow, Boolean> isUpperBoundAchieved = indexRow -> {
                    if (indexRow == null) {
                        return true;
                    }

                    if (upperBound == null) {
                        return false;
                    }

                    ByteBuffer buffer = upperBound.byteBuffer();

                    if ((flags & SortedIndexStorage.LESS_OR_EQUAL) != 0) {
                        byte boundFlags = buffer.get(0);

                        buffer.put(0, (byte) (boundFlags | BinaryTupleCommon.EQUALITY_FLAG));
                    }

                    return comparator.compare(indexRow.indexColumns().byteBuffer(), buffer) >= 0;
                };

                Cursor<IndexRow> cursor = (Cursor<IndexRow>) cursors.computeIfAbsent(cursorId,
                        id -> indexStorage.scan(
                                lowerBound,
                                // We have to handle upperBound on a level of replication listener,
                                // for correctness of taking of a range lock.
                                null,
                                flags
                        ));

                SortedIndexLocker indexLocker = (SortedIndexLocker) indexesLockers.get().get(indexId);

                var result = new ArrayList<BinaryRow>(batchCount);

                return continueIndexScan(txId, indexLocker, cursor, batchCount, result, isUpperBoundAchieved)
                        .thenApply(ignore -> result);
            });
        });
    }

    /**
     * Scans sorted index in RO tx.
     *
     * @param request Index scan request.
     * @param indexStorage Index storage.
     * @return Operation future.
     */
    private CompletableFuture<List<BinaryRow>> scanSortedIndex(
            ReadOnlyScanRetrieveBatchReplicaRequest request,
            SortedIndexStorage indexStorage
    ) {
        UUID txId = request.transactionId();
        int batchCount = request.batchSize();
        HybridTimestamp timestamp = request.readTimestamp();

        IgniteUuid cursorId = new IgniteUuid(txId, request.scanId());

        BinaryTuplePrefix lowerBound = request.lowerBound();
        BinaryTuplePrefix upperBound = request.upperBound();

        int flags = request.flags();

        Cursor<IndexRow> cursor = (Cursor<IndexRow>) cursors.computeIfAbsent(cursorId,
                id -> indexStorage.scan(
                        lowerBound,
                        upperBound,
                        flags
                ));

        var result = new ArrayList<BinaryRow>(batchCount);

        return continueReadOnlyIndexScan(cursor, timestamp, batchCount, result)
                .thenApply(ignore -> result);
    }

    private CompletableFuture<Void> continueReadOnlyIndexScan(
            Cursor<IndexRow> cursor,
            HybridTimestamp timestamp,
            int batchSize,
            List<BinaryRow> result
    ) {
        if (result.size() >= batchSize || !cursor.hasNext()) {
            return completedFuture(null);
        }

        IndexRow indexRow = cursor.next();

        RowId rowId = indexRow.rowId();

        ReadResult readResult = mvDataStorage.read(rowId, timestamp);

        return resolveReadResult(readResult, timestamp, () -> {
            if (readResult.newestCommitTimestamp() == null) {
                return null;
            }

            ReadResult committedReadResult = mvDataStorage.read(rowId, readResult.newestCommitTimestamp());

            assert !committedReadResult.isWriteIntent() :
                    "The result is not committed [rowId=" + rowId + ", timestamp="
                            + readResult.newestCommitTimestamp() + ']';

            return committedReadResult.binaryRow();
        })
        .thenComposeAsync(resolvedReadResult -> {
            if (resolvedReadResult != null) {
                result.add(resolvedReadResult);
            }

            return continueReadOnlyIndexScan(cursor, timestamp, batchSize, result);
        }, scanRequestExecutor);
    }

    /**
     * Index scan loop. Retrieves next row from index, takes locks, fetches associated data row and collects to the result.
     *
     * @param txId Transaction id.
     * @param indexLocker Index locker.
     * @param indexCursor Index cursor.
     * @param batchSize Batch size.
     * @param result Result collection.
     * @param isUpperBoundAchieved Function to stop on upper bound.
     * @return Future.
     */
    private CompletableFuture<Void> continueIndexScan(
            UUID txId,
            SortedIndexLocker indexLocker,
            Cursor<IndexRow> indexCursor,
            int batchSize,
            List<BinaryRow> result,
            Function<IndexRow, Boolean> isUpperBoundAchieved
    ) {
        if (result.size() == batchSize) { // Batch is full, exit loop.
            return completedFuture(null);
        }

        return indexLocker.locksForScan(txId, indexCursor)
                .thenCompose(currentRow -> { // Index row S lock
                    if (isUpperBoundAchieved.apply(currentRow)) {
                        return completedFuture(null); // End of range reached. Exit loop.
                    }

                    return lockManager.acquire(txId, new LockKey(tableId, currentRow.rowId()), LockMode.S)
                            .thenComposeAsync(rowLock -> { // Table row S lock
                                ReadResult readResult = mvDataStorage.read(currentRow.rowId(), HybridTimestamp.MAX_VALUE);
                                BinaryRow resolvedReadResult = resolveReadResult(readResult, txId);

                                if (resolvedReadResult != null) {
                                    result.add(resolvedReadResult);
                                }

                                // Proceed scan.
                                return continueIndexScan(txId, indexLocker, indexCursor, batchSize, result, isUpperBoundAchieved);
                            }, scanRequestExecutor);
                });
    }

    private CompletableFuture<Void> continueIndexLookup(
            UUID txId,
            Cursor<RowId> indexCursor,
            int batchSize,
            List<BinaryRow> result
    ) {
        if (result.size() >= batchSize || !indexCursor.hasNext()) {
            return completedFuture(null);
        }

        RowId rowId = indexCursor.next();

        return lockManager.acquire(txId, new LockKey(tableId, rowId), LockMode.S)
                .thenComposeAsync(rowLock -> { // Table row S lock
                    ReadResult readResult = mvDataStorage.read(rowId, HybridTimestamp.MAX_VALUE);
                    BinaryRow resolvedReadResult = resolveReadResult(readResult, txId);

                    if (resolvedReadResult != null) {
                        result.add(resolvedReadResult);
                    }

                    // Proceed lookup.
                    return continueIndexLookup(txId, indexCursor, batchSize, result);
                }, scanRequestExecutor);
    }

    private CompletableFuture<Void> continueReadOnlyIndexLookup(
            Cursor<RowId> indexCursor,
            HybridTimestamp timestamp,
            int batchSize,
            List<BinaryRow> result
    ) {
        if (result.size() >= batchSize || !indexCursor.hasNext()) {
            return completedFuture(null);
        }

        RowId rowId = indexCursor.next();

        ReadResult readResult = mvDataStorage.read(rowId, timestamp);

        return resolveReadResult(readResult, timestamp, () -> {
            if (readResult.newestCommitTimestamp() == null) {
                return null;
            }

            ReadResult committedReadResult = mvDataStorage.read(rowId, readResult.newestCommitTimestamp());

            assert !committedReadResult.isWriteIntent() :
                    "The result is not committed [rowId=" + rowId + ", timestamp="
                            + readResult.newestCommitTimestamp() + ']';

            return committedReadResult.binaryRow();
        }).thenComposeAsync(resolvedReadResult -> {
            if (resolvedReadResult != null) {
                result.add(resolvedReadResult);
            }

            return continueReadOnlyIndexLookup(indexCursor, timestamp, batchSize, result);
        }, scanRequestExecutor);
    }

    /**
     * Processes transaction finish request.
     * <ol>
     *     <li>Get commit timestamp from finish replica request.</li>
     *     <li>Run specific raft {@code FinishTxCommand} command, that will apply txn state to corresponding txStateStorage.</li>
     *     <li>Send cleanup requests to all enlisted primary replicas.</li>
     * </ol>
     *
     * @param request Transaction finish request.
     * @return future result of the operation.
     */
    // TODO: need to properly handle primary replica changes https://issues.apache.org/jira/browse/IGNITE-17615
    private CompletableFuture<Void> processTxFinishAction(TxFinishReplicaRequest request) {
        List<ReplicationGroupId> aggregatedGroupIds = request.groups().values().stream()
                .flatMap(List::stream)
                .map(IgniteBiTuple::get1)
                .collect(Collectors.toList());

        UUID txId = request.txId();

        boolean commit = request.commit();

        CompletableFuture<Object> changeStateFuture = finishTransaction(aggregatedGroupIds, txId, commit);

        // TODO: https://issues.apache.org/jira/browse/IGNITE-17578 Cleanup process should be asynchronous.
        CompletableFuture<?>[] cleanupFutures = new CompletableFuture[request.groups().size()];
        AtomicInteger cleanupFuturesCnt = new AtomicInteger(0);

        request.groups().forEach(
                (recipientNode, replicationGroupIds) ->
                        cleanupFutures[cleanupFuturesCnt.getAndIncrement()] = changeStateFuture.thenCompose(ignored ->
                                txManager.cleanup(
                                        recipientNode,
                                        replicationGroupIds,
                                        txId,
                                        commit,
                                        request.commitTimestamp()
                                )
                        )
        );

        return allOf(cleanupFutures);
    }

    /**
     * Finishes a transaction.
     *
     * @param aggregatedGroupIds Replication groups identifies which are enlisted in the transaction.
     * @param txId Transaction id.
     * @param commit True is the transaction is committed, false otherwise.
     * @return Future to wait of the finish.
     */
    private CompletableFuture<Object> finishTransaction(List<ReplicationGroupId> aggregatedGroupIds, UUID txId, boolean commit) {
        // TODO: IGNITE-17261 Timestamp from request is not using until the issue has not been fixed (request.commitTimestamp())
        var fut = new CompletableFuture<TxMeta>();

        txTimestampUpdateMap.put(txId, fut);

        HybridTimestamp currentTimestamp = hybridClock.now();
        HybridTimestamp commitTimestamp = commit ? currentTimestamp : null;

        FinishTxCommandBuilder finishTxCmdBldr = MSG_FACTORY.finishTxCommand()
                .txId(txId)
                .commit(commit)
                .safeTime(hybridTimestamp(currentTimestamp))
                .tablePartitionIds(aggregatedGroupIds.stream()
                        .map(rgId -> tablePartitionId((TablePartitionId) rgId)).collect(Collectors.toList()));

        if (commit) {
            finishTxCmdBldr.commitTimestamp(hybridTimestamp(commitTimestamp));
        }

        return raftClient.run(finishTxCmdBldr.build()).whenComplete((o, throwable) -> {
            fut.complete(new TxMeta(commit ? TxState.COMMITED : TxState.ABORTED, aggregatedGroupIds, commitTimestamp));

            txTimestampUpdateMap.remove(txId);
        });
    }


    /**
     * Processes transaction cleanup request:
     * <ol>
     *     <li>Run specific raft {@code TxCleanupCommand} command, that will convert all pending entries(writeIntents)
     *     to either regular values({@link TxState#COMMITED}) or removing them ({@link TxState#ABORTED}).</li>
     *     <li>Release all locks that were held on local Replica by given transaction.</li>
     * </ol>
     * This operation is idempotent, so it's safe to retry it.
     *
     * @param request Transaction cleanup request.
     * @return CompletableFuture of void.
     */
    // TODO: need to properly handle primary replica changes https://issues.apache.org/jira/browse/IGNITE-17615
    private CompletableFuture<Void> processTxCleanupAction(TxCleanupReplicaRequest request) {
        try {
            closeAllTransactionCursors(request.txId());
        } catch (Exception e) {
            return failedFuture(e);
        }

        List<CompletableFuture<?>> txUpdateFutures = new ArrayList<>();
        List<CompletableFuture<?>> txReadFutures = new ArrayList<>();

        // TODO https://issues.apache.org/jira/browse/IGNITE-18617
        txCleanupReadyFutures.compute(request.txId(), (id, txOps) -> {
            if (txOps == null) {
                txOps = new TxCleanupReadyFutureList();
            }

            txOps.futures.forEach((opType, futures) -> {
                if (opType == RequestType.RW_GET || opType == RequestType.RW_GET_ALL || opType == RequestType.RW_SCAN) {
                    txReadFutures.addAll(futures);
                } else {
                    txUpdateFutures.addAll(futures);
                }
            });

            txOps.futures.clear();

            txOps.state = request.commit() ? TxState.COMMITED : TxState.ABORTED;

            return txOps;
        });

        if (txUpdateFutures.isEmpty()) {
            if (!txReadFutures.isEmpty()) {
                allOffFuturesExceptionIgnored(txReadFutures, request)
                        .thenRun(() -> releaseTxLocks(request.txId()));
            }

            return completedFuture(null);
        }

        return allOffFuturesExceptionIgnored(txUpdateFutures, request).thenCompose(v -> {
            HybridTimestampMessage timestampMsg = hybridTimestamp(request.commitTimestamp());

            TxCleanupCommand txCleanupCmd = MSG_FACTORY.txCleanupCommand()
                    .txId(request.txId())
                    .commit(request.commit())
                    .commitTimestamp(timestampMsg)
                    .safeTime(hybridTimestamp(hybridClock.now()))
                    .build();

            return raftClient
                    .run(txCleanupCmd)
                    .thenCompose(ignored -> allOffFuturesExceptionIgnored(txReadFutures, request)
                            .thenRun(() -> releaseTxLocks(request.txId())));
        });
    }

    /**
     * Creates a future that waits all transaction operations are completed.
     *
     * @param txFutures Transaction operation futures.
     * @param request Cleanup request.
     * @return The future completes when all futures in passed list are completed.
     */
    private static CompletableFuture<Void> allOffFuturesExceptionIgnored(List<CompletableFuture<?>> txFutures,
            TxCleanupReplicaRequest request) {
        return allOf(txFutures.toArray(new CompletableFuture<?>[0]))
                .exceptionally(e -> {
                    assert !request.commit() :
                            "Transaction is committing, but an operation has completed with exception [txId=" + request.txId()
                                    + ", err=" + e.getMessage() + ']';

                    return null;
                });
    }

    private void releaseTxLocks(UUID txId) {
        lockManager.locks(txId).forEachRemaining(lockManager::release);
    }

    /**
     * Finds the row and its identifier by given pk search row.
     *
     * @param binaryRow A bytes representing a primary key.
     * @param txId An identifier of the transaction regarding which we need to resolve the given row.
     * @param action An action to perform on a resolved row.
     * @param <T> A type of the value returned by action.
     * @return A future object representing the result of the given action.
     */
    private <T> CompletableFuture<T> resolveRowByPk(
            BinaryRow binaryRow,
            UUID txId,
            BiFunction<@Nullable RowId, @Nullable BinaryRow, CompletableFuture<T>> action
    ) {
        IndexLocker pkLocker = indexesLockers.get().get(pkIndexStorage.get().id());

        assert pkLocker != null;

        return pkLocker.locksForLookup(txId, binaryRow)
                .thenCompose(ignored -> {
                    try (Cursor<RowId> cursor = pkIndexStorage.get().get(binaryRow)) {
                        for (RowId rowId : cursor) {
                            BinaryRow row = resolveReadResult(mvDataStorage.read(rowId, HybridTimestamp.MAX_VALUE), txId);

                            if (row != null && row.hasValue()) {
                                return action.apply(rowId, row);
                            }
                        }

                        return action.apply(null, null);
                    } catch (Exception e) {
                        throw new IgniteInternalException(Replicator.REPLICA_COMMON_ERR,
                                format("Unable to close cursor [tableId={}]", tableId), e);
                    }
                });
    }

    /**
     * Appends an operation to prevent the race between commit/rollback and the operation execution.
     *
     * @param txId Transaction id.
     * @param cmdType Command type.
     * @param op Operation closure.
     * @param <T> Type of execution result.
     * @return A future object representing the result of the given operation.
     */
    private <T> CompletableFuture<T> appendTxCommand(UUID txId, RequestType cmdType, Supplier<CompletableFuture<T>> op) {
        var fut = new CompletableFuture<T>();

        txCleanupReadyFutures.compute(txId, (id, txOps) -> {
            if (txOps == null) {
                txOps = new TxCleanupReadyFutureList();
            }

            if (txOps.state == TxState.ABORTED || txOps.state == TxState.COMMITED) {
                fut.completeExceptionally(new TransactionException(TX_FAILED_READ_WRITE_OPERATION_ERR, "Transaction is already finished."));
            } else {
                txOps.futures.computeIfAbsent(cmdType, type -> new ArrayList<>()).add(fut);
            }

            return txOps;
        });

        if (!fut.isDone()) {
            op.get().whenComplete((v, th) -> {
                if (th != null) {
                    fut.completeExceptionally(th);
                } else {
                    fut.complete(v);
                }
            });
        }

        return fut;
    }

    /**
     * Finds the row and its identifier by given pk search row.
     *
     * @param searchKey A bytes representing a primary key.
     * @param ts A timestamp regarding which we need to resolve the given row.
     * @return Result of the given action.
     */
    private CompletableFuture<BinaryRow> resolveRowByPkForReadOnly(BinaryRow searchKey, HybridTimestamp ts) {
        try (Cursor<RowId> cursor = pkIndexStorage.get().get(searchKey)) {
            List<ReadResult> candidates = new ArrayList<>();

            for (RowId rowId : cursor) {
                ReadResult readResult = mvDataStorage.read(rowId, ts);

                if (!readResult.isEmpty() || readResult.isWriteIntent()) {
                    candidates.add(readResult);
                }
            }

            if (candidates.isEmpty()) {
                return completedFuture(null);
            }

            // TODO https://issues.apache.org/jira/browse/IGNITE-18767 scan of multiple write intents should not be needed
            List<ReadResult> writeIntents = filter(candidates, ReadResult::isWriteIntent);

            if (!writeIntents.isEmpty()) {
                ReadResult writeIntent = writeIntents.get(0);

                // Assume that all write intents for the same key belong to the same transaction, as the key should be exclusively locked.
                // This means that we can just resolve the state of this transaction.
                checkWriteIntentsBelongSameTx(writeIntents);

                return resolveTxState(
                                new TablePartitionId(writeIntent.commitTableId(), writeIntent.commitPartitionId()),
                                writeIntent.transactionId(),
                                ts)
                        .thenApply(readLastCommitted -> {
                            if (readLastCommitted) {
                                for (ReadResult wi : writeIntents) {
                                    HybridTimestamp newestCommitTimestamp = wi.newestCommitTimestamp();

                                    if (newestCommitTimestamp == null) {
                                        continue;
                                    }

                                    ReadResult committedReadResult = mvDataStorage.read(wi.rowId(), newestCommitTimestamp);

                                    assert !committedReadResult.isWriteIntent() :
                                            "The result is not committed [rowId=" + wi.rowId() + ", timestamp="
                                                    + newestCommitTimestamp + ']';

                                    return committedReadResult.binaryRow();
                                }

                                return findAny(candidates, c -> !c.isWriteIntent() && !c.isEmpty()).map(ReadResult::binaryRow)
                                        .orElse(null);
                            } else {
                                return findAny(writeIntents, wi -> !wi.isEmpty()).map(ReadResult::binaryRow)
                                        .orElse(null);
                            }
                        });
            } else {
                BinaryRow result = findAny(candidates, r -> !r.isEmpty()).map(ReadResult::binaryRow)
                        .orElse(null);

                return completedFuture(result);
            }
        } catch (Exception e) {
            throw new IgniteInternalException(Replicator.REPLICA_COMMON_ERR,
                    format("Unable to close cursor [tableId={}]", tableId), e);
        }
    }

    /**
     * Check that all given write intents belong to the same transaction.
     *
     * @param writeIntents Write intents.
     */
    private static void checkWriteIntentsBelongSameTx(Collection<ReadResult> writeIntents) {
        ReadResult writeIntent = findAny(writeIntents).orElseThrow();

        for (ReadResult wi : writeIntents) {
            assert wi.transactionId().equals(writeIntent.transactionId())
                    : "Unexpected write intent, tx1=" + writeIntent.transactionId() + ", tx2=" + wi.transactionId();

            assert wi.commitTableId().equals(writeIntent.commitTableId())
                    : "Unexpected write intent, commitTableId1=" + writeIntent.commitTableId() + ", commitTableId2=" + wi.commitTableId();

            assert wi.commitPartitionId() == writeIntent.commitPartitionId()
                    : "Unexpected write intent, commitPartitionId1=" + writeIntent.commitPartitionId()
                    + ", commitPartitionId2=" + wi.commitPartitionId();
        }
    }

    /**
     * Tests row values for equality.
     *
     * @param row  Row.
     * @param row2 Row.
     * @return {@code true} if rows are equal.
     */
    private boolean equalValues(BinaryRow row, BinaryRow row2) {
        return row.tupleSlice().compareTo(row2.tupleSlice()) == 0;
    }

    /**
     * Precesses multi request.
     *
     * @param request Multi request operation.
     * @return Listener response.
     */
    private CompletableFuture<Object> processMultiEntryAction(ReadWriteMultiRowReplicaRequest request) {
        UUID txId = request.transactionId();
        TablePartitionId committedPartitionId = request.commitPartitionId();

        assert committedPartitionId != null || request.requestType() == RequestType.RW_GET_ALL
                : "Commit partition partition is null [type=" + request.requestType() + ']';

        switch (request.requestType()) {
            case RW_GET_ALL: {
                CompletableFuture<BinaryRow>[] rowFuts = new CompletableFuture[request.binaryRows().size()];

                int i = 0;

                for (BinaryRow searchRow : request.binaryRows()) {
                    rowFuts[i++] = resolveRowByPk(searchRow, txId, (rowId, row) -> {
                        if (rowId == null) {
                            return completedFuture(null);
                        }

                        return takeLocksForGet(rowId, txId)
                                .thenApply(ignored -> row);
                    });
                }

                return allOf(rowFuts)
                        .thenCompose(ignored -> {
                            var result = new ArrayList<BinaryRow>(request.binaryRows().size());

                            for (int idx = 0; idx < request.binaryRows().size(); idx++) {
                                result.add(rowFuts[idx].join());
                            }

                            return completedFuture(result);
                        });
            }
            case RW_DELETE_ALL: {
                CompletableFuture<RowId>[] rowIdLockFuts = new CompletableFuture[request.binaryRows().size()];

                int i = 0;

                for (BinaryRow searchRow : request.binaryRows()) {
                    rowIdLockFuts[i++] = resolveRowByPk(searchRow, txId, (rowId, row) -> {
                        if (rowId == null) {
                            return completedFuture(null);
                        }

                        return takeLocksForDelete(row, rowId, txId);
                    });
                }

                return allOf(rowIdLockFuts).thenCompose(ignore -> {
                    Map<UUID, ByteBuffer> rowIdsToDelete = new HashMap<>();
                    Collection<BinaryRow> result = new ArrayList<>();

                    int futNum = 0;

                    for (BinaryRow row : request.binaryRows()) {
                        RowId lockedRowId = rowIdLockFuts[futNum++].join();

                        if (lockedRowId != null) {
                            rowIdsToDelete.put(lockedRowId.uuid(), null);
                        } else {
                            result.add(row);
                        }
                    }

                    if (rowIdsToDelete.isEmpty()) {
                        return completedFuture(result);
                    }

                    return applyUpdateAllCommand(updateAllCommand(committedPartitionId, rowIdsToDelete, txId))
                            .thenApply(ignored -> result);
                });
            }
            case RW_DELETE_EXACT_ALL: {
                CompletableFuture<RowId>[] deleteExactLockFuts = new CompletableFuture[request.binaryRows().size()];

                int i = 0;

                for (BinaryRow searchRow : request.binaryRows()) {
                    deleteExactLockFuts[i++] = resolveRowByPk(searchRow, txId, (rowId, row) -> {
                        if (rowId == null) {
                            return completedFuture(null);
                        }

                        return takeLocksForDeleteExact(searchRow, rowId, row, txId);
                    });
                }

                return allOf(deleteExactLockFuts).thenCompose(ignore -> {
                    Map<UUID, ByteBuffer> rowIdsToDelete = new HashMap<>();
                    Collection<BinaryRow> result = new ArrayList<>();

                    int futNum = 0;

                    for (BinaryRow row : request.binaryRows()) {
                        RowId lockedRowId = deleteExactLockFuts[futNum++].join();

                        if (lockedRowId != null) {
                            rowIdsToDelete.put(lockedRowId.uuid(), null);
                        } else {
                            result.add(row);
                        }
                    }

                    CompletableFuture<Object> raftFut = rowIdsToDelete.isEmpty() ? completedFuture(null)
                            : applyUpdateAllCommand(updateAllCommand(committedPartitionId, rowIdsToDelete, txId));

                    return raftFut.thenApply(ignored -> result);
                });
            }
            case RW_INSERT_ALL: {
                CompletableFuture<RowId>[] pkReadLockFuts = new CompletableFuture[request.binaryRows().size()];
                CompletableFuture<BinaryTuple>[] pkTupleFuts = new CompletableFuture[request.binaryRows().size()];

                int i = 0;

                for (BinaryRow searchRow : request.binaryRows()) {
                    pkReadLockFuts[i] = resolveRowByPk(searchRow, txId,
                            (rowId, row) -> completedFuture(rowId));
                    pkTupleFuts[i] = extractKey(searchRow);
                    i++;
                }

                return allOf(ArrayUtils.concat(pkReadLockFuts, pkTupleFuts)).thenCompose(ignore -> {
                    Collection<BinaryRow> result = new ArrayList<>();
                    Map<RowId, BinaryRow> rowsToInsert = new HashMap<>();
                    Set<ByteBuffer> uniqueKeys = new HashSet<>();

                    int futNum = 0;

                    for (BinaryRow row : request.binaryRows()) {
                        RowId lockedRow = pkReadLockFuts[futNum].join();

                        if (lockedRow != null) {
                            result.add(row);
                        } else {
                            BinaryTuple keyTuple = pkTupleFuts[futNum].join();
                            ByteBuffer keyToCheck = keyTuple.byteBuffer();
                            if (uniqueKeys.add(keyToCheck)) {
                                rowsToInsert.put(new RowId(partId), row);
                            } else {
                                result.add(row);
                            }
                        }
                        futNum++;
                    }

                    if (rowsToInsert.isEmpty()) {
                        return completedFuture(result);
                    }

                    CompletableFuture<IgniteBiTuple<RowId, Collection<Lock>>>[] insertLockFuts = new CompletableFuture[rowsToInsert.size()];

                    int idx = 0;

                    for (Map.Entry<RowId, BinaryRow> entry : rowsToInsert.entrySet()) {
                        insertLockFuts[idx++] = takeLocksForInsert(entry.getValue(), entry.getKey(), txId);
                    }

                    Map<UUID, ByteBuffer> convertedMap = rowsToInsert.entrySet().stream().collect(
                            Collectors.toMap(
                                    e -> e.getKey().uuid(),
                                    e -> e.getValue().byteBuffer()));

                    return allOf(insertLockFuts)
                            .thenCompose(ignored -> applyUpdateAllCommand(
                                    updateAllCommand(committedPartitionId, convertedMap, txId)))
                            .thenApply(ignored -> {
                                // Release short term locks.
                                for (CompletableFuture<IgniteBiTuple<RowId, Collection<Lock>>> insertLockFut : insertLockFuts) {
                                    insertLockFut.join().get2()
                                            .forEach(lock -> lockManager.release(lock.txId(), lock.lockKey(), lock.lockMode()));
                                }

                                return result;
                            });
                });
            }
            case RW_UPSERT_ALL: {
                CompletableFuture<IgniteBiTuple<RowId, Collection<Lock>>>[] rowIdFuts = new CompletableFuture[request.binaryRows().size()];

                int i = 0;

                for (BinaryRow searchRow : request.binaryRows()) {
                    rowIdFuts[i++] = resolveRowByPk(searchRow, txId, (rowId, row) -> {
                        boolean insert = rowId == null;

                        RowId rowId0 = insert ? new RowId(partId) : rowId;

                        return insert
                                ? takeLocksForInsert(searchRow, rowId0, txId)
                                : takeLocksForUpdate(searchRow, rowId0, txId);
                    });
                }

                return allOf(rowIdFuts).thenCompose(ignore -> {
                    Map<UUID, ByteBuffer> rowsToUpdate = new HashMap<>();

                    int futNum = 0;

                    for (BinaryRow row : request.binaryRows()) {
                        RowId lockedRow = rowIdFuts[futNum++].join().get1();

                        rowsToUpdate.put(lockedRow.uuid(), row.byteBuffer());
                    }

                    if (rowsToUpdate.isEmpty()) {
                        return completedFuture(null);
                    }

                    return applyUpdateAllCommand(updateAllCommand(committedPartitionId, rowsToUpdate, txId))
                            .thenApply(ignored -> {
                                // Release short term locks.
                                for (CompletableFuture<IgniteBiTuple<RowId, Collection<Lock>>> rowIdFut : rowIdFuts) {
                                    rowIdFut.join().get2()
                                            .forEach(lock -> lockManager.release(lock.txId(), lock.lockKey(), lock.lockMode()));
                                }

                                return null;
                            });
                });
            }
            default: {
                throw new IgniteInternalException(Replicator.REPLICA_COMMON_ERR,
                        format("Unknown multi request [actionType={}]", request.requestType()));
            }
        }
    }

    /**
     * Executes a command and handles exceptions. A result future can be finished with exception by following rules:
     * <ul>
     *     <li>If RAFT command cannot finish due to timeout, the future finished with {@link ReplicationTimeoutException}.</li>
     *     <li>If RAFT command finish with a runtime exception, the exception is moved to the result future.</li>
     *     <li>If RAFT command finish with any other exception, the future finished with {@link ReplicationException}.
     *     The original exception is set as cause.</li>
     * </ul>
     *
     * @param cmd Raft command.
     * @return Raft future.
     */
    private CompletableFuture<Object> applyCmdWithExceptionHandling(Command cmd) {
        return raftClient.run(cmd).exceptionally(throwable -> {
            if (throwable instanceof TimeoutException) {
                throw new ReplicationTimeoutException(replicationGroupId);
            } else if (throwable instanceof RuntimeException) {
                throw (RuntimeException) throwable;
            } else {
                throw new ReplicationException(replicationGroupId, throwable);
            }
        });
    }

    /**
     * Executes an Update command.
     *
     * @param cmd Update command.
     * @return Raft future, see {@link #applyCmdWithExceptionHandling(Command)}.
     */
    private CompletableFuture<Object> applyUpdateCommand(UpdateCommand cmd) {
        storageUpdateHandler.handleUpdate(
                cmd.txId(),
                cmd.rowUuid(),
                cmd.tablePartitionId().asTablePartitionId(),
                cmd.rowBuffer(),
                null
        );

        return applyCmdWithExceptionHandling(cmd);
    }

    /**
     * Executes an UpdateAll command.
     *
     * @param cmd UpdateAll command.
     * @return Raft future, see {@link #applyCmdWithExceptionHandling(Command)}.
     */
    private CompletableFuture<Object> applyUpdateAllCommand(UpdateAllCommand cmd) {
        storageUpdateHandler.handleUpdateAll(cmd.txId(), cmd.rowsToUpdate(), cmd.tablePartitionId().asTablePartitionId(), null);

        return applyCmdWithExceptionHandling(cmd);
    }

    /**
     * Precesses single request.
     *
     * @param request Single request operation.
     * @return Listener response.
     */
    private CompletableFuture<Object> processSingleEntryAction(ReadWriteSingleRowReplicaRequest request) {
        UUID txId = request.transactionId();
        BinaryRow searchRow = request.binaryRow();
        TablePartitionId commitPartitionId = request.commitPartitionId();

        assert commitPartitionId != null || request.requestType() == RequestType.RW_GET :
                "Commit partition is null [type=" + request.requestType() + ']';

        switch (request.requestType()) {
            case RW_GET: {
                return resolveRowByPk(searchRow, txId, (rowId, row) -> {
                    if (rowId == null) {
                        return completedFuture(null);
                    }

                    return takeLocksForGet(rowId, txId)
                            .thenApply(ignored -> row);
                });
            }
            case RW_DELETE: {
                return resolveRowByPk(searchRow, txId, (rowId, row) -> {
                    if (rowId == null) {
                        return completedFuture(false);
                    }

                    return takeLocksForDelete(row, rowId, txId)
                            .thenCompose(ignored -> applyUpdateCommand(
                                    updateCommand(commitPartitionId, rowId.uuid(), null, txId)))
                            .thenApply(ignored -> true);
                });
            }
            case RW_GET_AND_DELETE: {
                return resolveRowByPk(searchRow, txId, (rowId, row) -> {
                    if (rowId == null) {
                        return completedFuture(null);
                    }

                    return takeLocksForDelete(row, rowId, txId)
                            .thenCompose(ignored -> applyUpdateCommand(
                                    updateCommand(commitPartitionId, rowId.uuid(), null, txId)))
                            .thenApply(ignored -> row);
                });
            }
            case RW_DELETE_EXACT: {
                return resolveRowByPk(searchRow, txId, (rowId, row) -> {
                    if (rowId == null) {
                        return completedFuture(false);
                    }

                    return takeLocksForDeleteExact(searchRow, rowId, row, txId)
                            .thenCompose(validatedRowId -> {
                                if (validatedRowId == null) {
                                    return completedFuture(false);
                                }

                                return applyUpdateCommand(
                                        updateCommand(commitPartitionId, validatedRowId.uuid(), null, txId))
                                        .thenApply(ignored -> true);
                            });
                });
            }
            case RW_INSERT: {
                return resolveRowByPk(searchRow, txId, (rowId, row) -> {
                    if (rowId != null) {
                        return completedFuture(false);
                    }

                    RowId rowId0 = new RowId(partId);

                    return takeLocksForInsert(searchRow, rowId0, txId)
                            .thenCompose(rowIdLock -> applyUpdateCommand(
                                    updateCommand(commitPartitionId, rowId0.uuid(), searchRow.byteBuffer(), txId))
                                    .thenApply(ignored -> rowIdLock))
                            .thenApply(rowIdLock -> {
                                // Release short term locks.
                                rowIdLock.get2().forEach(lock -> lockManager.release(lock.txId(), lock.lockKey(), lock.lockMode()));

                                return true;
                            });
                });
            }
            case RW_UPSERT: {
                return resolveRowByPk(searchRow, txId, (rowId, row) -> {
                    boolean insert = rowId == null;

                    RowId rowId0 = insert ? new RowId(partId) : rowId;

                    CompletableFuture<IgniteBiTuple<RowId, Collection<Lock>>> lockFut = insert
                            ? takeLocksForInsert(searchRow, rowId0, txId)
                            : takeLocksForUpdate(searchRow, rowId0, txId);

                    return lockFut
                            .thenCompose(rowIdLock -> applyUpdateCommand(
                                    updateCommand(commitPartitionId, rowId0.uuid(), searchRow.byteBuffer(), txId))
                                    .thenApply(ignored -> rowIdLock))
                            .thenApply(rowIdLock -> {
                                // Release short term locks.
                                rowIdLock.get2().forEach(lock -> lockManager.release(lock.txId(), lock.lockKey(), lock.lockMode()));

                                return null;
                            });
                });
            }
            case RW_GET_AND_UPSERT: {
                return resolveRowByPk(searchRow, txId, (rowId, row) -> {
                    boolean insert = rowId == null;

                    RowId rowId0 = insert ? new RowId(partId) : rowId;

                    CompletableFuture<IgniteBiTuple<RowId, Collection<Lock>>> lockFut = insert
                            ? takeLocksForInsert(searchRow, rowId0, txId)
                            : takeLocksForUpdate(searchRow, rowId0, txId);

                    return lockFut
                            .thenCompose(rowIdLock -> applyUpdateCommand(
                                    updateCommand(commitPartitionId, rowId0.uuid(), searchRow.byteBuffer(), txId))
                                    .thenApply(ignored -> rowIdLock))
                            .thenApply(rowIdLock -> {
                                // Release short term locks.
                                rowIdLock.get2().forEach(lock -> lockManager.release(lock.txId(), lock.lockKey(), lock.lockMode()));

                                return row;
                            });
                });
            }
            case RW_GET_AND_REPLACE: {
                return resolveRowByPk(searchRow, txId, (rowId, row) -> {
                    if (rowId == null) {
                        return completedFuture(null);
                    }

                    return takeLocksForUpdate(searchRow, rowId, txId)
                            .thenCompose(rowIdLock -> applyUpdateCommand(
                                    updateCommand(commitPartitionId, rowId.uuid(), searchRow.byteBuffer(), txId))
                                    .thenApply(ignored -> rowIdLock))
                            .thenApply(rowIdLock -> {
                                // Release short term locks.
                                rowIdLock.get2().forEach(lock -> lockManager.release(lock.txId(), lock.lockKey(), lock.lockMode()));

                                return row;
                            });
                });
            }
            case RW_REPLACE_IF_EXIST: {
                return resolveRowByPk(searchRow, txId, (rowId, row) -> {
                    if (rowId == null) {
                        return completedFuture(false);
                    }

                    return takeLocksForUpdate(searchRow, rowId, txId)
                            .thenCompose(rowLock -> applyUpdateCommand(
                                    updateCommand(commitPartitionId, rowId.uuid(), searchRow.byteBuffer(), txId))
                                    .thenApply(ignored -> rowLock))
                            .thenApply(rowIdLock -> {
                                // Release short term locks.
                                rowIdLock.get2().forEach(lock -> lockManager.release(lock.txId(), lock.lockKey(), lock.lockMode()));

                                return true;
                            });
                });
            }
            default: {
                throw new IgniteInternalException(Replicator.REPLICA_COMMON_ERR,
                        format("Unknown single request [actionType={}]", request.requestType()));
            }
        }
    }

    /**
     * Takes all required locks on a key, before upserting.
     *
     * @param txId      Transaction id.
     * @return Future completes with tuple {@link RowId} and collection of {@link Lock}.
     */
    private CompletableFuture<IgniteBiTuple<RowId, Collection<Lock>>> takeLocksForUpdate(BinaryRow binaryRow, RowId rowId, UUID txId) {
        return lockManager.acquire(txId, new LockKey(tableId), LockMode.IX)
                .thenCompose(ignored -> lockManager.acquire(txId, new LockKey(tableId, rowId), LockMode.X))
                .thenCompose(ignored -> takePutLockOnIndexes(binaryRow, rowId, txId))
                .thenApply(shortTermLocks -> new IgniteBiTuple<>(rowId, shortTermLocks));
    }

    /**
     * Takes all required locks on a key, before inserting the value.
     *
     * @param binaryRow Table row.
     * @param txId Transaction id.
     * @return Future completes with tuple {@link RowId} and collection of {@link Lock}.
     */
    private CompletableFuture<IgniteBiTuple<RowId, Collection<Lock>>> takeLocksForInsert(BinaryRow binaryRow, RowId rowId, UUID txId) {
        return lockManager.acquire(txId, new LockKey(tableId), LockMode.IX) // IX lock on table
                .thenCompose(ignored -> takePutLockOnIndexes(binaryRow, rowId, txId))
                .thenApply(shortTermLocks -> new IgniteBiTuple<>(rowId, shortTermLocks));
    }

    private CompletableFuture<Collection<Lock>> takePutLockOnIndexes(BinaryRow binaryRow, RowId rowId, UUID txId) {
        Collection<IndexLocker> indexes = indexesLockers.get().values();

        if (nullOrEmpty(indexes)) {
            return completedFuture(Collections.emptyList());
        }

        CompletableFuture<Lock>[] locks = new CompletableFuture[indexes.size()];
        int idx = 0;

        for (IndexLocker locker : indexes) {
            locks[idx++] = locker.locksForInsert(txId, binaryRow, rowId);
        }

        return allOf(locks).thenApply(unused -> {
            var shortTermLocks = new ArrayList<Lock>();

            for (CompletableFuture<Lock> lockFut : locks) {
                Lock shortTermLock = lockFut.join();

                if (shortTermLock != null) {
                    shortTermLocks.add(shortTermLock);
                }
            }

            return shortTermLocks;
        });
    }

    private CompletableFuture<?> takeRemoveLockOnIndexes(BinaryRow binaryRow, RowId rowId, UUID txId) {
        Collection<IndexLocker> indexes = indexesLockers.get().values();

        if (nullOrEmpty(indexes)) {
            return completedFuture(null);
        }

        CompletableFuture<?>[] locks = new CompletableFuture[indexes.size()];
        int idx = 0;

        for (IndexLocker locker : indexes) {
            locks[idx++] = locker.locksForRemove(txId, binaryRow, rowId);
        }

        return allOf(locks);
    }

    /**
     * Takes all required locks on a key, before deleting the value.
     *
     * @param txId      Transaction id.
     * @return Future completes with {@link RowId} or {@code null} if there is no value for remove.
     */
    private CompletableFuture<RowId> takeLocksForDeleteExact(BinaryRow expectedRow, RowId rowId, BinaryRow actualRow, UUID txId) {
        return lockManager.acquire(txId, new LockKey(tableId), LockMode.IX) // IX lock on table
                .thenCompose(ignored -> lockManager.acquire(txId, new LockKey(tableId, rowId), LockMode.S)) // S lock on RowId
                .thenCompose(ignored -> {
                    if (equalValues(actualRow, expectedRow)) {
                        return lockManager.acquire(txId, new LockKey(tableId, rowId), LockMode.X) // X lock on RowId
                                .thenCompose(ignored0 -> takeRemoveLockOnIndexes(actualRow, rowId, txId))
                                .thenApply(exclusiveRowLock -> rowId);
                    }

                    return completedFuture(null);
                });
    }

    /**
     * Takes all required locks on a key, before deleting the value.
     *
     * @param txId      Transaction id.
     * @return Future completes with {@link RowId} or {@code null} if there is no value for the key.
     */
    private CompletableFuture<RowId> takeLocksForDelete(BinaryRow binaryRow, RowId rowId, UUID txId) {
        return lockManager.acquire(txId, new LockKey(tableId), LockMode.IX) // IX lock on table
                .thenCompose(ignored -> lockManager.acquire(txId, new LockKey(tableId, rowId), LockMode.X)) // X lock on RowId
                .thenCompose(ignored -> takeRemoveLockOnIndexes(binaryRow, rowId, txId))
                .thenApply(ignored -> rowId);
    }

    /**
     * Takes all required locks on a key, before getting the value.
     *
     * @param txId      Transaction id.
     * @return Future completes with {@link RowId} or {@code null} if there is no value for the key.
     */
    private CompletableFuture<RowId> takeLocksForGet(RowId rowId, UUID txId) {
        return lockManager.acquire(txId, new LockKey(tableId), LockMode.IS) // IS lock on table
                .thenCompose(tblLock -> lockManager.acquire(txId, new LockKey(tableId, rowId), LockMode.S)) // S lock on RowId
                .thenApply(ignored -> rowId);
    }

    /**
     * Precesses two actions.
     *
     * @param request Two actions operation request.
     * @return Listener response.
     */
    private CompletableFuture<Boolean> processTwoEntriesAction(ReadWriteSwapRowReplicaRequest request) {
        BinaryRow newRow = request.binaryRow();
        BinaryRow expectedRow = request.oldBinaryRow();
        TablePartitionId commitPartitionId = request.commitPartitionId();

        assert commitPartitionId != null : "Commit partition partition is null [type=" + request.requestType() + ']';

        UUID txId = request.transactionId();

        if (request.requestType() == RequestType.RW_REPLACE) {
            return resolveRowByPk(newRow, txId, (rowId, row) -> {
                if (rowId == null) {
                    return completedFuture(false);
                }

                return takeLocksForReplace(expectedRow, row, newRow, rowId, txId)
                        .thenCompose(validatedRowId -> {
                            if (validatedRowId == null) {
                                return completedFuture(false);
                            }

                            return applyUpdateCommand(
                                    updateCommand(commitPartitionId, validatedRowId.get1().uuid(), newRow.byteBuffer(), txId))
                                    .thenApply(ignored -> validatedRowId)
                                    .thenApply(rowIdLock -> {
                                        // Release short term locks.
                                        rowIdLock.get2().forEach(lock -> lockManager.release(lock.txId(), lock.lockKey(), lock.lockMode()));

                                        return true;
                                    });
                        });
            });
        }

        throw new IgniteInternalException(Replicator.REPLICA_COMMON_ERR,
                format("Unknown two actions operation [actionType={}]", request.requestType()));
    }

    /**
     * Takes all required locks on a key, before updating the value.
     *
     * @param txId      Transaction id.
     * @return Future completes with tuple {@link RowId} and collection of {@link Lock} or {@code null} if there is no suitable row.
     */
    private CompletableFuture<IgniteBiTuple<RowId, Collection<Lock>>> takeLocksForReplace(BinaryRow expectedRow, BinaryRow oldRow,
            BinaryRow newRow, RowId rowId, UUID txId) {
        return lockManager.acquire(txId, new LockKey(tableId), LockMode.IX)
                .thenCompose(ignored -> lockManager.acquire(txId, new LockKey(tableId, rowId), LockMode.S))
                .thenCompose(ignored -> {
                    if (oldRow != null && equalValues(oldRow, expectedRow)) {
                        return lockManager.acquire(txId, new LockKey(tableId, rowId), LockMode.X) // X lock on RowId
                                .thenCompose(ignored1 -> takePutLockOnIndexes(newRow, rowId, txId))
                                .thenApply(shortTermLocks -> new IgniteBiTuple<>(rowId, shortTermLocks));
                    }

                    return completedFuture(null);
                });
    }

    /**
     * Ensure that the primary replica was not changed.
     *
     * @param request Replica request.
     * @return Future. The result is not null only for {@link ReadOnlyReplicaRequest}. If {@code true}, then replica is primary.
     */
    private CompletableFuture<Boolean> ensureReplicaIsPrimary(ReplicaRequest request) {
        Long expectedTerm;

        if (request instanceof ReadWriteReplicaRequest) {
            expectedTerm = ((ReadWriteReplicaRequest) request).term();

            assert expectedTerm != null;
        } else if (request instanceof TxFinishReplicaRequest) {
            expectedTerm = ((TxFinishReplicaRequest) request).term();

            assert expectedTerm != null;
        } else if (request instanceof TxCleanupReplicaRequest) {
            expectedTerm = ((TxCleanupReplicaRequest) request).term();

            assert expectedTerm != null;
        } else {
            expectedTerm = null;
        }

        if (expectedTerm != null) {
            return raftClient.refreshAndGetLeaderWithTerm()
                    .thenCompose(replicaAndTerm -> {
                                long currentTerm = replicaAndTerm.term();

                                if (expectedTerm == currentTerm) {
                                    return completedFuture(null);
                                } else {
                                    return failedFuture(new PrimaryReplicaMissException(expectedTerm, currentTerm));
                                }
                            }
                    );
        } else if (request instanceof ReadOnlyReplicaRequest) {
            return raftClient.refreshAndGetLeaderWithTerm().thenApply(replicaAndTerm -> isLocalPeerChecker.apply(replicaAndTerm.leader()));
        } else {
            return completedFuture(null);
        }
    }

    /**
     * Resolves a read result for RW transaction.
     *
     * @param readResult Read result to resolve.
     * @param txId Transaction id.
     * @return Resolved binary row.
     */
    private BinaryRow resolveReadResult(ReadResult readResult, UUID txId) {
        // Here is a safety join (waiting of the future result), because the resolution for RW transaction cannot lead to a network request.
        return resolveReadResult(readResult, txId, null, null).join();
    }

    /**
     * Resolves a read result for RO transaction.
     *
     * @param readResult Read result to resolve.
     * @param timestamp Timestamp.
     * @param lastCommitted Action to get the latest committed row.
     * @return Future to resolved binary row.
     */
    private CompletableFuture<BinaryRow> resolveReadResult(
            ReadResult readResult,
            HybridTimestamp timestamp,
            Supplier<BinaryRow> lastCommitted
    ) {
        return resolveReadResult(readResult, null, timestamp, lastCommitted);
    }

    /**
     * Resolves read result to the corresponding binary row. Following rules are used for read result resolution:
     * <ol>
     *     <li>If txId is not null (RW request), assert that retrieved tx id matches proposed one or that retrieved tx id is null
     *     and return binary row. Currently it's only possible to retrieve write intents if they belong to the same transaction,
     *     locks prevent reading write intents created by others.</li>
     *     <li>If txId is not null (RO request), perform write intent resolution if given readResult is a write intent itself
     *     or return binary row otherwise.</li>
     * </ol>
     *
     * @param readResult Read result to resolve.
     * @param txId Nullable transaction id, should be provided if resolution is performed within the context of RW transaction.
     * @param timestamp Timestamp is used in RO transaction only.
     * @param lastCommitted Action to get the latest committed row, it is used in RO transaction only.
     * @return Future to resolved binary row.
     */
    private CompletableFuture<BinaryRow> resolveReadResult(
            ReadResult readResult,
            @Nullable UUID txId,
            @Nullable HybridTimestamp timestamp,
            @Nullable Supplier<BinaryRow> lastCommitted
    ) {
        if (readResult == null) {
            return completedFuture(null);
        } else {
            if (txId != null) {
                // RW request.
                UUID retrievedResultTxId = readResult.transactionId();

                if (retrievedResultTxId == null || txId.equals(retrievedResultTxId)) {
                    // Same transaction - return retrieved value. It may be both writeIntent or regular value.
                    return completedFuture(readResult.binaryRow());
                } else {
                    // Should never happen, currently, locks prevent reading another transaction intents during RW requests.
                    throw new AssertionError("Mismatched transaction id, expectedTxId={" + txId + "},"
                            + " actualTxId={" + retrievedResultTxId + '}');
                }
            } else {
                if (!readResult.isWriteIntent()) {
                    return completedFuture(readResult.binaryRow());
                }

                // RO request.
                return resolveWriteIntentAsync(readResult, timestamp, lastCommitted);
            }
        }
    }

    /**
     * Resolves a read result to the matched row.
     * If the result does not match any row, the method returns a future to {@code null}.
     *
     * @param readResult Read result.
     * @param timestamp Timestamp.
     * @param lastCommitted Action to get a last committed row.
     * @return Result future.
     */
    private CompletableFuture<BinaryRow> resolveWriteIntentAsync(
            ReadResult readResult,
            HybridTimestamp timestamp,
            Supplier<BinaryRow> lastCommitted
    ) {
        return resolveTxState(
                        new TablePartitionId(readResult.commitTableId(), readResult.commitPartitionId()),
                        readResult.transactionId(),
                        timestamp)
                .thenApply(readLastCommitted -> {
                    if (readLastCommitted) {
                        return lastCommitted.get();
                    } else {
                        return readResult.binaryRow();
                    }
                });
    }

    /**
     * Resolve the actual tx state.
     *
     * @param commitGrpId Commit partition id.
     * @param txId Transaction id.
     * @param timestamp Timestamp.
     * @return Future with boolean value, indicating whether the transaction was committed before timestamp.
     */
    private CompletableFuture<Boolean> resolveTxState(
            ReplicationGroupId commitGrpId,
            UUID txId,
            HybridTimestamp timestamp
    ) {
        return placementDriver.sendMetaRequest(commitGrpId, FACTORY.txStateReplicaRequest()
                        .groupId(commitGrpId)
                        .readTimestamp(timestamp)
                        .txId(txId)
                        .build())
                .thenApply(txMeta -> {
                    if (txMeta == null) {
                        return true;
                    } else if (txMeta.txState() == TxState.COMMITED) {
                        return txMeta.commitTimestamp().compareTo(timestamp) > 0;
                    } else {
                        assert txMeta.txState() == TxState.ABORTED : "Unexpected transaction state [state=" + txMeta.txState() + ']';

                        return true;
                    }
                });
    }

    /**
     * Compounds a RAFT group unique name.
     *
     * @param tblId Table identifier.
     * @param partition Number of table partitions.
     * @return A RAFT group name.
     */
    private String partitionRaftGroupName(UUID tblId, int partition) {
        return tblId + "_part_" + partition;
    }

    /**
     * Method to convert from {@link HybridTimestamp} object to NetworkMessage-based {@link HybridTimestampMessage} object.
     *
     * @param tmstmp {@link HybridTimestamp} object to convert to {@link HybridTimestampMessage}.
     * @return {@link HybridTimestampMessage} object obtained from {@link HybridTimestamp}.
     */
    public static @Nullable HybridTimestampMessage hybridTimestamp(HybridTimestamp tmstmp) {
        return tmstmp != null ? REPLICA_MESSAGES_FACTORY.hybridTimestampMessage()
                .physical(tmstmp.getPhysical())
                .logical(tmstmp.getLogical())
                .build()
                : null;
    }

    /**
     * Method to construct {@link UpdateCommand} object.
     *
     * @param tablePartId {@link TablePartitionId} object to construct {@link UpdateCommand} object with.
     * @param rowUuid Row UUID.
     * @param rowBuf {@link ByteBuffer} representation of {@link BinaryRow}.
     * @param txId Transaction ID.
     * @return Constructed {@link UpdateCommand} object.
     */
    private UpdateCommand updateCommand(TablePartitionId tablePartId, UUID rowUuid, ByteBuffer rowBuf, UUID txId) {
        UpdateCommandBuilder bldr = MSG_FACTORY.updateCommand()
                .tablePartitionId(tablePartitionId(tablePartId))
                .rowUuid(rowUuid)
                .txId(txId)
                .safeTime(hybridTimestamp(hybridClock.now()));

        if (rowBuf != null) {
            bldr.rowBuffer(rowBuf);
        }

        return bldr.build();
    }

    /**
     * Method to construct {@link UpdateAllCommand} object.
     *
     * @param tablePartId {@link TablePartitionId} object to construct {@link UpdateCommand} object with.
     * @param rowsToUpdate All {@link BinaryRow}s represented as {@link ByteBuffer}s to be updated.
     * @param txId Transaction ID.
     * @return Constructed {@link UpdateAllCommand} object.
     */
    private UpdateAllCommand updateAllCommand(TablePartitionId tablePartId, Map<UUID, ByteBuffer> rowsToUpdate, UUID txId) {
        return MSG_FACTORY.updateAllCommand()
                .tablePartitionId(tablePartitionId(tablePartId))
                .rowsToUpdate(rowsToUpdate)
                .txId(txId)
                .safeTime(hybridTimestamp(hybridClock.now()))
                .build();
    }

    /**
     * Method to convert from {@link TablePartitionId} object to command-based {@link TablePartitionIdMessage} object.
     *
     * @param tablePartId {@link TablePartitionId} object to convert to {@link TablePartitionIdMessage}.
     * @return {@link TablePartitionIdMessage} object converted from argument.
     */
    public static TablePartitionIdMessage tablePartitionId(TablePartitionId tablePartId) {
        return MSG_FACTORY.tablePartitionIdMessage()
                .tableId(tablePartId.tableId())
                .partitionId(tablePartId.partitionId())
                .build();
    }

    private CompletableFuture<BinaryTuple> extractKey(@Nullable BinaryRow row) {
        if (row == null) {
            return completedFuture(null);
        }
        return schemaFut.thenApply(schemaRegistry -> {
            SchemaDescriptor schema = schemaRegistry.schema(row.schemaVersion());
            return BinaryRowConverter.keyExtractor(schema).apply(row);
        });
    }

    /**
     * Class that stores a list of futures for operations that has happened in a specific transaction.
     * Also, the class has a property {@code state} that represents a transaction state.
     */
    private static class TxCleanupReadyFutureList {
        /**
         * Operation type is mapped operation futures.
         */
        final Map<RequestType, List<CompletableFuture<?>>> futures = new EnumMap<>(RequestType.class);

        /**
         * Transaction state. {@code TxState#ABORTED} and {@code TxState#COMMITED} match the final transaction states.
         * If the property is {@code null} the transaction is in pending state.
         */
        TxState state;
    }
}<|MERGE_RESOLUTION|>--- conflicted
+++ resolved
@@ -338,8 +338,7 @@
     }
 
     @Override
-<<<<<<< HEAD
-    public CompletableFuture<Object> invoke(ReplicaRequest request) {
+    public CompletableFuture<?> invoke(ReplicaRequest request) {
         try {
             if (storageReadyLatch != null) {
                 storageReadyLatch.await();
@@ -349,9 +348,6 @@
             throw new IgniteInternalException("Interrupted while awaiting the storage initialization.", e);
         }
 
-=======
-    public CompletableFuture<?> invoke(ReplicaRequest request) {
->>>>>>> 7e981e56
         if (request instanceof TxStateReplicaRequest) {
             return processTxStateReplicaRequest((TxStateReplicaRequest) request);
         }
