--- conflicted
+++ resolved
@@ -2521,29 +2521,6 @@
 
                 CompletableFuture<UUID> repFut = applyCmdWithExceptionHandling(cmd).thenApply(res -> cmd.txId());
 
-<<<<<<< HEAD
-                    if (updateCommandResult != null && !updateCommandResult.isPrimaryReplicaMatch()) {
-                        throw new PrimaryReplicaMissException(txId, cmd.leaseStartTime(), updateCommandResult.currentLeaseStartTime());
-                    }
-
-                    if (updateCommandResult != null && updateCommandResult.isPrimaryInPeersAndLearners()) {
-                        return safeTime.waitFor(((UpdateCommand) res.getCommand()).safeTime()).thenApply(ignored -> null);
-                    } else {
-                        if (!IgniteSystemProperties.getBoolean(IgniteSystemProperties.IGNITE_SKIP_STORAGE_UPDATE_IN_BENCHMARK)) {
-                            // We don't need to take the partition snapshots read lock, see #INTERNAL_DOC_PLACEHOLDER why.
-                            storageUpdateHandler.handleUpdate(
-                                    cmd.txId(),
-                                    cmd.rowUuid(),
-                                    cmd.tablePartitionId().asTablePartitionId(),
-                                    cmd.rowToUpdate(),
-                                    false,
-                                    null,
-                                    cmd.safeTime(),
-                                    null,
-                                    indexIdsAtRwTxBeginTs(txId)
-                            );
-                        }
-=======
                 return completedFuture(new CommandApplicationResult(null, repFut));
             }
         } else {
@@ -2553,7 +2530,6 @@
                 if (updateCommandResult != null && !updateCommandResult.isPrimaryReplicaMatch()) {
                     throw new PrimaryReplicaMissException(txId, cmd.leaseStartTime(), updateCommandResult.currentLeaseStartTime());
                 }
->>>>>>> d0388362
 
                 if (updateCommandResult != null && updateCommandResult.isPrimaryInPeersAndLearners()) {
                     HybridTimestamp safeTs = hybridTimestamp(updateCommandResult.safeTimestamp());
