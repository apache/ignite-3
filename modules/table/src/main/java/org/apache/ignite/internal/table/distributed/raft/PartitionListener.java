--- conflicted
+++ resolved
@@ -135,17 +135,15 @@
 
     private final IndexMetaStorage indexMetaStorage;
 
-<<<<<<< HEAD
     private final String localNodeId;
 
     private Set<String> currentGroupTopology;
-=======
+
     /**
      * Timestamp with minimum starting time among all active RW transactions in the cluster.
      * This timestamp is used to prevent the catalog from being dropped, which may be used when applying raft commands.
      */
     private volatile long minActiveTxBeginTime = UNDEFINED_MIN_TX_TIME;
->>>>>>> 51fa042e
 
     /** Constructor. */
     public PartitionListener(
