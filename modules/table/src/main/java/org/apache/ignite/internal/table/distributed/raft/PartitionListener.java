/*
 * Licensed to the Apache Software Foundation (ASF) under one or more
 * contributor license agreements. See the NOTICE file distributed with
 * this work for additional information regarding copyright ownership.
 * The ASF licenses this file to You under the Apache License, Version 2.0
 * (the "License"); you may not use this file except in compliance with
 * the License. You may obtain a copy of the License at
 *
 *      http://www.apache.org/licenses/LICENSE-2.0
 *
 * Unless required by applicable law or agreed to in writing, software
 * distributed under the License is distributed on an "AS IS" BASIS,
 * WITHOUT WARRANTIES OR CONDITIONS OF ANY KIND, either express or implied.
 * See the License for the specific language governing permissions and
 * limitations under the License.
 */

package org.apache.ignite.internal.table.distributed.raft;

import static java.util.Objects.requireNonNull;
import static org.apache.ignite.internal.hlc.HybridTimestamp.NULL_HYBRID_TIMESTAMP;
<<<<<<< HEAD
import static org.apache.ignite.internal.lang.IgniteSystemProperties.COLOCATION_FEATURE_FLAG;
import static org.apache.ignite.internal.lang.IgniteSystemProperties.getBoolean;
=======
import static org.apache.ignite.internal.lang.IgniteSystemProperties.enabledColocation;
>>>>>>> 1f75d6d8
import static org.apache.ignite.internal.table.distributed.TableUtils.indexIdsAtRwTxBeginTs;
import static org.apache.ignite.internal.table.distributed.TableUtils.indexIdsAtRwTxBeginTsOrNull;
import static org.apache.ignite.internal.table.distributed.index.MetaIndexStatus.BUILDING;
import static org.apache.ignite.internal.table.distributed.index.MetaIndexStatus.REGISTERED;
import static org.apache.ignite.internal.tx.TxState.COMMITTED;
import static org.apache.ignite.internal.tx.TxState.PENDING;
import static org.apache.ignite.internal.util.CollectionUtils.last;

import java.io.Serializable;
import java.nio.file.Path;
import java.util.ArrayList;
import java.util.Collection;
import java.util.Collections;
import java.util.HashSet;
import java.util.Iterator;
import java.util.List;
import java.util.Set;
import java.util.UUID;
import java.util.concurrent.CompletableFuture;
import java.util.function.Consumer;
import java.util.stream.Stream;
import org.apache.ignite.internal.catalog.CatalogService;
import org.apache.ignite.internal.hlc.HybridTimestamp;
import org.apache.ignite.internal.lang.IgniteBiTuple;
import org.apache.ignite.internal.logger.IgniteLogger;
import org.apache.ignite.internal.logger.Loggers;
import org.apache.ignite.internal.partition.replicator.network.command.BuildIndexCommand;
import org.apache.ignite.internal.partition.replicator.network.command.FinishTxCommand;
import org.apache.ignite.internal.partition.replicator.network.command.UpdateAllCommand;
import org.apache.ignite.internal.partition.replicator.network.command.UpdateCommand;
import org.apache.ignite.internal.partition.replicator.network.command.UpdateMinimumActiveTxBeginTimeCommand;
import org.apache.ignite.internal.partition.replicator.network.command.WriteIntentSwitchCommand;
import org.apache.ignite.internal.partition.replicator.raft.OnSnapshotSaveHandler;
import org.apache.ignite.internal.partition.replicator.raft.RaftTableProcessor;
import org.apache.ignite.internal.partition.replicator.raft.RaftTxFinishMarker;
import org.apache.ignite.internal.partition.replicator.raft.handlers.FinishTxCommandHandler;
import org.apache.ignite.internal.partition.replicator.raft.handlers.VacuumTxStatesCommandHandler;
import org.apache.ignite.internal.partition.replicator.raft.snapshot.PartitionDataStorage;
import org.apache.ignite.internal.raft.Command;
import org.apache.ignite.internal.raft.RaftGroupConfiguration;
import org.apache.ignite.internal.raft.ReadCommand;
import org.apache.ignite.internal.raft.WriteCommand;
import org.apache.ignite.internal.raft.service.CommandClosure;
import org.apache.ignite.internal.raft.service.RaftGroupListener;
import org.apache.ignite.internal.replicator.TablePartitionId;
import org.apache.ignite.internal.replicator.command.SafeTimePropagatingCommand;
import org.apache.ignite.internal.replicator.command.SafeTimeSyncCommand;
import org.apache.ignite.internal.replicator.message.PrimaryReplicaChangeCommand;
import org.apache.ignite.internal.schema.BinaryRow;
import org.apache.ignite.internal.schema.BinaryRowUpgrader;
import org.apache.ignite.internal.schema.SchemaDescriptor;
import org.apache.ignite.internal.schema.SchemaRegistry;
import org.apache.ignite.internal.storage.BinaryRowAndRowId;
import org.apache.ignite.internal.storage.MvPartitionStorage;
import org.apache.ignite.internal.storage.MvPartitionStorage.Locker;
import org.apache.ignite.internal.storage.RowId;
import org.apache.ignite.internal.table.distributed.StorageUpdateHandler;
import org.apache.ignite.internal.table.distributed.index.IndexMeta;
import org.apache.ignite.internal.table.distributed.index.IndexMetaStorage;
import org.apache.ignite.internal.table.distributed.index.MetaIndexStatusChange;
import org.apache.ignite.internal.table.distributed.raft.handlers.MinimumActiveTxTimeCommandHandler;
import org.apache.ignite.internal.tx.TxManager;
import org.apache.ignite.internal.tx.TxStateMeta;
import org.apache.ignite.internal.tx.UpdateCommandResult;
import org.apache.ignite.internal.tx.message.VacuumTxStatesCommand;
import org.apache.ignite.internal.tx.storage.state.TxStatePartitionStorage;
import org.apache.ignite.internal.util.PendingComparableValuesTracker;
import org.apache.ignite.internal.util.SafeTimeValuesTracker;
import org.apache.ignite.internal.util.TrackerClosedException;
import org.jetbrains.annotations.Nullable;
import org.jetbrains.annotations.TestOnly;

/**
 * Partition command handler.
 */
public class PartitionListener implements RaftGroupListener, RaftTableProcessor {
    /** Logger. */
    private static final IgniteLogger LOG = Loggers.forClass(PartitionListener.class);

    /** Transaction manager. */
    private final TxManager txManager;

    /** Partition storage with access to MV data of a partition. */
    private final PartitionDataStorage storage;

    /** Handler that processes storage updates. */
    private final StorageUpdateHandler storageUpdateHandler;

    /** Storage of transaction metadata. */
    private final TxStatePartitionStorage txStatePartitionStorage;

    /** Safe time tracker. */
    private final SafeTimeValuesTracker safeTimeTracker;

    /** Storage index tracker. */
    private final PendingComparableValuesTracker<Long, Void> storageIndexTracker;

    private final CatalogService catalogService;

    private final SchemaRegistry schemaRegistry;

    private final IndexMetaStorage indexMetaStorage;

    private final UUID localNodeId;

    // This variable is volatile, because it may be updated outside the Raft thread under the colocation feature.
    private volatile Set<String> currentGroupTopology;

    private final OnSnapshotSaveHandler onSnapshotSaveHandler;

<<<<<<< HEAD
    /* Feature flag for zone based collocation track */
    // TODO IGNITE-22115 remove it
    private final boolean enabledColocationFeature = getBoolean(COLOCATION_FEATURE_FLAG, false);

    private final RaftTxFinishMarker txFinishMarker;

    // Raft command handlers.
=======
    // Raft command handlers.
    private final RaftTxFinishMarker txFinisher;
>>>>>>> 1f75d6d8
    private final FinishTxCommandHandler finishTxCommandHandler;
    private final MinimumActiveTxTimeCommandHandler minimumActiveTxTimeCommandHandler;
    private final VacuumTxStatesCommandHandler vacuumTxStatesCommandHandler;

    /** Constructor. */
    public PartitionListener(
            TxManager txManager,
            PartitionDataStorage partitionDataStorage,
            StorageUpdateHandler storageUpdateHandler,
            TxStatePartitionStorage txStatePartitionStorage,
            SafeTimeValuesTracker safeTimeTracker,
            PendingComparableValuesTracker<Long, Void> storageIndexTracker,
            CatalogService catalogService,
            SchemaRegistry schemaRegistry,
            IndexMetaStorage indexMetaStorage,
            UUID localNodeId,
            MinimumRequiredTimeCollectorService minTimeCollectorService
    ) {
        this.txManager = txManager;
        this.storage = partitionDataStorage;
        this.storageUpdateHandler = storageUpdateHandler;
        this.txStatePartitionStorage = txStatePartitionStorage;
        this.safeTimeTracker = safeTimeTracker;
        this.storageIndexTracker = storageIndexTracker;
        this.catalogService = catalogService;
        this.schemaRegistry = schemaRegistry;
        this.indexMetaStorage = indexMetaStorage;
        this.localNodeId = localNodeId;

        onSnapshotSaveHandler = new OnSnapshotSaveHandler(txStatePartitionStorage, storageIndexTracker);

        // RAFT command handlers initialization.
        TablePartitionId tablePartitionId = new TablePartitionId(storage.tableId(), storage.partitionId());
<<<<<<< HEAD
        txFinishMarker = new RaftTxFinishMarker(txManager);
=======
        txFinisher = new RaftTxFinishMarker(txManager);
>>>>>>> 1f75d6d8

        finishTxCommandHandler = new FinishTxCommandHandler(
                txStatePartitionStorage,
                tablePartitionId,
                txManager);

        minimumActiveTxTimeCommandHandler = new MinimumActiveTxTimeCommandHandler(
                storage,
                tablePartitionId,
                minTimeCollectorService);

        vacuumTxStatesCommandHandler = new VacuumTxStatesCommandHandler(txStatePartitionStorage);
    }

    @Override
    public void onRead(Iterator<CommandClosure<ReadCommand>> iterator) {
        iterator.forEachRemaining((CommandClosure<? extends ReadCommand> clo) -> {
            Command command = clo.command();

            assert false : "No read commands expected, [cmd=" + command + ']';
        });
    }

    @Override
    public void onWrite(Iterator<CommandClosure<WriteCommand>> iterator) {
        iterator.forEachRemaining((CommandClosure<? extends WriteCommand> clo) -> {
            WriteCommand command = clo.command();

            long commandIndex = clo.index();
            long commandTerm = clo.term();
            @Nullable HybridTimestamp safeTimestamp = clo.safeTimestamp();
            assert safeTimestamp == null || command instanceof SafeTimePropagatingCommand : command;

            // We choose the minimum applied index, since we choose it (the minimum one) on local recovery so as not to lose the data for
            // one of the storages.
            long storagesAppliedIndex = Math.min(storage.lastAppliedIndex(), txStatePartitionStorage.lastAppliedIndex());

            assert commandIndex > storagesAppliedIndex :
                    "Write command must have an index greater than that of storages [commandIndex=" + commandIndex
                            + ", mvAppliedIndex=" + storage.lastAppliedIndex()
                            + ", txStateAppliedIndex=" + txStatePartitionStorage.lastAppliedIndex() + "]";

            IgniteBiTuple<Serializable, Boolean> result = null;

            // NB: Make sure that ANY command we accept here updates lastAppliedIndex+term info in one of the underlying
            // storages!
            // Otherwise, a gap between lastAppliedIndex from the point of view of JRaft and our storage might appear.
            // If a leader has such a gap, and does doSnapshot(), it will subsequently truncate its log too aggressively
            // in comparison with 'snapshot' state stored in our storages; and if we install a snapshot from our storages
            // to a follower at this point, for a subsequent AppendEntries the leader will not be able to get prevLogTerm
            // (because it's already truncated in the leader's log), so it will have to install a snapshot again, and then
            // repeat same thing over and over again.

            storage.acquirePartitionSnapshotsReadLock();

            try {
                result = processCommand(command, commandIndex, commandTerm, safeTimestamp);
            } catch (Throwable t) {
                LOG.error(
                        "Got error while processing command [commandIndex={}, commandTerm={}, command={}]",
                        t,
                        clo.index(), clo.index(), command
                );

                clo.result(t);

                throw t;
            } finally {
                storage.releasePartitionSnapshotsReadLock();
            }

            // Completing the closure out of the partition snapshots lock to reduce possibility of deadlocks as it might
            // trigger other actions taking same locks.
            clo.result(result.get1());
        });
    }

    @Override
    public IgniteBiTuple<Serializable, Boolean> processCommand(
            WriteCommand command,
            long commandIndex,
            long commandTerm,
            @Nullable HybridTimestamp safeTimestamp
    ) {
        IgniteBiTuple<Serializable, Boolean> result = null;

        if (command instanceof UpdateCommand) {
            result = handleUpdateCommand((UpdateCommand) command, commandIndex, commandTerm, safeTimestamp);
        } else if (command instanceof UpdateAllCommand) {
            result = handleUpdateAllCommand((UpdateAllCommand) command, commandIndex, commandTerm, safeTimestamp);
        } else if (command instanceof FinishTxCommand) {
            result = finishTxCommandHandler.handle((FinishTxCommand) command, commandIndex, commandTerm);
        } else if (command instanceof WriteIntentSwitchCommand) {
            result = handleWriteIntentSwitchCommand((WriteIntentSwitchCommand) command, commandIndex, commandTerm);
        } else if (command instanceof SafeTimeSyncCommand) {
            result = handleSafeTimeSyncCommand((SafeTimeSyncCommand) command, commandIndex, commandTerm);
        } else if (command instanceof BuildIndexCommand) {
            result = handleBuildIndexCommand((BuildIndexCommand) command, commandIndex, commandTerm);
        } else if (command instanceof PrimaryReplicaChangeCommand) {
            result = handlePrimaryReplicaChangeCommand((PrimaryReplicaChangeCommand) command, commandIndex, commandTerm);
        } else if (command instanceof VacuumTxStatesCommand) {
            if (!enabledColocation()) {
                result = vacuumTxStatesCommandHandler.handle((VacuumTxStatesCommand) command, commandIndex, commandTerm);
            }
        } else if (command instanceof UpdateMinimumActiveTxBeginTimeCommand) {
            result = minimumActiveTxTimeCommandHandler.handle((UpdateMinimumActiveTxBeginTimeCommand) command, commandIndex);
        }

        if (result == null) {
            throw new AssertionError("Unknown command type [command=" + command.toStringForLightLogging() + ']');
        }

        if (Boolean.TRUE.equals(result.get2())) {
            // Adjust safe time before completing update to reduce waiting.
            if (safeTimestamp != null) {
                updateTrackerIgnoringTrackerClosedException(safeTimeTracker, safeTimestamp);
            }

            updateTrackerIgnoringTrackerClosedException(storageIndexTracker, commandIndex);
        }

        return result;
    }

    /**
     * Handler for the {@link UpdateCommand}.
     *
     * @param cmd Command.
     * @param commandIndex Index of the RAFT command.
     * @param commandTerm Term of the RAFT command.
     * @param safeTimestamp Safe timestamp.
     * @return The result.
     */
    private IgniteBiTuple<Serializable, Boolean> handleUpdateCommand(
            UpdateCommand cmd,
            long commandIndex,
            long commandTerm,
            HybridTimestamp safeTimestamp
    ) {
        // Skips the write command because the storage has already executed it.
        if (commandIndex <= storage.lastAppliedIndex()) {
            return new IgniteBiTuple<>(null, false); // Update result is not needed.
        }

        if (cmd.leaseStartTime() != null) {
            long leaseStartTime = cmd.leaseStartTime();

            long storageLeaseStartTime = storage.leaseStartTime();

            if (leaseStartTime != storageLeaseStartTime) {
                return new IgniteBiTuple<>(
                        new UpdateCommandResult(false, storageLeaseStartTime, isPrimaryInGroupTopology(), NULL_HYBRID_TIMESTAMP), false);
            }
        }

        UUID txId = cmd.txId();

        assert storage.primaryReplicaNodeId() != null;
        assert localNodeId != null;

        if (cmd.full() || !localNodeId.equals(storage.primaryReplicaNodeId())) {
            storageUpdateHandler.handleUpdate(
                    txId,
                    cmd.rowUuid(),
                    cmd.commitPartitionId().asTablePartitionId(),
                    cmd.rowToUpdate(),
                    !cmd.full(),
                    () -> storage.lastApplied(commandIndex, commandTerm),
                    cmd.full() ? safeTimestamp : null,
                    cmd.lastCommitTimestamp(),
                    indexIdsAtRwTxBeginTs(catalogService, txId, storage.tableId())
            );
        } else {
            // We MUST bump information about last updated index+term.
            // See a comment in #onWrite() for explanation.
            // If we get here, that means that we are collocated with primary and data was already inserted there, thus it's only required
            // to update information about index and term.
            advanceLastAppliedIndexConsistently(commandIndex, commandTerm);
        }

        replicaTouch(txId, cmd.txCoordinatorId(), cmd.full() ? safeTimestamp : null, cmd.full());

        return new IgniteBiTuple<>(new UpdateCommandResult(true, isPrimaryInGroupTopology(), safeTimestamp.longValue()), true);
    }

    /**
     * Handler for the {@link UpdateAllCommand}.
     *
     * @param cmd Command.
     * @param commandIndex Index of the RAFT command.
     * @param commandTerm Term of the RAFT command.
     * @param safeTimestamp Safe timestamp.
     */
    private IgniteBiTuple<Serializable, Boolean> handleUpdateAllCommand(
            UpdateAllCommand cmd,
            long commandIndex,
            long commandTerm,
            HybridTimestamp safeTimestamp
    ) {
        // Skips the write command because the storage has already executed it.
        if (commandIndex <= storage.lastAppliedIndex()) {
            return new IgniteBiTuple<>(null, false);
        }

        if (cmd.leaseStartTime() != null) {
            long leaseStartTime = cmd.leaseStartTime();

            long storageLeaseStartTime = storage.leaseStartTime();

            if (leaseStartTime != storageLeaseStartTime) {
                return new IgniteBiTuple<>(
                        new UpdateCommandResult(false, storageLeaseStartTime, isPrimaryInGroupTopology(), NULL_HYBRID_TIMESTAMP), false);
            }
        }

        UUID txId = cmd.txId();

        if (cmd.full() || !localNodeId.equals(storage.primaryReplicaNodeId())) {
            storageUpdateHandler.handleUpdateAll(
                    txId,
                    cmd.rowsToUpdate(),
                    cmd.commitPartitionId().asTablePartitionId(),
                    !cmd.full(),
                    () -> storage.lastApplied(commandIndex, commandTerm),
                    cmd.full() ? safeTimestamp : null,
                    indexIdsAtRwTxBeginTs(catalogService, txId, storage.tableId())
            );
        } else {
            // We MUST bump information about last updated index+term.
            // See a comment in #onWrite() for explanation.
            // If we get here, that means that we are collocated with primary and data was already inserted there, thus it's only required
            // to update information about index and term.
            advanceLastAppliedIndexConsistently(commandIndex, commandTerm);
        }

        replicaTouch(txId, cmd.txCoordinatorId(), cmd.full() ? safeTimestamp : null, cmd.full());

        return new IgniteBiTuple<>(new UpdateCommandResult(true, isPrimaryInGroupTopology(), safeTimestamp.longValue()), true);
    }

    /**
     * Handler for the {@link WriteIntentSwitchCommand}.
     *
     * @param cmd Command.
     * @param commandIndex Index of the RAFT command.
     * @param commandTerm Term of the RAFT command.
     */
    private IgniteBiTuple<Serializable, Boolean> handleWriteIntentSwitchCommand(
            WriteIntentSwitchCommand cmd,
            long commandIndex,
            long commandTerm
    ) {
        // Skips the write command because the storage has already executed it.
        if (commandIndex <= storage.lastAppliedIndex()) {
            return new IgniteBiTuple<>(null, false);
        }

        UUID txId = cmd.txId();

        if (!enabledColocationFeature) {
            // When colocation feature is enabled, this object merely serves as a table processor invoked by zone-aware raft listener,
            // which has already marked the transaction finished.
            txFinishMarker.markFinished(txId, cmd.commit(), cmd.commitTimestamp(), null);
        }

        storageUpdateHandler.switchWriteIntents(
                txId,
                cmd.commit(),
                cmd.commitTimestamp(),
                () -> storage.lastApplied(commandIndex, commandTerm),
                indexIdsAtRwTxBeginTsOrNull(catalogService, txId, storage.tableId())
        );

        return new IgniteBiTuple<>(null, true);
    }

    /**
     * Handler for the {@link SafeTimeSyncCommand}.
     *
     * @param cmd Command.
     * @param commandIndex RAFT index of the command.
     * @param commandTerm RAFT term of the command.
     */
    private IgniteBiTuple<Serializable, Boolean> handleSafeTimeSyncCommand(SafeTimeSyncCommand cmd, long commandIndex, long commandTerm) {
        // Skips the write command because the storage has already executed it.
        if (commandIndex <= storage.lastAppliedIndex()) {
            return new IgniteBiTuple<>(null, false);
        }

        // We MUST bump information about last updated index+term.
        // See a comment in #onWrite() for explanation.
        advanceLastAppliedIndexConsistently(commandIndex, commandTerm);

        return new IgniteBiTuple<>(null, true);
    }

    private void advanceLastAppliedIndexConsistently(long commandIndex, long commandTerm) {
        storage.runConsistently(locker -> {
            storage.lastApplied(commandIndex, commandTerm);

            return null;
        });
    }

    @Override
    public void onConfigurationCommitted(
            RaftGroupConfiguration config,
            long lastAppliedIndex,
            long lastAppliedTerm
    ) {
        currentGroupTopology = new HashSet<>(config.peers());
        currentGroupTopology.addAll(config.learners());

        // Skips the update because the storage has already recorded it.
        if (config.index() <= storage.lastAppliedIndex()) {
            return;
        }

        // Do the update under lock to make sure no snapshot is started concurrently with this update.
        // Note that we do not need to protect from a concurrent command execution by this listener because
        // configuration is committed in the same thread in which commands are applied.
        storage.acquirePartitionSnapshotsReadLock();

        try {
            storage.runConsistently(locker -> {
                storage.committedGroupConfiguration(config);
                storage.lastApplied(lastAppliedIndex, lastAppliedTerm);
                updateTrackerIgnoringTrackerClosedException(storageIndexTracker, config.index());

                return null;
            });
        } finally {
            storage.releasePartitionSnapshotsReadLock();
        }
    }

    @Override
    public void onSnapshotSave(Path path, Consumer<Throwable> doneClo) {
        onSnapshotSaveHandler.onSnapshotSave(List.of(this))
                .whenComplete((unused, throwable) -> doneClo.accept(throwable));
    }

    @Override
    public boolean onSnapshotLoad(Path path) {
        return true;
    }

    @Override
    public void onShutdown() {
        storage.close();
    }

    @Override
    public long lastAppliedIndex() {
        return storage.lastAppliedIndex();
    }

    @Override
    public long lastAppliedTerm() {
        return storage.lastAppliedTerm();
    }

    @Override
    public void lastApplied(long lastAppliedIndex, long lastAppliedTerm) {
        storage.runConsistently(locker -> {
            storage.lastApplied(lastAppliedIndex, lastAppliedTerm);

            return null;
        });
    }

    @Override
    public CompletableFuture<Void> flushStorage() {
        return storage.flush();
    }

    /**
     * Returns underlying storage.
     */
    @TestOnly
    public MvPartitionStorage getMvStorage() {
        return storage.getStorage();
    }

    /**
     * Returns safe timestamp.
     */
    @TestOnly
    public PendingComparableValuesTracker<HybridTimestamp, Void> getSafeTimeTracker() {
        return safeTimeTracker;
    }

    /**
     * Handler for the {@link BuildIndexCommand}.
     *
     * @param cmd Command.
     * @param commandIndex RAFT index of the command.
     * @param commandTerm RAFT term of the command.
     */
    IgniteBiTuple<Serializable, Boolean> handleBuildIndexCommand(BuildIndexCommand cmd, long commandIndex, long commandTerm) {
        // Skips the write command because the storage has already executed it.
        if (commandIndex <= storage.lastAppliedIndex()) {
            return new IgniteBiTuple<>(null, false);
        }

        IndexMeta indexMeta = indexMetaStorage.indexMeta(cmd.indexId());

        if (indexMeta == null || indexMeta.isDropped()) {
            // Index has been dropped.
            return new IgniteBiTuple<>(null, true);
        }

        BuildIndexRowVersionChooser rowVersionChooser = createBuildIndexRowVersionChooser(indexMeta);

        BinaryRowUpgrader binaryRowUpgrader = createBinaryRowUpgrader(indexMeta);

        storage.runConsistently(locker -> {
            List<UUID> rowUuids = new ArrayList<>(cmd.rowIds());

            // Natural UUID order matches RowId order within the same partition.
            Collections.sort(rowUuids);

            Stream<BinaryRowAndRowId> buildIndexRowStream = createBuildIndexRowStream(
                    rowUuids,
                    locker,
                    rowVersionChooser,
                    binaryRowUpgrader
            );

            RowId nextRowIdToBuild = cmd.finish() ? null : toRowId(requireNonNull(last(rowUuids))).increment();

            storageUpdateHandler.getIndexUpdateHandler().buildIndex(cmd.indexId(), buildIndexRowStream, nextRowIdToBuild);

            storage.lastApplied(commandIndex, commandTerm);

            return null;
        });

        if (cmd.finish()) {
            LOG.info(
                    "Finish building the index: [tableId={}, partitionId={}, indexId={}]",
                    storage.tableId(), storage.partitionId(), cmd.indexId()
            );
        }

        return new IgniteBiTuple<>(null, true);
    }

    /**
     * Handler for {@link PrimaryReplicaChangeCommand}.
     *
     * @param cmd Command.
     * @param commandIndex Command index.
     * @param commandTerm Command term.
     */
    private IgniteBiTuple<Serializable, Boolean> handlePrimaryReplicaChangeCommand(
            PrimaryReplicaChangeCommand cmd,
            long commandIndex,
            long commandTerm
    ) {
        // Skips the write command because the storage has already executed it.
        if (commandIndex <= storage.lastAppliedIndex()) {
            return new IgniteBiTuple<>(null, false);
        }

        storage.runConsistently(locker -> {
            storage.updateLease(cmd.leaseStartTime(), cmd.primaryReplicaNodeId(), cmd.primaryReplicaNodeName());

            storage.lastApplied(commandIndex, commandTerm);

            return null;
        });

        return new IgniteBiTuple<>(null, true);
    }

    private static <T extends Comparable<T>> void updateTrackerIgnoringTrackerClosedException(
            PendingComparableValuesTracker<T, Void> tracker,
            T newValue
    ) {
        try {
            tracker.update(newValue, null);
        } catch (TrackerClosedException ignored) {
            // No-op.
        }
    }

    private Stream<BinaryRowAndRowId> createBuildIndexRowStream(
            List<UUID> rowUuids,
            Locker locker,
            BuildIndexRowVersionChooser rowVersionChooser,
            BinaryRowUpgrader binaryRowUpgrader
    ) {
        return rowUuids.stream()
                .map(this::toRowId)
                .peek(locker::lock)
                .map(rowVersionChooser::chooseForBuildIndex)
                .flatMap(Collection::stream)
                .map(binaryRowAndRowId -> upgradeBinaryRow(binaryRowUpgrader, binaryRowAndRowId));
    }

    private RowId toRowId(UUID rowUuid) {
        return new RowId(storageUpdateHandler.partitionId(), rowUuid);
    }

    private void replicaTouch(UUID txId, UUID txCoordinatorId, HybridTimestamp commitTimestamp, boolean full) {
        txManager.updateTxMeta(txId, old -> new TxStateMeta(
                full ? COMMITTED : PENDING,
                txCoordinatorId,
                old == null ? null : old.commitPartitionId(),
                full ? commitTimestamp : null,
                old == null ? null : old.tx()
        ));
    }

    private BuildIndexRowVersionChooser createBuildIndexRowVersionChooser(IndexMeta indexMeta) {
        MetaIndexStatusChange registeredChangeInfo = indexMeta.statusChange(REGISTERED);
        MetaIndexStatusChange buildingChangeInfo = indexMeta.statusChange(BUILDING);

        return new BuildIndexRowVersionChooser(
                storage,
                registeredChangeInfo.activationTimestamp(),
                buildingChangeInfo.activationTimestamp()
        );
    }

    private BinaryRowUpgrader createBinaryRowUpgrader(IndexMeta indexMeta) {
        SchemaDescriptor schema = schemaRegistry.schema(indexMeta.tableVersion());

        return new BinaryRowUpgrader(schemaRegistry, schema);
    }

    private static BinaryRowAndRowId upgradeBinaryRow(BinaryRowUpgrader upgrader, BinaryRowAndRowId source) {
        BinaryRow sourceBinaryRow = source.binaryRow();
        BinaryRow upgradedBinaryRow = upgrader.upgrade(sourceBinaryRow);

        return upgradedBinaryRow == sourceBinaryRow ? source : new BinaryRowAndRowId(upgradedBinaryRow, source.rowId());
    }

    /**
     * Checks whether the primary replica belongs to the raft group topology (peers and learners) within a raft linearized context.
     * On the primary replica election prior to the lease publication, the placement driver sends a PrimaryReplicaChangeCommand that
     * populates the raft listener and the underneath storage with lease-related information, such as primaryReplicaNodeId,
     * primaryReplicaNodeName and leaseStartTime. In Update(All)Command  handling, which occurs strictly after PrimaryReplicaChangeCommand
     * processing, given information is used in order to detect whether primary belongs to the raft group topology (peers and learners).
     *
     *
     * @return {@code true} if primary replica belongs to the raft group topology: peers and learners, (@code false) otherwise.
     */
    private boolean isPrimaryInGroupTopology() {
        assert currentGroupTopology != null : "Current group topology is null";

        if (storage.primaryReplicaNodeName() == null) {
            return true;
        } else {
            // Despite the fact that storage.primaryReplicaNodeName() may itself return null it's never expected to happen
            // while calling isPrimaryInGroupTopology because of HB between handlePrimaryReplicaChangeCommand that will populate the storage
            // with lease information and handleUpdate(All)Command that on it's turn calls isPrimaryReplicaInGroupTopology.
            assert storage.primaryReplicaNodeName() != null : "Primary replica node name is null.";
            return currentGroupTopology.contains(storage.primaryReplicaNodeName());
        }
    }
}<|MERGE_RESOLUTION|>--- conflicted
+++ resolved
@@ -19,12 +19,7 @@
 
 import static java.util.Objects.requireNonNull;
 import static org.apache.ignite.internal.hlc.HybridTimestamp.NULL_HYBRID_TIMESTAMP;
-<<<<<<< HEAD
-import static org.apache.ignite.internal.lang.IgniteSystemProperties.COLOCATION_FEATURE_FLAG;
-import static org.apache.ignite.internal.lang.IgniteSystemProperties.getBoolean;
-=======
 import static org.apache.ignite.internal.lang.IgniteSystemProperties.enabledColocation;
->>>>>>> 1f75d6d8
 import static org.apache.ignite.internal.table.distributed.TableUtils.indexIdsAtRwTxBeginTs;
 import static org.apache.ignite.internal.table.distributed.TableUtils.indexIdsAtRwTxBeginTsOrNull;
 import static org.apache.ignite.internal.table.distributed.index.MetaIndexStatus.BUILDING;
@@ -135,18 +130,13 @@
 
     private final OnSnapshotSaveHandler onSnapshotSaveHandler;
 
-<<<<<<< HEAD
     /* Feature flag for zone based collocation track */
     // TODO IGNITE-22115 remove it
-    private final boolean enabledColocationFeature = getBoolean(COLOCATION_FEATURE_FLAG, false);
+    private final boolean enabledColocationFeature = enabledColocation();
 
     private final RaftTxFinishMarker txFinishMarker;
 
     // Raft command handlers.
-=======
-    // Raft command handlers.
-    private final RaftTxFinishMarker txFinisher;
->>>>>>> 1f75d6d8
     private final FinishTxCommandHandler finishTxCommandHandler;
     private final MinimumActiveTxTimeCommandHandler minimumActiveTxTimeCommandHandler;
     private final VacuumTxStatesCommandHandler vacuumTxStatesCommandHandler;
@@ -180,11 +170,7 @@
 
         // RAFT command handlers initialization.
         TablePartitionId tablePartitionId = new TablePartitionId(storage.tableId(), storage.partitionId());
-<<<<<<< HEAD
         txFinishMarker = new RaftTxFinishMarker(txManager);
-=======
-        txFinisher = new RaftTxFinishMarker(txManager);
->>>>>>> 1f75d6d8
 
         finishTxCommandHandler = new FinishTxCommandHandler(
                 txStatePartitionStorage,
