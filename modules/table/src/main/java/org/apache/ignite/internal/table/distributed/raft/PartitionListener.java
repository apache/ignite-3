/*
 * Licensed to the Apache Software Foundation (ASF) under one or more
 * contributor license agreements. See the NOTICE file distributed with
 * this work for additional information regarding copyright ownership.
 * The ASF licenses this file to You under the Apache License, Version 2.0
 * (the "License"); you may not use this file except in compliance with
 * the License. You may obtain a copy of the License at
 *
 *      http://www.apache.org/licenses/LICENSE-2.0
 *
 * Unless required by applicable law or agreed to in writing, software
 * distributed under the License is distributed on an "AS IS" BASIS,
 * WITHOUT WARRANTIES OR CONDITIONS OF ANY KIND, either express or implied.
 * See the License for the specific language governing permissions and
 * limitations under the License.
 */

package org.apache.ignite.internal.table.distributed.raft;

import static java.util.Objects.requireNonNull;
import static java.util.function.Predicate.not;
import static java.util.stream.Collectors.toList;
import static org.apache.ignite.internal.lang.IgniteStringFormatter.format;
<<<<<<< HEAD
import static org.apache.ignite.internal.tracing.TracingManager.span;
import static org.apache.ignite.internal.tracing.TracingManager.spanWithResult;
=======
import static org.apache.ignite.internal.table.distributed.TableUtils.indexIdsAtRwTxBeginTs;
>>>>>>> e5215745
import static org.apache.ignite.internal.tx.TxState.ABORTED;
import static org.apache.ignite.internal.tx.TxState.COMMITTED;
import static org.apache.ignite.internal.tx.TxState.PENDING;
import static org.apache.ignite.internal.util.CollectionUtils.last;

import java.io.Serializable;
import java.nio.file.Path;
import java.util.ArrayList;
import java.util.Collection;
import java.util.Collections;
import java.util.Iterator;
import java.util.List;
import java.util.UUID;
import java.util.concurrent.CompletableFuture;
import java.util.concurrent.CompletionException;
import java.util.function.Consumer;
import java.util.stream.Stream;
import org.apache.ignite.internal.catalog.CatalogService;
import org.apache.ignite.internal.hlc.HybridTimestamp;
import org.apache.ignite.internal.lang.IgniteInternalException;
import org.apache.ignite.internal.lang.SafeTimeReorderException;
import org.apache.ignite.internal.logger.IgniteLogger;
import org.apache.ignite.internal.logger.Loggers;
import org.apache.ignite.internal.raft.Command;
import org.apache.ignite.internal.raft.ReadCommand;
import org.apache.ignite.internal.raft.WriteCommand;
import org.apache.ignite.internal.raft.service.BeforeApplyHandler;
import org.apache.ignite.internal.raft.service.CommandClosure;
import org.apache.ignite.internal.raft.service.CommittedConfiguration;
import org.apache.ignite.internal.raft.service.RaftGroupListener;
import org.apache.ignite.internal.replicator.command.SafeTimePropagatingCommand;
import org.apache.ignite.internal.replicator.command.SafeTimeSyncCommand;
import org.apache.ignite.internal.storage.BinaryRowAndRowId;
import org.apache.ignite.internal.storage.MvPartitionStorage;
import org.apache.ignite.internal.storage.MvPartitionStorage.Locker;
import org.apache.ignite.internal.storage.PartitionTimestampCursor;
import org.apache.ignite.internal.storage.ReadResult;
import org.apache.ignite.internal.storage.RowId;
import org.apache.ignite.internal.table.distributed.StorageUpdateHandler;
import org.apache.ignite.internal.table.distributed.command.BuildIndexCommand;
import org.apache.ignite.internal.table.distributed.command.FinishTxCommand;
import org.apache.ignite.internal.table.distributed.command.UpdateAllCommand;
import org.apache.ignite.internal.table.distributed.command.UpdateCommand;
import org.apache.ignite.internal.table.distributed.command.WriteIntentSwitchCommand;
import org.apache.ignite.internal.tracing.TraceSpan;
import org.apache.ignite.internal.tx.TransactionResult;
import org.apache.ignite.internal.tx.TxManager;
import org.apache.ignite.internal.tx.TxMeta;
import org.apache.ignite.internal.tx.TxState;
import org.apache.ignite.internal.tx.TxStateMeta;
import org.apache.ignite.internal.tx.storage.state.TxStateStorage;
import org.apache.ignite.internal.util.Cursor;
import org.apache.ignite.internal.util.PendingComparableValuesTracker;
import org.apache.ignite.internal.util.TrackerClosedException;
import org.jetbrains.annotations.Nullable;
import org.jetbrains.annotations.TestOnly;

/**
 * Partition command handler.
 */
public class PartitionListener implements RaftGroupListener, BeforeApplyHandler {
    /** Transaction manager. */
    private final TxManager txManager;

    /** Logger. */
    private static final IgniteLogger LOG = Loggers.forClass(PartitionListener.class);

    /** Partition storage with access to MV data of a partition. */
    private final PartitionDataStorage storage;

    /** Handler that processes storage updates. */
    private final StorageUpdateHandler storageUpdateHandler;

    /** Storage of transaction metadata. */
    private final TxStateStorage txStateStorage;

    /** Safe time tracker. */
    private final PendingComparableValuesTracker<HybridTimestamp, Void> safeTime;

    /** Storage index tracker. */
    private final PendingComparableValuesTracker<Long, Void> storageIndexTracker;

    // TODO: https://issues.apache.org/jira/browse/IGNITE-20826 Restore on restart
    /** Is used in order to detect and retry safe time reordering within onBeforeApply. */
    private long maxObservableSafeTime = -1;

    // TODO: https://issues.apache.org/jira/browse/IGNITE-20826 Restore on restart
    /** Is used in order to assert safe time reordering within onWrite. */
    private long maxObservableSafeTimeVerifier = -1;

    private final CatalogService catalogService;

    /**
     * The constructor.
     *
     * @param txManager Transaction manager.
     * @param partitionDataStorage The storage.
     * @param safeTime Safe time tracker.
     * @param storageIndexTracker Storage index tracker.
     * @param catalogService Catalog service.
     */
    public PartitionListener(
            TxManager txManager,
            PartitionDataStorage partitionDataStorage,
            StorageUpdateHandler storageUpdateHandler,
            TxStateStorage txStateStorage,
            PendingComparableValuesTracker<HybridTimestamp, Void> safeTime,
            PendingComparableValuesTracker<Long, Void> storageIndexTracker,
            CatalogService catalogService
    ) {
        this.txManager = txManager;
        this.storage = partitionDataStorage;
        this.storageUpdateHandler = storageUpdateHandler;
        this.txStateStorage = txStateStorage;
        this.safeTime = safeTime;
        this.storageIndexTracker = storageIndexTracker;
        this.catalogService = catalogService;

        // TODO: IGNITE-18502 Excessive full partition scan on node start
        try (PartitionTimestampCursor cursor = partitionDataStorage.scan(HybridTimestamp.MAX_VALUE)) {
            while (cursor.hasNext()) {
                ReadResult readResult = cursor.next();

                if (readResult.isWriteIntent()) {
                    storageUpdateHandler.handleWriteIntentRead(readResult.transactionId(), readResult.rowId());
                }
            }
        }
    }

    @Override
    public void onRead(Iterator<CommandClosure<ReadCommand>> iterator) {
        iterator.forEachRemaining((CommandClosure<? extends ReadCommand> clo) -> {
            Command command = clo.command();

            assert false : "No read commands expected, [cmd=" + command + ']';
        });
    }

    @Override
    public void onWrite(Iterator<CommandClosure<WriteCommand>> iterator) {
        iterator.forEachRemaining((CommandClosure<? extends WriteCommand> clo) -> {
            Command command = clo.command();

            if (command instanceof SafeTimePropagatingCommand) {
                SafeTimePropagatingCommand cmd = (SafeTimePropagatingCommand) command;
                long proposedSafeTime = cmd.safeTime().longValue();

                assert proposedSafeTime > maxObservableSafeTimeVerifier : "Safe time reordering detected [current="
                        + maxObservableSafeTimeVerifier + ", proposed=" + proposedSafeTime + "]";

                maxObservableSafeTimeVerifier = proposedSafeTime;
            }

            long commandIndex = clo.index();
            long commandTerm = clo.term();

            // We choose the minimum applied index, since we choose it (the minimum one) on local recovery so as not to lose the data for
            // one of the storages.
            long storagesAppliedIndex = Math.min(storage.lastAppliedIndex(), txStateStorage.lastAppliedIndex());

            assert commandIndex > storagesAppliedIndex :
                    "Write command must have an index greater than that of storages [commandIndex=" + commandIndex
                            + ", mvAppliedIndex=" + storage.lastAppliedIndex()
                            + ", txStateAppliedIndex=" + txStateStorage.lastAppliedIndex() + "]";

            // NB: Make sure that ANY command we accept here updates lastAppliedIndex+term info in one of the underlying
            // storages!
            // Otherwise, a gap between lastAppliedIndex from the point of view of JRaft and our storage might appear.
            // If a leader has such a gap, and does doSnapshot(), it will subsequently truncate its log too aggressively
            // in comparison with 'snapshot' state stored in our storages; and if we install a snapshot from our storages
            // to a follower at this point, for a subsequent AppendEntries the leader will not be able to get prevLogTerm
            // (because it's already truncated in the leader's log), so it will have to install a snapshot again, and then
            // repeat same thing over and over again.

            storage.acquirePartitionSnapshotsReadLock();

            Serializable result = null;

            try {
                if (command instanceof UpdateCommand) {
                    handleUpdateCommand((UpdateCommand) command, commandIndex, commandTerm);
                } else if (command instanceof UpdateAllCommand) {
                    handleUpdateAllCommand((UpdateAllCommand) command, commandIndex, commandTerm);
                } else if (command instanceof FinishTxCommand) {
                    result = handleFinishTxCommand((FinishTxCommand) command, commandIndex, commandTerm);
                } else if (command instanceof WriteIntentSwitchCommand) {
                    handleWriteIntentSwitchCommand((WriteIntentSwitchCommand) command, commandIndex, commandTerm);
                } else if (command instanceof SafeTimeSyncCommand) {
                    handleSafeTimeSyncCommand((SafeTimeSyncCommand) command, commandIndex, commandTerm);
                } else if (command instanceof BuildIndexCommand) {
                    handleBuildIndexCommand((BuildIndexCommand) command, commandIndex, commandTerm);
                } else {
                    assert false : "Command was not found [cmd=" + command + ']';
                }

                clo.result(result);
            } catch (IgniteInternalException e) {
                clo.result(e);
            } catch (CompletionException e) {
                clo.result(e.getCause());
            } catch (Throwable t) {
                LOG.error(
                        "Unknown error while processing command [commandIndex={}, commandTerm={}, command={}]",
                        t,
                        clo.index(), clo.index(), command
                );

                throw t;
            } finally {
                storage.releasePartitionSnapshotsReadLock();
            }

            if (command instanceof SafeTimePropagatingCommand) {
                SafeTimePropagatingCommand safeTimePropagatingCommand = (SafeTimePropagatingCommand) command;

                assert safeTimePropagatingCommand.safeTime() != null;

                synchronized (safeTime) {
                    updateTrackerIgnoringTrackerClosedException(safeTime, safeTimePropagatingCommand.safeTime());
                }
            }

            updateTrackerIgnoringTrackerClosedException(storageIndexTracker, commandIndex);
        });
    }

    /**
     * Handler for the {@link UpdateCommand}.
     *
     * @param cmd Command.
     * @param commandIndex Index of the RAFT command.
     * @param commandTerm Term of the RAFT command.
     */
    private void handleUpdateCommand(UpdateCommand cmd, long commandIndex, long commandTerm) {
        // Skips the write command because the storage has already executed it.
        if (commandIndex <= storage.lastAppliedIndex()) {
            return;
        }

<<<<<<< HEAD
        span("PartitionListener.handleUpdateCommand", (span) -> {
            span.addAttribute("cmd", cmd::toString);

            // TODO: https://issues.apache.org/jira/browse/IGNITE-20124 Proper storage/raft index handling is required.
            synchronized (safeTime) {
                if (cmd.safeTime().compareTo(safeTime.current()) > 0) {
                    storageUpdateHandler.handleUpdate(
                        cmd.txId(),
                        cmd.rowUuid(),
                        cmd.tablePartitionId().asTablePartitionId(),
                        cmd.rowToUpdate(),
                            !cmd.full(),
                            () -> storage.lastApplied(commandIndex, commandTerm),
                            cmd.full() ? cmd.safeTime() : null,
                            cmd.lastCommitTimestamp()
                    );
                }

                updateTrackerIgnoringTrackerClosedException(safeTime, cmd.safeTime());
            }
            replicaTouch(cmd.txId(), cmd.txCoordinatorId(), cmd.full() ? cmd.safeTime() : null, cmd.full());
        });
=======
        UUID txId = cmd.txId();

        // TODO: https://issues.apache.org/jira/browse/IGNITE-20124 Proper storage/raft index handling is required.
        synchronized (safeTime) {
            if (cmd.safeTime().compareTo(safeTime.current()) > 0) {
                storageUpdateHandler.handleUpdate(
                        txId,
                        cmd.rowUuid(),
                        cmd.tablePartitionId().asTablePartitionId(),
                        cmd.rowToUpdate(),
                        !cmd.full(),
                        () -> storage.lastApplied(commandIndex, commandTerm),
                        cmd.full() ? cmd.safeTime() : null,
                        cmd.lastCommitTimestamp(),
                        indexIdsAtRwTxBeginTs(catalogService, txId, storage.tableId())
                );
            }

            updateTrackerIgnoringTrackerClosedException(safeTime, cmd.safeTime());
        }

        replicaTouch(txId, cmd.txCoordinatorId(), cmd.full() ? cmd.safeTime() : null, cmd.full());
>>>>>>> e5215745
    }

    /**
     * Handler for the {@link UpdateAllCommand}.
     *
     * @param cmd Command.
     * @param commandIndex Index of the RAFT command.
     * @param commandTerm Term of the RAFT command.
     */
    private void handleUpdateAllCommand(UpdateAllCommand cmd, long commandIndex, long commandTerm) {
        // Skips the write command because the storage has already executed it.
        if (commandIndex <= storage.lastAppliedIndex()) {
            return;
        }

        UUID txId = cmd.txId();

        // TODO: https://issues.apache.org/jira/browse/IGNITE-20124 Proper storage/raft index handling is required.
        synchronized (safeTime) {
            if (cmd.safeTime().compareTo(safeTime.current()) > 0) {
                storageUpdateHandler.handleUpdateAll(
                        txId,
                        cmd.rowsToUpdate(),
                        cmd.tablePartitionId().asTablePartitionId(),
                        !cmd.full(),
                        () -> storage.lastApplied(commandIndex, commandTerm),
                        cmd.full() ? cmd.safeTime() : null,
                        indexIdsAtRwTxBeginTs(catalogService, txId, storage.tableId())
                );

                updateTrackerIgnoringTrackerClosedException(safeTime, cmd.safeTime());
            }
        }

        replicaTouch(txId, cmd.txCoordinatorId(), cmd.full() ? cmd.safeTime() : null, cmd.full());
    }

    /**
     * Handler for the {@link FinishTxCommand}.
     *
     * @param cmd Command.
     * @param commandIndex Index of the RAFT command.
     * @param commandTerm Term of the RAFT command.
     * @return The actually stored transaction state {@link TransactionResult}.
     * @throws IgniteInternalException if an exception occurred during a transaction state change.
     */
    private TransactionResult handleFinishTxCommand(FinishTxCommand cmd, long commandIndex, long commandTerm)
            throws IgniteInternalException {
        // Skips the write command because the storage has already executed it.
        if (commandIndex <= txStateStorage.lastAppliedIndex()) {
            return null;
        }

        return spanWithResult("PartitionListener.handleFinishTxCommand", (span) -> {
            UUID txId = cmd.txId();

            TxState stateToSet = cmd.commit() ? COMMITTED : ABORTED;

<<<<<<< HEAD
            TxMeta txMetaToSet = new TxMeta(
                    stateToSet,
                    cmd.tablePartitionIds()
                            .stream()
                            .map(TablePartitionIdMessage::asTablePartitionId)
                            .collect(toList()),
                    cmd.commitTimestamp()
            );
=======
        TxMeta txMetaToSet = new TxMeta(
                stateToSet,
                cmd.commitTimestamp()
        );
>>>>>>> e5215745

            TxMeta txMetaBeforeCas = txStateStorage.get(txId);

            boolean txStateChangeRes = txStateStorage.compareAndSet(
                    txId,
                    null,
                    txMetaToSet,
                    commandIndex,
                    commandTerm
            );

<<<<<<< HEAD
            markFinished(txId, cmd.commit(), cmd.commitTimestamp(), cmd.txCoordinatorId());
=======
        markFinished(txId, cmd.commit(), cmd.commitTimestamp());
>>>>>>> e5215745

            LOG.debug("Finish the transaction txId = {}, state = {}, txStateChangeRes = {}", txId, txMetaToSet, txStateChangeRes);

            if (!txStateChangeRes) {
                onTxStateStorageCasFail(txId, txMetaBeforeCas, txMetaToSet);
            }

            return new TransactionResult(stateToSet, cmd.commitTimestamp());
        });
    }

    /**
     * Handler for the {@link WriteIntentSwitchCommand}.
     *
     * @param cmd Command.
     * @param commandIndex Index of the RAFT command.
     * @param commandTerm Term of the RAFT command.
     */
    private void handleWriteIntentSwitchCommand(WriteIntentSwitchCommand cmd, long commandIndex, long commandTerm) {
        // Skips the write command because the storage has already executed it.
        if (commandIndex <= storage.lastAppliedIndex()) {
            return;
        }

        UUID txId = cmd.txId();

        markFinished(txId, cmd.commit(), cmd.commitTimestamp());

        storageUpdateHandler.switchWriteIntents(
                txId,
                cmd.commit(),
                cmd.commitTimestamp(),
                () -> storage.lastApplied(commandIndex, commandTerm),
                indexIdsAtRwTxBeginTs(catalogService, txId, storage.tableId())
        );
    }

    /**
     * Handler for the {@link SafeTimeSyncCommand}.
     *
     * @param cmd Command.
     * @param commandIndex RAFT index of the command.
     * @param commandTerm RAFT term of the command.
     */
    private void handleSafeTimeSyncCommand(SafeTimeSyncCommand cmd, long commandIndex, long commandTerm) {
        // Skips the write command because the storage has already executed it.
        if (commandIndex <= storage.lastAppliedIndex()) {
            return;
        }

        // We MUST bump information about last updated index+term.
        // See a comment in #onWrite() for explanation.
        storage.runConsistently(locker -> {
            storage.lastApplied(commandIndex, commandTerm);

            return null;
        });
    }

    @Override
    public void onConfigurationCommitted(CommittedConfiguration config) {
        // Skips the update because the storage has already recorded it.
        if (config.index() <= storage.lastAppliedIndex()) {
            return;
        }

        // Do the update under lock to make sure no snapshot is started concurrently with this update.
        // Note that we do not need to protect from a concurrent command execution by this listener because
        // configuration is committed in the same thread in which commands are applied.
        storage.acquirePartitionSnapshotsReadLock();

        try {
            storage.runConsistently(locker -> {
                storage.committedGroupConfiguration(
                        new RaftGroupConfiguration(config.peers(), config.learners(), config.oldPeers(), config.oldLearners())
                );
                storage.lastApplied(config.index(), config.term());
                updateTrackerIgnoringTrackerClosedException(storageIndexTracker, config.index());

                return null;
            });
        } finally {
            storage.releasePartitionSnapshotsReadLock();
        }
    }

    @Override
    public void onSnapshotSave(Path path, Consumer<Throwable> doneClo) {
        // The max index here is required for local recovery and a possible scenario
        // of false node failure when we actually have all required data. This might happen because we use the minimal index
        // among storages on a node restart.
        // Let's consider a more detailed example:
        //      1) We don't propagate the maximal lastAppliedIndex among storages, and onSnapshotSave finishes, it leads to the raft log
        //         truncation until the maximal lastAppliedIndex.
        //      2) Unexpected cluster restart happens.
        //      3) Local recovery of a node is started, where we request data from the minimal lastAppliedIndex among storages, because
        //         some data for some node might not have been flushed before unexpected cluster restart.
        //      4) When we try to restore data starting from the minimal lastAppliedIndex, we come to the situation
        //         that a raft node doesn't have such data, because the truncation until the maximal lastAppliedIndex from 1) has happened.
        //      5) Node cannot finish local recovery.
        long maxLastAppliedIndex = Math.max(storage.lastAppliedIndex(), txStateStorage.lastAppliedIndex());
        long maxLastAppliedTerm = Math.max(storage.lastAppliedTerm(), txStateStorage.lastAppliedTerm());

        storage.runConsistently(locker -> {
            storage.lastApplied(maxLastAppliedIndex, maxLastAppliedTerm);

            return null;
        });

        txStateStorage.lastApplied(maxLastAppliedIndex, maxLastAppliedTerm);
        updateTrackerIgnoringTrackerClosedException(storageIndexTracker, maxLastAppliedIndex);

        CompletableFuture.allOf(storage.flush(), txStateStorage.flush())
                .whenComplete((unused, throwable) -> doneClo.accept(throwable));
    }

    @Override
    public boolean onSnapshotLoad(Path path) {
        return true;
    }

    @Override
    public void onShutdown() {
        storage.close();
    }

    @Override
    public boolean onBeforeApply(Command command) {
        // This method is synchronized by replication group specific monitor, see ActionRequestProcessor#handleRequest.
        if (command instanceof SafeTimePropagatingCommand) {
            SafeTimePropagatingCommand cmd = (SafeTimePropagatingCommand) command;
            long proposedSafeTime = cmd.safeTime().longValue();

            if (proposedSafeTime > maxObservableSafeTime) {
                maxObservableSafeTime = proposedSafeTime;
            } else {
                throw new SafeTimeReorderException();
            }
        }

        return false;
    }

    /**
     * Returns underlying storage.
     */
    @TestOnly
    public MvPartitionStorage getMvStorage() {
        return storage.getStorage();
    }

    /**
     * Handler for the {@link BuildIndexCommand}.
     *
     * @param cmd Command.
     * @param commandIndex RAFT index of the command.
     * @param commandTerm RAFT term of the command.
     */
    void handleBuildIndexCommand(BuildIndexCommand cmd, long commandIndex, long commandTerm) {
        // Skips the write command because the storage has already executed it.
        if (commandIndex <= storage.lastAppliedIndex()) {
            return;
        }

        // It's important to not block any thread while being inside of the "runConsistently" section.
        storageUpdateHandler.getIndexUpdateHandler().waitForIndex(cmd.indexId());

        storage.runConsistently(locker -> {
            List<UUID> rowUuids = new ArrayList<>(cmd.rowIds());

            // Natural UUID order matches RowId order within the same partition.
            Collections.sort(rowUuids);

            Stream<BinaryRowAndRowId> buildIndexRowStream = createBuildIndexRowStream(rowUuids, locker);

            RowId nextRowIdToBuild = cmd.finish() ? null : toRowId(requireNonNull(last(rowUuids))).increment();

            storageUpdateHandler.getIndexUpdateHandler().buildIndex(cmd.indexId(), buildIndexRowStream, nextRowIdToBuild);

            storage.lastApplied(commandIndex, commandTerm);

            return null;
        });

        if (cmd.finish()) {
            LOG.info(
                    "Finish building the index: [tableId={}, partitionId={}, indexId={}]",
                    storage.tableId(), storage.partitionId(), cmd.indexId()
            );
        }
    }

    private static void onTxStateStorageCasFail(UUID txId, TxMeta txMetaBeforeCas, TxMeta txMetaToSet) {
        String errorMsg = format("Failed to update tx state in the storage, transaction txId = {} because of inconsistent state,"
                        + " expected state = {}, state to set = {}",
                txId,
                txMetaBeforeCas,
                txMetaToSet
        );

        IgniteInternalException stateChangeException =
                new UnexpectedTransactionStateException(
                        errorMsg,
                        new TransactionResult(txMetaBeforeCas.txState(), txMetaBeforeCas.commitTimestamp())
                );

        // Exception is explicitly logged because otherwise it can be lost if it did not occur on the leader.
        LOG.error(errorMsg);

        throw stateChangeException;
    }

    private static <T extends Comparable<T>> void updateTrackerIgnoringTrackerClosedException(
            PendingComparableValuesTracker<T, Void> tracker,
            T newValue
    ) {
        try (TraceSpan ignored = span("updateTrackerIgnoringTrackerClosedException")) {
            tracker.update(newValue, null);
        } catch (TrackerClosedException ignored) {
            // No-op.
        }
    }

    private Stream<BinaryRowAndRowId> createBuildIndexRowStream(List<UUID> rowUuids, Locker locker) {
        return rowUuids.stream()
                .map(this::toRowId)
                .peek(locker::lock)
                .map(rowId -> {
                    try (Cursor<ReadResult> cursor = storage.scanVersions(rowId)) {
                        return cursor.stream()
                                .filter(not(ReadResult::isEmpty))
                                .map(ReadResult::binaryRow)
                                .map(binaryRow -> new BinaryRowAndRowId(binaryRow, rowId))
                                .collect(toList());
                    }
                })
                .flatMap(Collection::stream);
    }

    private RowId toRowId(UUID rowUuid) {
        return new RowId(storageUpdateHandler.partitionId(), rowUuid);
    }

    private void replicaTouch(UUID txId, String txCoordinatorId, HybridTimestamp commitTimestamp, boolean full) {
        txManager.updateTxMeta(txId, old -> new TxStateMeta(
                full ? COMMITTED : PENDING,
                txCoordinatorId,
                old == null ? null : old.commitPartitionId(),
                full ? commitTimestamp : null
        ));
    }

    private void markFinished(UUID txId, boolean commit, @Nullable HybridTimestamp commitTimestamp) {
        txManager.updateTxMeta(txId, old -> new TxStateMeta(
                commit ? COMMITTED : ABORTED,
                old == null ? null : old.txCoordinatorId(),
                old == null ? null : old.commitPartitionId(),
                commit ? commitTimestamp : null
        ));
    }
}<|MERGE_RESOLUTION|>--- conflicted
+++ resolved
@@ -21,12 +21,9 @@
 import static java.util.function.Predicate.not;
 import static java.util.stream.Collectors.toList;
 import static org.apache.ignite.internal.lang.IgniteStringFormatter.format;
-<<<<<<< HEAD
+import static org.apache.ignite.internal.table.distributed.TableUtils.indexIdsAtRwTxBeginTs;
 import static org.apache.ignite.internal.tracing.TracingManager.span;
 import static org.apache.ignite.internal.tracing.TracingManager.spanWithResult;
-=======
-import static org.apache.ignite.internal.table.distributed.TableUtils.indexIdsAtRwTxBeginTs;
->>>>>>> e5215745
 import static org.apache.ignite.internal.tx.TxState.ABORTED;
 import static org.apache.ignite.internal.tx.TxState.COMMITTED;
 import static org.apache.ignite.internal.tx.TxState.PENDING;
@@ -267,7 +264,8 @@
             return;
         }
 
-<<<<<<< HEAD
+        UUID txId = cmd.txId();
+
         span("PartitionListener.handleUpdateCommand", (span) -> {
             span.addAttribute("cmd", cmd::toString);
 
@@ -275,45 +273,22 @@
             synchronized (safeTime) {
                 if (cmd.safeTime().compareTo(safeTime.current()) > 0) {
                     storageUpdateHandler.handleUpdate(
-                        cmd.txId(),
-                        cmd.rowUuid(),
-                        cmd.tablePartitionId().asTablePartitionId(),
-                        cmd.rowToUpdate(),
+                            txId,
+                            cmd.rowUuid(),
+                            cmd.tablePartitionId().asTablePartitionId(),
+                            cmd.rowToUpdate(),
                             !cmd.full(),
                             () -> storage.lastApplied(commandIndex, commandTerm),
                             cmd.full() ? cmd.safeTime() : null,
-                            cmd.lastCommitTimestamp()
-                    );
+                            cmd.lastCommitTimestamp(),
+                            indexIdsAtRwTxBeginTs(catalogService, txId, storage.tableId()));
                 }
 
                 updateTrackerIgnoringTrackerClosedException(safeTime, cmd.safeTime());
             }
-            replicaTouch(cmd.txId(), cmd.txCoordinatorId(), cmd.full() ? cmd.safeTime() : null, cmd.full());
+
+            replicaTouch(txId, cmd.txCoordinatorId(), cmd.full() ? cmd.safeTime() : null, cmd.full());
         });
-=======
-        UUID txId = cmd.txId();
-
-        // TODO: https://issues.apache.org/jira/browse/IGNITE-20124 Proper storage/raft index handling is required.
-        synchronized (safeTime) {
-            if (cmd.safeTime().compareTo(safeTime.current()) > 0) {
-                storageUpdateHandler.handleUpdate(
-                        txId,
-                        cmd.rowUuid(),
-                        cmd.tablePartitionId().asTablePartitionId(),
-                        cmd.rowToUpdate(),
-                        !cmd.full(),
-                        () -> storage.lastApplied(commandIndex, commandTerm),
-                        cmd.full() ? cmd.safeTime() : null,
-                        cmd.lastCommitTimestamp(),
-                        indexIdsAtRwTxBeginTs(catalogService, txId, storage.tableId())
-                );
-            }
-
-            updateTrackerIgnoringTrackerClosedException(safeTime, cmd.safeTime());
-        }
-
-        replicaTouch(txId, cmd.txCoordinatorId(), cmd.full() ? cmd.safeTime() : null, cmd.full());
->>>>>>> e5215745
     }
 
     /**
@@ -372,21 +347,11 @@
 
             TxState stateToSet = cmd.commit() ? COMMITTED : ABORTED;
 
-<<<<<<< HEAD
             TxMeta txMetaToSet = new TxMeta(
                     stateToSet,
-                    cmd.tablePartitionIds()
-                            .stream()
-                            .map(TablePartitionIdMessage::asTablePartitionId)
-                            .collect(toList()),
+
                     cmd.commitTimestamp()
             );
-=======
-        TxMeta txMetaToSet = new TxMeta(
-                stateToSet,
-                cmd.commitTimestamp()
-        );
->>>>>>> e5215745
 
             TxMeta txMetaBeforeCas = txStateStorage.get(txId);
 
@@ -398,11 +363,7 @@
                     commandTerm
             );
 
-<<<<<<< HEAD
-            markFinished(txId, cmd.commit(), cmd.commitTimestamp(), cmd.txCoordinatorId());
-=======
-        markFinished(txId, cmd.commit(), cmd.commitTimestamp());
->>>>>>> e5215745
+            markFinished(txId, cmd.commit(), cmd.commitTimestamp());
 
             LOG.debug("Finish the transaction txId = {}, state = {}, txStateChangeRes = {}", txId, txMetaToSet, txStateChangeRes);
 
