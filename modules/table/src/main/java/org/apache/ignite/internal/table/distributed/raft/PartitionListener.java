--- conflicted
+++ resolved
@@ -692,22 +692,6 @@
         ));
     }
 
-<<<<<<< HEAD
-    private void markFinished(UUID txId, boolean commit, @Nullable HybridTimestamp commitTimestamp, @Nullable TablePartitionId partId) {
-        txManager.updateTxMeta(txId, old -> new TxStateMeta(
-                commit ? COMMITTED : ABORTED,
-                old == null ? null : old.txCoordinatorId(),
-                old == null ? partId : old.commitPartitionId(),
-                commit ? commitTimestamp : null,
-                old == null ? null : old.tx(),
-                old == null ? null : old.initialVacuumObservationTimestamp(),
-                old == null ? null : old.cleanupCompletionTimestamp(),
-                old == null ? null : old.isFinishedDueToTimeout()
-        ));
-    }
-
-=======
->>>>>>> c45763d2
     private BuildIndexRowVersionChooser createBuildIndexRowVersionChooser(IndexMeta indexMeta) {
         MetaIndexStatusChange registeredChangeInfo = indexMeta.statusChange(REGISTERED);
         MetaIndexStatusChange buildingChangeInfo = indexMeta.statusChange(BUILDING);
