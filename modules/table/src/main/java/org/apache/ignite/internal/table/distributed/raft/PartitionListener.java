--- conflicted
+++ resolved
@@ -250,22 +250,15 @@
                             txsPendingRowIds.computeIfAbsent(cmd.txId(), entry -> new TreeSet<>()).add(rowId);
                         }
 
-<<<<<<< HEAD
                         storage.lastApplied(commandIndex, commandTerm);
                     },
                     cmd.full() ? cmd.safeTime() : null
             );
-
             updateTrackerIgnoringTrackerClosedException(safeTime, cmd.safeTime());
         }
-=======
-                    storage.lastApplied(commandIndex, commandTerm);
-                },
-                cmd.full() ? cmd.safeTime() : null
-        );
-
+
+        // TODO: sanpwc ask Denis whether I should put replicaTouch inside safeTime check block
         replicaTouch(cmd.txId(), cmd.txCoordinatorId(), cmd.full() ? cmd.safeTime() : null, cmd.full());
->>>>>>> 91dbe869
     }
 
     /**
@@ -292,22 +285,17 @@
                             }
                         }
 
-<<<<<<< HEAD
                         storage.lastApplied(commandIndex, commandTerm);
                     },
-                    cmd.full() ? cmd.safeTime() : null);
+                    cmd.full() ? cmd.safeTime() : null
+            );
 
             // TODO: https://issues.apache.org/jira/browse/IGNITE-20124 tmp
             updateTrackerIgnoringTrackerClosedException(safeTime, cmd.safeTime());
         }
-=======
-                    storage.lastApplied(commandIndex, commandTerm);
-                },
-                cmd.full() ? cmd.safeTime() : null
-        );
-
+
+        // TODO: sanpwc ask Denis whether I should put replicaTouch inside safeTime check block
         replicaTouch(cmd.txId(), cmd.txCoordinatorId(), cmd.full() ? cmd.safeTime() : null, cmd.full());
->>>>>>> 91dbe869
     }
 
     /**
