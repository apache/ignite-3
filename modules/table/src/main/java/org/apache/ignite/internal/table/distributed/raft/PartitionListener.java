/*
 * Licensed to the Apache Software Foundation (ASF) under one or more
 * contributor license agreements.  See the NOTICE file distributed with
 * this work for additional information regarding copyright ownership.
 * The ASF licenses this file to You under the Apache License, Version 2.0
 * (the "License"); you may not use this file except in compliance with
 * the License.  You may obtain a copy of the License at
 *
 *      http://www.apache.org/licenses/LICENSE-2.0
 *
 * Unless required by applicable law or agreed to in writing, software
 * distributed under the License is distributed on an "AS IS" BASIS,
 * WITHOUT WARRANTIES OR CONDITIONS OF ANY KIND, either express or implied.
 * See the License for the specific language governing permissions and
 * limitations under the License.
 */

package org.apache.ignite.internal.table.distributed.raft;

import java.nio.ByteBuffer;
import java.nio.file.Path;
import java.util.ArrayList;
import java.util.Iterator;
<<<<<<< HEAD
import java.util.Set;
import java.util.UUID;
import java.util.concurrent.CompletableFuture;
import java.util.function.Consumer;
=======
import java.util.List;
import java.util.Map;
import java.util.NoSuchElementException;
import java.util.Set;
import java.util.concurrent.ConcurrentHashMap;
import java.util.function.Consumer;
import java.util.stream.Collectors;

>>>>>>> c0a3f327
import org.apache.ignite.internal.schema.BinaryRow;
import org.apache.ignite.internal.storage.DataRow;
import org.apache.ignite.internal.storage.PartitionStorage;
import org.apache.ignite.internal.storage.SearchRow;
<<<<<<< HEAD
=======
import org.apache.ignite.internal.storage.StorageException;
import org.apache.ignite.internal.storage.basic.DeleteExactInvokeClosure;
import org.apache.ignite.internal.storage.basic.GetAndRemoveInvokeClosure;
import org.apache.ignite.internal.storage.basic.GetAndReplaceInvokeClosure;
import org.apache.ignite.internal.storage.basic.InsertInvokeClosure;
import org.apache.ignite.internal.storage.basic.ReplaceExactInvokeClosure;
>>>>>>> c0a3f327
import org.apache.ignite.internal.storage.basic.SimpleDataRow;
import org.apache.ignite.internal.table.distributed.command.DeleteAllCommand;
import org.apache.ignite.internal.table.distributed.command.DeleteCommand;
import org.apache.ignite.internal.table.distributed.command.DeleteExactAllCommand;
import org.apache.ignite.internal.table.distributed.command.DeleteExactCommand;
import org.apache.ignite.internal.raft.server.FinishTxCommand;
import org.apache.ignite.internal.table.distributed.command.GetAllCommand;
import org.apache.ignite.internal.table.distributed.command.GetAndDeleteCommand;
import org.apache.ignite.internal.table.distributed.command.GetAndReplaceCommand;
import org.apache.ignite.internal.table.distributed.command.GetAndUpsertCommand;
import org.apache.ignite.internal.table.distributed.command.GetCommand;
import org.apache.ignite.internal.table.distributed.command.InsertAllCommand;
import org.apache.ignite.internal.table.distributed.command.InsertCommand;
import org.apache.ignite.internal.table.distributed.command.ReplaceCommand;
import org.apache.ignite.internal.table.distributed.command.ReplaceIfExistCommand;
import org.apache.ignite.internal.table.distributed.command.UpsertAllCommand;
import org.apache.ignite.internal.table.distributed.command.UpsertCommand;
import org.apache.ignite.internal.table.distributed.command.response.MultiRowsResponse;
import org.apache.ignite.internal.table.distributed.command.response.SingleRowResponse;
<<<<<<< HEAD
import org.apache.ignite.internal.table.distributed.storage.VersionedRowStore;
import org.apache.ignite.internal.tx.Timestamp;
import org.apache.ignite.internal.tx.TxManager;
import org.apache.ignite.internal.tx.TxState;
=======
import org.apache.ignite.internal.table.distributed.command.scan.ScanCloseCommand;
import org.apache.ignite.internal.table.distributed.command.scan.ScanInitCommand;
import org.apache.ignite.internal.table.distributed.command.scan.ScanRetrieveBatchCommand;
import org.apache.ignite.internal.util.Cursor;
>>>>>>> c0a3f327
import org.apache.ignite.lang.IgniteInternalException;
import org.apache.ignite.lang.IgniteUuid;
import org.apache.ignite.lang.LoggerMessageHelper;
import org.apache.ignite.raft.client.Command;
import org.apache.ignite.raft.client.ReadCommand;
import org.apache.ignite.raft.client.WriteCommand;
import org.apache.ignite.raft.client.service.CommandClosure;
import org.apache.ignite.raft.client.service.RaftGroupListener;
import org.jetbrains.annotations.NotNull;
import org.jetbrains.annotations.TestOnly;

/**
 * Partition command handler.
 */
public class PartitionListener implements RaftGroupListener {
<<<<<<< HEAD
    /** Table ID. */
    private final UUID tableId;

    /**
     * Storage.
     * This is a temporary solution, it will apply until persistence layer would not be implemented.
     * TODO: IGNITE-14790.
     */
    private final VersionedRowStore storage;

    /** TX manager. */
    private final TxManager txManager;

    /**
     * @param tableId Table id.
     * @param store The storage.
     */
    public PartitionListener(UUID tableId, VersionedRowStore store) {
        this.tableId = tableId;
        this.storage = store;
        this.txManager = store.txManager();
=======
    /** Partition storage. */
    private final PartitionStorage storage;

    /** Cursors map. */
    private final Map<IgniteUuid, CursorMeta> cursors;

    /**
     * Constructor.
     *
     * @param partitionStorage Storage.
     */
    public PartitionListener(PartitionStorage partitionStorage) {
        this.storage = partitionStorage;
        this.cursors = new ConcurrentHashMap<>();
>>>>>>> c0a3f327
    }

    /** {@inheritDoc} */
    @Override public void onRead(Iterator<CommandClosure<ReadCommand>> iterator) {
        iterator.forEachRemaining((CommandClosure<? extends ReadCommand> clo) -> {
            if (clo.command() instanceof GetCommand)
                handleGetCommand((CommandClosure<GetCommand>) clo);
            else if (clo.command() instanceof GetAllCommand)
                handleGetAllCommand((CommandClosure<GetAllCommand>) clo);
            else
                assert false : "Command was not found [cmd=" + clo.command() + ']';
        });
    }

    /** {@inheritDoc} */
    @Override public void onWrite(Iterator<CommandClosure<WriteCommand>> iterator) {
        iterator.forEachRemaining((CommandClosure<? extends WriteCommand> clo) -> {
            Command command = clo.command();

            if (command instanceof InsertCommand)
                handleInsertCommand((CommandClosure<InsertCommand>) clo);
            else if (command instanceof DeleteCommand)
                handleDeleteCommand((CommandClosure<DeleteCommand>) clo);
            else if (command instanceof ReplaceCommand)
                handleReplaceCommand((CommandClosure<ReplaceCommand>) clo);
            else if (command instanceof UpsertCommand)
                handleUpsertCommand((CommandClosure<UpsertCommand>) clo);
            else if (command instanceof InsertAllCommand)
                handleInsertAllCommand((CommandClosure<InsertAllCommand>) clo);
            else if (command instanceof UpsertAllCommand)
                handleUpsertAllCommand((CommandClosure<UpsertAllCommand>) clo);
            else if (command instanceof DeleteAllCommand)
                handleDeleteAllCommand((CommandClosure<DeleteAllCommand>) clo);
            else if (command instanceof DeleteExactCommand)
                handleDeleteExactCommand((CommandClosure<DeleteExactCommand>) clo);
            else if (command instanceof DeleteExactAllCommand)
                handleDeleteExactAllCommand((CommandClosure<DeleteExactAllCommand>) clo);
            else if (command instanceof ReplaceIfExistCommand)
                handleReplaceIfExistsCommand((CommandClosure<ReplaceIfExistCommand>) clo);
            else if (command instanceof GetAndDeleteCommand)
                handleGetAndDeleteCommand((CommandClosure<GetAndDeleteCommand>) clo);
            else if (command instanceof GetAndReplaceCommand)
                handleGetAndReplaceCommand((CommandClosure<GetAndReplaceCommand>) clo);
            else if (command instanceof GetAndUpsertCommand)
                handleGetAndUpsertCommand((CommandClosure<GetAndUpsertCommand>) clo);
<<<<<<< HEAD
            else if (command instanceof FinishTxCommand)
                handleFinishTxCommand((CommandClosure<FinishTxCommand>) clo);
=======
            else if (command instanceof ScanInitCommand)
                handleScanInitCommand((CommandClosure<ScanInitCommand>) clo);
            else if (command instanceof ScanRetrieveBatchCommand)
                handleScanRetrieveBatchCommand((CommandClosure<ScanRetrieveBatchCommand>) clo);
            else if (command instanceof ScanCloseCommand)
                handleScanCloseCommand((CommandClosure<ScanCloseCommand>) clo);
>>>>>>> c0a3f327
            else
                assert false : "Command was not found [cmd=" + command + ']';
        });
    }

    /**
     * Handler for the {@link GetCommand}.
     *
     * @param clo Command closure.
     */
    private void handleGetCommand(CommandClosure<GetCommand> clo) {
        GetCommand cmd = (GetCommand) clo.command();

        clo.result(new SingleRowResponse(storage.get(cmd.getKeyRow(), cmd.getTimestamp())));
    }

    /**
     * Handler for the {@link GetAllCommand}.
     *
     * @param clo Command closure.
     */
    private void handleGetAllCommand(CommandClosure<GetAllCommand> clo) {
        Set<BinaryRow> keyRows = ((GetAllCommand)clo.command()).getKeyRows();

        assert keyRows != null && !keyRows.isEmpty();

        // TODO asch all reads are sequeti
        clo.result(new MultiRowsResponse(storage.getAll(keyRows, null)));
    }

    /**
     * Handler for the {@link InsertCommand}.
     *
     * @param clo Command closure.
     */
    private void handleInsertCommand(CommandClosure<InsertCommand> clo) {
        InsertCommand cmd = (InsertCommand) clo.command();

        clo.result(storage.insert(cmd.getRow(), cmd.getTimestamp()));
    }

    /**
     * Handler for the {@link DeleteCommand}.
     *
     * @param clo Command closure.
     */
    private void handleDeleteCommand(CommandClosure<DeleteCommand> clo) {
        DeleteCommand cmd = clo.command();

        clo.result(storage.delete(cmd.getKeyRow(), cmd.getTimestamp()));
    }

    /**
     * Handler for the {@link ReplaceCommand}.
     *
     * @param clo Command closure.
     */
    private void handleReplaceCommand(CommandClosure<ReplaceCommand> clo) {
        ReplaceCommand cmd = ((ReplaceCommand)clo.command());

        clo.result(storage.replace(cmd.getOldRow(), cmd.getRow(), null));
    }

    /**
     * Handler for the {@link UpsertCommand}.
     *
     * @param clo Command closure.
     */
    private void handleUpsertCommand(CommandClosure<UpsertCommand> clo) {
        UpsertCommand cmd = (UpsertCommand) clo.command();

        storage.upsert(cmd.getRow(), cmd.getTimestamp());

        clo.result(null);
    }

    /**
     * Handler for the {@link InsertAllCommand}.
     *
     * @param clo Command closure.
     */
    private void handleInsertAllCommand(CommandClosure<InsertAllCommand> clo) {
        Set<BinaryRow> rows = ((InsertAllCommand)clo.command()).getRows();

        assert rows != null && !rows.isEmpty();

<<<<<<< HEAD
        clo.result(new MultiRowsResponse(storage.insertAll(rows, null)));
=======
        List<DataRow> keyValues = rows.stream()
            .map(PartitionListener::extractAndWrapKeyValue)
            .collect(Collectors.toList());

        List<BinaryRow> res = storage.insertAll(keyValues).stream()
            .map(skipped -> new ByteBufferRow(skipped.valueBytes()))
            .collect(Collectors.toList());

        clo.result(new MultiRowsResponse(res));
>>>>>>> c0a3f327
    }

    /**
     * Handler for the {@link UpsertAllCommand}.
     *
     * @param clo Command closure.
     */
    private void handleUpsertAllCommand(CommandClosure<UpsertAllCommand> clo) {
        Set<BinaryRow> rows = ((UpsertAllCommand)clo.command()).getRows();

        assert rows != null && !rows.isEmpty();

        storage.upsertAll(rows, null);

        clo.result(null);
    }

    /**
     * Handler for the {@link DeleteAllCommand}.
     *
     * @param clo Command closure.
     */
    private void handleDeleteAllCommand(CommandClosure<DeleteAllCommand> clo) {
        Set<BinaryRow> rows = ((DeleteAllCommand)clo.command()).getRows();

        assert rows != null && !rows.isEmpty();

<<<<<<< HEAD
        clo.result(new MultiRowsResponse(storage.deleteAll(rows, null)));
=======
        List<SearchRow> keys = rows.stream()
            .map(BinarySearchRow::new)
            .collect(Collectors.toList());

        List<BinaryRow> res = storage.removeAll(keys).stream()
            .map(skipped -> ((BinarySearchRow)skipped).sourceRow)
            .collect(Collectors.toList());

        clo.result(new MultiRowsResponse(res));
>>>>>>> c0a3f327
    }

    /**
     * Handler for the {@link DeleteExactCommand}.
     *
     * @param clo Command closure.
     */
    private void handleDeleteExactCommand(CommandClosure<DeleteExactCommand> clo) {
        BinaryRow row = ((DeleteExactCommand)clo.command()).getRow();

        assert row != null;
        assert row.hasValue();

        clo.result(storage.deleteExact(row, null));
    }

    /**
     * Handler for the {@link DeleteExactAllCommand}.
     *
     * @param clo Command closure.
     */
    private void handleDeleteExactAllCommand(CommandClosure<DeleteExactAllCommand> clo) {
        Set<BinaryRow> rows = ((DeleteExactAllCommand)clo.command()).getRows();

        assert rows != null && !rows.isEmpty();

<<<<<<< HEAD
        clo.result(new MultiRowsResponse(storage.deleteAll(rows, null)));
=======
        List<DataRow> keyValues = rows.stream()
            .map(PartitionListener::extractAndWrapKeyValue)
            .collect(Collectors.toList());

        List<BinaryRow> res = storage.removeAllExact(keyValues).stream()
            .map(skipped -> new ByteBufferRow(skipped.valueBytes()))
            .collect(Collectors.toList());

        clo.result(new MultiRowsResponse(res));
>>>>>>> c0a3f327
    }

    /**
     * Handler for the {@link ReplaceIfExistCommand}.
     *
     * @param clo Command closure.
     */
    private void handleReplaceIfExistsCommand(CommandClosure<ReplaceIfExistCommand> clo) {
        BinaryRow row = ((ReplaceIfExistCommand)clo.command()).getRow();

        assert row != null;

        clo.result(storage.replace(row, null));
    }

    /**
     * Handler for the {@link GetAndDeleteCommand}.
     *
     * @param clo Command closure.
     */
    private void handleGetAndDeleteCommand(CommandClosure<GetAndDeleteCommand> clo) {
        BinaryRow row = ((GetAndDeleteCommand)clo.command()).getKeyRow();

        assert row != null;

        clo.result(new SingleRowResponse(storage.getAndDelete(row, null)));
    }

    /**
     * Handler for the {@link GetAndReplaceCommand}.
     *
     * @param clo Command closure.
     */
    private void handleGetAndReplaceCommand(CommandClosure<GetAndReplaceCommand> clo) {
        BinaryRow row = ((GetAndReplaceCommand)clo.command()).getRow();

        assert row != null && row.hasValue();

        clo.result(new SingleRowResponse(storage.getAndReplace(row, null)));
    }

    /**
     * Handler for the {@link GetAndUpsertCommand}.
     *
     * @param clo Command closure.
     */
    private void handleGetAndUpsertCommand(CommandClosure<GetAndUpsertCommand> clo) {
        BinaryRow row = ((GetAndUpsertCommand)clo.command()).getKeyRow();

        assert row != null && row.hasValue();

        clo.result(new SingleRowResponse(storage.getAndUpsert(row, null)));
    }

    /**
     * Handler for the {@link FinishTxCommand}.
     *
     * @param clo Command closure.
     */
    private void handleFinishTxCommand(CommandClosure<FinishTxCommand> clo) {
        FinishTxCommand cmd = clo.command();

        Timestamp ts = cmd.timestamp();
        boolean commit = cmd.finish();

        clo.result(txManager.changeState(ts, TxState.PENDING, commit ? TxState.COMMITED : TxState.ABORTED));
    }

    /**
     * Handler for the {@link ScanInitCommand}.
     *
     * @param clo Command closure.
     */
    private void handleScanInitCommand(CommandClosure<ScanInitCommand> clo) {
        ScanInitCommand rangeCmd = clo.command();

        IgniteUuid cursorId = rangeCmd.scanId();

        try {
            Cursor<DataRow> cursor = storage.scan(key -> true);

            cursors.put(
                cursorId,
                new CursorMeta(
                    cursor,
                    rangeCmd.requesterNodeId()
                )
            );
        }
        catch (StorageException e) {
            clo.result(e);
        }

        clo.result(null);
    }

    /**
     * Handler for the {@link ScanRetrieveBatchCommand}.
     *
     * @param clo Command closure.
     */
    private void handleScanRetrieveBatchCommand(CommandClosure<ScanRetrieveBatchCommand> clo) {
        CursorMeta cursorDesc = cursors.get(clo.command().scanId());

        if (cursorDesc == null) {
            clo.result(new NoSuchElementException(LoggerMessageHelper.format(
                "Cursor with id={} is not found on server side.", clo.command().scanId())));
        }

        List<BinaryRow> res = new ArrayList<>();

        try {
            for (int i = 0; i < clo.command().itemsToRetrieveCount() && cursorDesc.cursor().hasNext(); i++)
                res.add(new ByteBufferRow(cursorDesc.cursor().next().valueBytes()));
        }
        catch (Exception e) {
            clo.result(e);
        }

        clo.result(new MultiRowsResponse(res));
    }

    /**
     * Handler for the {@link ScanCloseCommand}.
     *
     * @param clo Command closure.
     */
    private void handleScanCloseCommand(CommandClosure<ScanCloseCommand> clo) {
        CursorMeta cursorDesc = cursors.remove(clo.command().scanId());

        if (cursorDesc == null) {
            clo.result(null);

            return;
        }

        try {
            cursorDesc.cursor().close();
        }
        catch (Exception e) {
            throw new IgniteInternalException(e);
        }

        clo.result(null);
    }

    /** {@inheritDoc} */
    @Override public void onSnapshotSave(Path path, Consumer<Throwable> doneClo) {
        storage.snapshot(path).whenComplete((unused, throwable) -> {
            doneClo.accept(throwable);
        });
    }

    /** {@inheritDoc} */
    @Override public boolean onSnapshotLoad(Path path) {
        storage.restoreSnapshot(path);

        return true;
    }

    /** {@inheritDoc} */
    @Override public void onShutdown() {
        try {
            storage.close();
        }
        catch (Exception e) {
            throw new IgniteInternalException("Failed to close storage: " + e.getMessage(), e);
        }
    }

    /** {@inheritDoc}
     * @param cmd*/
    @Override public CompletableFuture<Void> onBeforeApply(Command cmd) {
        // TODO asch refactor copypaste
        if (cmd instanceof InsertCommand) {
            InsertCommand cmd0 = (InsertCommand) cmd;

            txManager.getOrCreateTransaction(cmd0.getTimestamp()); // TODO asch handle race between rollback and lock.

            return txManager.writeLock(tableId, cmd0.getRow().keySlice(), cmd0.getTimestamp());
        }
        else if (cmd instanceof UpsertCommand) {
            UpsertCommand cmd0 = (UpsertCommand) cmd;

            txManager.getOrCreateTransaction(cmd0.getTimestamp());

            return txManager.writeLock(tableId, cmd0.getRow().keySlice(), cmd0.getTimestamp());
        }
        else if (cmd instanceof GetCommand) {
            GetCommand cmd0 = (GetCommand) cmd;

            txManager.getOrCreateTransaction(cmd0.getTimestamp());

            return txManager.readLock(tableId, cmd0.getKeyRow().keySlice(), cmd0.getTimestamp());
        }

        return null;
    }

    /**
     * Extracts a key and a value from the {@link BinaryRow} and wraps it in a {@link DataRow}.
     *
     * @param row Binary row.
     * @return Data row.
     */
    @NotNull private static DataRow extractAndWrapKeyValue(@NotNull BinaryRow row) {
        byte[] key = new byte[row.keySlice().capacity()];

        row.keySlice().get(key);

        return new SimpleDataRow(key, row.bytes());
    }

    /**
     * Adapter that converts a {@link BinaryRow} into a {@link SearchRow}.
     */
    private static class BinarySearchRow implements SearchRow {
        /** Search key. */
        private final byte[] keyBytes;

        /** Source row. */
        private final BinaryRow sourceRow;

        /**
         * Constructor.
         *
         * @param row Row to search for.
         */
        BinarySearchRow(BinaryRow row) {
            sourceRow = row;
            keyBytes = new byte[row.keySlice().capacity()];

            row.keySlice().get(keyBytes);
        }

        /** {@inheritDoc} */
        @Override public byte @NotNull [] keyBytes() {
            return keyBytes;
        }

        /** {@inheritDoc} */
        @Override public @NotNull ByteBuffer key() {
            return ByteBuffer.wrap(keyBytes);
        }
    }

    /**
     * @return Underlying storage.
     */
    @TestOnly
<<<<<<< HEAD
    public VersionedRowStore getStorage() {
=======
    public PartitionStorage getStorage() {
>>>>>>> c0a3f327
        return storage;
    }

    /**
     * Cursor meta information: origin node id and type.
     */
    private class CursorMeta {
        /** Cursor. */
        private final Cursor<DataRow> cursor;

        /** Id of the node that creates cursor. */
        private final String requesterNodeId;

        /**
         * The constructor.
         *
         * @param cursor Cursor.
         * @param requesterNodeId Id of the node that creates cursor.
         */
        CursorMeta(
            Cursor<DataRow> cursor,
            String requesterNodeId
        ) {
            this.cursor = cursor;
            this.requesterNodeId = requesterNodeId;
        }

        /**
         * @return Cursor.
         */
        public Cursor<DataRow> cursor() {
            return cursor;
        }

        /**
         * @return Id of the node that creates cursor.
         */
        public String requesterNodeId() {
            return requesterNodeId;
        }
    }
}<|MERGE_RESOLUTION|>--- conflicted
+++ resolved
@@ -17,44 +17,26 @@
 
 package org.apache.ignite.internal.table.distributed.raft;
 
-import java.nio.ByteBuffer;
 import java.nio.file.Path;
 import java.util.ArrayList;
 import java.util.Iterator;
-<<<<<<< HEAD
-import java.util.Set;
-import java.util.UUID;
-import java.util.concurrent.CompletableFuture;
-import java.util.function.Consumer;
-=======
 import java.util.List;
 import java.util.Map;
 import java.util.NoSuchElementException;
 import java.util.Set;
+import java.util.concurrent.CompletableFuture;
 import java.util.concurrent.ConcurrentHashMap;
 import java.util.function.Consumer;
-import java.util.stream.Collectors;
-
->>>>>>> c0a3f327
+import org.apache.ignite.internal.raft.server.FinishTxCommand;
 import org.apache.ignite.internal.schema.BinaryRow;
+import org.apache.ignite.internal.schema.ByteBufferRow;
 import org.apache.ignite.internal.storage.DataRow;
-import org.apache.ignite.internal.storage.PartitionStorage;
-import org.apache.ignite.internal.storage.SearchRow;
-<<<<<<< HEAD
-=======
 import org.apache.ignite.internal.storage.StorageException;
-import org.apache.ignite.internal.storage.basic.DeleteExactInvokeClosure;
-import org.apache.ignite.internal.storage.basic.GetAndRemoveInvokeClosure;
-import org.apache.ignite.internal.storage.basic.GetAndReplaceInvokeClosure;
-import org.apache.ignite.internal.storage.basic.InsertInvokeClosure;
-import org.apache.ignite.internal.storage.basic.ReplaceExactInvokeClosure;
->>>>>>> c0a3f327
 import org.apache.ignite.internal.storage.basic.SimpleDataRow;
 import org.apache.ignite.internal.table.distributed.command.DeleteAllCommand;
 import org.apache.ignite.internal.table.distributed.command.DeleteCommand;
 import org.apache.ignite.internal.table.distributed.command.DeleteExactAllCommand;
 import org.apache.ignite.internal.table.distributed.command.DeleteExactCommand;
-import org.apache.ignite.internal.raft.server.FinishTxCommand;
 import org.apache.ignite.internal.table.distributed.command.GetAllCommand;
 import org.apache.ignite.internal.table.distributed.command.GetAndDeleteCommand;
 import org.apache.ignite.internal.table.distributed.command.GetAndReplaceCommand;
@@ -68,17 +50,14 @@
 import org.apache.ignite.internal.table.distributed.command.UpsertCommand;
 import org.apache.ignite.internal.table.distributed.command.response.MultiRowsResponse;
 import org.apache.ignite.internal.table.distributed.command.response.SingleRowResponse;
-<<<<<<< HEAD
+import org.apache.ignite.internal.table.distributed.command.scan.ScanCloseCommand;
+import org.apache.ignite.internal.table.distributed.command.scan.ScanInitCommand;
+import org.apache.ignite.internal.table.distributed.command.scan.ScanRetrieveBatchCommand;
 import org.apache.ignite.internal.table.distributed.storage.VersionedRowStore;
 import org.apache.ignite.internal.tx.Timestamp;
 import org.apache.ignite.internal.tx.TxManager;
 import org.apache.ignite.internal.tx.TxState;
-=======
-import org.apache.ignite.internal.table.distributed.command.scan.ScanCloseCommand;
-import org.apache.ignite.internal.table.distributed.command.scan.ScanInitCommand;
-import org.apache.ignite.internal.table.distributed.command.scan.ScanRetrieveBatchCommand;
 import org.apache.ignite.internal.util.Cursor;
->>>>>>> c0a3f327
 import org.apache.ignite.lang.IgniteInternalException;
 import org.apache.ignite.lang.IgniteUuid;
 import org.apache.ignite.lang.LoggerMessageHelper;
@@ -94,9 +73,8 @@
  * Partition command handler.
  */
 public class PartitionListener implements RaftGroupListener {
-<<<<<<< HEAD
     /** Table ID. */
-    private final UUID tableId;
+    private final IgniteUuid tableId;
 
     /**
      * Storage.
@@ -105,6 +83,9 @@
      */
     private final VersionedRowStore storage;
 
+    /** Cursors map. */
+    private final Map<IgniteUuid, CursorMeta> cursors;
+
     /** TX manager. */
     private final TxManager txManager;
 
@@ -112,26 +93,11 @@
      * @param tableId Table id.
      * @param store The storage.
      */
-    public PartitionListener(UUID tableId, VersionedRowStore store) {
+    public PartitionListener(IgniteUuid tableId, VersionedRowStore store) {
         this.tableId = tableId;
         this.storage = store;
         this.txManager = store.txManager();
-=======
-    /** Partition storage. */
-    private final PartitionStorage storage;
-
-    /** Cursors map. */
-    private final Map<IgniteUuid, CursorMeta> cursors;
-
-    /**
-     * Constructor.
-     *
-     * @param partitionStorage Storage.
-     */
-    public PartitionListener(PartitionStorage partitionStorage) {
-        this.storage = partitionStorage;
         this.cursors = new ConcurrentHashMap<>();
->>>>>>> c0a3f327
     }
 
     /** {@inheritDoc} */
@@ -177,17 +143,14 @@
                 handleGetAndReplaceCommand((CommandClosure<GetAndReplaceCommand>) clo);
             else if (command instanceof GetAndUpsertCommand)
                 handleGetAndUpsertCommand((CommandClosure<GetAndUpsertCommand>) clo);
-<<<<<<< HEAD
-            else if (command instanceof FinishTxCommand)
-                handleFinishTxCommand((CommandClosure<FinishTxCommand>) clo);
-=======
             else if (command instanceof ScanInitCommand)
                 handleScanInitCommand((CommandClosure<ScanInitCommand>) clo);
             else if (command instanceof ScanRetrieveBatchCommand)
                 handleScanRetrieveBatchCommand((CommandClosure<ScanRetrieveBatchCommand>) clo);
             else if (command instanceof ScanCloseCommand)
                 handleScanCloseCommand((CommandClosure<ScanCloseCommand>) clo);
->>>>>>> c0a3f327
+            else if (command instanceof FinishTxCommand)
+                handleFinishTxCommand((CommandClosure<FinishTxCommand>) clo);
             else
                 assert false : "Command was not found [cmd=" + command + ']';
         });
@@ -274,19 +237,7 @@
 
         assert rows != null && !rows.isEmpty();
 
-<<<<<<< HEAD
         clo.result(new MultiRowsResponse(storage.insertAll(rows, null)));
-=======
-        List<DataRow> keyValues = rows.stream()
-            .map(PartitionListener::extractAndWrapKeyValue)
-            .collect(Collectors.toList());
-
-        List<BinaryRow> res = storage.insertAll(keyValues).stream()
-            .map(skipped -> new ByteBufferRow(skipped.valueBytes()))
-            .collect(Collectors.toList());
-
-        clo.result(new MultiRowsResponse(res));
->>>>>>> c0a3f327
     }
 
     /**
@@ -314,19 +265,7 @@
 
         assert rows != null && !rows.isEmpty();
 
-<<<<<<< HEAD
         clo.result(new MultiRowsResponse(storage.deleteAll(rows, null)));
-=======
-        List<SearchRow> keys = rows.stream()
-            .map(BinarySearchRow::new)
-            .collect(Collectors.toList());
-
-        List<BinaryRow> res = storage.removeAll(keys).stream()
-            .map(skipped -> ((BinarySearchRow)skipped).sourceRow)
-            .collect(Collectors.toList());
-
-        clo.result(new MultiRowsResponse(res));
->>>>>>> c0a3f327
     }
 
     /**
@@ -353,19 +292,7 @@
 
         assert rows != null && !rows.isEmpty();
 
-<<<<<<< HEAD
         clo.result(new MultiRowsResponse(storage.deleteAll(rows, null)));
-=======
-        List<DataRow> keyValues = rows.stream()
-            .map(PartitionListener::extractAndWrapKeyValue)
-            .collect(Collectors.toList());
-
-        List<BinaryRow> res = storage.removeAllExact(keyValues).stream()
-            .map(skipped -> new ByteBufferRow(skipped.valueBytes()))
-            .collect(Collectors.toList());
-
-        clo.result(new MultiRowsResponse(res));
->>>>>>> c0a3f327
     }
 
     /**
@@ -445,7 +372,7 @@
         IgniteUuid cursorId = rangeCmd.scanId();
 
         try {
-            Cursor<DataRow> cursor = storage.scan(key -> true);
+            Cursor<DataRow> cursor = storage.delegate().scan(key -> true);
 
             cursors.put(
                 cursorId,
@@ -580,47 +507,10 @@
     }
 
     /**
-     * Adapter that converts a {@link BinaryRow} into a {@link SearchRow}.
-     */
-    private static class BinarySearchRow implements SearchRow {
-        /** Search key. */
-        private final byte[] keyBytes;
-
-        /** Source row. */
-        private final BinaryRow sourceRow;
-
-        /**
-         * Constructor.
-         *
-         * @param row Row to search for.
-         */
-        BinarySearchRow(BinaryRow row) {
-            sourceRow = row;
-            keyBytes = new byte[row.keySlice().capacity()];
-
-            row.keySlice().get(keyBytes);
-        }
-
-        /** {@inheritDoc} */
-        @Override public byte @NotNull [] keyBytes() {
-            return keyBytes;
-        }
-
-        /** {@inheritDoc} */
-        @Override public @NotNull ByteBuffer key() {
-            return ByteBuffer.wrap(keyBytes);
-        }
-    }
-
-    /**
      * @return Underlying storage.
      */
     @TestOnly
-<<<<<<< HEAD
     public VersionedRowStore getStorage() {
-=======
-    public PartitionStorage getStorage() {
->>>>>>> c0a3f327
         return storage;
     }
 
