--- conflicted
+++ resolved
@@ -18,24 +18,11 @@
 package org.apache.ignite.internal.table.distributed.raft;
 
 import java.nio.file.Path;
+import java.util.Arrays;
 import java.util.Iterator;
-<<<<<<< HEAD
-=======
-import java.util.List;
->>>>>>> 356c7660
 import java.util.Set;
 import java.util.function.Consumer;
 import org.apache.ignite.internal.schema.BinaryRow;
-import org.apache.ignite.internal.schema.ByteBufferRow;
-import org.apache.ignite.internal.storage.DataRow;
-import org.apache.ignite.internal.storage.SearchRow;
-import org.apache.ignite.internal.storage.Storage;
-import org.apache.ignite.internal.storage.basic.DeleteExactInvokeClosure;
-import org.apache.ignite.internal.storage.basic.GetAndRemoveInvokeClosure;
-import org.apache.ignite.internal.storage.basic.GetAndReplaceInvokeClosure;
-import org.apache.ignite.internal.storage.basic.InsertInvokeClosure;
-import org.apache.ignite.internal.storage.basic.ReplaceExactInvokeClosure;
-import org.apache.ignite.internal.storage.basic.SimpleDataRow;
 import org.apache.ignite.internal.table.distributed.command.DeleteAllCommand;
 import org.apache.ignite.internal.table.distributed.command.DeleteCommand;
 import org.apache.ignite.internal.table.distributed.command.DeleteExactAllCommand;
@@ -53,38 +40,26 @@
 import org.apache.ignite.internal.table.distributed.command.UpsertCommand;
 import org.apache.ignite.internal.table.distributed.command.response.MultiRowsResponse;
 import org.apache.ignite.internal.table.distributed.command.response.SingleRowResponse;
-<<<<<<< HEAD
 import org.apache.ignite.internal.table.distributed.storage.VersionedRowStore;
-=======
 import org.apache.ignite.lang.IgniteInternalException;
->>>>>>> 356c7660
 import org.apache.ignite.raft.client.ReadCommand;
 import org.apache.ignite.raft.client.WriteCommand;
 import org.apache.ignite.raft.client.service.CommandClosure;
 import org.apache.ignite.raft.client.service.RaftGroupListener;
-import org.jetbrains.annotations.NotNull;
 
 /**
  * Partition command handler.
  */
 public class PartitionListener implements RaftGroupListener {
-    /** Partition storage. */
-    private final Storage storage;
-
     /**
-     * Constructor.
-     *
-     * @param storage Storage.
+     * Storage.
+     * This is a temporary solution, it will apply until persistence layer would not be implemented.
+     * TODO: IGNITE-14790.
      */
-<<<<<<< HEAD
     private final VersionedRowStore storage;
 
     public PartitionListener(VersionedRowStore store) {
         this.storage = store;
-=======
-    public PartitionListener(Storage storage) {
-        this.storage = storage;
->>>>>>> 356c7660
     }
 
     /** {@inheritDoc} */
@@ -93,40 +68,15 @@
             CommandClosure<ReadCommand> clo = iterator.next();
 
             if (clo.command() instanceof GetCommand) {
-<<<<<<< HEAD
                 clo.result(new SingleRowResponse(storage.get(((GetCommand)clo.command()).getKeyRow(), null).join()));
-=======
-                DataRow readValue = storage.read(extractAndWrapKey(((GetCommand) clo.command()).getKeyRow()));
-
-                ByteBufferRow responseRow = null;
-
-                if (readValue.hasValueBytes())
-                    responseRow = new ByteBufferRow(readValue.valueBytes());
-
-                clo.result(new SingleRowResponse(responseRow));
->>>>>>> 356c7660
             }
             else if (clo.command() instanceof GetAllCommand) {
                 Set<BinaryRow> keyRows = ((GetAllCommand)clo.command()).getKeyRows();
 
                 assert keyRows != null && !keyRows.isEmpty();
 
-<<<<<<< HEAD
                 // TODO asch all reads are sequeti
                 clo.result(new MultiRowsResponse(storage.getAll(keyRows, null).join()));
-=======
-                List<SearchRow> keys = keyRows.stream().map(PartitionListener::extractAndWrapKey)
-                    .collect(Collectors.toList());
-
-                List<BinaryRow> res = storage
-                    .readAll(keys)
-                    .stream()
-                    .filter(DataRow::hasValueBytes)
-                    .map(read -> new ByteBufferRow(read.valueBytes()))
-                    .collect(Collectors.toList());
-
-                clo.result(new MultiRowsResponse(res));
->>>>>>> 356c7660
             }
             else
                 assert false : "Command was not found [cmd=" + clo.command() + ']';
@@ -143,55 +93,23 @@
 
                 assert row.hasValue() : "Insert command should have a value.";
 
-<<<<<<< HEAD
                 clo.result(storage.insert(row, null).join());
-=======
-                DataRow newRow = extractAndWrapKeyValue(row);
-
-                InsertInvokeClosure writeIfAbsent = new InsertInvokeClosure(newRow);
-
-                storage.invoke(newRow, writeIfAbsent);
-
-                clo.result(writeIfAbsent.result());
-            }
-            else if (clo.command() instanceof DeleteCommand) {
-                SearchRow newRow = extractAndWrapKey(((DeleteCommand)clo.command()).getKeyRow());
-
-                var getAndRemoveClosure = new GetAndRemoveInvokeClosure();
-
-                storage.invoke(newRow, getAndRemoveClosure);
-
-                clo.result(getAndRemoveClosure.result());
->>>>>>> 356c7660
             }
             else if (clo.command() instanceof DeleteCommand)
                 clo.result(storage.delete(((DeleteCommand)clo.command()).getKeyRow(), null).join());
             else if (clo.command() instanceof ReplaceCommand) {
                 ReplaceCommand cmd = ((ReplaceCommand)clo.command());
 
-                DataRow expected = extractAndWrapKeyValue(cmd.getOldRow());
-                DataRow newRow = extractAndWrapKeyValue(cmd.getRow());
-
-<<<<<<< HEAD
+                BinaryRow expected = cmd.getOldRow();
+
                 clo.result(storage.replace(expected, null).join());
-=======
-                var replaceClosure = new ReplaceExactInvokeClosure(expected, newRow);
-
-                storage.invoke(expected, replaceClosure);
-
-                clo.result(replaceClosure.result());
->>>>>>> 356c7660
             }
             else if (clo.command() instanceof UpsertCommand) {
                 BinaryRow row = ((UpsertCommand)clo.command()).getRow();
 
                 assert row.hasValue() : "Upsert command should have a value.";
 
-<<<<<<< HEAD
                 storage.upsert(row, null);
-=======
-                storage.write(extractAndWrapKeyValue(row));
->>>>>>> 356c7660
 
                 clo.result(null);
             }
@@ -200,31 +118,14 @@
 
                 assert rows != null && !rows.isEmpty();
 
-<<<<<<< HEAD
                 clo.result(new MultiRowsResponse(storage.insertAll(rows, null).join()));
-=======
-                List<DataRow> keyValues = rows.stream().map(PartitionListener::extractAndWrapKeyValue)
-                    .collect(Collectors.toList());
-
-                List<BinaryRow> res = storage.insertAll(keyValues).stream()
-                    .filter(DataRow::hasValueBytes)
-                    .map(inserted -> new ByteBufferRow(inserted.valueBytes()))
-                    .filter(BinaryRow::hasValue)
-                    .collect(Collectors.toList());
-
-                clo.result(new MultiRowsResponse(res));
->>>>>>> 356c7660
             }
             else if (clo.command() instanceof UpsertAllCommand) {
                 Set<BinaryRow> rows = ((UpsertAllCommand)clo.command()).getRows();
 
                 assert rows != null && !rows.isEmpty();
 
-<<<<<<< HEAD
                 storage.upsertAll(rows, null).join();
-=======
-                storage.writeAll(rows.stream().map(PartitionListener::extractAndWrapKeyValue).collect(Collectors.toList()));
->>>>>>> 356c7660
 
                 clo.result(null);
             }
@@ -233,20 +134,7 @@
 
                 assert rows != null && !rows.isEmpty();
 
-<<<<<<< HEAD
                 clo.result(new MultiRowsResponse(storage.deleteAll(rows, null).join()));
-=======
-                List<SearchRow> keys = rows.stream().map(PartitionListener::extractAndWrapKey)
-                    .collect(Collectors.toList());
-
-                List<BinaryRow> res = storage.removeAll(keys).stream()
-                    .filter(DataRow::hasValueBytes)
-                    .map(removed -> new ByteBufferRow(removed.valueBytes()))
-                    .filter(BinaryRow::hasValue)
-                    .collect(Collectors.toList());
-
-                clo.result(new MultiRowsResponse(res));
->>>>>>> 356c7660
             }
             else if (clo.command() instanceof DeleteExactCommand) {
                 BinaryRow row = ((DeleteExactCommand)clo.command()).getRow();
@@ -254,117 +142,42 @@
                 assert row != null;
                 assert row.hasValue();
 
-<<<<<<< HEAD
                 clo.result(storage.deleteExact(row, null).join());
-=======
-                DataRow keyValue = extractAndWrapKeyValue(row);
-
-                var deleteExact = new DeleteExactInvokeClosure(keyValue);
-
-                storage.invoke(keyValue, deleteExact);
-
-                clo.result(deleteExact.result());
->>>>>>> 356c7660
             }
             else if (clo.command() instanceof DeleteExactAllCommand) {
                 Set<BinaryRow> rows = ((DeleteExactAllCommand)clo.command()).getRows();
 
                 assert rows != null && !rows.isEmpty();
 
-<<<<<<< HEAD
                 clo.result(new MultiRowsResponse(storage.deleteAll(rows, null).join()));
-=======
-                List<DataRow> keyValues = rows.stream().map(PartitionListener::extractAndWrapKeyValue)
-                    .collect(Collectors.toList());
-
-                List<BinaryRow> res = storage.removeAllExact(keyValues).stream()
-                    .filter(DataRow::hasValueBytes)
-                    .map(inserted -> new ByteBufferRow(inserted.valueBytes()))
-                    .filter(BinaryRow::hasValue)
-                    .collect(Collectors.toList());
-
-                clo.result(new MultiRowsResponse(res));
->>>>>>> 356c7660
             }
             else if (clo.command() instanceof ReplaceIfExistCommand) {
                 BinaryRow row = ((ReplaceIfExistCommand)clo.command()).getRow();
 
                 assert row != null;
 
-<<<<<<< HEAD
                 clo.result(storage.replace(row, null).join());
-=======
-                DataRow keyValue = extractAndWrapKeyValue(row);
-
-                var replaceIfExists = new GetAndReplaceInvokeClosure(keyValue, true);
-
-                storage.invoke(keyValue, replaceIfExists);
-
-                clo.result(replaceIfExists.result());
->>>>>>> 356c7660
             }
             else if (clo.command() instanceof GetAndDeleteCommand) {
                 BinaryRow row = ((GetAndDeleteCommand)clo.command()).getKeyRow();
 
                 assert row != null;
 
-<<<<<<< HEAD
                 clo.result(new SingleRowResponse(storage.getAndDelete(row, null).join()));
-=======
-                SearchRow keyRow = extractAndWrapKey(row);
-
-                var getAndRemoveClosure = new GetAndRemoveInvokeClosure();
-
-                storage.invoke(keyRow, getAndRemoveClosure);
-
-                if (getAndRemoveClosure.result())
-                    clo.result(new SingleRowResponse(new ByteBufferRow(getAndRemoveClosure.oldRow().valueBytes())));
-                else
-                    clo.result(new SingleRowResponse(null));
->>>>>>> 356c7660
             }
             else if (clo.command() instanceof GetAndReplaceCommand) {
                 BinaryRow row = ((GetAndReplaceCommand)clo.command()).getRow();
 
                 assert row != null && row.hasValue();
 
-<<<<<<< HEAD
                 clo.result(new SingleRowResponse(storage.getAndReplace(row, null).join()));
-=======
-                DataRow keyValue = extractAndWrapKeyValue(row);
-
-                var getAndReplace = new GetAndReplaceInvokeClosure(keyValue, true);
-
-                storage.invoke(keyValue, getAndReplace);
-
-                DataRow oldRow = getAndReplace.oldRow();
-
-                BinaryRow res = oldRow.hasValueBytes() ? new ByteBufferRow(oldRow.valueBytes()) : null;
-
-                clo.result(new SingleRowResponse(res));
->>>>>>> 356c7660
             }
             else if (clo.command() instanceof GetAndUpsertCommand) {
                 BinaryRow row = ((GetAndUpsertCommand)clo.command()).getKeyRow();
 
                 assert row != null && row.hasValue();
 
-<<<<<<< HEAD
                 clo.result(new SingleRowResponse(storage.getAndUpsert(row, null).join()));
-=======
-                DataRow keyValue = extractAndWrapKeyValue(row);
-
-                var getAndReplace = new GetAndReplaceInvokeClosure(keyValue, false);
-
-                storage.invoke(keyValue, getAndReplace);
-
-                DataRow oldRow = getAndReplace.oldRow();
-
-                if (oldRow.hasValueBytes())
-                    clo.result(new SingleRowResponse(new ByteBufferRow(oldRow.valueBytes())));
-                else
-                    clo.result(new SingleRowResponse(null));
->>>>>>> 356c7660
             }
             else
                 assert false : "Command was not found [cmd=" + clo.command() + ']';
@@ -393,28 +206,62 @@
     }
 
     /**
-     * Extracts a key and a value from the {@link BinaryRow} and wraps it in a {@link DataRow}.
+     * Wrapper provides correct byte[] comparison.
+     */
+    private static class KeyWrapper {
+        /** Data. */
+        private final byte[] data;
+
+        /** Hash. */
+        private final int hash;
+
+        /**
+         * Constructor.
+         *
+         * @param data Wrapped data.
+         */
+        KeyWrapper(byte[] data, int hash) {
+            assert data != null;
+
+            this.data = data;
+            this.hash = hash;
+        }
+
+        /** {@inheritDoc} */
+        @Override public boolean equals(Object o) {
+            if (this == o)
+                return true;
+
+            if (o == null || getClass() != o.getClass())
+                return false;
+
+            KeyWrapper wrapper = (KeyWrapper)o;
+            return Arrays.equals(data, wrapper.data);
+        }
+
+        /** {@inheritDoc} */
+        @Override public int hashCode() {
+            return hash;
+        }
+    }
+
+    /**
+     * Compares two rows.
      *
-     * @param row Binary row.
-     * @return Data row.
+     * @param row Row to compare.
+     * @param row2 Row to compare.
+     * @return True if these rows is equivalent, false otherwise.
      */
-    @NotNull private static DataRow extractAndWrapKeyValue(@NotNull BinaryRow row) {
-        byte[] key = new byte[row.keySlice().capacity()];
-        row.keySlice().get(key);
-
-        return new SimpleDataRow(key, row.bytes());
-    }
-
-    /**
-     * Extracts a key from the {@link BinaryRow} and wraps it in a {@link SearchRow}.
-     *
-     * @param row Binary row.
-     * @return Search row.
-     */
-    @NotNull private static SearchRow extractAndWrapKey(@NotNull BinaryRow row) {
-        byte[] key = new byte[row.keySlice().capacity()];
-        row.keySlice().get(key);
-
-        return new SimpleDataRow(key, null);
+    private boolean equalValues(BinaryRow row, BinaryRow row2) {
+        if (row == row2)
+            return true;
+
+        if (row == null || row2 == null)
+            return false;
+
+        if (row.hasValue() ^ row2.hasValue())
+            return false;
+
+        return row.valueSlice().compareTo(row2.valueSlice()) == 0;
     }
 }