/*
 * Licensed to the Apache Software Foundation (ASF) under one or more
 * contributor license agreements. See the NOTICE file distributed with
 * this work for additional information regarding copyright ownership.
 * The ASF licenses this file to You under the Apache License, Version 2.0
 * (the "License"); you may not use this file except in compliance with
 * the License. You may obtain a copy of the License at
 *
 *      http://www.apache.org/licenses/LICENSE-2.0
 *
 * Unless required by applicable law or agreed to in writing, software
 * distributed under the License is distributed on an "AS IS" BASIS,
 * WITHOUT WARRANTIES OR CONDITIONS OF ANY KIND, either express or implied.
 * See the License for the specific language governing permissions and
 * limitations under the License.
 */

package org.apache.ignite.internal.table.distributed.raft;

import static org.apache.ignite.internal.tx.TxState.ABORTED;
import static org.apache.ignite.internal.tx.TxState.COMMITED;
import static org.apache.ignite.lang.ErrorGroups.Transactions.TX_UNEXPECTED_STATE_ERR;
import static org.apache.ignite.lang.IgniteStringFormatter.format;

import java.nio.ByteBuffer;
import java.nio.file.Path;
import java.util.Collections;
import java.util.HashMap;
import java.util.HashSet;
import java.util.Iterator;
import java.util.List;
import java.util.Map;
import java.util.Map.Entry;
import java.util.Set;
import java.util.UUID;
import java.util.concurrent.ConcurrentHashMap;
import java.util.function.Consumer;
import java.util.stream.Collectors;
import org.apache.ignite.internal.logger.IgniteLogger;
import org.apache.ignite.internal.logger.Loggers;
import org.apache.ignite.internal.schema.BinaryRow;
import org.apache.ignite.internal.schema.ByteBufferRow;
import org.apache.ignite.internal.storage.MvPartitionStorage;
import org.apache.ignite.internal.storage.RowId;
import org.apache.ignite.internal.table.distributed.command.*;
import org.apache.ignite.internal.table.distributed.command.FinishTxCommand;
import org.apache.ignite.internal.table.distributed.command.TxCleanupCommand;
import org.apache.ignite.internal.table.distributed.command.UpdateAllCommand;
import org.apache.ignite.internal.table.distributed.command.UpdateCommand;
import org.apache.ignite.internal.tx.TxManager;
import org.apache.ignite.internal.tx.TxMeta;
import org.apache.ignite.internal.tx.TxState;
import org.apache.ignite.internal.tx.storage.state.TxStateStorage;
import org.apache.ignite.internal.util.CollectionUtils;
import org.apache.ignite.lang.IgniteInternalException;
import org.apache.ignite.raft.client.Command;
import org.apache.ignite.raft.client.ReadCommand;
import org.apache.ignite.raft.client.WriteCommand;
import org.apache.ignite.raft.client.service.CommandClosure;
import org.apache.ignite.raft.client.service.RaftGroupListener;
import org.jetbrains.annotations.TestOnly;

/**
 * Partition command handler.
 */
public class PartitionListener implements RaftGroupListener {
    /** Logger. */
    private static final IgniteLogger LOG = Loggers.forClass(PartitionListener.class);

    /** Versioned partition storage. */
    private final MvPartitionStorage storage;

    /** Transaction state storage. */
    private final TxStateStorage txStateStorage;

    /** Transaction manager. */
    private final TxManager txManager;

    //TODO: https://issues.apache.org/jira/browse/IGNITE-17205 Temporary solution until the implementation of the primary index is done.
    /** Dummy primary index. */
    private final ConcurrentHashMap<ByteBuffer, RowId> primaryIndex;

    /** Keys that were inserted by a transaction. */
    private HashMap<UUID, Set<ByteBuffer>> txsInsertedKeys = new HashMap<>();

    /** Keys that were removed by a transaction. */
    private HashMap<UUID, Set<ByteBuffer>> txsRemovedKeys = new HashMap<>();

    /** Rows that were inserted, updated or removed. */
    private HashMap<UUID, Set<RowId>> txsPendingRowIds = new HashMap<>();

    /**
     * The constructor.
     *
     * @param store  The storage.
     * @param txStateStorage Transaction state storage.
     * @param txManager Transaction manager.
     * @param primaryIndex Primary index map.
     */
    public PartitionListener(
            MvPartitionStorage store,
            TxStateStorage txStateStorage,
            TxManager txManager,
            ConcurrentHashMap<ByteBuffer, RowId> primaryIndex
    ) {
        this.storage = store;
        this.txStateStorage = txStateStorage;
        this.txManager = txManager;
        this.primaryIndex = primaryIndex;
    }

    /** {@inheritDoc} */
    @Override
    public void onRead(Iterator<CommandClosure<ReadCommand>> iterator) {
        iterator.forEachRemaining((CommandClosure<? extends ReadCommand> clo) -> {
            Command command = clo.command();

            assert false : "No read commands expected, [cmd=" + command + ']';
        });
    }

    /** {@inheritDoc} */
    @Override
    public void onWrite(Iterator<CommandClosure<WriteCommand>> iterator) {
        iterator.forEachRemaining((CommandClosure<? extends WriteCommand> clo) -> {
            Command command = clo.command();

            long commandIndex = clo.index();

            long storageAppliedIndex = storage.lastAppliedIndex();

            assert storageAppliedIndex < commandIndex
                    : "Pending write command has a higher index than already processed commands [commandIndex=" + commandIndex
                    + ", storageAppliedIndex=" + storageAppliedIndex + ']';

            try {
                if (command instanceof UpdateCommand) {
                    handleUpdateCommand((UpdateCommand) command, commandIndex);
                } else if (command instanceof UpdateAllCommand) {
                    handleUpdateAllCommand((UpdateAllCommand) command, commandIndex);
                } else if (command instanceof FinishTxCommand) {
                    handleFinishTxCommand((FinishTxCommand) command, commandIndex);
                } else if (command instanceof TxCleanupCommand) {
                    handleTxCleanupCommand((TxCleanupCommand) command, commandIndex);
                } else {
                    assert false : "Command was not found [cmd=" + command + ']';
                }
                clo.result(null);
            } catch (IgniteInternalException e) {
                clo.result(e);
            }
        });
    }

    /**
     * Handler for the {@link UpdateCommand}.
     *
     * @param cmd Command.
     */
    private void handleUpdateCommand(UpdateCommand cmd, long commandIndex) {
        storage.runConsistently(() -> {
            ByteBuffer rowBuf = cmd.rowBuffer();
            BinaryRow row = rowBuf != null ? new ByteBufferRow(rowBuf) : null;
            RowId rowId = cmd.rowId().asRowId();
            UUID txId = cmd.txId();
            UUID commitTblId = cmd.getCommitReplicationGroupId().getTableId();
            int commitPartId = cmd.getCommitReplicationGroupId().getPartId();

            storage.addWrite(rowId, row, txId, commitTblId, commitPartId);

            txsPendingRowIds.computeIfAbsent(txId, entry -> new HashSet<>()).add(rowId);

            if (row == null) {
                // Remove entry.
                List<ByteBuffer> keys = primaryIndex.entrySet().stream()
                        .filter(e -> e.getValue().equals(rowId))
                        .map(Entry::getKey)
                        .collect(Collectors.toList());

                assert keys.size() <= 1;

                if (keys.size() == 1) {
                    txsRemovedKeys.computeIfAbsent(txId, entry -> new HashSet<>()).add(keys.get(0));
                    txsInsertedKeys.computeIfAbsent(txId, entry -> new HashSet<>()).remove(keys.get(0));
                }
            } else if (!primaryIndex.containsKey(row.keySlice())) {
                // Insert entry.
                txsInsertedKeys.computeIfAbsent(txId, entry -> new HashSet<>()).add(row.keySlice());
                txsRemovedKeys.computeIfAbsent(txId, entry -> new HashSet<>()).remove(row.keySlice());

                primaryIndex.put(row.keySlice(), rowId);
            } else if (primaryIndex.containsKey(row.keySlice())) {
                txsRemovedKeys.computeIfAbsent(txId, entry -> new HashSet<>()).remove(row.keySlice());
            }

            storage.lastAppliedIndex(commandIndex);

            return null;
        });
    }

    /**
     * Handler for the {@link UpdateAllCommand}.
     *
     * @param cmd Command.
     */
    private void handleUpdateAllCommand(UpdateAllCommand cmd, long commandIndex) {
        storage.runConsistently(() -> {
            UUID txId = cmd.txId();
<<<<<<< HEAD
            Map<RowIdMessage, ByteBuffer> rowsToUpdate = cmd.rowsToUpdate();

            if (!CollectionUtils.nullOrEmpty(rowsToUpdate)) {
                for (Map.Entry<RowIdMessage, ByteBuffer> entry : rowsToUpdate.entrySet()) {
                    RowId rowId = entry.getKey().asRowId();
                    ByteBuffer rowBuf = entry.getValue();
                    BinaryRow row = rowBuf != null ? new ByteBufferRow(rowBuf) : null;
                    // TODO: IGNITE-17759 Need pass appropriate commitTableId and commitPartitionId.
                    storage.addWrite(rowId, row, txId, UUID.randomUUID(), 0);
=======
            Map<RowId, BinaryRow> rowsToUpdate = cmd.getRowsToUpdate();
            UUID commitTblId = cmd.getReplicationGroupId().getTableId();
            int commitPartId = cmd.getReplicationGroupId().getPartId();

            if (!CollectionUtils.nullOrEmpty(rowsToUpdate)) {
                for (Map.Entry<RowId, BinaryRow> entry : rowsToUpdate.entrySet()) {
                    RowId rowId = entry.getKey();
                    BinaryRow row = entry.getValue();

                    storage.addWrite(rowId, row, txId, commitTblId, commitPartId);
>>>>>>> 469c3ea8

                    txsPendingRowIds.computeIfAbsent(txId, entry0 -> new HashSet<>()).add(rowId);

                    if (row == null) {
                        // Remove entry.
                        List<ByteBuffer> keys = primaryIndex.entrySet().stream()
                                .filter(e -> e.getValue().equals(rowId))
                                .map(Entry::getKey)
                                .collect(Collectors.toList());

                        assert keys.size() <= 1;

                        if (keys.size() == 1) {
                            txsRemovedKeys.computeIfAbsent(txId, entry0 -> new HashSet<>()).add(keys.get(0));
                            txsInsertedKeys.computeIfAbsent(txId, entry0 -> new HashSet<>()).remove(keys.get(0));
                        }
                    } else if (!primaryIndex.containsKey(row.keySlice())) {
                        // Insert entry.
                        txsInsertedKeys.computeIfAbsent(txId, entry0 -> new HashSet<>()).add(row.keySlice());
                        txsRemovedKeys.computeIfAbsent(txId, entry0 -> new HashSet<>()).remove(row.keySlice());

                        primaryIndex.put(row.keySlice(), rowId);
                    } else if (primaryIndex.containsKey(row.keySlice())) {
                        txsRemovedKeys.computeIfAbsent(txId, entry0 -> new HashSet<>()).remove(row.keySlice());
                    }
                }
            }
            storage.lastAppliedIndex(commandIndex);

            return null;
        });
    }

    /**
     * Handler for the {@link FinishTxCommand}.
     *
     * @param cmd          Command.
     * @param commandIndex Index of the RAFT command.
     * @throws IgniteInternalException if an exception occurred during a transaction state change.
     */
    private void handleFinishTxCommand(FinishTxCommand cmd, long commandIndex) throws IgniteInternalException {
        UUID txId = cmd.txId();

        TxState stateToSet = cmd.commit() ? TxState.COMMITED : TxState.ABORTED;

        TxMeta txMetaToSet = new TxMeta(
                stateToSet,
                cmd.replicationGroupIds(),
                cmd.commitTimestamp().asHybridTimestamp()
        );

        TxMeta txMetaBeforeCas = txStateStorage.get(txId);

        boolean txStateChangeRes = txStateStorage.compareAndSet(
                txId,
                null,
                txMetaToSet,
                commandIndex
        );

        LOG.debug("Finish the transaction txId = {}, state = {}, txStateChangeRes = {}", txId, txMetaToSet, txStateChangeRes);

        if (!txStateChangeRes) {
            UUID traceId = UUID.randomUUID();

            String errorMsg = format("Fail to finish the transaction txId = {} because of inconsistent state = {},"
                            + " expected state = null, state to set = {}",
                    txId,
                    txMetaBeforeCas,
                    txMetaToSet
            );

            IgniteInternalException stateChangeException = new IgniteInternalException(traceId, TX_UNEXPECTED_STATE_ERR, errorMsg);

            // Exception is explicitly logged because otherwise it can be lost if it did not occur on the leader.
            LOG.error(errorMsg);

            throw stateChangeException;
        }
    }


    /**
     * Handler for the {@link TxCleanupCommand}.
     *
     * @param cmd Command.
     */
    private void handleTxCleanupCommand(TxCleanupCommand cmd, long commandIndex) {
        storage.runConsistently(() -> {
            UUID txId = cmd.txId();

            Set<ByteBuffer> removedKeys = txsRemovedKeys.getOrDefault(txId, Collections.emptySet());

            Set<ByteBuffer> insertedKeys = txsInsertedKeys.getOrDefault(txId, Collections.emptySet());

            Set<RowId> pendingRowIds = txsPendingRowIds.getOrDefault(txId, Collections.emptySet());

            if (cmd.commit()) {
                pendingRowIds.forEach(rowId -> storage.commitWrite(rowId, cmd.commitTimestamp().asHybridTimestamp()));
            } else {
                pendingRowIds.forEach(rowId -> storage.abortWrite(rowId));
            }

            if (cmd.commit()) {
                for (ByteBuffer key : removedKeys) {
                    primaryIndex.remove(key);
                }
            } else {
                for (ByteBuffer key : insertedKeys) {
                    primaryIndex.remove(key);
                }
            }

            txsRemovedKeys.remove(txId);
            txsInsertedKeys.remove(txId);
            txsPendingRowIds.remove(txId);

            // TODO: IGNITE-17638 TestOnly code, let's consider using Txn state map instead of states.
            txManager.changeState(txId, null, cmd.commit() ? COMMITED : ABORTED);

            storage.lastAppliedIndex(commandIndex);

            return null;
        });
    }

    /** {@inheritDoc} */
    @Override
    public void onSnapshotSave(Path path, Consumer<Throwable> doneClo) {
        storage.flush();
    }

    /** {@inheritDoc} */
    @Override
    public boolean onSnapshotLoad(Path path) {
        return true;
    }

    /** {@inheritDoc} */
    @Override
    public void onShutdown() {
        try {
            storage.close();
        } catch (Exception e) {
            throw new IgniteInternalException("Failed to close storage: " + e.getMessage(), e);
        }
    }

    /**
     * Returns underlying storage.
     */
    @TestOnly
    public MvPartitionStorage getStorage() {
        return storage;
    }

    /**
     * Returns a primary index map.
     */
    @TestOnly
    public Map<ByteBuffer, RowId> getPk() {
        return primaryIndex;
    }
}<|MERGE_RESOLUTION|>--- conflicted
+++ resolved
@@ -163,8 +163,8 @@
             BinaryRow row = rowBuf != null ? new ByteBufferRow(rowBuf) : null;
             RowId rowId = cmd.rowId().asRowId();
             UUID txId = cmd.txId();
-            UUID commitTblId = cmd.getCommitReplicationGroupId().getTableId();
-            int commitPartId = cmd.getCommitReplicationGroupId().getPartId();
+            UUID commitTblId = cmd.commitReplicationGroupId().tableId();
+            int commitPartId = cmd.commitReplicationGroupId().partitionId();
 
             storage.addWrite(rowId, row, txId, commitTblId, commitPartId);
 
@@ -207,8 +207,10 @@
     private void handleUpdateAllCommand(UpdateAllCommand cmd, long commandIndex) {
         storage.runConsistently(() -> {
             UUID txId = cmd.txId();
-<<<<<<< HEAD
             Map<RowIdMessage, ByteBuffer> rowsToUpdate = cmd.rowsToUpdate();
+            Map<RowId, BinaryRow> rowsToUpdate = cmd.rowsToUpdate();
+            UUID commitTblId = cmd.replicationGroupId().tableId();
+            int commitPartId = cmd.replicationGroupId().partId();
 
             if (!CollectionUtils.nullOrEmpty(rowsToUpdate)) {
                 for (Map.Entry<RowIdMessage, ByteBuffer> entry : rowsToUpdate.entrySet()) {
@@ -217,18 +219,11 @@
                     BinaryRow row = rowBuf != null ? new ByteBufferRow(rowBuf) : null;
                     // TODO: IGNITE-17759 Need pass appropriate commitTableId and commitPartitionId.
                     storage.addWrite(rowId, row, txId, UUID.randomUUID(), 0);
-=======
-            Map<RowId, BinaryRow> rowsToUpdate = cmd.getRowsToUpdate();
-            UUID commitTblId = cmd.getReplicationGroupId().getTableId();
-            int commitPartId = cmd.getReplicationGroupId().getPartId();
-
-            if (!CollectionUtils.nullOrEmpty(rowsToUpdate)) {
-                for (Map.Entry<RowId, BinaryRow> entry : rowsToUpdate.entrySet()) {
-                    RowId rowId = entry.getKey();
-                    BinaryRow row = entry.getValue();
-
-                    storage.addWrite(rowId, row, txId, commitTblId, commitPartId);
->>>>>>> 469c3ea8
+//                for (Map.Entry<RowId, BinaryRow> entry : rowsToUpdate.entrySet()) {
+//                    RowId rowId = entry.getKey();
+//                    BinaryRow row = entry.getValue();
+//
+//                    storage.addWrite(rowId, row, txId, commitTblId, commitPartId);
 
                     txsPendingRowIds.computeIfAbsent(txId, entry0 -> new HashSet<>()).add(rowId);
 
