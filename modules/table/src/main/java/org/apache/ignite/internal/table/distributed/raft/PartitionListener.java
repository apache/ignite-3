/*
 * Licensed to the Apache Software Foundation (ASF) under one or more
 * contributor license agreements. See the NOTICE file distributed with
 * this work for additional information regarding copyright ownership.
 * The ASF licenses this file to You under the Apache License, Version 2.0
 * (the "License"); you may not use this file except in compliance with
 * the License. You may obtain a copy of the License at
 *
 *      http://www.apache.org/licenses/LICENSE-2.0
 *
 * Unless required by applicable law or agreed to in writing, software
 * distributed under the License is distributed on an "AS IS" BASIS,
 * WITHOUT WARRANTIES OR CONDITIONS OF ANY KIND, either express or implied.
 * See the License for the specific language governing permissions and
 * limitations under the License.
 */

package org.apache.ignite.internal.table.distributed.raft;

import static java.util.Objects.requireNonNull;
import static java.util.function.Predicate.not;
import static java.util.stream.Collectors.toList;
import static org.apache.ignite.internal.hlc.HybridTimestamp.CLOCK_SKEW;
import static org.apache.ignite.internal.lang.IgniteStringFormatter.format;
import static org.apache.ignite.internal.table.distributed.TableUtils.indexIdsAtRwTxBeginTs;
import static org.apache.ignite.internal.tx.TxState.ABORTED;
import static org.apache.ignite.internal.tx.TxState.COMMITTED;
import static org.apache.ignite.internal.tx.TxState.PENDING;
import static org.apache.ignite.internal.util.CollectionUtils.last;

import java.io.Serializable;
import java.nio.file.Path;
import java.util.ArrayList;
import java.util.Collection;
import java.util.Collections;
import java.util.Iterator;
import java.util.List;
import java.util.UUID;
import java.util.concurrent.CompletableFuture;
import java.util.concurrent.CompletionException;
import java.util.function.Consumer;
import java.util.stream.Stream;
import org.apache.ignite.internal.catalog.CatalogService;
import org.apache.ignite.internal.hlc.HybridTimestamp;
import org.apache.ignite.internal.lang.IgniteInternalException;
import org.apache.ignite.internal.lang.SafeTimeReorderException;
import org.apache.ignite.internal.logger.IgniteLogger;
import org.apache.ignite.internal.logger.Loggers;
import org.apache.ignite.internal.raft.Command;
import org.apache.ignite.internal.raft.ReadCommand;
import org.apache.ignite.internal.raft.WriteCommand;
import org.apache.ignite.internal.raft.service.BeforeApplyHandler;
import org.apache.ignite.internal.raft.service.CommandClosure;
import org.apache.ignite.internal.raft.service.CommittedConfiguration;
import org.apache.ignite.internal.raft.service.RaftGroupListener;
import org.apache.ignite.internal.replicator.command.SafeTimePropagatingCommand;
import org.apache.ignite.internal.replicator.command.SafeTimeSyncCommand;
import org.apache.ignite.internal.storage.BinaryRowAndRowId;
import org.apache.ignite.internal.storage.MvPartitionStorage;
import org.apache.ignite.internal.storage.MvPartitionStorage.Locker;
import org.apache.ignite.internal.storage.ReadResult;
import org.apache.ignite.internal.storage.RowId;
import org.apache.ignite.internal.table.distributed.StorageUpdateHandler;
import org.apache.ignite.internal.table.distributed.command.BuildIndexCommand;
import org.apache.ignite.internal.table.distributed.command.FinishTxCommand;
import org.apache.ignite.internal.table.distributed.command.UpdateAllCommand;
import org.apache.ignite.internal.table.distributed.command.UpdateCommand;
import org.apache.ignite.internal.table.distributed.command.WriteIntentSwitchCommand;
import org.apache.ignite.internal.tx.TransactionResult;
import org.apache.ignite.internal.tx.TxManager;
import org.apache.ignite.internal.tx.TxMeta;
import org.apache.ignite.internal.tx.TxState;
import org.apache.ignite.internal.tx.TxStateMeta;
import org.apache.ignite.internal.tx.storage.state.TxStateStorage;
import org.apache.ignite.internal.util.Cursor;
import org.apache.ignite.internal.util.PendingComparableValuesTracker;
import org.apache.ignite.internal.util.TrackerClosedException;
import org.jetbrains.annotations.Nullable;
import org.jetbrains.annotations.TestOnly;

/**
 * Partition command handler.
 */
public class PartitionListener implements RaftGroupListener, BeforeApplyHandler {
    /** Logger. */
    private static final IgniteLogger LOG = Loggers.forClass(PartitionListener.class);

    /** Transaction manager. */
    private final TxManager txManager;

    /** Partition storage with access to MV data of a partition. */
    private final PartitionDataStorage storage;

    /** Handler that processes storage updates. */
    private final StorageUpdateHandler storageUpdateHandler;

    /** Storage of transaction metadata. */
    private final TxStateStorage txStateStorage;

    /** Safe time tracker. */
    private final PendingComparableValuesTracker<HybridTimestamp, Void> safeTime;

    /** Storage index tracker. */
    private final PendingComparableValuesTracker<Long, Void> storageIndexTracker;

    /** Is used in order to detect and retry safe time reordering within onBeforeApply. */
    private volatile long maxObservableSafeTime = -1;

    /** Is used in order to assert safe time reordering within onWrite. */
    private long maxObservableSafeTimeVerifier = -1;

<<<<<<< HEAD
=======
    private final CatalogService catalogService;

>>>>>>> 2d4880ef
    /**
     * The constructor.
     *
     * @param txManager Transaction manager.
     * @param partitionDataStorage The storage.
     * @param safeTime Safe time tracker.
     * @param storageIndexTracker Storage index tracker.
     * @param catalogService Catalog service.
     */
    public PartitionListener(
            TxManager txManager,
            PartitionDataStorage partitionDataStorage,
            StorageUpdateHandler storageUpdateHandler,
            TxStateStorage txStateStorage,
            PendingComparableValuesTracker<HybridTimestamp, Void> safeTime,
            PendingComparableValuesTracker<Long, Void> storageIndexTracker,
            CatalogService catalogService
    ) {
        this.txManager = txManager;
        this.storage = partitionDataStorage;
        this.storageUpdateHandler = storageUpdateHandler;
        this.txStateStorage = txStateStorage;
        this.safeTime = safeTime;
        this.storageIndexTracker = storageIndexTracker;
        this.catalogService = catalogService;
    }

    @Override
    public void onRead(Iterator<CommandClosure<ReadCommand>> iterator) {
        iterator.forEachRemaining((CommandClosure<? extends ReadCommand> clo) -> {
            Command command = clo.command();

            assert false : "No read commands expected, [cmd=" + command + ']';
        });
    }

    @Override
    public void onWrite(Iterator<CommandClosure<WriteCommand>> iterator) {
        iterator.forEachRemaining((CommandClosure<? extends WriteCommand> clo) -> {
            Command command = clo.command();

            if (command instanceof SafeTimePropagatingCommand) {
                SafeTimePropagatingCommand cmd = (SafeTimePropagatingCommand) command;
                long proposedSafeTime = cmd.safeTime().longValue();

                // Because of clock.tick it's guaranteed that two different commands will have different safe timestamps.
                // maxObservableSafeTime may match proposedSafeTime only if it is the command that was previously validated and then retried
                // by raft client because of either TimeoutException or inner raft server recoverable exception.
                assert proposedSafeTime >= maxObservableSafeTimeVerifier : "Safe time reordering detected [current="
                        + maxObservableSafeTimeVerifier + ", proposed=" + proposedSafeTime + "]";

                maxObservableSafeTimeVerifier = proposedSafeTime;
            }

            long commandIndex = clo.index();
            long commandTerm = clo.term();

            // We choose the minimum applied index, since we choose it (the minimum one) on local recovery so as not to lose the data for
            // one of the storages.
            long storagesAppliedIndex = Math.min(storage.lastAppliedIndex(), txStateStorage.lastAppliedIndex());

            assert commandIndex > storagesAppliedIndex :
                    "Write command must have an index greater than that of storages [commandIndex=" + commandIndex
                            + ", mvAppliedIndex=" + storage.lastAppliedIndex()
                            + ", txStateAppliedIndex=" + txStateStorage.lastAppliedIndex() + "]";

            // NB: Make sure that ANY command we accept here updates lastAppliedIndex+term info in one of the underlying
            // storages!
            // Otherwise, a gap between lastAppliedIndex from the point of view of JRaft and our storage might appear.
            // If a leader has such a gap, and does doSnapshot(), it will subsequently truncate its log too aggressively
            // in comparison with 'snapshot' state stored in our storages; and if we install a snapshot from our storages
            // to a follower at this point, for a subsequent AppendEntries the leader will not be able to get prevLogTerm
            // (because it's already truncated in the leader's log), so it will have to install a snapshot again, and then
            // repeat same thing over and over again.

            storage.acquirePartitionSnapshotsReadLock();

            Serializable result = null;

            try {
                if (command instanceof UpdateCommand) {
                    handleUpdateCommand((UpdateCommand) command, commandIndex, commandTerm);
                } else if (command instanceof UpdateAllCommand) {
                    handleUpdateAllCommand((UpdateAllCommand) command, commandIndex, commandTerm);
                } else if (command instanceof FinishTxCommand) {
                    result = handleFinishTxCommand((FinishTxCommand) command, commandIndex, commandTerm);
                } else if (command instanceof WriteIntentSwitchCommand) {
                    handleWriteIntentSwitchCommand((WriteIntentSwitchCommand) command, commandIndex, commandTerm);
                } else if (command instanceof SafeTimeSyncCommand) {
                    handleSafeTimeSyncCommand((SafeTimeSyncCommand) command, commandIndex, commandTerm);
                } else if (command instanceof BuildIndexCommand) {
                    handleBuildIndexCommand((BuildIndexCommand) command, commandIndex, commandTerm);
                } else {
                    assert false : "Command was not found [cmd=" + command + ']';
                }

                clo.result(result);
            } catch (IgniteInternalException e) {
                clo.result(e);
            } catch (CompletionException e) {
                clo.result(e.getCause());
            } catch (Throwable t) {
                LOG.error(
                        "Unknown error while processing command [commandIndex={}, commandTerm={}, command={}]",
                        t,
                        clo.index(), clo.index(), command
                );

                throw t;
            } finally {
                storage.releasePartitionSnapshotsReadLock();
            }

            if (command instanceof SafeTimePropagatingCommand) {
                SafeTimePropagatingCommand safeTimePropagatingCommand = (SafeTimePropagatingCommand) command;

                assert safeTimePropagatingCommand.safeTime() != null;

                synchronized (safeTime) {
                    updateTrackerIgnoringTrackerClosedException(safeTime, safeTimePropagatingCommand.safeTime());
                }
            }

            updateTrackerIgnoringTrackerClosedException(storageIndexTracker, commandIndex);
        });
    }

    /**
     * Handler for the {@link UpdateCommand}.
     *
     * @param cmd Command.
     * @param commandIndex Index of the RAFT command.
     * @param commandTerm Term of the RAFT command.
     */
    private void handleUpdateCommand(UpdateCommand cmd, long commandIndex, long commandTerm) {
        // Skips the write command because the storage has already executed it.
        if (commandIndex <= storage.lastAppliedIndex()) {
            return;
        }

        UUID txId = cmd.txId();

        // TODO: https://issues.apache.org/jira/browse/IGNITE-20124 Proper storage/raft index handling is required.
        synchronized (safeTime) {
            if (cmd.safeTime().compareTo(safeTime.current()) > 0) {
                storageUpdateHandler.handleUpdate(
                        txId,
                        cmd.rowUuid(),
                        cmd.tablePartitionId().asTablePartitionId(),
                        cmd.rowToUpdate(),
                        !cmd.full(),
                        () -> storage.lastApplied(commandIndex, commandTerm),
                        cmd.full() ? cmd.safeTime() : null,
                        cmd.lastCommitTimestamp(),
                        indexIdsAtRwTxBeginTs(catalogService, txId, storage.tableId())
                );
            }

            updateTrackerIgnoringTrackerClosedException(safeTime, cmd.safeTime());
        }

        replicaTouch(txId, cmd.txCoordinatorId(), cmd.full() ? cmd.safeTime() : null, cmd.full());
    }

    /**
     * Handler for the {@link UpdateAllCommand}.
     *
     * @param cmd Command.
     * @param commandIndex Index of the RAFT command.
     * @param commandTerm Term of the RAFT command.
     */
    private void handleUpdateAllCommand(UpdateAllCommand cmd, long commandIndex, long commandTerm) {
        // Skips the write command because the storage has already executed it.
        if (commandIndex <= storage.lastAppliedIndex()) {
            return;
        }

        UUID txId = cmd.txId();

        // TODO: https://issues.apache.org/jira/browse/IGNITE-20124 Proper storage/raft index handling is required.
        synchronized (safeTime) {
            if (cmd.safeTime().compareTo(safeTime.current()) > 0) {
                storageUpdateHandler.handleUpdateAll(
                        txId,
                        cmd.rowsToUpdate(),
                        cmd.tablePartitionId().asTablePartitionId(),
                        !cmd.full(),
                        () -> storage.lastApplied(commandIndex, commandTerm),
                        cmd.full() ? cmd.safeTime() : null,
                        indexIdsAtRwTxBeginTs(catalogService, txId, storage.tableId())
                );

                updateTrackerIgnoringTrackerClosedException(safeTime, cmd.safeTime());
            }
        }

        replicaTouch(txId, cmd.txCoordinatorId(), cmd.full() ? cmd.safeTime() : null, cmd.full());
    }

    /**
     * Handler for the {@link FinishTxCommand}.
     *
     * @param cmd Command.
     * @param commandIndex Index of the RAFT command.
     * @param commandTerm Term of the RAFT command.
     * @return The actually stored transaction state {@link TransactionResult}.
     * @throws IgniteInternalException if an exception occurred during a transaction state change.
     */
    private TransactionResult handleFinishTxCommand(FinishTxCommand cmd, long commandIndex, long commandTerm)
            throws IgniteInternalException {
        // Skips the write command because the storage has already executed it.
        if (commandIndex <= txStateStorage.lastAppliedIndex()) {
            return null;
        }

        UUID txId = cmd.txId();

        TxState stateToSet = cmd.commit() ? COMMITTED : ABORTED;

        TxMeta txMetaToSet = new TxMeta(
                stateToSet,
                cmd.commitTimestamp()
        );

        TxMeta txMetaBeforeCas = txStateStorage.get(txId);

        boolean txStateChangeRes = txStateStorage.compareAndSet(
                txId,
                null,
                txMetaToSet,
                commandIndex,
                commandTerm
        );

        markFinished(txId, cmd.commit(), cmd.commitTimestamp());

        LOG.debug("Finish the transaction txId = {}, state = {}, txStateChangeRes = {}", txId, txMetaToSet, txStateChangeRes);

        if (!txStateChangeRes) {
            onTxStateStorageCasFail(txId, txMetaBeforeCas, txMetaToSet);
        }

        return new TransactionResult(stateToSet, cmd.commitTimestamp());
    }


    /**
     * Handler for the {@link WriteIntentSwitchCommand}.
     *
     * @param cmd Command.
     * @param commandIndex Index of the RAFT command.
     * @param commandTerm Term of the RAFT command.
     */
    private void handleWriteIntentSwitchCommand(WriteIntentSwitchCommand cmd, long commandIndex, long commandTerm) {
        // Skips the write command because the storage has already executed it.
        if (commandIndex <= storage.lastAppliedIndex()) {
            return;
        }

        UUID txId = cmd.txId();

        markFinished(txId, cmd.commit(), cmd.commitTimestamp());

        storageUpdateHandler.switchWriteIntents(
                txId,
                cmd.commit(),
                cmd.commitTimestamp(),
                () -> storage.lastApplied(commandIndex, commandTerm),
                indexIdsAtRwTxBeginTs(catalogService, txId, storage.tableId())
        );
    }

    /**
     * Handler for the {@link SafeTimeSyncCommand}.
     *
     * @param cmd Command.
     * @param commandIndex RAFT index of the command.
     * @param commandTerm RAFT term of the command.
     */
    private void handleSafeTimeSyncCommand(SafeTimeSyncCommand cmd, long commandIndex, long commandTerm) {
        // Skips the write command because the storage has already executed it.
        if (commandIndex <= storage.lastAppliedIndex()) {
            return;
        }

        // We MUST bump information about last updated index+term.
        // See a comment in #onWrite() for explanation.
        storage.runConsistently(locker -> {
            storage.lastApplied(commandIndex, commandTerm);

            return null;
        });
    }

    @Override
    public void onConfigurationCommitted(CommittedConfiguration config) {
        // Skips the update because the storage has already recorded it.
        if (config.index() <= storage.lastAppliedIndex()) {
            return;
        }

        // Do the update under lock to make sure no snapshot is started concurrently with this update.
        // Note that we do not need to protect from a concurrent command execution by this listener because
        // configuration is committed in the same thread in which commands are applied.
        storage.acquirePartitionSnapshotsReadLock();

        try {
            storage.runConsistently(locker -> {
                storage.committedGroupConfiguration(
                        new RaftGroupConfiguration(config.peers(), config.learners(), config.oldPeers(), config.oldLearners())
                );
                storage.lastApplied(config.index(), config.term());
                updateTrackerIgnoringTrackerClosedException(storageIndexTracker, config.index());

                return null;
            });
        } finally {
            storage.releasePartitionSnapshotsReadLock();
        }
    }

    @Override
    public void onSnapshotSave(Path path, Consumer<Throwable> doneClo) {
        // The max index here is required for local recovery and a possible scenario
        // of false node failure when we actually have all required data. This might happen because we use the minimal index
        // among storages on a node restart.
        // Let's consider a more detailed example:
        //      1) We don't propagate the maximal lastAppliedIndex among storages, and onSnapshotSave finishes, it leads to the raft log
        //         truncation until the maximal lastAppliedIndex.
        //      2) Unexpected cluster restart happens.
        //      3) Local recovery of a node is started, where we request data from the minimal lastAppliedIndex among storages, because
        //         some data for some node might not have been flushed before unexpected cluster restart.
        //      4) When we try to restore data starting from the minimal lastAppliedIndex, we come to the situation
        //         that a raft node doesn't have such data, because the truncation until the maximal lastAppliedIndex from 1) has happened.
        //      5) Node cannot finish local recovery.
        long maxLastAppliedIndex = Math.max(storage.lastAppliedIndex(), txStateStorage.lastAppliedIndex());
        long maxLastAppliedTerm = Math.max(storage.lastAppliedTerm(), txStateStorage.lastAppliedTerm());

        storage.runConsistently(locker -> {
            storage.lastApplied(maxLastAppliedIndex, maxLastAppliedTerm);

            return null;
        });

        txStateStorage.lastApplied(maxLastAppliedIndex, maxLastAppliedTerm);
        updateTrackerIgnoringTrackerClosedException(storageIndexTracker, maxLastAppliedIndex);

        CompletableFuture.allOf(storage.flush(), txStateStorage.flush())
                .whenComplete((unused, throwable) -> doneClo.accept(throwable));
    }

    @Override
    public boolean onSnapshotLoad(Path path) {
        return true;
    }

    @Override
    public void onShutdown() {
        storage.close();
    }

    @Override
    public void onLeaderStart() {
        maxObservableSafeTime = txManager.clock().now().addPhysicalTime(CLOCK_SKEW).longValue();
    }

    @Override
    public boolean onBeforeApply(Command command) {
        // This method is synchronized by replication group specific monitor, see ActionRequestProcessor#handleRequest.
        if (command instanceof SafeTimePropagatingCommand) {
            SafeTimePropagatingCommand cmd = (SafeTimePropagatingCommand) command;
            long proposedSafeTime = cmd.safeTime().longValue();

            // Because of clock.tick it's guaranteed that two different commands will have different safe timestamps.
            // maxObservableSafeTime may match proposedSafeTime only if it is the command that was previously validated and then retried
            // by raft client because of either TimeoutException or inner raft server recoverable exception.
            if (proposedSafeTime >= maxObservableSafeTime) {
                maxObservableSafeTime = proposedSafeTime;
            } else {
                throw new SafeTimeReorderException();
            }
        }

        return false;
    }

    /**
     * Returns underlying storage.
     */
    @TestOnly
    public MvPartitionStorage getMvStorage() {
        return storage.getStorage();
    }

    /**
     * Handler for the {@link BuildIndexCommand}.
     *
     * @param cmd Command.
     * @param commandIndex RAFT index of the command.
     * @param commandTerm RAFT term of the command.
     */
    void handleBuildIndexCommand(BuildIndexCommand cmd, long commandIndex, long commandTerm) {
        // Skips the write command because the storage has already executed it.
        if (commandIndex <= storage.lastAppliedIndex()) {
            return;
        }

        // It's important to not block any thread while being inside of the "runConsistently" section.
        storageUpdateHandler.getIndexUpdateHandler().waitForIndex(cmd.indexId());

        storage.runConsistently(locker -> {
            List<UUID> rowUuids = new ArrayList<>(cmd.rowIds());

            // Natural UUID order matches RowId order within the same partition.
            Collections.sort(rowUuids);

            Stream<BinaryRowAndRowId> buildIndexRowStream = createBuildIndexRowStream(rowUuids, locker);

            RowId nextRowIdToBuild = cmd.finish() ? null : toRowId(requireNonNull(last(rowUuids))).increment();

            storageUpdateHandler.getIndexUpdateHandler().buildIndex(cmd.indexId(), buildIndexRowStream, nextRowIdToBuild);

            storage.lastApplied(commandIndex, commandTerm);

            return null;
        });

        if (cmd.finish()) {
            LOG.info(
                    "Finish building the index: [tableId={}, partitionId={}, indexId={}]",
                    storage.tableId(), storage.partitionId(), cmd.indexId()
            );
        }
    }

    private static void onTxStateStorageCasFail(UUID txId, TxMeta txMetaBeforeCas, TxMeta txMetaToSet) {
        String errorMsg = format("Failed to update tx state in the storage, transaction txId = {} because of inconsistent state,"
                        + " expected state = {}, state to set = {}",
                txId,
                txMetaBeforeCas,
                txMetaToSet
        );

        IgniteInternalException stateChangeException =
                new UnexpectedTransactionStateException(
                        errorMsg,
                        new TransactionResult(txMetaBeforeCas.txState(), txMetaBeforeCas.commitTimestamp())
                );

        // Exception is explicitly logged because otherwise it can be lost if it did not occur on the leader.
        LOG.error(errorMsg);

        throw stateChangeException;
    }

    private static <T extends Comparable<T>> void updateTrackerIgnoringTrackerClosedException(
            PendingComparableValuesTracker<T, Void> tracker,
            T newValue
    ) {
        try {
            tracker.update(newValue, null);
        } catch (TrackerClosedException ignored) {
            // No-op.
        }
    }

    private Stream<BinaryRowAndRowId> createBuildIndexRowStream(List<UUID> rowUuids, Locker locker) {
        return rowUuids.stream()
                .map(this::toRowId)
                .peek(locker::lock)
                .map(rowId -> {
                    try (Cursor<ReadResult> cursor = storage.scanVersions(rowId)) {
                        return cursor.stream()
                                .filter(not(ReadResult::isEmpty))
                                .map(ReadResult::binaryRow)
                                .map(binaryRow -> new BinaryRowAndRowId(binaryRow, rowId))
                                .collect(toList());
                    }
                })
                .flatMap(Collection::stream);
    }

    private RowId toRowId(UUID rowUuid) {
        return new RowId(storageUpdateHandler.partitionId(), rowUuid);
    }

    private void replicaTouch(UUID txId, String txCoordinatorId, HybridTimestamp commitTimestamp, boolean full) {
        txManager.updateTxMeta(txId, old -> new TxStateMeta(
                full ? COMMITTED : PENDING,
                txCoordinatorId,
                old == null ? null : old.commitPartitionId(),
                full ? commitTimestamp : null
        ));
    }

    private void markFinished(UUID txId, boolean commit, @Nullable HybridTimestamp commitTimestamp) {
        txManager.updateTxMeta(txId, old -> new TxStateMeta(
                commit ? COMMITTED : ABORTED,
                old == null ? null : old.txCoordinatorId(),
                old == null ? null : old.commitPartitionId(),
                commit ? commitTimestamp : null
        ));
    }
}<|MERGE_RESOLUTION|>--- conflicted
+++ resolved
@@ -109,11 +109,8 @@
     /** Is used in order to assert safe time reordering within onWrite. */
     private long maxObservableSafeTimeVerifier = -1;
 
-<<<<<<< HEAD
-=======
     private final CatalogService catalogService;
 
->>>>>>> 2d4880ef
     /**
      * The constructor.
      *
