/*
 * Licensed to the Apache Software Foundation (ASF) under one or more
 * contributor license agreements. See the NOTICE file distributed with
 * this work for additional information regarding copyright ownership.
 * The ASF licenses this file to You under the Apache License, Version 2.0
 * (the "License"); you may not use this file except in compliance with
 * the License. You may obtain a copy of the License at
 *
 *      http://www.apache.org/licenses/LICENSE-2.0
 *
 * Unless required by applicable law or agreed to in writing, software
 * distributed under the License is distributed on an "AS IS" BASIS,
 * WITHOUT WARRANTIES OR CONDITIONS OF ANY KIND, either express or implied.
 * See the License for the specific language governing permissions and
 * limitations under the License.
 */

package org.apache.ignite.internal.table.distributed.raft;

import static org.apache.ignite.internal.tx.TxState.ABORTED;
import static org.apache.ignite.internal.tx.TxState.COMMITED;
import static org.apache.ignite.internal.util.CollectionUtils.nullOrEmpty;
import static org.apache.ignite.lang.ErrorGroups.Transactions.TX_UNEXPECTED_STATE_ERR;
import static org.apache.ignite.lang.IgniteStringFormatter.format;

import java.nio.file.Path;
import java.util.Collections;
import java.util.HashMap;
import java.util.HashSet;
import java.util.Iterator;
import java.util.Map;
import java.util.Set;
import java.util.UUID;
import java.util.function.Consumer;
import java.util.function.Supplier;
import org.apache.ignite.internal.lock.AutoLockup;
import org.apache.ignite.internal.logger.IgniteLogger;
import org.apache.ignite.internal.logger.Loggers;
<<<<<<< HEAD
import org.apache.ignite.internal.replicator.ReplicationGroupId;
=======
import org.apache.ignite.internal.replicator.command.SafeTimeSyncCommand;
>>>>>>> 8277b1ad
import org.apache.ignite.internal.schema.BinaryRow;
import org.apache.ignite.internal.schema.ByteBufferRow;
import org.apache.ignite.internal.storage.MvPartitionStorage;
import org.apache.ignite.internal.storage.RowId;
import org.apache.ignite.internal.table.distributed.TableSchemaAwareIndexStorage;
import org.apache.ignite.internal.table.distributed.command.FinishTxCommand;
import org.apache.ignite.internal.table.distributed.command.TxCleanupCommand;
import org.apache.ignite.internal.table.distributed.command.UpdateAllCommand;
import org.apache.ignite.internal.table.distributed.command.UpdateCommand;
import org.apache.ignite.internal.tx.TxManager;
import org.apache.ignite.internal.tx.TxMeta;
import org.apache.ignite.internal.tx.TxState;
import org.apache.ignite.internal.tx.storage.state.TxStateStorage;
import org.apache.ignite.lang.IgniteInternalException;
import org.apache.ignite.raft.client.Command;
import org.apache.ignite.raft.client.ReadCommand;
import org.apache.ignite.raft.client.WriteCommand;
import org.apache.ignite.raft.client.service.CommandClosure;
import org.apache.ignite.raft.client.service.RaftGroupListener;
<<<<<<< HEAD
import org.apache.ignite.raft.jraft.util.ByteString;
=======
import org.jetbrains.annotations.Nullable;
>>>>>>> 8277b1ad
import org.jetbrains.annotations.TestOnly;

/**
 * Partition command handler.
 */
public class PartitionListener implements RaftGroupListener {
    /** Logger. */
    private static final IgniteLogger LOG = Loggers.forClass(PartitionListener.class);

    /** Versioned partition storage. */
    private final PartitionDataStorage storage;

    /** Transaction state storage. */
    private final TxStateStorage txStateStorage;

    /** Transaction manager. */
    private final TxManager txManager;

<<<<<<< HEAD
    //TODO: https://issues.apache.org/jira/browse/IGNITE-17205 Temporary solution until the implementation of the primary index is done.
    /** Dummy primary index. */
    private final ConcurrentHashMap<ByteBuffer, RowId> primaryIndex;

    /** Partition ID. */
    private int partitionId;

    /** Keys that were inserted by a transaction. */
    private HashMap<UUID, Set<ByteBuffer>> txsInsertedKeys = new HashMap<>();

    /** Keys that were removed by a transaction. */
    private HashMap<UUID, Set<ByteBuffer>> txsRemovedKeys = new HashMap<>();
=======
    private final Supplier<Map<UUID, TableSchemaAwareIndexStorage>> indexes;
>>>>>>> 8277b1ad

    /** Rows that were inserted, updated or removed. */
    private final HashMap<UUID, Set<RowId>> txsPendingRowIds = new HashMap<>();

    /**
     * The constructor.
     *
     * @param store  The storage.
     * @param txStateStorage Transaction state storage.
     * @param txManager Transaction manager.
<<<<<<< HEAD
     * @param primaryIndex Primary index map.
     * @param partitionId Partition ID this listener serves.
=======
>>>>>>> 8277b1ad
     */
    public PartitionListener(
            PartitionDataStorage store,
            TxStateStorage txStateStorage,
            TxManager txManager,
<<<<<<< HEAD
            ConcurrentHashMap<ByteBuffer, RowId> primaryIndex,
            int partitionId
=======
            Supplier<Map<UUID, TableSchemaAwareIndexStorage>> indexes
>>>>>>> 8277b1ad
    ) {
        this.storage = store;
        this.txStateStorage = txStateStorage;
        this.txManager = txManager;
<<<<<<< HEAD
        this.primaryIndex = primaryIndex;
        this.partitionId = partitionId;
=======
        this.indexes = indexes;
>>>>>>> 8277b1ad
    }

    /** {@inheritDoc} */
    @Override
    public void onRead(Iterator<CommandClosure<ReadCommand>> iterator) {
        iterator.forEachRemaining((CommandClosure<? extends ReadCommand> clo) -> {
            Command command = clo.command();

            assert false : "No read commands expected, [cmd=" + command + ']';
        });
    }

    /** {@inheritDoc} */
    @Override
    public void onWrite(Iterator<CommandClosure<WriteCommand>> iterator) {
        iterator.forEachRemaining((CommandClosure<? extends WriteCommand> clo) -> {
            Command command = clo.command();

            long commandIndex = clo.index();

            long storageAppliedIndex = storage.lastAppliedIndex();

            assert storageAppliedIndex < commandIndex
                    : "Pending write command has a higher index than already processed commands [commandIndex=" + commandIndex
                    + ", storageAppliedIndex=" + storageAppliedIndex + ']';

            try (AutoLockup ignoredPartitionSnapshotsReadLockup = storage.acquirePartitionSnapshotsReadLock()) {
                if (command instanceof UpdateCommand) {
                    handleUpdateCommand((UpdateCommand) command, commandIndex);
                } else if (command instanceof UpdateAllCommand) {
                    handleUpdateAllCommand((UpdateAllCommand) command, commandIndex);
                } else if (command instanceof FinishTxCommand) {
                    handleFinishTxCommand((FinishTxCommand) command, commandIndex);
                } else if (command instanceof TxCleanupCommand) {
                    handleTxCleanupCommand((TxCleanupCommand) command, commandIndex);
                } else if (command instanceof SafeTimeSyncCommand) {
                    handleSafeTimeSyncCommand((SafeTimeSyncCommand) command);
                } else {
                    assert false : "Command was not found [cmd=" + command + ']';
                }
                clo.result(null);
            } catch (IgniteInternalException e) {
                clo.result(e);
            }
        });
    }

    /**
     * Handler for the {@link UpdateCommand}.
     *
     * @param cmd Command.
     */
    private void handleUpdateCommand(UpdateCommand cmd, long commandIndex) {
        storage.runConsistently(() -> {
            BinaryRow row = cmd.rowBuffer() != null ? new ByteBufferRow(cmd.rowBuffer().toByteArray()) : null;
            UUID rowUuid = cmd.rowUuid();
            RowId rowId = new RowId(partitionId, rowUuid.getMostSignificantBits(), rowUuid.getLeastSignificantBits());
            UUID txId = cmd.txId();
            UUID commitTblId = cmd.tablePartitionId().tableId();
            int commitPartId = cmd.tablePartitionId().partitionId();

            storage.addWrite(rowId, row, txId, commitTblId, commitPartId);

            txsPendingRowIds.computeIfAbsent(txId, entry -> new HashSet<>()).add(rowId);

            addToIndexes(row, rowId);

            storage.lastAppliedIndex(commandIndex);

            return null;
        });
    }

    /**
     * Handler for the {@link UpdateAllCommand}.
     *
     * @param cmd Command.
     */
    private void handleUpdateAllCommand(UpdateAllCommand cmd, long commandIndex) {
        storage.runConsistently(() -> {
            UUID txId = cmd.txId();
            Map<UUID, ByteString> rowsToUpdate = cmd.rowsToUpdate();
            UUID commitTblId = cmd.tablePartitionId().tableId();
            int commitPartId = cmd.tablePartitionId().partitionId();

<<<<<<< HEAD
            if (!CollectionUtils.nullOrEmpty(rowsToUpdate)) {
                for (Map.Entry<UUID, ByteString> entry : rowsToUpdate.entrySet()) {
                    UUID rowIdUuid = entry.getKey();
                    RowId rowId = new RowId(partitionId, rowIdUuid.getMostSignificantBits(), rowIdUuid.getLeastSignificantBits());
                    ByteString rowStr = entry.getValue();
                    BinaryRow row = rowStr != null ? new ByteBufferRow(rowStr.toByteArray()) : null;
                    // TODO: IGNITE-17759 Need pass appropriate commitTableId and commitPartitionId.
=======
            if (!nullOrEmpty(rowsToUpdate)) {
                for (Map.Entry<RowId, BinaryRow> entry : rowsToUpdate.entrySet()) {
                    RowId rowId = entry.getKey();
                    BinaryRow row = entry.getValue();

>>>>>>> 8277b1ad
                    storage.addWrite(rowId, row, txId, commitTblId, commitPartId);

                    txsPendingRowIds.computeIfAbsent(txId, entry0 -> new HashSet<>()).add(rowId);

                    addToIndexes(row, rowId);
                }
            }
            storage.lastAppliedIndex(commandIndex);

            return null;
        });
    }

    /**
     * Handler for the {@link FinishTxCommand}.
     *
     * @param cmd          Command.
     * @param commandIndex Index of the RAFT command.
     * @throws IgniteInternalException if an exception occurred during a transaction state change.
     */
    private void handleFinishTxCommand(FinishTxCommand cmd, long commandIndex) throws IgniteInternalException {
        UUID txId = cmd.txId();

        TxState stateToSet = cmd.commit() ? TxState.COMMITED : TxState.ABORTED;

        TxMeta txMetaToSet = new TxMeta(
                stateToSet,
                cmd.tablePartitionIds()
                        .stream()
                        .map(tpIdMsg -> (ReplicationGroupId) tpIdMsg.asTablePartitionId())
                        .collect(Collectors.toList()),
                cmd.commitTimestamp().asHybridTimestamp()
        );

        TxMeta txMetaBeforeCas = txStateStorage.get(txId);

        boolean txStateChangeRes = txStateStorage.compareAndSet(
                txId,
                null,
                txMetaToSet,
                commandIndex
        );

        LOG.debug("Finish the transaction txId = {}, state = {}, txStateChangeRes = {}", txId, txMetaToSet, txStateChangeRes);

        if (!txStateChangeRes) {
            UUID traceId = UUID.randomUUID();

            String errorMsg = format("Fail to finish the transaction txId = {} because of inconsistent state = {},"
                            + " expected state = null, state to set = {}",
                    txId,
                    txMetaBeforeCas,
                    txMetaToSet
            );

            IgniteInternalException stateChangeException = new IgniteInternalException(traceId, TX_UNEXPECTED_STATE_ERR, errorMsg);

            // Exception is explicitly logged because otherwise it can be lost if it did not occur on the leader.
            LOG.error(errorMsg);

            throw stateChangeException;
        }
    }


    /**
     * Handler for the {@link TxCleanupCommand}.
     *
     * @param cmd Command.
     */
    private void handleTxCleanupCommand(TxCleanupCommand cmd, long commandIndex) {
        storage.runConsistently(() -> {
            UUID txId = cmd.txId();

            Set<RowId> pendingRowIds = txsPendingRowIds.getOrDefault(txId, Collections.emptySet());

            if (cmd.commit()) {
                pendingRowIds.forEach(rowId -> storage.commitWrite(rowId, cmd.commitTimestamp().asHybridTimestamp()));
            } else {
                pendingRowIds.forEach(storage::abortWrite);
            }

            txsPendingRowIds.remove(txId);

            // TODO: IGNITE-17638 TestOnly code, let's consider using Txn state map instead of states.
            txManager.changeState(txId, null, cmd.commit() ? COMMITED : ABORTED);

            storage.lastAppliedIndex(commandIndex);

            return null;
        });
    }

    /**
     * Handler for the {@link SafeTimeSyncCommand}.
     *
     * @param cmd Command.
     */
    private void handleSafeTimeSyncCommand(SafeTimeSyncCommand cmd) {
        // No-op.
    }

    /** {@inheritDoc} */
    @Override
    public void onSnapshotSave(Path path, Consumer<Throwable> doneClo) {
        storage.flush();
    }

    /** {@inheritDoc} */
    @Override
    public boolean onSnapshotLoad(Path path) {
        return true;
    }

    /** {@inheritDoc} */
    @Override
    public void onShutdown() {
        // TODO: IGNITE-17958 - probably, we should not close the storage here as PartitionListener did not create the storage.
        try {
            storage.close();
        } catch (Exception e) {
            throw new IgniteInternalException("Failed to close storage: " + e.getMessage(), e);
        }
    }

    private void addToIndexes(@Nullable BinaryRow tableRow, RowId rowId) {
        if (tableRow == null || !tableRow.hasValue()) { // skip removes
            return;
        }

        for (TableSchemaAwareIndexStorage index : indexes.get().values()) {
            index.put(tableRow, rowId);
        }
    }

    /**
     * Returns underlying storage.
     */
    @TestOnly
    public MvPartitionStorage getMvStorage() {
        return storage.getMvStorage();
    }
}<|MERGE_RESOLUTION|>--- conflicted
+++ resolved
@@ -36,11 +36,8 @@
 import org.apache.ignite.internal.lock.AutoLockup;
 import org.apache.ignite.internal.logger.IgniteLogger;
 import org.apache.ignite.internal.logger.Loggers;
-<<<<<<< HEAD
+import org.apache.ignite.internal.replicator.command.SafeTimeSyncCommand;
 import org.apache.ignite.internal.replicator.ReplicationGroupId;
-=======
-import org.apache.ignite.internal.replicator.command.SafeTimeSyncCommand;
->>>>>>> 8277b1ad
 import org.apache.ignite.internal.schema.BinaryRow;
 import org.apache.ignite.internal.schema.ByteBufferRow;
 import org.apache.ignite.internal.storage.MvPartitionStorage;
@@ -60,11 +57,8 @@
 import org.apache.ignite.raft.client.WriteCommand;
 import org.apache.ignite.raft.client.service.CommandClosure;
 import org.apache.ignite.raft.client.service.RaftGroupListener;
-<<<<<<< HEAD
 import org.apache.ignite.raft.jraft.util.ByteString;
-=======
 import org.jetbrains.annotations.Nullable;
->>>>>>> 8277b1ad
 import org.jetbrains.annotations.TestOnly;
 
 /**
@@ -83,22 +77,10 @@
     /** Transaction manager. */
     private final TxManager txManager;
 
-<<<<<<< HEAD
-    //TODO: https://issues.apache.org/jira/browse/IGNITE-17205 Temporary solution until the implementation of the primary index is done.
-    /** Dummy primary index. */
-    private final ConcurrentHashMap<ByteBuffer, RowId> primaryIndex;
+    private final Supplier<Map<UUID, TableSchemaAwareIndexStorage>> indexes;
 
     /** Partition ID. */
     private int partitionId;
-
-    /** Keys that were inserted by a transaction. */
-    private HashMap<UUID, Set<ByteBuffer>> txsInsertedKeys = new HashMap<>();
-
-    /** Keys that were removed by a transaction. */
-    private HashMap<UUID, Set<ByteBuffer>> txsRemovedKeys = new HashMap<>();
-=======
-    private final Supplier<Map<UUID, TableSchemaAwareIndexStorage>> indexes;
->>>>>>> 8277b1ad
 
     /** Rows that were inserted, updated or removed. */
     private final HashMap<UUID, Set<RowId>> txsPendingRowIds = new HashMap<>();
@@ -109,32 +91,20 @@
      * @param store  The storage.
      * @param txStateStorage Transaction state storage.
      * @param txManager Transaction manager.
-<<<<<<< HEAD
-     * @param primaryIndex Primary index map.
      * @param partitionId Partition ID this listener serves.
-=======
->>>>>>> 8277b1ad
      */
     public PartitionListener(
             PartitionDataStorage store,
             TxStateStorage txStateStorage,
             TxManager txManager,
-<<<<<<< HEAD
-            ConcurrentHashMap<ByteBuffer, RowId> primaryIndex,
+            Supplier<Map<UUID, TableSchemaAwareIndexStorage>> indexes,
             int partitionId
-=======
-            Supplier<Map<UUID, TableSchemaAwareIndexStorage>> indexes
->>>>>>> 8277b1ad
     ) {
         this.storage = store;
         this.txStateStorage = txStateStorage;
         this.txManager = txManager;
-<<<<<<< HEAD
-        this.primaryIndex = primaryIndex;
+        this.indexes = indexes;
         this.partitionId = partitionId;
-=======
-        this.indexes = indexes;
->>>>>>> 8277b1ad
     }
 
     /** {@inheritDoc} */
@@ -220,7 +190,11 @@
             UUID commitTblId = cmd.tablePartitionId().tableId();
             int commitPartId = cmd.tablePartitionId().partitionId();
 
-<<<<<<< HEAD
+            if (!nullOrEmpty(rowsToUpdate)) {
+                for (Map.Entry<RowId, BinaryRow> entry : rowsToUpdate.entrySet()) {
+                    RowId rowId = entry.getKey();
+                    BinaryRow row = entry.getValue();
+
             if (!CollectionUtils.nullOrEmpty(rowsToUpdate)) {
                 for (Map.Entry<UUID, ByteString> entry : rowsToUpdate.entrySet()) {
                     UUID rowIdUuid = entry.getKey();
@@ -228,13 +202,6 @@
                     ByteString rowStr = entry.getValue();
                     BinaryRow row = rowStr != null ? new ByteBufferRow(rowStr.toByteArray()) : null;
                     // TODO: IGNITE-17759 Need pass appropriate commitTableId and commitPartitionId.
-=======
-            if (!nullOrEmpty(rowsToUpdate)) {
-                for (Map.Entry<RowId, BinaryRow> entry : rowsToUpdate.entrySet()) {
-                    RowId rowId = entry.getKey();
-                    BinaryRow row = entry.getValue();
-
->>>>>>> 8277b1ad
                     storage.addWrite(rowId, row, txId, commitTblId, commitPartId);
 
                     txsPendingRowIds.computeIfAbsent(txId, entry0 -> new HashSet<>()).add(rowId);
