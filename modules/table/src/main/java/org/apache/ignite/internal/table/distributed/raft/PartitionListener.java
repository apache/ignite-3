/*
 * Licensed to the Apache Software Foundation (ASF) under one or more
 * contributor license agreements. See the NOTICE file distributed with
 * this work for additional information regarding copyright ownership.
 * The ASF licenses this file to You under the Apache License, Version 2.0
 * (the "License"); you may not use this file except in compliance with
 * the License. You may obtain a copy of the License at
 *
 *      http://www.apache.org/licenses/LICENSE-2.0
 *
 * Unless required by applicable law or agreed to in writing, software
 * distributed under the License is distributed on an "AS IS" BASIS,
 * WITHOUT WARRANTIES OR CONDITIONS OF ANY KIND, either express or implied.
 * See the License for the specific language governing permissions and
 * limitations under the License.
 */

package org.apache.ignite.internal.table.distributed.raft;

import static java.util.Objects.requireNonNull;
import static org.apache.ignite.internal.lang.IgniteStringFormatter.format;
import static org.apache.ignite.internal.table.distributed.TableUtils.indexIdsAtRwTxBeginTs;
import static org.apache.ignite.internal.table.distributed.index.MetaIndexStatus.BUILDING;
import static org.apache.ignite.internal.table.distributed.index.MetaIndexStatus.REGISTERED;
import static org.apache.ignite.internal.tx.TxState.ABORTED;
import static org.apache.ignite.internal.tx.TxState.COMMITTED;
import static org.apache.ignite.internal.tx.TxState.PENDING;
import static org.apache.ignite.internal.util.CollectionUtils.last;

import java.io.Serializable;
import java.nio.file.Path;
import java.util.ArrayList;
import java.util.Collection;
import java.util.Collections;
import java.util.HashSet;
import java.util.Iterator;
import java.util.List;
import java.util.Set;
import java.util.UUID;
import java.util.concurrent.CompletableFuture;
import java.util.concurrent.CompletionException;
import java.util.function.Consumer;
import java.util.stream.Stream;
import org.apache.ignite.internal.catalog.CatalogService;
import org.apache.ignite.internal.hlc.ClockService;
import org.apache.ignite.internal.hlc.HybridTimestamp;
import org.apache.ignite.internal.lang.IgniteInternalException;
import org.apache.ignite.internal.lang.SafeTimeReorderException;
import org.apache.ignite.internal.logger.IgniteLogger;
import org.apache.ignite.internal.logger.Loggers;
import org.apache.ignite.internal.partition.replicator.network.command.BuildIndexCommand;
import org.apache.ignite.internal.partition.replicator.network.command.FinishTxCommand;
import org.apache.ignite.internal.partition.replicator.network.command.UpdateAllCommand;
import org.apache.ignite.internal.partition.replicator.network.command.UpdateCommand;
import org.apache.ignite.internal.partition.replicator.network.command.UpdateMinimumActiveTxBeginTimeCommand;
import org.apache.ignite.internal.partition.replicator.network.command.WriteIntentSwitchCommand;
import org.apache.ignite.internal.raft.Command;
import org.apache.ignite.internal.raft.ReadCommand;
import org.apache.ignite.internal.raft.WriteCommand;
import org.apache.ignite.internal.raft.service.BeforeApplyHandler;
import org.apache.ignite.internal.raft.service.CommandClosure;
import org.apache.ignite.internal.raft.service.CommittedConfiguration;
import org.apache.ignite.internal.raft.service.RaftGroupListener;
import org.apache.ignite.internal.replicator.TablePartitionId;
import org.apache.ignite.internal.replicator.command.SafeTimePropagatingCommand;
import org.apache.ignite.internal.replicator.command.SafeTimeSyncCommand;
import org.apache.ignite.internal.replicator.message.PrimaryReplicaChangeCommand;
import org.apache.ignite.internal.replicator.message.TablePartitionIdMessage;
import org.apache.ignite.internal.schema.BinaryRow;
import org.apache.ignite.internal.schema.BinaryRowUpgrader;
import org.apache.ignite.internal.schema.SchemaDescriptor;
import org.apache.ignite.internal.schema.SchemaRegistry;
import org.apache.ignite.internal.storage.BinaryRowAndRowId;
import org.apache.ignite.internal.storage.MvPartitionStorage;
import org.apache.ignite.internal.storage.MvPartitionStorage.Locker;
import org.apache.ignite.internal.storage.RowId;
import org.apache.ignite.internal.table.distributed.StorageUpdateHandler;
import org.apache.ignite.internal.table.distributed.index.IndexMeta;
import org.apache.ignite.internal.table.distributed.index.IndexMetaStorage;
import org.apache.ignite.internal.table.distributed.index.MetaIndexStatusChange;
import org.apache.ignite.internal.tx.TransactionResult;
import org.apache.ignite.internal.tx.TxManager;
import org.apache.ignite.internal.tx.TxMeta;
import org.apache.ignite.internal.tx.TxState;
import org.apache.ignite.internal.tx.TxStateMeta;
import org.apache.ignite.internal.tx.UpdateCommandResult;
import org.apache.ignite.internal.tx.message.VacuumTxStatesCommand;
import org.apache.ignite.internal.tx.storage.state.TxStateStorage;
import org.apache.ignite.internal.util.IgniteSpinBusyLock;
import org.apache.ignite.internal.util.PendingComparableValuesTracker;
import org.apache.ignite.internal.util.TrackerClosedException;
import org.jetbrains.annotations.Nullable;
import org.jetbrains.annotations.TestOnly;

/**
 * Partition command handler.
 */
public class PartitionListener implements RaftGroupListener, BeforeApplyHandler {
    /** Logger. */
    private static final IgniteLogger LOG = Loggers.forClass(PartitionListener.class);

    /** Transaction manager. */
    private final TxManager txManager;

    private final IgniteSpinBusyLock busyLock = new IgniteSpinBusyLock();

    /** Partition storage with access to MV data of a partition. */
    private final PartitionDataStorage storage;

    /** Handler that processes storage updates. */
    private final StorageUpdateHandler storageUpdateHandler;

    /** Storage of transaction metadata. */
    private final TxStateStorage txStateStorage;

    /** Safe time tracker. */
    private final PendingComparableValuesTracker<HybridTimestamp, Void> safeTime;

    /** Storage index tracker. */
    private final PendingComparableValuesTracker<Long, Void> storageIndexTracker;

    /** Is used in order to detect and retry safe time reordering within onBeforeApply. */
    private volatile long maxObservableSafeTime = -1;

    /** Is used in order to assert safe time reordering within onWrite. */
    private long maxObservableSafeTimeVerifier = -1;

    private final CatalogService catalogService;

    private final SchemaRegistry schemaRegistry;

    private final ClockService clockService;

    private final IndexMetaStorage indexMetaStorage;

    private final UUID localNodeId;

    private Set<String> currentGroupTopology;

    private final MinimumRequiredTimeCollectorService minTimeCollectorService;

    /** Constructor. */
    public PartitionListener(
            TxManager txManager,
            PartitionDataStorage partitionDataStorage,
            StorageUpdateHandler storageUpdateHandler,
            TxStateStorage txStateStorage,
            PendingComparableValuesTracker<HybridTimestamp, Void> safeTime,
            PendingComparableValuesTracker<Long, Void> storageIndexTracker,
            CatalogService catalogService,
            SchemaRegistry schemaRegistry,
            ClockService clockService,
            IndexMetaStorage indexMetaStorage,
<<<<<<< HEAD
            String localNodeId,
            MinimumRequiredTimeCollectorService minTimeCollectorService
=======
            UUID localNodeId
>>>>>>> a166cd26
    ) {
        this.txManager = txManager;
        this.storage = partitionDataStorage;
        this.storageUpdateHandler = storageUpdateHandler;
        this.txStateStorage = txStateStorage;
        this.safeTime = safeTime;
        this.storageIndexTracker = storageIndexTracker;
        this.catalogService = catalogService;
        this.schemaRegistry = schemaRegistry;
        this.clockService = clockService;
        this.indexMetaStorage = indexMetaStorage;
        this.localNodeId = localNodeId;
        this.minTimeCollectorService = minTimeCollectorService;
    }

    @Override
    public void onRead(Iterator<CommandClosure<ReadCommand>> iterator) {
        iterator.forEachRemaining((CommandClosure<? extends ReadCommand> clo) -> {
            Command command = clo.command();

            assert false : "No read commands expected, [cmd=" + command + ']';
        });
    }

    @Override
    public void onWrite(Iterator<CommandClosure<WriteCommand>> iterator) {
        if (!busyLock.enterBusy()) {
            iterator.forEachRemaining(clo -> clo.result(new ShutdownException()));
        }

        try {
            onWriteBusy(iterator);
        } finally {
            busyLock.leaveBusy();
        }
    }

    private void onWriteBusy(Iterator<CommandClosure<WriteCommand>> iterator) {
        iterator.forEachRemaining((CommandClosure<? extends WriteCommand> clo) -> {
            Command command = clo.command();

            if (command instanceof SafeTimePropagatingCommand) {
                SafeTimePropagatingCommand cmd = (SafeTimePropagatingCommand) command;
                long proposedSafeTime = cmd.safeTime().longValue();

                // Because of clock.tick it's guaranteed that two different commands will have different safe timestamps.
                // maxObservableSafeTime may match proposedSafeTime only if it is the command that was previously validated and then retried
                // by raft client because of either TimeoutException or inner raft server recoverable exception.
                assert proposedSafeTime >= maxObservableSafeTimeVerifier : "Safe time reordering detected [current="
                        + maxObservableSafeTimeVerifier + ", proposed=" + proposedSafeTime + "]";

                maxObservableSafeTimeVerifier = proposedSafeTime;
            }

            long commandIndex = clo.index();
            long commandTerm = clo.term();

            // We choose the minimum applied index, since we choose it (the minimum one) on local recovery so as not to lose the data for
            // one of the storages.
            long storagesAppliedIndex = Math.min(storage.lastAppliedIndex(), txStateStorage.lastAppliedIndex());

            assert commandIndex > storagesAppliedIndex :
                    "Write command must have an index greater than that of storages [commandIndex=" + commandIndex
                            + ", mvAppliedIndex=" + storage.lastAppliedIndex()
                            + ", txStateAppliedIndex=" + txStateStorage.lastAppliedIndex() + "]";

            Serializable result = null;

            // NB: Make sure that ANY command we accept here updates lastAppliedIndex+term info in one of the underlying
            // storages!
            // Otherwise, a gap between lastAppliedIndex from the point of view of JRaft and our storage might appear.
            // If a leader has such a gap, and does doSnapshot(), it will subsequently truncate its log too aggressively
            // in comparison with 'snapshot' state stored in our storages; and if we install a snapshot from our storages
            // to a follower at this point, for a subsequent AppendEntries the leader will not be able to get prevLogTerm
            // (because it's already truncated in the leader's log), so it will have to install a snapshot again, and then
            // repeat same thing over and over again.

            storage.acquirePartitionSnapshotsReadLock();

            try {
                if (command instanceof UpdateCommand) {
                    result = handleUpdateCommand((UpdateCommand) command, commandIndex, commandTerm);
                } else if (command instanceof UpdateAllCommand) {
                    result = handleUpdateAllCommand((UpdateAllCommand) command, commandIndex, commandTerm);
                } else if (command instanceof FinishTxCommand) {
                    result = handleFinishTxCommand((FinishTxCommand) command, commandIndex, commandTerm);
                } else if (command instanceof WriteIntentSwitchCommand) {
                    handleWriteIntentSwitchCommand((WriteIntentSwitchCommand) command, commandIndex, commandTerm);
                } else if (command instanceof SafeTimeSyncCommand) {
                    handleSafeTimeSyncCommand((SafeTimeSyncCommand) command, commandIndex, commandTerm);
                } else if (command instanceof BuildIndexCommand) {
                    handleBuildIndexCommand((BuildIndexCommand) command, commandIndex, commandTerm);
                } else if (command instanceof PrimaryReplicaChangeCommand) {
                    handlePrimaryReplicaChangeCommand((PrimaryReplicaChangeCommand) command, commandIndex, commandTerm);
                } else if (command instanceof VacuumTxStatesCommand) {
                    handleVacuumTxStatesCommand((VacuumTxStatesCommand) command, commandIndex, commandTerm);
                } else if (command instanceof UpdateMinimumActiveTxBeginTimeCommand) {
                    handleUpdateMinimalActiveTxTimeCommand((UpdateMinimumActiveTxBeginTimeCommand) command, commandIndex, commandTerm);
                } else {
                    assert false : "Command was not found [cmd=" + command + ']';
                }
            } catch (IgniteInternalException e) {
                result = e;
            } catch (CompletionException e) {
                result = e.getCause();
            } catch (Throwable t) {
                LOG.error(
                        "Unknown error while processing command [commandIndex={}, commandTerm={}, command={}]",
                        t,
                        clo.index(), clo.index(), command
                );

                throw t;
            } finally {
                storage.releasePartitionSnapshotsReadLock();
            }

            // Completing the closure out of the partition snapshots lock to reduce possibility of deadlocks as it might
            // trigger other actions taking same locks.
            clo.result(result);

            if (command instanceof SafeTimePropagatingCommand) {
                SafeTimePropagatingCommand safeTimePropagatingCommand = (SafeTimePropagatingCommand) command;

                assert safeTimePropagatingCommand.safeTime() != null;

                updateTrackerIgnoringTrackerClosedException(safeTime, safeTimePropagatingCommand.safeTime());
            }

            updateTrackerIgnoringTrackerClosedException(storageIndexTracker, commandIndex);
        });
    }

    /**
     * Handler for the {@link UpdateCommand}.
     *
     * @param cmd Command.
     * @param commandIndex Index of the RAFT command.
     * @param commandTerm Term of the RAFT command.
     */
    private UpdateCommandResult handleUpdateCommand(UpdateCommand cmd, long commandIndex, long commandTerm) {
        // Skips the write command because the storage has already executed it.
        if (commandIndex <= storage.lastAppliedIndex()) {
            return new UpdateCommandResult(true, isPrimaryInGroupTopology());
        }

        if (cmd.leaseStartTime() != null) {
            long leaseStartTime = cmd.leaseStartTime();

            long storageLeaseStartTime = storage.leaseStartTime();

            if (leaseStartTime != storageLeaseStartTime) {
                return new UpdateCommandResult(
                        false,
                        storageLeaseStartTime,
                        isPrimaryInGroupTopology()
                );
            }
        }

        UUID txId = cmd.txId();

        assert storage.primaryReplicaNodeId() != null;
        assert localNodeId != null;

        if (cmd.full() || !localNodeId.equals(storage.primaryReplicaNodeId())) {
            storageUpdateHandler.handleUpdate(
                    txId,
                    cmd.rowUuid(),
                    cmd.tablePartitionId().asTablePartitionId(),
                    cmd.rowToUpdate(),
                    !cmd.full(),
                    () -> storage.lastApplied(commandIndex, commandTerm),
                    cmd.full() ? cmd.safeTime() : null,
                    cmd.lastCommitTimestamp(),
                    indexIdsAtRwTxBeginTs(catalogService, txId, storage.tableId())
            );
        } else {
            // We MUST bump information about last updated index+term.
            // See a comment in #onWrite() for explanation.
            // If we get here, that means that we are collocated with primary and data was already inserted there, thus it's only required
            // to update information about index and term.
            advanceLastAppliedIndexConsistently(commandIndex, commandTerm);
        }

        replicaTouch(txId, cmd.txCoordinatorId(), cmd.full() ? cmd.safeTime() : null, cmd.full());

        return new UpdateCommandResult(true, isPrimaryInGroupTopology());
    }

    /**
     * Handler for the {@link UpdateAllCommand}.
     *
     * @param cmd Command.
     * @param commandIndex Index of the RAFT command.
     * @param commandTerm Term of the RAFT command.
     */
    private UpdateCommandResult handleUpdateAllCommand(UpdateAllCommand cmd, long commandIndex, long commandTerm) {
        // Skips the write command because the storage has already executed it.
        if (commandIndex <= storage.lastAppliedIndex()) {
            return new UpdateCommandResult(true, isPrimaryInGroupTopology());
        }

        if (cmd.leaseStartTime() != null) {
            long leaseStartTime = cmd.leaseStartTime();

            long storageLeaseStartTime = storage.leaseStartTime();

            if (leaseStartTime != storageLeaseStartTime) {
                return new UpdateCommandResult(
                        false,
                        storageLeaseStartTime,
                        isPrimaryInGroupTopology()
                );
            }
        }

        UUID txId = cmd.txId();

        if (cmd.full() || !localNodeId.equals(storage.primaryReplicaNodeId())) {
            storageUpdateHandler.handleUpdateAll(
                    txId,
                    cmd.rowsToUpdate(),
                    cmd.tablePartitionId().asTablePartitionId(),
                    !cmd.full(),
                    () -> storage.lastApplied(commandIndex, commandTerm),
                    cmd.full() ? cmd.safeTime() : null,
                    indexIdsAtRwTxBeginTs(catalogService, txId, storage.tableId())
            );
        } else {
            // We MUST bump information about last updated index+term.
            // See a comment in #onWrite() for explanation.
            // If we get here, that means that we are collocated with primary and data was already inserted there, thus it's only required
            // to update information about index and term.
            advanceLastAppliedIndexConsistently(commandIndex, commandTerm);
        }

        replicaTouch(txId, cmd.txCoordinatorId(), cmd.full() ? cmd.safeTime() : null, cmd.full());

        return new UpdateCommandResult(true, isPrimaryInGroupTopology());
    }

    /**
     * Handler for the {@link FinishTxCommand}.
     *
     * @param cmd Command.
     * @param commandIndex Index of the RAFT command.
     * @param commandTerm Term of the RAFT command.
     * @return The actually stored transaction state {@link TransactionResult}.
     * @throws IgniteInternalException if an exception occurred during a transaction state change.
     */
    private @Nullable TransactionResult handleFinishTxCommand(FinishTxCommand cmd, long commandIndex, long commandTerm)
            throws IgniteInternalException {
        // Skips the write command because the storage has already executed it.
        if (commandIndex <= txStateStorage.lastAppliedIndex()) {
            return null;
        }

        UUID txId = cmd.txId();

        TxState stateToSet = cmd.commit() ? COMMITTED : ABORTED;

        TxMeta txMetaToSet = new TxMeta(
                stateToSet,
                fromPartitionIdMessage(cmd.partitionIds()),
                cmd.commitTimestamp()
        );

        TxMeta txMetaBeforeCas = txStateStorage.get(txId);

        boolean txStateChangeRes = txStateStorage.compareAndSet(
                txId,
                null,
                txMetaToSet,
                commandIndex,
                commandTerm
        );

        // Assume that we handle the finish command only on the commit partition.
        TablePartitionId commitPartitionId = new TablePartitionId(storage.tableId(), storage.partitionId());

        markFinished(txId, cmd.commit(), cmd.commitTimestamp(), commitPartitionId);

        LOG.debug("Finish the transaction txId = {}, state = {}, txStateChangeRes = {}", txId, txMetaToSet, txStateChangeRes);

        if (!txStateChangeRes) {
            onTxStateStorageCasFail(txId, txMetaBeforeCas, txMetaToSet);
        }

        return new TransactionResult(stateToSet, cmd.commitTimestamp());
    }

    private static List<TablePartitionId> fromPartitionIdMessage(List<TablePartitionIdMessage> partitionIds) {
        List<TablePartitionId> list = new ArrayList<>(partitionIds.size());

        for (TablePartitionIdMessage partitionIdMessage : partitionIds) {
            list.add(partitionIdMessage.asTablePartitionId());
        }

        return list;
    }

    /**
     * Handler for the {@link WriteIntentSwitchCommand}.
     *
     * @param cmd Command.
     * @param commandIndex Index of the RAFT command.
     * @param commandTerm Term of the RAFT command.
     */
    private void handleWriteIntentSwitchCommand(WriteIntentSwitchCommand cmd, long commandIndex, long commandTerm) {
        // Skips the write command because the storage has already executed it.
        if (commandIndex <= storage.lastAppliedIndex()) {
            return;
        }

        UUID txId = cmd.txId();

        markFinished(txId, cmd.commit(), cmd.commitTimestamp(), null);

        storageUpdateHandler.switchWriteIntents(
                txId,
                cmd.commit(),
                cmd.commitTimestamp(),
                () -> storage.lastApplied(commandIndex, commandTerm),
                indexIdsAtRwTxBeginTs(catalogService, txId, storage.tableId())
        );
    }

    /**
     * Handler for the {@link SafeTimeSyncCommand}.
     *
     * @param cmd Command.
     * @param commandIndex RAFT index of the command.
     * @param commandTerm RAFT term of the command.
     */
    private void handleSafeTimeSyncCommand(SafeTimeSyncCommand cmd, long commandIndex, long commandTerm) {
        // Skips the write command because the storage has already executed it.
        if (commandIndex <= storage.lastAppliedIndex()) {
            return;
        }

        // We MUST bump information about last updated index+term.
        // See a comment in #onWrite() for explanation.
        advanceLastAppliedIndexConsistently(commandIndex, commandTerm);
    }

    private void advanceLastAppliedIndexConsistently(long commandIndex, long commandTerm) {
        storage.runConsistently(locker -> {
            storage.lastApplied(commandIndex, commandTerm);

            return null;
        });
    }

    @Override
    public void onConfigurationCommitted(CommittedConfiguration config) {
        currentGroupTopology = new HashSet<>(config.peers());
        currentGroupTopology.addAll(config.learners());

        // Skips the update because the storage has already recorded it.
        if (config.index() <= storage.lastAppliedIndex()) {
            return;
        }

        // Do the update under lock to make sure no snapshot is started concurrently with this update.
        // Note that we do not need to protect from a concurrent command execution by this listener because
        // configuration is committed in the same thread in which commands are applied.
        storage.acquirePartitionSnapshotsReadLock();

        try {
            storage.runConsistently(locker -> {
                storage.committedGroupConfiguration(
                        new RaftGroupConfiguration(config.peers(), config.learners(), config.oldPeers(), config.oldLearners())
                );
                storage.lastApplied(config.index(), config.term());
                updateTrackerIgnoringTrackerClosedException(storageIndexTracker, config.index());

                return null;
            });
        } finally {
            storage.releasePartitionSnapshotsReadLock();
        }
    }

    @Override
    public void onSnapshotSave(Path path, Consumer<Throwable> doneClo) {
        // The max index here is required for local recovery and a possible scenario
        // of false node failure when we actually have all required data. This might happen because we use the minimal index
        // among storages on a node restart.
        // Let's consider a more detailed example:
        //      1) We don't propagate the maximal lastAppliedIndex among storages, and onSnapshotSave finishes, it leads to the raft log
        //         truncation until the maximal lastAppliedIndex.
        //      2) Unexpected cluster restart happens.
        //      3) Local recovery of a node is started, where we request data from the minimal lastAppliedIndex among storages, because
        //         some data for some node might not have been flushed before unexpected cluster restart.
        //      4) When we try to restore data starting from the minimal lastAppliedIndex, we come to the situation
        //         that a raft node doesn't have such data, because the truncation until the maximal lastAppliedIndex from 1) has happened.
        //      5) Node cannot finish local recovery.
        long maxLastAppliedIndex = Math.max(storage.lastAppliedIndex(), txStateStorage.lastAppliedIndex());
        long maxLastAppliedTerm = Math.max(storage.lastAppliedTerm(), txStateStorage.lastAppliedTerm());

        storage.runConsistently(locker -> {
            storage.lastApplied(maxLastAppliedIndex, maxLastAppliedTerm);

            return null;
        });

        txStateStorage.lastApplied(maxLastAppliedIndex, maxLastAppliedTerm);
        updateTrackerIgnoringTrackerClosedException(storageIndexTracker, maxLastAppliedIndex);

        CompletableFuture.allOf(storage.flush(), txStateStorage.flush())
                .whenComplete((unused, throwable) -> doneClo.accept(throwable));
    }

    @Override
    public boolean onSnapshotLoad(Path path) {
        return true;
    }

    @Override
    public void onShutdown() {
        busyLock.block();

        storage.close();
    }

    @Override
    public void onLeaderStart() {
        maxObservableSafeTime = clockService.now().addPhysicalTime(clockService.maxClockSkewMillis()).longValue();
    }

    @Override
    public boolean onBeforeApply(Command command) {
        // This method is synchronized by replication group specific monitor, see ActionRequestProcessor#handleRequest.
        if (command instanceof SafeTimePropagatingCommand) {
            SafeTimePropagatingCommand cmd = (SafeTimePropagatingCommand) command;
            long proposedSafeTime = cmd.safeTime().longValue();

            // Because of clock.tick it's guaranteed that two different commands will have different safe timestamps.
            // maxObservableSafeTime may match proposedSafeTime only if it is the command that was previously validated and then retried
            // by raft client because of either TimeoutException or inner raft server recoverable exception.
            if (proposedSafeTime >= maxObservableSafeTime) {
                maxObservableSafeTime = proposedSafeTime;
            } else {
                throw new SafeTimeReorderException();
            }
        }

        return false;
    }

    /**
     * Returns underlying storage.
     */
    @TestOnly
    public MvPartitionStorage getMvStorage() {
        return storage.getStorage();
    }

    /**
     * Handler for the {@link BuildIndexCommand}.
     *
     * @param cmd Command.
     * @param commandIndex RAFT index of the command.
     * @param commandTerm RAFT term of the command.
     */
    void handleBuildIndexCommand(BuildIndexCommand cmd, long commandIndex, long commandTerm) {
        // Skips the write command because the storage has already executed it.
        if (commandIndex <= storage.lastAppliedIndex()) {
            return;
        }

        IndexMeta indexMeta = indexMetaStorage.indexMeta(cmd.indexId());

        if (indexMeta == null || indexMeta.isDropped()) {
            // Index has been dropped.
            return;
        }

        BuildIndexRowVersionChooser rowVersionChooser = createBuildIndexRowVersionChooser(indexMeta);

        BinaryRowUpgrader binaryRowUpgrader = createBinaryRowUpgrader(indexMeta);

        storage.runConsistently(locker -> {
            List<UUID> rowUuids = new ArrayList<>(cmd.rowIds());

            // Natural UUID order matches RowId order within the same partition.
            Collections.sort(rowUuids);

            Stream<BinaryRowAndRowId> buildIndexRowStream = createBuildIndexRowStream(
                    rowUuids,
                    locker,
                    rowVersionChooser,
                    binaryRowUpgrader
            );

            RowId nextRowIdToBuild = cmd.finish() ? null : toRowId(requireNonNull(last(rowUuids))).increment();

            storageUpdateHandler.getIndexUpdateHandler().buildIndex(cmd.indexId(), buildIndexRowStream, nextRowIdToBuild);

            storage.lastApplied(commandIndex, commandTerm);

            return null;
        });

        if (cmd.finish()) {
            LOG.info(
                    "Finish building the index: [tableId={}, partitionId={}, indexId={}]",
                    storage.tableId(), storage.partitionId(), cmd.indexId()
            );
        }
    }

    /**
     * Handler for {@link PrimaryReplicaChangeCommand}.
     *
     * @param cmd Command.
     * @param commandIndex Command index.
     * @param commandTerm Command term.
     */
    private void handlePrimaryReplicaChangeCommand(PrimaryReplicaChangeCommand cmd, long commandIndex, long commandTerm) {
        // Skips the write command because the storage has already executed it.
        if (commandIndex <= storage.lastAppliedIndex()) {
            return;
        }

        storage.runConsistently(locker -> {
            storage.updateLease(cmd.leaseStartTime(), cmd.primaryReplicaNodeId(), cmd.primaryReplicaNodeName());

            storage.lastApplied(commandIndex, commandTerm);

            return null;
        });
    }

    /**
     * Handler for {@link VacuumTxStatesCommand}.
     *
     * @param cmd Command.
     * @param commandIndex Command index.
     * @param commandTerm Command term.
     */
    private void handleVacuumTxStatesCommand(VacuumTxStatesCommand cmd, long commandIndex, long commandTerm) {
        // Skips the write command because the storage has already executed it.
        if (commandIndex <= storage.lastAppliedIndex()) {
            return;
        }

        txStateStorage.removeAll(cmd.txIds(), commandIndex, commandTerm);
    }

    private void handleUpdateMinimalActiveTxTimeCommand(UpdateMinimumActiveTxBeginTimeCommand cmd, long commandIndex, long commandTerm) {
        // Skips the write command because the storage has already executed it.
        if (commandIndex <= storage.lastAppliedIndex()) {
            return;
        }

        long timestamp = cmd.timestamp();

        storage.flush(false).whenComplete((r, t) -> {
            if (t == null) {
                TablePartitionId partitionId = new TablePartitionId(storage.tableId(), storage.partitionId());
                minTimeCollectorService.recordMinActiveTxTimestamp(partitionId, timestamp);
            }
        });
    }

    private static void onTxStateStorageCasFail(UUID txId, TxMeta txMetaBeforeCas, TxMeta txMetaToSet) {
        String errorMsg = format("Failed to update tx state in the storage, transaction txId = {} because of inconsistent state,"
                        + " expected state = {}, state to set = {}",
                txId,
                txMetaBeforeCas,
                txMetaToSet
        );

        IgniteInternalException stateChangeException =
                new UnexpectedTransactionStateException(
                        errorMsg,
                        new TransactionResult(txMetaBeforeCas.txState(), txMetaBeforeCas.commitTimestamp())
                );

        // Exception is explicitly logged because otherwise it can be lost if it did not occur on the leader.
        LOG.error(errorMsg);

        throw stateChangeException;
    }

    private static <T extends Comparable<T>> void updateTrackerIgnoringTrackerClosedException(
            PendingComparableValuesTracker<T, Void> tracker,
            T newValue
    ) {
        try {
            tracker.update(newValue, null);
        } catch (TrackerClosedException ignored) {
            // No-op.
        }
    }

    private Stream<BinaryRowAndRowId> createBuildIndexRowStream(
            List<UUID> rowUuids,
            Locker locker,
            BuildIndexRowVersionChooser rowVersionChooser,
            BinaryRowUpgrader binaryRowUpgrader
    ) {
        return rowUuids.stream()
                .map(this::toRowId)
                .peek(locker::lock)
                .map(rowVersionChooser::chooseForBuildIndex)
                .flatMap(Collection::stream)
                .map(binaryRowAndRowId -> upgradeBinaryRow(binaryRowUpgrader, binaryRowAndRowId));
    }

    private RowId toRowId(UUID rowUuid) {
        return new RowId(storageUpdateHandler.partitionId(), rowUuid);
    }

    private void replicaTouch(UUID txId, UUID txCoordinatorId, HybridTimestamp commitTimestamp, boolean full) {
        txManager.updateTxMeta(txId, old -> new TxStateMeta(
                full ? COMMITTED : PENDING,
                txCoordinatorId,
                old == null ? null : old.commitPartitionId(),
                full ? commitTimestamp : null
        ));
    }

    private void markFinished(UUID txId, boolean commit, @Nullable HybridTimestamp commitTimestamp, @Nullable TablePartitionId partId) {
        txManager.updateTxMeta(txId, old -> new TxStateMeta(
                commit ? COMMITTED : ABORTED,
                old == null ? null : old.txCoordinatorId(),
                old == null ? partId : old.commitPartitionId(),
                commit ? commitTimestamp : null,
                old == null ? null : old.initialVacuumObservationTimestamp(),
                old == null ? null : old.cleanupCompletionTimestamp()
        ));
    }

    private BuildIndexRowVersionChooser createBuildIndexRowVersionChooser(IndexMeta indexMeta) {
        MetaIndexStatusChange registeredChangeInfo = indexMeta.statusChange(REGISTERED);
        MetaIndexStatusChange buildingChangeInfo = indexMeta.statusChange(BUILDING);

        return new BuildIndexRowVersionChooser(
                storage,
                registeredChangeInfo.activationTimestamp(),
                buildingChangeInfo.activationTimestamp()
        );
    }

    private BinaryRowUpgrader createBinaryRowUpgrader(IndexMeta indexMeta) {
        SchemaDescriptor schema = schemaRegistry.schema(indexMeta.tableVersion());

        return new BinaryRowUpgrader(schemaRegistry, schema);
    }

    private static BinaryRowAndRowId upgradeBinaryRow(BinaryRowUpgrader upgrader, BinaryRowAndRowId source) {
        BinaryRow sourceBinaryRow = source.binaryRow();
        BinaryRow upgradedBinaryRow = upgrader.upgrade(sourceBinaryRow);

        return upgradedBinaryRow == sourceBinaryRow ? source : new BinaryRowAndRowId(upgradedBinaryRow, source.rowId());
    }

    /**
     * Checks whether the primary replica belongs to the raft group topology (peers and learners) within a raft linearized context.
     * On the primary replica election prior to the lease publication, the placement driver sends a PrimaryReplicaChangeCommand that
     * populates the raft listener and the underneath storage with lease-related information, such as primaryReplicaNodeId,
     * primaryReplicaNodeName and leaseStartTime. In Update(All)Command  handling, which occurs strictly after PrimaryReplicaChangeCommand
     * processing, given information is used in order to detect whether primary belongs to the raft group topology (peers and learners).
     *
     *
     * @return {@code true} if primary replica belongs to the raft group topology: peers and learners, (@code false) otherwise.
     */
    private boolean isPrimaryInGroupTopology() {
        assert currentGroupTopology != null : "Current group topology is null";
        // TODO https://issues.apache.org/jira/browse/IGNITE-23030 Seems that we have a bug. Lease related information is not restored on
        // TODO snapshot load.
        if (storage.primaryReplicaNodeName() == null) {
            return true;
        } else {
            // Despite the fact that storage.primaryReplicaNodeName() may itself return null it's never expected to happen
            // while calling isPrimaryInGroupTopology because of HB between handlePrimaryReplicaChangeCommand that will populate the storage
            // with lease information and handleUpdate(All)Command that on it's turn calls isPrimaryReplicaInGroupTopology.
            assert storage.primaryReplicaNodeName() != null : "Primary replica node name is null.";
            return currentGroupTopology.contains(storage.primaryReplicaNodeName());
        }
    }
}<|MERGE_RESOLUTION|>--- conflicted
+++ resolved
@@ -99,6 +99,11 @@
     /** Logger. */
     private static final IgniteLogger LOG = Loggers.forClass(PartitionListener.class);
 
+    /** Undefined value for {@link #minActiveTxBeginTime}. */
+    private static final long UNDEFINED_MIN_TX_TIME = 0L;
+
+    private final IgniteSpinBusyLock busyLock = new IgniteSpinBusyLock();
+
     /** Transaction manager. */
     private final TxManager txManager;
 
@@ -151,12 +156,8 @@
             SchemaRegistry schemaRegistry,
             ClockService clockService,
             IndexMetaStorage indexMetaStorage,
-<<<<<<< HEAD
-            String localNodeId,
+            UUID localNodeId,
             MinimumRequiredTimeCollectorService minTimeCollectorService
-=======
-            UUID localNodeId
->>>>>>> a166cd26
     ) {
         this.txManager = txManager;
         this.storage = partitionDataStorage;
