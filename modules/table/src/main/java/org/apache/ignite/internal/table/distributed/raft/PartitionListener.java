--- conflicted
+++ resolved
@@ -93,12 +93,6 @@
     /** Storage of transaction metadata. */
     private final TxStateStorage txStateStorage;
 
-<<<<<<< HEAD
-    /** Rows that were inserted, updated or removed. All row IDs are sorted in natural order to prevent deadlocks upon commit/abort. */
-    private final Map<UUID, SortedSet<RowId>> txsPendingRowIds;
-
-=======
->>>>>>> 6df2cc27
     /** Safe time tracker. */
     private final PendingComparableValuesTracker<HybridTimestamp, Void> safeTime;
 
@@ -119,8 +113,7 @@
             StorageUpdateHandler storageUpdateHandler,
             TxStateStorage txStateStorage,
             PendingComparableValuesTracker<HybridTimestamp, Void> safeTime,
-            PendingComparableValuesTracker<Long, Void> storageIndexTracker,
-            Map<UUID, SortedSet<RowId>> txsPendingRowIds
+            PendingComparableValuesTracker<Long, Void> storageIndexTracker
     ) {
         this.txManager = txManager;
         this.storage = partitionDataStorage;
@@ -128,7 +121,6 @@
         this.txStateStorage = txStateStorage;
         this.safeTime = safeTime;
         this.storageIndexTracker = storageIndexTracker;
-        this.txsPendingRowIds = txsPendingRowIds;
 
         // TODO: IGNITE-18502 Excessive full partition scan on node start
         try (PartitionTimestampCursor cursor = partitionDataStorage.scan(HybridTimestamp.MAX_VALUE)) {
@@ -239,27 +231,8 @@
         }
 
         storageUpdateHandler.handleUpdate(cmd.txId(), cmd.rowUuid(), cmd.tablePartitionId().asTablePartitionId(), cmd.row(),
-<<<<<<< HEAD
-                rowId -> {
-                    // Cleanup is not required for one-phase transactions.
-                    if (!cmd.full()) {
-                        txsPendingRowIds.compute(cmd.txId(), (k, v) -> {
-                            if (v == null) {
-                                v = new TreeSet<>();
-                            }
-
-                            v.add(rowId);
-
-                            return v;
-                        });
-                    }
-
-                    storage.lastApplied(commandIndex, commandTerm);
-                },
-=======
                 !cmd.full(),
                 () -> storage.lastApplied(commandIndex, commandTerm),
->>>>>>> 6df2cc27
                 cmd.full() ? cmd.safeTime() : null
         );
 
@@ -280,29 +253,8 @@
         }
 
         storageUpdateHandler.handleUpdateAll(cmd.txId(), cmd.rowsToUpdate(), cmd.tablePartitionId().asTablePartitionId(),
-<<<<<<< HEAD
-                rowIds -> {
-                    // Cleanup is not required for one-phase transactions.
-                    if (!cmd.full()) {
-                        for (RowId rowId : rowIds) {
-                            txsPendingRowIds.compute(cmd.txId(), (k, v) -> {
-                                if (v == null) {
-                                    v = new TreeSet<>();
-                                }
-
-                                v.add(rowId);
-
-                                return v;
-                            });
-                        }
-                    }
-
-                    storage.lastApplied(commandIndex, commandTerm);
-                },
-=======
                 !cmd.full(),
                 () -> storage.lastApplied(commandIndex, commandTerm),
->>>>>>> 6df2cc27
                 cmd.full() ? cmd.safeTime() : null
         );
 
