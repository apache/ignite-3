--- conflicted
+++ resolved
@@ -283,8 +283,7 @@
 
         UUID txId = cmd.txId();
 
-<<<<<<< HEAD
-        span("PartitionListener.handleUpdateCommand", (span) -> {
+        return span("PartitionListener.handleUpdateCommand", (span) -> {
             span.addAttribute("cmd", cmd::toString);
 
             // TODO: https://issues.apache.org/jira/browse/IGNITE-20124 Proper storage/raft index handling is required.
@@ -299,42 +298,21 @@
                             () -> storage.lastApplied(commandIndex, commandTerm),
                             cmd.full() ? cmd.safeTime() : null,
                             cmd.lastCommitTimestamp(),
-                            indexIdsAtRwTxBeginTs(catalogService, txId, storage.tableId()));
+                            indexIdsAtRwTxBeginTs(catalogService, txId, storage.tableId())
+                    );
+
+                    updateTrackerIgnoringTrackerClosedException(safeTime, cmd.safeTime());
+                } else {
+                    // We MUST bump information about last updated index+term.
+                    // See a comment in #onWrite() for explanation.
+                    advanceLastAppliedIndexConsistently(commandIndex, commandTerm);
                 }
-
-                updateTrackerIgnoringTrackerClosedException(safeTime, cmd.safeTime());
             }
 
             replicaTouch(txId, cmd.txCoordinatorId(), cmd.full() ? cmd.safeTime() : null, cmd.full());
+
+            return new UpdateCommandResult(true);
         });
-=======
-        // TODO: https://issues.apache.org/jira/browse/IGNITE-20124 Proper storage/raft index handling is required.
-        synchronized (safeTime) {
-            if (cmd.safeTime().compareTo(safeTime.current()) > 0) {
-                storageUpdateHandler.handleUpdate(
-                        txId,
-                        cmd.rowUuid(),
-                        cmd.tablePartitionId().asTablePartitionId(),
-                        cmd.rowToUpdate(),
-                        !cmd.full(),
-                        () -> storage.lastApplied(commandIndex, commandTerm),
-                        cmd.full() ? cmd.safeTime() : null,
-                        cmd.lastCommitTimestamp(),
-                        indexIdsAtRwTxBeginTs(catalogService, txId, storage.tableId())
-                );
-
-                updateTrackerIgnoringTrackerClosedException(safeTime, cmd.safeTime());
-            } else {
-                // We MUST bump information about last updated index+term.
-                // See a comment in #onWrite() for explanation.
-                advanceLastAppliedIndexConsistently(commandIndex, commandTerm);
-            }
-        }
-
-        replicaTouch(txId, cmd.txCoordinatorId(), cmd.full() ? cmd.safeTime() : null, cmd.full());
-
-        return new UpdateCommandResult(true);
->>>>>>> f10ab88c
     }
 
     /**
@@ -407,18 +385,10 @@
 
             TxState stateToSet = cmd.commit() ? COMMITTED : ABORTED;
 
-<<<<<<< HEAD
             TxMeta txMetaToSet = new TxMeta(
                     stateToSet,
-=======
-        TxMeta txMetaToSet = new TxMeta(
-                stateToSet,
-                fromPartitionIdMessage(cmd.partitionIds()),
-                cmd.commitTimestamp()
-        );
->>>>>>> f10ab88c
-
-                    cmd.commitTimestamp()
+
+    fromPartitionIdMessage(cmd.partitionIds()),                cmd.commitTimestamp()
             );
 
             TxMeta txMetaBeforeCas = txStateStorage.get(txId);
@@ -439,10 +409,10 @@
                 onTxStateStorageCasFail(txId, txMetaBeforeCas, txMetaToSet);
             }
 
-<<<<<<< HEAD
             return new TransactionResult(stateToSet, cmd.commitTimestamp());
         });
-=======
+    }
+
     private static List<TablePartitionId> fromPartitionIdMessage(List<TablePartitionIdMessage> partitionIds) {
         List<TablePartitionId> list = new ArrayList<>(partitionIds.size());
 
@@ -451,7 +421,6 @@
         }
 
         return list;
->>>>>>> f10ab88c
     }
 
     /**
