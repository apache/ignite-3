--- conflicted
+++ resolved
@@ -537,46 +537,7 @@
     }
 
     /**
-<<<<<<< HEAD
-     * @return Underlying storage.
-=======
-     * Adapter that converts a {@link BinaryRow} into a {@link SearchRow}.
-     */
-    private static class BinarySearchRow implements SearchRow {
-        /** Search key. */
-        private final byte[] keyBytes;
-
-        /** Source row. */
-        private final BinaryRow sourceRow;
-
-        /**
-         * Constructor.
-         *
-         * @param row Row to search for.
-         */
-        BinarySearchRow(BinaryRow row) {
-            sourceRow = row;
-            keyBytes = new byte[row.keySlice().capacity()];
-
-            row.keySlice().get(keyBytes);
-        }
-
-        /** {@inheritDoc} */
-        @Override
-        public byte @NotNull [] keyBytes() {
-            return keyBytes;
-        }
-
-        /** {@inheritDoc} */
-        @Override
-        public @NotNull ByteBuffer key() {
-            return ByteBuffer.wrap(keyBytes);
-        }
-    }
-
-    /**
      * Returns underlying storage.
->>>>>>> 6ee89ad5
      */
     @TestOnly
     public VersionedRowStore getStorage() {
