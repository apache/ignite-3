/*
 * Licensed to the Apache Software Foundation (ASF) under one or more
 * contributor license agreements. See the NOTICE file distributed with
 * this work for additional information regarding copyright ownership.
 * The ASF licenses this file to You under the Apache License, Version 2.0
 * (the "License"); you may not use this file except in compliance with
 * the License. You may obtain a copy of the License at
 *
 *      http://www.apache.org/licenses/LICENSE-2.0
 *
 * Unless required by applicable law or agreed to in writing, software
 * distributed under the License is distributed on an "AS IS" BASIS,
 * WITHOUT WARRANTIES OR CONDITIONS OF ANY KIND, either express or implied.
 * See the License for the specific language governing permissions and
 * limitations under the License.
 */

package org.apache.ignite.internal.table.distributed.raft;

import static org.apache.ignite.internal.tx.TxState.ABORTED;
import static org.apache.ignite.internal.tx.TxState.COMMITED;
import static org.apache.ignite.lang.ErrorGroups.Transactions.TX_UNEXPECTED_STATE_ERR;
import static org.apache.ignite.lang.IgniteStringFormatter.format;

import java.nio.file.Path;
import java.util.Collections;
import java.util.HashMap;
import java.util.HashSet;
import java.util.Iterator;
import java.util.Set;
import java.util.UUID;
import java.util.concurrent.CompletableFuture;
import java.util.function.Consumer;
import java.util.stream.Collectors;
import org.apache.ignite.internal.hlc.HybridTimestamp;
import org.apache.ignite.internal.logger.IgniteLogger;
import org.apache.ignite.internal.logger.Loggers;
import org.apache.ignite.internal.raft.Command;
import org.apache.ignite.internal.raft.ReadCommand;
import org.apache.ignite.internal.raft.WriteCommand;
import org.apache.ignite.internal.raft.service.CommandClosure;
import org.apache.ignite.internal.raft.service.CommittedConfiguration;
import org.apache.ignite.internal.raft.service.RaftGroupListener;
import org.apache.ignite.internal.replicator.command.SafeTimePropagatingCommand;
import org.apache.ignite.internal.replicator.command.SafeTimeSyncCommand;
<<<<<<< HEAD
=======
import org.apache.ignite.internal.schema.TableRow;
>>>>>>> 7a12bf72
import org.apache.ignite.internal.storage.MvPartitionStorage;
import org.apache.ignite.internal.storage.PartitionTimestampCursor;
import org.apache.ignite.internal.storage.RaftGroupConfiguration;
import org.apache.ignite.internal.storage.ReadResult;
import org.apache.ignite.internal.storage.RowId;
import org.apache.ignite.internal.table.distributed.StorageUpdateHandler;
import org.apache.ignite.internal.table.distributed.command.FinishTxCommand;
import org.apache.ignite.internal.table.distributed.command.TablePartitionIdMessage;
import org.apache.ignite.internal.table.distributed.command.TxCleanupCommand;
import org.apache.ignite.internal.table.distributed.command.UpdateAllCommand;
import org.apache.ignite.internal.table.distributed.command.UpdateCommand;
import org.apache.ignite.internal.tx.TxManager;
import org.apache.ignite.internal.tx.TxMeta;
import org.apache.ignite.internal.tx.TxState;
import org.apache.ignite.internal.tx.storage.state.TxStateStorage;
import org.apache.ignite.internal.util.PendingComparableValuesTracker;
import org.apache.ignite.lang.IgniteInternalException;
import org.jetbrains.annotations.TestOnly;

/**
 * Partition command handler.
 */
public class PartitionListener implements RaftGroupListener {
    /** Logger. */
    private static final IgniteLogger LOG = Loggers.forClass(PartitionListener.class);

    /** Partition storage with access to MV data of a partition. */
    private final PartitionDataStorage storage;

    /** Handler that processes storage updates. */
    private final StorageUpdateHandler storageUpdateHandler;

    /** Storage of transaction metadata. */
    private final TxStateStorage txStateStorage;

    /** Transaction manager. */
    private final TxManager txManager;

<<<<<<< HEAD
=======
    private final Supplier<Map<UUID, TableSchemaAwareIndexStorage>> indexes;

    /** Partition ID. */
    private final int partitionId;

>>>>>>> 7a12bf72
    /** Rows that were inserted, updated or removed. */
    private final HashMap<UUID, Set<RowId>> txsPendingRowIds = new HashMap<>();

    /** Safe time tracker. */
    private final PendingComparableValuesTracker<HybridTimestamp> safeTime;

    /**
     * The constructor.
     *
     * @param partitionDataStorage The storage.
     * @param txManager Transaction manager.
     * @param safeTime Safe time tracker.
     */
    public PartitionListener(
            PartitionDataStorage partitionDataStorage,
            StorageUpdateHandler storageUpdateHandler,
            TxStateStorage txStateStorage,
            TxManager txManager,
            PendingComparableValuesTracker<HybridTimestamp> safeTime
    ) {
        this.storage = partitionDataStorage;
        this.storageUpdateHandler = storageUpdateHandler;
        this.txStateStorage = txStateStorage;
        this.txManager = txManager;
        this.safeTime = safeTime;

        // TODO: IGNITE-18502 Implement a pending update storage
        try (PartitionTimestampCursor cursor = partitionDataStorage.getStorage().scan(HybridTimestamp.MAX_VALUE)) {
            if (cursor != null) {
                while (cursor.hasNext()) {
                    ReadResult readResult = cursor.next();

                    if (readResult.isWriteIntent()) {
                        txsPendingRowIds.computeIfAbsent(readResult.transactionId(), key -> new HashSet()).add(readResult.rowId());
                    }
                }
            }
        }
    }

    @Override
    public void onRead(Iterator<CommandClosure<ReadCommand>> iterator) {
        iterator.forEachRemaining((CommandClosure<? extends ReadCommand> clo) -> {
            Command command = clo.command();

            assert false : "No read commands expected, [cmd=" + command + ']';
        });
    }

    @Override
    public void onWrite(Iterator<CommandClosure<WriteCommand>> iterator) {
        iterator.forEachRemaining((CommandClosure<? extends WriteCommand> clo) -> {
            Command command = clo.command();

            long commandIndex = clo.index();
            long commandTerm = clo.term();

            // We choose the minimum applied index, since we choose it (the minimum one) on local recovery so as not to lose the data for
            // one of the storages.
            long storagesAppliedIndex = Math.min(storage.lastAppliedIndex(), txStateStorage.lastAppliedIndex());

            assert commandIndex > storagesAppliedIndex :
                    "Write command must have an index greater than that of storages [commandIndex=" + commandIndex
                            + ", mvAppliedIndex=" + storage.lastAppliedIndex()
                            + ", txStateAppliedIndex=" + txStateStorage.lastAppliedIndex() + "]";

            // NB: Make sure that ANY command we accept here updates lastAppliedIndex+term info in one of the underlying
            // storages!
            // Otherwise, a gap between lastAppliedIndex from the point of view of JRaft and our storage might appear.
            // If a leader has such a gap, and does doSnapshot(), it will subsequently truncate its log too aggressively
            // in comparison with 'snapshot' state stored in our storages; and if we install a snapshot from our storages
            // to a follower at this point, for a subsequent AppendEntries the leader will not be able to get prevLogTerm
            // (because it's already truncated in the leader's log), so it will have to install a snapshot again, and then
            // repeat same thing over and over again.

            storage.acquirePartitionSnapshotsReadLock();

            if (command instanceof SafeTimePropagatingCommand) {
                SafeTimePropagatingCommand safeTimePropagatingCommand = (SafeTimePropagatingCommand) command;

                assert safeTimePropagatingCommand.safeTime() != null;

                safeTime.update(safeTimePropagatingCommand.safeTime().asHybridTimestamp());
            }

            try {
                if (command instanceof UpdateCommand) {
                    handleUpdateCommand((UpdateCommand) command, commandIndex, commandTerm);
                } else if (command instanceof UpdateAllCommand) {
                    handleUpdateAllCommand((UpdateAllCommand) command, commandIndex, commandTerm);
                } else if (command instanceof FinishTxCommand) {
                    handleFinishTxCommand((FinishTxCommand) command, commandIndex, commandTerm);
                } else if (command instanceof TxCleanupCommand) {
                    handleTxCleanupCommand((TxCleanupCommand) command, commandIndex, commandTerm);
                } else if (command instanceof SafeTimeSyncCommand) {
                    handleSafeTimeSyncCommand((SafeTimeSyncCommand) command, commandIndex, commandTerm);
                } else {
                    assert false : "Command was not found [cmd=" + command + ']';
                }

                clo.result(null);
            } catch (IgniteInternalException e) {
                clo.result(e);
            } finally {
                storage.releasePartitionSnapshotsReadLock();
            }
        });
    }

    /**
     * Handler for the {@link UpdateCommand}.
     *
     * @param cmd Command.
     * @param commandIndex Index of the RAFT command.
     * @param commandTerm Term of the RAFT command.
     */
    private void handleUpdateCommand(UpdateCommand cmd, long commandIndex, long commandTerm) {
        // Skips the write command because the storage has already executed it.
        if (commandIndex <= storage.lastAppliedIndex()) {
            return;
        }

<<<<<<< HEAD
        TxMeta txMeta = txStateStorage.get(cmd.txId());
        if (txMeta != null && (txMeta.txState() == COMMITED || txMeta.txState() == ABORTED)) {
            storage.lastApplied(commandIndex, commandTerm);
=======
        storage.runConsistently(() -> {
            TableRow row = cmd.rowBuffer() != null ? new TableRow(cmd.rowBuffer()) : null;
            UUID rowUuid = cmd.rowUuid();
            RowId rowId = new RowId(partitionId, rowUuid);
            UUID txId = cmd.txId();
            UUID commitTblId = cmd.tablePartitionId().tableId();
            int commitPartId = cmd.tablePartitionId().partitionId();

            storage.addWrite(rowId, row, txId, commitTblId, commitPartId);

            txsPendingRowIds.computeIfAbsent(txId, entry -> new HashSet<>()).add(rowId);
>>>>>>> 7a12bf72

            return;
        }

        storageUpdateHandler.handleUpdate(cmd.txId(), cmd.rowUuid(), cmd.tablePartitionId().asTablePartitionId(), cmd.rowBuffer(),
                rowId -> {
                    txsPendingRowIds.computeIfAbsent(cmd.txId(), entry -> new HashSet<>()).add(rowId);

                    storage.lastApplied(commandIndex, commandTerm);
                }
        );
    }

    /**
     * Handler for the {@link UpdateAllCommand}.
     *
     * @param cmd Command.
     * @param commandIndex Index of the RAFT command.
     * @param commandTerm Term of the RAFT command.
     */
    private void handleUpdateAllCommand(UpdateAllCommand cmd, long commandIndex, long commandTerm) {
        // Skips the write command because the storage has already executed it.
        if (commandIndex <= storage.lastAppliedIndex()) {
            return;
        }

<<<<<<< HEAD
        TxMeta txMeta = txStateStorage.get(cmd.txId());
        if (txMeta != null && (txMeta.txState() == COMMITED || txMeta.txState() == ABORTED)) {
            storage.lastApplied(commandIndex, commandTerm);
=======
        storage.runConsistently(() -> {
            UUID txId = cmd.txId();
            Map<UUID, ByteBuffer> rowsToUpdate = cmd.rowsToUpdate();
            UUID commitTblId = cmd.tablePartitionId().tableId();
            int commitPartId = cmd.tablePartitionId().partitionId();

            if (!nullOrEmpty(rowsToUpdate)) {
                for (Map.Entry<UUID, ByteBuffer> entry : rowsToUpdate.entrySet()) {
                    RowId rowId = new RowId(partitionId, entry.getKey());
                    TableRow row = entry.getValue() != null ? new TableRow(entry.getValue()) : null;

                    storage.addWrite(rowId, row, txId, commitTblId, commitPartId);
>>>>>>> 7a12bf72

            return;
        }

        storageUpdateHandler.handleUpdateAll(cmd.txId(), cmd.rowsToUpdate(), cmd.tablePartitionId().asTablePartitionId(), rowIds -> {
            for (RowId rowId : rowIds) {
                txsPendingRowIds.computeIfAbsent(cmd.txId(), entry0 -> new HashSet<>()).add(rowId);
            }

            storage.lastApplied(commandIndex, commandTerm);
        });
    }

    /**
     * Handler for the {@link FinishTxCommand}.
     *
     * @param cmd Command.
     * @param commandIndex Index of the RAFT command.
     * @param commandTerm Term of the RAFT command.
     * @throws IgniteInternalException if an exception occurred during a transaction state change.
     */
    private void handleFinishTxCommand(FinishTxCommand cmd, long commandIndex, long commandTerm) throws IgniteInternalException {
        // Skips the write command because the storage has already executed it.
        if (commandIndex <= txStateStorage.lastAppliedIndex()) {
            return;
        }

        UUID txId = cmd.txId();

        TxState stateToSet = cmd.commit() ? COMMITED : ABORTED;

        TxMeta txMetaToSet = new TxMeta(
                stateToSet,
                cmd.tablePartitionIds()
                        .stream()
                        .map(TablePartitionIdMessage::asTablePartitionId)
                        .collect(Collectors.toList()),
                cmd.commitTimestamp() != null ? cmd.commitTimestamp().asHybridTimestamp() : null
        );

        TxMeta txMetaBeforeCas = txStateStorage.get(txId);

        boolean txStateChangeRes = txStateStorage.compareAndSet(
                txId,
                null,
                txMetaToSet,
                commandIndex,
                commandTerm
        );

        LOG.debug("Finish the transaction txId = {}, state = {}, txStateChangeRes = {}", txId, txMetaToSet, txStateChangeRes);

        if (!txStateChangeRes) {
            UUID traceId = UUID.randomUUID();

            String errorMsg = format("Fail to finish the transaction txId = {} because of inconsistent state = {},"
                            + " expected state = null, state to set = {}",
                    txId,
                    txMetaBeforeCas,
                    txMetaToSet
            );

            IgniteInternalException stateChangeException = new IgniteInternalException(traceId, TX_UNEXPECTED_STATE_ERR, errorMsg);

            // Exception is explicitly logged because otherwise it can be lost if it did not occur on the leader.
            LOG.error(errorMsg);

            throw stateChangeException;
        }
    }


    /**
     * Handler for the {@link TxCleanupCommand}.
     *
     * @param cmd Command.
     * @param commandIndex Index of the RAFT command.
     * @param commandTerm Term of the RAFT command.
     */
    private void handleTxCleanupCommand(TxCleanupCommand cmd, long commandIndex, long commandTerm) {
        // Skips the write command because the storage has already executed it.
        if (commandIndex <= storage.lastAppliedIndex()) {
            return;
        }

        storage.runConsistently(() -> {
            UUID txId = cmd.txId();

            Set<RowId> pendingRowIds = txsPendingRowIds.getOrDefault(txId, Collections.emptySet());

            if (cmd.commit()) {
                pendingRowIds.forEach(rowId -> storage.commitWrite(rowId, cmd.commitTimestamp().asHybridTimestamp()));
            } else {
                pendingRowIds.forEach(storage::abortWrite);
            }

            txsPendingRowIds.remove(txId);

            // TODO: IGNITE-17638 TestOnly code, let's consider using Txn state map instead of states.
            txManager.changeState(txId, null, cmd.commit() ? COMMITED : ABORTED);

            storage.lastApplied(commandIndex, commandTerm);

            return null;
        });
    }

    /**
     * Handler for the {@link SafeTimeSyncCommand}.
     *
     * @param cmd Command.
     * @param commandIndex RAFT index of the command.
     * @param commandTerm  RAFT term of the command.
     */
    private void handleSafeTimeSyncCommand(SafeTimeSyncCommand cmd, long commandIndex, long commandTerm) {
        // Skips the write command because the storage has already executed it.
        if (commandIndex <= storage.lastAppliedIndex()) {
            return;
        }

        // We MUST bump information about last updated index+term.
        // See a comment in #onWrite() for explanation.
        storage.runConsistently(() -> {
            storage.lastApplied(commandIndex, commandTerm);

            return null;
        });
    }

    @Override
    public void onConfigurationCommitted(CommittedConfiguration config) {
        // Skips the update because the storage has already recorded it.
        if (config.index() <= storage.lastAppliedIndex()) {
            return;
        }

        // Do the update under lock to make sure no snapshot is started concurrently with this update.
        // Note that we do not need to protect from a concurrent command execution by this listener because
        // configuration is committed in the same thread in which commands are applied.
        storage.acquirePartitionSnapshotsReadLock();

        try {
            storage.runConsistently(() -> {
                storage.committedGroupConfiguration(
                        new RaftGroupConfiguration(config.peers(), config.learners(), config.oldPeers(), config.oldLearners())
                );
                storage.lastApplied(config.index(), config.term());

                return null;
            });
        } finally {
            storage.releasePartitionSnapshotsReadLock();
        }
    }

    @Override
    public void onSnapshotSave(Path path, Consumer<Throwable> doneClo) {
        // The max index here is required for local recovery and a possible scenario
        // of false node failure when we actually have all required data. This might happen because we use the minimal index
        // among storages on a node restart.
        // Let's consider a more detailed example:
        //      1) We don't propagate the maximal lastAppliedIndex among storages, and onSnapshotSave finishes, it leads to the raft log
        //         truncation until the maximal lastAppliedIndex.
        //      2) Unexpected cluster restart happens.
        //      3) Local recovery of a node is started, where we request data from the minimal lastAppliedIndex among storages, because
        //         some data for some node might not have been flushed before unexpected cluster restart.
        //      4) When we try to restore data starting from the minimal lastAppliedIndex, we come to the situation
        //         that a raft node doesn't have such data, because the truncation until the maximal lastAppliedIndex from 1) has happened.
        //      5) Node cannot finish local recovery.
        long maxLastAppliedIndex = Math.max(storage.lastAppliedIndex(), txStateStorage.lastAppliedIndex());
        long maxLastAppliedTerm = Math.max(storage.lastAppliedTerm(), txStateStorage.lastAppliedTerm());

        storage.runConsistently(() -> {
            storage.lastApplied(maxLastAppliedIndex, maxLastAppliedTerm);

            return null;
        });

        txStateStorage.lastApplied(maxLastAppliedIndex, maxLastAppliedTerm);

        CompletableFuture.allOf(storage.flush(), txStateStorage.flush())
                .whenComplete((unused, throwable) -> doneClo.accept(throwable));
    }

    @Override
    public boolean onSnapshotLoad(Path path) {
        return true;
    }

    @Override
    public void onShutdown() {
        // TODO: IGNITE-17958 - probably, we should not close the storage here as PartitionListener did not create the storage.
        try {
            storage.close();
        } catch (RuntimeException e) {
            throw new IgniteInternalException("Failed to close storage: " + e.getMessage(), e);
        }
    }

<<<<<<< HEAD
=======
    private void addToIndexes(@Nullable TableRow tableRow, RowId rowId) {
        if (tableRow == null) { // skip removes
            return;
        }

        for (TableSchemaAwareIndexStorage index : indexes.get().values()) {
            index.put(tableRow, rowId);
        }
    }

>>>>>>> 7a12bf72
    /**
     * Returns underlying storage.
     */
    @TestOnly
    public MvPartitionStorage getMvStorage() {
        return storage.getStorage();
    }
}<|MERGE_RESOLUTION|>--- conflicted
+++ resolved
@@ -43,10 +43,7 @@
 import org.apache.ignite.internal.raft.service.RaftGroupListener;
 import org.apache.ignite.internal.replicator.command.SafeTimePropagatingCommand;
 import org.apache.ignite.internal.replicator.command.SafeTimeSyncCommand;
-<<<<<<< HEAD
-=======
 import org.apache.ignite.internal.schema.TableRow;
->>>>>>> 7a12bf72
 import org.apache.ignite.internal.storage.MvPartitionStorage;
 import org.apache.ignite.internal.storage.PartitionTimestampCursor;
 import org.apache.ignite.internal.storage.RaftGroupConfiguration;
@@ -85,14 +82,6 @@
     /** Transaction manager. */
     private final TxManager txManager;
 
-<<<<<<< HEAD
-=======
-    private final Supplier<Map<UUID, TableSchemaAwareIndexStorage>> indexes;
-
-    /** Partition ID. */
-    private final int partitionId;
-
->>>>>>> 7a12bf72
     /** Rows that were inserted, updated or removed. */
     private final HashMap<UUID, Set<RowId>> txsPendingRowIds = new HashMap<>();
 
@@ -215,23 +204,9 @@
             return;
         }
 
-<<<<<<< HEAD
         TxMeta txMeta = txStateStorage.get(cmd.txId());
         if (txMeta != null && (txMeta.txState() == COMMITED || txMeta.txState() == ABORTED)) {
             storage.lastApplied(commandIndex, commandTerm);
-=======
-        storage.runConsistently(() -> {
-            TableRow row = cmd.rowBuffer() != null ? new TableRow(cmd.rowBuffer()) : null;
-            UUID rowUuid = cmd.rowUuid();
-            RowId rowId = new RowId(partitionId, rowUuid);
-            UUID txId = cmd.txId();
-            UUID commitTblId = cmd.tablePartitionId().tableId();
-            int commitPartId = cmd.tablePartitionId().partitionId();
-
-            storage.addWrite(rowId, row, txId, commitTblId, commitPartId);
-
-            txsPendingRowIds.computeIfAbsent(txId, entry -> new HashSet<>()).add(rowId);
->>>>>>> 7a12bf72
 
             return;
         }
@@ -258,24 +233,9 @@
             return;
         }
 
-<<<<<<< HEAD
         TxMeta txMeta = txStateStorage.get(cmd.txId());
         if (txMeta != null && (txMeta.txState() == COMMITED || txMeta.txState() == ABORTED)) {
             storage.lastApplied(commandIndex, commandTerm);
-=======
-        storage.runConsistently(() -> {
-            UUID txId = cmd.txId();
-            Map<UUID, ByteBuffer> rowsToUpdate = cmd.rowsToUpdate();
-            UUID commitTblId = cmd.tablePartitionId().tableId();
-            int commitPartId = cmd.tablePartitionId().partitionId();
-
-            if (!nullOrEmpty(rowsToUpdate)) {
-                for (Map.Entry<UUID, ByteBuffer> entry : rowsToUpdate.entrySet()) {
-                    RowId rowId = new RowId(partitionId, entry.getKey());
-                    TableRow row = entry.getValue() != null ? new TableRow(entry.getValue()) : null;
-
-                    storage.addWrite(rowId, row, txId, commitTblId, commitPartId);
->>>>>>> 7a12bf72
 
             return;
         }
@@ -475,19 +435,6 @@
         }
     }
 
-<<<<<<< HEAD
-=======
-    private void addToIndexes(@Nullable TableRow tableRow, RowId rowId) {
-        if (tableRow == null) { // skip removes
-            return;
-        }
-
-        for (TableSchemaAwareIndexStorage index : indexes.get().values()) {
-            index.put(tableRow, rowId);
-        }
-    }
-
->>>>>>> 7a12bf72
     /**
      * Returns underlying storage.
      */
