--- conflicted
+++ resolved
@@ -33,11 +33,8 @@
 import org.apache.ignite.internal.storage.DataRow;
 import org.apache.ignite.internal.storage.PartitionStorage;
 import org.apache.ignite.internal.storage.SearchRow;
-<<<<<<< HEAD
-=======
 import org.apache.ignite.internal.storage.Storage;
 import org.apache.ignite.internal.storage.StorageException;
->>>>>>> dab857aa
 import org.apache.ignite.internal.storage.basic.DeleteExactInvokeClosure;
 import org.apache.ignite.internal.storage.basic.GetAndRemoveInvokeClosure;
 import org.apache.ignite.internal.storage.basic.GetAndReplaceInvokeClosure;
@@ -90,14 +87,9 @@
      *
      * @param partitionStorage Storage.
      */
-<<<<<<< HEAD
     public PartitionListener(PartitionStorage partitionStorage) {
         this.storage = partitionStorage;
-=======
-    public PartitionListener(Storage storage) {
-        this.storage = storage;
         this.cursors = new ConcurrentHashMap<>();
->>>>>>> dab857aa
     }
 
     /** {@inheritDoc} */
