/*
 * Licensed to the Apache Software Foundation (ASF) under one or more
 * contributor license agreements.  See the NOTICE file distributed with
 * this work for additional information regarding copyright ownership.
 * The ASF licenses this file to You under the Apache License, Version 2.0
 * (the "License"); you may not use this file except in compliance with
 * the License.  You may obtain a copy of the License at
 *
 *      http://www.apache.org/licenses/LICENSE-2.0
 *
 * Unless required by applicable law or agreed to in writing, software
 * distributed under the License is distributed on an "AS IS" BASIS,
 * WITHOUT WARRANTIES OR CONDITIONS OF ANY KIND, either express or implied.
 * See the License for the specific language governing permissions and
 * limitations under the License.
 */

package org.apache.ignite.internal.table.distributed.raft;

import java.nio.ByteBuffer;
import java.nio.file.Path;
import java.util.Arrays;
import java.util.Iterator;
import java.util.Set;
import java.util.UUID;
import java.util.concurrent.CompletableFuture;
import java.util.function.Consumer;
import org.apache.ignite.internal.schema.BinaryRow;
import org.apache.ignite.internal.table.distributed.command.DeleteAllCommand;
import org.apache.ignite.internal.table.distributed.command.DeleteCommand;
import org.apache.ignite.internal.table.distributed.command.DeleteExactAllCommand;
import org.apache.ignite.internal.table.distributed.command.DeleteExactCommand;
import org.apache.ignite.internal.table.distributed.command.GetAllCommand;
import org.apache.ignite.internal.table.distributed.command.GetAndDeleteCommand;
import org.apache.ignite.internal.table.distributed.command.GetAndReplaceCommand;
import org.apache.ignite.internal.table.distributed.command.GetAndUpsertCommand;
import org.apache.ignite.internal.table.distributed.command.GetCommand;
import org.apache.ignite.internal.table.distributed.command.InsertAllCommand;
import org.apache.ignite.internal.table.distributed.command.InsertCommand;
import org.apache.ignite.internal.table.distributed.command.ReplaceCommand;
import org.apache.ignite.internal.table.distributed.command.ReplaceIfExistCommand;
import org.apache.ignite.internal.table.distributed.command.UpsertAllCommand;
import org.apache.ignite.internal.table.distributed.command.UpsertCommand;
import org.apache.ignite.internal.table.distributed.command.response.MultiRowsResponse;
import org.apache.ignite.internal.table.distributed.command.response.SingleRowResponse;
import org.apache.ignite.internal.table.distributed.storage.VersionedRowStore;
import org.apache.ignite.internal.tx.TxManager;
import org.apache.ignite.lang.IgniteInternalException;
import org.apache.ignite.raft.client.Command;
import org.apache.ignite.raft.client.ReadCommand;
import org.apache.ignite.raft.client.WriteCommand;
import org.apache.ignite.raft.client.service.CommandClosure;
import org.apache.ignite.raft.client.service.RaftGroupListener;
import org.jetbrains.annotations.TestOnly;

/**
 * Partition command handler.
 */
public class PartitionListener implements RaftGroupListener {
    /** Table ID. */
    private final UUID tableId;

    /**
     * Storage.
     * This is a temporary solution, it will apply until persistence layer would not be implemented.
     * TODO: IGNITE-14790.
     */
    private final VersionedRowStore storage;

    /** TX manager. */
    private final TxManager txManager;

    /**
     * @param tableId Table id.
     * @param store The storage.
     */
    public PartitionListener(UUID tableId, VersionedRowStore store) {
        this.tableId = tableId;
        this.storage = store;
        this.txManager = store.txManager();
    }

    /** {@inheritDoc} */
    @Override public void onRead(Iterator<CommandClosure<ReadCommand>> iterator) {
        iterator.forEachRemaining((CommandClosure<? extends ReadCommand> clo) -> {
            if (clo.command() instanceof GetCommand)
                handleGetCommand((CommandClosure<GetCommand>) clo);
            else if (clo.command() instanceof GetAllCommand)
                handleGetAllCommand((CommandClosure<GetAllCommand>) clo);
            else
                assert false : "Command was not found [cmd=" + clo.command() + ']';
        });
    }

<<<<<<< HEAD
            if (clo.command() instanceof GetCommand) {
                GetCommand cmd = (GetCommand) clo.command();

                clo.result(new SingleRowResponse(storage.get(cmd.getKeyRow(), cmd.getTimestamp())));
            }
            else if (clo.command() instanceof GetAllCommand) {
                Set<BinaryRow> keyRows = ((GetAllCommand)clo.command()).getKeyRows();
=======
    /** {@inheritDoc} */
    @Override public void onWrite(Iterator<CommandClosure<WriteCommand>> iterator) {
        iterator.forEachRemaining((CommandClosure<? extends WriteCommand> clo) -> {
            Command command = clo.command();

            if (command instanceof InsertCommand)
                handleInsertCommand((CommandClosure<InsertCommand>) clo);
            else if (command instanceof DeleteCommand)
                handleDeleteCommand((CommandClosure<DeleteCommand>) clo);
            else if (command instanceof ReplaceCommand)
                handleReplaceCommand((CommandClosure<ReplaceCommand>) clo);
            else if (command instanceof UpsertCommand)
                handleUpsertCommand((CommandClosure<UpsertCommand>) clo);
            else if (command instanceof InsertAllCommand)
                handleInsertAllCommand((CommandClosure<InsertAllCommand>) clo);
            else if (command instanceof UpsertAllCommand)
                handleUpsertAllCommand((CommandClosure<UpsertAllCommand>) clo);
            else if (command instanceof DeleteAllCommand)
                handleDeleteAllCommand((CommandClosure<DeleteAllCommand>) clo);
            else if (command instanceof DeleteExactCommand)
                handleDeleteExactCommand((CommandClosure<DeleteExactCommand>) clo);
            else if (command instanceof DeleteExactAllCommand)
                handleDeleteExactAllCommand((CommandClosure<DeleteExactAllCommand>) clo);
            else if (command instanceof ReplaceIfExistCommand)
                handleReplaceIfExistsCommand((CommandClosure<ReplaceIfExistCommand>) clo);
            else if (command instanceof GetAndDeleteCommand)
                handleGetAndDeleteCommand((CommandClosure<GetAndDeleteCommand>) clo);
            else if (command instanceof GetAndReplaceCommand)
                handleGetAndReplaceCommand((CommandClosure<GetAndReplaceCommand>) clo);
            else if (command instanceof GetAndUpsertCommand)
                handleGetAndUpsertCommand((CommandClosure<GetAndUpsertCommand>) clo);
            else
                assert false : "Command was not found [cmd=" + command + ']';
        });
    }

    /**
     * Handler for the {@link GetCommand}.
     *
     * @param clo Command closure.
     */
    private void handleGetCommand(CommandClosure<GetCommand> clo) {
        BinaryRow keyRow = clo.command().getKeyRow();

        DataRow readValue = storage.read(new BinarySearchRow(keyRow));

        BinaryRow responseRow = readValue == null ? null : new ByteBufferRow(readValue.valueBytes());
>>>>>>> 350fb954

        clo.result(new SingleRowResponse(responseRow));
    }

<<<<<<< HEAD
                // TODO asch all reads are sequeti
                clo.result(new MultiRowsResponse(storage.getAll(keyRows, null)));
            }
            else
                assert false : "Command was not found [cmd=" + clo.command() + ']';
        }
=======
    /**
     * Handler for the {@link GetAllCommand}.
     *
     * @param clo Command closure.
     */
    private void handleGetAllCommand(CommandClosure<GetAllCommand> clo) {
        Set<BinaryRow> keyRows = clo.command().getKeyRows();

        assert keyRows != null && !keyRows.isEmpty();

        List<SearchRow> keys = keyRows.stream()
            .map(BinarySearchRow::new)
            .collect(Collectors.toList());

        List<BinaryRow> res = storage.readAll(keys).stream()
            .map(read -> new ByteBufferRow(read.valueBytes()))
            .collect(Collectors.toList());

        clo.result(new MultiRowsResponse(res));
>>>>>>> 350fb954
    }

    /**
     * Handler for the {@link InsertCommand}.
     *
     * @param clo Command closure.
     */
    private void handleInsertCommand(CommandClosure<InsertCommand> clo) {
        BinaryRow row = clo.command().getRow();

        assert row.hasValue() : "Insert command should have a value.";

        DataRow newRow = extractAndWrapKeyValue(row);

        var writeIfAbsent = new InsertInvokeClosure(newRow);

        storage.invoke(newRow, writeIfAbsent);

        clo.result(writeIfAbsent.result());
    }

    /**
     * Handler for the {@link DeleteCommand}.
     *
     * @param clo Command closure.
     */
    private void handleDeleteCommand(CommandClosure<DeleteCommand> clo) {
        BinaryRow keyRow = clo.command().getKeyRow();

        SearchRow newRow = new BinarySearchRow(keyRow);

        var getAndRemoveClosure = new GetAndRemoveInvokeClosure();

<<<<<<< HEAD
            if (clo.command() instanceof InsertCommand) {
                InsertCommand cmd = (InsertCommand) clo.command();

                clo.result(storage.insert(cmd.getRow(), cmd.getTimestamp()));
            }
            else if (clo.command() instanceof DeleteCommand)
                clo.result(storage.delete(((DeleteCommand)clo.command()).getKeyRow(), null));
            else if (clo.command() instanceof ReplaceCommand) {
                ReplaceCommand cmd = ((ReplaceCommand)clo.command());

                clo.result(storage.replace(cmd.getOldRow(), cmd.getRow(), null));
            }
            else if (clo.command() instanceof UpsertCommand) {
                UpsertCommand cmd = (UpsertCommand) clo.command();

                storage.upsert(cmd.getRow(), cmd.getTimestamp());
=======
        storage.invoke(newRow, getAndRemoveClosure);

        clo.result(getAndRemoveClosure.result());
    }

    /**
     * Handler for the {@link ReplaceCommand}.
     *
     * @param clo Command closure.
     */
    private void handleReplaceCommand(CommandClosure<ReplaceCommand> clo) {
        DataRow expected = extractAndWrapKeyValue(clo.command().getOldRow());
        DataRow newRow = extractAndWrapKeyValue(clo.command().getRow());

        var replaceClosure = new ReplaceExactInvokeClosure(expected, newRow);

        storage.invoke(expected, replaceClosure);

        clo.result(replaceClosure.result());
    }

    /**
     * Handler for the {@link UpsertCommand}.
     *
     * @param clo Command closure.
     */
    private void handleUpsertCommand(CommandClosure<UpsertCommand> clo) {
        BinaryRow row = clo.command().getRow();

        assert row.hasValue() : "Upsert command should have a value.";

        storage.write(extractAndWrapKeyValue(row));

        clo.result(null);
    }

    /**
     * Handler for the {@link InsertAllCommand}.
     *
     * @param clo Command closure.
     */
    private void handleInsertAllCommand(CommandClosure<InsertAllCommand> clo) {
        Set<BinaryRow> rows = clo.command().getRows();

        assert rows != null && !rows.isEmpty();

        List<DataRow> keyValues = rows.stream()
            .map(PartitionListener::extractAndWrapKeyValue)
            .collect(Collectors.toList());

        List<BinaryRow> res = storage.insertAll(keyValues).stream()
            .map(inserted -> new ByteBufferRow(inserted.valueBytes()))
            .collect(Collectors.toList());

        clo.result(new MultiRowsResponse(res));
    }

    /**
     * Handler for the {@link UpsertAllCommand}.
     *
     * @param clo Command closure.
     */
    private void handleUpsertAllCommand(CommandClosure<UpsertAllCommand> clo) {
        Set<BinaryRow> rows = clo.command().getRows();

        assert rows != null && !rows.isEmpty();

        List<DataRow> keyValues = rows.stream()
            .map(PartitionListener::extractAndWrapKeyValue)
            .collect(Collectors.toList());

        storage.writeAll(keyValues);

        clo.result(null);
    }

    /**
     * Handler for the {@link DeleteAllCommand}.
     *
     * @param clo Command closure.
     */
    private void handleDeleteAllCommand(CommandClosure<DeleteAllCommand> clo) {
        Set<BinaryRow> rows = clo.command().getRows();
>>>>>>> 350fb954

        assert rows != null && !rows.isEmpty();

        List<SearchRow> keys = rows.stream()
            .map(BinarySearchRow::new)
            .collect(Collectors.toList());

<<<<<<< HEAD
                clo.result(new MultiRowsResponse(storage.insertAll(rows, null)));
            }
            else if (clo.command() instanceof UpsertAllCommand) {
                Set<BinaryRow> rows = ((UpsertAllCommand)clo.command()).getRows();
=======
        List<BinaryRow> res = storage.removeAll(keys).stream()
            .map(removed -> new ByteBufferRow(removed.valueBytes()))
            .collect(Collectors.toList());

        clo.result(new MultiRowsResponse(res));
    }

    /**
     * Handler for the {@link DeleteExactCommand}.
     *
     * @param clo Command closure.
     */
    private void handleDeleteExactCommand(CommandClosure<DeleteExactCommand> clo) {
        BinaryRow row = clo.command().getRow();
>>>>>>> 350fb954

        assert row != null && row.hasValue();

<<<<<<< HEAD
                storage.upsertAll(rows, null);
=======
        DataRow keyValue = extractAndWrapKeyValue(row);
>>>>>>> 350fb954

        var deleteExact = new DeleteExactInvokeClosure(keyValue);

        storage.invoke(keyValue, deleteExact);

<<<<<<< HEAD
                clo.result(new MultiRowsResponse(storage.deleteAll(rows, null)));
            }
            else if (clo.command() instanceof DeleteExactCommand) {
                BinaryRow row = ((DeleteExactCommand)clo.command()).getRow();
=======
        clo.result(deleteExact.result());
    }

    /**
     * Handler for the {@link DeleteExactAllCommand}.
     *
     * @param clo Command closure.
     */
    private void handleDeleteExactAllCommand(CommandClosure<DeleteExactAllCommand> clo) {
        Set<BinaryRow> rows = clo.command().getRows();

        assert rows != null && !rows.isEmpty();
>>>>>>> 350fb954

        List<DataRow> keyValues = rows.stream()
            .map(PartitionListener::extractAndWrapKeyValue)
            .collect(Collectors.toList());

<<<<<<< HEAD
                clo.result(storage.deleteExact(row, null));
            }
            else if (clo.command() instanceof DeleteExactAllCommand) {
                Set<BinaryRow> rows = ((DeleteExactAllCommand)clo.command()).getRows();
=======
        List<BinaryRow> res = storage.removeAllExact(keyValues).stream()
            .map(inserted -> new ByteBufferRow(inserted.valueBytes()))
            .collect(Collectors.toList());

        clo.result(new MultiRowsResponse(res));
    }

    /**
     * Handler for the {@link ReplaceIfExistCommand}.
     *
     * @param clo Command closure.
     */
    private void handleReplaceIfExistsCommand(CommandClosure<ReplaceIfExistCommand> clo) {
        BinaryRow row = clo.command().getRow();

        assert row != null;
>>>>>>> 350fb954

        DataRow keyValue = extractAndWrapKeyValue(row);

<<<<<<< HEAD
                clo.result(new MultiRowsResponse(storage.deleteAll(rows, null)));
            }
            else if (clo.command() instanceof ReplaceIfExistCommand) {
                BinaryRow row = ((ReplaceIfExistCommand)clo.command()).getRow();
=======
        var replaceIfExists = new GetAndReplaceInvokeClosure(keyValue, true);

        storage.invoke(keyValue, replaceIfExists);

        clo.result(replaceIfExists.result());
    }
>>>>>>> 350fb954

    /**
     * Handler for the {@link GetAndDeleteCommand}.
     *
     * @param clo Command closure.
     */
    private void handleGetAndDeleteCommand(CommandClosure<GetAndDeleteCommand> clo) {
        BinaryRow row = clo.command().getKeyRow();

<<<<<<< HEAD
                clo.result(storage.replace(row, null));
            }
            else if (clo.command() instanceof GetAndDeleteCommand) {
                BinaryRow row = ((GetAndDeleteCommand)clo.command()).getKeyRow();
=======
        assert row != null;

        SearchRow keyRow = new BinarySearchRow(row);

        var getAndRemoveClosure = new GetAndRemoveInvokeClosure();

        storage.invoke(keyRow, getAndRemoveClosure);
>>>>>>> 350fb954

        BinaryRow removedRow = getAndRemoveClosure.result() ?
            new ByteBufferRow(getAndRemoveClosure.oldRow().valueBytes()) :
            null;

<<<<<<< HEAD
                clo.result(new SingleRowResponse(storage.getAndDelete(row, null)));
            }
            else if (clo.command() instanceof GetAndReplaceCommand) {
                BinaryRow row = ((GetAndReplaceCommand)clo.command()).getRow();
=======
        clo.result(new SingleRowResponse(removedRow));
    }

    /**
     * Handler for the {@link GetAndReplaceCommand}.
     *
     * @param clo Command closure.
     */
    private void handleGetAndReplaceCommand(CommandClosure<GetAndReplaceCommand> clo) {
        BinaryRow row = clo.command().getRow();

        assert row != null && row.hasValue();

        DataRow keyValue = extractAndWrapKeyValue(row);
>>>>>>> 350fb954

        var getAndReplace = new GetAndReplaceInvokeClosure(keyValue, true);

<<<<<<< HEAD
                clo.result(new SingleRowResponse(storage.getAndReplace(row, null)));
            }
            else if (clo.command() instanceof GetAndUpsertCommand) {
                BinaryRow row = ((GetAndUpsertCommand)clo.command()).getKeyRow();
=======
        storage.invoke(keyValue, getAndReplace);

        DataRow oldRow = getAndReplace.oldRow();

        BinaryRow res = oldRow == null ? null : new ByteBufferRow(oldRow.valueBytes());

        clo.result(new SingleRowResponse(res));
    }

    /**
     * Handler for the {@link GetAndUpsertCommand}.
     *
     * @param clo Command closure.
     */
    private void handleGetAndUpsertCommand(CommandClosure<GetAndUpsertCommand> clo) {
        BinaryRow row = clo.command().getKeyRow();

        assert row != null && row.hasValue();
>>>>>>> 350fb954

        DataRow keyValue = extractAndWrapKeyValue(row);

<<<<<<< HEAD
                clo.result(new SingleRowResponse(storage.getAndUpsert(row, null)));
            }
            else
                assert false : "Command was not found [cmd=" + clo.command() + ']';
        }
=======
        var getAndReplace = new GetAndReplaceInvokeClosure(keyValue, false);

        storage.invoke(keyValue, getAndReplace);

        DataRow oldRow = getAndReplace.oldRow();

        BinaryRow response = oldRow == null ? null : new ByteBufferRow(oldRow.valueBytes());

        clo.result(new SingleRowResponse(response));
>>>>>>> 350fb954
    }

    /** {@inheritDoc} */
    @Override public void onSnapshotSave(Path path, Consumer<Throwable> doneClo) {
        storage.snapshot(path).whenComplete((unused, throwable) -> {
            doneClo.accept(throwable);
        });
    }

    /** {@inheritDoc} */
    @Override public boolean onSnapshotLoad(Path path) {
        storage.restoreSnapshot(path);

        return true;
    }

    /** {@inheritDoc} */
    @Override public void onShutdown() {
        try {
            storage.close();
        }
        catch (Exception e) {
            throw new IgniteInternalException("Failed to close storage: " + e.getMessage(), e);
        }
    }

    /** {@inheritDoc}
     * @param cmd*/
    @Override public CompletableFuture<Void> onBeforeApply(Command cmd) {
        // TODO asch refactor copypaste
        if (cmd instanceof InsertCommand) {
            InsertCommand cmd0 = (InsertCommand) cmd;

            txManager.getOrCreateTransaction(cmd0.getTimestamp()); // TODO asch handle race between rollback and lock.

            return txManager.writeLock(tableId, cmd0.getRow().keySlice(), cmd0.getTimestamp());
        }
        else if (cmd instanceof UpsertCommand) {
            UpsertCommand cmd0 = (UpsertCommand) cmd;

            txManager.getOrCreateTransaction(cmd0.getTimestamp());

            return txManager.writeLock(tableId, cmd0.getRow().keySlice(), cmd0.getTimestamp());
        }
        else if (cmd instanceof GetCommand) {
            GetCommand cmd0 = (GetCommand) cmd;

            txManager.getOrCreateTransaction(cmd0.getTimestamp());

            return txManager.readLock(tableId, cmd0.getKeyRow().keySlice(), cmd0.getTimestamp());
        }

        return null;
    }

    /**
     * Wrapper provides correct byte[] comparison.
     */
<<<<<<< HEAD
    private static class KeyWrapper {
        /** Data. */
        private final byte[] data;

        /** Hash. */
        private final int hash;

        /**
         * Constructor.
         *
         * @param data Wrapped data.
         */
        KeyWrapper(byte[] data, int hash) {
            assert data != null;

            this.data = data;
            this.hash = hash;
        }

        /** {@inheritDoc} */
        @Override public boolean equals(Object o) {
            if (this == o)
                return true;

            if (o == null || getClass() != o.getClass())
                return false;

            KeyWrapper wrapper = (KeyWrapper)o;
            return Arrays.equals(data, wrapper.data);
        }
=======
    @NotNull private static DataRow extractAndWrapKeyValue(@NotNull BinaryRow row) {
        byte[] key = new byte[row.keySlice().capacity()];

        row.keySlice().get(key);
>>>>>>> 350fb954

        /** {@inheritDoc} */
        @Override public int hashCode() {
            return hash;
        }
    }

    /**
<<<<<<< HEAD
     * Compares two rows.
     *
     * @param row Row to compare.
     * @param row2 Row to compare.
     * @return True if these rows is equivalent, false otherwise.
     */
    private boolean equalValues(BinaryRow row, BinaryRow row2) {
        if (row == row2)
            return true;

        if (row == null || row2 == null)
            return false;

        if (row.hasValue() ^ row2.hasValue())
            return false;

        return row.valueSlice().compareTo(row2.valueSlice()) == 0;
=======
     * Adapter that converts a {@link BinaryRow} into a {@link SearchRow}.
     */
    private static class BinarySearchRow implements SearchRow {
        /** Search key. */
        private final byte[] keyBytes;

        /**
         * Constructor.
         *
         * @param row Row to search for.
         */
        BinarySearchRow(BinaryRow row) {
            keyBytes = new byte[row.keySlice().capacity()];

            row.keySlice().get(keyBytes);
        }

        /** {@inheritDoc} */
        @Override public byte @NotNull [] keyBytes() {
            return keyBytes;
        }

        /** {@inheritDoc} */
        @Override public @NotNull ByteBuffer key() {
            return ByteBuffer.wrap(keyBytes);
        }
>>>>>>> 350fb954
    }

    /**
     * @return Underlying storage.
     */
    @TestOnly
    public VersionedRowStore getStorage() {
        return storage;
    }
}<|MERGE_RESOLUTION|>--- conflicted
+++ resolved
@@ -26,6 +26,9 @@
 import java.util.concurrent.CompletableFuture;
 import java.util.function.Consumer;
 import org.apache.ignite.internal.schema.BinaryRow;
+import org.apache.ignite.internal.storage.DataRow;
+import org.apache.ignite.internal.storage.SearchRow;
+import org.apache.ignite.internal.storage.basic.SimpleDataRow;
 import org.apache.ignite.internal.table.distributed.command.DeleteAllCommand;
 import org.apache.ignite.internal.table.distributed.command.DeleteCommand;
 import org.apache.ignite.internal.table.distributed.command.DeleteExactAllCommand;
@@ -51,6 +54,7 @@
 import org.apache.ignite.raft.client.WriteCommand;
 import org.apache.ignite.raft.client.service.CommandClosure;
 import org.apache.ignite.raft.client.service.RaftGroupListener;
+import org.jetbrains.annotations.NotNull;
 import org.jetbrains.annotations.TestOnly;
 
 /**
@@ -92,15 +96,6 @@
         });
     }
 
-<<<<<<< HEAD
-            if (clo.command() instanceof GetCommand) {
-                GetCommand cmd = (GetCommand) clo.command();
-
-                clo.result(new SingleRowResponse(storage.get(cmd.getKeyRow(), cmd.getTimestamp())));
-            }
-            else if (clo.command() instanceof GetAllCommand) {
-                Set<BinaryRow> keyRows = ((GetAllCommand)clo.command()).getKeyRows();
-=======
     /** {@inheritDoc} */
     @Override public void onWrite(Iterator<CommandClosure<WriteCommand>> iterator) {
         iterator.forEachRemaining((CommandClosure<? extends WriteCommand> clo) -> {
@@ -143,44 +138,23 @@
      * @param clo Command closure.
      */
     private void handleGetCommand(CommandClosure<GetCommand> clo) {
-        BinaryRow keyRow = clo.command().getKeyRow();
-
-        DataRow readValue = storage.read(new BinarySearchRow(keyRow));
-
-        BinaryRow responseRow = readValue == null ? null : new ByteBufferRow(readValue.valueBytes());
->>>>>>> 350fb954
-
-        clo.result(new SingleRowResponse(responseRow));
-    }
-
-<<<<<<< HEAD
-                // TODO asch all reads are sequeti
-                clo.result(new MultiRowsResponse(storage.getAll(keyRows, null)));
-            }
-            else
-                assert false : "Command was not found [cmd=" + clo.command() + ']';
-        }
-=======
+        GetCommand cmd = (GetCommand) clo.command();
+
+        clo.result(new SingleRowResponse(storage.get(cmd.getKeyRow(), cmd.getTimestamp())));
+    }
+
     /**
      * Handler for the {@link GetAllCommand}.
      *
      * @param clo Command closure.
      */
     private void handleGetAllCommand(CommandClosure<GetAllCommand> clo) {
-        Set<BinaryRow> keyRows = clo.command().getKeyRows();
+        Set<BinaryRow> keyRows = ((GetAllCommand)clo.command()).getKeyRows();
 
         assert keyRows != null && !keyRows.isEmpty();
 
-        List<SearchRow> keys = keyRows.stream()
-            .map(BinarySearchRow::new)
-            .collect(Collectors.toList());
-
-        List<BinaryRow> res = storage.readAll(keys).stream()
-            .map(read -> new ByteBufferRow(read.valueBytes()))
-            .collect(Collectors.toList());
-
-        clo.result(new MultiRowsResponse(res));
->>>>>>> 350fb954
+        // TODO asch all reads are sequeti
+        clo.result(new MultiRowsResponse(storage.getAll(keyRows, null)));
     }
 
     /**
@@ -189,17 +163,9 @@
      * @param clo Command closure.
      */
     private void handleInsertCommand(CommandClosure<InsertCommand> clo) {
-        BinaryRow row = clo.command().getRow();
-
-        assert row.hasValue() : "Insert command should have a value.";
-
-        DataRow newRow = extractAndWrapKeyValue(row);
-
-        var writeIfAbsent = new InsertInvokeClosure(newRow);
-
-        storage.invoke(newRow, writeIfAbsent);
-
-        clo.result(writeIfAbsent.result());
+        InsertCommand cmd = (InsertCommand) clo.command();
+
+        clo.result(storage.insert(cmd.getRow(), cmd.getTimestamp()));
     }
 
     /**
@@ -208,33 +174,7 @@
      * @param clo Command closure.
      */
     private void handleDeleteCommand(CommandClosure<DeleteCommand> clo) {
-        BinaryRow keyRow = clo.command().getKeyRow();
-
-        SearchRow newRow = new BinarySearchRow(keyRow);
-
-        var getAndRemoveClosure = new GetAndRemoveInvokeClosure();
-
-<<<<<<< HEAD
-            if (clo.command() instanceof InsertCommand) {
-                InsertCommand cmd = (InsertCommand) clo.command();
-
-                clo.result(storage.insert(cmd.getRow(), cmd.getTimestamp()));
-            }
-            else if (clo.command() instanceof DeleteCommand)
-                clo.result(storage.delete(((DeleteCommand)clo.command()).getKeyRow(), null));
-            else if (clo.command() instanceof ReplaceCommand) {
-                ReplaceCommand cmd = ((ReplaceCommand)clo.command());
-
-                clo.result(storage.replace(cmd.getOldRow(), cmd.getRow(), null));
-            }
-            else if (clo.command() instanceof UpsertCommand) {
-                UpsertCommand cmd = (UpsertCommand) clo.command();
-
-                storage.upsert(cmd.getRow(), cmd.getTimestamp());
-=======
-        storage.invoke(newRow, getAndRemoveClosure);
-
-        clo.result(getAndRemoveClosure.result());
+        clo.result(storage.delete(((DeleteCommand)clo.command()).getKeyRow(), null));
     }
 
     /**
@@ -243,14 +183,9 @@
      * @param clo Command closure.
      */
     private void handleReplaceCommand(CommandClosure<ReplaceCommand> clo) {
-        DataRow expected = extractAndWrapKeyValue(clo.command().getOldRow());
-        DataRow newRow = extractAndWrapKeyValue(clo.command().getRow());
-
-        var replaceClosure = new ReplaceExactInvokeClosure(expected, newRow);
-
-        storage.invoke(expected, replaceClosure);
-
-        clo.result(replaceClosure.result());
+        ReplaceCommand cmd = ((ReplaceCommand)clo.command());
+
+        clo.result(storage.replace(cmd.getOldRow(), cmd.getRow(), null));
     }
 
     /**
@@ -259,11 +194,9 @@
      * @param clo Command closure.
      */
     private void handleUpsertCommand(CommandClosure<UpsertCommand> clo) {
-        BinaryRow row = clo.command().getRow();
-
-        assert row.hasValue() : "Upsert command should have a value.";
-
-        storage.write(extractAndWrapKeyValue(row));
+        UpsertCommand cmd = (UpsertCommand) clo.command();
+
+        storage.upsert(cmd.getRow(), cmd.getTimestamp());
 
         clo.result(null);
     }
@@ -274,19 +207,11 @@
      * @param clo Command closure.
      */
     private void handleInsertAllCommand(CommandClosure<InsertAllCommand> clo) {
-        Set<BinaryRow> rows = clo.command().getRows();
+        Set<BinaryRow> rows = ((InsertAllCommand)clo.command()).getRows();
 
         assert rows != null && !rows.isEmpty();
 
-        List<DataRow> keyValues = rows.stream()
-            .map(PartitionListener::extractAndWrapKeyValue)
-            .collect(Collectors.toList());
-
-        List<BinaryRow> res = storage.insertAll(keyValues).stream()
-            .map(inserted -> new ByteBufferRow(inserted.valueBytes()))
-            .collect(Collectors.toList());
-
-        clo.result(new MultiRowsResponse(res));
+        clo.result(new MultiRowsResponse(storage.insertAll(rows, null)));
     }
 
     /**
@@ -295,15 +220,11 @@
      * @param clo Command closure.
      */
     private void handleUpsertAllCommand(CommandClosure<UpsertAllCommand> clo) {
-        Set<BinaryRow> rows = clo.command().getRows();
+        Set<BinaryRow> rows = ((UpsertAllCommand)clo.command()).getRows();
 
         assert rows != null && !rows.isEmpty();
 
-        List<DataRow> keyValues = rows.stream()
-            .map(PartitionListener::extractAndWrapKeyValue)
-            .collect(Collectors.toList());
-
-        storage.writeAll(keyValues);
+        storage.upsertAll(rows, null);
 
         clo.result(null);
     }
@@ -314,26 +235,11 @@
      * @param clo Command closure.
      */
     private void handleDeleteAllCommand(CommandClosure<DeleteAllCommand> clo) {
-        Set<BinaryRow> rows = clo.command().getRows();
->>>>>>> 350fb954
+        Set<BinaryRow> rows = ((DeleteAllCommand)clo.command()).getRows();
 
         assert rows != null && !rows.isEmpty();
 
-        List<SearchRow> keys = rows.stream()
-            .map(BinarySearchRow::new)
-            .collect(Collectors.toList());
-
-<<<<<<< HEAD
-                clo.result(new MultiRowsResponse(storage.insertAll(rows, null)));
-            }
-            else if (clo.command() instanceof UpsertAllCommand) {
-                Set<BinaryRow> rows = ((UpsertAllCommand)clo.command()).getRows();
-=======
-        List<BinaryRow> res = storage.removeAll(keys).stream()
-            .map(removed -> new ByteBufferRow(removed.valueBytes()))
-            .collect(Collectors.toList());
-
-        clo.result(new MultiRowsResponse(res));
+        clo.result(new MultiRowsResponse(storage.deleteAll(rows, null)));
     }
 
     /**
@@ -342,181 +248,77 @@
      * @param clo Command closure.
      */
     private void handleDeleteExactCommand(CommandClosure<DeleteExactCommand> clo) {
-        BinaryRow row = clo.command().getRow();
->>>>>>> 350fb954
+        BinaryRow row = ((DeleteExactCommand)clo.command()).getRow();
+
+        assert row != null;
+        assert row.hasValue();
+
+        clo.result(storage.deleteExact(row, null));
+    }
+
+    /**
+     * Handler for the {@link DeleteExactAllCommand}.
+     *
+     * @param clo Command closure.
+     */
+    private void handleDeleteExactAllCommand(CommandClosure<DeleteExactAllCommand> clo) {
+        Set<BinaryRow> rows = ((DeleteExactAllCommand)clo.command()).getRows();
+
+        assert rows != null && !rows.isEmpty();
+
+        clo.result(new MultiRowsResponse(storage.deleteAll(rows, null)));
+    }
+
+    /**
+     * Handler for the {@link ReplaceIfExistCommand}.
+     *
+     * @param clo Command closure.
+     */
+    private void handleReplaceIfExistsCommand(CommandClosure<ReplaceIfExistCommand> clo) {
+        BinaryRow row = ((ReplaceIfExistCommand)clo.command()).getRow();
+
+        assert row != null;
+
+        clo.result(storage.replace(row, null));
+    }
+
+    /**
+     * Handler for the {@link GetAndDeleteCommand}.
+     *
+     * @param clo Command closure.
+     */
+    private void handleGetAndDeleteCommand(CommandClosure<GetAndDeleteCommand> clo) {
+        BinaryRow row = ((GetAndDeleteCommand)clo.command()).getKeyRow();
+
+        assert row != null;
+
+        clo.result(new SingleRowResponse(storage.getAndDelete(row, null)));
+    }
+
+    /**
+     * Handler for the {@link GetAndReplaceCommand}.
+     *
+     * @param clo Command closure.
+     */
+    private void handleGetAndReplaceCommand(CommandClosure<GetAndReplaceCommand> clo) {
+        BinaryRow row = ((GetAndReplaceCommand)clo.command()).getRow();
 
         assert row != null && row.hasValue();
 
-<<<<<<< HEAD
-                storage.upsertAll(rows, null);
-=======
-        DataRow keyValue = extractAndWrapKeyValue(row);
->>>>>>> 350fb954
-
-        var deleteExact = new DeleteExactInvokeClosure(keyValue);
-
-        storage.invoke(keyValue, deleteExact);
-
-<<<<<<< HEAD
-                clo.result(new MultiRowsResponse(storage.deleteAll(rows, null)));
-            }
-            else if (clo.command() instanceof DeleteExactCommand) {
-                BinaryRow row = ((DeleteExactCommand)clo.command()).getRow();
-=======
-        clo.result(deleteExact.result());
-    }
-
-    /**
-     * Handler for the {@link DeleteExactAllCommand}.
-     *
-     * @param clo Command closure.
-     */
-    private void handleDeleteExactAllCommand(CommandClosure<DeleteExactAllCommand> clo) {
-        Set<BinaryRow> rows = clo.command().getRows();
-
-        assert rows != null && !rows.isEmpty();
->>>>>>> 350fb954
-
-        List<DataRow> keyValues = rows.stream()
-            .map(PartitionListener::extractAndWrapKeyValue)
-            .collect(Collectors.toList());
-
-<<<<<<< HEAD
-                clo.result(storage.deleteExact(row, null));
-            }
-            else if (clo.command() instanceof DeleteExactAllCommand) {
-                Set<BinaryRow> rows = ((DeleteExactAllCommand)clo.command()).getRows();
-=======
-        List<BinaryRow> res = storage.removeAllExact(keyValues).stream()
-            .map(inserted -> new ByteBufferRow(inserted.valueBytes()))
-            .collect(Collectors.toList());
-
-        clo.result(new MultiRowsResponse(res));
-    }
-
-    /**
-     * Handler for the {@link ReplaceIfExistCommand}.
-     *
-     * @param clo Command closure.
-     */
-    private void handleReplaceIfExistsCommand(CommandClosure<ReplaceIfExistCommand> clo) {
-        BinaryRow row = clo.command().getRow();
-
-        assert row != null;
->>>>>>> 350fb954
-
-        DataRow keyValue = extractAndWrapKeyValue(row);
-
-<<<<<<< HEAD
-                clo.result(new MultiRowsResponse(storage.deleteAll(rows, null)));
-            }
-            else if (clo.command() instanceof ReplaceIfExistCommand) {
-                BinaryRow row = ((ReplaceIfExistCommand)clo.command()).getRow();
-=======
-        var replaceIfExists = new GetAndReplaceInvokeClosure(keyValue, true);
-
-        storage.invoke(keyValue, replaceIfExists);
-
-        clo.result(replaceIfExists.result());
-    }
->>>>>>> 350fb954
-
-    /**
-     * Handler for the {@link GetAndDeleteCommand}.
-     *
-     * @param clo Command closure.
-     */
-    private void handleGetAndDeleteCommand(CommandClosure<GetAndDeleteCommand> clo) {
-        BinaryRow row = clo.command().getKeyRow();
-
-<<<<<<< HEAD
-                clo.result(storage.replace(row, null));
-            }
-            else if (clo.command() instanceof GetAndDeleteCommand) {
-                BinaryRow row = ((GetAndDeleteCommand)clo.command()).getKeyRow();
-=======
-        assert row != null;
-
-        SearchRow keyRow = new BinarySearchRow(row);
-
-        var getAndRemoveClosure = new GetAndRemoveInvokeClosure();
-
-        storage.invoke(keyRow, getAndRemoveClosure);
->>>>>>> 350fb954
-
-        BinaryRow removedRow = getAndRemoveClosure.result() ?
-            new ByteBufferRow(getAndRemoveClosure.oldRow().valueBytes()) :
-            null;
-
-<<<<<<< HEAD
-                clo.result(new SingleRowResponse(storage.getAndDelete(row, null)));
-            }
-            else if (clo.command() instanceof GetAndReplaceCommand) {
-                BinaryRow row = ((GetAndReplaceCommand)clo.command()).getRow();
-=======
-        clo.result(new SingleRowResponse(removedRow));
-    }
-
-    /**
-     * Handler for the {@link GetAndReplaceCommand}.
-     *
-     * @param clo Command closure.
-     */
-    private void handleGetAndReplaceCommand(CommandClosure<GetAndReplaceCommand> clo) {
-        BinaryRow row = clo.command().getRow();
+        clo.result(new SingleRowResponse(storage.getAndReplace(row, null)));
+    }
+
+    /**
+     * Handler for the {@link GetAndUpsertCommand}.
+     *
+     * @param clo Command closure.
+     */
+    private void handleGetAndUpsertCommand(CommandClosure<GetAndUpsertCommand> clo) {
+        BinaryRow row = ((GetAndUpsertCommand)clo.command()).getKeyRow();
 
         assert row != null && row.hasValue();
 
-        DataRow keyValue = extractAndWrapKeyValue(row);
->>>>>>> 350fb954
-
-        var getAndReplace = new GetAndReplaceInvokeClosure(keyValue, true);
-
-<<<<<<< HEAD
-                clo.result(new SingleRowResponse(storage.getAndReplace(row, null)));
-            }
-            else if (clo.command() instanceof GetAndUpsertCommand) {
-                BinaryRow row = ((GetAndUpsertCommand)clo.command()).getKeyRow();
-=======
-        storage.invoke(keyValue, getAndReplace);
-
-        DataRow oldRow = getAndReplace.oldRow();
-
-        BinaryRow res = oldRow == null ? null : new ByteBufferRow(oldRow.valueBytes());
-
-        clo.result(new SingleRowResponse(res));
-    }
-
-    /**
-     * Handler for the {@link GetAndUpsertCommand}.
-     *
-     * @param clo Command closure.
-     */
-    private void handleGetAndUpsertCommand(CommandClosure<GetAndUpsertCommand> clo) {
-        BinaryRow row = clo.command().getKeyRow();
-
-        assert row != null && row.hasValue();
->>>>>>> 350fb954
-
-        DataRow keyValue = extractAndWrapKeyValue(row);
-
-<<<<<<< HEAD
-                clo.result(new SingleRowResponse(storage.getAndUpsert(row, null)));
-            }
-            else
-                assert false : "Command was not found [cmd=" + clo.command() + ']';
-        }
-=======
-        var getAndReplace = new GetAndReplaceInvokeClosure(keyValue, false);
-
-        storage.invoke(keyValue, getAndReplace);
-
-        DataRow oldRow = getAndReplace.oldRow();
-
-        BinaryRow response = oldRow == null ? null : new ByteBufferRow(oldRow.valueBytes());
-
-        clo.result(new SingleRowResponse(response));
->>>>>>> 350fb954
+        clo.result(new SingleRowResponse(storage.getAndUpsert(row, null)));
     }
 
     /** {@inheritDoc} */
@@ -573,72 +375,20 @@
     }
 
     /**
-     * Wrapper provides correct byte[] comparison.
-     */
-<<<<<<< HEAD
-    private static class KeyWrapper {
-        /** Data. */
-        private final byte[] data;
-
-        /** Hash. */
-        private final int hash;
-
-        /**
-         * Constructor.
-         *
-         * @param data Wrapped data.
-         */
-        KeyWrapper(byte[] data, int hash) {
-            assert data != null;
-
-            this.data = data;
-            this.hash = hash;
-        }
-
-        /** {@inheritDoc} */
-        @Override public boolean equals(Object o) {
-            if (this == o)
-                return true;
-
-            if (o == null || getClass() != o.getClass())
-                return false;
-
-            KeyWrapper wrapper = (KeyWrapper)o;
-            return Arrays.equals(data, wrapper.data);
-        }
-=======
+     * Extracts a key and a value from the {@link BinaryRow} and wraps it in a {@link DataRow}.
+     *
+     * @param row Binary row.
+     * @return Data row.
+     */
     @NotNull private static DataRow extractAndWrapKeyValue(@NotNull BinaryRow row) {
         byte[] key = new byte[row.keySlice().capacity()];
 
         row.keySlice().get(key);
->>>>>>> 350fb954
-
-        /** {@inheritDoc} */
-        @Override public int hashCode() {
-            return hash;
-        }
-    }
-
-    /**
-<<<<<<< HEAD
-     * Compares two rows.
-     *
-     * @param row Row to compare.
-     * @param row2 Row to compare.
-     * @return True if these rows is equivalent, false otherwise.
-     */
-    private boolean equalValues(BinaryRow row, BinaryRow row2) {
-        if (row == row2)
-            return true;
-
-        if (row == null || row2 == null)
-            return false;
-
-        if (row.hasValue() ^ row2.hasValue())
-            return false;
-
-        return row.valueSlice().compareTo(row2.valueSlice()) == 0;
-=======
+
+        return new SimpleDataRow(key, row.bytes());
+    }
+
+    /**
      * Adapter that converts a {@link BinaryRow} into a {@link SearchRow}.
      */
     private static class BinarySearchRow implements SearchRow {
@@ -665,7 +415,6 @@
         @Override public @NotNull ByteBuffer key() {
             return ByteBuffer.wrap(keyBytes);
         }
->>>>>>> 350fb954
     }
 
     /**
