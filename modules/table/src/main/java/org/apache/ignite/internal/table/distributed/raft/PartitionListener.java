/*
 * Licensed to the Apache Software Foundation (ASF) under one or more
 * contributor license agreements. See the NOTICE file distributed with
 * this work for additional information regarding copyright ownership.
 * The ASF licenses this file to You under the Apache License, Version 2.0
 * (the "License"); you may not use this file except in compliance with
 * the License. You may obtain a copy of the License at
 *
 *      http://www.apache.org/licenses/LICENSE-2.0
 *
 * Unless required by applicable law or agreed to in writing, software
 * distributed under the License is distributed on an "AS IS" BASIS,
 * WITHOUT WARRANTIES OR CONDITIONS OF ANY KIND, either express or implied.
 * See the License for the specific language governing permissions and
 * limitations under the License.
 */

package org.apache.ignite.internal.table.distributed.raft;

import static java.util.Objects.requireNonNull;
import static java.util.function.Predicate.not;
import static java.util.stream.Collectors.toList;
import static org.apache.ignite.internal.tx.TxState.ABORTED;
import static org.apache.ignite.internal.tx.TxState.COMMITED;
import static org.apache.ignite.internal.tx.TxState.PENDING;
import static org.apache.ignite.internal.util.CollectionUtils.last;
import static org.apache.ignite.lang.ErrorGroups.Transactions.TX_UNEXPECTED_STATE_ERR;
import static org.apache.ignite.lang.IgniteStringFormatter.format;

import java.nio.file.Path;
import java.util.ArrayList;
import java.util.Collection;
import java.util.Collections;
import java.util.Iterator;
import java.util.List;
import java.util.UUID;
import java.util.concurrent.CompletableFuture;
import java.util.concurrent.CompletionException;
import java.util.function.Consumer;
import java.util.stream.Stream;
import org.apache.ignite.internal.hlc.HybridTimestamp;
import org.apache.ignite.internal.logger.IgniteLogger;
import org.apache.ignite.internal.logger.Loggers;
import org.apache.ignite.internal.raft.Command;
import org.apache.ignite.internal.raft.ReadCommand;
import org.apache.ignite.internal.raft.WriteCommand;
import org.apache.ignite.internal.raft.service.CommandClosure;
import org.apache.ignite.internal.raft.service.CommittedConfiguration;
import org.apache.ignite.internal.raft.service.RaftGroupListener;
import org.apache.ignite.internal.replicator.command.SafeTimePropagatingCommand;
import org.apache.ignite.internal.replicator.command.SafeTimeSyncCommand;
import org.apache.ignite.internal.storage.BinaryRowAndRowId;
import org.apache.ignite.internal.storage.MvPartitionStorage;
import org.apache.ignite.internal.storage.MvPartitionStorage.Locker;
import org.apache.ignite.internal.storage.PartitionTimestampCursor;
import org.apache.ignite.internal.storage.ReadResult;
import org.apache.ignite.internal.storage.RowId;
import org.apache.ignite.internal.table.distributed.StorageUpdateHandler;
import org.apache.ignite.internal.table.distributed.command.BuildIndexCommand;
import org.apache.ignite.internal.table.distributed.command.FinishTxCommand;
import org.apache.ignite.internal.table.distributed.command.TablePartitionIdMessage;
import org.apache.ignite.internal.table.distributed.command.TxCleanupCommand;
import org.apache.ignite.internal.table.distributed.command.UpdateAllCommand;
import org.apache.ignite.internal.table.distributed.command.UpdateCommand;
import org.apache.ignite.internal.tx.TxManager;
import org.apache.ignite.internal.tx.TxMeta;
import org.apache.ignite.internal.tx.TxState;
import org.apache.ignite.internal.tx.TxStateMeta;
import org.apache.ignite.internal.tx.storage.state.TxStateStorage;
import org.apache.ignite.internal.util.Cursor;
import org.apache.ignite.internal.util.PendingComparableValuesTracker;
import org.apache.ignite.internal.util.TrackerClosedException;
import org.apache.ignite.lang.IgniteInternalException;
import org.jetbrains.annotations.Nullable;
import org.jetbrains.annotations.TestOnly;

/**
 * Partition command handler.
 */
public class PartitionListener implements RaftGroupListener {
    /** Transaction manager. */
    private final TxManager txManager;

    /** Logger. */
    private static final IgniteLogger LOG = Loggers.forClass(PartitionListener.class);

    /** Partition storage with access to MV data of a partition. */
    private final PartitionDataStorage storage;

    /** Handler that processes storage updates. */
    private final StorageUpdateHandler storageUpdateHandler;

    /** Storage of transaction metadata. */
    private final TxStateStorage txStateStorage;

    /** Safe time tracker. */
    private final PendingComparableValuesTracker<HybridTimestamp, Void> safeTime;

    /** Storage index tracker. */
    private final PendingComparableValuesTracker<Long, Void> storageIndexTracker;

    /**
     * The constructor.
     *
     * @param txManager Transaction manager.
     * @param partitionDataStorage The storage.
     * @param safeTime Safe time tracker.
     * @param storageIndexTracker Storage index tracker.
     */
    public PartitionListener(
            TxManager txManager,
            PartitionDataStorage partitionDataStorage,
            StorageUpdateHandler storageUpdateHandler,
            TxStateStorage txStateStorage,
            PendingComparableValuesTracker<HybridTimestamp, Void> safeTime,
            PendingComparableValuesTracker<Long, Void> storageIndexTracker
    ) {
        this.txManager = txManager;
        this.storage = partitionDataStorage;
        this.storageUpdateHandler = storageUpdateHandler;
        this.txStateStorage = txStateStorage;
        this.safeTime = safeTime;
        this.storageIndexTracker = storageIndexTracker;

        // TODO: IGNITE-18502 Excessive full partition scan on node start
        try (PartitionTimestampCursor cursor = partitionDataStorage.scan(HybridTimestamp.MAX_VALUE)) {
            while (cursor.hasNext()) {
                ReadResult readResult = cursor.next();

                if (readResult.isWriteIntent()) {
                    storageUpdateHandler.handleWriteIntentRead(readResult.transactionId(), readResult.rowId());
                }
            }
        }
    }

    @Override
    public void onRead(Iterator<CommandClosure<ReadCommand>> iterator) {
        iterator.forEachRemaining((CommandClosure<? extends ReadCommand> clo) -> {
            Command command = clo.command();

            assert false : "No read commands expected, [cmd=" + command + ']';
        });
    }

    @Override
    public void onWrite(Iterator<CommandClosure<WriteCommand>> iterator) {
        iterator.forEachRemaining((CommandClosure<? extends WriteCommand> clo) -> {
            Command command = clo.command();

            long commandIndex = clo.index();
            long commandTerm = clo.term();

            // We choose the minimum applied index, since we choose it (the minimum one) on local recovery so as not to lose the data for
            // one of the storages.
            long storagesAppliedIndex = Math.min(storage.lastAppliedIndex(), txStateStorage.lastAppliedIndex());

            assert commandIndex > storagesAppliedIndex :
                    "Write command must have an index greater than that of storages [commandIndex=" + commandIndex
                            + ", mvAppliedIndex=" + storage.lastAppliedIndex()
                            + ", txStateAppliedIndex=" + txStateStorage.lastAppliedIndex() + "]";

            // NB: Make sure that ANY command we accept here updates lastAppliedIndex+term info in one of the underlying
            // storages!
            // Otherwise, a gap between lastAppliedIndex from the point of view of JRaft and our storage might appear.
            // If a leader has such a gap, and does doSnapshot(), it will subsequently truncate its log too aggressively
            // in comparison with 'snapshot' state stored in our storages; and if we install a snapshot from our storages
            // to a follower at this point, for a subsequent AppendEntries the leader will not be able to get prevLogTerm
            // (because it's already truncated in the leader's log), so it will have to install a snapshot again, and then
            // repeat same thing over and over again.

            storage.acquirePartitionSnapshotsReadLock();

            try {
                if (command instanceof UpdateCommand) {
                    handleUpdateCommand((UpdateCommand) command, commandIndex, commandTerm);
                } else if (command instanceof UpdateAllCommand) {
                    handleUpdateAllCommand((UpdateAllCommand) command, commandIndex, commandTerm);
                } else if (command instanceof FinishTxCommand) {
                    handleFinishTxCommand((FinishTxCommand) command, commandIndex, commandTerm);
                } else if (command instanceof TxCleanupCommand) {
                    handleTxCleanupCommand((TxCleanupCommand) command, commandIndex, commandTerm);
                } else if (command instanceof SafeTimeSyncCommand) {
                    handleSafeTimeSyncCommand((SafeTimeSyncCommand) command, commandIndex, commandTerm);
                } else if (command instanceof BuildIndexCommand) {
                    handleBuildIndexCommand((BuildIndexCommand) command, commandIndex, commandTerm);
                } else {
                    assert false : "Command was not found [cmd=" + command + ']';
                }

                clo.result(null);
            } catch (IgniteInternalException e) {
                clo.result(e);
            } catch (CompletionException e) {
                clo.result(e.getCause());
            } catch (Throwable t) {
                LOG.error(
                        "Unknown error while processing command [commandIndex={}, commandTerm={}, command={}]",
                        t,
                        clo.index(), clo.index(), command
                );

                throw t;
            } finally {
                storage.releasePartitionSnapshotsReadLock();
            }

            if (command instanceof SafeTimePropagatingCommand) {
                SafeTimePropagatingCommand safeTimePropagatingCommand = (SafeTimePropagatingCommand) command;

                assert safeTimePropagatingCommand.safeTime() != null;

                updateTrackerIgnoringTrackerClosedException(safeTime, safeTimePropagatingCommand.safeTime());
            }

            updateTrackerIgnoringTrackerClosedException(storageIndexTracker, commandIndex);
        });
    }

    /**
     * Handler for the {@link UpdateCommand}.
     *
     * @param cmd Command.
     * @param commandIndex Index of the RAFT command.
     * @param commandTerm Term of the RAFT command.
     */
    private void handleUpdateCommand(UpdateCommand cmd, long commandIndex, long commandTerm) {
        // Skips the write command because the storage has already executed it.
        if (commandIndex <= storage.lastAppliedIndex()) {
            return;
        }

<<<<<<< HEAD
        // TODO: https://issues.apache.org/jira/browse/IGNITE-20124 Proper storage/raft index handling is required.
        synchronized (safeTime) {
            if (cmd.safeTime().compareTo(safeTime.current()) > 0) {
                storageUpdateHandler.handleUpdate(cmd.txId(), cmd.rowUuid(), cmd.tablePartitionId().asTablePartitionId(), cmd.row(),
                        rowId -> {
                            // Cleanup is not required for one-phase transactions.
                            if (!cmd.full()) {
                                txsPendingRowIds.computeIfAbsent(cmd.txId(), entry -> new TreeSet<>()).add(rowId);
                            }

                            storage.lastApplied(commandIndex, commandTerm);
                        },
                        cmd.full() ? cmd.safeTime() : null
                );
                updateTrackerIgnoringTrackerClosedException(safeTime, cmd.safeTime());
            }
        }
=======
        storageUpdateHandler.handleUpdate(cmd.txId(), cmd.rowUuid(), cmd.tablePartitionId().asTablePartitionId(), cmd.row(),
                !cmd.full(),
                () -> storage.lastApplied(commandIndex, commandTerm),
                cmd.full() ? cmd.safeTime() : null
        );
>>>>>>> 33e83aa9

        replicaTouch(cmd.txId(), cmd.txCoordinatorId(), cmd.full() ? cmd.safeTime() : null, cmd.full());
    }

    /**
     * Handler for the {@link UpdateAllCommand}.
     *
     * @param cmd Command.
     * @param commandIndex Index of the RAFT command.
     * @param commandTerm Term of the RAFT command.
     */
    private void handleUpdateAllCommand(UpdateAllCommand cmd, long commandIndex, long commandTerm) {
        // Skips the write command because the storage has already executed it.
        if (commandIndex <= storage.lastAppliedIndex()) {
            return;
        }

<<<<<<< HEAD
        // TODO: https://issues.apache.org/jira/browse/IGNITE-20124 Proper storage/raft index handling is required.
        synchronized (safeTime) {
            if (cmd.safeTime().compareTo(safeTime.current()) > 0) {
                storageUpdateHandler.handleUpdateAll(cmd.txId(), cmd.rowsToUpdate(), cmd.tablePartitionId().asTablePartitionId(),
                        rowIds -> {
                            // Cleanup is not required for one-phase transactions.
                            if (!cmd.full()) {
                                for (RowId rowId : rowIds) {
                                    txsPendingRowIds.computeIfAbsent(cmd.txId(), entry0 -> new TreeSet<>()).add(rowId);
                                }
                            }

                            storage.lastApplied(commandIndex, commandTerm);
                        },
                        cmd.full() ? cmd.safeTime() : null
                );

                // TODO: https://issues.apache.org/jira/browse/IGNITE-20124 tmp
                updateTrackerIgnoringTrackerClosedException(safeTime, cmd.safeTime());
            }
        }
=======
        storageUpdateHandler.handleUpdateAll(cmd.txId(), cmd.rowsToUpdate(), cmd.tablePartitionId().asTablePartitionId(),
                !cmd.full(),
                () -> storage.lastApplied(commandIndex, commandTerm),
                cmd.full() ? cmd.safeTime() : null
        );
>>>>>>> 33e83aa9

        replicaTouch(cmd.txId(), cmd.txCoordinatorId(), cmd.full() ? cmd.safeTime() : null, cmd.full());
    }

    /**
     * Handler for the {@link FinishTxCommand}.
     *
     * @param cmd Command.
     * @param commandIndex Index of the RAFT command.
     * @param commandTerm Term of the RAFT command.
     * @throws IgniteInternalException if an exception occurred during a transaction state change.
     */
    private void handleFinishTxCommand(FinishTxCommand cmd, long commandIndex, long commandTerm) throws IgniteInternalException {
        // Skips the write command because the storage has already executed it.
        if (commandIndex <= txStateStorage.lastAppliedIndex()) {
            return;
        }

        UUID txId = cmd.txId();

        TxState stateToSet = cmd.commit() ? COMMITED : ABORTED;

        TxMeta txMetaToSet = new TxMeta(
                stateToSet,
                cmd.tablePartitionIds()
                        .stream()
                        .map(TablePartitionIdMessage::asTablePartitionId)
                        .collect(toList()),
                cmd.commitTimestamp()
        );

        TxMeta txMetaBeforeCas = txStateStorage.get(txId);

        boolean txStateChangeRes = txStateStorage.compareAndSet(
                txId,
                null,
                txMetaToSet,
                commandIndex,
                commandTerm
        );

        markFinished(txId, cmd.commit(), cmd.commitTimestamp(), cmd.txCoordinatorId());

        LOG.debug("Finish the transaction txId = {}, state = {}, txStateChangeRes = {}", txId, txMetaToSet, txStateChangeRes);

        if (!txStateChangeRes) {
            UUID traceId = UUID.randomUUID();

            String errorMsg = format("Fail to finish the transaction txId = {} because of inconsistent state = {},"
                            + " expected state = null, state to set = {}",
                    txId,
                    txMetaBeforeCas,
                    txMetaToSet
            );

            IgniteInternalException stateChangeException = new IgniteInternalException(traceId, TX_UNEXPECTED_STATE_ERR, errorMsg);

            // Exception is explicitly logged because otherwise it can be lost if it did not occur on the leader.
            LOG.error(errorMsg);

            throw stateChangeException;
        }
    }


    /**
     * Handler for the {@link TxCleanupCommand}.
     *
     * @param cmd Command.
     * @param commandIndex Index of the RAFT command.
     * @param commandTerm Term of the RAFT command.
     */
    private void handleTxCleanupCommand(TxCleanupCommand cmd, long commandIndex, long commandTerm) {
        // Skips the write command because the storage has already executed it.
        if (commandIndex <= storage.lastAppliedIndex()) {
            return;
        }

        UUID txId = cmd.txId();

        markFinished(txId, cmd.commit(), cmd.commitTimestamp(), cmd.txCoordinatorId());

        storageUpdateHandler.handleTransactionCleanup(txId, cmd.commit(), cmd.commitTimestamp(),
                () -> storage.lastApplied(commandIndex, commandTerm));
    }

    /**
     * Handler for the {@link SafeTimeSyncCommand}.
     *
     * @param cmd Command.
     * @param commandIndex RAFT index of the command.
     * @param commandTerm RAFT term of the command.
     */
    private void handleSafeTimeSyncCommand(SafeTimeSyncCommand cmd, long commandIndex, long commandTerm) {
        // Skips the write command because the storage has already executed it.
        if (commandIndex <= storage.lastAppliedIndex()) {
            return;
        }

        // We MUST bump information about last updated index+term.
        // See a comment in #onWrite() for explanation.
        storage.runConsistently(locker -> {
            storage.lastApplied(commandIndex, commandTerm);

            return null;
        });
    }

    @Override
    public void onConfigurationCommitted(CommittedConfiguration config) {
        // Skips the update because the storage has already recorded it.
        if (config.index() <= storage.lastAppliedIndex()) {
            return;
        }

        // Do the update under lock to make sure no snapshot is started concurrently with this update.
        // Note that we do not need to protect from a concurrent command execution by this listener because
        // configuration is committed in the same thread in which commands are applied.
        storage.acquirePartitionSnapshotsReadLock();

        try {
            storage.runConsistently(locker -> {
                storage.committedGroupConfiguration(
                        new RaftGroupConfiguration(config.peers(), config.learners(), config.oldPeers(), config.oldLearners())
                );
                storage.lastApplied(config.index(), config.term());

                return null;
            });
        } finally {
            storage.releasePartitionSnapshotsReadLock();
        }
    }

    @Override
    public void onSnapshotSave(Path path, Consumer<Throwable> doneClo) {
        // The max index here is required for local recovery and a possible scenario
        // of false node failure when we actually have all required data. This might happen because we use the minimal index
        // among storages on a node restart.
        // Let's consider a more detailed example:
        //      1) We don't propagate the maximal lastAppliedIndex among storages, and onSnapshotSave finishes, it leads to the raft log
        //         truncation until the maximal lastAppliedIndex.
        //      2) Unexpected cluster restart happens.
        //      3) Local recovery of a node is started, where we request data from the minimal lastAppliedIndex among storages, because
        //         some data for some node might not have been flushed before unexpected cluster restart.
        //      4) When we try to restore data starting from the minimal lastAppliedIndex, we come to the situation
        //         that a raft node doesn't have such data, because the truncation until the maximal lastAppliedIndex from 1) has happened.
        //      5) Node cannot finish local recovery.
        long maxLastAppliedIndex = Math.max(storage.lastAppliedIndex(), txStateStorage.lastAppliedIndex());
        long maxLastAppliedTerm = Math.max(storage.lastAppliedTerm(), txStateStorage.lastAppliedTerm());

        storage.runConsistently(locker -> {
            storage.lastApplied(maxLastAppliedIndex, maxLastAppliedTerm);

            return null;
        });

        txStateStorage.lastApplied(maxLastAppliedIndex, maxLastAppliedTerm);

        CompletableFuture.allOf(storage.flush(), txStateStorage.flush())
                .whenComplete((unused, throwable) -> doneClo.accept(throwable));
    }

    @Override
    public boolean onSnapshotLoad(Path path) {
        return true;
    }

    @Override
    public void onShutdown() {
        storage.close();
    }

    /**
     * Returns underlying storage.
     */
    @TestOnly
    public MvPartitionStorage getMvStorage() {
        return storage.getStorage();
    }

    /**
     * Handler for the {@link BuildIndexCommand}.
     *
     * @param cmd Command.
     * @param commandIndex RAFT index of the command.
     * @param commandTerm RAFT term of the command.
     */
    void handleBuildIndexCommand(BuildIndexCommand cmd, long commandIndex, long commandTerm) {
        // Skips the write command because the storage has already executed it.
        if (commandIndex <= storage.lastAppliedIndex()) {
            return;
        }

        // It's important to not block any thread while being inside of the "runConsistently" section.
        storageUpdateHandler.getIndexUpdateHandler().waitForIndex(cmd.indexId());

        storage.runConsistently(locker -> {
            List<UUID> rowUuids = new ArrayList<>(cmd.rowIds());

            // Natural UUID order matches RowId order within the same partition.
            Collections.sort(rowUuids);

            Stream<BinaryRowAndRowId> buildIndexRowStream = createBuildIndexRowStream(rowUuids, locker);

            RowId nextRowIdToBuild = cmd.finish() ? null : toRowId(requireNonNull(last(rowUuids))).increment();

            storageUpdateHandler.getIndexUpdateHandler().buildIndex(cmd.indexId(), buildIndexRowStream, nextRowIdToBuild);

            storage.lastApplied(commandIndex, commandTerm);

            return null;
        });

        if (cmd.finish()) {
            LOG.info(
                    "Finish building the index: [tableId={}, partitionId={}, indexId={}]",
                    cmd.tablePartitionId().tableId(), cmd.tablePartitionId().partitionId(), cmd.indexId()
            );
        }
    }

    private static <T extends Comparable<T>> void updateTrackerIgnoringTrackerClosedException(
            PendingComparableValuesTracker<T, Void> tracker,
            T newValue
    ) {
        try {
            tracker.update(newValue, null);
        } catch (TrackerClosedException ignored) {
            // No-op.
        }
    }

    private Stream<BinaryRowAndRowId> createBuildIndexRowStream(List<UUID> rowUuids, Locker locker) {
        return rowUuids.stream()
                .map(this::toRowId)
                .peek(locker::lock)
                .map(rowId -> {
                    try (Cursor<ReadResult> cursor = storage.scanVersions(rowId)) {
                        return cursor.stream()
                                .filter(not(ReadResult::isEmpty))
                                .map(ReadResult::binaryRow)
                                .map(binaryRow -> new BinaryRowAndRowId(binaryRow, rowId))
                                .collect(toList());
                    }
                })
                .flatMap(Collection::stream);
    }

    private RowId toRowId(UUID rowUuid) {
        return new RowId(storageUpdateHandler.partitionId(), rowUuid);
    }

    private void replicaTouch(UUID txId, String txCoordinatorId, HybridTimestamp commitTimestamp, boolean full) {
        txManager.updateTxMeta(txId, old -> new TxStateMeta(
                full ? COMMITED : PENDING,
                txCoordinatorId,
                full ? commitTimestamp : null
        ));
    }

    private void markFinished(UUID txId, boolean commit, @Nullable HybridTimestamp commitTimestamp, String txCoordinatorId) {
        txManager.updateTxMeta(txId, old -> new TxStateMeta(
                commit ? COMMITED : ABORTED,
                txCoordinatorId,
                commit ? commitTimestamp : null
        ));
    }
}<|MERGE_RESOLUTION|>--- conflicted
+++ resolved
@@ -230,32 +230,18 @@
             return;
         }
 
-<<<<<<< HEAD
         // TODO: https://issues.apache.org/jira/browse/IGNITE-20124 Proper storage/raft index handling is required.
         synchronized (safeTime) {
             if (cmd.safeTime().compareTo(safeTime.current()) > 0) {
                 storageUpdateHandler.handleUpdate(cmd.txId(), cmd.rowUuid(), cmd.tablePartitionId().asTablePartitionId(), cmd.row(),
-                        rowId -> {
-                            // Cleanup is not required for one-phase transactions.
-                            if (!cmd.full()) {
-                                txsPendingRowIds.computeIfAbsent(cmd.txId(), entry -> new TreeSet<>()).add(rowId);
-                            }
-
-                            storage.lastApplied(commandIndex, commandTerm);
-                        },
+                        !cmd.full(),
+                        () -> storage.lastApplied(commandIndex, commandTerm),
                         cmd.full() ? cmd.safeTime() : null
                 );
-                updateTrackerIgnoringTrackerClosedException(safeTime, cmd.safeTime());
             }
-        }
-=======
-        storageUpdateHandler.handleUpdate(cmd.txId(), cmd.rowUuid(), cmd.tablePartitionId().asTablePartitionId(), cmd.row(),
-                !cmd.full(),
-                () -> storage.lastApplied(commandIndex, commandTerm),
-                cmd.full() ? cmd.safeTime() : null
-        );
->>>>>>> 33e83aa9
-
+
+            updateTrackerIgnoringTrackerClosedException(safeTime, cmd.safeTime());
+        }
         replicaTouch(cmd.txId(), cmd.txCoordinatorId(), cmd.full() ? cmd.safeTime() : null, cmd.full());
     }
 
@@ -272,35 +258,18 @@
             return;
         }
 
-<<<<<<< HEAD
         // TODO: https://issues.apache.org/jira/browse/IGNITE-20124 Proper storage/raft index handling is required.
         synchronized (safeTime) {
             if (cmd.safeTime().compareTo(safeTime.current()) > 0) {
                 storageUpdateHandler.handleUpdateAll(cmd.txId(), cmd.rowsToUpdate(), cmd.tablePartitionId().asTablePartitionId(),
-                        rowIds -> {
-                            // Cleanup is not required for one-phase transactions.
-                            if (!cmd.full()) {
-                                for (RowId rowId : rowIds) {
-                                    txsPendingRowIds.computeIfAbsent(cmd.txId(), entry0 -> new TreeSet<>()).add(rowId);
-                                }
-                            }
-
-                            storage.lastApplied(commandIndex, commandTerm);
-                        },
+                        !cmd.full(),
+                        () -> storage.lastApplied(commandIndex, commandTerm),
                         cmd.full() ? cmd.safeTime() : null
                 );
 
-                // TODO: https://issues.apache.org/jira/browse/IGNITE-20124 tmp
                 updateTrackerIgnoringTrackerClosedException(safeTime, cmd.safeTime());
             }
         }
-=======
-        storageUpdateHandler.handleUpdateAll(cmd.txId(), cmd.rowsToUpdate(), cmd.tablePartitionId().asTablePartitionId(),
-                !cmd.full(),
-                () -> storage.lastApplied(commandIndex, commandTerm),
-                cmd.full() ? cmd.safeTime() : null
-        );
->>>>>>> 33e83aa9
 
         replicaTouch(cmd.txId(), cmd.txCoordinatorId(), cmd.full() ? cmd.safeTime() : null, cmd.full());
     }
