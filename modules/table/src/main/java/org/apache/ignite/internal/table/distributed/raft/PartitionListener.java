--- conflicted
+++ resolved
@@ -163,17 +163,7 @@
             } else if (command instanceof GetAndReplaceCommand) {
                 clo.result(handleGetAndReplaceCommand((GetAndReplaceCommand) command, commandIndex));
             } else if (command instanceof GetAndUpsertCommand) {
-<<<<<<< HEAD
-                clo.result(handleGetAndUpsertCommand((GetAndUpsertCommand) command));
-=======
                 clo.result(handleGetAndUpsertCommand((GetAndUpsertCommand) command, commandIndex));
-            } else if (command instanceof ScanInitCommand) {
-                handleScanInitCommand((CommandClosure<ScanInitCommand>) clo, (ScanInitCommand) command);
-            } else if (command instanceof ScanRetrieveBatchCommand) {
-                handleScanRetrieveBatchCommand((CommandClosure<ScanRetrieveBatchCommand>) clo, (ScanRetrieveBatchCommand) command);
-            } else if (command instanceof ScanCloseCommand) {
-                handleScanCloseCommand((CommandClosure<ScanCloseCommand>) clo, (ScanCloseCommand) command);
->>>>>>> e05eb06d
             } else if (command instanceof FinishTxCommand) {
                 clo.result(handleFinishTxCommand((FinishTxCommand) command, commandIndex));
             } else {
@@ -493,11 +483,11 @@
      * @param commandIndex Index of the RAFT command.
      * @return Result.
      */
-<<<<<<< HEAD
-    private boolean handleFinishTxCommand(FinishTxCommand cmd) {
-        UUID txId = cmd.txId();
-
-        boolean stateChanged = txManager.changeState(txId, TxState.PENDING, cmd.finish() ? TxState.COMMITED : TxState.ABORTED);
+    private boolean handleFinishTxCommand(FinishTxCommand cmd, long commandIndex) {
+        return storage.delegate().runConsistently(() -> {
+            UUID txId = cmd.txId();
+
+            boolean stateChanged = txManager.changeState(txId, TxState.PENDING, cmd.finish() ? TxState.COMMITED : TxState.ABORTED);
 
         LockManager lockManager = txManager.lockManager();
 
@@ -517,96 +507,6 @@
                                 storage.abortWrite((ByteBuffer) lock.lockKey().key());
                             }
                     );
-=======
-    private boolean handleFinishTxCommand(FinishTxCommand cmd, long commandIndex) {
-        return storage.delegate().runConsistently(() -> {
-            UUID txId = cmd.txId();
-
-            boolean stateChanged = txManager.changeState(txId, TxState.PENDING, cmd.finish() ? TxState.COMMITED : TxState.ABORTED);
-
-            // This code is technically incorrect and assumes that "stateChanged" is always true. This was done because transaction state is
-            // not persisted and thus FinishTxCommand couldn't be completed on recovery after node restart ("changeState" uses "replace").
-            if (/*txManager.state(txId) == TxState.COMMITED*/cmd.finish()) {
-                cmd.lockedKeys().getOrDefault(lockId, new ArrayList<>()).forEach(key -> {
-                    storage.commitWrite(ByteBuffer.wrap(key), txId);
-                });
-            } else /*if (txManager.state(txId) == TxState.ABORTED)*/ {
-                cmd.lockedKeys().getOrDefault(lockId, new ArrayList<>()).forEach(key -> {
-                    storage.abortWrite(ByteBuffer.wrap(key));
-                });
-            }
-
-            storage.delegate().lastAppliedIndex(commandIndex);
-
-            return stateChanged;
-        });
-    }
-
-    /**
-     * Handler for the {@link ScanInitCommand}.
-     *
-     * @param clo Command closure.
-     * @param cmd Command.
-     */
-    private void handleScanInitCommand(
-            CommandClosure<ScanInitCommand> clo,
-            ScanInitCommand cmd
-    ) {
-        IgniteUuid cursorId = cmd.scanId();
-
-        try {
-            Cursor<BinaryRow> cursor = storage.scan(key -> true);
-
-            cursors.put(
-                    cursorId,
-                    new CursorMeta(
-                            cursor,
-                            cmd.requesterNodeId(),
-                            new AtomicInteger(0)
-                    )
-            );
-        } catch (StorageException e) {
-            clo.result(e);
-        }
-
-        clo.result(null);
-    }
-
-    /**
-     * Handler for the {@link ScanRetrieveBatchCommand}.
-     *
-     * @param clo Command closure.
-     * @param cmd Command.
-     */
-    private void handleScanRetrieveBatchCommand(
-            CommandClosure<ScanRetrieveBatchCommand> clo,
-            ScanRetrieveBatchCommand cmd
-    ) {
-        CursorMeta cursorDesc = cursors.get(cmd.scanId());
-
-        if (cursorDesc == null) {
-            clo.result(new NoSuchElementException(format(
-                    "Cursor with id={} is not found on server side.", cmd.scanId())));
-
-            return;
-        }
-
-        AtomicInteger internalBatchCounter = cursorDesc.batchCounter();
-
-        if (internalBatchCounter.getAndSet(clo.command().batchCounter()) != clo.command().batchCounter() - 1) {
-            throw new IllegalStateException(
-                    "Counters from received scan command and handled scan command in partition listener are inconsistent");
-        }
-
-        List<BinaryRow> res = new ArrayList<>();
-
-        try {
-            for (int i = 0; i < cmd.itemsToRetrieveCount() && cursorDesc.cursor().hasNext(); i++) {
-                res.add(cursorDesc.cursor().next());
-            }
-        } catch (NoSuchElementException e) {
-            clo.result(e);
->>>>>>> e05eb06d
         }
 
         // TODO: tmp
@@ -616,7 +516,10 @@
             storage.pendingKeys.getOrDefault(txId, Collections.emptyList()).forEach(key -> storage.abortWrite((ByteBuffer) key));
         }
 
-        return stateChanged;
+            storage.delegate().lastAppliedIndex(commandIndex);
+
+            return stateChanged;
+        });
     }
 
     /** {@inheritDoc} */
