--- conflicted
+++ resolved
@@ -223,19 +223,6 @@
             return;
         }
 
-<<<<<<< HEAD
-        TxMeta txMeta = txStateStorage.get(cmd.txId());
-
-        if (txMeta != null && (txMeta.txState() == COMMITED || txMeta.txState() == ABORTED)) {
-            storage.runConsistently(() -> {
-                storage.lastApplied(commandIndex, commandTerm);
-
-                return null;
-            });
-        }
-
-=======
->>>>>>> 8dbb46c8
         storageUpdateHandler.handleUpdateAll(cmd.txId(), cmd.rowsToUpdate(), cmd.tablePartitionId().asTablePartitionId(), rowIds -> {
             for (RowId rowId : rowIds) {
                 txsPendingRowIds.computeIfAbsent(cmd.txId(), entry0 -> new HashSet<>()).add(rowId);
