--- conflicted
+++ resolved
@@ -260,19 +260,6 @@
                 pendingRowIds.forEach(rowId -> storage.commitWrite(rowId, cmd.commitTimestamp()));
             } else {
                 pendingRowIds.forEach(storage::abortWrite);
-<<<<<<< HEAD
-            }
-
-            if (cmd.commit()) {
-                for (ByteBuffer key : removedKeys) {
-                    primaryIndex.remove(key);
-                }
-            } else {
-                for (ByteBuffer key : insertedKeys) {
-                    primaryIndex.remove(key);
-                }
-=======
->>>>>>> 6f6c3f48
             }
 
             txsPendingRowIds.remove(txId);
