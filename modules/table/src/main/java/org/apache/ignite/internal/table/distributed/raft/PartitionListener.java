/*
 * Licensed to the Apache Software Foundation (ASF) under one or more
 * contributor license agreements.  See the NOTICE file distributed with
 * this work for additional information regarding copyright ownership.
 * The ASF licenses this file to You under the Apache License, Version 2.0
 * (the "License"); you may not use this file except in compliance with
 * the License.  You may obtain a copy of the License at
 *
 *      http://www.apache.org/licenses/LICENSE-2.0
 *
 * Unless required by applicable law or agreed to in writing, software
 * distributed under the License is distributed on an "AS IS" BASIS,
 * WITHOUT WARRANTIES OR CONDITIONS OF ANY KIND, either express or implied.
 * See the License for the specific language governing permissions and
 * limitations under the License.
 */

package org.apache.ignite.internal.table.distributed.raft;

import java.nio.ByteBuffer;
import java.nio.file.Path;
import java.util.ArrayList;
import java.util.Iterator;
import java.util.List;
import java.util.Map;
import java.util.NoSuchElementException;
import java.util.Set;
import java.util.concurrent.ConcurrentHashMap;
import java.util.function.Consumer;
import java.util.stream.Collectors;
import org.apache.ignite.internal.schema.BinaryRow;
import org.apache.ignite.internal.schema.ByteBufferRow;
import org.apache.ignite.internal.storage.DataRow;
import org.apache.ignite.internal.storage.PartitionStorage;
import org.apache.ignite.internal.storage.SearchRow;
import org.apache.ignite.internal.storage.StorageException;
import org.apache.ignite.internal.storage.basic.DeleteExactInvokeClosure;
import org.apache.ignite.internal.storage.basic.GetAndRemoveInvokeClosure;
import org.apache.ignite.internal.storage.basic.GetAndReplaceInvokeClosure;
import org.apache.ignite.internal.storage.basic.InsertInvokeClosure;
import org.apache.ignite.internal.storage.basic.ReplaceExactInvokeClosure;
import org.apache.ignite.internal.storage.basic.SimpleDataRow;
import org.apache.ignite.internal.table.distributed.command.DeleteAllCommand;
import org.apache.ignite.internal.table.distributed.command.DeleteCommand;
import org.apache.ignite.internal.table.distributed.command.DeleteExactAllCommand;
import org.apache.ignite.internal.table.distributed.command.DeleteExactCommand;
import org.apache.ignite.internal.table.distributed.command.GetAllCommand;
import org.apache.ignite.internal.table.distributed.command.GetAndDeleteCommand;
import org.apache.ignite.internal.table.distributed.command.GetAndReplaceCommand;
import org.apache.ignite.internal.table.distributed.command.GetAndUpsertCommand;
import org.apache.ignite.internal.table.distributed.command.GetCommand;
import org.apache.ignite.internal.table.distributed.command.InsertAllCommand;
import org.apache.ignite.internal.table.distributed.command.InsertCommand;
import org.apache.ignite.internal.table.distributed.command.ReplaceCommand;
import org.apache.ignite.internal.table.distributed.command.ReplaceIfExistCommand;
import org.apache.ignite.internal.table.distributed.command.UpsertAllCommand;
import org.apache.ignite.internal.table.distributed.command.UpsertCommand;
import org.apache.ignite.internal.table.distributed.command.response.MultiRowsResponse;
import org.apache.ignite.internal.table.distributed.command.response.SingleRowResponse;
import org.apache.ignite.internal.table.distributed.command.scan.ScanCloseCommand;
import org.apache.ignite.internal.table.distributed.command.scan.ScanInitCommand;
import org.apache.ignite.internal.table.distributed.command.scan.ScanRetrieveBatchCommand;
import org.apache.ignite.internal.util.Cursor;
import org.apache.ignite.lang.IgniteInternalException;
import org.apache.ignite.lang.IgniteUuid;
import org.apache.ignite.lang.LoggerMessageHelper;
import org.apache.ignite.raft.client.Command;
import org.apache.ignite.raft.client.ReadCommand;
import org.apache.ignite.raft.client.WriteCommand;
import org.apache.ignite.raft.client.service.CommandClosure;
import org.apache.ignite.raft.client.service.RaftGroupListener;
import org.jetbrains.annotations.NotNull;
import org.jetbrains.annotations.TestOnly;

/**
 * Partition command handler.
 */
public class PartitionListener implements RaftGroupListener {
    /** Partition storage. */
    private final PartitionStorage storage;

    /** Cursors map. */
    private final Map<IgniteUuid, CursorMeta> cursors;

    /**
     * Constructor.
     *
     * @param partitionStorage Storage.
     */
    public PartitionListener(PartitionStorage partitionStorage) {
        this.storage = partitionStorage;
        this.cursors = new ConcurrentHashMap<>();
    }

    /** {@inheritDoc} */
    @Override
    public void onRead(Iterator<CommandClosure<ReadCommand>> iterator) {
        iterator.forEachRemaining((CommandClosure<? extends ReadCommand> clo) -> {
            if (clo.command() instanceof GetCommand) {
                handleGetCommand((CommandClosure<GetCommand>) clo);
            } else if (clo.command() instanceof GetAllCommand) {
                handleGetAllCommand((CommandClosure<GetAllCommand>) clo);
            } else {
                assert false : "Command was not found [cmd=" + clo.command() + ']';
            }
        });
    }

    /** {@inheritDoc} */
    @Override
    public void onWrite(Iterator<CommandClosure<WriteCommand>> iterator) {
        iterator.forEachRemaining((CommandClosure<? extends WriteCommand> clo) -> {
            Command command = clo.command();

            if (command instanceof InsertCommand) {
                handleInsertCommand((CommandClosure<InsertCommand>) clo);
            } else if (command instanceof DeleteCommand) {
                handleDeleteCommand((CommandClosure<DeleteCommand>) clo);
            } else if (command instanceof ReplaceCommand) {
                handleReplaceCommand((CommandClosure<ReplaceCommand>) clo);
            } else if (command instanceof UpsertCommand) {
                handleUpsertCommand((CommandClosure<UpsertCommand>) clo);
            } else if (command instanceof InsertAllCommand) {
                handleInsertAllCommand((CommandClosure<InsertAllCommand>) clo);
            } else if (command instanceof UpsertAllCommand) {
                handleUpsertAllCommand((CommandClosure<UpsertAllCommand>) clo);
            } else if (command instanceof DeleteAllCommand) {
                handleDeleteAllCommand((CommandClosure<DeleteAllCommand>) clo);
            } else if (command instanceof DeleteExactCommand) {
                handleDeleteExactCommand((CommandClosure<DeleteExactCommand>) clo);
            } else if (command instanceof DeleteExactAllCommand) {
                handleDeleteExactAllCommand((CommandClosure<DeleteExactAllCommand>) clo);
            } else if (command instanceof ReplaceIfExistCommand) {
                handleReplaceIfExistsCommand((CommandClosure<ReplaceIfExistCommand>) clo);
            } else if (command instanceof GetAndDeleteCommand) {
                handleGetAndDeleteCommand((CommandClosure<GetAndDeleteCommand>) clo);
            } else if (command instanceof GetAndReplaceCommand) {
                handleGetAndReplaceCommand((CommandClosure<GetAndReplaceCommand>) clo);
            } else if (command instanceof GetAndUpsertCommand) {
                handleGetAndUpsertCommand((CommandClosure<GetAndUpsertCommand>) clo);
            } else if (command instanceof ScanInitCommand) {
                handleScanInitCommand((CommandClosure<ScanInitCommand>) clo);
            } else if (command instanceof ScanRetrieveBatchCommand) {
                handleScanRetrieveBatchCommand((CommandClosure<ScanRetrieveBatchCommand>) clo);
            } else if (command instanceof ScanCloseCommand) {
                handleScanCloseCommand((CommandClosure<ScanCloseCommand>) clo);
            } else {
                assert false : "Command was not found [cmd=" + command + ']';
            }
        });
    }

    /**
     * Handler for the {@link GetCommand}.
     *
     * @param clo Command closure.
     */
    private void handleGetCommand(CommandClosure<GetCommand> clo) {
        BinaryRow keyRow = clo.command().getKeyRow();

        DataRow readValue = storage.read(new BinarySearchRow(keyRow));

        BinaryRow responseRow = readValue == null ? null : new ByteBufferRow(readValue.valueBytes());

        clo.result(new SingleRowResponse(responseRow));
    }

    /**
     * Handler for the {@link GetAllCommand}.
     *
     * @param clo Command closure.
     */
    private void handleGetAllCommand(CommandClosure<GetAllCommand> clo) {
        Set<BinaryRow> keyRows = clo.command().getKeyRows();

        assert keyRows != null && !keyRows.isEmpty();

        List<SearchRow> keys = keyRows.stream()
                .map(BinarySearchRow::new)
                .collect(Collectors.toList());

        List<BinaryRow> res = storage.readAll(keys).stream()
                .map(read -> new ByteBufferRow(read.valueBytes()))
                .collect(Collectors.toList());

        clo.result(new MultiRowsResponse(res));
    }

    /**
     * Handler for the {@link InsertCommand}.
     *
     * @param clo Command closure.
     */
    private void handleInsertCommand(CommandClosure<InsertCommand> clo) {
        BinaryRow row = clo.command().getRow();

        assert row.hasValue() : "Insert command should have a value.";

        DataRow newRow = extractAndWrapKeyValue(row);

        var writeIfAbsent = new InsertInvokeClosure(newRow);

        storage.invoke(newRow, writeIfAbsent);

        clo.result(writeIfAbsent.result());
    }

    /**
     * Handler for the {@link DeleteCommand}.
     *
     * @param clo Command closure.
     */
    private void handleDeleteCommand(CommandClosure<DeleteCommand> clo) {
        BinaryRow keyRow = clo.command().getKeyRow();

        SearchRow newRow = new BinarySearchRow(keyRow);

        var getAndRemoveClosure = new GetAndRemoveInvokeClosure();

        storage.invoke(newRow, getAndRemoveClosure);

        clo.result(getAndRemoveClosure.result());
    }

    /**
     * Handler for the {@link ReplaceCommand}.
     *
     * @param clo Command closure.
     */
    private void handleReplaceCommand(CommandClosure<ReplaceCommand> clo) {
        DataRow expected = extractAndWrapKeyValue(clo.command().getOldRow());
        DataRow newRow = extractAndWrapKeyValue(clo.command().getRow());

        var replaceClosure = new ReplaceExactInvokeClosure(expected, newRow);

        storage.invoke(expected, replaceClosure);

        clo.result(replaceClosure.result());
    }

    /**
     * Handler for the {@link UpsertCommand}.
     *
     * @param clo Command closure.
     */
    private void handleUpsertCommand(CommandClosure<UpsertCommand> clo) {
        BinaryRow row = clo.command().getRow();

        assert row.hasValue() : "Upsert command should have a value.";

        storage.write(extractAndWrapKeyValue(row));

        clo.result(null);
    }

    /**
     * Handler for the {@link InsertAllCommand}.
     *
     * @param clo Command closure.
     */
    private void handleInsertAllCommand(CommandClosure<InsertAllCommand> clo) {
        Set<BinaryRow> rows = clo.command().getRows();

        assert rows != null && !rows.isEmpty();

        List<DataRow> keyValues = rows.stream()
                .map(PartitionListener::extractAndWrapKeyValue)
                .collect(Collectors.toList());

        List<BinaryRow> res = storage.insertAll(keyValues).stream()
                .map(skipped -> new ByteBufferRow(skipped.valueBytes()))
                .collect(Collectors.toList());

        clo.result(new MultiRowsResponse(res));
    }

    /**
     * Handler for the {@link UpsertAllCommand}.
     *
     * @param clo Command closure.
     */
    private void handleUpsertAllCommand(CommandClosure<UpsertAllCommand> clo) {
        Set<BinaryRow> rows = clo.command().getRows();

        assert rows != null && !rows.isEmpty();

        List<DataRow> keyValues = rows.stream()
                .map(PartitionListener::extractAndWrapKeyValue)
                .collect(Collectors.toList());

        storage.writeAll(keyValues);

        clo.result(null);
    }

    /**
     * Handler for the {@link DeleteAllCommand}.
     *
     * @param clo Command closure.
     */
    private void handleDeleteAllCommand(CommandClosure<DeleteAllCommand> clo) {
        Set<BinaryRow> rows = clo.command().getRows();

        assert rows != null && !rows.isEmpty();

        List<SearchRow> keys = rows.stream()
                .map(BinarySearchRow::new)
                .collect(Collectors.toList());

        List<BinaryRow> res = storage.removeAll(keys).stream()
                .map(skipped -> ((BinarySearchRow) skipped).sourceRow)
                .collect(Collectors.toList());

        clo.result(new MultiRowsResponse(res));
    }

    /**
     * Handler for the {@link DeleteExactCommand}.
     *
     * @param clo Command closure.
     */
    private void handleDeleteExactCommand(CommandClosure<DeleteExactCommand> clo) {
        BinaryRow row = clo.command().getRow();

        assert row != null && row.hasValue();

        DataRow keyValue = extractAndWrapKeyValue(row);

        var deleteExact = new DeleteExactInvokeClosure(keyValue);

        storage.invoke(keyValue, deleteExact);

        clo.result(deleteExact.result());
    }

    /**
     * Handler for the {@link DeleteExactAllCommand}.
     *
     * @param clo Command closure.
     */
    private void handleDeleteExactAllCommand(CommandClosure<DeleteExactAllCommand> clo) {
        Set<BinaryRow> rows = clo.command().getRows();

        assert rows != null && !rows.isEmpty();

        List<DataRow> keyValues = rows.stream()
                .map(PartitionListener::extractAndWrapKeyValue)
                .collect(Collectors.toList());

        List<BinaryRow> res = storage.removeAllExact(keyValues).stream()
                .map(skipped -> new ByteBufferRow(skipped.valueBytes()))
                .collect(Collectors.toList());

        clo.result(new MultiRowsResponse(res));
    }

    /**
     * Handler for the {@link ReplaceIfExistCommand}.
     *
     * @param clo Command closure.
     */
    private void handleReplaceIfExistsCommand(CommandClosure<ReplaceIfExistCommand> clo) {
        BinaryRow row = clo.command().getRow();

        assert row != null;

        DataRow keyValue = extractAndWrapKeyValue(row);

        var replaceIfExists = new GetAndReplaceInvokeClosure(keyValue, true);

        storage.invoke(keyValue, replaceIfExists);

        clo.result(replaceIfExists.result());
    }

    /**
     * Handler for the {@link GetAndDeleteCommand}.
     *
     * @param clo Command closure.
     */
    private void handleGetAndDeleteCommand(CommandClosure<GetAndDeleteCommand> clo) {
        BinaryRow row = clo.command().getKeyRow();

        assert row != null;

        SearchRow keyRow = new BinarySearchRow(row);

        var getAndRemoveClosure = new GetAndRemoveInvokeClosure();

        storage.invoke(keyRow, getAndRemoveClosure);

        BinaryRow removedRow = getAndRemoveClosure.result()
                ? new ByteBufferRow(getAndRemoveClosure.oldRow().valueBytes()) : null;

        clo.result(new SingleRowResponse(removedRow));
    }

    /**
     * Handler for the {@link GetAndReplaceCommand}.
     *
     * @param clo Command closure.
     */
    private void handleGetAndReplaceCommand(CommandClosure<GetAndReplaceCommand> clo) {
        BinaryRow row = clo.command().getRow();

        assert row != null && row.hasValue();

        DataRow keyValue = extractAndWrapKeyValue(row);

        var getAndReplace = new GetAndReplaceInvokeClosure(keyValue, true);

        storage.invoke(keyValue, getAndReplace);

        DataRow oldRow = getAndReplace.oldRow();

        BinaryRow res = oldRow == null ? null : new ByteBufferRow(oldRow.valueBytes());

        clo.result(new SingleRowResponse(res));
    }

    /**
     * Handler for the {@link GetAndUpsertCommand}.
     *
     * @param clo Command closure.
     */
    private void handleGetAndUpsertCommand(CommandClosure<GetAndUpsertCommand> clo) {
        BinaryRow row = clo.command().getKeyRow();

        assert row != null && row.hasValue();

        DataRow keyValue = extractAndWrapKeyValue(row);

        var getAndReplace = new GetAndReplaceInvokeClosure(keyValue, false);

        storage.invoke(keyValue, getAndReplace);

        DataRow oldRow = getAndReplace.oldRow();

        BinaryRow response = oldRow == null ? null : new ByteBufferRow(oldRow.valueBytes());

        clo.result(new SingleRowResponse(response));
    }

    /**
     * Handler for the {@link ScanInitCommand}.
     *
     * @param clo Command closure.
     */
    private void handleScanInitCommand(CommandClosure<ScanInitCommand> clo) {
        ScanInitCommand rangeCmd = clo.command();

        IgniteUuid cursorId = rangeCmd.scanId();

        try {
            Cursor<DataRow> cursor = storage.scan(key -> true);

            cursors.put(
                    cursorId,
                    new CursorMeta(
                            cursor,
                            rangeCmd.requesterNodeId()
                    )
            );
        } catch (StorageException e) {
            clo.result(e);
        }

        clo.result(null);
    }

    /**
     * Handler for the {@link ScanRetrieveBatchCommand}.
     *
     * @param clo Command closure.
     */
    private void handleScanRetrieveBatchCommand(CommandClosure<ScanRetrieveBatchCommand> clo) {
        CursorMeta cursorDesc = cursors.get(clo.command().scanId());

        if (cursorDesc == null) {
            clo.result(new NoSuchElementException(LoggerMessageHelper.format(
<<<<<<< HEAD
                "Cursor with id={} is not found on server side.", clo.command().scanId())));

            return;
=======
                    "Cursor with id={} is not found on server side.", clo.command().scanId())));
>>>>>>> a323c22d
        }

        List<BinaryRow> res = new ArrayList<>();

        try {
            for (int i = 0; i < clo.command().itemsToRetrieveCount() && cursorDesc.cursor().hasNext(); i++) {
                res.add(new ByteBufferRow(cursorDesc.cursor().next().valueBytes()));
<<<<<<< HEAD
        }
        catch (NoSuchElementException e) {
=======
            }
        } catch (Exception e) {
>>>>>>> a323c22d
            clo.result(e);
        }

        clo.result(new MultiRowsResponse(res));
    }

    /**
     * Handler for the {@link ScanCloseCommand}.
     *
     * @param clo Command closure.
     */
    private void handleScanCloseCommand(CommandClosure<ScanCloseCommand> clo) {
        CursorMeta cursorDesc = cursors.remove(clo.command().scanId());

        if (cursorDesc == null) {
            clo.result(null);

            return;
        }

        try {
            cursorDesc.cursor().close();
        } catch (Exception e) {
            throw new IgniteInternalException(e);
        }

        clo.result(null);
    }

    /** {@inheritDoc} */
    @Override
    public void onSnapshotSave(Path path, Consumer<Throwable> doneClo) {
        storage.snapshot(path).whenComplete((unused, throwable) -> {
            doneClo.accept(throwable);
        });
    }

    /** {@inheritDoc} */
    @Override
    public boolean onSnapshotLoad(Path path) {
        storage.restoreSnapshot(path);
        return true;
    }

    /** {@inheritDoc} */
    @Override
    public void onShutdown() {
        try {
            storage.close();
        } catch (Exception e) {
            throw new IgniteInternalException("Failed to close storage: " + e.getMessage(), e);
        }
    }

    /**
     * Extracts a key and a value from the {@link BinaryRow} and wraps it in a {@link DataRow}.
     *
     * @param row Binary row.
     * @return Data row.
     */
    @NotNull
    private static DataRow extractAndWrapKeyValue(@NotNull BinaryRow row) {
        byte[] key = new byte[row.keySlice().capacity()];

        row.keySlice().get(key);

        return new SimpleDataRow(key, row.bytes());
    }

    /**
     * Adapter that converts a {@link BinaryRow} into a {@link SearchRow}.
     */
    private static class BinarySearchRow implements SearchRow {
        /** Search key. */
        private final byte[] keyBytes;

        /** Source row. */
        private final BinaryRow sourceRow;

        /**
         * Constructor.
         *
         * @param row Row to search for.
         */
        BinarySearchRow(BinaryRow row) {
            sourceRow = row;
            keyBytes = new byte[row.keySlice().capacity()];

            row.keySlice().get(keyBytes);
        }

        /** {@inheritDoc} */
        @Override
        public byte @NotNull [] keyBytes() {
            return keyBytes;
        }

        /** {@inheritDoc} */
        @Override
        public @NotNull ByteBuffer key() {
            return ByteBuffer.wrap(keyBytes);
        }
    }

    /**
     * @return Underlying storage.
     */
    @TestOnly
    public PartitionStorage getStorage() {
        return storage;
    }

    /**
     * Cursor meta information: origin node id and type.
     */
    private class CursorMeta {
        /** Cursor. */
        private final Cursor<DataRow> cursor;

        /** Id of the node that creates cursor. */
        private final String requesterNodeId;

        /**
         * The constructor.
         *
         * @param cursor          Cursor.
         * @param requesterNodeId Id of the node that creates cursor.
         */
        CursorMeta(
                Cursor<DataRow> cursor,
                String requesterNodeId
        ) {
            this.cursor = cursor;
            this.requesterNodeId = requesterNodeId;
        }

        /**
         * @return Cursor.
         */
        public Cursor<DataRow> cursor() {
            return cursor;
        }

        /**
         * @return Id of the node that creates cursor.
         */
        public String requesterNodeId() {
            return requesterNodeId;
        }
    }
}<|MERGE_RESOLUTION|>--- conflicted
+++ resolved
@@ -478,13 +478,9 @@
 
         if (cursorDesc == null) {
             clo.result(new NoSuchElementException(LoggerMessageHelper.format(
-<<<<<<< HEAD
-                "Cursor with id={} is not found on server side.", clo.command().scanId())));
+                    "Cursor with id={} is not found on server side.", clo.command().scanId())));
 
             return;
-=======
-                    "Cursor with id={} is not found on server side.", clo.command().scanId())));
->>>>>>> a323c22d
         }
 
         List<BinaryRow> res = new ArrayList<>();
@@ -492,13 +488,8 @@
         try {
             for (int i = 0; i < clo.command().itemsToRetrieveCount() && cursorDesc.cursor().hasNext(); i++) {
                 res.add(new ByteBufferRow(cursorDesc.cursor().next().valueBytes()));
-<<<<<<< HEAD
-        }
-        catch (NoSuchElementException e) {
-=======
             }
-        } catch (Exception e) {
->>>>>>> a323c22d
+        } catch (NoSuchElementException e) {
             clo.result(e);
         }
 
