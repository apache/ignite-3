--- conflicted
+++ resolved
@@ -39,10 +39,6 @@
 import org.apache.ignite.internal.schema.marshaller.reflection.RecordMarshallerImpl;
 import org.apache.ignite.internal.schema.row.Row;
 import org.apache.ignite.internal.streamer.StreamerBatchSender;
-<<<<<<< HEAD
-=======
-import org.apache.ignite.internal.table.criteria.CursorAdapter;
->>>>>>> e75ba242
 import org.apache.ignite.internal.table.criteria.QueryCriteriaAsyncCursor;
 import org.apache.ignite.internal.table.criteria.SqlRowProjection;
 import org.apache.ignite.internal.table.criteria.SqlSerializer;
@@ -554,17 +550,7 @@
 
     /** {@inheritDoc} */
     @Override
-<<<<<<< HEAD
-    public CompletableFuture<AsyncCursor<R>> queryCriteriaAsync(
-=======
-    public Cursor<R> query(@Nullable Transaction tx, @Nullable Criteria criteria, CriteriaQueryOptions opts) {
-        return new CursorAdapter<>(sync(queryAsync(tx, criteria, opts)));
-    }
-
-    /** {@inheritDoc} */
-    @Override
     public CompletableFuture<AsyncCursor<R>> queryAsync(
->>>>>>> e75ba242
             @Nullable Transaction tx,
             @Nullable Criteria criteria,
             CriteriaQueryOptions opts
