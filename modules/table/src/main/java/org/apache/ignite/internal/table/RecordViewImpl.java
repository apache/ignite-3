/*
 * Licensed to the Apache Software Foundation (ASF) under one or more
 * contributor license agreements. See the NOTICE file distributed with
 * this work for additional information regarding copyright ownership.
 * The ASF licenses this file to You under the Apache License, Version 2.0
 * (the "License"); you may not use this file except in compliance with
 * the License. You may obtain a copy of the License at
 *
 *      http://www.apache.org/licenses/LICENSE-2.0
 *
 * Unless required by applicable law or agreed to in writing, software
 * distributed under the License is distributed on an "AS IS" BASIS,
 * WITHOUT WARRANTIES OR CONDITIONS OF ANY KIND, either express or implied.
 * See the License for the specific language governing permissions and
 * limitations under the License.
 */

package org.apache.ignite.internal.table;

import static org.apache.ignite.internal.marshaller.Marshaller.createMarshaller;
import static org.apache.ignite.internal.schema.marshaller.MarshallerUtil.toMarshallerColumns;

import java.util.ArrayList;
import java.util.Collection;
import java.util.Collections;
import java.util.List;
import java.util.Objects;
import java.util.concurrent.CompletableFuture;
import java.util.concurrent.Flow.Publisher;
import java.util.function.Function;
import org.apache.ignite.internal.marshaller.Marshaller;
import org.apache.ignite.internal.marshaller.TupleReader;
import org.apache.ignite.internal.schema.BinaryRow;
import org.apache.ignite.internal.schema.BinaryRowEx;
import org.apache.ignite.internal.schema.Column;
import org.apache.ignite.internal.schema.SchemaDescriptor;
import org.apache.ignite.internal.schema.SchemaRegistry;
import org.apache.ignite.internal.schema.marshaller.RecordMarshaller;
import org.apache.ignite.internal.schema.marshaller.reflection.RecordMarshallerImpl;
import org.apache.ignite.internal.schema.row.Row;
import org.apache.ignite.internal.streamer.StreamerBatchSender;
import org.apache.ignite.internal.table.criteria.QueryCriteriaAsyncCursor;
<<<<<<< HEAD
import org.apache.ignite.internal.table.criteria.SqlRowProjection;
=======
>>>>>>> 3f9ba1f7
import org.apache.ignite.internal.table.criteria.SqlSerializer;
import org.apache.ignite.internal.table.distributed.schema.SchemaVersions;
import org.apache.ignite.internal.tx.InternalTransaction;
import org.apache.ignite.internal.util.ArrayUtils;
import org.apache.ignite.lang.AsyncCursor;
import org.apache.ignite.lang.ErrorGroups.Sql;
import org.apache.ignite.lang.IgniteException;
import org.apache.ignite.lang.MarshallerException;
import org.apache.ignite.sql.IgniteSql;
import org.apache.ignite.sql.ResultSetMetadata;
import org.apache.ignite.sql.Session;
import org.apache.ignite.sql.SqlRow;
import org.apache.ignite.sql.Statement;
import org.apache.ignite.table.DataStreamerOptions;
import org.apache.ignite.table.RecordView;
import org.apache.ignite.table.criteria.Criteria;
import org.apache.ignite.table.criteria.CriteriaQueryOptions;
import org.apache.ignite.table.mapper.Mapper;
import org.apache.ignite.tx.Transaction;
import org.jetbrains.annotations.Nullable;

/**
 * Record view implementation.
 */
public class RecordViewImpl<R> extends AbstractTableView<R> implements RecordView<R> {
    /** Record class mapper. */
    private final Mapper<R> mapper;

    /** Marshaller factory. */
    private final Function<SchemaDescriptor, RecordMarshaller<R>> marshallerFactory;

    /** Record marshaller. */
    private volatile @Nullable RecordMarshaller<R> marsh;

    private final Mapper<R> mapper;

    /**
     * Constructor.
     *
     * @param tbl Table.
     * @param schemaRegistry Schema registry.
     * @param schemaVersions Schema versions access.
     * @param mapper Record class mapper.
     * @param sql Ignite SQL facade.
     */
    public RecordViewImpl(
            InternalTable tbl,
            SchemaRegistry schemaRegistry,
            SchemaVersions schemaVersions,
            Mapper<R> mapper,
            IgniteSql sql
    ) {
        super(tbl, schemaVersions, schemaRegistry, sql);

        this.mapper = mapper;
        marshallerFactory = (schema) -> new RecordMarshallerImpl<>(schema, mapper);
    }

    /** {@inheritDoc} */
    @Override
    public R get(@Nullable Transaction tx, R keyRec) {
        return sync(getAsync(tx, keyRec));
    }

    /** {@inheritDoc} */
    @Override
    public CompletableFuture<R> getAsync(@Nullable Transaction tx, R keyRec) {
        Objects.requireNonNull(keyRec);

        return withSchemaSync(tx, (schemaVersion) -> {
            BinaryRowEx keyRow = marshalKey(keyRec, schemaVersion);

            return tbl.get(keyRow, (InternalTransaction) tx).thenApply(binaryRow -> unmarshal(binaryRow, schemaVersion));
        });
    }

    @Override
    public List<R> getAll(@Nullable Transaction tx, Collection<R> keyRecs) {
        return sync(getAllAsync(tx, keyRecs));
    }

    @Override
    public CompletableFuture<List<R>> getAllAsync(@Nullable Transaction tx, Collection<R> keyRecs) {
        Objects.requireNonNull(keyRecs);

        return withSchemaSync(tx, (schemaVersion) -> {
            return tbl.getAll(marshalKeys(keyRecs, schemaVersion), (InternalTransaction) tx)
                    .thenApply(binaryRows -> unmarshal(binaryRows, schemaVersion, true));
        });
    }

    /** {@inheritDoc} */
    @Override
    public void upsert(@Nullable Transaction tx, R rec) {
        sync(upsertAsync(tx, rec));
    }

    /** {@inheritDoc} */
    @Override
    public CompletableFuture<Void> upsertAsync(@Nullable Transaction tx, R rec) {
        Objects.requireNonNull(rec);

        return withSchemaSync(tx, (schemaVersion) -> {
            BinaryRowEx keyRow = marshal(rec, schemaVersion);

            return tbl.upsert(keyRow, (InternalTransaction) tx);
        });
    }

    /** {@inheritDoc} */
    @Override
    public void upsertAll(@Nullable Transaction tx, Collection<R> recs) {
        sync(upsertAllAsync(tx, recs));
    }

    /** {@inheritDoc} */
    @Override
    public CompletableFuture<Void> upsertAllAsync(@Nullable Transaction tx, Collection<R> recs) {
        Objects.requireNonNull(recs);

        return withSchemaSync(tx, (schemaVersion) -> {
            return tbl.upsertAll(marshal(recs, schemaVersion), (InternalTransaction) tx);
        });
    }

    /** {@inheritDoc} */
    @Override
    public R getAndUpsert(@Nullable Transaction tx, R rec) {
        return sync(getAndUpsertAsync(tx, rec));
    }

    /** {@inheritDoc} */
    @Override
    public CompletableFuture<R> getAndUpsertAsync(@Nullable Transaction tx, R rec) {
        Objects.requireNonNull(rec);

        return withSchemaSync(tx, (schemaVersion) -> {
            BinaryRowEx keyRow = marshal(rec, schemaVersion);

            return tbl.getAndUpsert(keyRow, (InternalTransaction) tx).thenApply(binaryRow -> unmarshal(binaryRow, schemaVersion));
        });
    }

    /** {@inheritDoc} */
    @Override
    public boolean insert(@Nullable Transaction tx, R rec) {
        return sync(insertAsync(tx, rec));
    }

    /** {@inheritDoc} */
    @Override
    public CompletableFuture<Boolean> insertAsync(@Nullable Transaction tx, R rec) {
        Objects.requireNonNull(rec);

        return withSchemaSync(tx, (schemaVersion) -> {
            BinaryRowEx keyRow = marshal(rec, schemaVersion);

            return tbl.insert(keyRow, (InternalTransaction) tx);
        });
    }

    /** {@inheritDoc} */
    @Override
    public List<R> insertAll(@Nullable Transaction tx, Collection<R> recs) {
        return sync(insertAllAsync(tx, recs));
    }

    /** {@inheritDoc} */
    @Override
    public CompletableFuture<List<R>> insertAllAsync(@Nullable Transaction tx, Collection<R> recs) {
        Objects.requireNonNull(recs);

        return withSchemaSync(tx, (schemaVersion) -> {
            Collection<BinaryRowEx> rows = marshal(recs, schemaVersion);

            return tbl.insertAll(rows, (InternalTransaction) tx).thenApply(binaryRows -> unmarshal(binaryRows, schemaVersion, false));
        });
    }

    /** {@inheritDoc} */
    @Override
    public boolean replace(@Nullable Transaction tx, R rec) {
        return sync(replaceAsync(tx, rec));
    }

    /** {@inheritDoc} */
    @Override
    public boolean replace(@Nullable Transaction tx, R oldRec, R newRec) {
        return sync(replaceAsync(tx, oldRec, newRec));
    }

    /** {@inheritDoc} */
    @Override
    public CompletableFuture<Boolean> replaceAsync(@Nullable Transaction tx, R rec) {
        Objects.requireNonNull(rec);

        return withSchemaSync(tx, (schemaVersion) -> {
            BinaryRowEx newRow = marshal(rec, schemaVersion);

            return tbl.replace(newRow, (InternalTransaction) tx);
        });
    }

    /** {@inheritDoc} */
    @Override
    public CompletableFuture<Boolean> replaceAsync(@Nullable Transaction tx, R oldRec, R newRec) {
        Objects.requireNonNull(oldRec);
        Objects.requireNonNull(newRec);

        return withSchemaSync(tx, (schemaVersion) -> {
            BinaryRowEx oldRow = marshal(oldRec, schemaVersion);
            BinaryRowEx newRow = marshal(newRec, schemaVersion);

            return tbl.replace(oldRow, newRow, (InternalTransaction) tx);
        });
    }

    /** {@inheritDoc} */
    @Override
    public R getAndReplace(@Nullable Transaction tx, R rec) {
        return sync(getAndReplaceAsync(tx, rec));
    }

    /** {@inheritDoc} */
    @Override
    public CompletableFuture<R> getAndReplaceAsync(@Nullable Transaction tx, R rec) {
        Objects.requireNonNull(rec);

        return withSchemaSync(tx, (schemaVersion) -> {
            BinaryRowEx row = marshal(rec, schemaVersion);

            return tbl.getAndReplace(row, (InternalTransaction) tx).thenApply(binaryRow -> unmarshal(binaryRow, schemaVersion));
        });
    }

    /** {@inheritDoc} */
    @Override
    public boolean delete(@Nullable Transaction tx, R keyRec) {
        return sync(deleteAsync(tx, keyRec));
    }

    /** {@inheritDoc} */
    @Override
    public CompletableFuture<Boolean> deleteAsync(@Nullable Transaction tx, R keyRec) {
        Objects.requireNonNull(keyRec);

        return withSchemaSync(tx, (schemaVersion) -> {
            BinaryRowEx row = marshalKey(keyRec, schemaVersion);

            return tbl.delete(row, (InternalTransaction) tx);
        });
    }

    /** {@inheritDoc} */
    @Override
    public boolean deleteExact(@Nullable Transaction tx, R rec) {
        return sync(deleteExactAsync(tx, rec));
    }

    /** {@inheritDoc} */
    @Override
    public CompletableFuture<Boolean> deleteExactAsync(@Nullable Transaction tx, R keyRec) {
        Objects.requireNonNull(keyRec);

        return withSchemaSync(tx, (schemaVersion) -> {
            BinaryRowEx row = marshal(keyRec, schemaVersion);

            return tbl.deleteExact(row, (InternalTransaction) tx);
        });
    }

    /** {@inheritDoc} */
    @Override
    public R getAndDelete(@Nullable Transaction tx, R keyRec) {
        return sync(getAndDeleteAsync(tx, keyRec));
    }

    /** {@inheritDoc} */
    @Override
    public CompletableFuture<R> getAndDeleteAsync(@Nullable Transaction tx, R keyRec) {
        Objects.requireNonNull(keyRec);

        return withSchemaSync(tx, (schemaVersion) -> {
            BinaryRowEx row = marshalKey(keyRec, schemaVersion);

            return tbl.getAndDelete(row, (InternalTransaction) tx).thenApply(binaryRow -> unmarshal(binaryRow, schemaVersion));
        });
    }

    /** {@inheritDoc} */
    @Override
    public List<R> deleteAll(@Nullable Transaction tx, Collection<R> keyRecs) {
        return sync(deleteAllAsync(tx, keyRecs));
    }

    /** {@inheritDoc} */
    @Override
    public CompletableFuture<List<R>> deleteAllAsync(@Nullable Transaction tx, Collection<R> keyRecs) {
        Objects.requireNonNull(keyRecs);

        return withSchemaSync(tx, (schemaVersion) -> {
            Collection<BinaryRowEx> rows = marshal(keyRecs, schemaVersion);

            return tbl.deleteAll(rows, (InternalTransaction) tx).thenApply(binaryRows -> unmarshal(binaryRows, schemaVersion, false));
        });
    }

    /** {@inheritDoc} */
    @Override
    public List<R> deleteAllExact(@Nullable Transaction tx, Collection<R> recs) {
        return sync(deleteAllExactAsync(tx, recs));
    }

    /** {@inheritDoc} */
    @Override
    public CompletableFuture<List<R>> deleteAllExactAsync(@Nullable Transaction tx, Collection<R> keyRecs) {
        Objects.requireNonNull(keyRecs);

        return withSchemaSync(tx, (schemaVersion) -> {
            Collection<BinaryRowEx> rows = marshal(keyRecs, schemaVersion);

            return tbl.deleteAllExact(rows, (InternalTransaction) tx)
                    .thenApply(binaryRows -> unmarshal(binaryRows, schemaVersion, false));
        });
    }

    /**
     * Returns marshaller.
     *
     * @param schemaVersion Schema version.
     * @return Marshaller.
     */
    private RecordMarshaller<R> marshaller(int schemaVersion) {
        RecordMarshaller<R> marsh = this.marsh;

        if (marsh != null && marsh.schemaVersion() == schemaVersion) {
            return marsh;
        }

        // TODO: Cache marshaller for schema version or upgrade row?

        SchemaDescriptor schema = rowConverter.registry().schema(schemaVersion);

        marsh = marshallerFactory.apply(schema);
        this.marsh = marsh;

        return marsh;
    }

    /**
     * Marshals given record to a row.
     *
     * @param rec Record object.
     * @param schemaVersion Version with which to marshal.
     * @return Binary row.
     */
    private BinaryRowEx marshal(R rec, int schemaVersion) {
        try {
            RecordMarshaller<R> marsh = marshaller(schemaVersion);

            return marsh.marshal(rec);
        } catch (Exception e) {
            throw new MarshallerException(e);
        }
    }

    /**
     * Marshal records.
     *
     * @param recs Records collection.
     * @param schemaVersion Version with which to marshal.
     * @return Binary rows collection.
     */
    private Collection<BinaryRowEx> marshal(Collection<R> recs, int schemaVersion) {
        try {
            RecordMarshaller<R> marsh = marshaller(schemaVersion);

            List<BinaryRowEx> rows = new ArrayList<>(recs.size());

            for (R rec : recs) {
                Row row = marsh.marshal(Objects.requireNonNull(rec));

                rows.add(row);
            }

            return rows;
        } catch (Exception e) {
            throw new MarshallerException(e);
        }
    }

    /**
     * Marshals given key record to a row.
     *
     * @param rec Record key object.
     * @param schemaVersion Version with which to marshal.
     * @return Binary row.
     */
    private BinaryRowEx marshalKey(R rec, int schemaVersion) {
        try {
            RecordMarshaller<R> marsh = marshaller(schemaVersion);

            return marsh.marshalKey(rec);
        } catch (Exception e) {
            throw new MarshallerException(e);
        }
    }

    /**
     * Marshal key-records.
     *
     * @param recs Records collection.
     * @param schemaVersion Version with which to marshal.
     * @return Binary rows collection.
     */
    private Collection<BinaryRowEx> marshalKeys(Collection<R> recs, int schemaVersion) {
        try {
            RecordMarshaller<R> marsh = marshaller(schemaVersion);

            List<BinaryRowEx> rows = new ArrayList<>(recs.size());

            for (R rec : recs) {
                Row row = marsh.marshalKey(Objects.requireNonNull(rec));

                rows.add(row);
            }

            return rows;
        } catch (Exception e) {
            throw new MarshallerException(e);
        }
    }

    /**
     * Unmarshal value object from given binary row.
     *
     * @param binaryRow Binary row.
     * @param targetSchemaVersion Schema version that should be used.
     * @return Value object.
     */
    private @Nullable R unmarshal(@Nullable BinaryRow binaryRow, int targetSchemaVersion) {
        if (binaryRow == null) {
            return null;
        }

        Row row = rowConverter.resolveRow(binaryRow, targetSchemaVersion);

        try {
            RecordMarshaller<R> marshaller = marshaller(row.schemaVersion());

            return marshaller.unmarshal(row);
        } catch (Exception e) {
            throw new MarshallerException(e);
        }
    }

    /**
     * Unmarshal records.
     *
     * @param rows Row collection.
     * @param addNull {@code true} if {@code null} is added for missing rows.
     * @param targetSchemaVersion Schema version that should be used.
     * @return Records collection.
     */
    private List<R> unmarshal(Collection<BinaryRow> rows, int targetSchemaVersion, boolean addNull) {
        if (rows.isEmpty()) {
            return Collections.emptyList();
        }

        try {
            RecordMarshaller<R> marsh = marshaller(targetSchemaVersion);

            var recs = new ArrayList<R>(rows.size());

            for (Row row : rowConverter.resolveRows(rows, targetSchemaVersion)) {
                if (row != null) {
                    recs.add(marsh.unmarshal(row));
                } else if (addNull) {
                    recs.add(null);
                }
            }

            return recs;
        } catch (Exception e) {
            throw new MarshallerException(e);
        }
    }

    /** {@inheritDoc} */
    @Override
    public CompletableFuture<Void> streamData(Publisher<R> publisher, @Nullable DataStreamerOptions options) {
        Objects.requireNonNull(publisher);

        // Taking latest schema version for marshaller here because it's only used to calculate colocation hash, and colocation
        // columns never change (so they are the same for all schema versions of the table),
        var partitioner = new PojoStreamerPartitionAwarenessProvider<>(
                rowConverter.registry(),
                tbl.partitions(),
                marshaller(rowConverter.registry().lastKnownSchemaVersion())
        );

        StreamerBatchSender<R, Integer> batchSender = (partitionId, items) -> {
            return withSchemaSync(null, (schemaVersion) -> {
                return this.tbl.upsertAll(marshal(items, schemaVersion), partitionId);
            });
        };

        return DataStreamer.streamData(publisher, options, batchSender, partitioner);
    }

    /** {@inheritDoc} */
    @Override
    public CompletableFuture<AsyncCursor<R>> queryAsync(
            @Nullable Transaction tx,
            @Nullable Criteria criteria,
            CriteriaQueryOptions opts
    ) {
<<<<<<< HEAD
        return withSchemaSync(tx, (schemaVersion) -> {
            SchemaDescriptor schema = rowConverter.registry().schema(schemaVersion);

            SqlSerializer ser = new SqlSerializer.Builder()
                    .tableName(tbl.name())
                    .columns(schema.columnNames())
                    .where(criteria)
                    .build();

            Statement statement = sql.statementBuilder().query(ser.toString()).pageSize(opts.pageSize()).build();
            Session session = sql.createSession();

            return session.executeAsync(tx, statement, ser.getArguments())
                    .thenApply(resultSet -> {
                        ResultSetMetadata metadata = resultSet.metadata();

                        Column[] valCols = ArrayUtils.concat(schema.keyColumns().columns(), schema.valueColumns().columns());
                        List<Integer> valIdxMapping = indexMapping(valCols, metadata);

                        Marshaller marsh = createMarshaller(toMarshallerColumns(valCols), mapper, false, true);

                        Function<SqlRow, R> mapper = (row) -> {
                            try {
                                return (R) marsh.readObject(new TupleReader(new SqlRowProjection(row, valIdxMapping)), null);
                            } catch (org.apache.ignite.internal.marshaller.MarshallerException e) {
                                throw new IgniteException(Sql.RUNTIME_ERR, "Failed to map SQL result set: " + e.getMessage(), e);
                            }
                        };

                        return new QueryCriteriaAsyncCursor<>(resultSet, mapper, session::close);
                    });
=======
        var opts0 = opts == null ? CriteriaQueryOptions.DEFAULT : opts;

        return withSchemaSync(tx, (schemaVersion) -> {
            SchemaDescriptor schema = rowConverter.registry().schema(schemaVersion);
            SqlSerializer ser = createSqlSerializer(tbl.name(), schema.columnNames(), criteria);

            Statement statement = sql.statementBuilder().query(ser.toString()).pageSize(opts0.pageSize()).build();
            Session session = sql.createSession();

            return session.executeAsync(tx, mapper, statement, ser.getArguments())
                    .thenApply(resultSet -> new QueryCriteriaAsyncCursor<>(resultSet, session::close));
>>>>>>> 3f9ba1f7
        });
    }
}<|MERGE_RESOLUTION|>--- conflicted
+++ resolved
@@ -40,10 +40,7 @@
 import org.apache.ignite.internal.schema.row.Row;
 import org.apache.ignite.internal.streamer.StreamerBatchSender;
 import org.apache.ignite.internal.table.criteria.QueryCriteriaAsyncCursor;
-<<<<<<< HEAD
 import org.apache.ignite.internal.table.criteria.SqlRowProjection;
-=======
->>>>>>> 3f9ba1f7
 import org.apache.ignite.internal.table.criteria.SqlSerializer;
 import org.apache.ignite.internal.table.distributed.schema.SchemaVersions;
 import org.apache.ignite.internal.tx.InternalTransaction;
@@ -78,8 +75,6 @@
     /** Record marshaller. */
     private volatile @Nullable RecordMarshaller<R> marsh;
 
-    private final Mapper<R> mapper;
-
     /**
      * Constructor.
      *
@@ -559,19 +554,15 @@
     public CompletableFuture<AsyncCursor<R>> queryAsync(
             @Nullable Transaction tx,
             @Nullable Criteria criteria,
-            CriteriaQueryOptions opts
+            @Nullable CriteriaQueryOptions opts
     ) {
-<<<<<<< HEAD
+        var opts0 = opts == null ? CriteriaQueryOptions.DEFAULT : opts;
+
         return withSchemaSync(tx, (schemaVersion) -> {
             SchemaDescriptor schema = rowConverter.registry().schema(schemaVersion);
-
-            SqlSerializer ser = new SqlSerializer.Builder()
-                    .tableName(tbl.name())
-                    .columns(schema.columnNames())
-                    .where(criteria)
-                    .build();
-
-            Statement statement = sql.statementBuilder().query(ser.toString()).pageSize(opts.pageSize()).build();
+            SqlSerializer ser = createSqlSerializer(tbl.name(), schema.columnNames(), criteria);
+
+            Statement statement = sql.statementBuilder().query(ser.toString()).pageSize(opts0.pageSize()).build();
             Session session = sql.createSession();
 
             return session.executeAsync(tx, statement, ser.getArguments())
@@ -593,19 +584,6 @@
 
                         return new QueryCriteriaAsyncCursor<>(resultSet, mapper, session::close);
                     });
-=======
-        var opts0 = opts == null ? CriteriaQueryOptions.DEFAULT : opts;
-
-        return withSchemaSync(tx, (schemaVersion) -> {
-            SchemaDescriptor schema = rowConverter.registry().schema(schemaVersion);
-            SqlSerializer ser = createSqlSerializer(tbl.name(), schema.columnNames(), criteria);
-
-            Statement statement = sql.statementBuilder().query(ser.toString()).pageSize(opts0.pageSize()).build();
-            Session session = sql.createSession();
-
-            return session.executeAsync(tx, mapper, statement, ser.getArguments())
-                    .thenApply(resultSet -> new QueryCriteriaAsyncCursor<>(resultSet, session::close));
->>>>>>> 3f9ba1f7
         });
     }
 }