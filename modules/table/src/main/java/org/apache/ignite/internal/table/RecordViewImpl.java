/*
 * Licensed to the Apache Software Foundation (ASF) under one or more
 * contributor license agreements. See the NOTICE file distributed with
 * this work for additional information regarding copyright ownership.
 * The ASF licenses this file to You under the Apache License, Version 2.0
 * (the "License"); you may not use this file except in compliance with
 * the License. You may obtain a copy of the License at
 *
 *      http://www.apache.org/licenses/LICENSE-2.0
 *
 * Unless required by applicable law or agreed to in writing, software
 * distributed under the License is distributed on an "AS IS" BASIS,
 * WITHOUT WARRANTIES OR CONDITIONS OF ANY KIND, either express or implied.
 * See the License for the specific language governing permissions and
 * limitations under the License.
 */

package org.apache.ignite.internal.table;

import static org.apache.ignite.internal.marshaller.Marshaller.createMarshaller;
import static org.apache.ignite.internal.schema.marshaller.MarshallerUtil.toMarshallerColumns;

import java.util.ArrayList;
import java.util.Collection;
import java.util.Collections;
import java.util.List;
import java.util.Objects;
import java.util.concurrent.CompletableFuture;
import java.util.concurrent.Flow.Publisher;
import java.util.function.Function;
import org.apache.ignite.internal.marshaller.Marshaller;
import org.apache.ignite.internal.marshaller.TupleReader;
import org.apache.ignite.internal.schema.BinaryRow;
import org.apache.ignite.internal.schema.BinaryRowEx;
import org.apache.ignite.internal.schema.Column;
import org.apache.ignite.internal.schema.SchemaDescriptor;
import org.apache.ignite.internal.schema.SchemaRegistry;
import org.apache.ignite.internal.schema.marshaller.RecordMarshaller;
import org.apache.ignite.internal.schema.marshaller.reflection.RecordMarshallerImpl;
import org.apache.ignite.internal.schema.row.Row;
import org.apache.ignite.internal.streamer.StreamerBatchSender;
<<<<<<< HEAD
import org.apache.ignite.internal.table.criteria.QueryCriteriaAsyncResultSet;
import org.apache.ignite.internal.table.criteria.SqlRowProjection;
import org.apache.ignite.internal.table.distributed.schema.SchemaVersions;
import org.apache.ignite.internal.tx.InternalTransaction;
import org.apache.ignite.internal.util.ArrayUtils;
import org.apache.ignite.lang.ErrorGroups.Sql;
import org.apache.ignite.lang.IgniteException;
import org.apache.ignite.lang.MarshallerException;
import org.apache.ignite.sql.ResultSetMetadata;
=======
import org.apache.ignite.internal.table.criteria.CursorSyncAdapter;
import org.apache.ignite.internal.table.criteria.QueryCriteriaAsyncCursor;
import org.apache.ignite.internal.table.distributed.schema.SchemaVersions;
import org.apache.ignite.internal.tx.InternalTransaction;
import org.apache.ignite.lang.AsyncCursor;
import org.apache.ignite.lang.Cursor;
import org.apache.ignite.lang.MarshallerException;
import org.apache.ignite.sql.IgniteSql;
>>>>>>> 1ee49511
import org.apache.ignite.sql.Session;
import org.apache.ignite.sql.SqlRow;
import org.apache.ignite.sql.Statement;
<<<<<<< HEAD
import org.apache.ignite.sql.async.AsyncResultSet;
=======
>>>>>>> 1ee49511
import org.apache.ignite.table.DataStreamerOptions;
import org.apache.ignite.table.RecordView;
import org.apache.ignite.table.mapper.Mapper;
import org.apache.ignite.tx.Transaction;
import org.jetbrains.annotations.Nullable;

/**
 * Record view implementation.
 */
public class RecordViewImpl<R> extends AbstractTableView<R> implements RecordView<R> {
    /** Marshaller factory. */
    private final Function<SchemaDescriptor, RecordMarshaller<R>> marshallerFactory;

    /** Record marshaller. */
    private volatile @Nullable RecordMarshaller<R> marsh;

    private final Mapper<R> mapper;

    /**
     * Constructor.
     *
     * @param tbl Table.
     * @param schemaRegistry Schema registry.
     * @param schemaVersions Schema versions access.
     * @param mapper Record class mapper.
     * @param sql Ignite SQL facade.
     */
    public RecordViewImpl(
            InternalTable tbl,
            SchemaRegistry schemaRegistry,
            SchemaVersions schemaVersions,
            Mapper<R> mapper,
            IgniteSql sql
    ) {
        super(tbl, schemaVersions, schemaRegistry, sql);

        marshallerFactory = (schema) -> new RecordMarshallerImpl<>(schema, mapper);
        this.mapper = mapper;
    }

    /** {@inheritDoc} */
    @Override
    public R get(@Nullable Transaction tx, R keyRec) {
        return sync(getAsync(tx, keyRec));
    }

    /** {@inheritDoc} */
    @Override
    public CompletableFuture<R> getAsync(@Nullable Transaction tx, R keyRec) {
        Objects.requireNonNull(keyRec);

        return withSchemaSync(tx, (schemaVersion) -> {
            BinaryRowEx keyRow = marshalKey(keyRec, schemaVersion);

            return tbl.get(keyRow, (InternalTransaction) tx).thenApply(binaryRow -> unmarshal(binaryRow, schemaVersion));
        });
    }

    @Override
    public List<R> getAll(@Nullable Transaction tx, Collection<R> keyRecs) {
        return sync(getAllAsync(tx, keyRecs));
    }

    @Override
    public CompletableFuture<List<R>> getAllAsync(@Nullable Transaction tx, Collection<R> keyRecs) {
        Objects.requireNonNull(keyRecs);

        return withSchemaSync(tx, (schemaVersion) -> {
            return tbl.getAll(marshalKeys(keyRecs, schemaVersion), (InternalTransaction) tx)
                    .thenApply(binaryRows -> unmarshal(binaryRows, schemaVersion, true));
        });
    }

    /** {@inheritDoc} */
    @Override
    public void upsert(@Nullable Transaction tx, R rec) {
        sync(upsertAsync(tx, rec));
    }

    /** {@inheritDoc} */
    @Override
    public CompletableFuture<Void> upsertAsync(@Nullable Transaction tx, R rec) {
        Objects.requireNonNull(rec);

        return withSchemaSync(tx, (schemaVersion) -> {
            BinaryRowEx keyRow = marshal(rec, schemaVersion);

            return tbl.upsert(keyRow, (InternalTransaction) tx);
        });
    }

    /** {@inheritDoc} */
    @Override
    public void upsertAll(@Nullable Transaction tx, Collection<R> recs) {
        sync(upsertAllAsync(tx, recs));
    }

    /** {@inheritDoc} */
    @Override
    public CompletableFuture<Void> upsertAllAsync(@Nullable Transaction tx, Collection<R> recs) {
        Objects.requireNonNull(recs);

        return withSchemaSync(tx, (schemaVersion) -> {
            return tbl.upsertAll(marshal(recs, schemaVersion), (InternalTransaction) tx);
        });
    }

    /** {@inheritDoc} */
    @Override
    public R getAndUpsert(@Nullable Transaction tx, R rec) {
        return sync(getAndUpsertAsync(tx, rec));
    }

    /** {@inheritDoc} */
    @Override
    public CompletableFuture<R> getAndUpsertAsync(@Nullable Transaction tx, R rec) {
        Objects.requireNonNull(rec);

        return withSchemaSync(tx, (schemaVersion) -> {
            BinaryRowEx keyRow = marshal(rec, schemaVersion);

            return tbl.getAndUpsert(keyRow, (InternalTransaction) tx).thenApply(binaryRow -> unmarshal(binaryRow, schemaVersion));
        });
    }

    /** {@inheritDoc} */
    @Override
    public boolean insert(@Nullable Transaction tx, R rec) {
        return sync(insertAsync(tx, rec));
    }

    /** {@inheritDoc} */
    @Override
    public CompletableFuture<Boolean> insertAsync(@Nullable Transaction tx, R rec) {
        Objects.requireNonNull(rec);

        return withSchemaSync(tx, (schemaVersion) -> {
            BinaryRowEx keyRow = marshal(rec, schemaVersion);

            return tbl.insert(keyRow, (InternalTransaction) tx);
        });
    }

    /** {@inheritDoc} */
    @Override
    public List<R> insertAll(@Nullable Transaction tx, Collection<R> recs) {
        return sync(insertAllAsync(tx, recs));
    }

    /** {@inheritDoc} */
    @Override
    public CompletableFuture<List<R>> insertAllAsync(@Nullable Transaction tx, Collection<R> recs) {
        Objects.requireNonNull(recs);

        return withSchemaSync(tx, (schemaVersion) -> {
            Collection<BinaryRowEx> rows = marshal(recs, schemaVersion);

            return tbl.insertAll(rows, (InternalTransaction) tx).thenApply(binaryRows -> unmarshal(binaryRows, schemaVersion, false));
        });
    }

    /** {@inheritDoc} */
    @Override
    public boolean replace(@Nullable Transaction tx, R rec) {
        return sync(replaceAsync(tx, rec));
    }

    /** {@inheritDoc} */
    @Override
    public boolean replace(@Nullable Transaction tx, R oldRec, R newRec) {
        return sync(replaceAsync(tx, oldRec, newRec));
    }

    /** {@inheritDoc} */
    @Override
    public CompletableFuture<Boolean> replaceAsync(@Nullable Transaction tx, R rec) {
        Objects.requireNonNull(rec);

        return withSchemaSync(tx, (schemaVersion) -> {
            BinaryRowEx newRow = marshal(rec, schemaVersion);

            return tbl.replace(newRow, (InternalTransaction) tx);
        });
    }

    /** {@inheritDoc} */
    @Override
    public CompletableFuture<Boolean> replaceAsync(@Nullable Transaction tx, R oldRec, R newRec) {
        Objects.requireNonNull(oldRec);
        Objects.requireNonNull(newRec);

        return withSchemaSync(tx, (schemaVersion) -> {
            BinaryRowEx oldRow = marshal(oldRec, schemaVersion);
            BinaryRowEx newRow = marshal(newRec, schemaVersion);

            return tbl.replace(oldRow, newRow, (InternalTransaction) tx);
        });
    }

    /** {@inheritDoc} */
    @Override
    public R getAndReplace(@Nullable Transaction tx, R rec) {
        return sync(getAndReplaceAsync(tx, rec));
    }

    /** {@inheritDoc} */
    @Override
    public CompletableFuture<R> getAndReplaceAsync(@Nullable Transaction tx, R rec) {
        Objects.requireNonNull(rec);

        return withSchemaSync(tx, (schemaVersion) -> {
            BinaryRowEx row = marshal(rec, schemaVersion);

            return tbl.getAndReplace(row, (InternalTransaction) tx).thenApply(binaryRow -> unmarshal(binaryRow, schemaVersion));
        });
    }

    /** {@inheritDoc} */
    @Override
    public boolean delete(@Nullable Transaction tx, R keyRec) {
        return sync(deleteAsync(tx, keyRec));
    }

    /** {@inheritDoc} */
    @Override
    public CompletableFuture<Boolean> deleteAsync(@Nullable Transaction tx, R keyRec) {
        Objects.requireNonNull(keyRec);

        return withSchemaSync(tx, (schemaVersion) -> {
            BinaryRowEx row = marshalKey(keyRec, schemaVersion);

            return tbl.delete(row, (InternalTransaction) tx);
        });
    }

    /** {@inheritDoc} */
    @Override
    public boolean deleteExact(@Nullable Transaction tx, R rec) {
        return sync(deleteExactAsync(tx, rec));
    }

    /** {@inheritDoc} */
    @Override
    public CompletableFuture<Boolean> deleteExactAsync(@Nullable Transaction tx, R keyRec) {
        Objects.requireNonNull(keyRec);

        return withSchemaSync(tx, (schemaVersion) -> {
            BinaryRowEx row = marshal(keyRec, schemaVersion);

            return tbl.deleteExact(row, (InternalTransaction) tx);
        });
    }

    /** {@inheritDoc} */
    @Override
    public R getAndDelete(@Nullable Transaction tx, R keyRec) {
        return sync(getAndDeleteAsync(tx, keyRec));
    }

    /** {@inheritDoc} */
    @Override
    public CompletableFuture<R> getAndDeleteAsync(@Nullable Transaction tx, R keyRec) {
        Objects.requireNonNull(keyRec);

        return withSchemaSync(tx, (schemaVersion) -> {
            BinaryRowEx row = marshalKey(keyRec, schemaVersion);

            return tbl.getAndDelete(row, (InternalTransaction) tx).thenApply(binaryRow -> unmarshal(binaryRow, schemaVersion));
        });
    }

    /** {@inheritDoc} */
    @Override
    public List<R> deleteAll(@Nullable Transaction tx, Collection<R> keyRecs) {
        return sync(deleteAllAsync(tx, keyRecs));
    }

    /** {@inheritDoc} */
    @Override
    public CompletableFuture<List<R>> deleteAllAsync(@Nullable Transaction tx, Collection<R> keyRecs) {
        Objects.requireNonNull(keyRecs);

        return withSchemaSync(tx, (schemaVersion) -> {
            Collection<BinaryRowEx> rows = marshal(keyRecs, schemaVersion);

            return tbl.deleteAll(rows, (InternalTransaction) tx).thenApply(binaryRows -> unmarshal(binaryRows, schemaVersion, false));
        });
    }

    /** {@inheritDoc} */
    @Override
    public List<R> deleteAllExact(@Nullable Transaction tx, Collection<R> recs) {
        return sync(deleteAllExactAsync(tx, recs));
    }

    /** {@inheritDoc} */
    @Override
    public CompletableFuture<List<R>> deleteAllExactAsync(@Nullable Transaction tx, Collection<R> keyRecs) {
        Objects.requireNonNull(keyRecs);

        return withSchemaSync(tx, (schemaVersion) -> {
            Collection<BinaryRowEx> rows = marshal(keyRecs, schemaVersion);

            return tbl.deleteAllExact(rows, (InternalTransaction) tx)
                    .thenApply(binaryRows -> unmarshal(binaryRows, schemaVersion, false));
        });
    }

    /**
     * Returns marshaller.
     *
     * @param schemaVersion Schema version.
     * @return Marshaller.
     */
    private RecordMarshaller<R> marshaller(int schemaVersion) {
        RecordMarshaller<R> marsh = this.marsh;

        if (marsh != null && marsh.schemaVersion() == schemaVersion) {
            return marsh;
        }

        // TODO: Cache marshaller for schema version or upgrade row?

        SchemaDescriptor schema = rowConverter.registry().schema(schemaVersion);

        marsh = marshallerFactory.apply(schema);
        this.marsh = marsh;

        return marsh;
    }

    /**
     * Marshals given record to a row.
     *
     * @param rec Record object.
     * @param schemaVersion Version with which to marshal.
     * @return Binary row.
     */
    private BinaryRowEx marshal(R rec, int schemaVersion) {
        try {
            RecordMarshaller<R> marsh = marshaller(schemaVersion);

            return marsh.marshal(rec);
        } catch (Exception e) {
            throw new MarshallerException(e);
        }
    }

    /**
     * Marshal records.
     *
     * @param recs Records collection.
     * @param schemaVersion Version with which to marshal.
     * @return Binary rows collection.
     */
    private Collection<BinaryRowEx> marshal(Collection<R> recs, int schemaVersion) {
        try {
            RecordMarshaller<R> marsh = marshaller(schemaVersion);

            List<BinaryRowEx> rows = new ArrayList<>(recs.size());

            for (R rec : recs) {
                Row row = marsh.marshal(Objects.requireNonNull(rec));

                rows.add(row);
            }

            return rows;
        } catch (Exception e) {
            throw new MarshallerException(e);
        }
    }

    /**
     * Marshals given key record to a row.
     *
     * @param rec Record key object.
     * @param schemaVersion Version with which to marshal.
     * @return Binary row.
     */
    private BinaryRowEx marshalKey(R rec, int schemaVersion) {
        try {
            RecordMarshaller<R> marsh = marshaller(schemaVersion);

            return marsh.marshalKey(rec);
        } catch (Exception e) {
            throw new MarshallerException(e);
        }
    }

    /**
     * Marshal key-records.
     *
     * @param recs Records collection.
     * @param schemaVersion Version with which to marshal.
     * @return Binary rows collection.
     */
    private Collection<BinaryRowEx> marshalKeys(Collection<R> recs, int schemaVersion) {
        try {
            RecordMarshaller<R> marsh = marshaller(schemaVersion);

            List<BinaryRowEx> rows = new ArrayList<>(recs.size());

            for (R rec : recs) {
                Row row = marsh.marshalKey(Objects.requireNonNull(rec));

                rows.add(row);
            }

            return rows;
        } catch (Exception e) {
            throw new MarshallerException(e);
        }
    }

    /**
     * Unmarshal value object from given binary row.
     *
     * @param binaryRow Binary row.
     * @param targetSchemaVersion Schema version that should be used.
     * @return Value object.
     */
    private @Nullable R unmarshal(@Nullable BinaryRow binaryRow, int targetSchemaVersion) {
        if (binaryRow == null) {
            return null;
        }

        Row row = rowConverter.resolveRow(binaryRow, targetSchemaVersion);

        try {
            RecordMarshaller<R> marshaller = marshaller(row.schemaVersion());

            return marshaller.unmarshal(row);
        } catch (Exception e) {
            throw new MarshallerException(e);
        }
    }

    /**
     * Unmarshal records.
     *
     * @param rows Row collection.
     * @param addNull {@code true} if {@code null} is added for missing rows.
     * @param targetSchemaVersion Schema version that should be used.
     * @return Records collection.
     */
    private List<R> unmarshal(Collection<BinaryRow> rows, int targetSchemaVersion, boolean addNull) {
        if (rows.isEmpty()) {
            return Collections.emptyList();
        }

        try {
            RecordMarshaller<R> marsh = marshaller(targetSchemaVersion);

            var recs = new ArrayList<R>(rows.size());

            for (Row row : rowConverter.resolveRows(rows, targetSchemaVersion)) {
                if (row != null) {
                    recs.add(marsh.unmarshal(row));
                } else if (addNull) {
                    recs.add(null);
                }
            }

            return recs;
        } catch (Exception e) {
            throw new MarshallerException(e);
        }
    }

    /** {@inheritDoc} */
    @Override
    public CompletableFuture<Void> streamData(Publisher<R> publisher, @Nullable DataStreamerOptions options) {
        Objects.requireNonNull(publisher);

        // Taking latest schema version for marshaller here because it's only used to calculate colocation hash, and colocation
        // columns never change (so they are the same for all schema versions of the table),
        var partitioner = new PojoStreamerPartitionAwarenessProvider<>(
                rowConverter.registry(),
                tbl.partitions(),
                marshaller(rowConverter.registry().lastKnownSchemaVersion())
        );

        StreamerBatchSender<R, Integer> batchSender = (partitionId, items) -> {
            return withSchemaSync(null, (schemaVersion) -> {
                return this.tbl.upsertAll(marshal(items, schemaVersion), partitionId);
            });
        };

        return DataStreamer.streamData(publisher, options, batchSender, partitioner);
    }

    /** {@inheritDoc} */
    @Override
<<<<<<< HEAD
    protected CompletableFuture<AsyncResultSet<R>> executeQueryAsync(
            SchemaDescriptor schema,
            @Nullable Transaction tx,
            Statement statement,
            @Nullable Object... arguments
    ) {
        Session session = tbl.sql().createSession();

        return session.executeAsync(tx, statement, arguments)
                .thenApply(resultSet -> {
                    ResultSetMetadata metadata = resultSet.metadata();

                    Column[] valCols = ArrayUtils.concat(schema.keyColumns().columns(), schema.valueColumns().columns());
                    List<Integer> valIdxMapping = indexMapping(valCols, metadata);

                    Marshaller marsh = createMarshaller(toMarshallerColumns(valCols), mapper, false, true);

                    Function<SqlRow, R> mapper = (row) -> {
                        try {
                            return (R) marsh.readObject(new TupleReader(new SqlRowProjection(row, valIdxMapping)), null);
                        } catch (org.apache.ignite.internal.marshaller.MarshallerException e) {
                            throw new IgniteException(Sql.RUNTIME_ERR, "Failed to map SQL result set: " + e.getMessage(), e);
                        }
                    };

                    return new QueryCriteriaAsyncResultSet<>(resultSet, mapper, session::close);
                });
=======
    public Cursor<R> queryCriteria(@Nullable Transaction tx, @Nullable Criteria criteria, CriteriaQueryOptions opts) {
        return new CursorSyncAdapter<>(sync(queryCriteriaAsync(tx, criteria, opts)));
    }

    /** {@inheritDoc} */
    @Override
    public CompletableFuture<AsyncCursor<R>> queryCriteriaAsync(
            @Nullable Transaction tx,
            @Nullable Criteria criteria,
            CriteriaQueryOptions opts
    ) {
        //TODO: implement serialization of criteria to SQL https://issues.apache.org/jira/browse/IGNITE-20879
        var query = "SELECT * FROM " + tbl.name();

        Statement statement = sql.statementBuilder().query(query).pageSize(opts.pageSize()).build();
        Session session = sql.createSession();

        return session.executeAsync(tx, mapper, statement)
                .thenApply(resultSet -> new QueryCriteriaAsyncCursor<>(resultSet, session::close));
>>>>>>> 1ee49511
    }
}<|MERGE_RESOLUTION|>--- conflicted
+++ resolved
@@ -39,35 +39,28 @@
 import org.apache.ignite.internal.schema.marshaller.reflection.RecordMarshallerImpl;
 import org.apache.ignite.internal.schema.row.Row;
 import org.apache.ignite.internal.streamer.StreamerBatchSender;
-<<<<<<< HEAD
-import org.apache.ignite.internal.table.criteria.QueryCriteriaAsyncResultSet;
+import org.apache.ignite.internal.table.criteria.CursorSyncAdapter;
+import org.apache.ignite.internal.table.criteria.QueryCriteriaAsyncCursor;
 import org.apache.ignite.internal.table.criteria.SqlRowProjection;
+import org.apache.ignite.internal.table.criteria.SqlSerializer;
 import org.apache.ignite.internal.table.distributed.schema.SchemaVersions;
 import org.apache.ignite.internal.tx.InternalTransaction;
+import org.apache.ignite.lang.AsyncCursor;
+import org.apache.ignite.lang.Cursor;
 import org.apache.ignite.internal.util.ArrayUtils;
 import org.apache.ignite.lang.ErrorGroups.Sql;
 import org.apache.ignite.lang.IgniteException;
 import org.apache.ignite.lang.MarshallerException;
+import org.apache.ignite.sql.IgniteSql;
 import org.apache.ignite.sql.ResultSetMetadata;
-=======
-import org.apache.ignite.internal.table.criteria.CursorSyncAdapter;
-import org.apache.ignite.internal.table.criteria.QueryCriteriaAsyncCursor;
-import org.apache.ignite.internal.table.distributed.schema.SchemaVersions;
-import org.apache.ignite.internal.tx.InternalTransaction;
-import org.apache.ignite.lang.AsyncCursor;
-import org.apache.ignite.lang.Cursor;
-import org.apache.ignite.lang.MarshallerException;
-import org.apache.ignite.sql.IgniteSql;
->>>>>>> 1ee49511
 import org.apache.ignite.sql.Session;
 import org.apache.ignite.sql.SqlRow;
 import org.apache.ignite.sql.Statement;
-<<<<<<< HEAD
 import org.apache.ignite.sql.async.AsyncResultSet;
-=======
->>>>>>> 1ee49511
 import org.apache.ignite.table.DataStreamerOptions;
 import org.apache.ignite.table.RecordView;
+import org.apache.ignite.table.criteria.Criteria;
+import org.apache.ignite.table.criteria.CriteriaQueryOptions;
 import org.apache.ignite.table.mapper.Mapper;
 import org.apache.ignite.tx.Transaction;
 import org.jetbrains.annotations.Nullable;
@@ -560,54 +553,42 @@
 
     /** {@inheritDoc} */
     @Override
-<<<<<<< HEAD
-    protected CompletableFuture<AsyncResultSet<R>> executeQueryAsync(
-            SchemaDescriptor schema,
-            @Nullable Transaction tx,
-            Statement statement,
-            @Nullable Object... arguments
-    ) {
-        Session session = tbl.sql().createSession();
-
-        return session.executeAsync(tx, statement, arguments)
-                .thenApply(resultSet -> {
-                    ResultSetMetadata metadata = resultSet.metadata();
-
-                    Column[] valCols = ArrayUtils.concat(schema.keyColumns().columns(), schema.valueColumns().columns());
-                    List<Integer> valIdxMapping = indexMapping(valCols, metadata);
-
-                    Marshaller marsh = createMarshaller(toMarshallerColumns(valCols), mapper, false, true);
-
-                    Function<SqlRow, R> mapper = (row) -> {
-                        try {
-                            return (R) marsh.readObject(new TupleReader(new SqlRowProjection(row, valIdxMapping)), null);
-                        } catch (org.apache.ignite.internal.marshaller.MarshallerException e) {
-                            throw new IgniteException(Sql.RUNTIME_ERR, "Failed to map SQL result set: " + e.getMessage(), e);
-                        }
-                    };
-
-                    return new QueryCriteriaAsyncResultSet<>(resultSet, mapper, session::close);
-                });
-=======
-    public Cursor<R> queryCriteria(@Nullable Transaction tx, @Nullable Criteria criteria, CriteriaQueryOptions opts) {
-        return new CursorSyncAdapter<>(sync(queryCriteriaAsync(tx, criteria, opts)));
-    }
-
-    /** {@inheritDoc} */
-    @Override
     public CompletableFuture<AsyncCursor<R>> queryCriteriaAsync(
             @Nullable Transaction tx,
             @Nullable Criteria criteria,
             CriteriaQueryOptions opts
     ) {
-        //TODO: implement serialization of criteria to SQL https://issues.apache.org/jira/browse/IGNITE-20879
-        var query = "SELECT * FROM " + tbl.name();
-
-        Statement statement = sql.statementBuilder().query(query).pageSize(opts.pageSize()).build();
-        Session session = sql.createSession();
-
-        return session.executeAsync(tx, mapper, statement)
-                .thenApply(resultSet -> new QueryCriteriaAsyncCursor<>(resultSet, session::close));
->>>>>>> 1ee49511
+        return withSchemaSync(tx, (schemaVersion) -> {
+            SchemaDescriptor schema = rowConverter.registry().schema(schemaVersion);
+
+            SqlSerializer ser = new SqlSerializer.Builder()
+                    .tableName(tbl.name())
+                    .columns(schema.columnNames())
+                    .where(criteria)
+                    .build();
+
+            Statement statement = sql.statementBuilder().query(ser.toString()).pageSize(opts.pageSize()).build();
+            Session session = sql.createSession();
+
+            return session.executeAsync(tx, statement, ser.getArguments())
+                    .thenApply(resultSet -> {
+                        ResultSetMetadata metadata = resultSet.metadata();
+
+                        Column[] valCols = ArrayUtils.concat(schema.keyColumns().columns(), schema.valueColumns().columns());
+                        List<Integer> valIdxMapping = indexMapping(valCols, metadata);
+
+                        Marshaller marsh = createMarshaller(toMarshallerColumns(valCols), mapper, false, true);
+
+                        Function<SqlRow, R> mapper = (row) -> {
+                            try {
+                                return (R) marsh.readObject(new TupleReader(new SqlRowProjection(row, valIdxMapping)), null);
+                            } catch (org.apache.ignite.internal.marshaller.MarshallerException e) {
+                                throw new IgniteException(Sql.RUNTIME_ERR, "Failed to map SQL result set: " + e.getMessage(), e);
+                            }
+                        };
+
+                        return new QueryCriteriaAsyncCursor<>(resultSet, mapper, session::close);
+                    });
+        });
     }
 }