--- conflicted
+++ resolved
@@ -17,14 +17,11 @@
 
 package org.apache.ignite.internal.table;
 
-<<<<<<< HEAD
 import static org.apache.ignite.internal.marshaller.Marshaller.createMarshaller;
 import static org.apache.ignite.internal.schema.marshaller.MarshallerUtil.toMarshallerColumns;
 
 import static org.apache.ignite.internal.tracing.TracingManager.spanWithResult;
 
-=======
->>>>>>> e5215745
 import java.util.ArrayList;
 import java.util.Collection;
 import java.util.Collections;
@@ -560,7 +557,6 @@
     public CompletableFuture<Void> streamData(Publisher<R> publisher, @Nullable DataStreamerOptions options) {
         Objects.requireNonNull(publisher);
 
-<<<<<<< HEAD
         return spanWithResult("RecordViewImpl.streamData", (span) -> {
             // Taking latest schema version for marshaller here because it's only used to calculate colocation hash, and colocation
             // columns never change (so they are the same for all schema versions of the table),
@@ -570,30 +566,13 @@
                     marshaller(rowConverter.registry().lastKnownSchemaVersion())
             );
 
-            StreamerBatchSender<R, Integer> batchSender = (partitionId, items) -> {
-                return withSchemaSync(null, (schemaVersion) -> {
-                    return this.tbl.upsertAll(marshal(items, schemaVersion), partitionId);
-                });
-            };
-
-            return DataStreamer.streamData(publisher, options, batchSender, partitioner);
-        });
-=======
-        // Taking latest schema version for marshaller here because it's only used to calculate colocation hash, and colocation
-        // columns never change (so they are the same for all schema versions of the table),
-        var partitioner = new PojoStreamerPartitionAwarenessProvider<>(
-                rowConverter.registry(),
-                tbl.partitions(),
-                marshaller(rowConverter.registry().lastKnownSchemaVersion())
-        );
-
-        StreamerBatchSender<R, Integer> batchSender = (partitionId, items, deleted) ->
-                withSchemaSync(
+            StreamerBatchSender<R, Integer> batchSender = (partitionId, items, deleted) ->
+                 withSchemaSync(
                         null,
                         schemaVersion -> this.tbl.updateAll(marshal(items, schemaVersion), deleted, partitionId));
 
-        return DataStreamer.streamData(publisher, options, batchSender, partitioner);
->>>>>>> e5215745
+            return DataStreamer.streamData(publisher, options, batchSender, partitioner);
+        });
     }
 
     /** {@inheritDoc} */
