/*
 * Licensed to the Apache Software Foundation (ASF) under one or more
 * contributor license agreements. See the NOTICE file distributed with
 * this work for additional information regarding copyright ownership.
 * The ASF licenses this file to You under the Apache License, Version 2.0
 * (the "License"); you may not use this file except in compliance with
 * the License. You may obtain a copy of the License at
 *
 *      http://www.apache.org/licenses/LICENSE-2.0
 *
 * Unless required by applicable law or agreed to in writing, software
 * distributed under the License is distributed on an "AS IS" BASIS,
 * WITHOUT WARRANTIES OR CONDITIONS OF ANY KIND, either express or implied.
 * See the License for the specific language governing permissions and
 * limitations under the License.
 */

package org.apache.ignite.internal.table;

import java.util.ArrayList;
import java.util.Collection;
import java.util.Collections;
import java.util.List;
import java.util.Objects;
import java.util.concurrent.CompletableFuture;
import java.util.concurrent.Flow.Publisher;
import org.apache.ignite.internal.schema.BinaryRow;
import org.apache.ignite.internal.schema.BinaryRowEx;
<<<<<<< HEAD
import org.apache.ignite.internal.schema.Column;
=======
>>>>>>> 3f9ba1f7
import org.apache.ignite.internal.schema.SchemaDescriptor;
import org.apache.ignite.internal.schema.SchemaRegistry;
import org.apache.ignite.internal.schema.marshaller.TupleMarshaller;
import org.apache.ignite.internal.schema.marshaller.TupleMarshallerException;
import org.apache.ignite.internal.schema.row.Row;
import org.apache.ignite.internal.streamer.StreamerBatchSender;
import org.apache.ignite.internal.table.criteria.QueryCriteriaAsyncCursor;
<<<<<<< HEAD
import org.apache.ignite.internal.table.criteria.SqlRowProjection;
=======
>>>>>>> 3f9ba1f7
import org.apache.ignite.internal.table.criteria.SqlSerializer;
import org.apache.ignite.internal.table.distributed.schema.SchemaVersions;
import org.apache.ignite.internal.tx.InternalTransaction;
import org.apache.ignite.internal.util.ArrayUtils;
import org.apache.ignite.lang.AsyncCursor;
import org.apache.ignite.lang.IgniteException;
import org.apache.ignite.lang.MarshallerException;
import org.apache.ignite.sql.IgniteSql;
import org.apache.ignite.sql.ResultSetMetadata;
import org.apache.ignite.sql.Session;
import org.apache.ignite.sql.Statement;
import org.apache.ignite.table.DataStreamerOptions;
import org.apache.ignite.table.RecordView;
import org.apache.ignite.table.Tuple;
import org.apache.ignite.table.criteria.Criteria;
import org.apache.ignite.table.criteria.CriteriaQueryOptions;
import org.apache.ignite.tx.Transaction;
import org.jetbrains.annotations.Nullable;

/**
 * Table view implementation for binary objects.
 */
public class RecordBinaryViewImpl extends AbstractTableView<Tuple> implements RecordView<Tuple> {
    private final TupleMarshallerCache marshallerCache;

    /**
     * Constructor.
     *
     * @param tbl The table.
     * @param schemaRegistry Table schema registry.
     * @param schemaVersions Schema versions access.
     * @param sql Ignite SQL facade.
     */
    public RecordBinaryViewImpl(InternalTable tbl, SchemaRegistry schemaRegistry, SchemaVersions schemaVersions, IgniteSql sql) {
        super(tbl, schemaVersions, schemaRegistry, sql);

        marshallerCache = new TupleMarshallerCache(schemaRegistry);
    }

    /** {@inheritDoc} */
    @Override
    public Tuple get(@Nullable Transaction tx, Tuple keyRec) {
        return sync(getAsync(tx, keyRec));
    }

    /** {@inheritDoc} */
    @Override
    public CompletableFuture<Tuple> getAsync(@Nullable Transaction tx, Tuple keyRec) {
        Objects.requireNonNull(keyRec);

        return withSchemaSync(tx, (schemaVersion) -> {
            Row keyRow = marshal(keyRec, schemaVersion, true); // Convert to portable format to pass TX/storage layer.

            return tbl.get(keyRow, (InternalTransaction) tx).thenApply(row -> wrap(row, schemaVersion));
        });
    }

    /**
     * Obtains a marshaller corresponding to the given schema version.
     *
     * @param schemaVersion Schema version for which to obtain a marshaller.
     */
    public TupleMarshaller marshaller(int schemaVersion) {
        return marshallerCache.marshaller(schemaVersion);
    }

    @Override
    public List<Tuple> getAll(@Nullable Transaction tx, Collection<Tuple> keyRecs) {
        return sync(getAllAsync(tx, keyRecs));
    }

    @Override
    public CompletableFuture<List<Tuple>> getAllAsync(@Nullable Transaction tx, Collection<Tuple> keyRecs) {
        Objects.requireNonNull(keyRecs);

        return withSchemaSync(tx, (schemaVersion) -> {
            return tbl.getAll(mapToBinary(keyRecs, schemaVersion, true), (InternalTransaction) tx)
                    .thenApply(binaryRows -> wrap(binaryRows, schemaVersion, true));
        });
    }

    /** {@inheritDoc} */
    @Override
    public void upsert(@Nullable Transaction tx, Tuple rec) {
        sync(upsertAsync(tx, rec));
    }

    /** {@inheritDoc} */
    @Override
    public CompletableFuture<Void> upsertAsync(@Nullable Transaction tx, Tuple rec) {
        Objects.requireNonNull(rec);

        return withSchemaSync(tx, (schemaVersion) -> {
            Row row = marshal(rec, schemaVersion, false);

            return tbl.upsert(row, (InternalTransaction) tx);
        });
    }

    /** {@inheritDoc} */
    @Override
    public void upsertAll(@Nullable Transaction tx, Collection<Tuple> recs) {
        sync(upsertAllAsync(tx, recs));
    }

    /** {@inheritDoc} */
    @Override
    public CompletableFuture<Void> upsertAllAsync(@Nullable Transaction tx, Collection<Tuple> recs) {
        Objects.requireNonNull(recs);

        return withSchemaSync(tx, (schemaVersion) -> {
            return tbl.upsertAll(mapToBinary(recs, schemaVersion, false), (InternalTransaction) tx);
        });
    }

    /** {@inheritDoc} */
    @Override
    public Tuple getAndUpsert(@Nullable Transaction tx, Tuple rec) {
        return sync(getAndUpsertAsync(tx, rec));
    }

    /** {@inheritDoc} */
    @Override
    public CompletableFuture<Tuple> getAndUpsertAsync(@Nullable Transaction tx, Tuple rec) {
        Objects.requireNonNull(rec);

        return withSchemaSync(tx, (schemaVersion) -> {
            Row row = marshal(rec, schemaVersion, false);

            return tbl.getAndUpsert(row, (InternalTransaction) tx).thenApply(resultRow -> wrap(resultRow, schemaVersion));
        });
    }

    /** {@inheritDoc} */
    @Override
    public boolean insert(@Nullable Transaction tx, Tuple rec) {
        return sync(insertAsync(tx, rec));
    }

    /** {@inheritDoc} */
    @Override
    public CompletableFuture<Boolean> insertAsync(@Nullable Transaction tx, Tuple rec) {
        Objects.requireNonNull(rec);

        return withSchemaSync(tx, (schemaVersion) -> {
            Row row = marshal(rec, schemaVersion, false);

            return tbl.insert(row, (InternalTransaction) tx);
        });
    }

    /** {@inheritDoc} */
    @Override
    public List<Tuple> insertAll(@Nullable Transaction tx, Collection<Tuple> recs) {
        return sync(insertAllAsync(tx, recs));
    }

    /** {@inheritDoc} */
    @Override
    public CompletableFuture<List<Tuple>> insertAllAsync(@Nullable Transaction tx, Collection<Tuple> recs) {
        Objects.requireNonNull(recs);

        return withSchemaSync(tx, (schemaVersion) -> {
            return tbl.insertAll(mapToBinary(recs, schemaVersion, false), (InternalTransaction) tx)
                    .thenApply(rows -> wrap(rows, schemaVersion, false));
        });
    }

    /** {@inheritDoc} */
    @Override
    public boolean replace(@Nullable Transaction tx, Tuple rec) {
        return sync(replaceAsync(tx, rec));
    }

    /** {@inheritDoc} */
    @Override
    public boolean replace(@Nullable Transaction tx, Tuple oldRec, Tuple newRec) {
        return sync(replaceAsync(tx, oldRec, newRec));
    }

    /** {@inheritDoc} */
    @Override
    public CompletableFuture<Boolean> replaceAsync(@Nullable Transaction tx, Tuple rec) {
        Objects.requireNonNull(rec);

        return withSchemaSync(tx, (schemaVersion) -> {
            Row row = marshal(rec, schemaVersion, false);

            return tbl.replace(row, (InternalTransaction) tx);
        });
    }

    /** {@inheritDoc} */
    @Override
    public CompletableFuture<Boolean> replaceAsync(@Nullable Transaction tx, Tuple oldRec, Tuple newRec) {
        Objects.requireNonNull(oldRec);
        Objects.requireNonNull(newRec);

        return withSchemaSync(tx, (schemaVersion) -> {
            Row oldRow = marshal(oldRec, schemaVersion, false);
            Row newRow = marshal(newRec, schemaVersion, false);

            return tbl.replace(oldRow, newRow, (InternalTransaction) tx);
        });
    }

    /** {@inheritDoc} */
    @Override
    public Tuple getAndReplace(@Nullable Transaction tx, Tuple rec) {
        return sync(getAndReplaceAsync(tx, rec));
    }

    /** {@inheritDoc} */
    @Override
    public CompletableFuture<Tuple> getAndReplaceAsync(@Nullable Transaction tx, Tuple rec) {
        Objects.requireNonNull(rec);

        return withSchemaSync(tx, (schemaVersion) -> {
            Row row = marshal(rec, schemaVersion, false);

            return tbl.getAndReplace(row, (InternalTransaction) tx).thenApply(resultRow -> wrap(resultRow, schemaVersion));
        });
    }

    /** {@inheritDoc} */
    @Override
    public boolean delete(@Nullable Transaction tx, Tuple keyRec) {
        return sync(deleteAsync(tx, keyRec));
    }

    /** {@inheritDoc} */
    @Override
    public CompletableFuture<Boolean> deleteAsync(@Nullable Transaction tx, Tuple keyRec) {
        Objects.requireNonNull(keyRec);

        return withSchemaSync(tx, (schemaVersion) -> {
            Row keyRow = marshal(keyRec, schemaVersion, true);

            return tbl.delete(keyRow, (InternalTransaction) tx);
        });
    }

    /** {@inheritDoc} */
    @Override
    public boolean deleteExact(@Nullable Transaction tx, Tuple rec) {
        return sync(deleteExactAsync(tx, rec));
    }

    /** {@inheritDoc} */
    @Override
    public CompletableFuture<Boolean> deleteExactAsync(@Nullable Transaction tx, Tuple rec) {
        Objects.requireNonNull(rec);

        return withSchemaSync(tx, (schemaVersion) -> {
            Row row = marshal(rec, schemaVersion, false);

            return tbl.deleteExact(row, (InternalTransaction) tx);
        });
    }

    /** {@inheritDoc} */
    @Override
    public Tuple getAndDelete(@Nullable Transaction tx, Tuple keyRec) {
        return sync(getAndDeleteAsync(tx, keyRec));
    }

    /** {@inheritDoc} */
    @Override
    public CompletableFuture<Tuple> getAndDeleteAsync(@Nullable Transaction tx, Tuple keyRec) {
        Objects.requireNonNull(keyRec);

        return withSchemaSync(tx, (schemaVersion) -> {
            Row keyRow = marshal(keyRec, schemaVersion, true);

            return tbl.getAndDelete(keyRow, (InternalTransaction) tx).thenApply(row -> wrap(row, schemaVersion));
        });
    }

    /** {@inheritDoc} */
    @Override
    public List<Tuple> deleteAll(@Nullable Transaction tx, Collection<Tuple> keyRecs) {
        return sync(deleteAllAsync(tx, keyRecs));
    }

    /** {@inheritDoc} */
    @Override
    public CompletableFuture<List<Tuple>> deleteAllAsync(@Nullable Transaction tx, Collection<Tuple> keyRecs) {
        Objects.requireNonNull(keyRecs);

        return withSchemaSync(tx, (schemaVersion) -> {
            return tbl.deleteAll(mapToBinary(keyRecs, schemaVersion, true), (InternalTransaction) tx)
                    .thenApply(rows -> wrapKeys(rows, schemaVersion));
        });
    }

    /** {@inheritDoc} */
    @Override
    public List<Tuple> deleteAllExact(@Nullable Transaction tx, Collection<Tuple> recs) {
        return sync(deleteAllExactAsync(tx, recs));
    }

    /** {@inheritDoc} */
    @Override
    public CompletableFuture<List<Tuple>> deleteAllExactAsync(@Nullable Transaction tx, Collection<Tuple> recs) {
        Objects.requireNonNull(recs);

        return withSchemaSync(tx, (schemaVersion) -> {
            return tbl.deleteAllExact(mapToBinary(recs, schemaVersion, false), (InternalTransaction) tx)
                    .thenApply(rows -> wrap(rows, schemaVersion, false));
        });
    }

    /**
     * Marshal a tuple to a row.
     *
     * @param tuple The tuple.
     * @param schemaVersion Schema version in which to marshal.
     * @param keyOnly Marshal key part only if {@code true}, otherwise marshal both, key and value parts.
     * @return Row.
     * @throws IgniteException If failed to marshal tuple.
     */
    private Row marshal(Tuple tuple, int schemaVersion, boolean keyOnly) throws IgniteException {
        TupleMarshaller marshaller = marshaller(schemaVersion);

        try {
            if (keyOnly) {
                return marshaller.marshalKey(tuple);
            } else {
                return marshaller.marshal(tuple);
            }
        } catch (TupleMarshallerException ex) {
            throw new MarshallerException(ex);
        }
    }

    /**
     * Returns table row tuple.
     *
     * @param row Binary row.
     */
    private @Nullable Tuple wrap(@Nullable BinaryRow row, int targetSchemaVersion) {
        return row == null ? null : TableRow.tuple(rowConverter.resolveRow(row, targetSchemaVersion));
    }

    /**
     * Returns table rows.
     *
     * @param rows Binary rows.
     * @param addNull {@code true} if {@code null} is added for missing rows.
     */
    private List<Tuple> wrap(Collection<BinaryRow> rows, int targetSchemaVersion, boolean addNull) {
        if (rows.isEmpty()) {
            return Collections.emptyList();
        }

        var wrapped = new ArrayList<Tuple>(rows.size());

        for (Row row : rowConverter.resolveRows(rows, targetSchemaVersion)) {
            if (row != null) {
                wrapped.add(TableRow.tuple(row));
            } else if (addNull) {
                wrapped.add(null);
            }
        }

        return wrapped;
    }

    private List<Tuple> wrapKeys(Collection<BinaryRow> rows, int targetSchemaVersion) {
        if (rows.isEmpty()) {
            return Collections.emptyList();
        }

        var wrapped = new ArrayList<Tuple>(rows.size());

        for (Row row : rowConverter.resolveKeys(rows, targetSchemaVersion)) {
            if (row != null) {
                wrapped.add(TableRow.tuple(row));
            }
        }

        return wrapped;
    }

    /**
     * Maps a collection of tuples to binary rows.
     *
     * @param rows Tuples.
     * @param schemaVersion Schema version in which to marshal.
     * @param key  {@code true} to marshal only a key.
     * @return List of binary rows.
     */
    private Collection<BinaryRowEx> mapToBinary(Collection<Tuple> rows, int schemaVersion, boolean key) {
        Collection<BinaryRowEx> mapped = new ArrayList<>(rows.size());

        for (Tuple row : rows) {
            mapped.add(marshal(row, schemaVersion, key));
        }

        return mapped;
    }

    /** {@inheritDoc} */
    @Override
    public CompletableFuture<Void> streamData(Publisher<Tuple> publisher, @Nullable DataStreamerOptions options) {
        Objects.requireNonNull(publisher);

        var partitioner = new TupleStreamerPartitionAwarenessProvider(rowConverter.registry(), tbl.partitions());
        StreamerBatchSender<Tuple, Integer> batchSender = (partitionId, items) -> withSchemaSync(null,
                (schemaVersion) -> this.tbl.upsertAll(mapToBinary(items, schemaVersion, false), partitionId));

        return DataStreamer.streamData(publisher, options, batchSender, partitioner);
    }

    /** {@inheritDoc} */
    @Override
    public CompletableFuture<AsyncCursor<Tuple>> queryAsync(
            @Nullable Transaction tx,
            @Nullable Criteria criteria,
            CriteriaQueryOptions opts
    ) {
<<<<<<< HEAD
        return withSchemaSync(tx, (schemaVersion) -> {
            SchemaDescriptor schema = rowConverter.registry().schema(schemaVersion);

            SqlSerializer ser = new SqlSerializer.Builder()
                    .tableName(tbl.name())
                    .columns(schema.columnNames())
                    .where(criteria)
                    .build();

            Statement statement = sql.statementBuilder().query(ser.toString()).pageSize(opts.pageSize()).build();
            Session session = sql.createSession();

            return session.executeAsync(tx, statement, ser.getArguments())
                    .thenApply(resultSet -> {
                        ResultSetMetadata metadata = resultSet.metadata();

                        Column[] cols = ArrayUtils.concat(schema.keyColumns().columns(), schema.valueColumns().columns());
                        List<Integer> idxMapping = indexMapping(cols, metadata);

                        return new QueryCriteriaAsyncCursor<>(resultSet, (row) -> new SqlRowProjection(row, idxMapping), session::close);
                    });
=======
        var opts0 = opts == null ? CriteriaQueryOptions.DEFAULT : opts;

        return withSchemaSync(tx, (schemaVersion) -> {
            SchemaDescriptor schema = rowConverter.registry().schema(schemaVersion);
            SqlSerializer ser = createSqlSerializer(tbl.name(), schema.columnNames(), criteria);

            Statement statement = sql.statementBuilder().query(ser.toString()).pageSize(opts0.pageSize()).build();
            Session session = sql.createSession();

            return session.executeAsync(tx, statement, ser.getArguments())
                    .thenApply(resultSet -> new QueryCriteriaAsyncCursor<>(resultSet, session::close));
>>>>>>> 3f9ba1f7
        });
    }
}<|MERGE_RESOLUTION|>--- conflicted
+++ resolved
@@ -26,10 +26,7 @@
 import java.util.concurrent.Flow.Publisher;
 import org.apache.ignite.internal.schema.BinaryRow;
 import org.apache.ignite.internal.schema.BinaryRowEx;
-<<<<<<< HEAD
 import org.apache.ignite.internal.schema.Column;
-=======
->>>>>>> 3f9ba1f7
 import org.apache.ignite.internal.schema.SchemaDescriptor;
 import org.apache.ignite.internal.schema.SchemaRegistry;
 import org.apache.ignite.internal.schema.marshaller.TupleMarshaller;
@@ -37,10 +34,8 @@
 import org.apache.ignite.internal.schema.row.Row;
 import org.apache.ignite.internal.streamer.StreamerBatchSender;
 import org.apache.ignite.internal.table.criteria.QueryCriteriaAsyncCursor;
-<<<<<<< HEAD
 import org.apache.ignite.internal.table.criteria.SqlRowProjection;
-=======
->>>>>>> 3f9ba1f7
+import org.apache.ignite.internal.table.criteria.SqlSerializer;
 import org.apache.ignite.internal.table.criteria.SqlSerializer;
 import org.apache.ignite.internal.table.distributed.schema.SchemaVersions;
 import org.apache.ignite.internal.tx.InternalTransaction;
@@ -460,19 +455,15 @@
     public CompletableFuture<AsyncCursor<Tuple>> queryAsync(
             @Nullable Transaction tx,
             @Nullable Criteria criteria,
-            CriteriaQueryOptions opts
+            @Nullable CriteriaQueryOptions opts
     ) {
-<<<<<<< HEAD
+        var opts0 = opts == null ? CriteriaQueryOptions.DEFAULT : opts;
+
         return withSchemaSync(tx, (schemaVersion) -> {
             SchemaDescriptor schema = rowConverter.registry().schema(schemaVersion);
-
-            SqlSerializer ser = new SqlSerializer.Builder()
-                    .tableName(tbl.name())
-                    .columns(schema.columnNames())
-                    .where(criteria)
-                    .build();
-
-            Statement statement = sql.statementBuilder().query(ser.toString()).pageSize(opts.pageSize()).build();
+            SqlSerializer ser = createSqlSerializer(tbl.name(), schema.columnNames(), criteria);
+
+            Statement statement = sql.statementBuilder().query(ser.toString()).pageSize(opts0.pageSize()).build();
             Session session = sql.createSession();
 
             return session.executeAsync(tx, statement, ser.getArguments())
@@ -484,19 +475,6 @@
 
                         return new QueryCriteriaAsyncCursor<>(resultSet, (row) -> new SqlRowProjection(row, idxMapping), session::close);
                     });
-=======
-        var opts0 = opts == null ? CriteriaQueryOptions.DEFAULT : opts;
-
-        return withSchemaSync(tx, (schemaVersion) -> {
-            SchemaDescriptor schema = rowConverter.registry().schema(schemaVersion);
-            SqlSerializer ser = createSqlSerializer(tbl.name(), schema.columnNames(), criteria);
-
-            Statement statement = sql.statementBuilder().query(ser.toString()).pageSize(opts0.pageSize()).build();
-            Session session = sql.createSession();
-
-            return session.executeAsync(tx, statement, ser.getArguments())
-                    .thenApply(resultSet -> new QueryCriteriaAsyncCursor<>(resultSet, session::close));
->>>>>>> 3f9ba1f7
         });
     }
 }