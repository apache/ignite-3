--- conflicted
+++ resolved
@@ -18,6 +18,7 @@
 package org.apache.ignite.internal.table;
 
 import java.io.Serializable;
+import java.util.ArrayList;
 import java.util.Collection;
 import java.util.Map;
 import java.util.Objects;
@@ -96,21 +97,8 @@
     @Override
     public @NotNull CompletableFuture<Collection<Tuple>> getAllAsync(@NotNull Collection<Tuple> keyRecs) {
         Objects.requireNonNull(keyRecs);
-<<<<<<< HEAD
-
-        return tbl.getAll(keyRecs.stream().map(marsh::marshalKey).collect(toList()), tx).thenApply(this::wrap);
-=======
-        
-        HashSet<BinaryRow> keys = new HashSet<>(keyRecs.size());
-        
-        for (Tuple keyRec : keyRecs) {
-            final Row keyRow = marshal(keyRec, true);
-            
-            keys.add(keyRow);
-        }
-        
-        return tbl.getAll(keys, tx).thenApply(this::wrap);
->>>>>>> a323c22d
+    
+        return tbl.getAll(mapToBinary(keyRecs, true), tx).thenApply(this::wrap);
     }
     
     /** {@inheritDoc} */
@@ -139,21 +127,8 @@
     @Override
     public @NotNull CompletableFuture<Void> upsertAllAsync(@NotNull Collection<Tuple> recs) {
         Objects.requireNonNull(recs);
-<<<<<<< HEAD
-
-        return tbl.upsertAll(mapToBinary(recs), tx);
-=======
-        
-        HashSet<BinaryRow> rows = new HashSet<>(recs.size());
-        
-        for (Tuple keyRec : recs) {
-            final Row row = marshal(keyRec, false);
-            
-            rows.add(row);
-        }
-        
-        return tbl.upsertAll(rows, tx);
->>>>>>> a323c22d
+
+        return tbl.upsertAll(mapToBinary(recs, false), tx);
     }
     
     /** {@inheritDoc} */
@@ -198,21 +173,8 @@
     @Override
     public @NotNull CompletableFuture<Collection<Tuple>> insertAllAsync(@NotNull Collection<Tuple> recs) {
         Objects.requireNonNull(recs);
-<<<<<<< HEAD
-
-        return tbl.insertAll(mapToBinary(recs), tx).thenApply(this::wrap);
-=======
-        
-        HashSet<BinaryRow> rows = new HashSet<>(recs.size());
-        
-        for (Tuple keyRec : recs) {
-            final Row row = marshal(keyRec, false);
-            
-            rows.add(row);
-        }
-        
-        return tbl.insertAll(rows, tx).thenApply(this::wrap);
->>>>>>> a323c22d
+
+        return tbl.insertAll(mapToBinary(recs, false), tx).thenApply(this::wrap);
     }
     
     /** {@inheritDoc} */
@@ -323,21 +285,8 @@
     @Override
     public @NotNull CompletableFuture<Collection<Tuple>> deleteAllAsync(@NotNull Collection<Tuple> recs) {
         Objects.requireNonNull(recs);
-<<<<<<< HEAD
-
-        return tbl.deleteAll(recs.stream().map(marsh::marshalKey).collect(toList()), tx).thenApply(this::wrap);
-=======
-        
-        HashSet<BinaryRow> keys = new HashSet<>(recs.size());
-        
-        for (Tuple keyRec : recs) {
-            final Row keyRow = marshal(keyRec, true);
-            
-            keys.add(keyRow);
-        }
-        
-        return tbl.deleteAll(keys, tx).thenApply(this::wrap);
->>>>>>> a323c22d
+
+        return tbl.deleteAll(mapToBinary(recs, true), tx).thenApply(this::wrap);
     }
     
     /** {@inheritDoc} */
@@ -347,28 +296,10 @@
     }
     
     /** {@inheritDoc} */
-<<<<<<< HEAD
     @Override public @NotNull CompletableFuture<Collection<Tuple>> deleteAllExactAsync(@NotNull Collection<Tuple> recs) {
         Objects.requireNonNull(recs);
 
-        return tbl.deleteAllExact(mapToBinary(recs), tx).thenApply(this::wrap);
-=======
-    @Override
-    public @NotNull CompletableFuture<Collection<Tuple>> deleteAllExactAsync(
-            @NotNull Collection<Tuple> recs
-    ) {
-        Objects.requireNonNull(recs);
-        
-        HashSet<BinaryRow> rows = new HashSet<>(recs.size());
-        
-        for (Tuple keyRec : recs) {
-            final Row row = marshal(keyRec, false);
-            
-            rows.add(row);
-        }
-        
-        return tbl.deleteAllExact(rows, tx).thenApply(this::wrap);
->>>>>>> a323c22d
+        return tbl.deleteAllExact(mapToBinary(recs, false), tx).thenApply(this::wrap);
     }
     
     /** {@inheritDoc} */
@@ -448,21 +379,23 @@
     private Collection<Tuple> wrap(Collection<BinaryRow> rows) {
         if (rows == null) {
             return null;
-<<<<<<< HEAD
+        }
 
         return rows.stream().map(this::wrap).collect(toList());
     }
 
     /**
      * @param rows Tuples.
+     * @param key [@code True} to marshal only a key.
      * @return List of binary rows.
      */
-    private Collection<BinaryRow> mapToBinary(Collection<Tuple> rows) {
-        return rows.stream().map(marshaller()::marshal).collect(toList());
-=======
+    private Collection<BinaryRow> mapToBinary(Collection<Tuple> rows, boolean key) {
+        Collection<BinaryRow> mapped = new ArrayList<>(rows.size());
+        
+        for (Tuple row : rows) {
+            mapped.add(marshal(row, key));
         }
         
-        return rows.stream().filter(Objects::nonNull).map(this::wrap).collect(Collectors.toSet());
->>>>>>> a323c22d
+        return mapped;
     }
 }