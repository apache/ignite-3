--- conflicted
+++ resolved
@@ -327,12 +327,8 @@
      * @return Row.
      * @throws IgniteException If failed to marshal tuple.
      */
-<<<<<<< HEAD
-    @WithSpan
-    private Row marshal(@NotNull Tuple tuple, boolean keyOnly) throws IgniteException {
-=======
+    @WithSpan
     private Row marshal(Tuple tuple, boolean keyOnly) throws IgniteException {
->>>>>>> 33e83aa9
         try {
             if (keyOnly) {
                 return marsh.marshalKey(tuple);
