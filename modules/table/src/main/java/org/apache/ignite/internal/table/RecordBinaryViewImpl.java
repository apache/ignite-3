--- conflicted
+++ resolved
@@ -210,27 +210,12 @@
     @Override
     public boolean replace(@NotNull Tuple oldRec, @NotNull Tuple newRec) {
         return sync(replaceAsync(oldRec, newRec));
-<<<<<<< HEAD
-    }
-
+    }
+    
     /** {@inheritDoc} */
     @Override
     public @NotNull CompletableFuture<Boolean> replaceAsync(@NotNull Tuple rec) {
         Objects.requireNonNull(rec);
-
-        final Row keyRow = marshaller().marshal(rec);
-
-        return tbl.replace(keyRow, tx);
-=======
->>>>>>> a323c22d
-    }
-    
-    /** {@inheritDoc} */
-    @Override
-<<<<<<< HEAD
-=======
-    public @NotNull CompletableFuture<Boolean> replaceAsync(@NotNull Tuple rec) {
-        Objects.requireNonNull(rec);
         
         final Row row = marshal(rec, false);
         
@@ -239,7 +224,6 @@
     
     /** {@inheritDoc} */
     @Override
->>>>>>> a323c22d
     public @NotNull CompletableFuture<Boolean> replaceAsync(@NotNull Tuple oldRec, @NotNull Tuple newRec) {
         Objects.requireNonNull(oldRec);
         Objects.requireNonNull(newRec);
@@ -424,11 +408,7 @@
         if (row == null) {
             return null;
         }
-<<<<<<< HEAD
-
-=======
-        
->>>>>>> a323c22d
+        
         final Row wrapped = schemaReg.resolve(row);
         
         return TableRow.tuple(wrapped);
@@ -442,11 +422,7 @@
         if (rows == null) {
             return null;
         }
-<<<<<<< HEAD
-
-=======
-        
->>>>>>> a323c22d
+        
         return rows.stream().filter(Objects::nonNull).map(this::wrap).collect(Collectors.toSet());
     }
 }