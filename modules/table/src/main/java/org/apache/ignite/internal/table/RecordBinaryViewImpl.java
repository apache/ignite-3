--- conflicted
+++ resolved
@@ -22,11 +22,8 @@
 import java.io.Serializable;
 import java.util.ArrayList;
 import java.util.Collection;
-<<<<<<< HEAD
-=======
 import java.util.Collections;
 import java.util.HashSet;
->>>>>>> 96d90969
 import java.util.Map;
 import java.util.Objects;
 import java.util.concurrent.CompletableFuture;
@@ -64,15 +61,9 @@
      */
     public RecordBinaryViewImpl(InternalTable tbl, SchemaRegistry schemaReg, TableManager tblMgr, @Nullable Transaction tx) {
         super(tbl, schemaReg, tx);
-<<<<<<< HEAD
-
-        marsh = new TupleMarshallerImpl(tblMgr, tbl, schemaReg);
-
-=======
         
         marsh = new TupleMarshallerImpl(schemaReg);
         
->>>>>>> 96d90969
         this.tblMgr = tblMgr;
     }
 
@@ -393,7 +384,6 @@
         if (rows == null) {
             return null;
         }
-<<<<<<< HEAD
 
         return rows.stream().map(this::wrap).collect(toList());
     }
@@ -413,17 +403,5 @@
         }
 
         return mapped;
-=======
-    
-        Collection<BinaryRow> nonEmptyRows = rows.stream().filter(Objects::nonNull)
-                .collect(Collectors.toList());
-    
-        if (nonEmptyRows.isEmpty()) {
-            return Collections.EMPTY_LIST;
-        }
-    
-        return schemaReg.resolve(nonEmptyRows).stream().map(TableRow::tuple)
-                .collect(Collectors.toList());
->>>>>>> 96d90969
     }
 }