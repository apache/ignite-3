--- conflicted
+++ resolved
@@ -40,14 +40,7 @@
 /**
  * Table view implementation for binary objects.
  */
-<<<<<<< HEAD
 public class TableImpl implements Table, StorageRowListener {
-    /** Table manager. */
-    private final TableManager tblMgr;
-
-=======
-public class TableImpl implements Table {
->>>>>>> 2d5f148e
     /** Internal table. */
     private final InternalTable tbl;
 
