/*
 * Licensed to the Apache Software Foundation (ASF) under one or more
 * contributor license agreements.  See the NOTICE file distributed with
 * this work for additional information regarding copyright ownership.
 * The ASF licenses this file to You under the Apache License, Version 2.0
 * (the "License"); you may not use this file except in compliance with
 * the License.  You may obtain a copy of the License at
 *
 *      http://www.apache.org/licenses/LICENSE-2.0
 *
 * Unless required by applicable law or agreed to in writing, software
 * distributed under the License is distributed on an "AS IS" BASIS,
 * WITHOUT WARRANTIES OR CONDITIONS OF ANY KIND, either express or implied.
 * See the License for the specific language governing permissions and
 * limitations under the License.
 */

package org.apache.ignite.internal.table;

import org.apache.ignite.internal.schema.SchemaRegistry;
import org.apache.ignite.internal.table.distributed.TableManager;
import org.apache.ignite.lang.IgniteUuid;
<<<<<<< HEAD
import org.apache.ignite.schema.SchemaMode;
=======
import org.apache.ignite.schema.definition.SchemaManagementMode;
import org.apache.ignite.table.InvokeProcessor;
import org.apache.ignite.table.KeyValueBinaryView;
>>>>>>> e2646a33
import org.apache.ignite.table.KeyValueView;
import org.apache.ignite.table.RecordView;
import org.apache.ignite.table.Table;
import org.apache.ignite.table.Tuple;
import org.apache.ignite.table.mapper.KeyMapper;
import org.apache.ignite.table.mapper.RecordMapper;
import org.apache.ignite.table.mapper.ValueMapper;
import org.jetbrains.annotations.NotNull;

/**
 * Table view implementation for binary objects.
 */
public class TableImpl implements Table {
    /** Table manager. */
    private final TableManager tblMgr;

    /** Internal table. */
    private final InternalTable tbl;

    /** Schema registry. */
    private final SchemaRegistry schemaReg;

    /**
     * Constructor.
     *
     * @param tbl Table.
     * @param schemaReg Table schema registry.
     * @param tblMgr Table manager.
     */
    public TableImpl(InternalTable tbl, SchemaRegistry schemaReg, TableManager tblMgr) {
        this.tbl = tbl;
        this.schemaReg = schemaReg;
        this.tblMgr = tblMgr;
    }

    /**
     * Gets a table id.
     *
     * @return Table id as UUID.
     */
    public @NotNull IgniteUuid tableId() {
        return tbl.tableId();
    }

    /** {@inheritDoc} */
    @Override public @NotNull String tableName() {
        return tbl.tableName();
    }

    /**
     * Gets a schema view for the table.
     *
     * @return Schema view.
     */
    public SchemaRegistry schemaView() {
        return schemaReg;
    }

    /** {@inheritDoc} */
    @Override public <R> RecordView<R> recordView(RecordMapper<R> recMapper) {
        return new RecordViewImpl<>(tbl, schemaReg, recMapper, null);
    }

    /** {@inheritDoc} */
    @Override public RecordView<Tuple> recordView() {
        return new RecordBinaryViewImpl(tbl, schemaReg, tblMgr, null);
    }

    /** {@inheritDoc} */
    @Override public <K, V> KeyValueView<K, V> keyValueView(KeyMapper<K> keyMapper, ValueMapper<V> valMapper) {
        return new KeyValueViewImpl<>(tbl, schemaReg, keyMapper, valMapper, null);
    }

    /** {@inheritDoc} */
    @Override public KeyValueView<Tuple, Tuple> keyValueView() {
        return new KeyValueBinaryViewImpl(tbl, schemaReg, tblMgr, null);
    }

    /**
     * @param schemaMode New schema management mode.
     */
<<<<<<< HEAD
    public void schemaMode(SchemaMode schemaMode) {
=======
    public void schemaType(SchemaManagementMode schemaMode) {
>>>>>>> e2646a33
        this.tbl.schema(schemaMode);
    }
}<|MERGE_RESOLUTION|>--- conflicted
+++ resolved
@@ -20,13 +20,7 @@
 import org.apache.ignite.internal.schema.SchemaRegistry;
 import org.apache.ignite.internal.table.distributed.TableManager;
 import org.apache.ignite.lang.IgniteUuid;
-<<<<<<< HEAD
-import org.apache.ignite.schema.SchemaMode;
-=======
 import org.apache.ignite.schema.definition.SchemaManagementMode;
-import org.apache.ignite.table.InvokeProcessor;
-import org.apache.ignite.table.KeyValueBinaryView;
->>>>>>> e2646a33
 import org.apache.ignite.table.KeyValueView;
 import org.apache.ignite.table.RecordView;
 import org.apache.ignite.table.Table;
@@ -108,11 +102,7 @@
     /**
      * @param schemaMode New schema management mode.
      */
-<<<<<<< HEAD
-    public void schemaMode(SchemaMode schemaMode) {
-=======
-    public void schemaType(SchemaManagementMode schemaMode) {
->>>>>>> e2646a33
+    public void schemaMode(SchemaManagementMode schemaMode) {
         this.tbl.schema(schemaMode);
     }
 }