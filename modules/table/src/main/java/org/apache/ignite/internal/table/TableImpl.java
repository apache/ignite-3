--- conflicted
+++ resolved
@@ -19,9 +19,14 @@
 
 import java.util.Objects;
 import org.apache.ignite.internal.schema.SchemaRegistry;
+import org.apache.ignite.internal.schema.marshaller.TupleMarshallerException;
+import org.apache.ignite.internal.schema.marshaller.TupleMarshallerImpl;
 import org.apache.ignite.internal.schema.row.Row;
 import org.apache.ignite.internal.table.distributed.TableManager;
+import org.apache.ignite.internal.table.distributed.storage.InternalTableImpl;
+import org.apache.ignite.lang.IgniteInternalException;
 import org.apache.ignite.lang.IgniteUuid;
+import org.apache.ignite.raft.client.service.RaftGroupService;
 import org.apache.ignite.schema.definition.SchemaManagementMode;
 import org.apache.ignite.table.KeyValueView;
 import org.apache.ignite.table.RecordView;
@@ -111,7 +116,6 @@
     public void schemaMode(SchemaManagementMode schemaMode) {
         this.tbl.schema(schemaMode);
     }
-<<<<<<< HEAD
 
     /**
      * Updates internal table raft group service for given partition.
@@ -130,11 +134,13 @@
     @TestOnly
     public int partition(Tuple t) {
         Objects.requireNonNull(t);
-
-        final Row keyRow = new TupleMarshallerImpl(tblMgr, internalTable(), schemaReg).marshalKey(t); // TODO asch Convert to portable format to pass TX/storage layer.
-
-        return tbl.partition(keyRow);
+    
+        try {
+            final Row keyRow = new TupleMarshallerImpl(tblMgr, internalTable(), schemaReg).marshalKey(t); // TODO asch Convert to portable format to pass TX/storage layer.
+        
+            return tbl.partition(keyRow);
+        } catch (TupleMarshallerException e) {
+            throw new IgniteInternalException(e);
+        }
     }
-=======
->>>>>>> a323c22d
 }