/*
 * Licensed to the Apache Software Foundation (ASF) under one or more
 * contributor license agreements.  See the NOTICE file distributed with
 * this work for additional information regarding copyright ownership.
 * The ASF licenses this file to You under the Apache License, Version 2.0
 * (the "License"); you may not use this file except in compliance with
 * the License.  You may obtain a copy of the License at
 *
 *      http://www.apache.org/licenses/LICENSE-2.0
 *
 * Unless required by applicable law or agreed to in writing, software
 * distributed under the License is distributed on an "AS IS" BASIS,
 * WITHOUT WARRANTIES OR CONDITIONS OF ANY KIND, either express or implied.
 * See the License for the specific language governing permissions and
 * limitations under the License.
 */

package org.apache.ignite.internal.table;

import org.apache.ignite.internal.schema.SchemaRegistry;
import org.apache.ignite.internal.table.distributed.TableManager;
import org.apache.ignite.internal.table.distributed.storage.InternalTableImpl;
import org.apache.ignite.lang.IgniteUuid;
import org.apache.ignite.raft.client.service.RaftGroupService;
import org.apache.ignite.schema.definition.SchemaManagementMode;
import org.apache.ignite.table.KeyValueView;
import org.apache.ignite.table.RecordView;
import org.apache.ignite.table.Table;
import org.apache.ignite.table.Tuple;
import org.apache.ignite.table.mapper.KeyMapper;
import org.apache.ignite.table.mapper.RecordMapper;
import org.apache.ignite.table.mapper.ValueMapper;
import org.jetbrains.annotations.NotNull;
<<<<<<< HEAD
import org.jetbrains.annotations.Nullable;
import org.jetbrains.annotations.TestOnly;
=======
>>>>>>> c0a3f327

/**
 * Table view implementation for binary objects.
 */
public class TableImpl implements Table {
    /** Table manager. */
    private final TableManager tblMgr;

    /** Internal table. */
    private final InternalTable tbl;

    /** Schema registry. */
    private final SchemaRegistry schemaReg;

    /**
     * Constructor.
     *
     * @param tbl Table.
     * @param schemaReg Table schema registry.
     * @param tblMgr Table manager.
     */
    public TableImpl(InternalTable tbl, SchemaRegistry schemaReg, TableManager tblMgr) {
        this.tbl = tbl;
        this.schemaReg = schemaReg;
        this.tblMgr = tblMgr;
    }

    /**
     * Gets a table id.
     *
     * @return Table id as UUID.
     */
    public @NotNull IgniteUuid tableId() {
        return tbl.tableId();
    }

    /** Returns an internal table instance this view represents. */
    public InternalTable internalTable() {
        return tbl;
    }

    /** {@inheritDoc} */
    @Override public @NotNull String tableName() {
        return tbl.tableName();
    }

    /**
     * Gets a schema view for the table.
     *
     * @return Schema view.
     */
    public SchemaRegistry schemaView() {
        return schemaReg;
    }

    /** {@inheritDoc} */
    @Override public <R> RecordView<R> recordView(RecordMapper<R> recMapper) {
        return new RecordViewImpl<>(tbl, schemaReg, recMapper, null);
    }

    /** {@inheritDoc} */
    @Override public RecordView<Tuple> recordView() {
        return new RecordBinaryViewImpl(tbl, schemaReg, tblMgr, null);
    }

    /** {@inheritDoc} */
    @Override public <K, V> KeyValueView<K, V> keyValueView(KeyMapper<K> keyMapper, ValueMapper<V> valMapper) {
        return new KeyValueViewImpl<>(tbl, schemaReg, keyMapper, valMapper, null);
    }

    /** {@inheritDoc} */
    @Override public KeyValueView<Tuple, Tuple> keyValueView() {
        return new KeyValueBinaryViewImpl(tbl, schemaReg, tblMgr, null);
    }

    /**
     * @param schemaMode New schema management mode.
     */
    public void schemaMode(SchemaManagementMode schemaMode) {
        this.tbl.schema(schemaMode);
    }

    /**
     * Updates internal table raft group service for given partition.
     *
     * @param p Partition.
     * @param raftGrpSvc Raft group service.
     */
    public void updateInternalTableRaftGroupService(int p, RaftGroupService raftGrpSvc) {
        ((InternalTableImpl)tbl).updateInternalTableRaftGroupService(p, raftGrpSvc);
    }

    /**
     * @param t The tuple.
     * @return The partition.
     */
    @TestOnly
    public int partition(Tuple t) {
        Objects.requireNonNull(t);

        final Row keyRow = marshaller().marshalKey(t); // Convert to portable format to pass TX/storage layer.

        return tbl.partition(keyRow);
    }
}<|MERGE_RESOLUTION|>--- conflicted
+++ resolved
@@ -17,7 +17,9 @@
 
 package org.apache.ignite.internal.table;
 
+import java.util.Objects;
 import org.apache.ignite.internal.schema.SchemaRegistry;
+import org.apache.ignite.internal.schema.row.Row;
 import org.apache.ignite.internal.table.distributed.TableManager;
 import org.apache.ignite.internal.table.distributed.storage.InternalTableImpl;
 import org.apache.ignite.lang.IgniteUuid;
@@ -30,12 +32,10 @@
 import org.apache.ignite.table.mapper.KeyMapper;
 import org.apache.ignite.table.mapper.RecordMapper;
 import org.apache.ignite.table.mapper.ValueMapper;
+import org.apache.ignite.tx.Transaction;
 import org.jetbrains.annotations.NotNull;
-<<<<<<< HEAD
 import org.jetbrains.annotations.Nullable;
 import org.jetbrains.annotations.TestOnly;
-=======
->>>>>>> c0a3f327
 
 /**
  * Table view implementation for binary objects.
@@ -136,7 +136,7 @@
     public int partition(Tuple t) {
         Objects.requireNonNull(t);
 
-        final Row keyRow = marshaller().marshalKey(t); // Convert to portable format to pass TX/storage layer.
+        final Row keyRow = new TupleMarshallerImpl(tblMgr, internalTable(), schemaReg).marshalKey(t); // TODO asch Convert to portable format to pass TX/storage layer.
 
         return tbl.partition(keyRow);
     }
