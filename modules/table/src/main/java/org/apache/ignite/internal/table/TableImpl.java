/*
 * Licensed to the Apache Software Foundation (ASF) under one or more
 * contributor license agreements.  See the NOTICE file distributed with
 * this work for additional information regarding copyright ownership.
 * The ASF licenses this file to You under the Apache License, Version 2.0
 * (the "License"); you may not use this file except in compliance with
 * the License.  You may obtain a copy of the License at
 *
 *      http://www.apache.org/licenses/LICENSE-2.0
 *
 * Unless required by applicable law or agreed to in writing, software
 * distributed under the License is distributed on an "AS IS" BASIS,
 * WITHOUT WARRANTIES OR CONDITIONS OF ANY KIND, either express or implied.
 * See the License for the specific language governing permissions and
 * limitations under the License.
 */

package org.apache.ignite.internal.table;

import java.util.Objects;
import org.apache.ignite.internal.schema.SchemaRegistry;
import org.apache.ignite.internal.schema.marshaller.TupleMarshallerException;
import org.apache.ignite.internal.schema.marshaller.TupleMarshallerImpl;
import org.apache.ignite.internal.schema.row.Row;
import org.apache.ignite.internal.table.distributed.TableManager;
import org.apache.ignite.lang.IgniteInternalException;
import org.apache.ignite.lang.IgniteUuid;
import org.apache.ignite.table.KeyValueView;
import org.apache.ignite.table.RecordView;
import org.apache.ignite.table.Table;
import org.apache.ignite.table.Tuple;
import org.apache.ignite.table.mapper.Mapper;
import org.jetbrains.annotations.NotNull;
import org.jetbrains.annotations.TestOnly;

/**
 * Table view implementation for binary objects.
 */
public class TableImpl implements Table {
    /** Table manager. */
    private final TableManager tblMgr;

    /** Internal table. */
    private final InternalTable tbl;

    /** Schema registry. */
    private final SchemaRegistry schemaReg;

    /**
     * Constructor.
     *
     * @param tbl       The table.
     * @param schemaReg Table schema registry.
     * @param tblMgr    Table manager.
     */
    public TableImpl(InternalTable tbl, SchemaRegistry schemaReg, TableManager tblMgr) {
        this.tbl = tbl;
        this.schemaReg = schemaReg;
        this.tblMgr = tblMgr;
    }

    /**
     * Gets a table id.
     *
     * @return Table id as UUID.
     */
    public @NotNull IgniteUuid tableId() {
        return tbl.tableId();
    }

    /** Returns an internal table instance this view represents. */
    public InternalTable internalTable() {
        return tbl;
    }

    /** {@inheritDoc} */
<<<<<<< HEAD
    @Override
    public @NotNull String tableName() {
        return tbl.tableName();
=======
    @Override public @NotNull String name() {
        return tbl.name();
>>>>>>> 69992a5c
    }

    /**
     * Gets a schema view for the table.
     *
     * @return Schema view.
     */
    public SchemaRegistry schemaView() {
        return schemaReg;
    }

    /** {@inheritDoc} */
    @Override
    public <R> RecordView<R> recordView(Mapper<R> recMapper) {
        return new RecordViewImpl<>(tbl, schemaReg, recMapper, null);
    }

    /** {@inheritDoc} */
    @Override
    public RecordView<Tuple> recordView() {
        return new RecordBinaryViewImpl(tbl, schemaReg, tblMgr, null);
    }

    /** {@inheritDoc} */
    @Override
    public <K, V> KeyValueView<K, V> keyValueView(Mapper<K> keyMapper, Mapper<V> valMapper) {
        return new KeyValueViewImpl<>(tbl, schemaReg, keyMapper, valMapper, null);
    }

    /** {@inheritDoc} */
    @Override
    public KeyValueView<Tuple, Tuple> keyValueView() {
        return new KeyValueBinaryViewImpl(tbl, schemaReg, tblMgr, null);
    }

    /**
     * Returns a partition for a tuple.
     *
     * @param t The tuple.
     * @return The partition.
     */
    @TestOnly
    public int partition(Tuple t) {
        Objects.requireNonNull(t);

        try {
            final Row keyRow = new TupleMarshallerImpl(schemaReg).marshalKey(t);

            return tbl.partition(keyRow);
        } catch (TupleMarshallerException e) {
            throw new IgniteInternalException(e);
        }
    }
}<|MERGE_RESOLUTION|>--- conflicted
+++ resolved
@@ -74,14 +74,8 @@
     }
 
     /** {@inheritDoc} */
-<<<<<<< HEAD
-    @Override
-    public @NotNull String tableName() {
-        return tbl.tableName();
-=======
     @Override public @NotNull String name() {
         return tbl.name();
->>>>>>> 69992a5c
     }
 
     /**
