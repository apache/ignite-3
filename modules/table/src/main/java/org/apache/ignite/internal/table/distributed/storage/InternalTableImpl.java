--- conflicted
+++ resolved
@@ -341,7 +341,7 @@
                 fut = enlistWithRetry(
                         tx0,
                         partToRows.getIntKey(),
-                        (commitPart, term) -> op.apply(commitPart, partToRows.getValue(), tx0, partGroupId, term),
+                        (commitPart, enlistmentConsistencyToken) -> op.apply(commitPart, partToRows.getValue(), tx0, partGroupId, enlistmentConsistencyToken),
                         ATTEMPTS_TO_ENLIST_PARTITION
                 );
             }
@@ -654,19 +654,7 @@
         return enlistInTx(
                 rows,
                 tx,
-<<<<<<< HEAD
-                (commitPart, keyRows0, txo, groupId, leaseStartTime) -> tableMessagesFactory.readWriteMultiRowReplicaRequest()
-                        .groupId(groupId)
-                        .commitPartitionId(commitPart)
-                        .binaryRowsBytes(serializeBinaryRows(keyRows0))
-                        .transactionId(txo.id())
-                        .enlistmentConsistencyToken(leaseStartTime.longValue())
-                        .requestType(RequestType.RW_UPSERT_ALL)
-                        .timestampLong(clock.nowLong())
-                        .build(),
-=======
                 this::upsertAllInternal,
->>>>>>> 20969893
                 CompletableFuture::allOf);
     }
 
@@ -679,7 +667,7 @@
         CompletableFuture<Void> fut = enlistWithRetry(
                 tx,
                 partition,
-                (commitPart, term) -> upsertAllInternal(commitPart, rows, tx, partGroupId, term),
+                (commitPart, enlistmentConsistencyToken) -> upsertAllInternal(commitPart, rows, tx, partGroupId, enlistmentConsistencyToken),
                 ATTEMPTS_TO_ENLIST_PARTITION
         );
 
@@ -1304,17 +1292,9 @@
      * @param tx The transaction.
      * @return The enlist future (then will a leader become known).
      */
-<<<<<<< HEAD
     protected CompletableFuture<ReplicaMeta> enlist(int partId, InternalTransaction tx) {
         TablePartitionId tablePartitionId = new TablePartitionId(tableId, partId);
         tx.assignCommitPartition(tablePartitionId);
-=======
-    protected CompletableFuture<IgniteBiTuple<ClusterNode, Long>> enlist(int partId, InternalTransaction tx) {
-        RaftGroupService svc = raftGroupServiceByPartitionId.get(partId);
-        assert svc != null : "No raft group service for partition " + partId;
-
-        tx.assignCommitPartition(new TablePartitionId(tableId, partId));
->>>>>>> 20969893
 
         // TODO: sanpwc timeout
         CompletableFuture<ReplicaMeta> primaryReplicaFuture = placementDriver.awaitPrimaryReplica(tablePartitionId, clock.now()).orTimeout(10_000, TimeUnit.SECONDS);
@@ -1516,6 +1496,7 @@
      * @param partId Partition id.
      * @return Cluster node to evalute read-only request.
      */
+    // TODO: sanpwc refactor.
     protected CompletableFuture<ClusterNode> evaluateReadOnlyRecipientNode(int partId) {
         RaftGroupService svc = raftGroupServiceByPartitionId.get(partId);
 
@@ -1614,13 +1595,13 @@
             Collection<? extends BinaryRow> keyRows0,
             InternalTransaction txo,
             ReplicationGroupId groupId,
-            Long term) {
+            HybridTimestamp enlistmentConsistencyToken) {
         return tableMessagesFactory.readWriteMultiRowReplicaRequest()
                 .groupId(groupId)
                 .commitPartitionId(commitPart)
                 .binaryRowsBytes(serializeBinaryRows(keyRows0))
                 .transactionId(txo.id())
-                .term(term)
+                .enlistmentConsistencyToken(enlistmentConsistencyToken.longValue())
                 .requestType(RequestType.RW_UPSERT_ALL)
                 .timestampLong(clock.nowLong())
                 .build();
