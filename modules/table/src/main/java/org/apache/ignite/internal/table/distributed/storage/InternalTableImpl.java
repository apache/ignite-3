/*
 * Licensed to the Apache Software Foundation (ASF) under one or more
 * contributor license agreements. See the NOTICE file distributed with
 * this work for additional information regarding copyright ownership.
 * The ASF licenses this file to You under the Apache License, Version 2.0
 * (the "License"); you may not use this file except in compliance with
 * the License. You may obtain a copy of the License at
 *
 *      http://www.apache.org/licenses/LICENSE-2.0
 *
 * Unless required by applicable law or agreed to in writing, software
 * distributed under the License is distributed on an "AS IS" BASIS,
 * WITHOUT WARRANTIES OR CONDITIONS OF ANY KIND, either express or implied.
 * See the License for the specific language governing permissions and
 * limitations under the License.
 */

package org.apache.ignite.internal.table.distributed.storage;

import static it.unimi.dsi.fastutil.ints.Int2ObjectMaps.emptyMap;
import static java.util.concurrent.CompletableFuture.completedFuture;
import static java.util.concurrent.CompletableFuture.failedFuture;
import static java.util.concurrent.TimeUnit.SECONDS;
import static org.apache.ignite.internal.table.distributed.replicator.action.RequestType.RW_GET;
import static org.apache.ignite.internal.table.distributed.replicator.action.RequestType.RW_GET_ALL;
import static org.apache.ignite.internal.table.distributed.storage.RowBatch.allResultFutures;
import static org.apache.ignite.internal.util.ExceptionUtils.withCause;
import static org.apache.ignite.lang.ErrorGroups.Common.INTERNAL_ERR;
import static org.apache.ignite.lang.ErrorGroups.Replicator.REPLICA_UNAVAILABLE_ERR;
import static org.apache.ignite.lang.ErrorGroups.Transactions.ACQUIRE_LOCK_ERR;
import static org.apache.ignite.lang.ErrorGroups.Transactions.TX_FAILED_READ_WRITE_OPERATION_ERR;
import static org.apache.ignite.lang.ErrorGroups.Transactions.TX_REPLICA_UNAVAILABLE_ERR;
import static org.apache.ignite.lang.ErrorGroups.Transactions.TX_UNEXPECTED_STATE_ERR;

import it.unimi.dsi.fastutil.ints.Int2ObjectMap;
import it.unimi.dsi.fastutil.ints.Int2ObjectMap.Entry;
import it.unimi.dsi.fastutil.ints.Int2ObjectOpenHashMap;
import java.net.ConnectException;
import java.nio.ByteBuffer;
import java.util.ArrayList;
import java.util.Arrays;
import java.util.BitSet;
import java.util.Collection;
import java.util.Collections;
import java.util.Comparator;
import java.util.Iterator;
import java.util.List;
import java.util.Map;
import java.util.Objects;
import java.util.UUID;
import java.util.concurrent.CompletableFuture;
import java.util.concurrent.CompletionException;
import java.util.concurrent.Flow.Publisher;
import java.util.concurrent.Flow.Subscriber;
import java.util.concurrent.Flow.Subscription;
import java.util.concurrent.TimeUnit;
import java.util.concurrent.TimeoutException;
import java.util.concurrent.atomic.AtomicBoolean;
import java.util.concurrent.atomic.AtomicLong;
import java.util.function.BiFunction;
import java.util.function.BiPredicate;
import java.util.function.Function;
import java.util.stream.Collectors;
import java.util.stream.Stream;
import org.apache.ignite.internal.binarytuple.BinaryTupleReader;
import org.apache.ignite.internal.hlc.HybridClock;
import org.apache.ignite.internal.hlc.HybridTimestamp;
import org.apache.ignite.internal.lang.IgniteBiTuple;
import org.apache.ignite.internal.lang.IgniteInternalException;
import org.apache.ignite.internal.lang.IgnitePentaFunction;
import org.apache.ignite.internal.lang.IgniteStringFormatter;
import org.apache.ignite.internal.lang.IgniteTriFunction;
import org.apache.ignite.internal.placementdriver.PlacementDriver;
import org.apache.ignite.internal.placementdriver.ReplicaMeta;
import org.apache.ignite.internal.raft.Peer;
import org.apache.ignite.internal.raft.service.RaftGroupService;
import org.apache.ignite.internal.replicator.ReplicaService;
import org.apache.ignite.internal.replicator.ReplicationGroupId;
import org.apache.ignite.internal.replicator.TablePartitionId;
import org.apache.ignite.internal.replicator.exception.PrimaryReplicaMissException;
import org.apache.ignite.internal.replicator.exception.ReplicationException;
import org.apache.ignite.internal.replicator.message.ReplicaRequest;
import org.apache.ignite.internal.schema.BinaryRow;
import org.apache.ignite.internal.schema.BinaryRowEx;
import org.apache.ignite.internal.schema.BinaryTuple;
import org.apache.ignite.internal.schema.BinaryTuplePrefix;
import org.apache.ignite.internal.storage.engine.MvTableStorage;
import org.apache.ignite.internal.table.InternalTable;
import org.apache.ignite.internal.table.distributed.TableMessagesFactory;
import org.apache.ignite.internal.table.distributed.command.TablePartitionIdMessage;
import org.apache.ignite.internal.table.distributed.replication.request.BinaryRowMessage;
import org.apache.ignite.internal.table.distributed.replication.request.BinaryTupleMessage;
import org.apache.ignite.internal.table.distributed.replication.request.MultipleRowPkReplicaRequest;
import org.apache.ignite.internal.table.distributed.replication.request.MultipleRowReplicaRequest;
import org.apache.ignite.internal.table.distributed.replication.request.ReadOnlyMultiRowPkReplicaRequest;
import org.apache.ignite.internal.table.distributed.replication.request.ReadOnlyScanRetrieveBatchReplicaRequest;
import org.apache.ignite.internal.table.distributed.replication.request.ReadWriteMultiRowReplicaRequest;
import org.apache.ignite.internal.table.distributed.replication.request.ReadWriteScanRetrieveBatchReplicaRequest;
import org.apache.ignite.internal.table.distributed.replication.request.ReadWriteScanRetrieveBatchReplicaRequestBuilder;
import org.apache.ignite.internal.table.distributed.replication.request.SingleRowPkReplicaRequest;
import org.apache.ignite.internal.table.distributed.replication.request.SingleRowReplicaRequest;
import org.apache.ignite.internal.table.distributed.replication.request.SwapRowReplicaRequest;
import org.apache.ignite.internal.table.distributed.replicator.action.RequestType;
import org.apache.ignite.internal.tx.HybridTimestampTracker;
import org.apache.ignite.internal.tx.InternalTransaction;
import org.apache.ignite.internal.tx.LockException;
import org.apache.ignite.internal.tx.TxManager;
import org.apache.ignite.internal.tx.TxState;
import org.apache.ignite.internal.tx.storage.state.TxStateTableStorage;
import org.apache.ignite.internal.util.CollectionUtils;
import org.apache.ignite.internal.util.IgniteUtils;
import org.apache.ignite.internal.util.PendingComparableValuesTracker;
import org.apache.ignite.internal.utils.PrimaryReplica;
import org.apache.ignite.lang.IgniteException;
import org.apache.ignite.network.ClusterNode;
import org.apache.ignite.tx.TransactionException;
import org.jetbrains.annotations.Nullable;
import org.jetbrains.annotations.TestOnly;

/**
 * Storage of table rows.
 */
public class InternalTableImpl implements InternalTable {
    /** Cursor id generator. */
    private static final AtomicLong CURSOR_ID_GENERATOR = new AtomicLong();

    /** Number of attempts. */
    private static final int ATTEMPTS_TO_ENLIST_PARTITION = 5;

    private static final int AWAIT_PRIMARY_REPLICA_TIMEOUT = 30;

    /** Map update guarded by {@link #updatePartitionMapsMux}. */
    protected volatile Int2ObjectMap<RaftGroupService> raftGroupServiceByPartitionId;

    /** Partitions. */
    private final int partitions;

    /** Table name. */
    private final String tableName;

    /** Table identifier. */
    private final int tableId;

    /** Resolver that resolves a node consistent ID to cluster node. */
    private final Function<String, ClusterNode> clusterNodeResolver;

    /** Transactional manager. */
    protected final TxManager txManager;

    /** Storage for table data. */
    private final MvTableStorage tableStorage;

    /** Storage for transaction states. */
    private final TxStateTableStorage txStateStorage;

    /** Replica service. */
    private final ReplicaService replicaSvc;

    /** Mutex for the partition maps update. */
    private final Object updatePartitionMapsMux = new Object();

    /** Table messages factory. */
    private final TableMessagesFactory tableMessagesFactory;

    /** A hybrid logical clock. */
    private final HybridClock clock;

    /** Observable timestamp tracker. */
    private final HybridTimestampTracker observableTimestampTracker;

    /** Placement driver. */
    private final PlacementDriver placementDriver;

    /** Map update guarded by {@link #updatePartitionMapsMux}. */
    private volatile Int2ObjectMap<PendingComparableValuesTracker<HybridTimestamp, Void>> safeTimeTrackerByPartitionId = emptyMap();

    /** Map update guarded by {@link #updatePartitionMapsMux}. */
    private volatile Int2ObjectMap<PendingComparableValuesTracker<Long, Void>> storageIndexTrackerByPartitionId = emptyMap();

    /**
     * Constructor.
     *
     * @param tableName Table name.
     * @param tableId Table id.
     * @param partMap Map partition id to raft group.
     * @param partitions Partitions.
     * @param txManager Transaction manager.
     * @param tableStorage Table storage.
     * @param txStateStorage Transaction state storage.
     * @param replicaSvc Replica service.
     * @param clock A hybrid logical clock.
     * @param placementDriver Placement driver.
     */
    public InternalTableImpl(
            String tableName,
            int tableId,
            Int2ObjectMap<RaftGroupService> partMap,
            int partitions,
            Function<String, ClusterNode> clusterNodeResolver,
            TxManager txManager,
            MvTableStorage tableStorage,
            TxStateTableStorage txStateStorage,
            ReplicaService replicaSvc,
            HybridClock clock,
            HybridTimestampTracker observableTimestampTracker,
            PlacementDriver placementDriver
    ) {
        this.tableName = tableName;
        this.tableId = tableId;
        this.raftGroupServiceByPartitionId = partMap;
        this.partitions = partitions;
        this.clusterNodeResolver = clusterNodeResolver;
        this.txManager = txManager;
        this.tableStorage = tableStorage;
        this.txStateStorage = txStateStorage;
        this.replicaSvc = replicaSvc;
        this.tableMessagesFactory = new TableMessagesFactory();
        this.clock = clock;
        this.observableTimestampTracker = observableTimestampTracker;
        this.placementDriver = placementDriver;
    }

    /** {@inheritDoc} */
    @Override
    public MvTableStorage storage() {
        return tableStorage;
    }

    /** {@inheritDoc} */
    @Override
    public int partitions() {
        return partitions;
    }

    /** {@inheritDoc} */
    @Override
    public int tableId() {
        return tableId;
    }

    /** {@inheritDoc} */
    @Override
    public String name() {
        return tableName;
    }

    /**
     * Enlists a single row into a transaction.
     *
     * @param row The row.
     * @param tx The transaction, not null if explicit.
     * @param fac Replica requests factory.
     * @param noWriteChecker Used to handle operations producing no updates.
     * @return The future.
     */
    private <R> CompletableFuture<R> enlistInTx(
            BinaryRowEx row,
            @Nullable InternalTransaction tx,
            IgniteTriFunction<InternalTransaction, ReplicationGroupId, Long, ReplicaRequest> fac,
            BiPredicate<R, ReplicaRequest> noWriteChecker
    ) {
        // Check whether proposed tx is read-only. Complete future exceptionally if true.
        // Attempting to enlist a read-only in a read-write transaction does not corrupt the transaction itself, thus read-write transaction
        // won't be rolled back automatically - it's up to the user or outer engine.
        if (tx != null && tx.isReadOnly()) {
            return failedFuture(
                    new TransactionException(
                            TX_FAILED_READ_WRITE_OPERATION_ERR,
                            "Failed to enlist read-write operation into read-only transaction txId={" + tx.id() + '}'
                    )
            );
        }

        InternalTransaction actualTx = startImplicitTxIfNeeded(tx);

        int partId = partitionId(row);

        TablePartitionId partGroupId = new TablePartitionId(tableId, partId);

        IgniteBiTuple<ClusterNode, Long> primaryReplicaAndTerm = actualTx.enlistedNodeAndTerm(partGroupId);

        CompletableFuture<R> fut;

        if (primaryReplicaAndTerm != null) {
            assert !actualTx.implicit();

            fut = trackingInvoke(actualTx, partId, term -> fac.apply(actualTx, partGroupId, term), false, primaryReplicaAndTerm,
                    noWriteChecker);
        } else {
            fut = enlistWithRetry(actualTx, partId, term -> fac.apply(actualTx, partGroupId, term), ATTEMPTS_TO_ENLIST_PARTITION,
                    actualTx.implicit(), noWriteChecker);
        }

        return postEnlist(fut, false, actualTx, actualTx.implicit());
    }

    /**
     * Enlists a single row into a transaction.
     *
     * @param keyRows Rows.
     * @param tx The transaction.
     * @param fac Replica requests factory.
     * @param reducer Transform reducer.
     * @param noOpChecker Used to handle no-op operations (producing no updates).
     * @return The future.
     */
    private <T> CompletableFuture<T> enlistInTx(
            Collection<BinaryRowEx> keyRows,
            @Nullable InternalTransaction tx,
            IgnitePentaFunction<Collection<BinaryRow>, InternalTransaction, ReplicationGroupId, Long, Boolean, ReplicaRequest> fac,
            Function<Collection<RowBatch>, CompletableFuture<T>> reducer,
            BiPredicate<T, ReplicaRequest> noOpChecker
    ) {
        // Check whether proposed tx is read-only. Complete future exceptionally if true.
        // Attempting to enlist a read-only in a read-write transaction does not corrupt the transaction itself, thus read-write transaction
        // won't be rolled back automatically - it's up to the user or outer engine.
        if (tx != null && tx.isReadOnly()) {
            return failedFuture(
                    new TransactionException(
                            TX_FAILED_READ_WRITE_OPERATION_ERR,
                            "Failed to enlist read-write operation into read-only transaction txId={" + tx.id() + '}'
                    )
            );
        }

        // It's possible to have null txState if transaction isn't started yet.
        if (tx != null && !(tx.state() == TxState.PENDING || tx.state() == null)) {
            return failedFuture(new TransactionException(
                    "The operation is attempted for completed transaction"));
        }

        InternalTransaction actualTx = startImplicitTxIfNeeded(tx);

        Int2ObjectMap<RowBatch> rowBatchByPartitionId = toRowBatchByPartitionId(keyRows);

        boolean singlePart = rowBatchByPartitionId.size() == 1;
        boolean implicit = actualTx.implicit();
        boolean full = implicit && singlePart;

        for (Int2ObjectMap.Entry<RowBatch> partitionRowBatch : rowBatchByPartitionId.int2ObjectEntrySet()) {
            int partitionId = partitionRowBatch.getIntKey();
            RowBatch rowBatch = partitionRowBatch.getValue();

            TablePartitionId partGroupId = new TablePartitionId(tableId, partitionId);

            IgniteBiTuple<ClusterNode, Long> primaryReplicaAndTerm = actualTx.enlistedNodeAndTerm(partGroupId);

            CompletableFuture<T> fut;

            if (primaryReplicaAndTerm != null) {
                assert !implicit;

                fut = trackingInvoke(actualTx, partitionId, term -> fac.apply(rowBatch.requestedRows, actualTx, partGroupId, term, false),
                        false, primaryReplicaAndTerm, noOpChecker);
            } else {
                fut = enlistWithRetry(
                        actualTx,
                        partitionId,
                        term -> fac.apply(rowBatch.requestedRows, actualTx, partGroupId, term, full),
                        ATTEMPTS_TO_ENLIST_PARTITION,
                        full,
                        noOpChecker
                );
            }

            rowBatch.resultFuture = fut;
        }

        CompletableFuture<T> fut = reducer.apply(rowBatchByPartitionId.values());

        return postEnlist(fut, implicit && !singlePart, actualTx, full);
    }

    private InternalTransaction startImplicitTxIfNeeded(@Nullable InternalTransaction tx) {
        return tx == null ? txManager.beginImplicit(observableTimestampTracker, false) : tx;
    }

    /**
     * Retrieves a batch of rows from replication storage.
     *
     * @param tx Internal transaction.
     * @param partId Partition number.
     * @param scanId Scan id.
     * @param batchSize Size of batch.
     * @param indexId Optional index id.
     * @param lowerBound Lower search bound.
     * @param upperBound Upper search bound.
     * @param flags Control flags. See {@link org.apache.ignite.internal.storage.index.SortedIndexStorage} constants.
     * @param columnsToInclude Row projection.
     * @param implicit {@code True} if the implicit txn.
     * @return Batch of retrieved rows.
     */
    private CompletableFuture<Collection<BinaryRow>> enlistCursorInTx(
            InternalTransaction tx,
            int partId,
            long scanId,
            int batchSize,
            @Nullable Integer indexId,
            @Nullable BinaryTuple exactKey,
            @Nullable BinaryTuplePrefix lowerBound,
            @Nullable BinaryTuplePrefix upperBound,
            int flags,
            @Nullable BitSet columnsToInclude,
            boolean implicit
    ) {
        TablePartitionId partGroupId = new TablePartitionId(tableId, partId);

        IgniteBiTuple<ClusterNode, Long> primaryReplicaAndTerm = tx.enlistedNodeAndTerm(partGroupId);

        CompletableFuture<Collection<BinaryRow>> fut;

        ReadWriteScanRetrieveBatchReplicaRequestBuilder requestBuilder = tableMessagesFactory.readWriteScanRetrieveBatchReplicaRequest()
                .groupId(partGroupId)
                .timestampLong(clock.nowLong())
                .transactionId(tx.id())
                .scanId(scanId)
                .indexToUse(indexId)
                .exactKey(binaryTupleMessage(exactKey))
                .lowerBoundPrefix(binaryTupleMessage(lowerBound))
                .upperBoundPrefix(binaryTupleMessage(upperBound))
                .flags(flags)
                .columnsToInclude(columnsToInclude)
                .full(implicit) // Intent for one phase commit.
                .batchSize(batchSize);

        if (primaryReplicaAndTerm != null) {
            ReadWriteScanRetrieveBatchReplicaRequest request = requestBuilder.term(primaryReplicaAndTerm.get2()).build();
            fut = replicaSvc.invoke(primaryReplicaAndTerm.get1(), request);
        } else {
            fut = enlistWithRetry(tx, partId, term -> requestBuilder.term(term).build(), ATTEMPTS_TO_ENLIST_PARTITION, false, null);
        }

        return postEnlist(fut, false, tx, false);
    }

    private @Nullable BinaryTupleMessage binaryTupleMessage(@Nullable BinaryTupleReader binaryTuple) {
        if (binaryTuple == null) {
            return null;
        }

        return tableMessagesFactory.binaryTupleMessage()
                .tuple(binaryTuple.byteBuffer())
                .elementCount(binaryTuple.elementCount())
                .build();
    }

    /**
     * Partition enlisting with retrying.
     *
     * @param tx Internal transaction.
     * @param partId Partition number.
     * @param mapFunc Function to create replica request with new raft term.
     * @param attempts Number of attempts.
     * @param full {@code True} if is a full transaction.
     * @param noWriteChecker Used to handle operations producing no updates.
     * @return The future.
     */
    private <R> CompletableFuture<R> enlistWithRetry(
            InternalTransaction tx,
            int partId,
            Function<Long, ReplicaRequest> mapFunc,
            int attempts,
            boolean full,
            @Nullable BiPredicate<R, ReplicaRequest> noWriteChecker
    ) {
        CompletableFuture<R> result = new CompletableFuture<>();

        enlist(partId, tx).thenCompose(
                        primaryReplicaAndTerm -> trackingInvoke(tx, partId, mapFunc, full, primaryReplicaAndTerm, noWriteChecker))
                .handle((res0, e) -> {
                    if (e != null) {
                        if (e.getCause() instanceof PrimaryReplicaMissException && attempts > 0) {
                            return enlistWithRetry(tx, partId, mapFunc, attempts - 1, full, noWriteChecker).handle((r2, e2) -> {
                                if (e2 != null) {
                                    return result.completeExceptionally(e2);
                                } else {
                                    return result.complete((R) r2);
                                }
                            });
                        }

                        return result.completeExceptionally(e);
                    }

                    return result.complete(res0);
                });

        return result;
    }

    /**
     * Invoke replica with additional tracking for writes.
     *
     * @param tx The transaction.
     * @param partId Partition id.
     * @param mapFunc Request factory.
     * @param full {@code True} for a full transaction.
     * @param primaryReplicaAndTerm Replica and term.
     * @param noWriteChecker Used to handle operations producing no updates.
     * @return The future.
     */
    private <R> CompletableFuture<R> trackingInvoke(
            InternalTransaction tx,
            int partId,
            Function<Long, ReplicaRequest> mapFunc,
            boolean full,
            IgniteBiTuple<ClusterNode, Long> primaryReplicaAndTerm,
            @Nullable BiPredicate<R, ReplicaRequest> noWriteChecker
    ) {
        ReplicaRequest request = mapFunc.apply(primaryReplicaAndTerm.get2());

        boolean write = request instanceof SingleRowReplicaRequest && ((SingleRowReplicaRequest) request).requestType() != RW_GET
                || request instanceof MultipleRowReplicaRequest && ((MultipleRowReplicaRequest) request).requestType() != RW_GET_ALL
                || request instanceof SingleRowPkReplicaRequest && ((SingleRowPkReplicaRequest) request).requestType() != RW_GET
                || request instanceof MultipleRowPkReplicaRequest && ((MultipleRowPkReplicaRequest) request).requestType() != RW_GET_ALL
                || request instanceof SwapRowReplicaRequest;

        if (write && !full) {
            // Track only write requests from explicit transactions.
            if (!txManager.addInflight(tx.id())) {
                return failedFuture(
                        new TransactionException(TX_UNEXPECTED_STATE_ERR, IgniteStringFormatter.format(
                                "Failed to enlist a write operation into a transaction, tx is locked for updates "
                                        + "[tableName={}, partId={}, txState={}]",
                                tableName,
                                partId,
                                tx.state()
                        )));
            }

            return replicaSvc.<R>invoke(primaryReplicaAndTerm.get1(), request).thenApply(res -> {
                assert noWriteChecker != null;

                // Remove inflight if no replication was scheduled, otherwise inflight will be removed by delayed response.
                if (noWriteChecker.test(res, request)) {
                    txManager.removeInflight(tx.id());
                }

                return res;
            });
        } else {
            return replicaSvc.invoke(primaryReplicaAndTerm.get1(), request);
        }
    }

    /**
     * Performs post enlist operation.
     *
     * @param fut The future.
     * @param autoCommit {@code True} for auto commit.
     * @param tx0 The transaction.
     * @param full {@code True} if this is a full transaction.
     * @param <T> Operation return type.
     * @return The future.
     */
    private <T> CompletableFuture<T> postEnlist(CompletableFuture<T> fut, boolean autoCommit, InternalTransaction tx0, boolean full) {
        assert !(autoCommit && full) : "Invalid combination of flags";

        return fut.handle((BiFunction<T, Throwable, CompletableFuture<T>>) (r, e) -> {
            if (full) { // Full txn is already finished remotely. Just update local state.
                txManager.finishFull(observableTimestampTracker, tx0.id(), e == null);

                return e != null ? failedFuture(wrapReplicationException(e)) : completedFuture(r);
            }

            if (e != null) {
                RuntimeException e0 = wrapReplicationException(e);

                return tx0.rollbackAsync().handle((ignored, err) -> {
                    if (err != null) {
                        e0.addSuppressed(err);
                    }
                    throw e0;
                }); // Preserve failed state.
            } else {
                if (autoCommit) {
                    return tx0.commitAsync()
                            .exceptionally(ex -> {
                                throw wrapReplicationException(ex);
                            })
                            .thenApply(ignored -> r);
                } else {
                    return completedFuture(r);
                }
            }
        }).thenCompose(x -> x);
    }

    /**
     * Evaluates the single-row request to the cluster for a read-only single-partition transaction.
     *
     * @param row Binary row.
     * @param op Operation.
     * @param <R> Result type.
     * @return The future.
     */
    private <R> CompletableFuture<R> evaluateReadOnlyPrimaryNode(
            BinaryRowEx row,
            BiFunction<ReplicationGroupId, Long, ReplicaRequest> op
    ) {
        InternalTransaction tx = txManager.beginImplicit(observableTimestampTracker, true);

        int partId = partitionId(row);

        TablePartitionId tablePartitionId = new TablePartitionId(tableId, partId);

        CompletableFuture<ReplicaMeta> primaryReplicaFuture = placementDriver.awaitPrimaryReplica(
                tablePartitionId,
                tx.startTimestamp(),
                AWAIT_PRIMARY_REPLICA_TIMEOUT,
                TimeUnit.SECONDS
        );

        CompletableFuture<R>  fut = primaryReplicaFuture.thenCompose(primaryReplica -> {
            try {
                ClusterNode node = clusterNodeResolver.apply(primaryReplica.getLeaseholder());

                if (node == null) {
                    throw new TransactionException(REPLICA_UNAVAILABLE_ERR, "Failed to resolve the primary replica node [consistentId="
                            + primaryReplica.getLeaseholder() + ']');
                }

                return replicaSvc.invoke(node, op.apply(tablePartitionId, primaryReplica.getStartTime().longValue()));
            } catch (Throwable e) {
                throw new TransactionException(
                        INTERNAL_ERR,
                        IgniteStringFormatter.format(
                                "Failed to invoke the replica request [tableName={}, partId={}]",
                                tableName,
                                partId
                        ),
                        e
                );
            }
        });

        return postEvaluate(fut, tx);
    }

    /**
     * Evaluates the multi-row request to the cluster for a read-only single-partition transaction.
     *
     * @param rows Rows.
     * @param op Replica requests factory.
     * @param <R> Result type.
     * @return The future.
     */
    private <R> CompletableFuture<R> evaluateReadOnlyPrimaryNode(
            Collection<BinaryRowEx> rows,
            BiFunction<ReplicationGroupId, Long, ReplicaRequest> op
    ) {
        InternalTransaction tx = txManager.beginImplicit(observableTimestampTracker, true);

        int partId = partitionId(rows.iterator().next());

        TablePartitionId tablePartitionId = new TablePartitionId(tableId, partId);

        CompletableFuture<ReplicaMeta> primaryReplicaFuture = placementDriver.awaitPrimaryReplica(
                tablePartitionId,
                tx.startTimestamp(),
                AWAIT_PRIMARY_REPLICA_TIMEOUT,
                TimeUnit.SECONDS
        );

        CompletableFuture<R>  fut = primaryReplicaFuture.thenCompose(primaryReplica -> {
            try {
                ClusterNode node = clusterNodeResolver.apply(primaryReplica.getLeaseholder());

                if (node == null) {
                    throw new TransactionException(REPLICA_UNAVAILABLE_ERR, "Failed to resolve the primary replica node [consistentId="
                            + primaryReplica.getLeaseholder() + ']');
                }

                return replicaSvc.invoke(node, op.apply(tablePartitionId, primaryReplica.getStartTime().longValue()));
            } catch (Throwable e) {
                throw new TransactionException(
                        INTERNAL_ERR,
                        IgniteStringFormatter.format(
                                "Failed to invoke the replica request [tableName={}, partId={}]",
                                tableName,
                                partId
                        ),
                        e
                );
            }
        });

        return postEvaluate(fut, tx);
    }

    /**
     * Performs post evaluate operation.
     *
     * @param fut The future.
     * @param tx The transaction.
     * @param <R> Operation return type.
     * @return The future.
     */
    private <R> CompletableFuture<R> postEvaluate(CompletableFuture<R> fut, InternalTransaction tx) {
        return fut.handle((BiFunction<R, Throwable, CompletableFuture<R>>) (r, e) -> {
            if (e != null) {
                RuntimeException e0 = wrapReplicationException(e);

                return tx.finish(false, clock.now())
                        .handle((ignored, err) -> {

                            if (err != null) {
                                e0.addSuppressed(err);
                            }
                            throw e0;
                        }); // Preserve failed state.
            }

            return tx.finish(true, clock.now())
                    .exceptionally(ex -> {
                        throw wrapReplicationException(ex);
                    })
                    .thenApply(ignored -> r);
        }).thenCompose(x -> x);
    }

    /** {@inheritDoc} */
    @Override
    public CompletableFuture<BinaryRow> get(BinaryRowEx keyRow, InternalTransaction tx) {
        if (tx == null) {
            return evaluateReadOnlyPrimaryNode(
                    keyRow,
                    (groupId, consistencyToken) -> tableMessagesFactory.readOnlyDirectSingleRowReplicaRequest()
                            .groupId(groupId)
                            .enlistmentConsistencyToken(consistencyToken)
                            .primaryKey(keyRow.tupleSlice())
<<<<<<< HEAD
                            .commitPartitionId(serializeTablePartitionId(txo.commitPartition()))
                            .transactionId(txo.id())
                            .term(term)
                            .requestType(RW_GET)
                            .timestampLong(clock.nowLong())
                            .full(tx == null)
                            .build(),
                    (res, req) -> false
=======
                            .requestType(RequestType.RO_GET)
                            .build()
>>>>>>> 953d0d4e
            );
        }

        if (tx.isReadOnly()) {
            return evaluateReadOnlyRecipientNode(partitionId(keyRow))
                    .thenCompose(recipientNode -> get(keyRow, tx.readTimestamp(), recipientNode));
        }

        return enlistInTx(
                keyRow,
                tx,
                (txo, groupId, term) -> tableMessagesFactory.readWriteSingleRowPkReplicaRequest()
                        .groupId(groupId)
                        .primaryKey(keyRow.tupleSlice())
                        .commitPartitionId(serializeTablePartitionId(txo.commitPartition()))
                        .transactionId(txo.id())
                        .term(term)
                        .requestType(RequestType.RW_GET)
                        .timestampLong(clock.nowLong())
                        .full(tx == null)
                        .build()
        );
    }

    @Override
    public CompletableFuture<BinaryRow> get(
            BinaryRowEx keyRow,
            HybridTimestamp readTimestamp,
            ClusterNode recipientNode
    ) {
        int partId = partitionId(keyRow);
        ReplicationGroupId partGroupId = raftGroupServiceByPartitionId.get(partId).groupId();

        return replicaSvc.invoke(recipientNode, tableMessagesFactory.readOnlySingleRowPkReplicaRequest()
                .groupId(partGroupId)
                .primaryKey(keyRow.tupleSlice())
                .requestType(RequestType.RO_GET)
                .readTimestampLong(readTimestamp.longValue())
                .build()
        );
    }

    /**
     * Checks that the batch of rows belongs to a single partition.
     *
     * @param rows Batch of rows.
     * @return If all rows belong to one partition, the method returns true; otherwise, it returns false.
     */
    private boolean isSinglePartitionBatch(Collection<BinaryRowEx> rows) {
        Iterator<BinaryRowEx> rowIterator = rows.iterator();

        int partId = partitionId(rowIterator.next());

        while (rowIterator.hasNext()) {
            BinaryRowEx row = rowIterator.next();

            if (partId != partitionId(row)) {
                return false;
            }
        }

        return true;
    }

    /** {@inheritDoc} */
    @Override
    public CompletableFuture<List<BinaryRow>> getAll(Collection<BinaryRowEx> keyRows, InternalTransaction tx) {
        if (CollectionUtils.nullOrEmpty(keyRows)) {
            return completedFuture(Collections.emptyList());
        }

        if (tx == null && isSinglePartitionBatch(keyRows)) {
            return evaluateReadOnlyPrimaryNode(
                    keyRows,
                    (groupId, consistencyToken) -> tableMessagesFactory.readOnlyDirectMultiRowReplicaRequest()
                            .groupId(groupId)
<<<<<<< HEAD
                            .primaryKeys(serializePrimaryKeys(keyRows0))
                            .commitPartitionId(serializeTablePartitionId(txo.commitPartition()))
                            .transactionId(txo.id())
                            .term(term)
                            .requestType(RW_GET_ALL)
                            .timestampLong(clock.nowLong())
                            .full(full)
                            .build(),
                    InternalTableImpl::collectMultiRowsResponsesWithRestoreOrder,
                    (res, req) -> false
=======
                            .enlistmentConsistencyToken(consistencyToken)
                            .primaryKeys(serializePrimaryKeys(keyRows))
                            .requestType(RequestType.RO_GET_ALL)
                            .build()
>>>>>>> 953d0d4e
            );
        }

        if (tx != null && tx.isReadOnly()) {
            BinaryRowEx firstRow = keyRows.iterator().next();

            return evaluateReadOnlyRecipientNode(partitionId(firstRow))
                        .thenCompose(recipientNode -> getAll(keyRows, tx.readTimestamp(), recipientNode));
        }

        return enlistInTx(
                keyRows,
                tx,
                (keyRows0, txo, groupId, term, full) -> tableMessagesFactory.readWriteMultiRowPkReplicaRequest()
                        .groupId(groupId)
                        .primaryKeys(serializePrimaryKeys(keyRows0))
                        .commitPartitionId(serializeTablePartitionId(txo.commitPartition()))
                        .transactionId(txo.id())
                        .term(term)
                        .requestType(RequestType.RW_GET_ALL)
                        .timestampLong(clock.nowLong())
                        .full(full)
                        .build(),
                InternalTableImpl::collectMultiRowsResponsesWithRestoreOrder
        );
    }

    /** {@inheritDoc} */
    @Override
    public CompletableFuture<List<BinaryRow>> getAll(
            Collection<BinaryRowEx> keyRows,
            HybridTimestamp readTimestamp,
            ClusterNode recipientNode
    ) {
        Int2ObjectMap<RowBatch> rowBatchByPartitionId = toRowBatchByPartitionId(keyRows);

        for (Int2ObjectMap.Entry<RowBatch> partitionRowBatch : rowBatchByPartitionId.int2ObjectEntrySet()) {
            ReplicationGroupId partGroupId = raftGroupServiceByPartitionId.get(partitionRowBatch.getIntKey()).groupId();

            ReadOnlyMultiRowPkReplicaRequest request = tableMessagesFactory.readOnlyMultiRowPkReplicaRequest()
                    .groupId(partGroupId)
                    .primaryKeys(serializePrimaryKeys(partitionRowBatch.getValue().requestedRows))
                    .requestType(RequestType.RO_GET_ALL)
                    .readTimestampLong(readTimestamp.longValue())
                    .build();

            partitionRowBatch.getValue().resultFuture = replicaSvc.invoke(recipientNode, request);
        }

        return collectMultiRowsResponsesWithRestoreOrder(rowBatchByPartitionId.values());
    }

    private List<BinaryRowMessage> serializeBinaryRows(Collection<? extends BinaryRow> rows) {
        var result = new ArrayList<BinaryRowMessage>(rows.size());

        for (BinaryRow row : rows) {
            result.add(serializeBinaryRow(row));
        }

        return result;
    }

    private BinaryRowMessage serializeBinaryRow(BinaryRow row) {
        return tableMessagesFactory.binaryRowMessage()
                .binaryTuple(row.tupleSlice())
                .schemaVersion(row.schemaVersion())
                .build();
    }

    private static List<ByteBuffer> serializePrimaryKeys(Collection<? extends BinaryRow> keys) {
        var result = new ArrayList<ByteBuffer>(keys.size());

        for (BinaryRow row : keys) {
            result.add(row.tupleSlice());
        }

        return result;
    }

    private TablePartitionIdMessage serializeTablePartitionId(TablePartitionId id) {
        return tableMessagesFactory.tablePartitionIdMessage()
                .partitionId(id.partitionId())
                .tableId(id.tableId())
                .build();
    }

    /** {@inheritDoc} */
    @Override
    public CompletableFuture<Void> upsert(BinaryRowEx row, InternalTransaction tx) {
        return enlistInTx(
                row,
                tx,
                (txo, groupId, term) -> tableMessagesFactory.readWriteSingleRowReplicaRequest()
                        .groupId(groupId)
                        .commitPartitionId(serializeTablePartitionId(txo.commitPartition()))
                        .binaryRowMessage(serializeBinaryRow(row))
                        .transactionId(txo.id())
                        .term(term)
                        .requestType(RequestType.RW_UPSERT)
                        .timestampLong(clock.nowLong())
                        .full(tx == null)
                        .build(),
                (res, req) -> false
        );
    }

    /** {@inheritDoc} */
    @Override
    public CompletableFuture<Void> upsertAll(Collection<BinaryRowEx> rows, InternalTransaction tx) {
        return enlistInTx(
                rows,
                tx,
                this::upsertAllInternal,
                RowBatch::allResultFutures,
                (res, req) -> false
        );
    }

    /** {@inheritDoc} */
    @Override
    public CompletableFuture<Void> upsertAll(Collection<BinaryRowEx> rows, int partition) {
        InternalTransaction tx = txManager.beginImplicit(observableTimestampTracker, false);
        TablePartitionId partGroupId = new TablePartitionId(tableId, partition);

        CompletableFuture<Void> fut = enlistWithRetry(
                tx,
                partition,
                term -> upsertAllInternal(rows, tx, partGroupId, term, true),
                ATTEMPTS_TO_ENLIST_PARTITION,
                true,
                null
        );

        return postEnlist(fut, false, tx, true); // Will be committed in one RTT.
    }

    /** {@inheritDoc} */
    @Override
    public CompletableFuture<BinaryRow> getAndUpsert(BinaryRowEx row, InternalTransaction tx) {
        return enlistInTx(
                row,
                tx,
                (txo, groupId, term) -> tableMessagesFactory.readWriteSingleRowReplicaRequest()
                        .groupId(groupId)
                        .commitPartitionId(serializeTablePartitionId(txo.commitPartition()))
                        .binaryRowMessage(serializeBinaryRow(row))
                        .transactionId(txo.id())
                        .term(term)
                        .requestType(RequestType.RW_GET_AND_UPSERT)
                        .timestampLong(clock.nowLong())
                        .full(tx == null)
                        .build(),
                (res, req) -> false
        );
    }

    /** {@inheritDoc} */
    @Override
    public CompletableFuture<Boolean> insert(BinaryRowEx row, InternalTransaction tx) {
        return enlistInTx(
                row,
                tx,
                (txo, groupId, term) -> tableMessagesFactory.readWriteSingleRowReplicaRequest()
                        .groupId(groupId)
                        .commitPartitionId(serializeTablePartitionId(txo.commitPartition()))
                        .binaryRowMessage(serializeBinaryRow(row))
                        .transactionId(txo.id())
                        .term(term)
                        .requestType(RequestType.RW_INSERT)
                        .timestampLong(clock.nowLong())
                        .full(tx == null)
                        .build(),
                (res, req) -> !res
        );
    }

    /** {@inheritDoc} */
    @Override
    public CompletableFuture<Collection<BinaryRow>> insertAll(Collection<BinaryRowEx> rows, InternalTransaction tx) {
        return enlistInTx(
                rows,
                tx,
                (keyRows0, txo, groupId, term, full) -> tableMessagesFactory.readWriteMultiRowReplicaRequest()
                        .groupId(groupId)
                        .commitPartitionId(serializeTablePartitionId(txo.commitPartition()))
                        .binaryRowMessages(serializeBinaryRows(keyRows0))
                        .transactionId(txo.id())
                        .term(term)
                        .requestType(RequestType.RW_INSERT_ALL)
                        .timestampLong(clock.nowLong())
                        .full(full)
                        .build(),
                InternalTableImpl::collectMultiRowsResponsesWithoutRestoreOrder,
                (res, req) -> {
                    ReadWriteMultiRowReplicaRequest r = (ReadWriteMultiRowReplicaRequest) req;

                    return res.size() == r.binaryRowMessages().size();
                }
        );
    }

    /** {@inheritDoc} */
    @Override
    public CompletableFuture<Boolean> replace(BinaryRowEx row, InternalTransaction tx) {
        return enlistInTx(
                row,
                tx,
                (txo, groupId, term) -> tableMessagesFactory.readWriteSingleRowReplicaRequest()
                        .groupId(groupId)
                        .commitPartitionId(serializeTablePartitionId(txo.commitPartition()))
                        .binaryRowMessage(serializeBinaryRow(row))
                        .transactionId(txo.id())
                        .term(term)
                        .requestType(RequestType.RW_REPLACE_IF_EXIST)
                        .timestampLong(clock.nowLong())
                        .full(tx == null)
                        .build(),
                (res, req) -> !res
        );
    }

    /** {@inheritDoc} */
    @Override
    public CompletableFuture<Boolean> replace(BinaryRowEx oldRow, BinaryRowEx newRow, InternalTransaction tx) {
        return enlistInTx(
                newRow,
                tx,
                (txo, groupId, term) -> tableMessagesFactory.readWriteSwapRowReplicaRequest()
                        .groupId(groupId)
                        .commitPartitionId(serializeTablePartitionId(txo.commitPartition()))
                        .oldBinaryRowMessage(serializeBinaryRow(oldRow))
                        .binaryRowMessage(serializeBinaryRow(newRow))
                        .transactionId(txo.id())
                        .term(term)
                        .requestType(RequestType.RW_REPLACE)
                        .timestampLong(clock.nowLong())
                        .full(tx == null)
                        .build(),
                (res, req) -> !res
        );
    }

    /** {@inheritDoc} */
    @Override
    public CompletableFuture<BinaryRow> getAndReplace(BinaryRowEx row, InternalTransaction tx) {
        return enlistInTx(
                row,
                tx,
                (txo, groupId, term) -> tableMessagesFactory.readWriteSingleRowReplicaRequest()
                        .groupId(groupId)
                        .commitPartitionId(serializeTablePartitionId(txo.commitPartition()))
                        .binaryRowMessage(serializeBinaryRow(row))
                        .transactionId(txo.id())
                        .term(term)
                        .requestType(RequestType.RW_GET_AND_REPLACE)
                        .timestampLong(clock.nowLong())
                        .full(tx == null)
                        .build(),
                (res, req) -> res == null
        );
    }

    /** {@inheritDoc} */
    @Override
    public CompletableFuture<Boolean> delete(BinaryRowEx keyRow, InternalTransaction tx) {
        return enlistInTx(
                keyRow,
                tx,
                (txo, groupId, term) -> tableMessagesFactory.readWriteSingleRowPkReplicaRequest()
                        .groupId(groupId)
                        .commitPartitionId(serializeTablePartitionId(txo.commitPartition()))
                        .primaryKey(keyRow.tupleSlice())
                        .transactionId(txo.id())
                        .term(term)
                        .requestType(RequestType.RW_DELETE)
                        .timestampLong(clock.nowLong())
                        .full(tx == null)
                        .build(),
                (res, req) -> !res
        );
    }

    /** {@inheritDoc} */
    @Override
    public CompletableFuture<Boolean> deleteExact(BinaryRowEx oldRow, InternalTransaction tx) {
        return enlistInTx(
                oldRow,
                tx,
                (txo, groupId, term) -> tableMessagesFactory.readWriteSingleRowReplicaRequest()
                        .groupId(groupId)
                        .commitPartitionId(serializeTablePartitionId(txo.commitPartition()))
                        .binaryRowMessage(serializeBinaryRow(oldRow))
                        .transactionId(txo.id())
                        .term(term)
                        .requestType(RequestType.RW_DELETE_EXACT)
                        .timestampLong(clock.nowLong())
                        .full(tx == null)
                        .build(),
                (res, req) -> !res
        );
    }

    /** {@inheritDoc} */
    @Override
    public CompletableFuture<BinaryRow> getAndDelete(BinaryRowEx row, InternalTransaction tx) {
        return enlistInTx(
                row,
                tx,
                (txo, groupId, term) -> tableMessagesFactory.readWriteSingleRowPkReplicaRequest()
                        .groupId(groupId)
                        .commitPartitionId(serializeTablePartitionId(txo.commitPartition()))
                        .primaryKey(row.tupleSlice())
                        .transactionId(txo.id())
                        .term(term)
                        .requestType(RequestType.RW_GET_AND_DELETE)
                        .timestampLong(clock.nowLong())
                        .full(tx == null)
                        .build(),
                (res, req) -> res == null
        );
    }

    /** {@inheritDoc} */
    @Override
    public CompletableFuture<Collection<BinaryRow>> deleteAll(Collection<BinaryRowEx> rows, InternalTransaction tx) {
        return enlistInTx(
                rows,
                tx,
                (keyRows0, txo, groupId, term, full) -> tableMessagesFactory.readWriteMultiRowPkReplicaRequest()
                        .groupId(groupId)
                        .commitPartitionId(serializeTablePartitionId(txo.commitPartition()))
                        .primaryKeys(serializePrimaryKeys(keyRows0))
                        .transactionId(txo.id())
                        .term(term)
                        .requestType(RequestType.RW_DELETE_ALL)
                        .timestampLong(clock.nowLong())
                        .full(full)
                        .build(),
                rowBatches -> allResultFutures(rowBatches).thenApply(v -> {
                    List<BinaryRow> result = new ArrayList<>();

                    for (RowBatch batch : rowBatches) {
                        List<BinaryRow> requestedRows = batch.requestedRows;
                        List<BinaryRow> response = (List<BinaryRow>) batch.resultFuture.join();

                        assert requestedRows.size() == response.size();

                        for (int i = 0; i < requestedRows.size(); i++) {
                            if (response.get(i) == null) {
                                result.add(requestedRows.get(i));
                            }
                        }
                    }

                    return result;
                }),
                (res, req) -> {
                    for (BinaryRow row : res) {
                        if (row != null) {
                            return false;
                        }
                    }

                    // All values are null, this means nothing was deleted.
                    return true;
                }
        );
    }

    /** {@inheritDoc} */
    @Override
    public CompletableFuture<Collection<BinaryRow>> deleteAllExact(
            Collection<BinaryRowEx> rows,
            InternalTransaction tx
    ) {
        return enlistInTx(
                rows,
                tx,
                (keyRows0, txo, groupId, term, full) -> tableMessagesFactory.readWriteMultiRowReplicaRequest()
                        .groupId(groupId)
                        .commitPartitionId(serializeTablePartitionId(txo.commitPartition()))
                        .binaryRowMessages(serializeBinaryRows(keyRows0))
                        .transactionId(txo.id())
                        .term(term)
                        .requestType(RequestType.RW_DELETE_EXACT_ALL)
                        .timestampLong(clock.nowLong())
                        .full(full)
                        .build(),
                InternalTableImpl::collectMultiRowsResponsesWithoutRestoreOrder,
                (res, req) -> {
                    ReadWriteMultiRowReplicaRequest r = (ReadWriteMultiRowReplicaRequest) req;

                    return res.size() == r.binaryRowMessages().size();
                }
        );
    }

    @Override
    public Publisher<BinaryRow> lookup(
            int partId,
            HybridTimestamp readTimestamp,
            ClusterNode recipientNode,
            int indexId,
            BinaryTuple key,
            @Nullable BitSet columnsToInclude
    ) {
        return scan(partId, readTimestamp, recipientNode, indexId, key, null, null, 0, columnsToInclude);
    }

    @Override
    public Publisher<BinaryRow> lookup(
            int partId,
            UUID txId,
            PrimaryReplica recipient,
            int indexId,
            BinaryTuple key,
            @Nullable BitSet columnsToInclude
    ) {
        return scan(partId, txId, recipient, indexId, key, null, null, 0, columnsToInclude);
    }

    @Override
    public Publisher<BinaryRow> scan(
            int partId,
            HybridTimestamp readTimestamp,
            ClusterNode recipientNode,
            @Nullable Integer indexId,
            @Nullable BinaryTuplePrefix lowerBound,
            @Nullable BinaryTuplePrefix upperBound,
            int flags,
            @Nullable BitSet columnsToInclude
    ) {
        return scan(partId, readTimestamp, recipientNode, indexId, null, lowerBound, upperBound, flags, columnsToInclude);
    }

    private Publisher<BinaryRow> scan(
            int partId,
            HybridTimestamp readTimestamp,
            ClusterNode recipientNode,
            @Nullable Integer indexId,
            @Nullable BinaryTuple exactKey,
            @Nullable BinaryTuplePrefix lowerBound,
            @Nullable BinaryTuplePrefix upperBound,
            int flags,
            @Nullable BitSet columnsToInclude
    ) {
        validatePartitionIndex(partId);

        UUID txId = UUID.randomUUID();

        return new PartitionScanPublisher(
                (scanId, batchSize) -> {
                    ReplicationGroupId partGroupId = raftGroupServiceByPartitionId.get(partId).groupId();

                    ReadOnlyScanRetrieveBatchReplicaRequest request = tableMessagesFactory.readOnlyScanRetrieveBatchReplicaRequest()
                            .groupId(partGroupId)
                            .readTimestampLong(readTimestamp.longValue())
                            // TODO: IGNITE-17666 Close cursor tx finish.
                            .transactionId(txId)
                            .scanId(scanId)
                            .batchSize(batchSize)
                            .indexToUse(indexId)
                            .exactKey(binaryTupleMessage(exactKey))
                            .lowerBoundPrefix(binaryTupleMessage(lowerBound))
                            .upperBoundPrefix(binaryTupleMessage(upperBound))
                            .flags(flags)
                            .columnsToInclude(columnsToInclude)
                            .build();

                    return replicaSvc.invoke(recipientNode, request);
                },
                // TODO: IGNITE-17666 Close cursor tx finish.
                (unused, fut) -> fut);
    }

    @Override
    public Publisher<BinaryRow> scan(
            int partId,
            @Nullable InternalTransaction tx,
            @Nullable Integer indexId,
            @Nullable BinaryTuplePrefix lowerBound,
            @Nullable BinaryTuplePrefix upperBound,
            int flags,
            @Nullable BitSet columnsToInclude
    ) {
        return scan(partId, tx, indexId, null, lowerBound, upperBound, flags, columnsToInclude);
    }

    private Publisher<BinaryRow> scan(
            int partId,
            @Nullable InternalTransaction tx,
            @Nullable Integer indexId,
            @Nullable BinaryTuple exactKey,
            @Nullable BinaryTuplePrefix lowerBound,
            @Nullable BinaryTuplePrefix upperBound,
            int flags,
            @Nullable BitSet columnsToInclude
    ) {
        // Check whether proposed tx is read-only. Complete future exceptionally if true.
        // Attempting to enlist a read-only in a read-write transaction does not corrupt the transaction itself, thus read-write transaction
        // won't be rolled back automatically - it's up to the user or outer engine.
        if (tx != null && tx.isReadOnly()) {
            throw new TransactionException(
                    TX_FAILED_READ_WRITE_OPERATION_ERR,
                    "Failed to enlist read-write operation into read-only transaction txId={" + tx.id() + '}'
            );
        }

        validatePartitionIndex(partId);

        InternalTransaction actualTx = startImplicitTxIfNeeded(tx);

        boolean implicit = actualTx.implicit();

        return new PartitionScanPublisher(
                (scanId, batchSize) -> enlistCursorInTx(
                        actualTx,
                        partId,
                        scanId,
                        batchSize,
                        indexId,
                        exactKey,
                        lowerBound,
                        upperBound,
                        flags,
                        columnsToInclude,
                        implicit
                ),
                (commit, fut) -> postEnlist(fut, commit, actualTx, implicit && !commit)
        );
    }


    @Override
    public Publisher<BinaryRow> scan(
            int partId,
            UUID txId,
            PrimaryReplica recipient,
            @Nullable Integer indexId,
            @Nullable BinaryTuplePrefix lowerBound,
            @Nullable BinaryTuplePrefix upperBound,
            int flags,
            @Nullable BitSet columnsToInclude
    ) {
        return scan(partId, txId, recipient, indexId, null, lowerBound, upperBound, flags, columnsToInclude);
    }

    private Publisher<BinaryRow> scan(
            int partId,
            UUID txId,
            PrimaryReplica recipient,
            @Nullable Integer indexId,
            @Nullable BinaryTuple exactKey,
            @Nullable BinaryTuplePrefix lowerBound,
            @Nullable BinaryTuplePrefix upperBound,
            int flags,
            @Nullable BitSet columnsToInclude
    ) {
        return new PartitionScanPublisher(
                (scanId, batchSize) -> {
                    ReplicationGroupId partGroupId = raftGroupServiceByPartitionId.get(partId).groupId();

                    ReadWriteScanRetrieveBatchReplicaRequest request = tableMessagesFactory.readWriteScanRetrieveBatchReplicaRequest()
                            .groupId(partGroupId)
                            .timestampLong(clock.nowLong())
                            .transactionId(txId)
                            .scanId(scanId)
                            .indexToUse(indexId)
                            .exactKey(binaryTupleMessage(exactKey))
                            .lowerBoundPrefix(binaryTupleMessage(lowerBound))
                            .upperBoundPrefix(binaryTupleMessage(upperBound))
                            .flags(flags)
                            .columnsToInclude(columnsToInclude)
                            .batchSize(batchSize)
                            .term(recipient.term())
                            .full(false) // Set explicitly.
                            .build();

                    return replicaSvc.invoke(recipient.node(), request);
                },
                // TODO: IGNITE-17666 Close cursor tx finish.
                (unused, fut) -> fut);
    }

    /**
     * Validates partition index.
     *
     * @param p Partition index.
     * @throws IllegalArgumentException If proposed partition is out of bounds.
     */
    private void validatePartitionIndex(int p) {
        if (p < 0 || p >= partitions) {
            throw new IllegalArgumentException(
                    IgniteStringFormatter.format(
                            "Invalid partition [partition={}, minValue={}, maxValue={}].",
                            p,
                            0,
                            partitions - 1
                    )
            );
        }
    }

    /**
     * Creates batches of rows for processing, grouped by partition ID.
     *
     * @param rows Rows.
     */
    Int2ObjectMap<RowBatch> toRowBatchByPartitionId(Collection<BinaryRowEx> rows) {
        Int2ObjectMap<RowBatch> rowBatchByPartitionId = new Int2ObjectOpenHashMap<>();

        int i = 0;

        for (BinaryRowEx row : rows) {
            rowBatchByPartitionId.computeIfAbsent(partitionId(row), partitionId -> new RowBatch()).add(row, i++);
        }

        return rowBatchByPartitionId;
    }

    /** {@inheritDoc} */
    // TODO: https://issues.apache.org/jira/browse/IGNITE-19619 The method should be removed, SQL engine should use placementDriver directly
    @Override
    public List<String> assignments() {
        awaitLeaderInitialization();

        return raftGroupServiceByPartitionId.int2ObjectEntrySet().stream()
                .sorted(Comparator.comparingInt(Int2ObjectOpenHashMap.Entry::getIntKey))
                .map(Map.Entry::getValue)
                .map(service -> service.leader().consistentId())
                .collect(Collectors.toList());
    }

    /** {@inheritDoc} */
    @Override
    // TODO: https://issues.apache.org/jira/browse/IGNITE-19619 The method should be removed, SQL engine should use placementDriver directly
    public CompletableFuture<List<PrimaryReplica>> primaryReplicas() {
        List<Entry<RaftGroupService>> entries = new ArrayList<>(raftGroupServiceByPartitionId.int2ObjectEntrySet());
        List<CompletableFuture<PrimaryReplica>> result = new ArrayList<>();

        entries.sort(Comparator.comparingInt(Entry::getIntKey));

        for (Entry<RaftGroupService> e : entries) {
            CompletableFuture<ReplicaMeta> f = placementDriver.awaitPrimaryReplica(
                    e.getValue().groupId(),
                    clock.now(),
                    AWAIT_PRIMARY_REPLICA_TIMEOUT,
                    SECONDS
            );

            result.add(f.thenApply(primaryReplica -> {
                ClusterNode node = clusterNodeResolver.apply(primaryReplica.getLeaseholder());
                return new PrimaryReplica(node, primaryReplica.getStartTime().longValue());
            }));
        }

        CompletableFuture<Void> all = CompletableFuture.allOf(result.toArray(new CompletableFuture[0]));

        return all.thenApply(v -> result.stream()
                .map(CompletableFuture::join)
                .collect(Collectors.toList())
        );
    }

    @Override
    public ClusterNode leaderAssignment(int partition) {
        awaitLeaderInitialization();

        RaftGroupService raftGroupService = raftGroupServiceByPartitionId.get(partition);
        if (raftGroupService == null) {
            throw new IgniteInternalException("No such partition " + partition + " in table " + tableName);
        }

        return clusterNodeResolver.apply(raftGroupService.leader().consistentId());
    }

    /** {@inheritDoc} */
    @Override
    public RaftGroupService partitionRaftGroupService(int partition) {
        RaftGroupService raftGroupService = raftGroupServiceByPartitionId.get(partition);
        if (raftGroupService == null) {
            throw new IgniteInternalException("No such partition " + partition + " in table " + tableName);
        }

        if (raftGroupService.leader() == null) {
            raftGroupService.refreshLeader().join();
        }

        return raftGroupService;
    }

    /** {@inheritDoc} */
    @Override
    public TxStateTableStorage txStateStorage() {
        return txStateStorage;
    }

    private void awaitLeaderInitialization() {
        List<CompletableFuture<Void>> futs = new ArrayList<>();

        for (RaftGroupService raftSvc : raftGroupServiceByPartitionId.values()) {
            if (raftSvc.leader() == null) {
                futs.add(raftSvc.refreshLeader());
            }
        }

        CompletableFuture.allOf(futs.toArray(CompletableFuture[]::new)).join();
    }

    /** {@inheritDoc} */
    @TestOnly
    @Override
    public int partition(BinaryRowEx keyRow) {
        return partitionId(keyRow);
    }

    /**
     * Returns map of partition -> list of peers and learners of that partition.
     */
    @TestOnly
    public Map<Integer, List<String>> peersAndLearners() {
        awaitLeaderInitialization();

        return raftGroupServiceByPartitionId.int2ObjectEntrySet().stream()
                .collect(Collectors.toMap(Entry::getIntKey, e -> {
                    RaftGroupService service = e.getValue();
                    return Stream.of(service.peers(), service.learners())
                            .filter(Objects::nonNull)
                            .flatMap(Collection::stream)
                            .map(Peer::consistentId)
                            .collect(Collectors.toList());
                }));
    }

    /** {@inheritDoc} */
    @Override
    public int partitionId(BinaryRowEx row) {
        return IgniteUtils.safeAbs(row.colocationHash()) % partitions;
    }

    /**
     * Gathers the result of batch processing into a single resulting collection of rows.
     *
     * @param rowBatches Row batches.
     * @return Future of collecting results.
     */
    static CompletableFuture<Collection<BinaryRow>> collectMultiRowsResponsesWithoutRestoreOrder(Collection<RowBatch> rowBatches) {
        return allResultFutures(rowBatches)
                .thenApply(response -> {
                    var result = new ArrayList<BinaryRow>(rowBatches.size());

                    for (RowBatch rowBatch : rowBatches) {
                        Collection<BinaryRow> batchResult = (Collection<BinaryRow>) rowBatch.getCompletedResult();

                        if (batchResult == null) {
                            continue;
                        }

                        result.addAll(batchResult);
                    }

                    return result;
                });
    }

    /**
     * Gathers the result of batch processing into a single resulting collection of rows, restoring order as in the requested collection of
     * rows.
     *
     * @param rowBatches Row batches by partition ID.
     * @return Future of collecting results.
     */
    static CompletableFuture<List<BinaryRow>> collectMultiRowsResponsesWithRestoreOrder(Collection<RowBatch> rowBatches) {
        return allResultFutures(rowBatches)
                .thenApply(response -> {
                    var result = new BinaryRow[RowBatch.getTotalRequestedRowSize(rowBatches)];

                    for (RowBatch rowBatch : rowBatches) {
                        Collection<BinaryRow> batchResult = (Collection<BinaryRow>) rowBatch.getCompletedResult();

                        assert batchResult != null;

                        assert batchResult.size() == rowBatch.requestedRows.size() :
                                "batchResult=" + batchResult.size() + ", requestedRows=" + rowBatch.requestedRows.size();

                        int i = 0;

                        for (BinaryRow resultRow : batchResult) {
                            result[rowBatch.getOriginalRowIndex(i++)] = resultRow;
                        }
                    }

                    // Use Arrays#asList to avoid copying the array.
                    return Arrays.asList(result);
                });
    }

    /**
     * Updates internal table raft group service for given partition.
     *
     * @param p Partition.
     * @param raftGrpSvc Raft group service.
     */
    public void updateInternalTableRaftGroupService(int p, RaftGroupService raftGrpSvc) {
        RaftGroupService oldSrvc;

        synchronized (updatePartitionMapsMux) {
            Int2ObjectMap<RaftGroupService> newPartitionMap = new Int2ObjectOpenHashMap<>(partitions);

            newPartitionMap.putAll(raftGroupServiceByPartitionId);

            oldSrvc = newPartitionMap.put(p, raftGrpSvc);

            raftGroupServiceByPartitionId = newPartitionMap;
        }

        if (oldSrvc != null) {
            oldSrvc.shutdown();
        }
    }

    /**
     * Enlists a partition.
     *
     * @param partId Partition id.
     * @param tx The transaction.
     * @return The enlist future (then will a leader become known).
     */
    protected CompletableFuture<IgniteBiTuple<ClusterNode, Long>> enlist(int partId, InternalTransaction tx) {
        TablePartitionId tablePartitionId = new TablePartitionId(tableId, partId);
        tx.assignCommitPartition(tablePartitionId);

        HybridTimestamp now = clock.now();

        CompletableFuture<ReplicaMeta> primaryReplicaFuture = placementDriver.awaitPrimaryReplica(
                tablePartitionId,
                now,
                AWAIT_PRIMARY_REPLICA_TIMEOUT,
                SECONDS
        );

        return primaryReplicaFuture.handle((primaryReplica, e) -> {
            if (e != null) {
                throw withCause(TransactionException::new, REPLICA_UNAVAILABLE_ERR, "Failed to get the primary replica"
                        + " [tablePartitionId=" + tablePartitionId + ", awaitTimestamp=" + now + ']', e);
            }

            ClusterNode node = clusterNodeResolver.apply(primaryReplica.getLeaseholder());

            if (node == null) {
                throw new TransactionException(REPLICA_UNAVAILABLE_ERR, "Failed to resolve the primary replica node [consistentId="
                        + primaryReplica.getLeaseholder() + ']');
            }

            TablePartitionId partGroupId = new TablePartitionId(tableId, partId);

            return tx.enlist(partGroupId, new IgniteBiTuple<>(node, primaryReplica.getStartTime().longValue()));
        });
    }

    /**
     * Partition scan publisher.
     */
    private static class PartitionScanPublisher implements Publisher<BinaryRow> {
        /** The closure enlists a partition, that is scanned, to the transaction context and retrieves a batch rows. */
        private final BiFunction<Long, Integer, CompletableFuture<Collection<BinaryRow>>> retrieveBatch;

        /** The closure will be invoked before the cursor closed. */
        BiFunction<Boolean, CompletableFuture<Void>, CompletableFuture<Void>> onClose;

        /** True when the publisher has a subscriber, false otherwise. */
        private final AtomicBoolean subscribed;

        /**
         * The constructor.
         *
         * @param retrieveBatch Closure that gets a new batch from the remote replica.
         * @param onClose The closure will be applied when {@link Subscription#cancel} is invoked directly or the cursor is
         *         finished.
         */
        PartitionScanPublisher(
                BiFunction<Long, Integer, CompletableFuture<Collection<BinaryRow>>> retrieveBatch,
                BiFunction<Boolean, CompletableFuture<Void>, CompletableFuture<Void>> onClose
        ) {
            this.retrieveBatch = retrieveBatch;
            this.onClose = onClose;

            this.subscribed = new AtomicBoolean(false);
        }

        /** {@inheritDoc} */
        @Override
        public void subscribe(Subscriber<? super BinaryRow> subscriber) {
            if (subscriber == null) {
                throw new NullPointerException("Subscriber is null");
            }

            if (!subscribed.compareAndSet(false, true)) {
                subscriber.onError(new IllegalStateException("Scan publisher does not support multiple subscriptions."));
            }

            PartitionScanSubscription subscription = new PartitionScanSubscription(subscriber);

            subscriber.onSubscribe(subscription);
        }

        /**
         * Partition Scan Subscription.
         */
        private class PartitionScanSubscription implements Subscription {
            private final Subscriber<? super BinaryRow> subscriber;

            private final AtomicBoolean canceled;

            /**
             * Scan id to uniquely identify it on server side.
             */
            private final Long scanId;

            private final AtomicLong requestedItemsCnt;

            private static final int INTERNAL_BATCH_SIZE = 10_000;

            /**
             * The constructor.
             * TODO: IGNITE-15544 Close partition scans on node left.
             *
             * @param subscriber The subscriber.
             */
            private PartitionScanSubscription(Subscriber<? super BinaryRow> subscriber) {
                this.subscriber = subscriber;
                this.canceled = new AtomicBoolean(false);
                this.scanId = CURSOR_ID_GENERATOR.getAndIncrement();
                this.requestedItemsCnt = new AtomicLong(0);
            }

            /** {@inheritDoc} */
            @Override
            public void request(long n) {
                if (n <= 0) {
                    cancel(null, true);

                    subscriber.onError(new IllegalArgumentException(IgniteStringFormatter
                            .format("Invalid requested amount of items [requested={}, minValue=1]", n))
                    );
                }

                if (canceled.get()) {
                    return;
                }

                long prevVal = requestedItemsCnt.getAndUpdate(origin -> {
                    try {
                        return Math.addExact(origin, n);
                    } catch (ArithmeticException e) {
                        return Long.MAX_VALUE;
                    }
                });

                if (prevVal == 0) {
                    scanBatch((int) Math.min(n, INTERNAL_BATCH_SIZE));
                }
            }

            /** {@inheritDoc} */
            @Override
            public void cancel() {
                cancel(null, true); // Explicit cancel.
            }

            /**
             * After the method is called, a subscriber won't be received updates from the publisher.
             *
             * @param t An exception which was thrown when entries were retrieving from the cursor.
             * @param commit {@code True} to commit.
             */
            private void cancel(Throwable t, boolean commit) {
                if (!canceled.compareAndSet(false, true)) {
                    return;
                }

                onClose.apply(commit, t == null ? completedFuture(null) : failedFuture(t)).handle((ignore, th) -> {
                    if (th != null) {
                        subscriber.onError(th);
                    } else {
                        subscriber.onComplete();
                    }

                    return null;
                });
            }

            /**
             * Requests and processes n requested elements where n is an integer.
             *
             * @param n Amount of items to request and process.
             */
            private void scanBatch(int n) {
                if (canceled.get()) {
                    return;
                }

                retrieveBatch.apply(scanId, n).thenAccept(binaryRows -> {
                    assert binaryRows != null;
                    assert binaryRows.size() <= n : "Rows more then requested " + binaryRows.size() + " " + n;

                    binaryRows.forEach(subscriber::onNext);

                    if (binaryRows.size() < n) {
                        cancel(null, false);
                    } else {
                        long remaining = requestedItemsCnt.addAndGet(Math.negateExact(binaryRows.size()));

                        if (remaining > 0) {
                            scanBatch((int) Math.min(remaining, INTERNAL_BATCH_SIZE));
                        }
                    }
                }).exceptionally(t -> {
                    cancel(t, false);

                    return null;
                });
            }
        }
    }

    /** {@inheritDoc} */
    @Override
    public void close() {
        for (RaftGroupService srv : raftGroupServiceByPartitionId.values()) {
            srv.shutdown();
        }
    }

    // TODO: IGNITE-17963 Use smarter logic for recipient node evaluation.

    /**
     * Evaluated cluster node for read-only request processing.
     *
     * @param partId Partition id.
     * @return Cluster node to evalute read-only request.
     */
    protected CompletableFuture<ClusterNode> evaluateReadOnlyRecipientNode(int partId) {
        TablePartitionId tablePartitionId = new TablePartitionId(tableId, partId);

        return placementDriver.awaitPrimaryReplica(tablePartitionId, clock.now(), AWAIT_PRIMARY_REPLICA_TIMEOUT, SECONDS)
                .handle((res, e) -> {
                    if (e != null) {
                        throw withCause(TransactionException::new, REPLICA_UNAVAILABLE_ERR, e);
                    } else {
                        if (res == null) {
                            throw withCause(TransactionException::new, REPLICA_UNAVAILABLE_ERR, e);
                        } else {
                            return clusterNodeResolver.apply(res.getLeaseholder());
                        }
                    }
                });
    }

    /**
     * Casts any exception type to a client exception, wherein {@link ReplicationException} and {@link LockException} are wrapped to
     * {@link TransactionException}, but another exceptions are wrapped to a common exception. The method does not wrap an exception if the
     * exception already inherits type of {@link RuntimeException}.
     *
     * @param e An instance exception to cast to client side one.
     * @return {@link IgniteException} An instance of client side exception.
     */
    private RuntimeException wrapReplicationException(Throwable e) {
        if (e instanceof CompletionException) {
            e = e.getCause();
        }

        RuntimeException e0;

        if (e instanceof ReplicationException || e instanceof ConnectException || e instanceof TimeoutException) {
            e0 = withCause(TransactionException::new, TX_REPLICA_UNAVAILABLE_ERR, e);
        } else if (e instanceof LockException) {
            e0 = withCause(TransactionException::new, ACQUIRE_LOCK_ERR, e);
        } else if (!(e instanceof RuntimeException)) {
            e0 = withCause(IgniteException::new, INTERNAL_ERR, e);
        } else {
            e0 = (RuntimeException) e;
        }

        return e0;
    }

    @Override
    public @Nullable PendingComparableValuesTracker<HybridTimestamp, Void> getPartitionSafeTimeTracker(int partitionId) {
        return safeTimeTrackerByPartitionId.get(partitionId);
    }

    @Override
    public @Nullable PendingComparableValuesTracker<Long, Void> getPartitionStorageIndexTracker(int partitionId) {
        return storageIndexTrackerByPartitionId.get(partitionId);
    }

    /**
     * Updates the partition trackers, if there were previous ones, it closes them.
     *
     * @param partitionId Partition ID.
     * @param newSafeTimeTracker New partition safe time tracker.
     * @param newStorageIndexTracker New partition storage index tracker.
     */
    public void updatePartitionTrackers(
            int partitionId,
            PendingComparableValuesTracker<HybridTimestamp, Void> newSafeTimeTracker,
            PendingComparableValuesTracker<Long, Void> newStorageIndexTracker
    ) {
        PendingComparableValuesTracker<HybridTimestamp, Void> previousSafeTimeTracker;
        PendingComparableValuesTracker<Long, Void> previousStorageIndexTracker;

        synchronized (updatePartitionMapsMux) {
            Int2ObjectMap<PendingComparableValuesTracker<HybridTimestamp, Void>> newSafeTimeTrackerMap =
                    new Int2ObjectOpenHashMap<>(partitions);
            Int2ObjectMap<PendingComparableValuesTracker<Long, Void>> newStorageIndexTrackerMap = new Int2ObjectOpenHashMap<>(partitions);

            newSafeTimeTrackerMap.putAll(safeTimeTrackerByPartitionId);
            newStorageIndexTrackerMap.putAll(storageIndexTrackerByPartitionId);

            previousSafeTimeTracker = newSafeTimeTrackerMap.put(partitionId, newSafeTimeTracker);
            previousStorageIndexTracker = newStorageIndexTrackerMap.put(partitionId, newStorageIndexTracker);

            safeTimeTrackerByPartitionId = newSafeTimeTrackerMap;
            storageIndexTrackerByPartitionId = newStorageIndexTrackerMap;
        }

        if (previousSafeTimeTracker != null) {
            previousSafeTimeTracker.close();
        }

        if (previousStorageIndexTracker != null) {
            previousStorageIndexTracker.close();
        }
    }

    private ReplicaRequest upsertAllInternal(
            Collection<? extends BinaryRow> keyRows0,
            InternalTransaction txo,
            ReplicationGroupId groupId,
            Long term,
            boolean full
    ) {
        assert serializeTablePartitionId(txo.commitPartition()) != null;

        return tableMessagesFactory.readWriteMultiRowReplicaRequest()
                .groupId(groupId)
                .commitPartitionId(serializeTablePartitionId(txo.commitPartition()))
                .binaryRowMessages(serializeBinaryRows(keyRows0))
                .transactionId(txo.id())
                .term(term)
                .requestType(RequestType.RW_UPSERT_ALL)
                .timestampLong(clock.nowLong())
                .full(full)
                .build();
    }

    @Override
    public Function<String, ClusterNode> getClusterNodeResolver() {
        return clusterNodeResolver;
    }
}<|MERGE_RESOLUTION|>--- conflicted
+++ resolved
@@ -729,19 +729,8 @@
                             .groupId(groupId)
                             .enlistmentConsistencyToken(consistencyToken)
                             .primaryKey(keyRow.tupleSlice())
-<<<<<<< HEAD
-                            .commitPartitionId(serializeTablePartitionId(txo.commitPartition()))
-                            .transactionId(txo.id())
-                            .term(term)
-                            .requestType(RW_GET)
-                            .timestampLong(clock.nowLong())
-                            .full(tx == null)
-                            .build(),
-                    (res, req) -> false
-=======
                             .requestType(RequestType.RO_GET)
                             .build()
->>>>>>> 953d0d4e
             );
         }
 
@@ -759,10 +748,11 @@
                         .commitPartitionId(serializeTablePartitionId(txo.commitPartition()))
                         .transactionId(txo.id())
                         .term(term)
-                        .requestType(RequestType.RW_GET)
+                        .requestType(RW_GET)
                         .timestampLong(clock.nowLong())
                         .full(tx == null)
-                        .build()
+                        .build(),
+                (res, req) -> false
         );
     }
 
@@ -818,23 +808,10 @@
                     keyRows,
                     (groupId, consistencyToken) -> tableMessagesFactory.readOnlyDirectMultiRowReplicaRequest()
                             .groupId(groupId)
-<<<<<<< HEAD
-                            .primaryKeys(serializePrimaryKeys(keyRows0))
-                            .commitPartitionId(serializeTablePartitionId(txo.commitPartition()))
-                            .transactionId(txo.id())
-                            .term(term)
-                            .requestType(RW_GET_ALL)
-                            .timestampLong(clock.nowLong())
-                            .full(full)
-                            .build(),
-                    InternalTableImpl::collectMultiRowsResponsesWithRestoreOrder,
-                    (res, req) -> false
-=======
                             .enlistmentConsistencyToken(consistencyToken)
                             .primaryKeys(serializePrimaryKeys(keyRows))
                             .requestType(RequestType.RO_GET_ALL)
                             .build()
->>>>>>> 953d0d4e
             );
         }
 
@@ -848,17 +825,18 @@
         return enlistInTx(
                 keyRows,
                 tx,
-                (keyRows0, txo, groupId, term, full) -> tableMessagesFactory.readWriteMultiRowPkReplicaRequest()
-                        .groupId(groupId)
-                        .primaryKeys(serializePrimaryKeys(keyRows0))
-                        .commitPartitionId(serializeTablePartitionId(txo.commitPartition()))
-                        .transactionId(txo.id())
-                        .term(term)
-                        .requestType(RequestType.RW_GET_ALL)
-                        .timestampLong(clock.nowLong())
-                        .full(full)
-                        .build(),
-                InternalTableImpl::collectMultiRowsResponsesWithRestoreOrder
+                    (keyRows0, txo, groupId, term, full) -> tableMessagesFactory.readWriteMultiRowPkReplicaRequest()
+                .groupId(groupId)
+                .primaryKeys(serializePrimaryKeys(keyRows0))
+                .commitPartitionId(serializeTablePartitionId(txo.commitPartition()))
+                .transactionId(txo.id())
+                .term(term)
+                .requestType(RW_GET_ALL)
+                .timestampLong(clock.nowLong())
+                .full(full)
+                .build(),
+                InternalTableImpl::collectMultiRowsResponsesWithRestoreOrder,
+                (res, req) -> false
         );
     }
 
