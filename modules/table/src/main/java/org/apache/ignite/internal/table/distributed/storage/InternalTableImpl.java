--- conflicted
+++ resolved
@@ -835,7 +835,7 @@
                             .upperBound(upperBound)
                             .flags(flags)
                             .columnsToInclude(columnsToInclude)
-                            .readTimestamp(clock.now())
+                            .readTimestamp(readTimestamp)
                             .build();
 
                     return replicaSvc.invoke(recipientNode, request);
@@ -889,37 +889,6 @@
         );
     }
 
-<<<<<<< HEAD
-=======
-    /** {@inheritDoc} */
-    @Override
-    public Publisher<BinaryRow> scan(
-            int p,
-            @NotNull HybridTimestamp readTimestamp,
-            @NotNull ClusterNode recipientNode
-    ) {
-        validatePartitionIndex(p);
-
-        return new PartitionScanPublisher(
-                (scanId, batchSize) -> {
-                    ReplicationGroupId partGroupId = partitionMap.get(p).groupId();
-
-                    ReadOnlyScanRetrieveBatchReplicaRequest request = tableMessagesFactory.readOnlyScanRetrieveBatchReplicaRequest()
-                            .groupId(partGroupId)
-                            // TODO: IGNITE-17666 Close cursor tx finish.
-                            .transactionId(UUID.randomUUID())
-                            .scanId(scanId)
-                            .batchSize(batchSize)
-                            .readTimestamp(readTimestamp)
-                            .build();
-
-                    return replicaSvc.invoke(recipientNode, request);
-                },
-                // TODO: IGNITE-17666 Close cursor tx finish.
-                Function.identity());
-    }
-
->>>>>>> 7d4bf974
     /**
      * Validates partition index.
      *
