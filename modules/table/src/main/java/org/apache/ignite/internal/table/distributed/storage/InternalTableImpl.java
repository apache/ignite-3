--- conflicted
+++ resolved
@@ -333,19 +333,10 @@
                 );
             }
 
-<<<<<<< HEAD
-            // It's possible to have null txState if transaction isn't started yet.
-            if (tx != null && !(tx.state() == TxState.PENDING || tx.state() == null)) {
-                return failedFuture(new TransactionException(
-                        "The operation is attempted for completed transaction"));
-            }
+
 
             boolean implicit = tx == null;
             InternalTransaction actualTx = startImplicitRwTxIfNeeded(tx);
-=======
-        boolean implicit = tx == null;
-        InternalTransaction actualTx = startImplicitRwTxIfNeeded(tx);
->>>>>>> 9481a965
 
             Int2ObjectMap<RowBatch> rowBatchByPartitionId = toRowBatchByPartitionId(keyRows);
 
@@ -532,7 +523,6 @@
             IgniteBiTuple<ClusterNode, Long> primaryReplicaAndTerm,
             @Nullable BiPredicate<R, ReplicaRequest> noWriteChecker
     ) {
-<<<<<<< HEAD
         return OtelSpanManager.spanWithResult("InternalTableImpl.trackingInvoke", (span) -> {
             ReplicaRequest request = mapFunc.apply(primaryReplicaAndTerm.get2());
 
@@ -546,36 +536,14 @@
                 // Track only write requests from explicit transactions.
                 if (!txManager.addInflight(tx.id())) {
                     return failedFuture(
-                            new TransactionException(TX_UNEXPECTED_STATE_ERR, IgniteStringFormatter.format(
+                            new TransactionException(TX_UNEXPECTED_STATE_ERR, format(
                                     "Failed to enlist a write operation into a transaction, tx is locked for updates "
-                                            + "[tableName={}, partId={}, txState={}]",
+                                            + "[tableName={}, partId={}, txState={}].",
                                     tableName,
                                     partId,
                                     tx.state()
                             )));
                 }
-=======
-        ReplicaRequest request = mapFunc.apply(primaryReplicaAndTerm.get2());
-
-        boolean write = request instanceof SingleRowReplicaRequest && ((SingleRowReplicaRequest) request).requestType() != RW_GET
-                || request instanceof MultipleRowReplicaRequest && ((MultipleRowReplicaRequest) request).requestType() != RW_GET_ALL
-                || request instanceof SingleRowPkReplicaRequest && ((SingleRowPkReplicaRequest) request).requestType() != RW_GET
-                || request instanceof MultipleRowPkReplicaRequest && ((MultipleRowPkReplicaRequest) request).requestType() != RW_GET_ALL
-                || request instanceof SwapRowReplicaRequest;
-
-        if (write && !full) {
-            // Track only write requests from explicit transactions.
-            if (!txManager.addInflight(tx.id())) {
-                return failedFuture(
-                        new TransactionException(TX_UNEXPECTED_STATE_ERR, format(
-                                "Failed to enlist a write operation into a transaction, tx is locked for updates "
-                                        + "[tableName={}, partId={}, txState={}].",
-                                tableName,
-                                partId,
-                                tx.state()
-                        )));
-            }
->>>>>>> 9481a965
 
                 return replicaSvc.<R>invoke(primaryReplicaAndTerm.get1(), request).thenApply(res -> {
                     assert noWriteChecker != null;
