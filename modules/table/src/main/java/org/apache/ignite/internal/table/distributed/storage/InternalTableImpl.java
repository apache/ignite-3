--- conflicted
+++ resolved
@@ -70,6 +70,7 @@
 import org.apache.ignite.schema.definition.SchemaManagementMode;
 import org.apache.ignite.tx.TransactionException;
 import org.jetbrains.annotations.NotNull;
+import org.jetbrains.annotations.Nullable;
 import org.jetbrains.annotations.TestOnly;
 
 import static java.util.concurrent.CompletableFuture.completedFuture;
@@ -104,13 +105,11 @@
     /** Table schema mode. */
     private volatile SchemaManagementMode schemaMode;
 
-<<<<<<< HEAD
     /** TX manager. */
     private final TxManager txManager;
-=======
+
     /** Storage for table data. */
     private final TableStorage tableStorage;
->>>>>>> a323c22d
 
     /**
      * @param tableName  Table name.
@@ -118,35 +117,25 @@
      * @param partMap    Map partition id to raft group.
      * @param partitions Partitions.
      * @param txManager Transaction manager.
+     * @param tableStorage Table storage.
      */
     public InternalTableImpl(
-<<<<<<< HEAD
-        String tableName,
-        IgniteUuid tableId,
-        Map<Integer, RaftGroupService> partMap,
-        int partitions,
-        Function<NetworkAddress, String> netAddrResolver,
-        TxManager txManager
-=======
             String tableName,
             IgniteUuid tableId,
             Map<Integer, RaftGroupService> partMap,
             int partitions,
             Function<NetworkAddress, String> netAddrResolver,
+            TxManager txManager,
             TableStorage tableStorage
->>>>>>> a323c22d
     ) {
         this.tableName = tableName;
         this.tableId = tableId;
         this.partitionMap = partMap;
         this.partitions = partitions;
         this.netAddrResolver = netAddrResolver;
-<<<<<<< HEAD
         this.txManager = txManager;
-=======
         this.tableStorage = tableStorage;
->>>>>>> a323c22d
-
+    
         this.schemaMode = SchemaManagementMode.STRICT;
     }
 
@@ -186,7 +175,6 @@
         this.schemaMode = schemaMode;
     }
 
-<<<<<<< HEAD
     /**
      * @param keyRows Rows.
      * @param tx The transaction.
@@ -214,19 +202,6 @@
         final boolean implicit = tx == null;
 
         final InternalTransaction tx0 = implicit ? txManager.begin() : tx;
-=======
-    /** {@inheritDoc} */
-    @Override
-    public CompletableFuture<BinaryRow> get(BinaryRow keyRow, Transaction tx) {
-        return partitionMap.get(partId(keyRow)).<SingleRowResponse>run(new GetCommand(keyRow))
-                .thenApply(SingleRowResponse::getValue);
-    }
-
-    /** {@inheritDoc} */
-    @Override
-    public CompletableFuture<Collection<BinaryRow>> getAll(Collection<BinaryRow> keyRows, Transaction tx) {
-        Map<Integer, Set<BinaryRow>> keyRowsByPartition = mapRowsToPartitions(keyRows);
->>>>>>> a323c22d
 
         Map<Integer, List<BinaryRow>> keyRowsByPartition = mapRowsToPartitions(keyRows);
 
@@ -242,7 +217,6 @@
 
         CompletableFuture<T> fut = reducer.apply(futures);
 
-<<<<<<< HEAD
         return fut.handle(new BiFunction<T, Throwable, CompletableFuture<T>>() {
             @Override public CompletableFuture<T> apply(T r, Throwable e) {
                 if (e != null)
@@ -276,18 +250,6 @@
                 return failedFuture(e);
             }
         }
-=======
-    /** {@inheritDoc} */
-    @Override
-    public CompletableFuture<Void> upsert(BinaryRow row, Transaction tx) {
-        return partitionMap.get(partId(row)).run(new UpsertCommand(row));
-    }
-
-    /** {@inheritDoc} */
-    @Override
-    public CompletableFuture<Void> upsertAll(Collection<BinaryRow> rows, Transaction tx) {
-        Map<Integer, Set<BinaryRow>> keyRowsByPartition = mapRowsToPartitions(rows);
->>>>>>> a323c22d
 
         final boolean implicit = tx == null;
 
@@ -311,7 +273,6 @@
     }
 
     /** {@inheritDoc} */
-<<<<<<< HEAD
     @Override public CompletableFuture<BinaryRow> get(BinaryRow keyRow, InternalTransaction tx) {
         return wrapInTx(keyRow, tx, tx0 -> new GetCommand(keyRow, tx0.timestamp()), SingleRowResponse::getValue);
     }
@@ -327,159 +288,83 @@
     }
 
     /** {@inheritDoc} */
-    @Override public CompletableFuture<Void> upsertAll(Collection<BinaryRow> rows, InternalTransaction tx) {
+    @Override
+    public CompletableFuture<Void> upsertAll(Collection<BinaryRow> rows, InternalTransaction tx) {
         return wrapInTx(rows, tx, (rows0, tx0) -> new UpsertAllCommand(rows0, tx0.timestamp()), CompletableFuture::allOf);
     }
 
     /** {@inheritDoc} */
-    @Override public CompletableFuture<BinaryRow> getAndUpsert(BinaryRow row, InternalTransaction tx) {
+    @Override
+    public CompletableFuture<BinaryRow> getAndUpsert(BinaryRow row, InternalTransaction tx) {
         return wrapInTx(row, tx, tx0 -> new GetAndUpsertCommand(row, tx0.timestamp()), SingleRowResponse::getValue);
     }
 
     /** {@inheritDoc} */
-    @Override public CompletableFuture<Boolean> insert(BinaryRow row, InternalTransaction tx) {
+    @Override
+    public CompletableFuture<Boolean> insert(BinaryRow row, InternalTransaction tx) {
         return wrapInTx(row, tx, tx0 -> new InsertCommand(row, tx0.timestamp()), r -> (Boolean) r);
     }
 
     /** {@inheritDoc} */
-    @Override public CompletableFuture<Collection<BinaryRow>> insertAll(Collection<BinaryRow> rows, InternalTransaction tx) {
+    @Override
+    public CompletableFuture<Collection<BinaryRow>> insertAll(Collection<BinaryRow> rows, InternalTransaction tx) {
         return wrapInTx(rows, tx, (rows0, tx0) -> new InsertAllCommand(rows0, tx0.timestamp()), this::collectMultiRowsResponses);
     }
 
     /** {@inheritDoc} */
-    @Override public CompletableFuture<Boolean> replace(BinaryRow row, InternalTransaction tx) {
+    @Override
+    public CompletableFuture<Boolean> replace(BinaryRow row, InternalTransaction tx) {
         return wrapInTx(row, tx, tx0 -> new ReplaceIfExistCommand(row, tx0.timestamp()), r -> (Boolean) r);
     }
 
     /** {@inheritDoc} */
-    @Override public CompletableFuture<Boolean> replace(BinaryRow oldRow, BinaryRow newRow, InternalTransaction tx) {
+    @Override
+    public CompletableFuture<Boolean> replace(BinaryRow oldRow, BinaryRow newRow, InternalTransaction tx) {
         return wrapInTx(oldRow, tx, tx0 -> new ReplaceCommand(oldRow, newRow, tx0.timestamp()), r -> (Boolean) r);
     }
 
     /** {@inheritDoc} */
-    @Override public CompletableFuture<BinaryRow> getAndReplace(BinaryRow row, InternalTransaction tx) {
+    @Override
+    public CompletableFuture<BinaryRow> getAndReplace(BinaryRow row, InternalTransaction tx) {
         return wrapInTx(row, tx, tx0 -> new GetAndReplaceCommand(row, tx0.timestamp()), SingleRowResponse::getValue);
     }
-=======
-    @Override
-    public CompletableFuture<BinaryRow> getAndUpsert(BinaryRow row, Transaction tx) {
-        return partitionMap.get(partId(row)).<SingleRowResponse>run(new GetAndUpsertCommand(row))
-                .thenApply(SingleRowResponse::getValue);
-    }
-
-    /** {@inheritDoc} */
-    @Override
-    public CompletableFuture<Boolean> insert(BinaryRow row, Transaction tx) {
-        return partitionMap.get(partId(row)).run(new InsertCommand(row));
-    }
-
-    /** {@inheritDoc} */
-    @Override
-    public CompletableFuture<Collection<BinaryRow>> insertAll(Collection<BinaryRow> rows, Transaction tx) {
-        Map<Integer, Set<BinaryRow>> keyRowsByPartition = mapRowsToPartitions(rows);
-
-        CompletableFuture<MultiRowsResponse>[] futures = new CompletableFuture[keyRowsByPartition.size()];
-
-        int batchNum = 0;
-
-        for (Map.Entry<Integer, Set<BinaryRow>> partToRows : keyRowsByPartition.entrySet()) {
-            futures[batchNum] = partitionMap.get(partToRows.getKey()).run(new InsertAllCommand(partToRows.getValue()));
-
-            batchNum++;
-        }
-
-        return collectMultiRowsResponses(futures);
-    }
-
-    /** {@inheritDoc} */
-    @Override
-    public CompletableFuture<Boolean> replace(BinaryRow row, Transaction tx) {
-        return partitionMap.get(partId(row)).<Boolean>run(new ReplaceIfExistCommand(row));
-    }
-
-    /** {@inheritDoc} */
-    @Override
-    public CompletableFuture<Boolean> replace(BinaryRow oldRow, BinaryRow newRow,
-            Transaction tx) {
-        return partitionMap.get(partId(oldRow)).run(new ReplaceCommand(oldRow, newRow));
-    }
-
-    /** {@inheritDoc} */
-    @Override
-    public CompletableFuture<BinaryRow> getAndReplace(BinaryRow row, Transaction tx) {
-        return partitionMap.get(partId(row)).<SingleRowResponse>run(new GetAndReplaceCommand(row))
-                .thenApply(SingleRowResponse::getValue);
-    }
-
-    /** {@inheritDoc} */
-    @Override
-    public CompletableFuture<Boolean> delete(BinaryRow keyRow, Transaction tx) {
-        return partitionMap.get(partId(keyRow)).run(new DeleteCommand(keyRow));
-    }
-
-    /** {@inheritDoc} */
-    @Override
-    public CompletableFuture<Boolean> deleteExact(BinaryRow oldRow, Transaction tx) {
-        return partitionMap.get(partId(oldRow)).<Boolean>run(new DeleteExactCommand(oldRow));
-    }
-
-    /** {@inheritDoc} */
-    @Override
-    public CompletableFuture<BinaryRow> getAndDelete(BinaryRow row, Transaction tx) {
-        return partitionMap.get(partId(row)).<SingleRowResponse>run(new GetAndDeleteCommand(row))
-                .thenApply(SingleRowResponse::getValue);
-    }
-
-    /** {@inheritDoc} */
-    @Override
-    public CompletableFuture<Collection<BinaryRow>> deleteAll(Collection<BinaryRow> rows, Transaction tx) {
-        Map<Integer, Set<BinaryRow>> keyRowsByPartition = mapRowsToPartitions(rows);
-
-        CompletableFuture<MultiRowsResponse>[] futures = new CompletableFuture[keyRowsByPartition.size()];
->>>>>>> a323c22d
-
-    /** {@inheritDoc} */
-    @Override public CompletableFuture<Boolean> delete(BinaryRow keyRow, InternalTransaction tx) {
+
+    /** {@inheritDoc} */
+    @Override
+    public CompletableFuture<Boolean> delete(BinaryRow keyRow, InternalTransaction tx) {
         return wrapInTx(keyRow, tx, tx0 -> new DeleteCommand(keyRow, tx0.timestamp()), r -> (Boolean) r);
     }
 
     /** {@inheritDoc} */
-    @Override public CompletableFuture<Boolean> deleteExact(BinaryRow oldRow, InternalTransaction tx) {
+    @Override
+    public CompletableFuture<Boolean> deleteExact(BinaryRow oldRow, InternalTransaction tx) {
         return wrapInTx(oldRow, tx, tx0 -> new DeleteExactCommand(oldRow, tx0.timestamp()), r -> (Boolean) r);
     }
 
     /** {@inheritDoc} */
-    @Override public CompletableFuture<BinaryRow> getAndDelete(BinaryRow row, InternalTransaction tx) {
+    @Override
+    public CompletableFuture<BinaryRow> getAndDelete(BinaryRow row, InternalTransaction tx) {
         return wrapInTx(row, tx, tx0 -> new GetAndDeleteCommand(row, tx0.timestamp()), SingleRowResponse::getValue);
     }
 
     /** {@inheritDoc} */
-    @Override public CompletableFuture<Collection<BinaryRow>> deleteAll(Collection<BinaryRow> rows, InternalTransaction tx) {
+    @Override
+    public CompletableFuture<Collection<BinaryRow>> deleteAll(Collection<BinaryRow> rows, InternalTransaction tx) {
         return wrapInTx(rows, tx, (rows0, tx0) -> new DeleteAllCommand(rows0, tx0.timestamp()), this::collectMultiRowsResponses);
     }
 
     /** {@inheritDoc} */
-<<<<<<< HEAD
-    @Override public CompletableFuture<Collection<BinaryRow>> deleteAllExact(
+    @Override
+    public CompletableFuture<Collection<BinaryRow>> deleteAllExact(
         Collection<BinaryRow> rows,
         InternalTransaction tx
-=======
-    @Override
-    public CompletableFuture<Collection<BinaryRow>> deleteAllExact(
-            Collection<BinaryRow> rows,
-            Transaction tx
->>>>>>> a323c22d
     ) {
         return wrapInTx(rows, tx, (rows0, tx0) -> new DeleteExactAllCommand(rows0, tx0.timestamp()), this::collectMultiRowsResponses);
     }
 
     /** {@inheritDoc} */
-<<<<<<< HEAD
-    @Override public Publisher<BinaryRow> scan(int p, InternalTransaction tx) {
-=======
-    @Override
-    public @NotNull Publisher<BinaryRow> scan(int p, @Nullable Transaction tx) {
->>>>>>> a323c22d
+    @Override
+    public @NotNull Publisher<BinaryRow> scan(int p, @Nullable InternalTransaction tx) {
         if (p < 0 || p >= partitions) {
             throw new IllegalArgumentException(
                     LoggerMessageHelper.format(
@@ -504,14 +389,9 @@
         //TODO: IGNITE-15443 Use IntMap structure instead of HashMap.
         HashMap<Integer, List<BinaryRow>> keyRowsByPartition = new HashMap<>();
 
-<<<<<<< HEAD
-        for (BinaryRow keyRow : rows)
+        for (BinaryRow keyRow : rows) {
             keyRowsByPartition.computeIfAbsent(partId(keyRow), k -> new ArrayList<>()).add(keyRow);
-=======
-        for (BinaryRow keyRow : rows) {
-            keyRowsByPartition.computeIfAbsent(partId(keyRow), k -> new HashSet<>()).add(keyRow);
-        }
->>>>>>> a323c22d
+        }
 
         return keyRowsByPartition;
     }
@@ -571,12 +451,7 @@
     /**
      * TODO asch keep the same order as for keys
      * Collects multirow responses from multiple futures into a single collection.
-<<<<<<< HEAD
      * @param futs Futures.
-=======
-     *
-     * @param futures Futures.
->>>>>>> a323c22d
      * @return Row collection.
      */
     private CompletableFuture<Collection<BinaryRow>> collectMultiRowsResponses(CompletableFuture<?>[] futs) {
@@ -587,17 +462,11 @@
                 for (CompletableFuture<?> future : futs) {
                     MultiRowsResponse ret = (MultiRowsResponse) future.join();
 
-<<<<<<< HEAD
                     List<BinaryRow> values = ret.getValues();
-=======
-                        if (values != null) {
-                            list.addAll(values);
-                        }
+
+                    if (values != null) {
+                        list.addAll(values);
                     }
->>>>>>> a323c22d
-
-                    if (values != null)
-                        list.addAll(values);
                 }
 
                 return list;
@@ -634,13 +503,8 @@
     }
 
     /** Partition scan publisher. */
-<<<<<<< HEAD
     private static class PartitionScanPublisher implements Publisher<BinaryRow> {
         /** {@link Publisher<BinaryRow>} that relatively notifies about partition rows.  */
-=======
-    private class PartitionScanPublisher implements Publisher<BinaryRow> {
-        /** {@link Publisher} that relatively notifies about partition rows. */
->>>>>>> a323c22d
         private final RaftGroupService raftGrpSvc;
 
         /**
