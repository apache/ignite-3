--- conflicted
+++ resolved
@@ -358,20 +358,6 @@
         }
 
         return postEnlist(fut, false, actualTx, implicit).handle((r, e) -> {
-<<<<<<< HEAD
-            if (e instanceof FullTransactionPrimaryReplicaMissException
-                || (e instanceof CompletionException && e.getCause() instanceof FullTransactionPrimaryReplicaMissException)
-                || (e instanceof TransactionException && e.getCause() instanceof FullTransactionPrimaryReplicaMissException)
-                || (e instanceof CompletionException && e.getCause() instanceof IgniteException
-                    && e.getCause().getCause() instanceof FullTransactionPrimaryReplicaMissException)) {
-                return enlistInTx(row, null, fac, noWriteChecker, retryOnLockConflict);
-            } else if (e != null) {
-                throw sneakyThrow(e);
-            } else {
-                return completedFuture(r);
-            }
-        }).thenCompose(x -> x);
-=======
             if (e != null) {
                 if (implicit) {
                     long ts = (txStartTs == null) ? actualTx.startTimestamp().getPhysical() : txStartTs;
@@ -408,7 +394,6 @@
             BiPredicate<T, ReplicaRequest> noOpChecker
     ) {
         return enlistInTx(keyRows, tx, fac, reducer, noOpChecker, null);
->>>>>>> 07cebb42
     }
 
     /**
