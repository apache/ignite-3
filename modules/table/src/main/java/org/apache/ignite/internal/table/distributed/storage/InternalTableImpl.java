--- conflicted
+++ resolved
@@ -19,22 +19,17 @@
 
 import java.util.ArrayList;
 import java.util.Collection;
-import java.util.Collections;
 import java.util.HashMap;
 import java.util.HashSet;
 import java.util.List;
 import java.util.Map;
-<<<<<<< HEAD
 import java.util.UUID;
+import java.util.Set;
 import java.util.concurrent.CompletableFuture;
 import java.util.concurrent.Flow.Publisher;
 import java.util.concurrent.Flow.Subscriber;
 import java.util.concurrent.Flow.Subscription;
 import java.util.concurrent.atomic.AtomicBoolean;
-=======
-import java.util.Set;
-import java.util.concurrent.CompletableFuture;
->>>>>>> 3cdcfd35
 import org.apache.ignite.internal.schema.BinaryRow;
 import org.apache.ignite.internal.table.InternalTable;
 import org.apache.ignite.internal.table.distributed.command.DeleteAllCommand;
@@ -71,16 +66,13 @@
  * Storage of table rows.
  */
 public class InternalTableImpl implements InternalTable {
-<<<<<<< HEAD
     /** Log. */
     private static final IgniteLogger LOG = IgniteLogger.forClass(InternalTableImpl.class);
 
     /** IgniteUuid generator. */
     private final IgniteUuidGenerator UUID_GENERATOR = new IgniteUuidGenerator(UUID.randomUUID(), 0);
 
-=======
     //TODO: IGNITE-15443 Use IntMap structure instead of HashMap.
->>>>>>> 3cdcfd35
     /** Partition map. */
     private Map<Integer, RaftGroupService> partitionMap;
 
