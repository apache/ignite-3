--- conflicted
+++ resolved
@@ -809,32 +809,6 @@
     /** {@inheritDoc} */
     @Override
     public Publisher<BinaryRow> scan(int p, @Nullable InternalTransaction tx) {
-<<<<<<< HEAD
-        ensureValidPartition(p);
-
-        final boolean implicit = tx == null;
-
-        final InternalTransaction tx0 = implicit ? txManager.begin() : tx;
-
-        return new PartitionScanPublisher(
-                (scanId, batchSize) -> enlistCursorInTx(tx0, p, scanId, batchSize, null, null, null,
-                        SortedIndexStorage.GREATER_OR_EQUAL), fut -> postEnlist(fut, implicit, tx0)
-        );
-    }
-
-    /** {@inheritDoc} */
-    @Override
-    public Publisher<BinaryRow> scan(int partId, @Nullable InternalTransaction tx, @NotNull UUID indexId, BinaryTuple key,
-            @Nullable BitSet columnsToInclude) {
-        return scan(partId, tx, indexId, key, key, SortedIndexStorage.GREATER_OR_EQUAL, columnsToInclude);
-    }
-
-    /** {@inheritDoc} */
-    @Override
-    public Publisher<BinaryRow> scan(int partId, @Nullable InternalTransaction tx, @NotNull UUID indexId, @Nullable BinaryTuple lowerBound,
-            @Nullable BinaryTuple upperBound, int flags, @Nullable BitSet columnsToInclude) {
-        ensureValidPartition(partId);
-=======
         // Check whether proposed tx is read-only. Complete future exceptionally if true.
         // Attempting to enlist a read-only in a read-write transaction does not corrupt the transaction itself, thus read-write transaction
         // won't be rolled back automatically - it's up to the user or outer engine.
@@ -846,7 +820,6 @@
                     )
             );
         }
->>>>>>> 88c5fa34
 
         validatePartitionIndex(p);
 
@@ -855,8 +828,8 @@
         final InternalTransaction tx0 = implicit ? txManager.begin() : tx;
 
         return new PartitionScanPublisher(
-                (scanId, batchSize) -> enlistCursorInTx(tx0, partId, scanId, batchSize, indexId, lowerBound, upperBound, flags),
-                fut -> postEnlist(fut, implicit, tx0)
+                (scanId, batchSize) -> enlistCursorInTx(tx0, p, scanId, batchSize, null, null, null,
+                        SortedIndexStorage.GREATER_OR_EQUAL), fut -> postEnlist(fut, implicit, tx0)
         );
     }
 
@@ -886,6 +859,30 @@
                 },
                 // TODO: IGNITE-17666 Close cursor tx finish.
                 Function.identity());
+    }
+
+
+    /** {@inheritDoc} */
+    @Override
+    public Publisher<BinaryRow> scan(int partId, @Nullable InternalTransaction tx, @NotNull UUID indexId, BinaryTuple key,
+            @Nullable BitSet columnsToInclude) {
+        return scan(partId, tx, indexId, key, key, SortedIndexStorage.GREATER_OR_EQUAL, columnsToInclude);
+    }
+
+    /** {@inheritDoc} */
+    @Override
+    public Publisher<BinaryRow> scan(int partId, @Nullable InternalTransaction tx, @NotNull UUID indexId, @Nullable BinaryTuple lowerBound,
+            @Nullable BinaryTuple upperBound, int flags, @Nullable BitSet columnsToInclude) {
+        validatePartitionIndex(partId);
+
+        final boolean implicit = tx == null;
+
+        final InternalTransaction tx0 = implicit ? txManager.begin() : tx;
+
+        return new PartitionScanPublisher(
+                (scanId, batchSize) -> enlistCursorInTx(tx0, partId, scanId, batchSize, indexId, lowerBound, upperBound, flags),
+                fut -> postEnlist(fut, implicit, tx0)
+        );
     }
 
     /**
