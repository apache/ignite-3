--- conflicted
+++ resolved
@@ -44,11 +44,8 @@
 import org.apache.ignite.internal.table.distributed.command.response.MultiRowsResponse;
 import org.apache.ignite.internal.table.distributed.command.response.SingleRowResponse;
 import org.apache.ignite.raft.client.service.RaftGroupService;
-<<<<<<< HEAD
+import org.apache.ignite.schema.SchemaMode;
 import org.apache.ignite.tx.Transaction;
-=======
-import org.apache.ignite.schema.SchemaMode;
->>>>>>> 7ada2bb4
 import org.jetbrains.annotations.NotNull;
 
 /**
@@ -101,9 +98,6 @@
     }
 
     /** {@inheritDoc} */
-<<<<<<< HEAD
-    @Override public CompletableFuture<BinaryRow> get(BinaryRow keyRow, Transaction tx) {
-=======
     @Override public SchemaMode schemaMode() {
         return schemaMode;
     }
@@ -114,8 +108,7 @@
     }
 
     /** {@inheritDoc} */
-    @Override public @NotNull CompletableFuture<BinaryRow> get(BinaryRow keyRow) {
->>>>>>> 7ada2bb4
+    @Override public CompletableFuture<BinaryRow> get(BinaryRow keyRow, Transaction tx) {
         return partitionMap.get(partId(keyRow)).<SingleRowResponse>run(new GetCommand(keyRow))
             .thenApply(SingleRowResponse::getValue);
     }
