--- conflicted
+++ resolved
@@ -544,13 +544,8 @@
                     tx,
                     (txo, groupId, term) -> tableMessagesFactory.readWriteSingleRowReplicaRequest()
                             .groupId(groupId)
-<<<<<<< HEAD
-                            .binaryRowBytes(keyRow.byteBuffer())
+                            .binaryRowMessage(serializeBinaryRow(keyRow))
                             .commitPartitionId(txo.commitPartition())
-=======
-                            .binaryRowMessage(serializeBinaryRow(keyRow))
-                            .commitPartitionId(commitPart)
->>>>>>> 23d886ad
                             .transactionId(txo.id())
                             .term(term)
                             .requestType(RequestType.RW_GET)
@@ -597,13 +592,8 @@
                     tx,
                     (keyRows0, txo, groupId, term, full) -> tableMessagesFactory.readWriteMultiRowReplicaRequest()
                             .groupId(groupId)
-<<<<<<< HEAD
-                            .binaryRowsBytes(serializeBinaryRows(keyRows0))
+                            .binaryRowMessages(serializeBinaryRows(keyRows0))
                             .commitPartitionId(txo.commitPartition())
-=======
-                            .binaryRowMessages(serializeBinaryRows(keyRows0))
-                            .commitPartitionId(commitPart)
->>>>>>> 23d886ad
                             .transactionId(txo.id())
                             .term(term)
                             .requestType(RequestType.RW_GET_ALL)
@@ -665,13 +655,8 @@
                 tx,
                 (txo, groupId, term) -> tableMessagesFactory.readWriteSingleRowReplicaRequest()
                         .groupId(groupId)
-<<<<<<< HEAD
                         .commitPartitionId(txo.commitPartition())
-                        .binaryRowBytes(row.byteBuffer())
-=======
-                        .commitPartitionId(commitPart)
                         .binaryRowMessage(serializeBinaryRow(row))
->>>>>>> 23d886ad
                         .transactionId(txo.id())
                         .term(term)
                         .requestType(RequestType.RW_UPSERT)
@@ -715,13 +700,8 @@
                 tx,
                 (txo, groupId, term) -> tableMessagesFactory.readWriteSingleRowReplicaRequest()
                         .groupId(groupId)
-<<<<<<< HEAD
                         .commitPartitionId(txo.commitPartition())
-                        .binaryRowBytes(row.byteBuffer())
-=======
-                        .commitPartitionId(commitPart)
                         .binaryRowMessage(serializeBinaryRow(row))
->>>>>>> 23d886ad
                         .transactionId(txo.id())
                         .term(term)
                         .requestType(RequestType.RW_GET_AND_UPSERT)
@@ -739,13 +719,8 @@
                 tx,
                 (txo, groupId, term) -> tableMessagesFactory.readWriteSingleRowReplicaRequest()
                         .groupId(groupId)
-<<<<<<< HEAD
                         .commitPartitionId(txo.commitPartition())
-                        .binaryRowBytes(row.byteBuffer())
-=======
-                        .commitPartitionId(commitPart)
                         .binaryRowMessage(serializeBinaryRow(row))
->>>>>>> 23d886ad
                         .transactionId(txo.id())
                         .term(term)
                         .requestType(RequestType.RW_INSERT)
@@ -763,13 +738,8 @@
                 tx,
                 (keyRows0, txo, groupId, term, full) -> tableMessagesFactory.readWriteMultiRowReplicaRequest()
                         .groupId(groupId)
-<<<<<<< HEAD
                         .commitPartitionId(txo.commitPartition())
-                        .binaryRowsBytes(serializeBinaryRows(keyRows0))
-=======
-                        .commitPartitionId(commitPart)
                         .binaryRowMessages(serializeBinaryRows(keyRows0))
->>>>>>> 23d886ad
                         .transactionId(txo.id())
                         .term(term)
                         .requestType(RequestType.RW_INSERT_ALL)
@@ -788,13 +758,8 @@
                 tx,
                 (txo, groupId, term) -> tableMessagesFactory.readWriteSingleRowReplicaRequest()
                         .groupId(groupId)
-<<<<<<< HEAD
                         .commitPartitionId(txo.commitPartition())
-                        .binaryRowBytes(row.byteBuffer())
-=======
-                        .commitPartitionId(commitPart)
                         .binaryRowMessage(serializeBinaryRow(row))
->>>>>>> 23d886ad
                         .transactionId(txo.id())
                         .term(term)
                         .requestType(RequestType.RW_REPLACE_IF_EXIST)
@@ -812,15 +777,9 @@
                 tx,
                 (txo, groupId, term) -> tableMessagesFactory.readWriteSwapRowReplicaRequest()
                         .groupId(groupId)
-<<<<<<< HEAD
                         .commitPartitionId(txo.commitPartition())
-                        .oldBinaryRowBytes(oldRow.byteBuffer())
-                        .binaryRowBytes(newRow.byteBuffer())
-=======
-                        .commitPartitionId(commitPart)
                         .oldBinaryRowMessage(serializeBinaryRow(oldRow))
                         .binaryRowMessage(serializeBinaryRow(newRow))
->>>>>>> 23d886ad
                         .transactionId(txo.id())
                         .term(term)
                         .requestType(RequestType.RW_REPLACE)
@@ -838,13 +797,8 @@
                 tx,
                 (txo, groupId, term) -> tableMessagesFactory.readWriteSingleRowReplicaRequest()
                         .groupId(groupId)
-<<<<<<< HEAD
                         .commitPartitionId(txo.commitPartition())
-                        .binaryRowBytes(row.byteBuffer())
-=======
-                        .commitPartitionId(commitPart)
                         .binaryRowMessage(serializeBinaryRow(row))
->>>>>>> 23d886ad
                         .transactionId(txo.id())
                         .term(term)
                         .requestType(RequestType.RW_GET_AND_REPLACE)
@@ -862,13 +816,8 @@
                 tx,
                 (txo, groupId, term) -> tableMessagesFactory.readWriteSingleRowReplicaRequest()
                         .groupId(groupId)
-<<<<<<< HEAD
                         .commitPartitionId(txo.commitPartition())
-                        .binaryRowBytes(keyRow.byteBuffer())
-=======
-                        .commitPartitionId(commitPart)
                         .binaryRowMessage(serializeBinaryRow(keyRow))
->>>>>>> 23d886ad
                         .transactionId(txo.id())
                         .term(term)
                         .requestType(RequestType.RW_DELETE)
@@ -886,13 +835,8 @@
                 tx,
                 (txo, groupId, term) -> tableMessagesFactory.readWriteSingleRowReplicaRequest()
                         .groupId(groupId)
-<<<<<<< HEAD
                         .commitPartitionId(txo.commitPartition())
-                        .binaryRowBytes(oldRow.byteBuffer())
-=======
-                        .commitPartitionId(commitPart)
                         .binaryRowMessage(serializeBinaryRow(oldRow))
->>>>>>> 23d886ad
                         .transactionId(txo.id())
                         .term(term)
                         .requestType(RequestType.RW_DELETE_EXACT)
@@ -910,13 +854,8 @@
                 tx,
                 (txo, groupId, term) -> tableMessagesFactory.readWriteSingleRowReplicaRequest()
                         .groupId(groupId)
-<<<<<<< HEAD
                         .commitPartitionId(txo.commitPartition())
-                        .binaryRowBytes(row.byteBuffer())
-=======
-                        .commitPartitionId(commitPart)
                         .binaryRowMessage(serializeBinaryRow(row))
->>>>>>> 23d886ad
                         .transactionId(txo.id())
                         .term(term)
                         .requestType(RequestType.RW_GET_AND_DELETE)
@@ -934,13 +873,8 @@
                 tx,
                 (keyRows0, txo, groupId, term, full) -> tableMessagesFactory.readWriteMultiRowReplicaRequest()
                         .groupId(groupId)
-<<<<<<< HEAD
                         .commitPartitionId(txo.commitPartition())
-                        .binaryRowsBytes(serializeBinaryRows(keyRows0))
-=======
-                        .commitPartitionId(commitPart)
                         .binaryRowMessages(serializeBinaryRows(keyRows0))
->>>>>>> 23d886ad
                         .transactionId(txo.id())
                         .term(term)
                         .requestType(RequestType.RW_DELETE_ALL)
@@ -962,13 +896,8 @@
                 tx,
                 (keyRows0, txo, groupId, term, full) -> tableMessagesFactory.readWriteMultiRowReplicaRequest()
                         .groupId(groupId)
-<<<<<<< HEAD
                         .commitPartitionId(txo.commitPartition())
-                        .binaryRowsBytes(serializeBinaryRows(keyRows0))
-=======
-                        .commitPartitionId(commitPart)
                         .binaryRowMessages(serializeBinaryRows(keyRows0))
->>>>>>> 23d886ad
                         .transactionId(txo.id())
                         .term(term)
                         .requestType(RequestType.RW_DELETE_EXACT_ALL)
@@ -1724,13 +1653,8 @@
 
         return tableMessagesFactory.readWriteMultiRowReplicaRequest()
                 .groupId(groupId)
-<<<<<<< HEAD
                 .commitPartitionId(txo.commitPartition())
-                .binaryRowsBytes(serializeBinaryRows(keyRows0))
-=======
-                .commitPartitionId(commitPart)
                 .binaryRowMessages(serializeBinaryRows(keyRows0))
->>>>>>> 23d886ad
                 .transactionId(txo.id())
                 .term(term)
                 .requestType(RequestType.RW_UPSERT_ALL)
