/*
 * Licensed to the Apache Software Foundation (ASF) under one or more
 * contributor license agreements. See the NOTICE file distributed with
 * this work for additional information regarding copyright ownership.
 * The ASF licenses this file to You under the Apache License, Version 2.0
 * (the "License"); you may not use this file except in compliance with
 * the License. You may obtain a copy of the License at
 *
 *      http://www.apache.org/licenses/LICENSE-2.0
 *
 * Unless required by applicable law or agreed to in writing, software
 * distributed under the License is distributed on an "AS IS" BASIS,
 * WITHOUT WARRANTIES OR CONDITIONS OF ANY KIND, either express or implied.
 * See the License for the specific language governing permissions and
 * limitations under the License.
 */

package org.apache.ignite.internal.table.distributed.storage;

import static it.unimi.dsi.fastutil.ints.Int2ObjectMaps.emptyMap;
import static java.util.concurrent.CompletableFuture.completedFuture;
import static java.util.concurrent.CompletableFuture.failedFuture;
import static org.apache.ignite.internal.table.distributed.storage.RowBatch.allResultFutures;
import static org.apache.ignite.internal.util.ExceptionUtils.withCause;
import static org.apache.ignite.lang.ErrorGroups.Common.INTERNAL_ERR;
import static org.apache.ignite.lang.ErrorGroups.Replicator.REPLICA_UNAVAILABLE_ERR;
import static org.apache.ignite.lang.ErrorGroups.Transactions.ACQUIRE_LOCK_ERR;
import static org.apache.ignite.lang.ErrorGroups.Transactions.TX_FAILED_READ_WRITE_OPERATION_ERR;
import static org.apache.ignite.lang.ErrorGroups.Transactions.TX_REPLICA_UNAVAILABLE_ERR;

import it.unimi.dsi.fastutil.ints.Int2ObjectMap;
import it.unimi.dsi.fastutil.ints.Int2ObjectMap.Entry;
import it.unimi.dsi.fastutil.ints.Int2ObjectOpenHashMap;
import java.net.ConnectException;
import java.util.ArrayList;
import java.util.Arrays;
import java.util.BitSet;
import java.util.Collection;
import java.util.Collections;
import java.util.Comparator;
import java.util.List;
import java.util.Map;
import java.util.Objects;
import java.util.UUID;
import java.util.concurrent.CompletableFuture;
import java.util.concurrent.CompletionException;
import java.util.concurrent.Flow.Publisher;
import java.util.concurrent.Flow.Subscriber;
import java.util.concurrent.Flow.Subscription;
import java.util.concurrent.TimeUnit;
import java.util.concurrent.TimeoutException;
import java.util.concurrent.atomic.AtomicBoolean;
import java.util.concurrent.atomic.AtomicLong;
import java.util.function.BiFunction;
import java.util.function.Function;
import java.util.stream.Collectors;
import java.util.stream.Stream;
import org.apache.ignite.internal.binarytuple.BinaryTupleReader;
import org.apache.ignite.internal.hlc.HybridClock;
import org.apache.ignite.internal.hlc.HybridTimestamp;
import org.apache.ignite.internal.placementdriver.PlacementDriver;
import org.apache.ignite.internal.placementdriver.ReplicaMeta;
import org.apache.ignite.internal.raft.Peer;
import org.apache.ignite.internal.raft.service.RaftGroupService;
import org.apache.ignite.internal.replicator.ReplicaService;
import org.apache.ignite.internal.replicator.ReplicationGroupId;
import org.apache.ignite.internal.replicator.TablePartitionId;
import org.apache.ignite.internal.replicator.exception.PrimaryReplicaMissException;
import org.apache.ignite.internal.replicator.exception.ReplicationException;
import org.apache.ignite.internal.replicator.message.ReplicaRequest;
import org.apache.ignite.internal.schema.BinaryRow;
import org.apache.ignite.internal.schema.BinaryRowEx;
import org.apache.ignite.internal.schema.BinaryTuple;
import org.apache.ignite.internal.schema.BinaryTuplePrefix;
import org.apache.ignite.internal.storage.engine.MvTableStorage;
import org.apache.ignite.internal.table.InternalTable;
import org.apache.ignite.internal.table.distributed.TableMessagesFactory;
import org.apache.ignite.internal.table.distributed.replication.request.BinaryRowMessage;
import org.apache.ignite.internal.table.distributed.replication.request.BinaryTupleMessage;
import org.apache.ignite.internal.table.distributed.replication.request.ReadOnlyMultiRowReplicaRequest;
import org.apache.ignite.internal.table.distributed.replication.request.ReadOnlyScanRetrieveBatchReplicaRequest;
import org.apache.ignite.internal.table.distributed.replication.request.ReadWriteScanRetrieveBatchReplicaRequest;
import org.apache.ignite.internal.table.distributed.replication.request.ReadWriteScanRetrieveBatchReplicaRequestBuilder;
import org.apache.ignite.internal.table.distributed.replicator.action.RequestType;
import org.apache.ignite.internal.tx.HybridTimestampTracker;
import org.apache.ignite.internal.tx.InternalTransaction;
import org.apache.ignite.internal.tx.LockException;
import org.apache.ignite.internal.tx.TxManager;
import org.apache.ignite.internal.tx.TxState;
import org.apache.ignite.internal.tx.storage.state.TxStateTableStorage;
import org.apache.ignite.internal.util.IgniteUtils;
import org.apache.ignite.internal.util.PendingComparableValuesTracker;
import org.apache.ignite.internal.utils.PrimaryReplica;
import org.apache.ignite.lang.IgniteBiTuple;
import org.apache.ignite.lang.IgniteException;
import org.apache.ignite.lang.IgniteInternalException;
import org.apache.ignite.lang.IgnitePentaFunction;
import org.apache.ignite.lang.IgniteStringFormatter;
import org.apache.ignite.lang.IgniteTriFunction;
import org.apache.ignite.network.ClusterNode;
import org.apache.ignite.tx.TransactionException;
import org.jetbrains.annotations.Nullable;
import org.jetbrains.annotations.TestOnly;

/**
 * Storage of table rows.
 */
public class InternalTableImpl implements InternalTable {
    /** Cursor id generator. */
    private static final AtomicLong CURSOR_ID_GENERATOR = new AtomicLong();

    /** Number of attempts. */
    private static final int ATTEMPTS_TO_ENLIST_PARTITION = 5;

    // TODO: sanpwc tmp
    private static final int AWAIT_PRIMARY_REPLICA_TIMEOUT = 10;

    /** Map update guarded by {@link #updatePartitionMapsMux}. */
    protected volatile Int2ObjectMap<RaftGroupService> raftGroupServiceByPartitionId;

    /** Partitions. */
    private final int partitions;

    /** Table name. */
    private final String tableName;

    /** Table identifier. */
    private final int tableId;

    /** Resolver that resolves a node consistent ID to cluster node. */
    private final Function<String, ClusterNode> clusterNodeResolver;

    /** Transactional manager. */
    protected final TxManager txManager;

    /** Storage for table data. */
    private final MvTableStorage tableStorage;

    /** Storage for transaction states. */
    private final TxStateTableStorage txStateStorage;

    /** Replica service. */
    private final ReplicaService replicaSvc;

    /** Mutex for the partition maps update. */
    private final Object updatePartitionMapsMux = new Object();

    /** Table messages factory. */
    private final TableMessagesFactory tableMessagesFactory;

    /** A hybrid logical clock. */
    private final HybridClock clock;

<<<<<<< HEAD
    /** Placement driver. */
    private final PlacementDriver placementDriver;
=======
    /** Observable timestamp tracker. */
    private final HybridTimestampTracker observableTimestampTracker;
>>>>>>> 91dbe869

    /** Map update guarded by {@link #updatePartitionMapsMux}. */
    private volatile Int2ObjectMap<PendingComparableValuesTracker<HybridTimestamp, Void>> safeTimeTrackerByPartitionId = emptyMap();

    /** Map update guarded by {@link #updatePartitionMapsMux}. */
    private volatile Int2ObjectMap<PendingComparableValuesTracker<Long, Void>> storageIndexTrackerByPartitionId = emptyMap();

    /**
     * Constructor.
     *
     * @param tableName Table name.
     * @param tableId Table id.
     * @param partMap Map partition id to raft group.
     * @param partitions Partitions.
     * @param txManager Transaction manager.
     * @param tableStorage Table storage.
     * @param txStateStorage Transaction state storage.
     * @param replicaSvc Replica service.
     * @param clock A hybrid logical clock.
     * @param placementDriver Placement driver.
     */
    public InternalTableImpl(
            String tableName,
            int tableId,
            Int2ObjectMap<RaftGroupService> partMap,
            int partitions,
            Function<String, ClusterNode> clusterNodeResolver,
            TxManager txManager,
            MvTableStorage tableStorage,
            TxStateTableStorage txStateStorage,
            ReplicaService replicaSvc,
            HybridClock clock,
<<<<<<< HEAD
            PlacementDriver placementDriver
=======
            HybridTimestampTracker observableTimestampTracker
>>>>>>> 91dbe869
    ) {
        this.tableName = tableName;
        this.tableId = tableId;
        this.raftGroupServiceByPartitionId = partMap;
        this.partitions = partitions;
        this.clusterNodeResolver = clusterNodeResolver;
        this.txManager = txManager;
        this.tableStorage = tableStorage;
        this.txStateStorage = txStateStorage;
        this.replicaSvc = replicaSvc;
        this.tableMessagesFactory = new TableMessagesFactory();
        this.clock = clock;
<<<<<<< HEAD
        this.placementDriver = placementDriver;
=======
        this.observableTimestampTracker = observableTimestampTracker;
>>>>>>> 91dbe869
    }

    /** {@inheritDoc} */
    @Override
    public MvTableStorage storage() {
        return tableStorage;
    }

    /** {@inheritDoc} */
    @Override
    public int partitions() {
        return partitions;
    }

    /** {@inheritDoc} */
    @Override
    public int tableId() {
        return tableId;
    }

    /** {@inheritDoc} */
    @Override
    public String name() {
        return tableName;
    }

    /**
     * Enlists a single row into a transaction.
     *
     * @param row The row.
     * @param tx The transaction, not null if explicit.
     * @param fac Replica requests factory.
     * @return The future.
     */
    private <R> CompletableFuture<R> enlistInTx(
            BinaryRowEx row,
            @Nullable InternalTransaction tx,
            IgniteTriFunction<InternalTransaction, ReplicationGroupId, Long, ReplicaRequest> fac
    ) {
        // Check whether proposed tx is read-only. Complete future exceptionally if true.
        // Attempting to enlist a read-only in a read-write transaction does not corrupt the transaction itself, thus read-write transaction
        // won't be rolled back automatically - it's up to the user or outer engine.
        if (tx != null && tx.isReadOnly()) {
            return failedFuture(
                    new TransactionException(
                            TX_FAILED_READ_WRITE_OPERATION_ERR,
                            "Failed to enlist read-write operation into read-only transaction txId={" + tx.id() + '}'
                    )
            );
        }

        boolean implicit = tx == null;

        InternalTransaction tx0 = implicit ? txManager.begin(observableTimestampTracker) : tx;

        int partId = partitionId(row);

        TablePartitionId partGroupId = new TablePartitionId(tableId, partId);

        IgniteBiTuple<ClusterNode, Long> primaryReplicaAndTerm = tx0.enlistedNodeAndTerm(partGroupId);

        CompletableFuture<R> fut;

        if (primaryReplicaAndTerm != null) {
            assert !implicit;

            ReplicaRequest request = fac.apply(tx, partGroupId, primaryReplicaAndTerm.get2());

            try {
                fut = replicaSvc.invoke(primaryReplicaAndTerm.get1(), request);
            } catch (PrimaryReplicaMissException e) {
                throw new TransactionException(e);
            } catch (Throwable e) {
                throw new TransactionException("Failed to invoke the replica request.");
            }
        } else {
            fut = enlistWithRetry(tx0, partId, term -> fac.apply(tx0, partGroupId, term), ATTEMPTS_TO_ENLIST_PARTITION);
        }

        return postEnlist(fut, false, tx0, implicit);
    }

    /**
     * Enlists a single row into a transaction.
     *
     * @param keyRows Rows.
     * @param tx The transaction.
     * @param fac Replica requests factory.
     * @param reducer Transform reducer.
     * @return The future.
     */
    private <T> CompletableFuture<T> enlistInTx(
            Collection<BinaryRowEx> keyRows,
            @Nullable InternalTransaction tx,
            IgnitePentaFunction<Collection<BinaryRow>, InternalTransaction, ReplicationGroupId, Long, Boolean, ReplicaRequest> fac,
            Function<Collection<RowBatch>, CompletableFuture<T>> reducer
    ) {
        // Check whether proposed tx is read-only. Complete future exceptionally if true.
        // Attempting to enlist a read-only in a read-write transaction does not corrupt the transaction itself, thus read-write transaction
        // won't be rolled back automatically - it's up to the user or outer engine.
        if (tx != null && tx.isReadOnly()) {
            return failedFuture(
                    new TransactionException(
                            TX_FAILED_READ_WRITE_OPERATION_ERR,
                            "Failed to enlist read-write operation into read-only transaction txId={" + tx.id() + '}'
                    )
            );
        }

        boolean implicit = tx == null;

        // It's possible to have null txState if transaction isn't started yet.
        if (!implicit && !(tx.state() == TxState.PENDING || tx.state() == null)) {
            return failedFuture(new TransactionException(
                    "The operation is attempted for completed transaction"));
        }

        InternalTransaction tx0 = implicit ? txManager.begin(observableTimestampTracker) : tx;

        Int2ObjectMap<RowBatch> rowBatchByPartitionId = toRowBatchByPartitionId(keyRows);

        boolean singlePart = rowBatchByPartitionId.size() == 1;

        for (Int2ObjectMap.Entry<RowBatch> partitionRowBatch : rowBatchByPartitionId.int2ObjectEntrySet()) {
            int partitionId = partitionRowBatch.getIntKey();
            RowBatch rowBatch = partitionRowBatch.getValue();

            TablePartitionId partGroupId = new TablePartitionId(tableId, partitionId);

            IgniteBiTuple<ClusterNode, Long> primaryReplicaAndTerm = tx0.enlistedNodeAndTerm(partGroupId);

            CompletableFuture<Object> fut;

            if (primaryReplicaAndTerm != null) {
                assert !implicit;
                ReplicaRequest request = fac.apply(rowBatch.requestedRows, tx0, partGroupId, primaryReplicaAndTerm.get2(), false);

                try {
                    fut = replicaSvc.invoke(primaryReplicaAndTerm.get1(), request);
                } catch (PrimaryReplicaMissException e) {
                    throw new TransactionException(e);
                } catch (Throwable e) {
                    throw new TransactionException("Failed to invoke the replica request.");
                }
            } else {
                fut = enlistWithRetry(
                        tx0,
                        partitionId,
                        term -> fac.apply(rowBatch.requestedRows, tx0, partGroupId, term, implicit && singlePart),
                        ATTEMPTS_TO_ENLIST_PARTITION
                );
            }

            rowBatch.resultFuture = fut;
        }

        CompletableFuture<T> fut = reducer.apply(rowBatchByPartitionId.values());

        return postEnlist(fut, implicit && !singlePart, tx0, implicit && singlePart);
    }

    /**
     * Retrieves a batch of rows from replication storage.
     *
     * @param tx Internal transaction.
     * @param partId Partition number.
     * @param scanId Scan id.
     * @param batchSize Size of batch.
     * @param indexId Optional index id.
     * @param lowerBound Lower search bound.
     * @param upperBound Upper search bound.
     * @param flags Control flags. See {@link org.apache.ignite.internal.storage.index.SortedIndexStorage} constants.
     * @param columnsToInclude Row projection.
     * @param implicit {@code True} if the implicit txn.
     * @return Batch of retrieved rows.
     */
    private CompletableFuture<Collection<BinaryRow>> enlistCursorInTx(
            InternalTransaction tx,
            int partId,
            long scanId,
            int batchSize,
            @Nullable Integer indexId,
            @Nullable BinaryTuple exactKey,
            @Nullable BinaryTuplePrefix lowerBound,
            @Nullable BinaryTuplePrefix upperBound,
            int flags,
            @Nullable BitSet columnsToInclude,
            boolean implicit
    ) {
        TablePartitionId partGroupId = new TablePartitionId(tableId, partId);

        IgniteBiTuple<ClusterNode, Long> primaryReplicaAndTerm = tx.enlistedNodeAndTerm(partGroupId);

        CompletableFuture<Collection<BinaryRow>> fut;

        ReadWriteScanRetrieveBatchReplicaRequestBuilder requestBuilder = tableMessagesFactory.readWriteScanRetrieveBatchReplicaRequest()
                .groupId(partGroupId)
                .timestampLong(clock.nowLong())
                .transactionId(tx.id())
                .scanId(scanId)
                .indexToUse(indexId)
                .exactKey(binaryTupleMessage(exactKey))
                .lowerBoundPrefix(binaryTupleMessage(lowerBound))
                .upperBoundPrefix(binaryTupleMessage(upperBound))
                .flags(flags)
                .columnsToInclude(columnsToInclude)
                .full(implicit) // Intent for one phase commit.
                .batchSize(batchSize);

        if (primaryReplicaAndTerm != null) {
            ReadWriteScanRetrieveBatchReplicaRequest request = requestBuilder.term(primaryReplicaAndTerm.get2()).build();

            try {
                fut = replicaSvc.invoke(primaryReplicaAndTerm.get1(), request);
            } catch (PrimaryReplicaMissException e) {
                throw new TransactionException(e);
            } catch (Throwable e) {
                throw new TransactionException("Failed to invoke the replica request.");
            }
        } else {
            fut = enlistWithRetry(tx, partId, term -> requestBuilder.term(term).build(), ATTEMPTS_TO_ENLIST_PARTITION);
        }

        return postEnlist(fut, false, tx, false);
    }

    private @Nullable BinaryTupleMessage binaryTupleMessage(@Nullable BinaryTupleReader binaryTuple) {
        if (binaryTuple == null) {
            return null;
        }

        return tableMessagesFactory.binaryTupleMessage()
                .tuple(binaryTuple.byteBuffer())
                .elementCount(binaryTuple.elementCount())
                .build();
    }

    /**
     * Partition enlisting with retrying.
     *
     * @param tx Internal transaction.
     * @param partId Partition number.
     * @param mapFunc Function to create replica request with new raft term.
     * @param attempts Number of attempts.
     * @return The future.
     */
    private <R> CompletableFuture<R> enlistWithRetry(
            InternalTransaction tx,
            int partId,
            Function<Long, ReplicaRequest> mapFunc,
            int attempts
    ) {
        CompletableFuture<R> result = new CompletableFuture<>();

        enlist(partId, tx).<R>thenCompose(
                        primaryReplicaAndTerm -> {
                            try {
                                return replicaSvc.invoke(
                                        primaryReplicaAndTerm.get1(),
                                        mapFunc.apply(primaryReplicaAndTerm.get2())
                                );
                            } catch (PrimaryReplicaMissException e) {
                                throw new TransactionException(e);
                            } catch (Throwable e) {
                                throw new TransactionException(
                                        INTERNAL_ERR,
                                        IgniteStringFormatter.format(
                                                "Failed to enlist partition [tableName={}, partId={}] into a transaction",
                                                tableName,
                                                partId
                                        ),
                                        e
                                );
                            }
                        })
                .handle((res0, e) -> {
                    if (e != null) {
                        if (e.getCause() instanceof PrimaryReplicaMissException && attempts > 0) {
                            return enlistWithRetry(tx, partId, mapFunc, attempts - 1).handle((r2, e2) -> {
                                if (e2 != null) {
                                    return result.completeExceptionally(e2);
                                } else {
                                    return result.complete((R) r2);
                                }
                            });
                        }

                        return result.completeExceptionally(e);
                    }

                    return result.complete(res0);
                });

        return result;
    }

    /**
     * Performs post enlist operation.
     *
     * @param fut The future.
     * @param autoCommit {@code True} for auto commit.
     * @param tx0 The transaction.
     * @param full If this is full transaction.
     * @param <T> Operation return type.
     * @return The future.
     */
    private <T> CompletableFuture<T> postEnlist(CompletableFuture<T> fut, boolean autoCommit, InternalTransaction tx0, boolean full) {
        assert !(autoCommit && full) : "Invalid combination of flags";

        return fut.handle((BiFunction<T, Throwable, CompletableFuture<T>>) (r, e) -> {
            if (full) { // Full txn is already finished remotely. Just update local state.
                txManager.finishFull(observableTimestampTracker, tx0.id(), e == null);

                return e != null ? failedFuture(wrapReplicationException(e)) : completedFuture(r);
            }

            if (e != null) {
                RuntimeException e0 = wrapReplicationException(e);

                return tx0.rollbackAsync().handle((ignored, err) -> {

                    if (err != null) {
                        e0.addSuppressed(err);
                    }
                    throw e0;
                }); // Preserve failed state.
            } else {
                tx0.enlistResultFuture(fut);

                if (autoCommit) {
                    return tx0.commitAsync()
                            .exceptionally(ex -> {
                                throw wrapReplicationException(ex);
                            })
                            .thenApply(ignored -> r);
                } else {
                    return completedFuture(r);
                }
            }
        }).thenCompose(x -> x);
    }

    /** {@inheritDoc} */
    @Override
    public CompletableFuture<BinaryRow> get(BinaryRowEx keyRow, InternalTransaction tx) {
        if (tx != null && tx.isReadOnly()) {
            return evaluateReadOnlyRecipientNode(partitionId(keyRow))
                    .thenCompose(recipientNode -> get(keyRow, tx.readTimestamp(), recipientNode));
        } else {
            return enlistInTx(
                    keyRow,
                    tx,
                    (txo, groupId, term) -> tableMessagesFactory.readWriteSingleRowReplicaRequest()
                            .groupId(groupId)
                            .binaryRowMessage(serializeBinaryRow(keyRow))
                            .commitPartitionId(txo.commitPartition())
                            .transactionId(txo.id())
                            .term(term)
                            .requestType(RequestType.RW_GET)
                            .timestampLong(clock.nowLong())
                            .full(tx == null)
                            .build()
            );
        }
    }

    @Override
    public CompletableFuture<BinaryRow> get(
            BinaryRowEx keyRow,
            HybridTimestamp readTimestamp,
            ClusterNode recipientNode
    ) {
        int partId = partitionId(keyRow);
        ReplicationGroupId partGroupId = raftGroupServiceByPartitionId.get(partId).groupId();

        return replicaSvc.invoke(recipientNode, tableMessagesFactory.readOnlySingleRowReplicaRequest()
                .groupId(partGroupId)
                .binaryRowMessage(serializeBinaryRow(keyRow))
                .requestType(RequestType.RO_GET)
                .readTimestampLong(readTimestamp.longValue())
                .build()
        );
    }

    /** {@inheritDoc} */
    @Override
    public CompletableFuture<List<BinaryRow>> getAll(Collection<BinaryRowEx> keyRows, InternalTransaction tx) {
        if (tx != null && tx.isReadOnly()) {
            BinaryRowEx firstRow = keyRows.iterator().next();

            if (firstRow == null) {
                return completedFuture(Collections.emptyList());
            } else {
                return evaluateReadOnlyRecipientNode(partitionId(firstRow))
                        .thenCompose(recipientNode -> getAll(keyRows, tx.readTimestamp(), recipientNode));
            }
        } else {
            return enlistInTx(
                    keyRows,
                    tx,
                    (keyRows0, txo, groupId, term, full) -> tableMessagesFactory.readWriteMultiRowReplicaRequest()
                            .groupId(groupId)
                            .binaryRowMessages(serializeBinaryRows(keyRows0))
                            .commitPartitionId(txo.commitPartition())
                            .transactionId(txo.id())
                            .term(term)
                            .requestType(RequestType.RW_GET_ALL)
                            .timestampLong(clock.nowLong())
                            .full(full)
                            .build(),
                    InternalTableImpl::collectMultiRowsResponsesWithRestoreOrder
            );
        }
    }

    /** {@inheritDoc} */
    @Override
    public CompletableFuture<List<BinaryRow>> getAll(
            Collection<BinaryRowEx> keyRows,
            HybridTimestamp readTimestamp,
            ClusterNode recipientNode
    ) {
        Int2ObjectMap<RowBatch> rowBatchByPartitionId = toRowBatchByPartitionId(keyRows);

        for (Int2ObjectMap.Entry<RowBatch> partitionRowBatch : rowBatchByPartitionId.int2ObjectEntrySet()) {
            ReplicationGroupId partGroupId = raftGroupServiceByPartitionId.get(partitionRowBatch.getIntKey()).groupId();

            ReadOnlyMultiRowReplicaRequest request = tableMessagesFactory.readOnlyMultiRowReplicaRequest()
                    .groupId(partGroupId)
                    .binaryRowMessages(serializeBinaryRows(partitionRowBatch.getValue().requestedRows))
                    .requestType(RequestType.RO_GET_ALL)
                    .readTimestampLong(readTimestamp.longValue())
                    .build();

            partitionRowBatch.getValue().resultFuture = replicaSvc.invoke(recipientNode, request);
        }

        return collectMultiRowsResponsesWithRestoreOrder(rowBatchByPartitionId.values());
    }

    private List<BinaryRowMessage> serializeBinaryRows(Collection<? extends BinaryRow> rows) {
        var result = new ArrayList<BinaryRowMessage>(rows.size());

        for (BinaryRow row : rows) {
            result.add(serializeBinaryRow(row));
        }

        return result;
    }

    private BinaryRowMessage serializeBinaryRow(BinaryRow row) {
        return tableMessagesFactory.binaryRowMessage()
                .binaryTuple(row.tupleSlice())
                .schemaVersion(row.schemaVersion())
                .build();
    }

    /** {@inheritDoc} */
    @Override
    public CompletableFuture<Void> upsert(BinaryRowEx row, InternalTransaction tx) {
        return enlistInTx(
                row,
                tx,
                (txo, groupId, term) -> tableMessagesFactory.readWriteSingleRowReplicaRequest()
                        .groupId(groupId)
                        .commitPartitionId(txo.commitPartition())
                        .binaryRowMessage(serializeBinaryRow(row))
                        .transactionId(txo.id())
                        .term(term)
                        .requestType(RequestType.RW_UPSERT)
                        .timestampLong(clock.nowLong())
                        .full(tx == null)
                        .build());
    }

    /** {@inheritDoc} */
    @Override
    public CompletableFuture<Void> upsertAll(Collection<BinaryRowEx> rows, InternalTransaction tx) {
        return enlistInTx(
                rows,
                tx,
                this::upsertAllInternal,
                RowBatch::allResultFutures
        );
    }

    /** {@inheritDoc} */
    @Override
    public CompletableFuture<Void> upsertAll(Collection<BinaryRowEx> rows, int partition) {
        InternalTransaction tx = txManager.begin(observableTimestampTracker);
        TablePartitionId partGroupId = new TablePartitionId(tableId, partition);

        CompletableFuture<Void> fut = enlistWithRetry(
                tx,
                partition,
                term -> upsertAllInternal(rows, tx, partGroupId, term, true),
                ATTEMPTS_TO_ENLIST_PARTITION
        );

        return postEnlist(fut, false, tx, true); // Will be committed in one RTT.
    }

    /** {@inheritDoc} */
    @Override
    public CompletableFuture<BinaryRow> getAndUpsert(BinaryRowEx row, InternalTransaction tx) {
        return enlistInTx(
                row,
                tx,
                (txo, groupId, term) -> tableMessagesFactory.readWriteSingleRowReplicaRequest()
                        .groupId(groupId)
                        .commitPartitionId(txo.commitPartition())
                        .binaryRowMessage(serializeBinaryRow(row))
                        .transactionId(txo.id())
                        .term(term)
                        .requestType(RequestType.RW_GET_AND_UPSERT)
                        .timestampLong(clock.nowLong())
                        .full(tx == null)
                        .build()
        );
    }

    /** {@inheritDoc} */
    @Override
    public CompletableFuture<Boolean> insert(BinaryRowEx row, InternalTransaction tx) {
        return enlistInTx(
                row,
                tx,
                (txo, groupId, term) -> tableMessagesFactory.readWriteSingleRowReplicaRequest()
                        .groupId(groupId)
                        .commitPartitionId(txo.commitPartition())
                        .binaryRowMessage(serializeBinaryRow(row))
                        .transactionId(txo.id())
                        .term(term)
                        .requestType(RequestType.RW_INSERT)
                        .timestampLong(clock.nowLong())
                        .full(tx == null)
                        .build()
        );
    }

    /** {@inheritDoc} */
    @Override
    public CompletableFuture<Collection<BinaryRow>> insertAll(Collection<BinaryRowEx> rows, InternalTransaction tx) {
        return enlistInTx(
                rows,
                tx,
                (keyRows0, txo, groupId, term, full) -> tableMessagesFactory.readWriteMultiRowReplicaRequest()
                        .groupId(groupId)
                        .commitPartitionId(txo.commitPartition())
                        .binaryRowMessages(serializeBinaryRows(keyRows0))
                        .transactionId(txo.id())
                        .term(term)
                        .requestType(RequestType.RW_INSERT_ALL)
                        .timestampLong(clock.nowLong())
                        .full(full)
                        .build(),
                InternalTableImpl::collectMultiRowsResponsesWithoutRestoreOrder
        );
    }

    /** {@inheritDoc} */
    @Override
    public CompletableFuture<Boolean> replace(BinaryRowEx row, InternalTransaction tx) {
        return enlistInTx(
                row,
                tx,
                (txo, groupId, term) -> tableMessagesFactory.readWriteSingleRowReplicaRequest()
                        .groupId(groupId)
                        .commitPartitionId(txo.commitPartition())
                        .binaryRowMessage(serializeBinaryRow(row))
                        .transactionId(txo.id())
                        .term(term)
                        .requestType(RequestType.RW_REPLACE_IF_EXIST)
                        .timestampLong(clock.nowLong())
                        .full(tx == null)
                        .build()
        );
    }

    /** {@inheritDoc} */
    @Override
    public CompletableFuture<Boolean> replace(BinaryRowEx oldRow, BinaryRowEx newRow, InternalTransaction tx) {
        return enlistInTx(
                newRow,
                tx,
                (txo, groupId, term) -> tableMessagesFactory.readWriteSwapRowReplicaRequest()
                        .groupId(groupId)
                        .commitPartitionId(txo.commitPartition())
                        .oldBinaryRowMessage(serializeBinaryRow(oldRow))
                        .binaryRowMessage(serializeBinaryRow(newRow))
                        .transactionId(txo.id())
                        .term(term)
                        .requestType(RequestType.RW_REPLACE)
                        .timestampLong(clock.nowLong())
                        .full(tx == null)
                        .build()
        );
    }

    /** {@inheritDoc} */
    @Override
    public CompletableFuture<BinaryRow> getAndReplace(BinaryRowEx row, InternalTransaction tx) {
        return enlistInTx(
                row,
                tx,
                (txo, groupId, term) -> tableMessagesFactory.readWriteSingleRowReplicaRequest()
                        .groupId(groupId)
                        .commitPartitionId(txo.commitPartition())
                        .binaryRowMessage(serializeBinaryRow(row))
                        .transactionId(txo.id())
                        .term(term)
                        .requestType(RequestType.RW_GET_AND_REPLACE)
                        .timestampLong(clock.nowLong())
                        .full(tx == null)
                        .build()
        );
    }

    /** {@inheritDoc} */
    @Override
    public CompletableFuture<Boolean> delete(BinaryRowEx keyRow, InternalTransaction tx) {
        return enlistInTx(
                keyRow,
                tx,
                (txo, groupId, term) -> tableMessagesFactory.readWriteSingleRowReplicaRequest()
                        .groupId(groupId)
                        .commitPartitionId(txo.commitPartition())
                        .binaryRowMessage(serializeBinaryRow(keyRow))
                        .transactionId(txo.id())
                        .term(term)
                        .requestType(RequestType.RW_DELETE)
                        .timestampLong(clock.nowLong())
                        .full(tx == null)
                        .build()
        );
    }

    /** {@inheritDoc} */
    @Override
    public CompletableFuture<Boolean> deleteExact(BinaryRowEx oldRow, InternalTransaction tx) {
        return enlistInTx(
                oldRow,
                tx,
                (txo, groupId, term) -> tableMessagesFactory.readWriteSingleRowReplicaRequest()
                        .groupId(groupId)
                        .commitPartitionId(txo.commitPartition())
                        .binaryRowMessage(serializeBinaryRow(oldRow))
                        .transactionId(txo.id())
                        .term(term)
                        .requestType(RequestType.RW_DELETE_EXACT)
                        .timestampLong(clock.nowLong())
                        .full(tx == null)
                        .build()
        );
    }

    /** {@inheritDoc} */
    @Override
    public CompletableFuture<BinaryRow> getAndDelete(BinaryRowEx row, InternalTransaction tx) {
        return enlistInTx(
                row,
                tx,
                (txo, groupId, term) -> tableMessagesFactory.readWriteSingleRowReplicaRequest()
                        .groupId(groupId)
                        .commitPartitionId(txo.commitPartition())
                        .binaryRowMessage(serializeBinaryRow(row))
                        .transactionId(txo.id())
                        .term(term)
                        .requestType(RequestType.RW_GET_AND_DELETE)
                        .timestampLong(clock.nowLong())
                        .full(tx == null)
                        .build()
        );
    }

    /** {@inheritDoc} */
    @Override
    public CompletableFuture<Collection<BinaryRow>> deleteAll(Collection<BinaryRowEx> rows, InternalTransaction tx) {
        return enlistInTx(
                rows,
                tx,
                (keyRows0, txo, groupId, term, full) -> tableMessagesFactory.readWriteMultiRowReplicaRequest()
                        .groupId(groupId)
                        .commitPartitionId(txo.commitPartition())
                        .binaryRowMessages(serializeBinaryRows(keyRows0))
                        .transactionId(txo.id())
                        .term(term)
                        .requestType(RequestType.RW_DELETE_ALL)
                        .timestampLong(clock.nowLong())
                        .full(full)
                        .build(),
                InternalTableImpl::collectMultiRowsResponsesWithoutRestoreOrder
        );
    }

    /** {@inheritDoc} */
    @Override
    public CompletableFuture<Collection<BinaryRow>> deleteAllExact(
            Collection<BinaryRowEx> rows,
            InternalTransaction tx
    ) {
        return enlistInTx(
                rows,
                tx,
                (keyRows0, txo, groupId, term, full) -> tableMessagesFactory.readWriteMultiRowReplicaRequest()
                        .groupId(groupId)
                        .commitPartitionId(txo.commitPartition())
                        .binaryRowMessages(serializeBinaryRows(keyRows0))
                        .transactionId(txo.id())
                        .term(term)
                        .requestType(RequestType.RW_DELETE_EXACT_ALL)
                        .timestampLong(clock.nowLong())
                        .full(full)
                        .build(),
                InternalTableImpl::collectMultiRowsResponsesWithoutRestoreOrder
        );
    }

    @Override
    public Publisher<BinaryRow> lookup(
            int partId,
            HybridTimestamp readTimestamp,
            ClusterNode recipientNode,
            int indexId,
            BinaryTuple key,
            @Nullable BitSet columnsToInclude
    ) {
        return scan(partId, readTimestamp, recipientNode, indexId, key, null, null, 0, columnsToInclude);
    }

    @Override
    public Publisher<BinaryRow> lookup(
            int partId,
            UUID txId,
            PrimaryReplica recipient,
            int indexId,
            BinaryTuple key,
            @Nullable BitSet columnsToInclude
    ) {
        return scan(partId, txId, recipient, indexId, key, null, null, 0, columnsToInclude);
    }

    @Override
    public Publisher<BinaryRow> scan(
            int partId,
            HybridTimestamp readTimestamp,
            ClusterNode recipientNode,
            @Nullable Integer indexId,
            @Nullable BinaryTuplePrefix lowerBound,
            @Nullable BinaryTuplePrefix upperBound,
            int flags,
            @Nullable BitSet columnsToInclude
    ) {
        return scan(partId, readTimestamp, recipientNode, indexId, null, lowerBound, upperBound, flags, columnsToInclude);
    }

    private Publisher<BinaryRow> scan(
            int partId,
            HybridTimestamp readTimestamp,
            ClusterNode recipientNode,
            @Nullable Integer indexId,
            @Nullable BinaryTuple exactKey,
            @Nullable BinaryTuplePrefix lowerBound,
            @Nullable BinaryTuplePrefix upperBound,
            int flags,
            @Nullable BitSet columnsToInclude
    ) {
        validatePartitionIndex(partId);

        UUID txId = UUID.randomUUID();

        return new PartitionScanPublisher(
                (scanId, batchSize) -> {
                    ReplicationGroupId partGroupId = raftGroupServiceByPartitionId.get(partId).groupId();

                    ReadOnlyScanRetrieveBatchReplicaRequest request = tableMessagesFactory.readOnlyScanRetrieveBatchReplicaRequest()
                            .groupId(partGroupId)
                            .readTimestampLong(readTimestamp.longValue())
                            // TODO: IGNITE-17666 Close cursor tx finish.
                            .transactionId(txId)
                            .scanId(scanId)
                            .batchSize(batchSize)
                            .indexToUse(indexId)
                            .exactKey(binaryTupleMessage(exactKey))
                            .lowerBoundPrefix(binaryTupleMessage(lowerBound))
                            .upperBoundPrefix(binaryTupleMessage(upperBound))
                            .flags(flags)
                            .columnsToInclude(columnsToInclude)
                            .build();

                    return replicaSvc.invoke(recipientNode, request);
                },
                // TODO: IGNITE-17666 Close cursor tx finish.
                (unused, fut) -> fut);
    }

    @Override
    public Publisher<BinaryRow> scan(
            int partId,
            @Nullable InternalTransaction tx,
            @Nullable Integer indexId,
            @Nullable BinaryTuplePrefix lowerBound,
            @Nullable BinaryTuplePrefix upperBound,
            int flags,
            @Nullable BitSet columnsToInclude
    ) {
        return scan(partId, tx, indexId, null, lowerBound, upperBound, flags, columnsToInclude);
    }

    private Publisher<BinaryRow> scan(
            int partId,
            @Nullable InternalTransaction tx,
            @Nullable Integer indexId,
            @Nullable BinaryTuple exactKey,
            @Nullable BinaryTuplePrefix lowerBound,
            @Nullable BinaryTuplePrefix upperBound,
            int flags,
            @Nullable BitSet columnsToInclude
    ) {
        // Check whether proposed tx is read-only. Complete future exceptionally if true.
        // Attempting to enlist a read-only in a read-write transaction does not corrupt the transaction itself, thus read-write transaction
        // won't be rolled back automatically - it's up to the user or outer engine.
        if (tx != null && tx.isReadOnly()) {
            throw new TransactionException(
                    TX_FAILED_READ_WRITE_OPERATION_ERR,
                    "Failed to enlist read-write operation into read-only transaction txId={" + tx.id() + '}'
            );
        }

        validatePartitionIndex(partId);

        boolean implicit = tx == null;

        InternalTransaction tx0 = implicit ? txManager.begin(observableTimestampTracker) : tx;

        return new PartitionScanPublisher(
                (scanId, batchSize) -> enlistCursorInTx(
                        tx0,
                        partId,
                        scanId,
                        batchSize,
                        indexId,
                        exactKey,
                        lowerBound,
                        upperBound,
                        flags,
                        columnsToInclude,
                        implicit
                ),
                (commit, fut) -> postEnlist(fut, commit, tx0, implicit && !commit)
        );
    }


    @Override
    public Publisher<BinaryRow> scan(
            int partId,
            UUID txId,
            PrimaryReplica recipient,
            @Nullable Integer indexId,
            @Nullable BinaryTuplePrefix lowerBound,
            @Nullable BinaryTuplePrefix upperBound,
            int flags,
            @Nullable BitSet columnsToInclude
    ) {
        return scan(partId, txId, recipient, indexId, null, lowerBound, upperBound, flags, columnsToInclude);
    }

    private Publisher<BinaryRow> scan(
            int partId,
            UUID txId,
            PrimaryReplica recipient,
            @Nullable Integer indexId,
            @Nullable BinaryTuple exactKey,
            @Nullable BinaryTuplePrefix lowerBound,
            @Nullable BinaryTuplePrefix upperBound,
            int flags,
            @Nullable BitSet columnsToInclude
    ) {
        return new PartitionScanPublisher(
                (scanId, batchSize) -> {
                    ReplicationGroupId partGroupId = raftGroupServiceByPartitionId.get(partId).groupId();

                    ReadWriteScanRetrieveBatchReplicaRequest request = tableMessagesFactory.readWriteScanRetrieveBatchReplicaRequest()
                            .groupId(partGroupId)
                            .timestampLong(clock.nowLong())
                            .transactionId(txId)
                            .scanId(scanId)
                            .indexToUse(indexId)
                            .exactKey(binaryTupleMessage(exactKey))
                            .lowerBoundPrefix(binaryTupleMessage(lowerBound))
                            .upperBoundPrefix(binaryTupleMessage(upperBound))
                            .flags(flags)
                            .columnsToInclude(columnsToInclude)
                            .batchSize(batchSize)
                            .term(recipient.term())
                            .full(false) // Set explicitly.
                            .build();

                    return replicaSvc.invoke(recipient.node(), request);
                },
                // TODO: IGNITE-17666 Close cursor tx finish.
                (unused, fut) -> fut);
    }

    /**
     * Validates partition index.
     *
     * @param p Partition index.
     * @throws IllegalArgumentException If proposed partition is out of bounds.
     */
    private void validatePartitionIndex(int p) {
        if (p < 0 || p >= partitions) {
            throw new IllegalArgumentException(
                    IgniteStringFormatter.format(
                            "Invalid partition [partition={}, minValue={}, maxValue={}].",
                            p,
                            0,
                            partitions - 1
                    )
            );
        }
    }

    /**
     * Creates batches of rows for processing, grouped by partition ID.
     *
     * @param rows Rows.
     */
    Int2ObjectMap<RowBatch> toRowBatchByPartitionId(Collection<BinaryRowEx> rows) {
        Int2ObjectMap<RowBatch> rowBatchByPartitionId = new Int2ObjectOpenHashMap<>();

        int i = 0;

        for (BinaryRowEx row : rows) {
            rowBatchByPartitionId.computeIfAbsent(partitionId(row), partitionId -> new RowBatch()).add(row, i++);
        }

        return rowBatchByPartitionId;
    }

    /** {@inheritDoc} */
    // TODO: https://issues.apache.org/jira/browse/IGNITE-19619 The method should be removed, SQL engine should use placementDriver directly
    @Override
    public List<String> assignments() {
        awaitLeaderInitialization();

        return raftGroupServiceByPartitionId.int2ObjectEntrySet().stream()
                .sorted(Comparator.comparingInt(Int2ObjectOpenHashMap.Entry::getIntKey))
                .map(Map.Entry::getValue)
                .map(service -> service.leader().consistentId())
                .collect(Collectors.toList());
    }

    /** {@inheritDoc} */
    @Override
    // TODO: https://issues.apache.org/jira/browse/IGNITE-19619 The method should be removed, SQL engine should use placementDriver directly
    public CompletableFuture<List<PrimaryReplica>> primaryReplicas() {
        List<Entry<RaftGroupService>> entries = new ArrayList<>(raftGroupServiceByPartitionId.int2ObjectEntrySet());
        List<CompletableFuture<PrimaryReplica>> result = new ArrayList<>();

        entries.sort(Comparator.comparingInt(Entry::getIntKey));

        for (Entry<RaftGroupService> e : entries) {
            // TODO: sanpwc timeout
            CompletableFuture<ReplicaMeta> f = placementDriver.awaitPrimaryReplica(e.getValue().groupId(), clock.now())
                    .orTimeout(AWAIT_PRIMARY_REPLICA_TIMEOUT, TimeUnit.SECONDS);

            result.add(f.thenApply(primaryReplica -> {
                ClusterNode node = clusterNodeResolver.apply(primaryReplica.getLeaseholder());
                return new PrimaryReplica(node, primaryReplica.getStartTime().longValue());
            }));
        }

        CompletableFuture<Void> all = CompletableFuture.allOf(result.toArray(new CompletableFuture[0]));

        return all.thenApply(v -> result.stream()
                .map(CompletableFuture::join)
                .collect(Collectors.toList())
        );
    }

    @Override
    public ClusterNode leaderAssignment(int partition) {
        awaitLeaderInitialization();

        RaftGroupService raftGroupService = raftGroupServiceByPartitionId.get(partition);
        if (raftGroupService == null) {
            throw new IgniteInternalException("No such partition " + partition + " in table " + tableName);
        }

        return clusterNodeResolver.apply(raftGroupService.leader().consistentId());
    }

    /** {@inheritDoc} */
    @Override
    public RaftGroupService partitionRaftGroupService(int partition) {
        RaftGroupService raftGroupService = raftGroupServiceByPartitionId.get(partition);
        if (raftGroupService == null) {
            throw new IgniteInternalException("No such partition " + partition + " in table " + tableName);
        }

        if (raftGroupService.leader() == null) {
            raftGroupService.refreshLeader().join();
        }

        return raftGroupService;
    }

    /** {@inheritDoc} */
    @Override
    public TxStateTableStorage txStateStorage() {
        return txStateStorage;
    }

    private void awaitLeaderInitialization() {
        List<CompletableFuture<Void>> futs = new ArrayList<>();

        for (RaftGroupService raftSvc : raftGroupServiceByPartitionId.values()) {
            if (raftSvc.leader() == null) {
                futs.add(raftSvc.refreshLeader());
            }
        }

        CompletableFuture.allOf(futs.toArray(CompletableFuture[]::new)).join();
    }

    /** {@inheritDoc} */
    @TestOnly
    @Override
    public int partition(BinaryRowEx keyRow) {
        return partitionId(keyRow);
    }

    /**
     * Returns map of partition -> list of peers and learners of that partition.
     */
    @TestOnly
    public Map<Integer, List<String>> peersAndLearners() {
        awaitLeaderInitialization();

        return raftGroupServiceByPartitionId.int2ObjectEntrySet().stream()
                .collect(Collectors.toMap(Entry::getIntKey, e -> {
                    RaftGroupService service = e.getValue();
                    return Stream.of(service.peers(), service.learners())
                            .filter(Objects::nonNull)
                            .flatMap(Collection::stream)
                            .map(Peer::consistentId)
                            .collect(Collectors.toList());
                }));
    }

    /** {@inheritDoc} */
    @Override
    public int partitionId(BinaryRowEx row) {
        return IgniteUtils.safeAbs(row.colocationHash()) % partitions;
    }

    /**
     * Gathers the result of batch processing into a single resulting collection of rows.
     *
     * @param rowBatches Row batches.
     * @return Future of collecting results.
     */
    static CompletableFuture<Collection<BinaryRow>> collectMultiRowsResponsesWithoutRestoreOrder(Collection<RowBatch> rowBatches) {
        return allResultFutures(rowBatches)
                .thenApply(response -> {
                    var result = new ArrayList<BinaryRow>(rowBatches.size());

                    for (RowBatch rowBatch : rowBatches) {
                        Collection<BinaryRow> batchResult = (Collection<BinaryRow>) rowBatch.getCompletedResult();

                        if (batchResult == null) {
                            continue;
                        }

                        result.addAll(batchResult);
                    }

                    return result;
                });
    }

    /**
     * Gathers the result of batch processing into a single resulting collection of rows, restoring order as in the requested collection of
     * rows.
     *
     * @param rowBatches Row batches by partition ID.
     * @return Future of collecting results.
     */
    static CompletableFuture<List<BinaryRow>> collectMultiRowsResponsesWithRestoreOrder(Collection<RowBatch> rowBatches) {
        return allResultFutures(rowBatches)
                .thenApply(response -> {
                    var result = new BinaryRow[RowBatch.getTotalRequestedRowSize(rowBatches)];

                    for (RowBatch rowBatch : rowBatches) {
                        Collection<BinaryRow> batchResult = (Collection<BinaryRow>) rowBatch.getCompletedResult();

                        assert batchResult != null;

                        assert batchResult.size() == rowBatch.requestedRows.size() :
                                "batchResult=" + batchResult.size() + ", requestedRows=" + rowBatch.requestedRows.size();

                        int i = 0;

                        for (BinaryRow resultRow : batchResult) {
                            result[rowBatch.getOriginalRowIndex(i++)] = resultRow;
                        }
                    }

                    // Use Arrays#asList to avoid copying the array.
                    return Arrays.asList(result);
                });
    }

    /**
     * Updates internal table raft group service for given partition.
     *
     * @param p Partition.
     * @param raftGrpSvc Raft group service.
     */
    public void updateInternalTableRaftGroupService(int p, RaftGroupService raftGrpSvc) {
        RaftGroupService oldSrvc;

        synchronized (updatePartitionMapsMux) {
            Int2ObjectMap<RaftGroupService> newPartitionMap = new Int2ObjectOpenHashMap<>(partitions);

            newPartitionMap.putAll(raftGroupServiceByPartitionId);

            oldSrvc = newPartitionMap.put(p, raftGrpSvc);

            raftGroupServiceByPartitionId = newPartitionMap;
        }

        if (oldSrvc != null) {
            oldSrvc.shutdown();
        }
    }

    /**
     * Enlists a partition.
     *
     * @param partId Partition id.
     * @param tx The transaction.
     * @return The enlist future (then will a leader become known).
     */
    protected CompletableFuture<IgniteBiTuple<ClusterNode, Long>> enlist(int partId, InternalTransaction tx) {
        TablePartitionId tablePartitionId = new TablePartitionId(tableId, partId);
        tx.assignCommitPartition(tablePartitionId);

        HybridTimestamp now = clock.now();
        // TODO: sanpwc timeout
        CompletableFuture<ReplicaMeta> primaryReplicaFuture = placementDriver.awaitPrimaryReplica(tablePartitionId, now)
                .orTimeout(AWAIT_PRIMARY_REPLICA_TIMEOUT, TimeUnit.SECONDS);

        return primaryReplicaFuture.handle((primaryReplica, e) -> {
            if (e != null) {
                throw withCause(TransactionException::new, REPLICA_UNAVAILABLE_ERR, "Failed to get the primary replica"
                        + " [tablePartitionId=" + tablePartitionId + ", awaitTimestamp=" + now + ']', e);
            }

            ClusterNode node = clusterNodeResolver.apply(primaryReplica.getLeaseholder());

            if (node == null) {
                throw new TransactionException(REPLICA_UNAVAILABLE_ERR, "Failed to resolve the primary replica node [consistentId="
                        + primaryReplica.getLeaseholder() + ']');
            }

            TablePartitionId partGroupId = new TablePartitionId(tableId, partId);

            return tx.enlist(partGroupId, new IgniteBiTuple<>(node, primaryReplica.getStartTime().longValue()));
        });
    }

    /**
     * Partition scan publisher.
     */
    private static class PartitionScanPublisher implements Publisher<BinaryRow> {
        /** The closure enlists a partition, that is scanned, to the transaction context and retrieves a batch rows. */
        private final BiFunction<Long, Integer, CompletableFuture<Collection<BinaryRow>>> retrieveBatch;

        /** The closure will be invoked before the cursor closed. */
        BiFunction<Boolean, CompletableFuture<Void>, CompletableFuture<Void>> onClose;

        /** True when the publisher has a subscriber, false otherwise. */
        private final AtomicBoolean subscribed;

        /**
         * The constructor.
         *
         * @param retrieveBatch Closure that gets a new batch from the remote replica.
         * @param onClose The closure will be applied when {@link Subscription#cancel} is invoked directly or the cursor is
         *         finished.
         */
        PartitionScanPublisher(
                BiFunction<Long, Integer, CompletableFuture<Collection<BinaryRow>>> retrieveBatch,
                BiFunction<Boolean, CompletableFuture<Void>, CompletableFuture<Void>> onClose
        ) {
            this.retrieveBatch = retrieveBatch;
            this.onClose = onClose;

            this.subscribed = new AtomicBoolean(false);
        }

        /** {@inheritDoc} */
        @Override
        public void subscribe(Subscriber<? super BinaryRow> subscriber) {
            if (subscriber == null) {
                throw new NullPointerException("Subscriber is null");
            }

            if (!subscribed.compareAndSet(false, true)) {
                subscriber.onError(new IllegalStateException("Scan publisher does not support multiple subscriptions."));
            }

            PartitionScanSubscription subscription = new PartitionScanSubscription(subscriber);

            subscriber.onSubscribe(subscription);
        }

        /**
         * Partition Scan Subscription.
         */
        private class PartitionScanSubscription implements Subscription {
            private final Subscriber<? super BinaryRow> subscriber;

            private final AtomicBoolean canceled;

            /**
             * Scan id to uniquely identify it on server side.
             */
            private final Long scanId;

            private final AtomicLong requestedItemsCnt;

            private static final int INTERNAL_BATCH_SIZE = 10_000;

            /**
             * The constructor.
             * TODO: IGNITE-15544 Close partition scans on node left.
             *
             * @param subscriber The subscriber.
             */
            private PartitionScanSubscription(Subscriber<? super BinaryRow> subscriber) {
                this.subscriber = subscriber;
                this.canceled = new AtomicBoolean(false);
                this.scanId = CURSOR_ID_GENERATOR.getAndIncrement();
                this.requestedItemsCnt = new AtomicLong(0);
            }

            /** {@inheritDoc} */
            @Override
            public void request(long n) {
                if (n <= 0) {
                    cancel(null, true);

                    subscriber.onError(new IllegalArgumentException(IgniteStringFormatter
                            .format("Invalid requested amount of items [requested={}, minValue=1]", n))
                    );
                }

                if (canceled.get()) {
                    return;
                }

                long prevVal = requestedItemsCnt.getAndUpdate(origin -> {
                    try {
                        return Math.addExact(origin, n);
                    } catch (ArithmeticException e) {
                        return Long.MAX_VALUE;
                    }
                });

                if (prevVal == 0) {
                    scanBatch((int) Math.min(n, INTERNAL_BATCH_SIZE));
                }
            }

            /** {@inheritDoc} */
            @Override
            public void cancel() {
                cancel(null, true); // Explicit cancel.
            }

            /**
             * After the method is called, a subscriber won't be received updates from the publisher.
             *
             * @param t An exception which was thrown when entries were retrieving from the cursor.
             * @param commit {@code True} to commit.
             */
            private void cancel(Throwable t, boolean commit) {
                if (!canceled.compareAndSet(false, true)) {
                    return;
                }

                onClose.apply(commit, t == null ? completedFuture(null) : failedFuture(t)).handle((ignore, th) -> {
                    if (th != null) {
                        subscriber.onError(th);
                    } else {
                        subscriber.onComplete();
                    }

                    return null;
                });
            }

            /**
             * Requests and processes n requested elements where n is an integer.
             *
             * @param n Amount of items to request and process.
             */
            private void scanBatch(int n) {
                if (canceled.get()) {
                    return;
                }

                retrieveBatch.apply(scanId, n).thenAccept(binaryRows -> {
                    assert binaryRows != null;
                    assert binaryRows.size() <= n : "Rows more then requested " + binaryRows.size() + " " + n;

                    binaryRows.forEach(subscriber::onNext);

                    if (binaryRows.size() < n) {
                        cancel(null, false);
                    } else {
                        long remaining = requestedItemsCnt.addAndGet(Math.negateExact(binaryRows.size()));

                        if (remaining > 0) {
                            scanBatch((int) Math.min(remaining, INTERNAL_BATCH_SIZE));
                        }
                    }
                }).exceptionally(t -> {
                    cancel(t, false);

                    return null;
                });
            }
        }
    }

    /** {@inheritDoc} */
    @Override
    public void close() {
        for (RaftGroupService srv : raftGroupServiceByPartitionId.values()) {
            srv.shutdown();
        }
    }

    // TODO: IGNITE-17963 Use smarter logic for recipient node evaluation.

    /**
     * Evaluated cluster node for read-only request processing.
     *
     * @param partId Partition id.
     * @return Cluster node to evalute read-only request.
     */
    protected CompletableFuture<ClusterNode> evaluateReadOnlyRecipientNode(int partId) {
        TablePartitionId tablePartitionId = new TablePartitionId(tableId, partId);

        // TODO: sanpwc timeout
        return placementDriver.awaitPrimaryReplica(tablePartitionId, clock.now())
                .orTimeout(AWAIT_PRIMARY_REPLICA_TIMEOUT, TimeUnit.SECONDS).handle((res, e) -> {
                    if (e != null) {
                        throw withCause(TransactionException::new, REPLICA_UNAVAILABLE_ERR, e);
                    } else {
                        if (res == null || res.getLeaseholder() == null) {
                            throw withCause(TransactionException::new, REPLICA_UNAVAILABLE_ERR, e);
                        } else {
                            return clusterNodeResolver.apply(res.getLeaseholder());
                        }
                    }
                });
    }

    /**
     * Casts any exception type to a client exception, wherein {@link ReplicationException} and {@link LockException} are wrapped to
     * {@link TransactionException}, but another exceptions are wrapped to a common exception. The method does not wrap an exception if the
     * exception already inherits type of {@link RuntimeException}.
     *
     * @param e An instance exception to cast to client side one.
     * @return {@link IgniteException} An instance of client side exception.
     */
    private RuntimeException wrapReplicationException(Throwable e) {
        if (e instanceof CompletionException) {
            e = e.getCause();
        }

        RuntimeException e0;

        if (e instanceof ReplicationException || e instanceof ConnectException || e instanceof TimeoutException) {
            e0 = withCause(TransactionException::new, TX_REPLICA_UNAVAILABLE_ERR, e);
        } else if (e instanceof LockException) {
            e0 = withCause(TransactionException::new, ACQUIRE_LOCK_ERR, e);
        } else if (!(e instanceof RuntimeException)) {
            e0 = withCause(IgniteException::new, INTERNAL_ERR, e);
        } else {
            e0 = (RuntimeException) e;
        }

        return e0;
    }

    @Override
    public @Nullable PendingComparableValuesTracker<HybridTimestamp, Void> getPartitionSafeTimeTracker(int partitionId) {
        return safeTimeTrackerByPartitionId.get(partitionId);
    }

    @Override
    public @Nullable PendingComparableValuesTracker<Long, Void> getPartitionStorageIndexTracker(int partitionId) {
        return storageIndexTrackerByPartitionId.get(partitionId);
    }

    /**
     * Updates the partition trackers, if there were previous ones, it closes them.
     *
     * @param partitionId Partition ID.
     * @param newSafeTimeTracker New partition safe time tracker.
     * @param newStorageIndexTracker New partition storage index tracker.
     */
    public void updatePartitionTrackers(
            int partitionId,
            PendingComparableValuesTracker<HybridTimestamp, Void> newSafeTimeTracker,
            PendingComparableValuesTracker<Long, Void> newStorageIndexTracker
    ) {
        PendingComparableValuesTracker<HybridTimestamp, Void> previousSafeTimeTracker;
        PendingComparableValuesTracker<Long, Void> previousStorageIndexTracker;

        synchronized (updatePartitionMapsMux) {
            Int2ObjectMap<PendingComparableValuesTracker<HybridTimestamp, Void>> newSafeTimeTrackerMap =
                    new Int2ObjectOpenHashMap<>(partitions);
            Int2ObjectMap<PendingComparableValuesTracker<Long, Void>> newStorageIndexTrackerMap = new Int2ObjectOpenHashMap<>(partitions);

            newSafeTimeTrackerMap.putAll(safeTimeTrackerByPartitionId);
            newStorageIndexTrackerMap.putAll(storageIndexTrackerByPartitionId);

            previousSafeTimeTracker = newSafeTimeTrackerMap.put(partitionId, newSafeTimeTracker);
            previousStorageIndexTracker = newStorageIndexTrackerMap.put(partitionId, newStorageIndexTracker);

            safeTimeTrackerByPartitionId = newSafeTimeTrackerMap;
            storageIndexTrackerByPartitionId = newStorageIndexTrackerMap;
        }

        if (previousSafeTimeTracker != null) {
            previousSafeTimeTracker.close();
        }

        if (previousStorageIndexTracker != null) {
            previousStorageIndexTracker.close();
        }
    }

    private ReplicaRequest upsertAllInternal(
            Collection<? extends BinaryRow> keyRows0,
            InternalTransaction txo,
            ReplicationGroupId groupId,
            Long term,
            boolean full
    ) {
        assert txo.commitPartition() != null;

        return tableMessagesFactory.readWriteMultiRowReplicaRequest()
                .groupId(groupId)
                .commitPartitionId(txo.commitPartition())
                .binaryRowMessages(serializeBinaryRows(keyRows0))
                .transactionId(txo.id())
                .term(term)
                .requestType(RequestType.RW_UPSERT_ALL)
                .timestampLong(clock.nowLong())
                .full(full)
                .build();
    }

    @Override
    public Function<String, ClusterNode> getClusterNodeResolver() {
        return clusterNodeResolver;
    }
}<|MERGE_RESOLUTION|>--- conflicted
+++ resolved
@@ -151,13 +151,11 @@
     /** A hybrid logical clock. */
     private final HybridClock clock;
 
-<<<<<<< HEAD
+    /** Observable timestamp tracker. */
+    private final HybridTimestampTracker observableTimestampTracker;
+
     /** Placement driver. */
     private final PlacementDriver placementDriver;
-=======
-    /** Observable timestamp tracker. */
-    private final HybridTimestampTracker observableTimestampTracker;
->>>>>>> 91dbe869
 
     /** Map update guarded by {@link #updatePartitionMapsMux}. */
     private volatile Int2ObjectMap<PendingComparableValuesTracker<HybridTimestamp, Void>> safeTimeTrackerByPartitionId = emptyMap();
@@ -190,11 +188,8 @@
             TxStateTableStorage txStateStorage,
             ReplicaService replicaSvc,
             HybridClock clock,
-<<<<<<< HEAD
+            HybridTimestampTracker observableTimestampTracker,
             PlacementDriver placementDriver
-=======
-            HybridTimestampTracker observableTimestampTracker
->>>>>>> 91dbe869
     ) {
         this.tableName = tableName;
         this.tableId = tableId;
@@ -207,11 +202,8 @@
         this.replicaSvc = replicaSvc;
         this.tableMessagesFactory = new TableMessagesFactory();
         this.clock = clock;
-<<<<<<< HEAD
+        this.observableTimestampTracker = observableTimestampTracker;
         this.placementDriver = placementDriver;
-=======
-        this.observableTimestampTracker = observableTimestampTracker;
->>>>>>> 91dbe869
     }
 
     /** {@inheritDoc} */
