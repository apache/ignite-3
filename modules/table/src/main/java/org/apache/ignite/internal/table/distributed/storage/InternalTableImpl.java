--- conflicted
+++ resolved
@@ -1144,41 +1144,20 @@
 
     /** {@inheritDoc} */
     @Override
-<<<<<<< HEAD
-    // TODO: https://issues.apache.org/jira/browse/IGNITE-19619 The method should be removed, SQL engine should use placementDriver directly
-    public List<PrimaryReplica> primaryReplicas() {
-        List<Entry<RaftGroupService>> entries = new ArrayList<>(raftGroupServiceByPartitionId.int2ObjectEntrySet());
-        List<CompletableFuture<ReplicaMeta>> futs = new ArrayList<>();
-=======
     public CompletableFuture<List<PrimaryReplica>> primaryReplicas() {
         List<Entry<RaftGroupService>> entries = new ArrayList<>(raftGroupServiceByPartitionId.int2ObjectEntrySet());
         List<CompletableFuture<PrimaryReplica>> result = new ArrayList<>();
->>>>>>> 2ccbeca5
 
         entries.sort(Comparator.comparingInt(Entry::getIntKey));
 
         for (Entry<RaftGroupService> e : entries) {
-<<<<<<< HEAD
-            // TODO: sanpwc add timeout
-            futs.add(placementDriver.awaitPrimaryReplica(e.getValue().groupId(), clock.now()).orTimeout(10_000, TimeUnit.SECONDS));
-        }
-
-        List<PrimaryReplica> primaryReplicas = new ArrayList<>(entries.size());
-
-        for (CompletableFuture<ReplicaMeta> fut : futs) {
-            ReplicaMeta primaryReplica = fut.join();
-            // TODO: sanpwc Consider removing clusterNodeResolver usage.
-            ClusterNode primaryNode = clusterNodeResolver.apply(primaryReplica.getLeaseholder());
-
-            primaryReplicas.add(new PrimaryReplica(primaryNode, primaryReplica.getStartTime().longValue()));
-=======
-            CompletableFuture<LeaderWithTerm> f = e.getValue().refreshAndGetLeaderWithTerm();
-
-            result.add(f.thenApply(lt -> {
-                ClusterNode node = clusterNodeResolver.apply(lt.leader().consistentId());
-                return new PrimaryReplica(node, lt.term());
+            CompletableFuture<ReplicaMeta> f = placementDriver.awaitPrimaryReplica(e.getValue().groupId(),
+                    clock.now()).orTimeout(10_000, TimeUnit.SECONDS);
+
+            result.add(f.thenApply(rm -> {
+                ClusterNode node = clusterNodeResolver.apply(rm.getLeaseholder());
+                return new PrimaryReplica(node, rm.getStartTime().longValue());
             }));
->>>>>>> 2ccbeca5
         }
 
         CompletableFuture<Void> all = CompletableFuture.allOf(result.toArray(new CompletableFuture[0]));
