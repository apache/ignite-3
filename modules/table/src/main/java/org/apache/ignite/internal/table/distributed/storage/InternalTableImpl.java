--- conflicted
+++ resolved
@@ -291,13 +291,8 @@
     private <T> CompletableFuture<T> enlistInTx(
             Collection<BinaryRowEx> keyRows,
             @Nullable InternalTransaction tx,
-<<<<<<< HEAD
             IgniteFiveFunction<TablePartitionId, Collection<BinaryRow>, InternalTransaction, ReplicationGroupId, HybridTimestamp, ReplicaRequest> op,
-            Function<CompletableFuture<Object>[], CompletableFuture<T>> reducer
-=======
-            IgniteFiveFunction<TablePartitionId, Collection<BinaryRow>, InternalTransaction, ReplicationGroupId, Long, ReplicaRequest> op,
             Function<Collection<RowBatch>, CompletableFuture<T>> reducer
->>>>>>> c67ad9d9
     ) {
         // Check whether proposed tx is read-only. Complete future exceptionally if true.
         // Attempting to enlist a read-only in a read-write transaction does not corrupt the transaction itself, thus read-write transaction
@@ -336,11 +331,7 @@
             if (primaryReplica != null) {
                 TablePartitionId commitPart = tx.commitPartition();
 
-<<<<<<< HEAD
-                ReplicaRequest request = op.apply(commitPart, partToRows.getValue(), tx0, partGroupId, primaryReplica.getStartTime());
-=======
-                ReplicaRequest request = op.apply(commitPart, rowBatch.requestedRows, tx0, partGroupId, primaryReplicaAndTerm.get2());
->>>>>>> c67ad9d9
+                ReplicaRequest request = op.apply(commitPart, rowBatch.requestedRows, tx0, partGroupId, primaryReplica.getStartTime());
 
                 try {
                     fut = replicaSvc.invoke(primaryReplica.getLeaseholder(), request);
@@ -352,13 +343,8 @@
             } else {
                 fut = enlistWithRetry(
                         tx0,
-<<<<<<< HEAD
-                        partToRows.getIntKey(),
-                        (commitPart, enlistmentConsistencyToken) -> op.apply(commitPart, partToRows.getValue(), tx0, partGroupId, enlistmentConsistencyToken),
-=======
                         partitionId,
-                        (commitPart, term) -> op.apply(commitPart, rowBatch.requestedRows, tx0, partGroupId, term),
->>>>>>> c67ad9d9
+                        (commitPart, enlistmentConsistencyToken) -> op.apply(commitPart, rowBatch.requestedRows, tx0, partGroupId, enlistmentConsistencyToken),
                         ATTEMPTS_TO_ENLIST_PARTITION
                 );
             }
@@ -1359,24 +1345,9 @@
                 throw withCause(TransactionException::new, REPLICA_UNAVAILABLE_ERR, "Failed to get the primary replica.", e);
             }
 
-<<<<<<< HEAD
             TablePartitionId partGroupId = tablePartitionId;
 
             return tx.enlist(partGroupId, primaryReplica);
-=======
-            String consistentId = primaryPeerAndTerm.leader().consistentId();
-
-            ClusterNode node = clusterNodeResolver.apply(consistentId);
-
-            if (node == null) {
-                throw new TransactionException(REPLICA_UNAVAILABLE_ERR, "Failed to resolve the primary replica node [consistentId="
-                        + consistentId + ']');
-            }
-
-            TablePartitionId partGroupId = new TablePartitionId(tableId, partId);
-
-            return tx.enlist(partGroupId, new IgniteBiTuple<>(node, primaryPeerAndTerm.term()));
->>>>>>> c67ad9d9
         });
     }
 
