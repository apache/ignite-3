/*
 * Licensed to the Apache Software Foundation (ASF) under one or more
 * contributor license agreements. See the NOTICE file distributed with
 * this work for additional information regarding copyright ownership.
 * The ASF licenses this file to You under the Apache License, Version 2.0
 * (the "License"); you may not use this file except in compliance with
 * the License. You may obtain a copy of the License at
 *
 *      http://www.apache.org/licenses/LICENSE-2.0
 *
 * Unless required by applicable law or agreed to in writing, software
 * distributed under the License is distributed on an "AS IS" BASIS,
 * WITHOUT WARRANTIES OR CONDITIONS OF ANY KIND, either express or implied.
 * See the License for the specific language governing permissions and
 * limitations under the License.
 */

package org.apache.ignite.internal.table.distributed.storage;

import static it.unimi.dsi.fastutil.ints.Int2ObjectMaps.emptyMap;
import static java.util.concurrent.CompletableFuture.completedFuture;
import static java.util.concurrent.CompletableFuture.failedFuture;
import static org.apache.ignite.internal.table.distributed.storage.RowBatch.allResultFutures;
import static org.apache.ignite.internal.util.ExceptionUtils.withCause;
import static org.apache.ignite.lang.ErrorGroups.Common.INTERNAL_ERR;
import static org.apache.ignite.lang.ErrorGroups.Replicator.REPLICA_UNAVAILABLE_ERR;
import static org.apache.ignite.lang.ErrorGroups.Transactions.ACQUIRE_LOCK_ERR;
import static org.apache.ignite.lang.ErrorGroups.Transactions.TX_FAILED_READ_WRITE_OPERATION_ERR;
import static org.apache.ignite.lang.ErrorGroups.Transactions.TX_REPLICA_UNAVAILABLE_ERR;

import it.unimi.dsi.fastutil.ints.Int2ObjectMap;
import it.unimi.dsi.fastutil.ints.Int2ObjectMap.Entry;
import it.unimi.dsi.fastutil.ints.Int2ObjectOpenHashMap;
import java.net.ConnectException;
import java.nio.ByteBuffer;
import java.util.ArrayList;
import java.util.Arrays;
import java.util.BitSet;
import java.util.Collection;
import java.util.Collections;
import java.util.Comparator;
import java.util.List;
import java.util.Map;
import java.util.Objects;
import java.util.UUID;
import java.util.concurrent.CompletableFuture;
import java.util.concurrent.CompletionException;
import java.util.concurrent.Flow.Publisher;
import java.util.concurrent.Flow.Subscriber;
import java.util.concurrent.Flow.Subscription;
import java.util.concurrent.TimeoutException;
import java.util.concurrent.atomic.AtomicBoolean;
import java.util.concurrent.atomic.AtomicLong;
import java.util.function.BiFunction;
import java.util.function.Function;
import java.util.stream.Collectors;
import java.util.stream.Stream;
import org.apache.ignite.internal.binarytuple.BinaryTupleReader;
import org.apache.ignite.internal.hlc.HybridClock;
import org.apache.ignite.internal.hlc.HybridTimestamp;
import org.apache.ignite.internal.raft.Peer;
import org.apache.ignite.internal.raft.service.LeaderWithTerm;
import org.apache.ignite.internal.raft.service.RaftGroupService;
import org.apache.ignite.internal.replicator.ReplicaService;
import org.apache.ignite.internal.replicator.ReplicationGroupId;
import org.apache.ignite.internal.replicator.TablePartitionId;
import org.apache.ignite.internal.replicator.exception.PrimaryReplicaMissException;
import org.apache.ignite.internal.replicator.exception.ReplicationException;
import org.apache.ignite.internal.replicator.message.ReplicaRequest;
import org.apache.ignite.internal.schema.BinaryRow;
import org.apache.ignite.internal.schema.BinaryRowEx;
import org.apache.ignite.internal.schema.BinaryTuple;
import org.apache.ignite.internal.schema.BinaryTuplePrefix;
import org.apache.ignite.internal.storage.engine.MvTableStorage;
import org.apache.ignite.internal.table.InternalTable;
import org.apache.ignite.internal.table.distributed.TableMessagesFactory;
import org.apache.ignite.internal.table.distributed.replication.request.BinaryTupleMessage;
import org.apache.ignite.internal.table.distributed.replication.request.ReadOnlyScanRetrieveBatchReplicaRequest;
import org.apache.ignite.internal.table.distributed.replication.request.ReadWriteScanRetrieveBatchReplicaRequest;
import org.apache.ignite.internal.table.distributed.replication.request.ReadWriteScanRetrieveBatchReplicaRequestBuilder;
import org.apache.ignite.internal.table.distributed.replicator.action.RequestType;
import org.apache.ignite.internal.tx.InternalTransaction;
import org.apache.ignite.internal.tx.LockException;
import org.apache.ignite.internal.tx.TxManager;
import org.apache.ignite.internal.tx.storage.state.TxStateTableStorage;
import org.apache.ignite.internal.util.IgniteUtils;
import org.apache.ignite.internal.util.PendingComparableValuesTracker;
import org.apache.ignite.internal.utils.PrimaryReplica;
import org.apache.ignite.lang.IgniteBiTuple;
import org.apache.ignite.lang.IgniteException;
import org.apache.ignite.lang.IgniteFiveFunction;
import org.apache.ignite.lang.IgniteInternalException;
import org.apache.ignite.lang.IgniteStringFormatter;
import org.apache.ignite.lang.IgniteTetraFunction;
import org.apache.ignite.network.ClusterNode;
import org.apache.ignite.tx.TransactionException;
import org.jetbrains.annotations.Nullable;
import org.jetbrains.annotations.TestOnly;

/**
 * Storage of table rows.
 */
public class InternalTableImpl implements InternalTable {
    /** Cursor id generator. */
    private static final AtomicLong CURSOR_ID_GENERATOR = new AtomicLong();

    /** Number of attempts. */
    private static final int ATTEMPTS_TO_ENLIST_PARTITION = 5;

    /** Map update guarded by {@link #updatePartitionMapsMux}. */
    protected volatile Int2ObjectMap<RaftGroupService> raftGroupServiceByPartitionId;

    /** Partitions. */
    private final int partitions;

    /** Table name. */
    private final String tableName;

    /** Table identifier. */
    private final int tableId;

    /** Resolver that resolves a node consistent ID to cluster node. */
    private final Function<String, ClusterNode> clusterNodeResolver;

    /** Transactional manager. */
    protected final TxManager txManager;

    /** Storage for table data. */
    private final MvTableStorage tableStorage;

    /** Storage for transaction states. */
    private final TxStateTableStorage txStateStorage;

    /** Replica service. */
    private final ReplicaService replicaSvc;

    /** Mutex for the partition maps update. */
    private final Object updatePartitionMapsMux = new Object();

    /** Table messages factory. */
    private final TableMessagesFactory tableMessagesFactory;

    /** A hybrid logical clock. */
    private final HybridClock clock;

    /** Map update guarded by {@link #updatePartitionMapsMux}. */
    private volatile Int2ObjectMap<PendingComparableValuesTracker<HybridTimestamp, Void>> safeTimeTrackerByPartitionId = emptyMap();

    /** Map update guarded by {@link #updatePartitionMapsMux}. */
    private volatile Int2ObjectMap<PendingComparableValuesTracker<Long, Void>> storageIndexTrackerByPartitionId = emptyMap();

    /**
     * Constructor.
     *
     * @param tableName Table name.
     * @param tableId Table id.
     * @param partMap Map partition id to raft group.
     * @param partitions Partitions.
     * @param txManager Transaction manager.
     * @param tableStorage Table storage.
     * @param txStateStorage Transaction state storage.
     * @param replicaSvc Replica service.
     * @param clock A hybrid logical clock.
     */
    public InternalTableImpl(
            String tableName,
            int tableId,
            Int2ObjectMap<RaftGroupService> partMap,
            int partitions,
            Function<String, ClusterNode> clusterNodeResolver,
            TxManager txManager,
            MvTableStorage tableStorage,
            TxStateTableStorage txStateStorage,
            ReplicaService replicaSvc,
            HybridClock clock
    ) {
        this.tableName = tableName;
        this.tableId = tableId;
        this.raftGroupServiceByPartitionId = partMap;
        this.partitions = partitions;
        this.clusterNodeResolver = clusterNodeResolver;
        this.txManager = txManager;
        this.tableStorage = tableStorage;
        this.txStateStorage = txStateStorage;
        this.replicaSvc = replicaSvc;
        this.tableMessagesFactory = new TableMessagesFactory();
        this.clock = clock;
    }

    /** {@inheritDoc} */
    @Override
    public MvTableStorage storage() {
        return tableStorage;
    }

    /** {@inheritDoc} */
    @Override
    public int partitions() {
        return partitions;
    }

    /** {@inheritDoc} */
    @Override
    public int tableId() {
        return tableId;
    }

    /** {@inheritDoc} */
    @Override
    public String name() {
        return tableName;
    }

    /**
     * Enlists a single row into a transaction.
     *
     * @param row The row.
     * @param tx The transaction.
     * @param op Replica requests factory.
     * @return The future.
     */
    private <R> CompletableFuture<R> enlistInTx(
            BinaryRowEx row,
            @Nullable InternalTransaction tx,
            IgniteTetraFunction<TablePartitionId, InternalTransaction, ReplicationGroupId, Long, ReplicaRequest> op
    ) {
        // Check whether proposed tx is read-only. Complete future exceptionally if true.
        // Attempting to enlist a read-only in a read-write transaction does not corrupt the transaction itself, thus read-write transaction
        // won't be rolled back automatically - it's up to the user or outer engine.
        if (tx != null && tx.isReadOnly()) {
            return failedFuture(
                    new TransactionException(
                            TX_FAILED_READ_WRITE_OPERATION_ERR,
                            "Failed to enlist read-write operation into read-only transaction txId={" + tx.id() + '}'
                    )
            );
        }

        final boolean implicit = tx == null;

        final InternalTransaction tx0 = implicit ? txManager.begin() : tx;

        int partId = partitionId(row);

        TablePartitionId partGroupId = new TablePartitionId(tableId, partId);

        IgniteBiTuple<ClusterNode, Long> primaryReplicaAndTerm = tx0.enlistedNodeAndTerm(partGroupId);

        CompletableFuture<R> fut;

        if (primaryReplicaAndTerm != null) {
            TablePartitionId commitPart = tx.commitPartition();

            ReplicaRequest request = op.apply(commitPart, tx0, partGroupId, primaryReplicaAndTerm.get2());

            try {
                fut = replicaSvc.invoke(primaryReplicaAndTerm.get1(), request);
            } catch (PrimaryReplicaMissException e) {
                throw new TransactionException(e);
            } catch (Throwable e) {
                throw new TransactionException("Failed to invoke the replica request.");
            }
        } else {
            fut = enlistWithRetry(
                    tx0,
                    partId,
                    (commitPart, term) -> op.apply(commitPart, tx0, partGroupId, term),
                    ATTEMPTS_TO_ENLIST_PARTITION
            );
        }

        return postEnlist(fut, implicit, tx0);
    }

    /**
     * Enlists a single row into a transaction.
     *
     * @param keyRows Rows.
     * @param tx The transaction.
     * @param op Replica requests factory.
     * @param reducer Transform reducer.
     * @return The future.
     */
    private <T> CompletableFuture<T> enlistInTx(
            Collection<BinaryRowEx> keyRows,
            @Nullable InternalTransaction tx,
            IgniteFiveFunction<TablePartitionId, Collection<BinaryRow>, InternalTransaction, ReplicationGroupId, Long, ReplicaRequest> op,
            Function<Collection<RowBatch>, CompletableFuture<T>> reducer
    ) {
        // Check whether proposed tx is read-only. Complete future exceptionally if true.
        // Attempting to enlist a read-only in a read-write transaction does not corrupt the transaction itself, thus read-write transaction
        // won't be rolled back automatically - it's up to the user or outer engine.
        if (tx != null && tx.isReadOnly()) {
            return failedFuture(
                    new TransactionException(
                            TX_FAILED_READ_WRITE_OPERATION_ERR,
                            "Failed to enlist read-write operation into read-only transaction txId={" + tx.id() + '}'
                    )
            );
        }

        final boolean implicit = tx == null;

        if (!implicit && tx.state() != null) {
            return failedFuture(new TransactionException(
                    "The operation is attempted for completed transaction"));
        }

        final InternalTransaction tx0 = implicit ? txManager.begin() : tx;

        Int2ObjectMap<RowBatch> rowBatchByPartitionId = toRowBatchByPartitionId(keyRows);

        for (Int2ObjectMap.Entry<RowBatch> partitionRowBatch : rowBatchByPartitionId.int2ObjectEntrySet()) {
            int partitionId = partitionRowBatch.getIntKey();
            RowBatch rowBatch = partitionRowBatch.getValue();

            TablePartitionId partGroupId = new TablePartitionId(tableId, partitionId);

            IgniteBiTuple<ClusterNode, Long> primaryReplicaAndTerm = tx0.enlistedNodeAndTerm(partGroupId);

            CompletableFuture<Object> fut;

            if (primaryReplicaAndTerm != null) {
                TablePartitionId commitPart = tx.commitPartition();

                ReplicaRequest request = op.apply(commitPart, rowBatch.requestedRows, tx0, partGroupId, primaryReplicaAndTerm.get2());

                try {
                    fut = replicaSvc.invoke(primaryReplicaAndTerm.get1(), request);
                } catch (PrimaryReplicaMissException e) {
                    throw new TransactionException(e);
                } catch (Throwable e) {
                    throw new TransactionException("Failed to invoke the replica request.");
                }
            } else {
                fut = enlistWithRetry(
                        tx0,
                        partitionId,
                        (commitPart, term) -> op.apply(commitPart, rowBatch.requestedRows, tx0, partGroupId, term),
                        ATTEMPTS_TO_ENLIST_PARTITION
                );
            }

            rowBatch.resultFuture = fut;
        }

        CompletableFuture<T> fut = reducer.apply(rowBatchByPartitionId.values());

        return postEnlist(fut, implicit, tx0);
    }

    /**
     * Retrieves a batch of rows from replication storage.
     *
     * @param tx Internal transaction.
     * @param partId Partition number.
     * @param scanId Scan id.
     * @param batchSize Size of batch.
     * @param indexId Optional index id.
     * @param lowerBound Lower search bound.
     * @param upperBound Upper search bound.
     * @param flags Control flags. See {@link org.apache.ignite.internal.storage.index.SortedIndexStorage} constants.
     * @param columnsToInclude Row projection.
     * @return Batch of retrieved rows.
     */
    private CompletableFuture<Collection<BinaryRow>> enlistCursorInTx(
            InternalTransaction tx,
            int partId,
            long scanId,
            int batchSize,
            @Nullable Integer indexId,
            @Nullable BinaryTuple exactKey,
            @Nullable BinaryTuplePrefix lowerBound,
            @Nullable BinaryTuplePrefix upperBound,
            int flags,
            @Nullable BitSet columnsToInclude
    ) {
        TablePartitionId partGroupId = new TablePartitionId(tableId, partId);

        IgniteBiTuple<ClusterNode, Long> primaryReplicaAndTerm = tx.enlistedNodeAndTerm(partGroupId);

        CompletableFuture<Collection<BinaryRow>> fut;

        ReadWriteScanRetrieveBatchReplicaRequestBuilder requestBuilder = tableMessagesFactory.readWriteScanRetrieveBatchReplicaRequest()
                .groupId(partGroupId)
                .timestampLong(clock.nowLong())
                .transactionId(tx.id())
                .scanId(scanId)
                .indexToUse(indexId)
                .exactKey(binaryTupleMessage(exactKey))
                .lowerBoundPrefix(binaryTupleMessage(lowerBound))
                .upperBoundPrefix(binaryTupleMessage(upperBound))
                .flags(flags)
                .columnsToInclude(columnsToInclude)
                .batchSize(batchSize);

        if (primaryReplicaAndTerm != null) {
            ReadWriteScanRetrieveBatchReplicaRequest request = requestBuilder.term(primaryReplicaAndTerm.get2()).build();

            try {
                fut = replicaSvc.invoke(primaryReplicaAndTerm.get1(), request);
            } catch (PrimaryReplicaMissException e) {
                throw new TransactionException(e);
            } catch (Throwable e) {
                throw new TransactionException("Failed to invoke the replica request.");
            }
        } else {
            fut = enlistWithRetry(tx, partId, (commitPart, term) -> requestBuilder.term(term).build(), ATTEMPTS_TO_ENLIST_PARTITION);
        }

        return postEnlist(fut, false, tx);
    }

    private @Nullable BinaryTupleMessage binaryTupleMessage(@Nullable BinaryTupleReader binaryTuple) {
        if (binaryTuple == null) {
            return null;
        }

        return tableMessagesFactory.binaryTupleMessage()
                .tuple(binaryTuple.byteBuffer())
                .elementCount(binaryTuple.elementCount())
                .build();
    }

    /**
     * Partition enlisting with retrying.
     *
     * @param tx Internal transaction.
     * @param partId Partition number.
     * @param requestFunction Function to create replica request with new raft term.
     * @param attempts Number of attempts.
     * @return The future.
     */
    private <R> CompletableFuture<R> enlistWithRetry(
            InternalTransaction tx,
            int partId,
            BiFunction<TablePartitionId, Long, ReplicaRequest> requestFunction,
            int attempts
    ) {
        CompletableFuture<R> result = new CompletableFuture<>();

        enlist(partId, tx).<R>thenCompose(
                        primaryReplicaAndTerm -> {
                            try {
                                return replicaSvc.invoke(
                                        primaryReplicaAndTerm.get1(),
                                        requestFunction.apply(tx.commitPartition(), primaryReplicaAndTerm.get2())
                                );
                            } catch (PrimaryReplicaMissException e) {
                                throw new TransactionException(e);
                            } catch (Throwable e) {
                                throw new TransactionException(
                                        IgniteStringFormatter.format(
                                                "Failed to enlist partition[tableName={}, partId={}] into a transaction",
                                                tableName,
                                                partId
                                        )
                                );
                            }
                        })
                .handle((res0, e) -> {
                    if (e != null) {
                        if (e.getCause() instanceof PrimaryReplicaMissException && attempts > 0) {
                            return enlistWithRetry(tx, partId, requestFunction, attempts - 1).handle((r2, e2) -> {
                                if (e2 != null) {
                                    return result.completeExceptionally(e2);
                                } else {
                                    return result.complete((R) r2);
                                }
                            });
                        }

                        return result.completeExceptionally(e);
                    }

                    return result.complete(res0);
                });

        return result;
    }

    /**
     * Performs post enlist operation.
     *
     * @param fut The future.
     * @param implicit {@code true} for implicit tx.
     * @param tx0 The transaction.
     * @param <T> Operation return type.
     * @return The future.
     */
    private <T> CompletableFuture<T> postEnlist(CompletableFuture<T> fut, boolean implicit, InternalTransaction tx0) {
        return fut.handle((BiFunction<T, Throwable, CompletableFuture<T>>) (r, e) -> {
            if (e != null) {
                RuntimeException e0 = wrapReplicationException(e);

                return tx0.rollbackAsync().handle((ignored, err) -> {

                    if (err != null) {
                        e0.addSuppressed(err);
                    }
                    throw e0;
                }); // Preserve failed state.
            } else {
                tx0.enlistResultFuture(fut);

                if (implicit) {
                    return tx0.commitAsync()
                            .exceptionally(ex -> {
                                throw wrapReplicationException(ex);
                            })
                            .thenApply(ignored -> r);
                } else {
                    return completedFuture(r);
                }
            }
        }).thenCompose(x -> x);
    }

    /** {@inheritDoc} */
    @Override
    public CompletableFuture<BinaryRow> get(BinaryRowEx keyRow, InternalTransaction tx) {
        if (tx != null && tx.isReadOnly()) {
            return evaluateReadOnlyRecipientNode(partitionId(keyRow))
                    .thenCompose(recipientNode -> get(keyRow, tx.readTimestamp(), recipientNode));
        } else {
            return enlistInTx(
                    keyRow,
                    tx,
                    (commitPart, txo, groupId, term) -> tableMessagesFactory.readWriteSingleRowReplicaRequest()
                            .groupId(groupId)
                            .binaryRowBytes(keyRow.byteBuffer())
                            .commitPartitionId(commitPart)
                            .transactionId(txo.id())
                            .term(term)
                            .requestType(RequestType.RW_GET)
                            .timestampLong(clock.nowLong())
                            .build()
            );
        }
    }

    @Override
    public CompletableFuture<BinaryRow> get(
            BinaryRowEx keyRow,
            HybridTimestamp readTimestamp,
            ClusterNode recipientNode
    ) {
        int partId = partitionId(keyRow);
        ReplicationGroupId partGroupId = raftGroupServiceByPartitionId.get(partId).groupId();

        return replicaSvc.invoke(recipientNode, tableMessagesFactory.readOnlySingleRowReplicaRequest()
                .groupId(partGroupId)
                .binaryRowBytes(keyRow.byteBuffer())
                .requestType(RequestType.RO_GET)
                .readTimestampLong(readTimestamp.longValue())
                .build()
        );
    }

    @Override
    public CompletableFuture<List<BinaryRow>> getAll(Collection<BinaryRowEx> keyRows, InternalTransaction tx) {
        if (tx != null && tx.isReadOnly()) {
            BinaryRowEx firstRow = keyRows.iterator().next();

            if (firstRow == null) {
                return completedFuture(Collections.emptyList());
            } else {
                return evaluateReadOnlyRecipientNode(partitionId(firstRow))
                        .thenCompose(recipientNode -> getAll(keyRows, tx.readTimestamp(), recipientNode));
            }
        } else {
            return enlistInTx(
                    keyRows,
                    tx,
                    (commitPart, keyRows0, txo, groupId, term) -> tableMessagesFactory.readWriteMultiRowReplicaRequest()
                            .groupId(groupId)
                            .binaryRowsBytes(serializeBinaryRows(keyRows0))
                            .commitPartitionId(commitPart)
                            .transactionId(txo.id())
                            .term(term)
                            .requestType(RequestType.RW_GET_ALL)
                            .timestampLong(clock.nowLong())
                            .build(),
<<<<<<< HEAD
                    futs -> (CompletableFuture<List<BinaryRow>>) collectMultiRowsResponses(futs)
=======
                    InternalTableImpl::collectMultiRowsResponsesWithRestoreOrder
>>>>>>> 683f9a6f
            );
        }
    }

    @Override
    public CompletableFuture<List<BinaryRow>> getAll(
            Collection<BinaryRowEx> keyRows,
            HybridTimestamp readTimestamp,
            ClusterNode recipientNode
    ) {
        Int2ObjectMap<RowBatch> rowBatchByPartitionId = toRowBatchByPartitionId(keyRows);

        for (Int2ObjectMap.Entry<RowBatch> partitionRowBatch : rowBatchByPartitionId.int2ObjectEntrySet()) {
            ReplicationGroupId partGroupId = raftGroupServiceByPartitionId.get(partitionRowBatch.getIntKey()).groupId();

            CompletableFuture<Object> fut = replicaSvc.invoke(recipientNode, tableMessagesFactory.readOnlyMultiRowReplicaRequest()
                    .groupId(partGroupId)
                    .binaryRowsBytes(serializeBinaryRows(partitionRowBatch.getValue().requestedRows))
                    .requestType(RequestType.RO_GET_ALL)
                    .readTimestampLong(readTimestamp.longValue())
                    .build()
            );

            partitionRowBatch.getValue().resultFuture = fut;
        }

<<<<<<< HEAD
        return (CompletableFuture<List<BinaryRow>>) collectMultiRowsResponses(futures);
=======
        return collectMultiRowsResponsesWithRestoreOrder(rowBatchByPartitionId.values());
>>>>>>> 683f9a6f
    }

    private static List<ByteBuffer> serializeBinaryRows(Collection<? extends BinaryRow> rows) {
        var result = new ArrayList<ByteBuffer>(rows.size());

        for (BinaryRow row : rows) {
            result.add(row.byteBuffer());
        }

        return result;
    }

    /** {@inheritDoc} */
    @Override
    public CompletableFuture<Void> upsert(BinaryRowEx row, InternalTransaction tx) {
        return enlistInTx(
                row,
                tx,
                (commitPart, txo, groupId, term) -> tableMessagesFactory.readWriteSingleRowReplicaRequest()
                        .groupId(groupId)
                        .commitPartitionId(commitPart)
                        .binaryRowBytes(row.byteBuffer())
                        .transactionId(txo.id())
                        .term(term)
                        .requestType(RequestType.RW_UPSERT)
                        .timestampLong(clock.nowLong())
                        .build());
    }

    /** {@inheritDoc} */
    @Override
    public CompletableFuture<Void> upsertAll(Collection<BinaryRowEx> rows, InternalTransaction tx) {
        return enlistInTx(
                rows,
                tx,
                this::upsertAllInternal,
                RowBatch::allResultFutures
        );
    }

    /** {@inheritDoc} */
    @Override
    public CompletableFuture<Void> upsertAll(Collection<BinaryRowEx> rows, int partition) {
        InternalTransaction tx = txManager.begin();
        TablePartitionId partGroupId = new TablePartitionId(tableId, partition);

        CompletableFuture<Void> fut = enlistWithRetry(
                tx,
                partition,
                (commitPart, term) -> upsertAllInternal(commitPart, rows, tx, partGroupId, term),
                ATTEMPTS_TO_ENLIST_PARTITION
        );

        return postEnlist(fut, true, tx);
    }

    /** {@inheritDoc} */
    @Override
    public CompletableFuture<BinaryRow> getAndUpsert(BinaryRowEx row, InternalTransaction tx) {
        return enlistInTx(
                row,
                tx,
                (commitPart, txo, groupId, term) -> tableMessagesFactory.readWriteSingleRowReplicaRequest()
                        .groupId(groupId)
                        .commitPartitionId(commitPart)
                        .binaryRowBytes(row.byteBuffer())
                        .transactionId(txo.id())
                        .term(term)
                        .requestType(RequestType.RW_GET_AND_UPSERT)
                        .timestampLong(clock.nowLong())
                        .build()
        );
    }

    /** {@inheritDoc} */
    @Override
    public CompletableFuture<Boolean> insert(BinaryRowEx row, InternalTransaction tx) {
        return enlistInTx(
                row,
                tx,
                (commitPart, txo, groupId, term) -> tableMessagesFactory.readWriteSingleRowReplicaRequest()
                        .groupId(groupId)
                        .commitPartitionId(commitPart)
                        .binaryRowBytes(row.byteBuffer())
                        .transactionId(txo.id())
                        .term(term)
                        .requestType(RequestType.RW_INSERT)
                        .timestampLong(clock.nowLong())
                        .build()
        );
    }

    /** {@inheritDoc} */
    @Override
    public CompletableFuture<Collection<BinaryRow>> insertAll(Collection<BinaryRowEx> rows, InternalTransaction tx) {
        return enlistInTx(
                rows,
                tx,
                (commitPart, keyRows0, txo, groupId, term) -> tableMessagesFactory.readWriteMultiRowReplicaRequest()
                        .groupId(groupId)
                        .commitPartitionId(commitPart)
                        .binaryRowsBytes(serializeBinaryRows(keyRows0))
                        .transactionId(txo.id())
                        .term(term)
                        .requestType(RequestType.RW_INSERT_ALL)
                        .timestampLong(clock.nowLong())
                        .build(),
<<<<<<< HEAD
                futs -> (CompletableFuture<Collection<BinaryRow>>) collectMultiRowsResponses(futs)
=======
                InternalTableImpl::collectMultiRowsResponsesWithoutRestoreOrder
>>>>>>> 683f9a6f
        );
    }

    /** {@inheritDoc} */
    @Override
    public CompletableFuture<Boolean> replace(BinaryRowEx row, InternalTransaction tx) {
        return enlistInTx(
                row,
                tx,
                (commitPart, txo, groupId, term) -> tableMessagesFactory.readWriteSingleRowReplicaRequest()
                        .groupId(groupId)
                        .commitPartitionId(commitPart)
                        .binaryRowBytes(row.byteBuffer())
                        .transactionId(txo.id())
                        .term(term)
                        .requestType(RequestType.RW_REPLACE_IF_EXIST)
                        .timestampLong(clock.nowLong())
                        .build()
        );
    }

    /** {@inheritDoc} */
    @Override
    public CompletableFuture<Boolean> replace(BinaryRowEx oldRow, BinaryRowEx newRow, InternalTransaction tx) {
        return enlistInTx(
                newRow,
                tx,
                (commitPart, txo, groupId, term) -> tableMessagesFactory.readWriteSwapRowReplicaRequest()
                        .groupId(groupId)
                        .commitPartitionId(commitPart)
                        .oldBinaryRowBytes(oldRow.byteBuffer())
                        .binaryRowBytes(newRow.byteBuffer())
                        .transactionId(txo.id())
                        .term(term)
                        .requestType(RequestType.RW_REPLACE)
                        .timestampLong(clock.nowLong())
                        .build()
        );
    }

    /** {@inheritDoc} */
    @Override
    public CompletableFuture<BinaryRow> getAndReplace(BinaryRowEx row, InternalTransaction tx) {
        return enlistInTx(
                row,
                tx,
                (commitPart, txo, groupId, term) -> tableMessagesFactory.readWriteSingleRowReplicaRequest()
                        .groupId(groupId)
                        .commitPartitionId(commitPart)
                        .binaryRowBytes(row.byteBuffer())
                        .transactionId(txo.id())
                        .term(term)
                        .requestType(RequestType.RW_GET_AND_REPLACE)
                        .timestampLong(clock.nowLong())
                        .build()
        );
    }

    /** {@inheritDoc} */
    @Override
    public CompletableFuture<Boolean> delete(BinaryRowEx keyRow, InternalTransaction tx) {
        return enlistInTx(
                keyRow,
                tx,
                (commitPart, txo, groupId, term) -> tableMessagesFactory.readWriteSingleRowReplicaRequest()
                        .groupId(groupId)
                        .commitPartitionId(commitPart)
                        .binaryRowBytes(keyRow.byteBuffer())
                        .transactionId(txo.id())
                        .term(term)
                        .requestType(RequestType.RW_DELETE)
                        .timestampLong(clock.nowLong())
                        .build()
        );
    }

    /** {@inheritDoc} */
    @Override
    public CompletableFuture<Boolean> deleteExact(BinaryRowEx oldRow, InternalTransaction tx) {
        return enlistInTx(
                oldRow,
                tx,
                (commitPart, txo, groupId, term) -> tableMessagesFactory.readWriteSingleRowReplicaRequest()
                        .groupId(groupId)
                        .commitPartitionId(commitPart)
                        .binaryRowBytes(oldRow.byteBuffer())
                        .transactionId(txo.id())
                        .term(term)
                        .requestType(RequestType.RW_DELETE_EXACT)
                        .timestampLong(clock.nowLong())
                        .build()
        );
    }

    /** {@inheritDoc} */
    @Override
    public CompletableFuture<BinaryRow> getAndDelete(BinaryRowEx row, InternalTransaction tx) {
        return enlistInTx(
                row,
                tx,
                (commitPart, txo, groupId, term) -> tableMessagesFactory.readWriteSingleRowReplicaRequest()
                        .groupId(groupId)
                        .commitPartitionId(commitPart)
                        .binaryRowBytes(row.byteBuffer())
                        .transactionId(txo.id())
                        .term(term)
                        .requestType(RequestType.RW_GET_AND_DELETE)
                        .timestampLong(clock.nowLong())
                        .build()
        );
    }

    /** {@inheritDoc} */
    @Override
    public CompletableFuture<Collection<BinaryRow>> deleteAll(Collection<BinaryRowEx> rows, InternalTransaction tx) {
        return enlistInTx(
                rows,
                tx,
                (commitPart, keyRows0, txo, groupId, term) -> tableMessagesFactory.readWriteMultiRowReplicaRequest()
                        .groupId(groupId)
                        .commitPartitionId(commitPart)
                        .binaryRowsBytes(serializeBinaryRows(keyRows0))
                        .transactionId(txo.id())
                        .term(term)
                        .requestType(RequestType.RW_DELETE_ALL)
                        .timestampLong(clock.nowLong())
                        .build(),
<<<<<<< HEAD
                futs -> (CompletableFuture<Collection<BinaryRow>>) collectMultiRowsResponses(futs)
=======
                InternalTableImpl::collectMultiRowsResponsesWithoutRestoreOrder
>>>>>>> 683f9a6f
        );
    }

    /** {@inheritDoc} */
    @Override
    public CompletableFuture<Collection<BinaryRow>> deleteAllExact(
            Collection<BinaryRowEx> rows,
            InternalTransaction tx
    ) {
        return enlistInTx(
                rows,
                tx,
                (commitPart, keyRows0, txo, groupId, term) -> tableMessagesFactory.readWriteMultiRowReplicaRequest()
                        .groupId(groupId)
                        .commitPartitionId(commitPart)
                        .binaryRowsBytes(serializeBinaryRows(keyRows0))
                        .transactionId(txo.id())
                        .term(term)
                        .requestType(RequestType.RW_DELETE_EXACT_ALL)
                        .timestampLong(clock.nowLong())
                        .build(),
<<<<<<< HEAD
                futs -> (CompletableFuture<Collection<BinaryRow>>) collectMultiRowsResponses(futs)
=======
                InternalTableImpl::collectMultiRowsResponsesWithoutRestoreOrder
>>>>>>> 683f9a6f
        );
    }

    @Override
    public Publisher<BinaryRow> lookup(
            int partId,
            HybridTimestamp readTimestamp,
            ClusterNode recipientNode,
            int indexId,
            BinaryTuple key,
            @Nullable BitSet columnsToInclude
    ) {
        return scan(partId, readTimestamp, recipientNode, indexId, key, null, null, 0, columnsToInclude);
    }

    @Override
    public Publisher<BinaryRow> lookup(
            int partId,
            UUID txId,
            PrimaryReplica recipient,
            int indexId,
            BinaryTuple key,
            @Nullable BitSet columnsToInclude
    ) {
        return scan(partId, txId, recipient, indexId, key, null, null, 0, columnsToInclude);
    }

    @Override
    public Publisher<BinaryRow> scan(
            int partId,
            HybridTimestamp readTimestamp,
            ClusterNode recipientNode,
            @Nullable Integer indexId,
            @Nullable BinaryTuplePrefix lowerBound,
            @Nullable BinaryTuplePrefix upperBound,
            int flags,
            @Nullable BitSet columnsToInclude
    ) {
        return scan(partId, readTimestamp, recipientNode, indexId, null, lowerBound, upperBound, flags, columnsToInclude);
    }

    private Publisher<BinaryRow> scan(
            int partId,
            HybridTimestamp readTimestamp,
            ClusterNode recipientNode,
            @Nullable Integer indexId,
            @Nullable BinaryTuple exactKey,
            @Nullable BinaryTuplePrefix lowerBound,
            @Nullable BinaryTuplePrefix upperBound,
            int flags,
            @Nullable BitSet columnsToInclude
    ) {
        validatePartitionIndex(partId);

        UUID txId = UUID.randomUUID();

        return new PartitionScanPublisher(
                (scanId, batchSize) -> {
                    ReplicationGroupId partGroupId = raftGroupServiceByPartitionId.get(partId).groupId();

                    ReadOnlyScanRetrieveBatchReplicaRequest request = tableMessagesFactory.readOnlyScanRetrieveBatchReplicaRequest()
                            .groupId(partGroupId)
                            .readTimestampLong(readTimestamp.longValue())
                            // TODO: IGNITE-17666 Close cursor tx finish.
                            .transactionId(txId)
                            .scanId(scanId)
                            .batchSize(batchSize)
                            .indexToUse(indexId)
                            .exactKey(binaryTupleMessage(exactKey))
                            .lowerBoundPrefix(binaryTupleMessage(lowerBound))
                            .upperBoundPrefix(binaryTupleMessage(upperBound))
                            .flags(flags)
                            .columnsToInclude(columnsToInclude)
                            .build();

                    return replicaSvc.invoke(recipientNode, request);
                },
                // TODO: IGNITE-17666 Close cursor tx finish.
                Function.identity());
    }

    @Override
    public Publisher<BinaryRow> scan(
            int partId,
            @Nullable InternalTransaction tx,
            @Nullable Integer indexId,
            @Nullable BinaryTuplePrefix lowerBound,
            @Nullable BinaryTuplePrefix upperBound,
            int flags,
            @Nullable BitSet columnsToInclude
    ) {
        return scan(partId, tx, indexId, null, lowerBound, upperBound, flags, columnsToInclude);
    }

    private Publisher<BinaryRow> scan(
            int partId,
            @Nullable InternalTransaction tx,
            @Nullable Integer indexId,
            @Nullable BinaryTuple exactKey,
            @Nullable BinaryTuplePrefix lowerBound,
            @Nullable BinaryTuplePrefix upperBound,
            int flags,
            @Nullable BitSet columnsToInclude
    ) {
        // Check whether proposed tx is read-only. Complete future exceptionally if true.
        // Attempting to enlist a read-only in a read-write transaction does not corrupt the transaction itself, thus read-write transaction
        // won't be rolled back automatically - it's up to the user or outer engine.
        if (tx != null && tx.isReadOnly()) {
            throw new TransactionException(
                    new TransactionException(
                            TX_FAILED_READ_WRITE_OPERATION_ERR,
                            "Failed to enlist read-write operation into read-only transaction txId={" + tx.id() + '}'
                    )
            );
        }

        validatePartitionIndex(partId);

        final boolean implicit = tx == null;

        final InternalTransaction tx0 = implicit ? txManager.begin() : tx;

        return new PartitionScanPublisher(
                (scanId, batchSize) -> enlistCursorInTx(
                        tx0,
                        partId,
                        scanId,
                        batchSize,
                        indexId,
                        exactKey,
                        lowerBound,
                        upperBound,
                        flags,
                        columnsToInclude
                ),
                fut -> postEnlist(fut, implicit, tx0)
        );
    }


    @Override
    public Publisher<BinaryRow> scan(
            int partId,
            UUID txId,
            PrimaryReplica recipient,
            @Nullable Integer indexId,
            @Nullable BinaryTuplePrefix lowerBound,
            @Nullable BinaryTuplePrefix upperBound,
            int flags,
            @Nullable BitSet columnsToInclude
    ) {
        return scan(partId, txId, recipient, indexId, null, lowerBound, upperBound, flags, columnsToInclude);
    }

    private Publisher<BinaryRow> scan(
            int partId,
            UUID txId,
            PrimaryReplica recipient,
            @Nullable Integer indexId,
            @Nullable BinaryTuple exactKey,
            @Nullable BinaryTuplePrefix lowerBound,
            @Nullable BinaryTuplePrefix upperBound,
            int flags,
            @Nullable BitSet columnsToInclude
    ) {
        return new PartitionScanPublisher(
                (scanId, batchSize) -> {
                    ReplicationGroupId partGroupId = raftGroupServiceByPartitionId.get(partId).groupId();

                    ReadWriteScanRetrieveBatchReplicaRequest request = tableMessagesFactory.readWriteScanRetrieveBatchReplicaRequest()
                            .groupId(partGroupId)
                            .timestampLong(clock.nowLong())
                            .transactionId(txId)
                            .scanId(scanId)
                            .indexToUse(indexId)
                            .exactKey(binaryTupleMessage(exactKey))
                            .lowerBoundPrefix(binaryTupleMessage(lowerBound))
                            .upperBoundPrefix(binaryTupleMessage(upperBound))
                            .flags(flags)
                            .columnsToInclude(columnsToInclude)
                            .batchSize(batchSize)
                            .term(recipient.term())
                            .build();

                    return replicaSvc.invoke(recipient.node(), request);
                },
                // TODO: IGNITE-17666 Close cursor tx finish.
                Function.identity());
    }

    /**
     * Validates partition index.
     *
     * @param p Partition index.
     * @throws IllegalArgumentException If proposed partition is out of bounds.
     */
    private void validatePartitionIndex(int p) {
        if (p < 0 || p >= partitions) {
            throw new IllegalArgumentException(
                    IgniteStringFormatter.format(
                            "Invalid partition [partition={}, minValue={}, maxValue={}].",
                            p,
                            0,
                            partitions - 1
                    )
            );
        }
    }

    /**
     * Creates batches of rows for processing, grouped by partition ID.
     *
     * @param rows Rows.
     */
    Int2ObjectMap<RowBatch> toRowBatchByPartitionId(Collection<BinaryRowEx> rows) {
        Int2ObjectMap<RowBatch> rowBatchByPartitionId = new Int2ObjectOpenHashMap<>();

        int i = 0;

        for (BinaryRowEx row : rows) {
            rowBatchByPartitionId.computeIfAbsent(partitionId(row), partitionId -> new RowBatch()).add(row, i++);
        }

        return rowBatchByPartitionId;
    }

    /** {@inheritDoc} */
    // TODO: IGNITE-17256 Use a placement driver for getting a primary replica.
    @Override
    public List<String> assignments() {
        awaitLeaderInitialization();

        return raftGroupServiceByPartitionId.int2ObjectEntrySet().stream()
                .sorted(Comparator.comparingInt(Int2ObjectOpenHashMap.Entry::getIntKey))
                .map(Map.Entry::getValue)
                .map(service -> service.leader().consistentId())
                .collect(Collectors.toList());
    }

    /** {@inheritDoc} */
    @Override
    public List<PrimaryReplica> primaryReplicas() {
        List<Entry<RaftGroupService>> entries = new ArrayList<>(raftGroupServiceByPartitionId.int2ObjectEntrySet());
        List<CompletableFuture<LeaderWithTerm>> futs = new ArrayList<>();

        entries.sort(Comparator.comparingInt(Entry::getIntKey));

        for (Entry<RaftGroupService> e : entries) {
            futs.add(e.getValue().refreshAndGetLeaderWithTerm());
        }

        List<PrimaryReplica> primaryReplicas = new ArrayList<>(entries.size());

        for (CompletableFuture<LeaderWithTerm> fut : futs) {
            LeaderWithTerm leaderWithTerm = fut.join();
            ClusterNode primaryNode = clusterNodeResolver.apply(leaderWithTerm.leader().consistentId());

            primaryReplicas.add(new PrimaryReplica(primaryNode, leaderWithTerm.term()));
        }

        return primaryReplicas;
    }

    @Override
    public ClusterNode leaderAssignment(int partition) {
        awaitLeaderInitialization();

        RaftGroupService raftGroupService = raftGroupServiceByPartitionId.get(partition);
        if (raftGroupService == null) {
            throw new IgniteInternalException("No such partition " + partition + " in table " + tableName);
        }

        return clusterNodeResolver.apply(raftGroupService.leader().consistentId());
    }

    /** {@inheritDoc} */
    @Override
    public RaftGroupService partitionRaftGroupService(int partition) {
        RaftGroupService raftGroupService = raftGroupServiceByPartitionId.get(partition);
        if (raftGroupService == null) {
            throw new IgniteInternalException("No such partition " + partition + " in table " + tableName);
        }

        if (raftGroupService.leader() == null) {
            raftGroupService.refreshLeader().join();
        }

        return raftGroupService;
    }

    /** {@inheritDoc} */
    @Override
    public TxStateTableStorage txStateStorage() {
        return txStateStorage;
    }

    private void awaitLeaderInitialization() {
        List<CompletableFuture<Void>> futs = new ArrayList<>();

        for (RaftGroupService raftSvc : raftGroupServiceByPartitionId.values()) {
            if (raftSvc.leader() == null) {
                futs.add(raftSvc.refreshLeader());
            }
        }

        CompletableFuture.allOf(futs.toArray(CompletableFuture[]::new)).join();
    }

    /** {@inheritDoc} */
    @TestOnly
    @Override
    public int partition(BinaryRowEx keyRow) {
        return partitionId(keyRow);
    }

    /**
     * Returns map of partition -> list of peers and learners of that partition.
     */
    @TestOnly
    public Map<Integer, List<String>> peersAndLearners() {
        awaitLeaderInitialization();

        return raftGroupServiceByPartitionId.int2ObjectEntrySet().stream()
                .collect(Collectors.toMap(Entry::getIntKey, e -> {
                    RaftGroupService service = e.getValue();
                    return Stream.of(service.peers(), service.learners())
                            .filter(Objects::nonNull)
                            .flatMap(Collection::stream)
                            .map(Peer::consistentId)
                            .collect(Collectors.toList());
                }));
    }

    /** {@inheritDoc} */
    @Override
    public int partitionId(BinaryRowEx row) {
        return IgniteUtils.safeAbs(row.colocationHash()) % partitions;
    }

    /**
     * Gathers the result of batch processing into a single resulting collection of rows.
     *
     * @param rowBatches Row batches.
     * @return Future of collecting results.
     */
<<<<<<< HEAD
    private static CompletableFuture<? extends Collection<BinaryRow>> collectMultiRowsResponses(CompletableFuture<Object>[] futs) {
        return CompletableFuture.allOf(futs)
                .thenApply(response -> {
                    var list = new ArrayList<BinaryRow>(futs.length);
=======
    static CompletableFuture<Collection<BinaryRow>> collectMultiRowsResponsesWithoutRestoreOrder(Collection<RowBatch> rowBatches) {
        return allResultFutures(rowBatches)
                .thenApply(response -> {
                    var result = new ArrayList<BinaryRow>(rowBatches.size());

                    for (RowBatch rowBatch : rowBatches) {
                        Collection<BinaryRow> batchResult = (Collection<BinaryRow>) rowBatch.getCompletedResult();

                        if (batchResult == null) {
                            continue;
                        }

                        result.addAll(batchResult);
                    }

                    return result;
                });
    }

    /**
     * Gathers the result of batch processing into a single resulting collection of rows, restoring order as in the requested collection of
     * rows.
     *
     * @param rowBatches Row batches by partition ID.
     * @return Future of collecting results.
     */
    static CompletableFuture<Collection<BinaryRow>> collectMultiRowsResponsesWithRestoreOrder(Collection<RowBatch> rowBatches) {
        return allResultFutures(rowBatches)
                .thenApply(response -> {
                    var result = new BinaryRow[RowBatch.getTotalRequestedRowSize(rowBatches)];

                    for (RowBatch rowBatch : rowBatches) {
                        Collection<BinaryRow> batchResult = (Collection<BinaryRow>) rowBatch.getCompletedResult();

                        assert batchResult != null;

                        assert batchResult.size() == rowBatch.requestedRows.size() :
                                "batchResult=" + batchResult.size() + ", requestedRows=" + rowBatch.requestedRows.size();
>>>>>>> 683f9a6f

                        int i = 0;

                        for (BinaryRow resultRow : batchResult) {
                            result[rowBatch.getOriginalRowIndex(i++)] = resultRow;
                        }
                    }

                    // Use Arrays#asList to avoid copying the array.
                    return Arrays.asList(result);
                });
    }

    /**
     * Updates internal table raft group service for given partition.
     *
     * @param p Partition.
     * @param raftGrpSvc Raft group service.
     */
    public void updateInternalTableRaftGroupService(int p, RaftGroupService raftGrpSvc) {
        RaftGroupService oldSrvc;

        synchronized (updatePartitionMapsMux) {
            Int2ObjectMap<RaftGroupService> newPartitionMap = new Int2ObjectOpenHashMap<>(partitions);

            newPartitionMap.putAll(raftGroupServiceByPartitionId);

            oldSrvc = newPartitionMap.put(p, raftGrpSvc);

            raftGroupServiceByPartitionId = newPartitionMap;
        }

        if (oldSrvc != null) {
            oldSrvc.shutdown();
        }
    }

    /**
     * Enlists a partition.
     *
     * @param partId Partition id.
     * @param tx The transaction.
     * @return The enlist future (then will a leader become known).
     */
    protected CompletableFuture<IgniteBiTuple<ClusterNode, Long>> enlist(int partId, InternalTransaction tx) {
        RaftGroupService svc = raftGroupServiceByPartitionId.get(partId);
        assert svc != null : "No raft group service for partition " + partId;

        tx.assignCommitPartition(new TablePartitionId(tableId, partId));

        // TODO: IGNITE-17256 Use a placement driver for getting a primary replica.
        CompletableFuture<LeaderWithTerm> fut0 = svc.refreshAndGetLeaderWithTerm();

        // TODO asch IGNITE-15091 fixme need to map to the same leaseholder.
        // TODO asch a leader race is possible when enlisting different keys from the same partition.
        return fut0.handle((primaryPeerAndTerm, e) -> {
            if (e != null) {
                throw withCause(TransactionException::new, REPLICA_UNAVAILABLE_ERR, "Failed to get the primary replica.", e);
            }
            if (primaryPeerAndTerm.leader() == null) {
                throw new TransactionException(REPLICA_UNAVAILABLE_ERR, "Failed to get the primary replica.");
            }

            TablePartitionId partGroupId = new TablePartitionId(tableId, partId);

            return tx.enlist(partGroupId,
                    new IgniteBiTuple<>(clusterNodeResolver.apply(primaryPeerAndTerm.leader().consistentId()), primaryPeerAndTerm.term()));
        });
    }

    /**
     * Partition scan publisher.
     */
    private static class PartitionScanPublisher implements Publisher<BinaryRow> {
        /** The closure enlists a partition, that is scanned, to the transaction context and retrieves a batch rows. */
        private final BiFunction<Long, Integer, CompletableFuture<Collection<BinaryRow>>> retrieveBatch;

        /** The closure will be invoked before the cursor closed. */
        Function<CompletableFuture<Void>, CompletableFuture<Void>> onClose;

        /** True when the publisher has a subscriber, false otherwise. */
        private AtomicBoolean subscribed;

        /**
         * The constructor.
         *
         * @param retrieveBatch Closure that gets a new batch from the remote replica.
         * @param onClose The closure will be applied when {@link Subscription#cancel} is invoked directly or the cursor is
         *         finished.
         */
        PartitionScanPublisher(
                BiFunction<Long, Integer, CompletableFuture<Collection<BinaryRow>>> retrieveBatch,
                Function<CompletableFuture<Void>, CompletableFuture<Void>> onClose
        ) {
            this.retrieveBatch = retrieveBatch;
            this.onClose = onClose;

            this.subscribed = new AtomicBoolean(false);
        }

        /** {@inheritDoc} */
        @Override
        public void subscribe(Subscriber<? super BinaryRow> subscriber) {
            if (subscriber == null) {
                throw new NullPointerException("Subscriber is null");
            }

            if (!subscribed.compareAndSet(false, true)) {
                subscriber.onError(new IllegalStateException("Scan publisher does not support multiple subscriptions."));
            }

            PartitionScanSubscription subscription = new PartitionScanSubscription(subscriber);

            subscriber.onSubscribe(subscription);
        }

        /**
         * Partition Scan Subscription.
         */
        private class PartitionScanSubscription implements Subscription {
            private final Subscriber<? super BinaryRow> subscriber;

            private final AtomicBoolean canceled;

            /**
             * Scan id to uniquely identify it on server side.
             */
            private final Long scanId;

            private final AtomicLong requestedItemsCnt;

            private static final int INTERNAL_BATCH_SIZE = 10_000;

            /**
             * The constructor.
             * TODO: IGNITE-15544 Close partition scans on node left.
             *
             * @param subscriber The subscriber.
             */
            private PartitionScanSubscription(Subscriber<? super BinaryRow> subscriber) {
                this.subscriber = subscriber;
                this.canceled = new AtomicBoolean(false);
                this.scanId = CURSOR_ID_GENERATOR.getAndIncrement();
                this.requestedItemsCnt = new AtomicLong(0);
            }

            /** {@inheritDoc} */
            @Override
            public void request(long n) {
                if (n <= 0) {
                    cancel();

                    subscriber.onError(new IllegalArgumentException(IgniteStringFormatter
                            .format("Invalid requested amount of items [requested={}, minValue=1]", n))
                    );
                }

                if (canceled.get()) {
                    return;
                }

                long prevVal = requestedItemsCnt.getAndUpdate(origin -> {
                    try {
                        return Math.addExact(origin, n);
                    } catch (ArithmeticException e) {
                        return Long.MAX_VALUE;
                    }
                });

                if (prevVal == 0) {
                    scanBatch((int) Math.min(n, INTERNAL_BATCH_SIZE));
                }
            }

            /** {@inheritDoc} */
            @Override
            public void cancel() {
                cancel(null);
            }

            /**
             * After the method is called, a subscriber won't be received updates from the publisher.
             *
             * @param t An exception which was thrown when entries were retrieving from the cursor.
             */
            public void cancel(Throwable t) {
                if (!canceled.compareAndSet(false, true)) {
                    return;
                }

                onClose.apply(t == null ? completedFuture(null) : failedFuture(t)).handle((ignore, th) -> {
                    if (th != null) {
                        subscriber.onError(th);
                    } else {
                        subscriber.onComplete();
                    }

                    return null;
                });
            }

            /**
             * Requests and processes n requested elements where n is an integer.
             *
             * @param n Amount of items to request and process.
             */
            private void scanBatch(int n) {
                if (canceled.get()) {
                    return;
                }

                retrieveBatch.apply(scanId, n).thenAccept(binaryRows -> {
                    if (binaryRows == null) {
                        cancel();

                        return;
                    } else {
                        assert binaryRows.size() <= n : "Rows more then requested " + binaryRows.size() + " " + n;

                        binaryRows.forEach(subscriber::onNext);
                    }

                    if (binaryRows.size() < n) {
                        cancel();
                    } else {
                        long remaining = requestedItemsCnt.addAndGet(Math.negateExact(binaryRows.size()));

                        if (remaining > 0) {
                            scanBatch((int) Math.min(remaining, INTERNAL_BATCH_SIZE));
                        }
                    }
                }).exceptionally(t -> {
                    cancel(t);

                    return null;
                });
            }
        }
    }

    /** {@inheritDoc} */
    @Override
    public void close() {
        for (RaftGroupService srv : raftGroupServiceByPartitionId.values()) {
            srv.shutdown();
        }
    }

    // TODO: IGNITE-17963 Use smarter logic for recipient node evaluation.

    /**
     * Evaluated cluster node for read-only request processing.
     *
     * @param partId Partition id.
     * @return Cluster node to evalute read-only request.
     */
    protected CompletableFuture<ClusterNode> evaluateReadOnlyRecipientNode(int partId) {
        RaftGroupService svc = raftGroupServiceByPartitionId.get(partId);

        return svc.refreshAndGetLeaderWithTerm().handle((res, e) -> {
            if (e != null) {
                throw withCause(TransactionException::new, REPLICA_UNAVAILABLE_ERR, e);
            } else {
                if (res == null || res.leader() == null) {
                    throw withCause(TransactionException::new, REPLICA_UNAVAILABLE_ERR, e);
                } else {
                    return clusterNodeResolver.apply(res.leader().consistentId());
                }
            }
        });
    }

    /**
     * Casts any exception type to a client exception, wherein {@link ReplicationException} and {@link LockException} are wrapped to
     * {@link TransactionException}, but another exceptions are wrapped to a common exception. The method does not wrap an exception if the
     * exception already inherits type of {@link RuntimeException}.
     *
     * @param e An instance exception to cast to client side one.
     * @return {@link IgniteException} An instance of client side exception.
     */
    private RuntimeException wrapReplicationException(Throwable e) {
        if (e instanceof CompletionException) {
            e = e.getCause();
        }

        RuntimeException e0;

        if (e instanceof ReplicationException || e instanceof ConnectException || e instanceof TimeoutException) {
            e0 = withCause(TransactionException::new, TX_REPLICA_UNAVAILABLE_ERR, e);
        } else if (e instanceof LockException) {
            e0 = withCause(TransactionException::new, ACQUIRE_LOCK_ERR, e);
        } else if (!(e instanceof RuntimeException)) {
            e0 = withCause(IgniteException::new, INTERNAL_ERR, e);
        } else {
            e0 = (RuntimeException) e;
        }

        return e0;
    }

    @Override
    public @Nullable PendingComparableValuesTracker<HybridTimestamp, Void> getPartitionSafeTimeTracker(int partitionId) {
        return safeTimeTrackerByPartitionId.get(partitionId);
    }

    @Override
    public @Nullable PendingComparableValuesTracker<Long, Void> getPartitionStorageIndexTracker(int partitionId) {
        return storageIndexTrackerByPartitionId.get(partitionId);
    }

    /**
     * Updates the partition trackers, if there were previous ones, it closes them.
     *
     * @param partitionId Partition ID.
     * @param newSafeTimeTracker New partition safe time tracker.
     * @param newStorageIndexTracker New partition storage index tracker.
     */
    public void updatePartitionTrackers(
            int partitionId,
            PendingComparableValuesTracker<HybridTimestamp, Void> newSafeTimeTracker,
            PendingComparableValuesTracker<Long, Void> newStorageIndexTracker
    ) {
        PendingComparableValuesTracker<HybridTimestamp, Void> previousSafeTimeTracker;
        PendingComparableValuesTracker<Long, Void> previousStorageIndexTracker;

        synchronized (updatePartitionMapsMux) {
            Int2ObjectMap<PendingComparableValuesTracker<HybridTimestamp, Void>> newSafeTimeTrackerMap =
                    new Int2ObjectOpenHashMap<>(partitions);
            Int2ObjectMap<PendingComparableValuesTracker<Long, Void>> newStorageIndexTrackerMap = new Int2ObjectOpenHashMap<>(partitions);

            newSafeTimeTrackerMap.putAll(safeTimeTrackerByPartitionId);
            newStorageIndexTrackerMap.putAll(storageIndexTrackerByPartitionId);

            previousSafeTimeTracker = newSafeTimeTrackerMap.put(partitionId, newSafeTimeTracker);
            previousStorageIndexTracker = newStorageIndexTrackerMap.put(partitionId, newStorageIndexTracker);

            safeTimeTrackerByPartitionId = newSafeTimeTrackerMap;
            storageIndexTrackerByPartitionId = newStorageIndexTrackerMap;
        }

        if (previousSafeTimeTracker != null) {
            previousSafeTimeTracker.close();
        }

        if (previousStorageIndexTracker != null) {
            previousStorageIndexTracker.close();
        }
    }

    private ReplicaRequest upsertAllInternal(
            TablePartitionId commitPart,
            Collection<? extends BinaryRow> keyRows0,
            InternalTransaction txo,
            ReplicationGroupId groupId,
            Long term) {
        return tableMessagesFactory.readWriteMultiRowReplicaRequest()
                .groupId(groupId)
                .commitPartitionId(commitPart)
                .binaryRowsBytes(serializeBinaryRows(keyRows0))
                .transactionId(txo.id())
                .term(term)
                .requestType(RequestType.RW_UPSERT_ALL)
                .timestampLong(clock.nowLong())
                .build();
    }
}<|MERGE_RESOLUTION|>--- conflicted
+++ resolved
@@ -557,8 +557,9 @@
         );
     }
 
-    @Override
-    public CompletableFuture<List<BinaryRow>> getAll(Collection<BinaryRowEx> keyRows, InternalTransaction tx) {
+    /** {@inheritDoc} */
+    @Override
+    public CompletableFuture<Collection<BinaryRow>> getAll(Collection<BinaryRowEx> keyRows, InternalTransaction tx) {
         if (tx != null && tx.isReadOnly()) {
             BinaryRowEx firstRow = keyRows.iterator().next();
 
@@ -581,17 +582,14 @@
                             .requestType(RequestType.RW_GET_ALL)
                             .timestampLong(clock.nowLong())
                             .build(),
-<<<<<<< HEAD
-                    futs -> (CompletableFuture<List<BinaryRow>>) collectMultiRowsResponses(futs)
-=======
                     InternalTableImpl::collectMultiRowsResponsesWithRestoreOrder
->>>>>>> 683f9a6f
             );
         }
     }
 
-    @Override
-    public CompletableFuture<List<BinaryRow>> getAll(
+    /** {@inheritDoc} */
+    @Override
+    public CompletableFuture<Collection<BinaryRow>> getAll(
             Collection<BinaryRowEx> keyRows,
             HybridTimestamp readTimestamp,
             ClusterNode recipientNode
@@ -612,11 +610,7 @@
             partitionRowBatch.getValue().resultFuture = fut;
         }
 
-<<<<<<< HEAD
-        return (CompletableFuture<List<BinaryRow>>) collectMultiRowsResponses(futures);
-=======
         return collectMultiRowsResponsesWithRestoreOrder(rowBatchByPartitionId.values());
->>>>>>> 683f9a6f
     }
 
     private static List<ByteBuffer> serializeBinaryRows(Collection<? extends BinaryRow> rows) {
@@ -724,11 +718,7 @@
                         .requestType(RequestType.RW_INSERT_ALL)
                         .timestampLong(clock.nowLong())
                         .build(),
-<<<<<<< HEAD
-                futs -> (CompletableFuture<Collection<BinaryRow>>) collectMultiRowsResponses(futs)
-=======
                 InternalTableImpl::collectMultiRowsResponsesWithoutRestoreOrder
->>>>>>> 683f9a6f
         );
     }
 
@@ -856,11 +846,7 @@
                         .requestType(RequestType.RW_DELETE_ALL)
                         .timestampLong(clock.nowLong())
                         .build(),
-<<<<<<< HEAD
-                futs -> (CompletableFuture<Collection<BinaryRow>>) collectMultiRowsResponses(futs)
-=======
                 InternalTableImpl::collectMultiRowsResponsesWithoutRestoreOrder
->>>>>>> 683f9a6f
         );
     }
 
@@ -882,11 +868,7 @@
                         .requestType(RequestType.RW_DELETE_EXACT_ALL)
                         .timestampLong(clock.nowLong())
                         .build(),
-<<<<<<< HEAD
-                futs -> (CompletableFuture<Collection<BinaryRow>>) collectMultiRowsResponses(futs)
-=======
                 InternalTableImpl::collectMultiRowsResponsesWithoutRestoreOrder
->>>>>>> 683f9a6f
         );
     }
 
@@ -1232,12 +1214,6 @@
      * @param rowBatches Row batches.
      * @return Future of collecting results.
      */
-<<<<<<< HEAD
-    private static CompletableFuture<? extends Collection<BinaryRow>> collectMultiRowsResponses(CompletableFuture<Object>[] futs) {
-        return CompletableFuture.allOf(futs)
-                .thenApply(response -> {
-                    var list = new ArrayList<BinaryRow>(futs.length);
-=======
     static CompletableFuture<Collection<BinaryRow>> collectMultiRowsResponsesWithoutRestoreOrder(Collection<RowBatch> rowBatches) {
         return allResultFutures(rowBatches)
                 .thenApply(response -> {
@@ -1276,7 +1252,6 @@
 
                         assert batchResult.size() == rowBatch.requestedRows.size() :
                                 "batchResult=" + batchResult.size() + ", requestedRows=" + rowBatch.requestedRows.size();
->>>>>>> 683f9a6f
 
                         int i = 0;
 
