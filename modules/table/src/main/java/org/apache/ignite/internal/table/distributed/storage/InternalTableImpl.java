--- conflicted
+++ resolved
@@ -547,14 +547,9 @@
         CompletableFuture<Collection<BinaryRow>> fut;
 
         Function<Long, ReplicaRequest> mapFunc =
-<<<<<<< HEAD
-                (enlistmentConsistencyToken) -> tableMessagesFactory.readWriteScanRetrieveBatchReplicaRequest()
-                        .groupId(partGroupId)
-                        .tableId(tableId)
-=======
                 (enlistmentConsistencyToken) -> TABLE_MESSAGES_FACTORY.readWriteScanRetrieveBatchReplicaRequest()
                         .groupId(serializeTablePartitionId(partGroupId))
->>>>>>> f8de23cd
+                        .tableId(tableId)
                         .timestampLong(clock.nowLong())
                         .transactionId(tx.id())
                         .scanId(scanId)
@@ -874,14 +869,9 @@
         if (tx == null) {
             return evaluateReadOnlyPrimaryNode(
                     keyRow,
-<<<<<<< HEAD
-                    (groupId, consistencyToken) -> tableMessagesFactory.readOnlyDirectSingleRowReplicaRequest()
-                            .groupId(groupId)
-                            .tableId(tableId)
-=======
                     (groupId, consistencyToken) -> TABLE_MESSAGES_FACTORY.readOnlyDirectSingleRowReplicaRequest()
                             .groupId(serializeTablePartitionId(groupId))
->>>>>>> f8de23cd
+                            .tableId(tableId)
                             .enlistmentConsistencyToken(consistencyToken)
                             .schemaVersion(keyRow.schemaVersion())
                             .primaryKey(keyRow.tupleSlice())
@@ -898,14 +888,9 @@
         return enlistInTx(
                 keyRow,
                 tx,
-<<<<<<< HEAD
-                (txo, groupId, enlistmentConsistencyToken) -> tableMessagesFactory.readWriteSingleRowPkReplicaRequest()
-                        .groupId(groupId)
-                        .tableId(tableId)
-=======
                 (txo, groupId, enlistmentConsistencyToken) -> TABLE_MESSAGES_FACTORY.readWriteSingleRowPkReplicaRequest()
                         .groupId(serializeTablePartitionId(groupId))
->>>>>>> f8de23cd
+                        .tableId(tableId)
                         .schemaVersion(keyRow.schemaVersion())
                         .primaryKey(keyRow.tupleSlice())
                         .commitPartitionId(serializeTablePartitionId(txo.commitPartition()))
@@ -929,14 +914,9 @@
         int partId = partitionId(keyRow);
         TablePartitionId tablePartitionId = new TablePartitionId(tableId, partId);
 
-<<<<<<< HEAD
-        return replicaSvc.invoke(recipientNode, tableMessagesFactory.readOnlySingleRowPkReplicaRequest()
-                .groupId(tablePartitionId)
-                .tableId(tableId)
-=======
         return replicaSvc.invoke(recipientNode, TABLE_MESSAGES_FACTORY.readOnlySingleRowPkReplicaRequest()
                 .groupId(serializeTablePartitionId(tablePartitionId))
->>>>>>> f8de23cd
+                .tableId(tableId)
                 .schemaVersion(keyRow.schemaVersion())
                 .primaryKey(keyRow.tupleSlice())
                 .requestTypeInt(RO_GET.ordinal())
@@ -977,14 +957,9 @@
         if (tx == null && isSinglePartitionBatch(keyRows)) {
             return evaluateReadOnlyPrimaryNode(
                     keyRows,
-<<<<<<< HEAD
-                    (groupId, consistencyToken) -> tableMessagesFactory.readOnlyDirectMultiRowReplicaRequest()
-                            .groupId(groupId)
-                            .tableId(tableId)
-=======
                     (groupId, consistencyToken) -> TABLE_MESSAGES_FACTORY.readOnlyDirectMultiRowReplicaRequest()
                             .groupId(serializeTablePartitionId(groupId))
->>>>>>> f8de23cd
+                            .tableId(tableId)
                             .enlistmentConsistencyToken(consistencyToken)
                             .schemaVersion(keyRows.iterator().next().schemaVersion())
                             .primaryKeys(serializeBinaryTuples(keyRows))
@@ -1022,14 +997,9 @@
         for (Int2ObjectMap.Entry<RowBatch> partitionRowBatch : rowBatchByPartitionId.int2ObjectEntrySet()) {
             TablePartitionId tablePartitionId = new TablePartitionId(tableId, partitionRowBatch.getIntKey());
 
-<<<<<<< HEAD
-            ReadOnlyMultiRowPkReplicaRequest request = tableMessagesFactory.readOnlyMultiRowPkReplicaRequest()
-                    .groupId(tablePartitionId)
-                    .tableId(tableId)
-=======
             ReadOnlyMultiRowPkReplicaRequest request = TABLE_MESSAGES_FACTORY.readOnlyMultiRowPkReplicaRequest()
                     .groupId(serializeTablePartitionId(tablePartitionId))
->>>>>>> f8de23cd
+                    .tableId(tableId)
                     .schemaVersion(partitionRowBatch.getValue().requestedRows.get(0).schemaVersion())
                     .primaryKeys(serializeBinaryTuples(partitionRowBatch.getValue().requestedRows))
                     .requestTypeInt(RO_GET_ALL.ordinal())
@@ -1052,14 +1022,9 @@
     ) {
         assert allSchemaVersionsSame(rows) : "Different schema versions encountered: " + uniqueSchemaVersions(rows);
 
-<<<<<<< HEAD
-        return tableMessagesFactory.readWriteMultiRowPkReplicaRequest()
-                .groupId(groupId)
-                .tableId(tableId)
-=======
         return TABLE_MESSAGES_FACTORY.readWriteMultiRowPkReplicaRequest()
                 .groupId(serializeTablePartitionId(groupId))
->>>>>>> f8de23cd
+                .tableId(tableId)
                 .commitPartitionId(serializeTablePartitionId(tx.commitPartition()))
                 .schemaVersion(rows.iterator().next().schemaVersion())
                 .primaryKeys(serializeBinaryTuples(rows))
@@ -1126,14 +1091,9 @@
         return enlistInTx(
                 row,
                 tx,
-<<<<<<< HEAD
-                (txo, groupId, enlistmentConsistencyToken) -> tableMessagesFactory.readWriteSingleRowReplicaRequest()
-                        .groupId(groupId)
-                        .tableId(tableId)
-=======
                 (txo, groupId, enlistmentConsistencyToken) -> TABLE_MESSAGES_FACTORY.readWriteSingleRowReplicaRequest()
                         .groupId(serializeTablePartitionId(groupId))
->>>>>>> f8de23cd
+                        .tableId(tableId)
                         .commitPartitionId(serializeTablePartitionId(txo.commitPartition()))
                         .schemaVersion(row.schemaVersion())
                         .binaryTuple(row.tupleSlice())
@@ -1216,14 +1176,9 @@
         return enlistInTx(
                 row,
                 tx,
-<<<<<<< HEAD
-                (txo, groupId, enlistmentConsistencyToken) -> tableMessagesFactory.readWriteSingleRowReplicaRequest()
-                        .groupId(groupId)
-                        .tableId(tableId)
-=======
                 (txo, groupId, enlistmentConsistencyToken) -> TABLE_MESSAGES_FACTORY.readWriteSingleRowReplicaRequest()
                         .groupId(serializeTablePartitionId(groupId))
->>>>>>> f8de23cd
+                        .tableId(tableId)
                         .commitPartitionId(serializeTablePartitionId(txo.commitPartition()))
                         .schemaVersion(row.schemaVersion())
                         .binaryTuple(row.tupleSlice())
@@ -1244,14 +1199,9 @@
         return enlistInTx(
                 row,
                 tx,
-<<<<<<< HEAD
-                (txo, groupId, enlistmentConsistencyToken) -> tableMessagesFactory.readWriteSingleRowReplicaRequest()
-                        .groupId(groupId)
-                        .tableId(tableId)
-=======
                 (txo, groupId, enlistmentConsistencyToken) -> TABLE_MESSAGES_FACTORY.readWriteSingleRowReplicaRequest()
                         .groupId(serializeTablePartitionId(groupId))
->>>>>>> f8de23cd
+                        .tableId(tableId)
                         .commitPartitionId(serializeTablePartitionId(txo.commitPartition()))
                         .schemaVersion(row.schemaVersion())
                         .binaryTuple(row.tupleSlice())
@@ -1306,14 +1256,9 @@
     ) {
         assert allSchemaVersionsSame(rows) : "Different schema versions encountered: " + uniqueSchemaVersions(rows);
 
-<<<<<<< HEAD
-        return tableMessagesFactory.readWriteMultiRowReplicaRequest()
-                .groupId(groupId)
-                .tableId(tableId)
-=======
         return TABLE_MESSAGES_FACTORY.readWriteMultiRowReplicaRequest()
                 .groupId(serializeTablePartitionId(groupId))
->>>>>>> f8de23cd
+                .tableId(tableId)
                 .commitPartitionId(serializeTablePartitionId(tx.commitPartition()))
                 .schemaVersion(rows.iterator().next().schemaVersion())
                 .binaryTuples(serializeBinaryTuples(rows))
@@ -1333,14 +1278,9 @@
         return enlistInTx(
                 row,
                 tx,
-<<<<<<< HEAD
-                (txo, groupId, enlistmentConsistencyToken) -> tableMessagesFactory.readWriteSingleRowReplicaRequest()
-                        .groupId(groupId)
-                        .tableId(tableId)
-=======
                 (txo, groupId, enlistmentConsistencyToken) -> TABLE_MESSAGES_FACTORY.readWriteSingleRowReplicaRequest()
                         .groupId(serializeTablePartitionId(groupId))
->>>>>>> f8de23cd
+                        .tableId(tableId)
                         .commitPartitionId(serializeTablePartitionId(txo.commitPartition()))
                         .schemaVersion(row.schemaVersion())
                         .binaryTuple(row.tupleSlice())
@@ -1364,14 +1304,9 @@
         return enlistInTx(
                 newRow,
                 tx,
-<<<<<<< HEAD
-                (txo, groupId, enlistmentConsistencyToken) -> tableMessagesFactory.readWriteSwapRowReplicaRequest()
-                        .groupId(groupId)
-                        .tableId(tableId)
-=======
                 (txo, groupId, enlistmentConsistencyToken) -> TABLE_MESSAGES_FACTORY.readWriteSwapRowReplicaRequest()
                         .groupId(serializeTablePartitionId(groupId))
->>>>>>> f8de23cd
+                        .tableId(tableId)
                         .commitPartitionId(serializeTablePartitionId(txo.commitPartition()))
                         .schemaVersion(oldRow.schemaVersion())
                         .oldBinaryTuple(oldRow.tupleSlice())
@@ -1393,14 +1328,9 @@
         return enlistInTx(
                 row,
                 tx,
-<<<<<<< HEAD
-                (txo, groupId, enlistmentConsistencyToken) -> tableMessagesFactory.readWriteSingleRowReplicaRequest()
-                        .groupId(groupId)
-                        .tableId(tableId)
-=======
                 (txo, groupId, enlistmentConsistencyToken) -> TABLE_MESSAGES_FACTORY.readWriteSingleRowReplicaRequest()
                         .groupId(serializeTablePartitionId(groupId))
->>>>>>> f8de23cd
+                        .tableId(tableId)
                         .commitPartitionId(serializeTablePartitionId(txo.commitPartition()))
                         .schemaVersion(row.schemaVersion())
                         .binaryTuple(row.tupleSlice())
@@ -1421,14 +1351,9 @@
         return enlistInTx(
                 keyRow,
                 tx,
-<<<<<<< HEAD
-                (txo, groupId, enlistmentConsistencyToken) -> tableMessagesFactory.readWriteSingleRowPkReplicaRequest()
-                        .groupId(groupId)
-                        .tableId(tableId)
-=======
                 (txo, groupId, enlistmentConsistencyToken) -> TABLE_MESSAGES_FACTORY.readWriteSingleRowPkReplicaRequest()
                         .groupId(serializeTablePartitionId(groupId))
->>>>>>> f8de23cd
+                        .tableId(tableId)
                         .commitPartitionId(serializeTablePartitionId(txo.commitPartition()))
                         .schemaVersion(keyRow.schemaVersion())
                         .primaryKey(keyRow.tupleSlice())
@@ -1449,14 +1374,9 @@
         return enlistInTx(
                 oldRow,
                 tx,
-<<<<<<< HEAD
-                (txo, groupId, enlistmentConsistencyToken) -> tableMessagesFactory.readWriteSingleRowReplicaRequest()
-                        .groupId(groupId)
-                        .tableId(tableId)
-=======
                 (txo, groupId, enlistmentConsistencyToken) -> TABLE_MESSAGES_FACTORY.readWriteSingleRowReplicaRequest()
                         .groupId(serializeTablePartitionId(groupId))
->>>>>>> f8de23cd
+                        .tableId(tableId)
                         .commitPartitionId(serializeTablePartitionId(txo.commitPartition()))
                         .schemaVersion(oldRow.schemaVersion())
                         .binaryTuple(oldRow.tupleSlice())
@@ -1477,14 +1397,9 @@
         return enlistInTx(
                 row,
                 tx,
-<<<<<<< HEAD
-                (txo, groupId, enlistmentConsistencyToken) -> tableMessagesFactory.readWriteSingleRowPkReplicaRequest()
-                        .groupId(groupId)
-                        .tableId(tableId)
-=======
                 (txo, groupId, enlistmentConsistencyToken) -> TABLE_MESSAGES_FACTORY.readWriteSingleRowPkReplicaRequest()
                         .groupId(serializeTablePartitionId(groupId))
->>>>>>> f8de23cd
+                        .tableId(tableId)
                         .commitPartitionId(serializeTablePartitionId(txo.commitPartition()))
                         .schemaVersion(row.schemaVersion())
                         .primaryKey(row.tupleSlice())
@@ -1682,14 +1597,9 @@
 
         return new PartitionScanPublisher(
                 (scanId, batchSize) -> {
-<<<<<<< HEAD
-                    ReadOnlyScanRetrieveBatchReplicaRequest request = tableMessagesFactory.readOnlyScanRetrieveBatchReplicaRequest()
-                            .groupId(tablePartitionId)
-                            .tableId(tableId)
-=======
                     ReadOnlyScanRetrieveBatchReplicaRequest request = TABLE_MESSAGES_FACTORY.readOnlyScanRetrieveBatchReplicaRequest()
                             .groupId(serializeTablePartitionId(tablePartitionId))
->>>>>>> f8de23cd
+                            .tableId(tableId)
                             .readTimestampLong(readTimestamp.longValue())
                             .transactionId(txId)
                             .scanId(scanId)
@@ -1797,14 +1707,9 @@
 
         return new PartitionScanPublisher(
                 (scanId, batchSize) -> {
-<<<<<<< HEAD
-                    ReadWriteScanRetrieveBatchReplicaRequest request = tableMessagesFactory.readWriteScanRetrieveBatchReplicaRequest()
-                            .groupId(tablePartitionId)
-                            .tableId(tableId)
-=======
                     ReadWriteScanRetrieveBatchReplicaRequest request = TABLE_MESSAGES_FACTORY.readWriteScanRetrieveBatchReplicaRequest()
                             .groupId(serializeTablePartitionId(tablePartitionId))
->>>>>>> f8de23cd
+                            .tableId(tableId)
                             .timestampLong(clock.nowLong())
                             .transactionId(txId)
                             .scanId(scanId)
