/*
 * Licensed to the Apache Software Foundation (ASF) under one or more
 * contributor license agreements. See the NOTICE file distributed with
 * this work for additional information regarding copyright ownership.
 * The ASF licenses this file to You under the Apache License, Version 2.0
 * (the "License"); you may not use this file except in compliance with
 * the License. You may obtain a copy of the License at
 *
 *      http://www.apache.org/licenses/LICENSE-2.0
 *
 * Unless required by applicable law or agreed to in writing, software
 * distributed under the License is distributed on an "AS IS" BASIS,
 * WITHOUT WARRANTIES OR CONDITIONS OF ANY KIND, either express or implied.
 * See the License for the specific language governing permissions and
 * limitations under the License.
 */

package org.apache.ignite.internal.table.distributed.storage;

import static it.unimi.dsi.fastutil.ints.Int2ObjectMaps.emptyMap;
import static java.util.concurrent.CompletableFuture.completedFuture;
import static java.util.concurrent.CompletableFuture.failedFuture;
import static java.util.concurrent.TimeUnit.SECONDS;
import static java.util.function.Function.identity;
import static org.apache.ignite.internal.lang.IgniteStringFormatter.format;
import static org.apache.ignite.internal.table.distributed.replicator.action.RequestType.RW_DELETE_ALL;
import static org.apache.ignite.internal.table.distributed.replicator.action.RequestType.RW_GET;
import static org.apache.ignite.internal.table.distributed.replicator.action.RequestType.RW_GET_ALL;
import static org.apache.ignite.internal.table.distributed.storage.RowBatch.allResultFutures;
<<<<<<< HEAD
import static org.apache.ignite.internal.tracing.TracingManager.asyncSpan;
import static org.apache.ignite.internal.tracing.TracingManager.span;
=======
import static org.apache.ignite.internal.util.CompletableFutures.completedOrFailedFuture;
>>>>>>> d20ec21a
import static org.apache.ignite.internal.util.CompletableFutures.emptyListCompletedFuture;
import static org.apache.ignite.internal.util.CompletableFutures.nullCompletedFuture;
import static org.apache.ignite.internal.util.ExceptionUtils.matchAny;
import static org.apache.ignite.internal.util.ExceptionUtils.sneakyThrow;
import static org.apache.ignite.internal.util.ExceptionUtils.unwrapCause;
import static org.apache.ignite.internal.util.ExceptionUtils.withCause;
import static org.apache.ignite.internal.util.FastTimestamps.coarseCurrentTimeMillis;
import static org.apache.ignite.lang.ErrorGroups.Common.INTERNAL_ERR;
import static org.apache.ignite.lang.ErrorGroups.Replicator.REPLICA_MISS_ERR;
import static org.apache.ignite.lang.ErrorGroups.Replicator.REPLICA_UNAVAILABLE_ERR;
import static org.apache.ignite.lang.ErrorGroups.Transactions.ACQUIRE_LOCK_ERR;
import static org.apache.ignite.lang.ErrorGroups.Transactions.TX_ALREADY_FINISHED_ERR;
import static org.apache.ignite.lang.ErrorGroups.Transactions.TX_FAILED_READ_WRITE_OPERATION_ERR;

import it.unimi.dsi.fastutil.ints.Int2ObjectMap;
import it.unimi.dsi.fastutil.ints.Int2ObjectOpenHashMap;
import java.nio.ByteBuffer;
import java.util.ArrayList;
import java.util.BitSet;
import java.util.Collection;
import java.util.HashSet;
import java.util.Iterator;
import java.util.List;
import java.util.Objects;
import java.util.Set;
import java.util.UUID;
import java.util.concurrent.CompletableFuture;
import java.util.concurrent.Flow.Publisher;
import java.util.concurrent.Flow.Subscriber;
import java.util.concurrent.Flow.Subscription;
import java.util.concurrent.ScheduledExecutorService;
import java.util.concurrent.atomic.AtomicBoolean;
import java.util.concurrent.atomic.AtomicLong;
import java.util.function.BiFunction;
import java.util.function.BiPredicate;
import java.util.function.Function;
import java.util.function.Supplier;
import org.apache.ignite.internal.binarytuple.BinaryTupleReader;
import org.apache.ignite.internal.hlc.HybridClock;
import org.apache.ignite.internal.hlc.HybridTimestamp;
import org.apache.ignite.internal.lang.IgniteBiTuple;
import org.apache.ignite.internal.lang.IgnitePentaFunction;
import org.apache.ignite.internal.lang.IgniteTriFunction;
import org.apache.ignite.internal.placementdriver.PlacementDriver;
import org.apache.ignite.internal.placementdriver.ReplicaMeta;
import org.apache.ignite.internal.replicator.ReplicaService;
import org.apache.ignite.internal.replicator.ReplicationGroupId;
import org.apache.ignite.internal.replicator.TablePartitionId;
import org.apache.ignite.internal.replicator.message.ReplicaRequest;
import org.apache.ignite.internal.schema.BinaryRow;
import org.apache.ignite.internal.schema.BinaryRowEx;
import org.apache.ignite.internal.schema.BinaryTuple;
import org.apache.ignite.internal.schema.BinaryTuplePrefix;
import org.apache.ignite.internal.storage.engine.MvTableStorage;
import org.apache.ignite.internal.table.InternalTable;
import org.apache.ignite.internal.table.distributed.TableMessagesFactory;
import org.apache.ignite.internal.table.distributed.command.TablePartitionIdMessage;
import org.apache.ignite.internal.table.distributed.replication.request.BinaryTupleMessage;
import org.apache.ignite.internal.table.distributed.replication.request.MultipleRowPkReplicaRequest;
import org.apache.ignite.internal.table.distributed.replication.request.MultipleRowReplicaRequest;
import org.apache.ignite.internal.table.distributed.replication.request.ReadOnlyMultiRowPkReplicaRequest;
import org.apache.ignite.internal.table.distributed.replication.request.ReadOnlyScanRetrieveBatchReplicaRequest;
import org.apache.ignite.internal.table.distributed.replication.request.ReadWriteMultiRowPkReplicaRequest;
import org.apache.ignite.internal.table.distributed.replication.request.ReadWriteMultiRowReplicaRequest;
import org.apache.ignite.internal.table.distributed.replication.request.ReadWriteScanRetrieveBatchReplicaRequest;
import org.apache.ignite.internal.table.distributed.replication.request.ScanCloseReplicaRequest;
import org.apache.ignite.internal.table.distributed.replication.request.SingleRowPkReplicaRequest;
import org.apache.ignite.internal.table.distributed.replication.request.SingleRowReplicaRequest;
import org.apache.ignite.internal.table.distributed.replication.request.SwapRowReplicaRequest;
import org.apache.ignite.internal.table.distributed.replicator.action.RequestType;
import org.apache.ignite.internal.tracing.TraceSpan;
import org.apache.ignite.internal.tx.HybridTimestampTracker;
import org.apache.ignite.internal.tx.InternalTransaction;
import org.apache.ignite.internal.tx.TxManager;
import org.apache.ignite.internal.tx.impl.TransactionInflights;
import org.apache.ignite.internal.tx.storage.state.TxStateTableStorage;
import org.apache.ignite.internal.util.CollectionUtils;
import org.apache.ignite.internal.util.IgniteUtils;
import org.apache.ignite.internal.util.PendingComparableValuesTracker;
import org.apache.ignite.internal.utils.PrimaryReplica;
import org.apache.ignite.network.ClusterNode;
import org.apache.ignite.network.ClusterNodeResolver;
import org.apache.ignite.tx.TransactionException;
import org.jetbrains.annotations.Nullable;
import org.jetbrains.annotations.TestOnly;

/**
 * Storage of table rows.
 */
public class InternalTableImpl implements InternalTable {
    /** Cursor id generator. */
    private static final AtomicLong CURSOR_ID_GENERATOR = new AtomicLong();

    /** Primary replica await timeout. */
    public static final int AWAIT_PRIMARY_REPLICA_TIMEOUT = 30;

    /** Default no-op implementation to avoid unnecessary allocations. */
    private static final ReadWriteInflightBatchRequestTracker READ_WRITE_INFLIGHT_BATCH_REQUEST_TRACKER =
            new ReadWriteInflightBatchRequestTracker();

    /** Partitions. */
    private final int partitions;

    private final Supplier<ScheduledExecutorService> streamerFlushExecutor;

    /** Table name. */
    private volatile String tableName;

    /** Table identifier. */
    private final int tableId;

    /** Resolver that resolves a node consistent ID to cluster node. */
    private final ClusterNodeResolver clusterNodeResolver;

    /** Transactional manager. */
    protected final TxManager txManager;

    private final TransactionInflights transactionInflights;

    /** Storage for table data. */
    private final MvTableStorage tableStorage;

    /** Storage for transaction states. */
    private final TxStateTableStorage txStateStorage;

    /** Replica service. */
    private final ReplicaService replicaSvc;

    /** Mutex for the partition maps update. */
    private final Object updatePartitionMapsMux = new Object();

    /** Table messages factory. */
    private final TableMessagesFactory tableMessagesFactory;

    /** A hybrid logical clock. */
    private final HybridClock clock;

    /** Observable timestamp tracker. */
    private final HybridTimestampTracker observableTimestampTracker;

    /** Placement driver. */
    private final PlacementDriver placementDriver;

    /** Map update guarded by {@link #updatePartitionMapsMux}. */
    private volatile Int2ObjectMap<PendingComparableValuesTracker<HybridTimestamp, Void>> safeTimeTrackerByPartitionId = emptyMap();

    /** Map update guarded by {@link #updatePartitionMapsMux}. */
    private volatile Int2ObjectMap<PendingComparableValuesTracker<Long, Void>> storageIndexTrackerByPartitionId = emptyMap();

    /** Table raft service. */
    private final TableRaftServiceImpl tableRaftService;

    /** Implicit transaction timeout. */
    private final long implicitTransactionTimeout;

    /** Attempts to take lock. */
    private final int attemptsObtainLock;

    /**
     * Constructor.
     *
     * @param tableName Table name.
     * @param tableId Table id.
     * @param partitions Partitions.
     * @param clusterNodeResolver Cluster node resolver.
     * @param txManager Transaction manager.
     * @param tableStorage Table storage.
     * @param txStateStorage Transaction state storage.
     * @param replicaSvc Replica service.
     * @param clock A hybrid logical clock.
     * @param placementDriver Placement driver.
     * @param tableRaftService Table raft service.
     * @param transactionInflights Transaction inflights.
     * @param implicitTransactionTimeout Implicit transaction timeout.
     * @param attemptsObtainLock Attempts to take lock.
     */
    public InternalTableImpl(
            String tableName,
            int tableId,
            int partitions,
            ClusterNodeResolver clusterNodeResolver,
            TxManager txManager,
            MvTableStorage tableStorage,
            TxStateTableStorage txStateStorage,
            ReplicaService replicaSvc,
            HybridClock clock,
            HybridTimestampTracker observableTimestampTracker,
            PlacementDriver placementDriver,
            TableRaftServiceImpl tableRaftService,
            TransactionInflights transactionInflights,
            long implicitTransactionTimeout,
            int attemptsObtainLock,
            Supplier<ScheduledExecutorService> streamerFlushExecutor
    ) {
        this.tableName = tableName;
        this.tableId = tableId;
        this.partitions = partitions;
        this.clusterNodeResolver = clusterNodeResolver;
        this.txManager = txManager;
        this.tableStorage = tableStorage;
        this.txStateStorage = txStateStorage;
        this.replicaSvc = replicaSvc;
        this.tableMessagesFactory = new TableMessagesFactory();
        this.clock = clock;
        this.observableTimestampTracker = observableTimestampTracker;
        this.placementDriver = placementDriver;
        this.tableRaftService = tableRaftService;
        this.transactionInflights = transactionInflights;
        this.implicitTransactionTimeout = implicitTransactionTimeout;
        this.attemptsObtainLock = attemptsObtainLock;
        this.streamerFlushExecutor = streamerFlushExecutor;
    }

    /** {@inheritDoc} */
    @Override
    public MvTableStorage storage() {
        return tableStorage;
    }

    /** {@inheritDoc} */
    @Override
    public int partitions() {
        return partitions;
    }

    /** {@inheritDoc} */
    @Override
    public int tableId() {
        return tableId;
    }

    /** {@inheritDoc} */
    @Override
    public String name() {
        return tableName;
    }

    @Override
    public void name(String newName) {
        tableRaftService.name(newName);

        this.tableName = newName;
    }

    @Override
    public TableRaftServiceImpl tableRaftService() {
        return tableRaftService;
    }

    /**
     * Enlists a single row into a transaction.
     *
     * @param row The row.
     * @param tx The transaction, not null if explicit.
     * @param fac Replica requests factory.
     * @param noWriteChecker Used to handle operations producing no updates.
     * @return The future.
     */
    private <R> CompletableFuture<R> enlistInTx(
            BinaryRowEx row,
            @Nullable InternalTransaction tx,
            IgniteTriFunction<InternalTransaction, ReplicationGroupId, Long, ReplicaRequest> fac,
            BiPredicate<R, ReplicaRequest> noWriteChecker
    ) {
        return enlistInTx(row, tx, fac, noWriteChecker, null);
    }

    /**
     * Enlists a single row into a transaction.
     *
     * @param row The row.
     * @param tx The transaction, not null if explicit.
     * @param fac Replica requests factory.
     * @param noWriteChecker Used to handle operations producing no updates.
     * @param txStartTs Transaction start time or {@code null}. This parameter is used only for retry.
     * @return The future.
     */
    private <R> CompletableFuture<R> enlistInTx(
            BinaryRowEx row,
            @Nullable InternalTransaction tx,
            IgniteTriFunction<InternalTransaction, ReplicationGroupId, Long, ReplicaRequest> fac,
            BiPredicate<R, ReplicaRequest> noWriteChecker,
            @Nullable Long txStartTs
    ) {
        return span("InternalTableImpl.enlistInTx", (span) -> {
            // Check whether proposed tx is read-only. Complete future exceptionally if true.
            // Attempting to enlist a read-only in a read-write transaction does not corrupt the transaction itself,
            // thus read-write transaction won't be rolled back automatically - it's up to the user or outer engine.
            if (tx != null && tx.isReadOnly()) {
                return failedFuture(
                        new TransactionException(
                                TX_FAILED_READ_WRITE_OPERATION_ERR,
                                "Failed to enlist read-write operation into read-only transaction txId={" + tx.id() + '}'
                        )
                );
            }

            boolean implicit = tx == null;
            InternalTransaction actualTx = startImplicitRwTxIfNeeded(tx);

            int partId = partitionId(row);

            TablePartitionId partGroupId = new TablePartitionId(tableId, partId);

            IgniteBiTuple<ClusterNode, Long> primaryReplicaAndConsistencyToken = actualTx.enlistedNodeAndConsistencyToken(partGroupId);

            CompletableFuture<R> fut;

            if (primaryReplicaAndConsistencyToken != null) {
                assert !implicit;

                fut = trackingInvoke(actualTx, partId,
                        enlistmentConsistencyToken -> fac.apply(actualTx, partGroupId, enlistmentConsistencyToken),
                        false,
                        primaryReplicaAndConsistencyToken,
                        noWriteChecker, attemptsObtainLock
                );
            } else {
                fut = enlistAndInvoke(actualTx, partId,
                        enlistmentConsistencyToken -> fac.apply(actualTx, partGroupId, enlistmentConsistencyToken), implicit,
                        noWriteChecker
                );
            }

            return postEnlist(fut, false, actualTx, implicit).handle((r, e) -> {
                if (e != null) {
                    if (implicit) {
                        long ts = (txStartTs == null) ? actualTx.startTimestamp().getPhysical() : txStartTs;

<<<<<<< HEAD
                        if (exceptionAllowsTxRetry(e) && coarseCurrentTimeMillis() - ts < implicitTransactionTimeout) {
                            return enlistInTx(row, null, fac, noWriteChecker, ts);
                        }
=======
                    if (exceptionAllowsImplicitTxRetry(e) && coarseCurrentTimeMillis() - ts < implicitTransactionTimeout) {
                        return enlistInTx(row, null, fac, noWriteChecker, ts);
>>>>>>> d20ec21a
                    }

<<<<<<< HEAD
                    throw wrapReplicationException(e);
                }

                return completedFuture(r);
            }).thenCompose(x -> x);
        });
=======
                sneakyThrow(e);
            }

            return completedFuture(r);
        }).thenCompose(identity());
>>>>>>> d20ec21a
    }

    /**
     * Enlists a single row into a transaction.
     *
     * @param keyRows Rows.
     * @param tx The transaction.
     * @param fac Replica requests factory.
     * @param reducer Transform reducer.
     * @param noOpChecker Used to handle no-op operations (producing no updates).
     * @return The future.
     */
    private <T> CompletableFuture<T> enlistInTx(
            Collection<BinaryRowEx> keyRows,
            @Nullable InternalTransaction tx,
            IgnitePentaFunction<
                    Collection<? extends BinaryRow>, InternalTransaction, ReplicationGroupId, Long, Boolean, ReplicaRequest
                    > fac,
            Function<Collection<RowBatch>, CompletableFuture<T>> reducer,
            BiPredicate<T, ReplicaRequest> noOpChecker
    ) {
        return enlistInTx(keyRows, tx, fac, reducer, noOpChecker, null);
    }

    /**
     * Enlists a single row into a transaction.
     *
     * @param keyRows Rows.
     * @param tx The transaction.
     * @param fac Replica requests factory.
     * @param reducer Transform reducer.
     * @param noOpChecker Used to handle no-op operations (producing no updates).
     * @param txStartTs Transaction start time or {@code null}. This parameter is used only for retry.
     * @return The future.
     */
    private <T> CompletableFuture<T> enlistInTx(
            Collection<BinaryRowEx> keyRows,
            @Nullable InternalTransaction tx,
            IgnitePentaFunction<
                    Collection<? extends BinaryRow>, InternalTransaction, ReplicationGroupId, Long, Boolean, ReplicaRequest
                    > fac,
            Function<Collection<RowBatch>, CompletableFuture<T>> reducer,
            BiPredicate<T, ReplicaRequest> noOpChecker,
            @Nullable Long txStartTs
    ) {
        return span("InternalTableImpl.enlistInTx", (span) -> {
            // Check whether proposed tx is read-only. Complete future exceptionally if true.
            // Attempting to enlist a read-only in a read-write transaction does not corrupt the transaction itself,
            // thus read-write transaction won't be rolled back automatically - it's up to the user or outer engine.
            if (tx != null && tx.isReadOnly()) {
                return failedFuture(
                        new TransactionException(
                                TX_FAILED_READ_WRITE_OPERATION_ERR,
                                "Failed to enlist read-write operation into read-only transaction txId={" + tx.id() + '}'
                        )
                );
            }

            boolean implicit = tx == null;
            InternalTransaction actualTx = startImplicitRwTxIfNeeded(tx);

            Int2ObjectMap<RowBatch> rowBatchByPartitionId = toRowBatchByPartitionId(keyRows);

            boolean singlePart = rowBatchByPartitionId.size() == 1;
            boolean full = implicit && singlePart;

            for (Int2ObjectMap.Entry<RowBatch> partitionRowBatch : rowBatchByPartitionId.int2ObjectEntrySet()) {
                int partitionId = partitionRowBatch.getIntKey();
                RowBatch rowBatch = partitionRowBatch.getValue();

                TablePartitionId partGroupId = new TablePartitionId(tableId, partitionId);

                IgniteBiTuple<ClusterNode, Long> primaryReplicaAndConsistencyToken = actualTx.enlistedNodeAndConsistencyToken(partGroupId);

                CompletableFuture<T> fut;

                if (primaryReplicaAndConsistencyToken != null) {
                    assert !implicit;

                    fut = trackingInvoke(actualTx, partitionId, enlistmentConsistencyToken ->
                                fac.apply(rowBatch.requestedRows, actualTx, partGroupId, enlistmentConsistencyToken, false),
                        false,
                        primaryReplicaAndConsistencyToken, noOpChecker, attemptsObtainLock);
                } else {
                    fut = enlistAndInvoke(
                            actualTx,
                            partitionId,
                            enlistmentConsistencyToken ->
                                fac.apply(rowBatch.requestedRows, actualTx, partGroupId, enlistmentConsistencyToken, full),
                            full,
                            noOpChecker

                    );
                }

                rowBatch.resultFuture = fut;
            }

            CompletableFuture<T> fut = reducer.apply(rowBatchByPartitionId.values());

<<<<<<< HEAD
            return postEnlist(fut, implicit && !singlePart, actualTx, full).handle((r, e) -> {
                if (e != null) {
                    if (implicit) {
                        long ts = (txStartTs == null) ? actualTx.startTimestamp().getPhysical() : txStartTs;

                        if (exceptionAllowsTxRetry(e) && coarseCurrentTimeMillis() - ts < implicitTransactionTimeout) {
                            return enlistInTx(keyRows, null, fac, reducer, noOpChecker, ts);
                        }
=======
                    if (exceptionAllowsImplicitTxRetry(e) && coarseCurrentTimeMillis() - ts < implicitTransactionTimeout) {
                        return enlistInTx(keyRows, null, fac, reducer, noOpChecker, ts);
>>>>>>> d20ec21a
                    }

<<<<<<< HEAD
                    throw wrapReplicationException(e);
                }

                return completedFuture(r);
            }).thenCompose(x -> x);
        });
=======
                sneakyThrow(e);
            }

            return completedFuture(r);
        }).thenCompose(identity());
>>>>>>> d20ec21a
    }

    private InternalTransaction startImplicitRwTxIfNeeded(@Nullable InternalTransaction tx) {
        return tx == null ? txManager.begin(observableTimestampTracker) : tx;
    }

    /**
     * Retrieves a batch of rows from replication storage.
     *
     * @param tx Internal transaction.
     * @param partId Partition number.
     * @param scanId Scan id.
     * @param batchSize Size of batch.
     * @param indexId Optional index id.
     * @param lowerBound Lower search bound.
     * @param upperBound Upper search bound.
     * @param flags Control flags. See {@link org.apache.ignite.internal.storage.index.SortedIndexStorage} constants.
     * @param columnsToInclude Row projection.
     * @param implicit {@code True} if the implicit txn.
     * @return Batch of retrieved rows.
     */
    private CompletableFuture<Collection<BinaryRow>> enlistCursorInTx(
            InternalTransaction tx,
            int partId,
            long scanId,
            int batchSize,
            @Nullable Integer indexId,
            @Nullable BinaryTuple exactKey,
            @Nullable BinaryTuplePrefix lowerBound,
            @Nullable BinaryTuplePrefix upperBound,
            int flags,
            @Nullable BitSet columnsToInclude,
            boolean implicit
    ) {
        return span("InternalTableImpl.enlistCursorInTx", (span) -> {
            TablePartitionId partGroupId = new TablePartitionId(tableId, partId);

            IgniteBiTuple<ClusterNode, Long> primaryReplicaAndConsistencyToken = tx.enlistedNodeAndConsistencyToken(partGroupId);

            CompletableFuture<Collection<BinaryRow>> fut;

            Function<Long, ReplicaRequest> mapFunc =
                    (enlistmentConsistencyToken) -> tableMessagesFactory.readWriteScanRetrieveBatchReplicaRequest()
                            .groupId(partGroupId)
                            .timestampLong(clock.nowLong())
                            .transactionId(tx.id())
                            .scanId(scanId)
                            .indexToUse(indexId)
                            .exactKey(binaryTupleMessage(exactKey))
                            .lowerBoundPrefix(binaryTupleMessage(lowerBound))
                            .upperBoundPrefix(binaryTupleMessage(upperBound))
                            .flags(flags)
                            .columnsToInclude(columnsToInclude)
                            .full(implicit) // Intent for one phase commit.
                            .batchSize(batchSize).enlistmentConsistencyToken(enlistmentConsistencyToken)
                            .commitPartitionId(serializeTablePartitionId(tx.commitPartition()))
                            .coordinatorId(tx.coordinatorId())
                            .build();

            if (primaryReplicaAndConsistencyToken != null) {
                fut = replicaSvc.invoke(primaryReplicaAndConsistencyToken.get1(), mapFunc.apply(primaryReplicaAndConsistencyToken.get2()));
            } else {
                fut = enlistAndInvoke(tx, partId, mapFunc, false, null);
            }

            return postEnlist(fut, false, tx, false);
        });
    }

    private @Nullable BinaryTupleMessage binaryTupleMessage(@Nullable BinaryTupleReader binaryTuple) {
        if (binaryTuple == null) {
            return null;
        }

        return tableMessagesFactory.binaryTupleMessage()
                .tuple(binaryTuple.byteBuffer())
                .elementCount(binaryTuple.elementCount())
                .build();
    }

    /**
     * Enlists a partition and invokes the replica.
     *
     * @param tx Internal transaction.
     * @param partId Partition number.
     * @param mapFunc Function to create replica request with new enlistment consistency token.
     * @param full {@code True} if is a full transaction.
     * @param noWriteChecker Used to handle operations producing no updates.
     * @return The future.
     */
    private <R> CompletableFuture<R> enlistAndInvoke(
            InternalTransaction tx,
            int partId,
            Function<Long, ReplicaRequest> mapFunc,
            boolean full,
            @Nullable BiPredicate<R, ReplicaRequest> noWriteChecker
    ) {
        return span("InternalTableImpl.enlistWithRetry", (span) -> {
            span.addAttribute("partId", () -> Objects.toString(partId));
            span.addAttribute("full", () -> Objects.toString(full));

            return  enlist(partId, tx)
                    .thenCompose(primaryReplicaAndConsistencyToken ->
                        trackingInvoke(tx, partId, mapFunc, full, primaryReplicaAndConsistencyToken, noWriteChecker,
                            attemptsObtainLock));
        });
    }

    /**
     * Invoke replica with additional tracking for writes.
     *
     * @param tx The transaction.
     * @param partId Partition id.
     * @param mapFunc Request factory.
     * @param full {@code True} for a full transaction.
     * @param primaryReplicaAndConsistencyToken Replica and enlistment consistency token.
     * @param noWriteChecker Used to handle operations producing no updates.
     * @param retryOnLockConflict {@code True} to retry on lock conflics.
     * @return The future.
     */
    private <R> CompletableFuture<R> trackingInvoke(
            InternalTransaction tx,
            int partId,
            Function<Long, ReplicaRequest> mapFunc,
            boolean full,
            IgniteBiTuple<ClusterNode, Long> primaryReplicaAndConsistencyToken,
            @Nullable BiPredicate<R, ReplicaRequest> noWriteChecker,
            int retryOnLockConflict
    ) {
        assert !tx.isReadOnly() : format("Tracking invoke is available only for read-write transactions [tx={}].", tx);

        return span("InternalTableImpl.trackingInvoke", (span) -> {
            ReplicaRequest request = mapFunc.apply(primaryReplicaAndConsistencyToken.get2());

            boolean write = request instanceof SingleRowReplicaRequest && ((SingleRowReplicaRequest) request).requestType() != RW_GET
                    || request instanceof MultipleRowReplicaRequest && ((MultipleRowReplicaRequest) request).requestType() != RW_GET_ALL
                    || request instanceof SingleRowPkReplicaRequest && ((SingleRowPkReplicaRequest) request).requestType() != RW_GET
                    || request instanceof MultipleRowPkReplicaRequest && ((MultipleRowPkReplicaRequest) request).requestType() != RW_GET_ALL
                    || request instanceof SwapRowReplicaRequest;

            if (write && !full) {
                // Track only write requests from explicit transactions.
                if (!transactionInflights.addInflight(tx.id(), false)) {
                    return failedFuture(
                            new TransactionException(TX_ALREADY_FINISHED_ERR, format(
                                    "Transaction is already finished[tableName={}, partId={}, txState={}].",
                                    tableName,
                                    partId,
                                    tx.state()
                            )));
                }

<<<<<<< HEAD
                return replicaSvc.<R>invoke(primaryReplicaAndConsistencyToken.get1(), request).thenApply(res -> {
                    assert noWriteChecker != null;

                    // Remove inflight if no replication was scheduled, otherwise inflight will be removed by delayed response.
                    if (noWriteChecker.test(res, request)) {
                        transactionInflights.removeInflight(tx.id());
                    }

                    return res;
                }).handle((r, e) -> {
                    if (e != null) {
                        if (retryOnLockConflict > 0 && e.getCause() instanceof LockException) {
                            transactionInflights.removeInflight(tx.id()); // Will be retried.
=======
        if (full) { // Full transaction retries are handled in postEnlist.
            return replicaSvc.invoke(primaryReplicaAndConsistencyToken.get1(), request);
        } else {
            if (write) { // Track only write requests from explicit transactions.
                if (!transactionInflights.addInflight(tx.id(), false)) {
                    return failedFuture(
                            new TransactionException(TX_ALREADY_FINISHED_ERR, format(
                                    "Transaction is already finished [tableName={}, partId={}, txState={}].",
                                    tableName,
                                    partId,
                                    tx.state()
                            )));
                }

                return replicaSvc.<R>invoke(primaryReplicaAndConsistencyToken.get1(), request).thenApply(res -> {
                    assert noWriteChecker != null;

                    // Remove inflight if no replication was scheduled, otherwise inflight will be removed by delayed response.
                    if (noWriteChecker.test(res, request)) {
                        transactionInflights.removeInflight(tx.id());
                    }

                    return res;
                }).handle((r, e) -> {
                    if (e != null) {
                        if (retryOnLockConflict > 0 && matchAny(unwrapCause(e), ACQUIRE_LOCK_ERR)) {
                            transactionInflights.removeInflight(tx.id()); // Will be retried.

>>>>>>> d20ec21a
                            return trackingInvoke(
                                    tx,
                                    partId,
                                    ignored -> request,
<<<<<<< HEAD
                                    full,
=======
                                    false,
>>>>>>> d20ec21a
                                    primaryReplicaAndConsistencyToken,
                                    noWriteChecker,
                                    retryOnLockConflict - 1
                            );
                        }

<<<<<<< HEAD
                        ExceptionUtils.sneakyThrow(e);
                    }

                    return completedFuture(r);
                }).thenCompose(x -> x);
            } else {
                return replicaSvc.invoke(primaryReplicaAndConsistencyToken.get1(), request);
            }
        });
=======
                        sneakyThrow(e);
                    }

                    return completedFuture(r);
                }).thenCompose(identity());
            } else { // Explicit reads should be retried too.
                return replicaSvc.<R>invoke(primaryReplicaAndConsistencyToken.get1(), request).handle((r, e) -> {
                    if (e != null) {
                        if (retryOnLockConflict > 0 && matchAny(unwrapCause(e), ACQUIRE_LOCK_ERR)) {
                            return trackingInvoke(
                                    tx,
                                    partId,
                                    ignored -> request,
                                    false,
                                    primaryReplicaAndConsistencyToken,
                                    noWriteChecker,
                                    retryOnLockConflict - 1
                            );
                        }

                        sneakyThrow(e);
                    }

                    return completedFuture(r);
                }).thenCompose(identity());
            }
        }
>>>>>>> d20ec21a
    }

    /**
     * Performs post enlist operation.
     *
     * @param fut The future.
     * @param autoCommit {@code True} for auto commit.
     * @param tx0 The transaction.
     * @param full {@code True} if this is a full transaction.
     * @param <T> Operation return type.
     * @return The future.
     */
    private <T> CompletableFuture<T> postEnlist(CompletableFuture<T> fut, boolean autoCommit, InternalTransaction tx0, boolean full) {
        assert !(autoCommit && full) : "Invalid combination of flags";
        return span("InternalTableImpl.postEnlist", (span) -> {
            return fut.handle((BiFunction<T, Throwable, CompletableFuture<T>>) (r, e) -> {
                if (full) { // Full txn is already finished remotely. Just update local state.
                    txManager.finishFull(observableTimestampTracker, tx0.id(), e == null);
                    tx0.parentSpan().end();

<<<<<<< HEAD
                    return e != null ? failedFuture(wrapReplicationException(e)) : completedFuture(r);
                }

                if (e != null) {
                    RuntimeException e0 = wrapReplicationException(e);

                    return tx0.rollbackAsync().handle((ignored, err) -> {
                        if (err != null) {
                            e0.addSuppressed(err);
                        }
                        throw e0;
                    }); // Preserve failed state.
=======
        return fut.handle((BiFunction<T, Throwable, CompletableFuture<T>>) (r, e) -> {
            if (full) { // Full txn is already finished remotely. Just update local state.
                txManager.finishFull(observableTimestampTracker, tx0.id(), e == null);

                return e != null ? failedFuture(e) : completedFuture(r);
            }

            if (e != null) {
                return tx0.rollbackAsync().handle((ignored, err) -> {
                    if (err != null) {
                        e.addSuppressed(err);
                    }
                    sneakyThrow(e);
                    return null;
                }); // Preserve failed state.
            } else {
                if (autoCommit) {
                    return tx0.commitAsync().thenApply(ignored -> r);
>>>>>>> d20ec21a
                } else {
                    if (autoCommit) {
                        return tx0.commitAsync()
                                .exceptionally(ex -> {
                                    throw wrapReplicationException(ex);
                                })
                                .thenApply(ignored -> r);
                    } else {
                        return completedFuture(r);
                    }
                }
<<<<<<< HEAD
            }).thenCompose(x -> x);
        });
=======
            }
        }).thenCompose(identity());
>>>>>>> d20ec21a
    }

    /**
     * Evaluates the single-row request to the cluster for a read-only single-partition transaction.
     *
     * @param row Binary row.
     * @param op Operation.
     * @param <R> Result type.
     * @return The future.
     */
    private <R> CompletableFuture<R> evaluateReadOnlyPrimaryNode(
            BinaryRowEx row,
            BiFunction<ReplicationGroupId, Long, ReplicaRequest> op
    ) {
        try (TraceSpan ignored = asyncSpan("tx operation")) {
            InternalTransaction tx = txManager.begin(observableTimestampTracker, true);

            int partId = partitionId(row);

            TablePartitionId tablePartitionId = new TablePartitionId(tableId, partId);

            CompletableFuture<ReplicaMeta> primaryReplicaFuture = placementDriver.awaitPrimaryReplica(
                    tablePartitionId,
                    tx.startTimestamp(),
                    AWAIT_PRIMARY_REPLICA_TIMEOUT,
                    SECONDS
            );

<<<<<<< HEAD
            CompletableFuture<R> fut = primaryReplicaFuture.thenCompose(primaryReplica -> {
                try {
                    ClusterNode node = clusterNodeResolver.getByConsistentId(primaryReplica.getLeaseholder());

                    if (node == null) {
                        throw new TransactionException(REPLICA_UNAVAILABLE_ERR, "Failed to resolve the primary replica node [consistentId="
                                + primaryReplica.getLeaseholder() + ']');
                    }
=======
        CompletableFuture<R> fut = primaryReplicaFuture.thenCompose(primaryReplica -> {
            try {
                ClusterNode node = getClusterNode(primaryReplica.getLeaseholder());
>>>>>>> d20ec21a

                    return replicaSvc.invoke(node, op.apply(tablePartitionId, primaryReplica.getStartTime().longValue()));
                } catch (Throwable e) {
                    throw new TransactionException(
                            INTERNAL_ERR,
                            format(
                                    "Failed to invoke the replica request [tableName={}, partId={}].",
                                    tableName,
                                    partId
                            ),
                            e
                    );
                }
            });

            return postEvaluate(fut, tx);
        }
    }

    /**
     * Evaluates the multi-row request to the cluster for a read-only single-partition transaction.
     *
     * @param rows Rows.
     * @param op Replica requests factory.
     * @param <R> Result type.
     * @return The future.
     */
    private <R> CompletableFuture<R> evaluateReadOnlyPrimaryNode(
            Collection<BinaryRowEx> rows,
            BiFunction<ReplicationGroupId, Long, ReplicaRequest> op
    ) {
        InternalTransaction tx = txManager.begin(observableTimestampTracker, true);

        int partId = partitionId(rows.iterator().next());

        TablePartitionId tablePartitionId = new TablePartitionId(tableId, partId);

        CompletableFuture<ReplicaMeta> primaryReplicaFuture = placementDriver.awaitPrimaryReplica(
                tablePartitionId,
                tx.startTimestamp(),
                AWAIT_PRIMARY_REPLICA_TIMEOUT,
                SECONDS
        );

        CompletableFuture<R> fut = primaryReplicaFuture.thenCompose(primaryReplica -> {
            try {
                ClusterNode node = getClusterNode(primaryReplica.getLeaseholder());

                return replicaSvc.invoke(node, op.apply(tablePartitionId, primaryReplica.getStartTime().longValue()));
            } catch (Throwable e) {
                throw new TransactionException(
                        INTERNAL_ERR,
                        format(
                                "Failed to invoke the replica request [tableName={}, partId={}].",
                                tableName,
                                partId
                        ),
                        e
                );
            }
        });

        return postEvaluate(fut, tx);
    }

    /**
     * Performs post evaluate operation.
     *
     * @param fut The future.
     * @param tx The transaction.
     * @param <R> Operation return type.
     * @return The future.
     */
    private <R> CompletableFuture<R> postEvaluate(CompletableFuture<R> fut, InternalTransaction tx) {
<<<<<<< HEAD
        return fut.handle((BiFunction<R, Throwable, CompletableFuture<R>>) (r, e) ->
                span("postEvaluate", (Function<TraceSpan, ? extends CompletableFuture<R>>) (span) -> {
                    if (e != null) {
                        RuntimeException e0 = wrapReplicationException(e);

                        return tx.finish(false, clock.now())
                                .handle((ignored, err) -> {

                                    if (err != null) {
                                        e0.addSuppressed(err);
                                    }
                                    throw e0;
                                }); // Preserve failed state.
                    }

                    return tx.finish(true, clock.now())
                            .exceptionally(ex -> {
                                throw wrapReplicationException(ex);
                            })
                            .thenApply(ignored -> r);
                })).thenCompose(x -> x);
=======
        return fut.handle((BiFunction<R, Throwable, CompletableFuture<R>>) (r, e) -> {
            if (e != null) {
                return tx.finish(false, clock.now())
                        .handle((ignored, err) -> {
                            if (err != null) {
                                e.addSuppressed(err);
                            }

                            sneakyThrow(e);
                            return null;
                        }); // Preserve failed state.
            }

            return tx.finish(true, clock.now()).thenApply(ignored -> r);
        }).thenCompose(identity());
>>>>>>> d20ec21a
    }

    /** {@inheritDoc} */
    @Override
<<<<<<< HEAD
    public CompletableFuture<BinaryRow> get(BinaryRowEx keyRow, InternalTransaction tx) {
        return span("InternalTableImpl.get", (span) -> {
            if (tx == null) {
                return evaluateReadOnlyPrimaryNode(
                        keyRow,
                        (groupId, consistencyToken) -> tableMessagesFactory.readOnlyDirectSingleRowReplicaRequest()
                                .groupId(groupId)
                                .enlistmentConsistencyToken(consistencyToken)
                                .schemaVersion(keyRow.schemaVersion())
                                .primaryKey(keyRow.tupleSlice())
                                .requestType(RequestType.RO_GET)
                                .build()
                );
            }

            if (tx.isReadOnly()) {
                return evaluateReadOnlyRecipientNode(partitionId(keyRow))
                        .thenCompose(recipientNode -> get(keyRow, tx.readTimestamp(), recipientNode));
            }

            return enlistInTx(
=======
    public CompletableFuture<BinaryRow> get(BinaryRowEx keyRow, @Nullable InternalTransaction tx) {
        if (tx == null) {
            return evaluateReadOnlyPrimaryNode(
>>>>>>> d20ec21a
                    keyRow,
                    tx,
                    (txo, groupId, enlistmentConsistencyToken) -> tableMessagesFactory.readWriteSingleRowPkReplicaRequest()
                            .groupId(groupId)
                            .schemaVersion(keyRow.schemaVersion())
                            .primaryKey(keyRow.tupleSlice())
<<<<<<< HEAD
                            .commitPartitionId(serializeTablePartitionId(txo.commitPartition()))
                            .transactionId(txo.id())
                            .enlistmentConsistencyToken(enlistmentConsistencyToken)
                            .requestType(RW_GET)
                            .timestampLong(clock.nowLong())
                            .full(tx == null)
=======
                            .requestType(RequestType.RO_GET)
                            .build()
            );
        }

        if (tx.isReadOnly()) {
            return evaluateReadOnlyRecipientNode(partitionId(keyRow))
                    .thenCompose(recipientNode -> get(keyRow, tx.readTimestamp(), recipientNode));
        }

        return enlistInTx(
                keyRow,
                tx,
                (txo, groupId, enlistmentConsistencyToken) -> tableMessagesFactory.readWriteSingleRowPkReplicaRequest()
                        .groupId(groupId)
                        .schemaVersion(keyRow.schemaVersion())
                        .primaryKey(keyRow.tupleSlice())
                        .commitPartitionId(serializeTablePartitionId(txo.commitPartition()))
                        .transactionId(txo.id())
                        .enlistmentConsistencyToken(enlistmentConsistencyToken)
                        .requestType(RW_GET)
                        .timestampLong(clock.nowLong())
                        .full(false)
>>>>>>> d20ec21a
                        .coordinatorId(txo.coordinatorId())
                            .build(),
                    (res, req) -> false

            );
        });
    }

    @Override
    public CompletableFuture<BinaryRow> get(
            BinaryRowEx keyRow,
            HybridTimestamp readTimestamp,
            ClusterNode recipientNode
    ) {
        return span("InternalTableImpl.get", (span) -> {
            int partId = partitionId(keyRow);
            TablePartitionId tablePartitionId = new TablePartitionId(tableId, partId);

            return replicaSvc.invoke(recipientNode, tableMessagesFactory.readOnlySingleRowPkReplicaRequest()
                    .groupId(tablePartitionId)
                    .schemaVersion(keyRow.schemaVersion())
                    .primaryKey(keyRow.tupleSlice())
                    .requestType(RequestType.RO_GET)
                    .readTimestampLong(readTimestamp.longValue())
                    .build()
            );
        });
    }

    /**
     * Checks that the batch of rows belongs to a single partition.
     *
     * @param rows Batch of rows.
     * @return If all rows belong to one partition, the method returns true; otherwise, it returns false.
     */
    private boolean isSinglePartitionBatch(Collection<BinaryRowEx> rows) {
        Iterator<BinaryRowEx> rowIterator = rows.iterator();

        int partId = partitionId(rowIterator.next());

        while (rowIterator.hasNext()) {
            BinaryRowEx row = rowIterator.next();

            if (partId != partitionId(row)) {
                return false;
            }
        }

        return true;
    }

    /** {@inheritDoc} */
    @Override
    public CompletableFuture<List<BinaryRow>> getAll(Collection<BinaryRowEx> keyRows, InternalTransaction tx) {
        return span("InternalTableImpl.getAll", (span) -> {
            if (CollectionUtils.nullOrEmpty(keyRows)) {
                return emptyListCompletedFuture();
            }

            if (tx == null && isSinglePartitionBatch(keyRows)) {
                return evaluateReadOnlyPrimaryNode(
                        keyRows,
                        (groupId, consistencyToken) -> tableMessagesFactory.readOnlyDirectMultiRowReplicaRequest()
                                .groupId(groupId)
                                .enlistmentConsistencyToken(consistencyToken)
                                .schemaVersion(keyRows.iterator().next().schemaVersion())
                                .primaryKeys(serializeBinaryTuples(keyRows))
                                .requestType(RequestType.RO_GET_ALL)
                                .build()
                );
            }

            if (tx != null && tx.isReadOnly()) {
                BinaryRowEx firstRow = keyRows.iterator().next();

                return evaluateReadOnlyRecipientNode(partitionId(firstRow))
                    .thenCompose(recipientNode -> getAll(keyRows, tx.readTimestamp(), recipientNode));
            }

            return enlistInTx(
                    keyRows,
                    tx,
                    (keyRows0, txo, groupId, enlistmentConsistencyToken, full) ->
                        readWriteMultiRowPkReplicaRequest(RW_GET_ALL, keyRows0, txo, groupId, enlistmentConsistencyToken, full),
                    InternalTableImpl::collectMultiRowsResponsesWithRestoreOrder,
                    (res, req) -> false
            );
        });
    }

    /** {@inheritDoc} */
    @Override
    public CompletableFuture<List<BinaryRow>> getAll(
            Collection<BinaryRowEx> keyRows,
            HybridTimestamp readTimestamp,
            ClusterNode recipientNode
    ) {
        return span("InternalTableImpl.getAll", (span) -> {
            Int2ObjectMap<RowBatch> rowBatchByPartitionId = toRowBatchByPartitionId(keyRows);

            for (Int2ObjectMap.Entry<RowBatch> partitionRowBatch : rowBatchByPartitionId.int2ObjectEntrySet()) {
                TablePartitionId tablePartitionId = new TablePartitionId(tableId, partitionRowBatch.getIntKey());

                ReadOnlyMultiRowPkReplicaRequest request = tableMessagesFactory.readOnlyMultiRowPkReplicaRequest()
                        .groupId(tablePartitionId)
                        .schemaVersion(partitionRowBatch.getValue().requestedRows.get(0).schemaVersion())
                        .primaryKeys(serializeBinaryTuples(partitionRowBatch.getValue().requestedRows))
                        .requestType(RequestType.RO_GET_ALL)
                        .readTimestampLong(readTimestamp.longValue())
                        .build();

                partitionRowBatch.getValue().resultFuture = replicaSvc.invoke(recipientNode, request);
            }

            return collectMultiRowsResponsesWithRestoreOrder(rowBatchByPartitionId.values());
        });
    }

    private ReadWriteMultiRowPkReplicaRequest readWriteMultiRowPkReplicaRequest(
            RequestType requestType,
            Collection<? extends BinaryRow> rows,
            InternalTransaction tx,
            ReplicationGroupId groupId,
            Long enlistmentConsistencyToken,
            boolean full
    ) {
        assert allSchemaVersionsSame(rows) : "Different schema versions encountered: " + uniqueSchemaVersions(rows);

        return tableMessagesFactory.readWriteMultiRowPkReplicaRequest()
                .groupId(groupId)
                .commitPartitionId(serializeTablePartitionId(tx.commitPartition()))
                .schemaVersion(rows.iterator().next().schemaVersion())
                .primaryKeys(serializeBinaryTuples(rows))
                .transactionId(tx.id())
                .enlistmentConsistencyToken(enlistmentConsistencyToken)
                .requestType(requestType)
                .timestampLong(clock.nowLong())
                .full(full)
                .coordinatorId(tx.coordinatorId())
                .build();
    }

    private static boolean allSchemaVersionsSame(Collection<? extends BinaryRow> rows) {
        int schemaVersion = -1;
        boolean first = true;

        for (BinaryRow row : rows) {
            if (row == null) {
                continue;
            }

            if (first) {
                schemaVersion = row.schemaVersion();
                first = false;

                continue;
            }

            if (row.schemaVersion() != schemaVersion) {
                return false;
            }
        }

        return true;
    }

    private static Set<Integer> uniqueSchemaVersions(Collection<? extends BinaryRow> rows) {
        Set<Integer> set = new HashSet<>();

        for (BinaryRow row : rows) {
            set.add(row.schemaVersion());
        }

        return set;
    }

    private static List<ByteBuffer> serializeBinaryTuples(Collection<? extends BinaryRow> keys) {
        var result = new ArrayList<ByteBuffer>(keys.size());

        for (BinaryRow row : keys) {
            result.add(row.tupleSlice());
        }

        return result;
    }

    private TablePartitionIdMessage serializeTablePartitionId(TablePartitionId id) {
        return tableMessagesFactory.tablePartitionIdMessage()
                .partitionId(id.partitionId())
                .tableId(id.tableId())
                .build();
    }

    /** {@inheritDoc} */
    @Override
<<<<<<< HEAD
    public CompletableFuture<Void> upsert(BinaryRowEx row, InternalTransaction tx) {
        return span("InternalTableImpl.upsert", (span) -> {
            return enlistInTx(
                    row,
                    tx,
                    (txo, groupId, enlistmentConsistencyToken) -> tableMessagesFactory.readWriteSingleRowReplicaRequest()
                            .groupId(groupId)
                            .commitPartitionId(serializeTablePartitionId(txo.commitPartition()))
                            .schemaVersion(row.schemaVersion())
                            .binaryTuple(row.tupleSlice())
                            .transactionId(txo.id())
                            .enlistmentConsistencyToken(enlistmentConsistencyToken)
                            .requestType(RequestType.RW_UPSERT)
                            .timestampLong(clock.nowLong())
                            .full(tx == null)
=======
    public CompletableFuture<Void> upsert(BinaryRowEx row, @Nullable InternalTransaction tx) {
        return enlistInTx(
                row,
                tx,
                (txo, groupId, enlistmentConsistencyToken) -> tableMessagesFactory.readWriteSingleRowReplicaRequest()
                        .groupId(groupId)
                        .commitPartitionId(serializeTablePartitionId(txo.commitPartition()))
                        .schemaVersion(row.schemaVersion())
                        .binaryTuple(row.tupleSlice())
                        .transactionId(txo.id())
                        .enlistmentConsistencyToken(enlistmentConsistencyToken)
                        .requestType(RequestType.RW_UPSERT)
                        .timestampLong(clock.nowLong())
                        .full(tx == null)
>>>>>>> d20ec21a
                        .coordinatorId(txo.coordinatorId())
                            .build(),
                    (res, req) -> false

            );
        });
    }

    /** {@inheritDoc} */
    @Override
<<<<<<< HEAD
    public CompletableFuture<Void> upsertAll(Collection<BinaryRowEx> rows, InternalTransaction tx) {
        return span("InternalTableImpl.upsertAll", (span) -> {
            return enlistInTx(
                    rows,
                    tx,
                    this::upsertAllInternal,
                    RowBatch::allResultFutures,
                    (res, req) -> false

            );
        });
=======
    public CompletableFuture<Void> upsertAll(Collection<BinaryRowEx> rows, @Nullable InternalTransaction tx) {
        return enlistInTx(
                rows,
                tx,
                this::upsertAllInternal,
                RowBatch::allResultFutures,
                (res, req) -> false
        );
>>>>>>> d20ec21a
    }

    /** {@inheritDoc} */
    @Override
    public CompletableFuture<Void> updateAll(Collection<BinaryRowEx> rows, @Nullable BitSet deleted, int partition) {
<<<<<<< HEAD
        return span("InternalTableImpl.upsertAll", (span) -> {
            InternalTransaction tx = txManager.begin(observableTimestampTracker);
            TablePartitionId partGroupId = new TablePartitionId(tableId, partition);

            CompletableFuture<Void> fut = enlistAndInvoke(
                    tx,
                    partition,
                    enlistmentConsistencyToken -> upsertAllInternal(rows, deleted, tx, partGroupId, enlistmentConsistencyToken, true),
                    true,
                    null

            );

            return postEnlist(fut, false, tx, true); // Will be committed in one RTT.
        });
=======
        return updateAllWithRetry(rows, deleted, partition, null);
    }

    /**
     * Update all with retry.
     *
     * @param rows Rows.
     * @param deleted Deleted.
     * @param partition The partition.
     * @param txStartTs Start timestamp.
     * @return The future.
     */
    private CompletableFuture<Void> updateAllWithRetry(
            Collection<BinaryRowEx> rows,
            @Nullable BitSet deleted,
            int partition,
            @Nullable Long txStartTs
    ) {
        InternalTransaction tx = txManager.begin(observableTimestampTracker);
        TablePartitionId partGroupId = new TablePartitionId(tableId, partition);

        assert rows.stream().allMatch(row -> partitionId(row) == partition) : "Invalid batch for partition " + partition;

        CompletableFuture<Void> fut = enlistAndInvoke(
                tx,
                partition,
                enlistmentConsistencyToken -> upsertAllInternal(rows, deleted, tx, partGroupId, enlistmentConsistencyToken, true),
                true,
                null
        );

        // Will be finished in one RTT.
        return postEnlist(fut, false, tx, true).handle((r, e) -> {
            if (e != null) {
                long ts = (txStartTs == null) ? tx.startTimestamp().getPhysical() : txStartTs;

                if (exceptionAllowsImplicitTxRetry(e) && coarseCurrentTimeMillis() - ts < implicitTransactionTimeout) {
                    return updateAllWithRetry(rows, deleted, partition, ts);
                }

                sneakyThrow(e);
            }

            return completedFuture(r);
        }).thenCompose(identity());
>>>>>>> d20ec21a
    }

    /** {@inheritDoc} */
    @Override
    public CompletableFuture<BinaryRow> getAndUpsert(BinaryRowEx row, InternalTransaction tx) {
        return span("InternalTableImpl.getAndUpsert", (span) -> {
            return enlistInTx(
                    row,
                    tx,
                    (txo, groupId, enlistmentConsistencyToken) -> tableMessagesFactory.readWriteSingleRowReplicaRequest()
                            .groupId(groupId)
                            .commitPartitionId(serializeTablePartitionId(txo.commitPartition()))
                            .schemaVersion(row.schemaVersion())
                            .binaryTuple(row.tupleSlice())
                            .transactionId(txo.id())
                            .enlistmentConsistencyToken(enlistmentConsistencyToken)
                            .requestType(RequestType.RW_GET_AND_UPSERT)
                            .timestampLong(clock.nowLong())
                            .full(tx == null)
                        .coordinatorId(txo.coordinatorId())
                            .build(),
                    (res, req) -> false

            );
        });
    }

    /** {@inheritDoc} */
    @Override
    public CompletableFuture<Boolean> insert(BinaryRowEx row, InternalTransaction tx) {
        return span("InternalTableImpl.insert", (span) -> {
            return enlistInTx(
                    row,
                    tx,
                    (txo, groupId, enlistmentConsistencyToken) -> tableMessagesFactory.readWriteSingleRowReplicaRequest()
                            .groupId(groupId)
                            .commitPartitionId(serializeTablePartitionId(txo.commitPartition()))
                            .schemaVersion(row.schemaVersion())
                            .binaryTuple(row.tupleSlice())
                            .transactionId(txo.id())
                            .enlistmentConsistencyToken(enlistmentConsistencyToken)
                            .requestType(RequestType.RW_INSERT)
                            .timestampLong(clock.nowLong())
                            .full(tx == null)
                        .coordinatorId(txo.coordinatorId())
                            .build(),
                    (res, req) -> !res

            );
        });
    }

    /** {@inheritDoc} */
    @Override
    public CompletableFuture<List<BinaryRow>> insertAll(Collection<BinaryRowEx> rows, InternalTransaction tx) {
        return span("InternalTableImpl.insertAll", (span) -> {
            return enlistInTx(
                    rows,
                    tx,
                    (keyRows, txo, groupId, enlistmentConsistencyToken, full) ->
                         readWriteMultiRowReplicaRequest(
                                RequestType.RW_INSERT_ALL,
                                keyRows,
                                null,
                                txo,
                                groupId,
                                enlistmentConsistencyToken,
                    full),
                    InternalTableImpl::collectRejectedRowsResponsesWithRestoreOrder,
                    (res, req) -> {
                        for (BinaryRow row : res) {
                            if (row != null) {
                                return false;
                            }
                        }

                        // All values are null, this means nothing was deleted.
                        return true;
                    }

            );
        });
    }

    private ReadWriteMultiRowReplicaRequest readWriteMultiRowReplicaRequest(
            RequestType requestType,
            Collection<? extends BinaryRow> rows,
            @Nullable BitSet deleted,
            InternalTransaction tx,
            ReplicationGroupId groupId,
            Long enlistmentConsistencyToken,
            boolean full
    ) {
        assert allSchemaVersionsSame(rows) : "Different schema versions encountered: " + uniqueSchemaVersions(rows);

        return tableMessagesFactory.readWriteMultiRowReplicaRequest()
                .groupId(groupId)
                .commitPartitionId(serializeTablePartitionId(tx.commitPartition()))
                .schemaVersion(rows.iterator().next().schemaVersion())
                .binaryTuples(serializeBinaryTuples(rows))
                .deleted(deleted)
                .transactionId(tx.id())
                .enlistmentConsistencyToken(enlistmentConsistencyToken)
                .requestType(requestType)
                .timestampLong(clock.nowLong())
                .full(full)
                .coordinatorId(tx.coordinatorId())
                .build();
    }

    /** {@inheritDoc} */
    @Override
    public CompletableFuture<Boolean> replace(BinaryRowEx row, InternalTransaction tx) {
        return span("InternalTableImpl.replace", (span) -> {
            return enlistInTx(
                    row,
                    tx,
                    (txo, groupId, enlistmentConsistencyToken) -> tableMessagesFactory.readWriteSingleRowReplicaRequest()
                            .groupId(groupId)
                            .commitPartitionId(serializeTablePartitionId(txo.commitPartition()))
                            .schemaVersion(row.schemaVersion())
                            .binaryTuple(row.tupleSlice())
                            .transactionId(txo.id())
                            .enlistmentConsistencyToken(enlistmentConsistencyToken)
                            .requestType(RequestType.RW_REPLACE_IF_EXIST)
                            .timestampLong(clock.nowLong())
                            .full(tx == null)
                        .coordinatorId(txo.coordinatorId())
                            .build(),
                    (res, req) -> !res

            );
        });
    }

    /** {@inheritDoc} */
    @Override
    public CompletableFuture<Boolean> replace(BinaryRowEx oldRow, BinaryRowEx newRow, InternalTransaction tx) {
        assert oldRow.schemaVersion() == newRow.schemaVersion()
                : "Mismatching schema versions: old " + oldRow.schemaVersion() + ", new " + newRow.schemaVersion();

        return span("InternalTableImpl.replace", (span) -> {
            return enlistInTx(
                    newRow,
                    tx,
                    (txo, groupId, enlistmentConsistencyToken) -> tableMessagesFactory.readWriteSwapRowReplicaRequest()
                            .groupId(groupId)
                            .commitPartitionId(serializeTablePartitionId(txo.commitPartition()))
                            .schemaVersion(oldRow.schemaVersion())
                            .oldBinaryTuple(oldRow.tupleSlice())
                            .newBinaryTuple(newRow.tupleSlice())
                            .transactionId(txo.id())
                            .enlistmentConsistencyToken(enlistmentConsistencyToken)
                            .requestType(RequestType.RW_REPLACE)
                            .timestampLong(clock.nowLong())
                            .full(tx == null)
                        .coordinatorId(txo.coordinatorId())
                            .build(),
                    (res, req) -> !res

            );
        });
    }

    /** {@inheritDoc} */
    @Override
    public CompletableFuture<BinaryRow> getAndReplace(BinaryRowEx row, InternalTransaction tx) {
        return span("InternalTableImpl.getAndReplace", (span) -> {
            return enlistInTx(
                    row,
                    tx,
                    (txo, groupId, enlistmentConsistencyToken) -> tableMessagesFactory.readWriteSingleRowReplicaRequest()
                            .groupId(groupId)
                            .commitPartitionId(serializeTablePartitionId(txo.commitPartition()))
                            .schemaVersion(row.schemaVersion())
                            .binaryTuple(row.tupleSlice())
                            .transactionId(txo.id())
                            .enlistmentConsistencyToken(enlistmentConsistencyToken)
                            .requestType(RequestType.RW_GET_AND_REPLACE)
                            .timestampLong(clock.nowLong())
                            .full(tx == null)
                        .coordinatorId(txo.coordinatorId())
                            .build(),
                    (res, req) -> res == null

            );
        });
    }

    /** {@inheritDoc} */
    @Override
    public CompletableFuture<Boolean> delete(BinaryRowEx keyRow, InternalTransaction tx) {
        return span("InternalTableImpl.delete", (span) -> {
            return enlistInTx(
                    keyRow,
                    tx,
                    (txo, groupId, enlistmentConsistencyToken) -> tableMessagesFactory.readWriteSingleRowPkReplicaRequest()
                            .groupId(groupId)
                            .commitPartitionId(serializeTablePartitionId(txo.commitPartition()))
                            .schemaVersion(keyRow.schemaVersion())
                            .primaryKey(keyRow.tupleSlice())
                            .transactionId(txo.id())
                            .enlistmentConsistencyToken(enlistmentConsistencyToken)
                            .requestType(RequestType.RW_DELETE)
                            .timestampLong(clock.nowLong())
                            .full(tx == null)
                        .coordinatorId(txo.coordinatorId())
                            .build(),
                    (res, req) -> !res

            );
        });
    }

    /** {@inheritDoc} */
    @Override
    public CompletableFuture<Boolean> deleteExact(BinaryRowEx oldRow, InternalTransaction tx) {
        return span("InternalTableImpl.deleteExact", (span) -> {
            return enlistInTx(
                    oldRow,
                    tx,
                    (txo, groupId, enlistmentConsistencyToken) -> tableMessagesFactory.readWriteSingleRowReplicaRequest()
                            .groupId(groupId)
                            .commitPartitionId(serializeTablePartitionId(txo.commitPartition()))
                            .schemaVersion(oldRow.schemaVersion())
                            .binaryTuple(oldRow.tupleSlice())
                            .transactionId(txo.id())
                            .enlistmentConsistencyToken(enlistmentConsistencyToken)
                            .requestType(RequestType.RW_DELETE_EXACT)
                            .timestampLong(clock.nowLong())
                            .full(tx == null)
                        .coordinatorId(txo.coordinatorId())
                            .build(),
                    (res, req) -> !res

            );
        });
    }

    /** {@inheritDoc} */
    @Override
    public CompletableFuture<BinaryRow> getAndDelete(BinaryRowEx row, InternalTransaction tx) {
        return span("InternalTableImpl.getAndDelete", (span) -> {
            return enlistInTx(
                    row,
                    tx,
                    (txo, groupId, enlistmentConsistencyToken) -> tableMessagesFactory.readWriteSingleRowPkReplicaRequest()
                            .groupId(groupId)
                            .commitPartitionId(serializeTablePartitionId(txo.commitPartition()))
                            .schemaVersion(row.schemaVersion())
                            .primaryKey(row.tupleSlice())
                            .transactionId(txo.id())
                            .enlistmentConsistencyToken(enlistmentConsistencyToken)
                            .requestType(RequestType.RW_GET_AND_DELETE)
                            .timestampLong(clock.nowLong())
                            .full(tx == null)
                        .coordinatorId(txo.coordinatorId())
                            .build(),
                    (res, req) -> res == null

            );
        });
    }

    /** {@inheritDoc} */
    @Override
    public CompletableFuture<List<BinaryRow>> deleteAll(Collection<BinaryRowEx> rows, InternalTransaction tx) {
        return span("InternalTableImpl.deleteAll", (span) -> {
            return enlistInTx(
                    rows,
                    tx,
                    (keyRows0, txo, groupId, enlistmentConsistencyToken, full) ->
                            readWriteMultiRowPkReplicaRequest(RW_DELETE_ALL, keyRows0, txo, groupId, enlistmentConsistencyToken, full),
                    InternalTableImpl::collectRejectedRowsResponsesWithRestoreOrder,
                    (res, req) -> {
                        for (BinaryRow row : res) {
                            if (row != null) {
                                return false;
                            }
                        }

                        // All values are null, this means nothing was deleted.
                        return true;
                    }
            );
        });
    }

    /** {@inheritDoc} */
    @Override
    public CompletableFuture<List<BinaryRow>> deleteAllExact(
            Collection<BinaryRowEx> rows,
            InternalTransaction tx
    ) {
        return span("InternalTableImpl.deleteAllExact", (span) -> {
            return enlistInTx(
                    rows,
                    tx,
                    (keyRows0, txo, groupId, enlistmentConsistencyToken, full) ->
                         readWriteMultiRowReplicaRequest(
                                RequestType.RW_DELETE_EXACT_ALL,
                                keyRows0,
                                null,
                                txo,
                                groupId,
                                enlistmentConsistencyToken,
                                full
                    ),
                    InternalTableImpl::collectRejectedRowsResponsesWithRestoreOrder,
                    (res, req) -> {
                        for (BinaryRow row : res) {
                            if (row != null) {
                                return false;
                            }
                        }

                        // All values are null, this means nothing was deleted.
                        return true;
                    }

            );
        });
    }

    @Override
    public Publisher<BinaryRow> lookup(
            int partId,
            UUID txId,
            HybridTimestamp readTimestamp,
            ClusterNode recipientNode,
            int indexId,
            BinaryTuple key,
            @Nullable BitSet columnsToInclude,
            String txCoordinatorId
    ) {
        return readOnlyScan(partId, txId, readTimestamp, recipientNode, indexId, key, null, null, 0, columnsToInclude, txCoordinatorId);
    }

    @Override
    public Publisher<BinaryRow> lookup(
            int partId,
            UUID txId,
            TablePartitionId commitPartition,
            String coordinatorId,
            PrimaryReplica recipient,
            int indexId,
            BinaryTuple key,
            @Nullable BitSet columnsToInclude
    ) {
        return readWriteScan(
                partId,
                txId,
                commitPartition,
                coordinatorId,
                recipient,
                indexId,
                key,
                null,
                null,
                0,
                columnsToInclude
        );
    }

    @Override
    public Publisher<BinaryRow> scan(
            int partId,
            UUID txId,
            HybridTimestamp readTimestamp,
            ClusterNode recipientNode,
            @Nullable Integer indexId,
            @Nullable BinaryTuplePrefix lowerBound,
            @Nullable BinaryTuplePrefix upperBound,
            int flags,
            @Nullable BitSet columnsToInclude,
            String txCoordinatorId
    ) {
        return readOnlyScan(
                partId,
                txId,
                readTimestamp,
                recipientNode,
                indexId,
                null,
                lowerBound,
                upperBound,
                flags,
                columnsToInclude,
                txCoordinatorId
        );
    }

    @Override
    public Publisher<BinaryRow> scan(
            int partId,
            @Nullable InternalTransaction tx,
            @Nullable Integer indexId,
            @Nullable BinaryTuplePrefix lowerBound,
            @Nullable BinaryTuplePrefix upperBound,
            int flags,
            @Nullable BitSet columnsToInclude
    ) {
        return readWriteScan(partId, tx, indexId, null, lowerBound, upperBound, flags, columnsToInclude);
    }

    @Override
    public Publisher<BinaryRow> scan(
            int partId,
            UUID txId,
            TablePartitionId commitPartition,
            String coordinatorId,
            PrimaryReplica recipient,
            @Nullable Integer indexId,
            @Nullable BinaryTuplePrefix lowerBound,
            @Nullable BinaryTuplePrefix upperBound,
            int flags,
            @Nullable BitSet columnsToInclude
    ) {
        return readWriteScan(
                partId,
                txId,
                commitPartition,
                coordinatorId,
                recipient,
                indexId,
                null,
                lowerBound,
                upperBound,
                flags,
                columnsToInclude
        );
    }

    private Publisher<BinaryRow> readOnlyScan(
            int partId,
            UUID txId,
            HybridTimestamp readTimestamp,
            ClusterNode recipientNode,
            @Nullable Integer indexId,
            @Nullable BinaryTuple exactKey,
            @Nullable BinaryTuplePrefix lowerBound,
            @Nullable BinaryTuplePrefix upperBound,
            int flags,
            @Nullable BitSet columnsToInclude,
            String txCoordinatorId
    ) {
        validatePartitionIndex(partId);

        TablePartitionId tablePartitionId = new TablePartitionId(tableId, partId);

        return new PartitionScanPublisher(
                (scanId, batchSize) -> {
                    ReadOnlyScanRetrieveBatchReplicaRequest request = tableMessagesFactory.readOnlyScanRetrieveBatchReplicaRequest()
                            .groupId(tablePartitionId)
                            .readTimestampLong(readTimestamp.longValue())
                            .transactionId(txId)
                            .scanId(scanId)
                            .batchSize(batchSize)
                            .indexToUse(indexId)
                            .exactKey(binaryTupleMessage(exactKey))
                            .lowerBoundPrefix(binaryTupleMessage(lowerBound))
                            .upperBoundPrefix(binaryTupleMessage(upperBound))
                            .flags(flags)
                            .columnsToInclude(columnsToInclude)
                            .coordinatorId(txCoordinatorId)
                            .build();

                    return replicaSvc.invoke(recipientNode, request);
                },
                (intentionallyClose, scanId, th) -> completeScan(
                        txId,
                        tablePartitionId,
                        scanId,
                        th,
                        recipientNode,
                        intentionallyClose || th != null
                ),
                new ReadOnlyInflightBatchRequestTracker(transactionInflights, txId)
        );
    }

    private Publisher<BinaryRow> readWriteScan(
            int partId,
            @Nullable InternalTransaction tx,
            @Nullable Integer indexId,
            @Nullable BinaryTuple exactKey,
            @Nullable BinaryTuplePrefix lowerBound,
            @Nullable BinaryTuplePrefix upperBound,
            int flags,
            @Nullable BitSet columnsToInclude
    ) {
        // Check whether proposed tx is read-only. Complete future exceptionally if true.
        // Attempting to enlist a read-only in a read-write transaction does not corrupt the transaction itself, thus read-write transaction
        // won't be rolled back automatically - it's up to the user or outer engine.
        if (tx != null && tx.isReadOnly()) {
            throw new TransactionException(
                    TX_FAILED_READ_WRITE_OPERATION_ERR,
                    "Failed to enlist read-write operation into read-only transaction txId={" + tx.id() + '}'
            );
        }

        validatePartitionIndex(partId);

        boolean implicit = tx == null;
        InternalTransaction actualTx = startImplicitRwTxIfNeeded(tx);

        return new PartitionScanPublisher(
                (scanId, batchSize) -> enlistCursorInTx(
                        actualTx,
                        partId,
                        scanId,
                        batchSize,
                        indexId,
                        exactKey,
                        lowerBound,
                        upperBound,
                        flags,
                        columnsToInclude,
                        implicit
                ),
                (intentionallyClose, scanId, th) -> {
                    CompletableFuture<Void> opFut;

                    if (implicit) {
                        opFut = completedOrFailedFuture(null, th);
                    } else {
                        var replicationGrpId = new TablePartitionId(tableId, partId);

                        opFut = tx.enlistedNodeAndConsistencyToken(replicationGrpId) != null ? completeScan(
                                tx.id(),
                                replicationGrpId,
                                scanId,
                                th,
                                tx.enlistedNodeAndConsistencyToken(replicationGrpId).get1(),
                                intentionallyClose
                        ) : completedOrFailedFuture(null, th);
                    }

                    return postEnlist(opFut, intentionallyClose, actualTx, implicit && !intentionallyClose);
                },
                READ_WRITE_INFLIGHT_BATCH_REQUEST_TRACKER
        );
    }

    private Publisher<BinaryRow> readWriteScan(
            int partId,
            UUID txId,
            TablePartitionId commitPartition,
            String coordinatorId,
            PrimaryReplica recipient,
            @Nullable Integer indexId,
            @Nullable BinaryTuple exactKey,
            @Nullable BinaryTuplePrefix lowerBound,
            @Nullable BinaryTuplePrefix upperBound,
            int flags,
            @Nullable BitSet columnsToInclude
    ) {
        TablePartitionId tablePartitionId = new TablePartitionId(tableId, partId);

        return new PartitionScanPublisher(
                (scanId, batchSize) -> {
                    ReadWriteScanRetrieveBatchReplicaRequest request = tableMessagesFactory.readWriteScanRetrieveBatchReplicaRequest()
                            .groupId(tablePartitionId)
                            .timestampLong(clock.nowLong())
                            .transactionId(txId)
                            .scanId(scanId)
                            .indexToUse(indexId)
                            .exactKey(binaryTupleMessage(exactKey))
                            .lowerBoundPrefix(binaryTupleMessage(lowerBound))
                            .upperBoundPrefix(binaryTupleMessage(upperBound))
                            .flags(flags)
                            .columnsToInclude(columnsToInclude)
                            .batchSize(batchSize)
                            .enlistmentConsistencyToken(recipient.enlistmentConsistencyToken())
                            .full(false) // Set explicitly.
                            .commitPartitionId(serializeTablePartitionId(commitPartition))
                            .coordinatorId(coordinatorId)
                            .build();

                    return replicaSvc.invoke(recipient.node(), request);
                },
                (intentionallyClose, scanId, th) -> completeScan(txId, tablePartitionId, scanId, th, recipient.node(), intentionallyClose),
                READ_WRITE_INFLIGHT_BATCH_REQUEST_TRACKER
        );
    }

    /**
     * Closes the cursor on server side.
     *
     * @param txId Transaction id.
     * @param replicaGrpId Replication group id.
     * @param scanId Scan id.
     * @param th An exception that may occur in the scan procedure or {@code null} when the procedure passes without an exception.
     * @param recipientNode Server node where the scan was started.
     * @param explicitCloseCursor True when the cursor should be closed explicitly.
     * @return The future.
     */
    private CompletableFuture<Void> completeScan(
            UUID txId,
            ReplicationGroupId replicaGrpId,
            Long scanId,
            Throwable th,
            ClusterNode recipientNode,
            boolean explicitCloseCursor
    ) {
        CompletableFuture<Void> closeFut = nullCompletedFuture();

        if (explicitCloseCursor) {
            ScanCloseReplicaRequest scanCloseReplicaRequest = tableMessagesFactory.scanCloseReplicaRequest()
                    .groupId(replicaGrpId)
                    .transactionId(txId)
                    .scanId(scanId)
                    .build();

            closeFut = replicaSvc.invoke(recipientNode, scanCloseReplicaRequest);
        }

        return closeFut.handle((unused, throwable) -> {
            CompletableFuture<Void> fut = nullCompletedFuture();

            if (th != null) {
                if (throwable != null) {
                    th.addSuppressed(throwable);
                }

                fut = failedFuture(th);
            } else if (throwable != null) {
                fut = failedFuture(throwable);
            }

            return fut;
        }).thenCompose(identity());
    }

    /**
     * Validates partition index.
     *
     * @param p Partition index.
     * @throws IllegalArgumentException If proposed partition is out of bounds.
     */
    private void validatePartitionIndex(int p) {
        if (p < 0 || p >= partitions) {
            throw new IllegalArgumentException(
                    format(
                            "Invalid partition [partition={}, minValue={}, maxValue={}].",
                            p,
                            0,
                            partitions - 1
                    )
            );
        }
    }

    /**
     * Creates batches of rows for processing, grouped by partition ID.
     *
     * @param rows Rows.
     */
    Int2ObjectMap<RowBatch> toRowBatchByPartitionId(Collection<BinaryRowEx> rows) {
        Int2ObjectMap<RowBatch> rowBatchByPartitionId = new Int2ObjectOpenHashMap<>();

        int i = 0;

        for (BinaryRowEx row : rows) {
            rowBatchByPartitionId.computeIfAbsent(partitionId(row), partitionId -> new RowBatch()).add(row, i++);
        }

        return rowBatchByPartitionId;
    }

    /** {@inheritDoc} */
    @Override
    public TxStateTableStorage txStateStorage() {
        return txStateStorage;
    }

    /** {@inheritDoc} */
    @TestOnly
    @Override
    public int partition(BinaryRowEx keyRow) {
        return partitionId(keyRow);
    }

    /** {@inheritDoc} */
    @Override
    public int partitionId(BinaryRowEx row) {
        return IgniteUtils.safeAbs(row.colocationHash()) % partitions;
    }

    /**
     * Gets a batch result.
     *
     * @param rowBatches Row batches.
     * @return Future of collecting results.
     */
    public static CompletableFuture<List<BinaryRow>> collectRejectedRowsResponsesWithRestoreOrder(Collection<RowBatch> rowBatches) {
        return collectMultiRowsResponsesWithRestoreOrder(
                rowBatches,
                batch -> {
                    List<BinaryRow> result = new ArrayList<>();
                    List<BinaryRow> response = (List<BinaryRow>) batch.getCompletedResult();

                    assert batch.requestedRows.size() == response.size() :
                            "Replication response does not fit to request [requestRows=" + batch.requestedRows.size()
                                    + "responseRows=" + response.size() + ']';

                    for (int i = 0; i < response.size(); i++) {
                        result.add(response.get(i) != null ? null : batch.requestedRows.get(i));
                    }

                    return result;
                },
                true
        );
    }

    /**
     * Gets a batch result.
     *
     * @param rowBatches Row batches.
     * @return Future of collecting results.
     */
    static CompletableFuture<List<BinaryRow>> collectMultiRowsResponsesWithRestoreOrder(Collection<RowBatch> rowBatches) {
        return collectMultiRowsResponsesWithRestoreOrder(
                rowBatches,
                batch -> (Collection<BinaryRow>) batch.getCompletedResult(),
                false
        );
    }

    /**
     * Gathers the result of batch processing into a single resulting collection of rows, restoring order as in the requested collection of
     * rows.
     *
     * @param rowBatches Row batches.
     * @param bathResultMapper Map a batch to the result collection of binary rows.
     * @param skipNull True to skip the null in result collection, false otherwise.
     * @return Future of collecting results.
     */
    private static CompletableFuture<List<BinaryRow>> collectMultiRowsResponsesWithRestoreOrder(
            Collection<RowBatch> rowBatches,
            Function<RowBatch, Collection<BinaryRow>> bathResultMapper,
            boolean skipNull
    ) {
        return allResultFutures(rowBatches)
                .thenApply(response -> {
                    var result = new BinaryRow[RowBatch.getTotalRequestedRowSize(rowBatches)];

                    for (RowBatch rowBatch : rowBatches) {
                        Collection<BinaryRow> batchResult = bathResultMapper.apply(rowBatch);

                        assert batchResult != null;

                        assert batchResult.size() == rowBatch.requestedRows.size() :
                                "batchResult=" + batchResult.size() + ", requestedRows=" + rowBatch.requestedRows.size();

                        int i = 0;

                        for (BinaryRow resultRow : batchResult) {
                            result[rowBatch.getOriginalRowIndex(i++)] = resultRow;
                        }
                    }

                    ArrayList<BinaryRow> resultToReturn = new ArrayList<>();

                    for (BinaryRow row : result) {
                        if (!skipNull || row != null) {
                            resultToReturn.add(row);
                        }
                    }

                    return resultToReturn;
                });
    }

    /**
     * Enlists a partition.
     *
     * @param partId Partition id.
     * @param tx The transaction.
     * @return The enlist future (then will a leader become known).
     */
    protected CompletableFuture<IgniteBiTuple<ClusterNode, Long>> enlist(int partId, InternalTransaction tx) {
        return span("InternalTableImpl.enlist", (span) -> {
            TablePartitionId tablePartitionId = new TablePartitionId(tableId, partId);
            tx.assignCommitPartition(tablePartitionId);

<<<<<<< HEAD
            HybridTimestamp now = clock.now();
=======
        return partitionMeta(tablePartitionId).thenApply(meta -> {
            TablePartitionId partGroupId = new TablePartitionId(tableId, partId);

            return tx.enlist(partGroupId, new IgniteBiTuple<>(
                    getClusterNode(meta.getLeaseholder()),
                    meta.getStartTime().longValue())
            );
        });
    }

    @Override
    public CompletableFuture<ClusterNode> partitionLocation(ReplicationGroupId tablePartitionId) {
        return partitionMeta(tablePartitionId).thenApply(meta -> getClusterNode(meta.getLeaseholder()));
    }

    private CompletableFuture<ReplicaMeta> partitionMeta(ReplicationGroupId tablePartitionId) {
        HybridTimestamp now = clock.now();
>>>>>>> d20ec21a

            CompletableFuture<ReplicaMeta> primaryReplicaFuture = placementDriver.awaitPrimaryReplica(
                    tablePartitionId,
                    now,
                    AWAIT_PRIMARY_REPLICA_TIMEOUT,
                    SECONDS
            );

            return primaryReplicaFuture.handle((primaryReplica, e) -> {
                if (e != null) {
                    throw withCause(TransactionException::new, REPLICA_UNAVAILABLE_ERR, "Failed to get the primary replica"
                            + " [tablePartitionId=" + tablePartitionId + ", awaitTimestamp=" + now + ']', e);
                }

<<<<<<< HEAD
                ClusterNode node = clusterNodeResolver.getByConsistentId(primaryReplica.getLeaseholder());

                if (node == null) {
                    throw new TransactionException(REPLICA_UNAVAILABLE_ERR, "Failed to resolve the primary replica node [consistentId="
                            + primaryReplica.getLeaseholder() + ']');
                }

                TablePartitionId partGroupId = new TablePartitionId(tableId, partId);

                return tx.enlist(partGroupId, new IgniteBiTuple<>(node, primaryReplica.getStartTime().longValue()));
            });
        });
=======
            return primaryReplica;
        });
    }

    private ClusterNode getClusterNode(@Nullable String leaserHolder) {
        ClusterNode node = clusterNodeResolver.getByConsistentId(leaserHolder);

        if (node == null) {
            throw new TransactionException(REPLICA_UNAVAILABLE_ERR, "Failed to resolve the primary replica node [consistentId="
                    + leaserHolder + ']');
        }

        return node;
>>>>>>> d20ec21a
    }

    /**
     * Partition scan publisher.
     */
    private static class PartitionScanPublisher implements Publisher<BinaryRow> {
        /** The closure enlists a partition, that is scanned, to the transaction context and retrieves a batch rows. */
        private final BiFunction<Long, Integer, CompletableFuture<Collection<BinaryRow>>> retrieveBatch;

        /** The closure will be invoked before the cursor closed. */
        IgniteTriFunction<Boolean, Long, Throwable, CompletableFuture<Void>> onClose;

        /** True when the publisher has a subscriber, false otherwise. */
        private final AtomicBoolean subscribed;

        private final InflightBatchRequestTracker inflightBatchRequestTracker;

        /**
         * The constructor.
         *
         * @param retrieveBatch Closure that gets a new batch from the remote replica.
         * @param onClose The closure will be applied when {@link Subscription#cancel} is invoked directly or the cursor is
         *         finished.
         * @param inflightBatchRequestTracker {@link InflightBatchRequestTracker} to track betch requests completion.
         */
        PartitionScanPublisher(
                BiFunction<Long, Integer, CompletableFuture<Collection<BinaryRow>>> retrieveBatch,
                IgniteTriFunction<Boolean, Long, Throwable, CompletableFuture<Void>> onClose,
                InflightBatchRequestTracker inflightBatchRequestTracker
        ) {
            this.retrieveBatch = retrieveBatch;
            this.onClose = onClose;
            this.inflightBatchRequestTracker = inflightBatchRequestTracker;

            this.subscribed = new AtomicBoolean(false);
        }

        /** {@inheritDoc} */
        @Override
        public void subscribe(Subscriber<? super BinaryRow> subscriber) {
            if (subscriber == null) {
                throw new NullPointerException("Subscriber is null");
            }

            if (!subscribed.compareAndSet(false, true)) {
                subscriber.onError(new IllegalStateException("Scan publisher does not support multiple subscriptions."));
            }

            subscriber.onSubscribe(new PartitionScanSubscription(subscriber));
        }

        /**
         * Partition Scan Subscription.
         */
        private class PartitionScanSubscription implements Subscription {
            private final Subscriber<? super BinaryRow> subscriber;

            private final AtomicBoolean canceled;

            /**
             * Scan id to uniquely identify it on server side.
             */
            private final Long scanId;

            private final AtomicLong requestedItemsCnt;

            private static final int INTERNAL_BATCH_SIZE = 10_000;

            /**
             * The constructor.
             * TODO: IGNITE-15544 Close partition scans on node left.
             *
             * @param subscriber The subscriber.
             */
            private PartitionScanSubscription(Subscriber<? super BinaryRow> subscriber) {
                this.subscriber = subscriber;
                this.canceled = new AtomicBoolean(false);
                this.scanId = CURSOR_ID_GENERATOR.getAndIncrement();
                this.requestedItemsCnt = new AtomicLong(0);
            }

            /** {@inheritDoc} */
            @Override
            public void request(long n) {
                if (n <= 0) {
                    cancel(null, true);

                    subscriber.onError(new IllegalArgumentException(
                            format("Invalid requested amount of items [requested={}, minValue=1].", n)));
                }

                if (canceled.get()) {
                    return;
                }

                long prevVal = requestedItemsCnt.getAndUpdate(origin -> {
                    try {
                        return Math.addExact(origin, n);
                    } catch (ArithmeticException e) {
                        return Long.MAX_VALUE;
                    }
                });

                if (prevVal == 0) {
                    scanBatch((int) Math.min(n, INTERNAL_BATCH_SIZE));
                }
            }

            /** {@inheritDoc} */
            @Override
            public void cancel() {
                cancel(null, true); // Explicit cancel.
            }

            /**
             * After the method is called, a subscriber won't be received updates from the publisher.
             *
             * @param t An exception which was thrown when entries were retrieving from the cursor.
             * @param intentionallyClose True if the subscription is closed for the client side.
             * @return Future to complete.
             */
            private void cancel(Throwable t, boolean intentionallyClose) {
                if (!canceled.compareAndSet(false, true)) {
                    return;
                }

                onClose.apply(intentionallyClose, scanId, t).whenComplete((ignore, th) -> {
                    if (th != null) {
                        subscriber.onError(th);
                    } else {
                        subscriber.onComplete();
                    }
                });
            }

            /**
             * Requests and processes n requested elements where n is an integer.
             *
             * @param n Amount of items to request and process.
             */
            private void scanBatch(int n) {
                if (canceled.get()) {
                    return;
                }

                inflightBatchRequestTracker.onRequestBegin();

                retrieveBatch.apply(scanId, n).thenAccept(binaryRows -> {
                    assert binaryRows != null;
                    assert binaryRows.size() <= n : "Rows more then requested " + binaryRows.size() + " " + n;

                    inflightBatchRequestTracker.onRequestEnd();

                    binaryRows.forEach(subscriber::onNext);

                    if (binaryRows.size() < n) {
                        cancel(null, false);
                    } else {
                        long remaining = requestedItemsCnt.addAndGet(Math.negateExact(binaryRows.size()));

                        if (remaining > 0) {
                            scanBatch((int) Math.min(remaining, INTERNAL_BATCH_SIZE));
                        }
                    }
                }).exceptionally(t -> {
                    inflightBatchRequestTracker.onRequestEnd();

                    cancel(t, false);

                    return null;
                });
            }
        }
    }

    /**
     * Created for {@code PartitionScanSubscription} to track inflight batch requests.
     */
    private interface InflightBatchRequestTracker {
        void onRequestBegin();

        void onRequestEnd();
    }

    /**
     * This is, in fact, no-op {@code InflightBatchRequestTracker} because tracking batch requests for read-write transactions is not
     * needed.
     */
    private static class ReadWriteInflightBatchRequestTracker implements InflightBatchRequestTracker {
        @Override
        public void onRequestBegin() {
            // No-op.
        }

        @Override
        public void onRequestEnd() {
            // No-op.
        }
    }

    private static class ReadOnlyInflightBatchRequestTracker implements InflightBatchRequestTracker {
        private final TransactionInflights transactionInflights;

        private final UUID txId;

        ReadOnlyInflightBatchRequestTracker(TransactionInflights transactionInflights, UUID txId) {
            this.transactionInflights = transactionInflights;
            this.txId = txId;
        }

        @Override
        public void onRequestBegin() {
            // Track read only requests which are able to create cursors.
            if (!transactionInflights.addInflight(txId, true)) {
                throw new TransactionException(TX_ALREADY_FINISHED_ERR, format(
                        "Transaction is already finished () [txId={}, readOnly=true].",
                        txId
                ));
            }
        }

        @Override
        public void onRequestEnd() {
            transactionInflights.removeInflight(txId);
        }
    }

    /** {@inheritDoc} */
    @Override
    public void close() {
        tableRaftService.close();
    }

    // TODO: IGNITE-17963 Use smarter logic for recipient node evaluation.

    /**
     * Evaluated cluster node for read-only request processing.
     *
     * @param partId Partition id.
     * @return Cluster node to evalute read-only request.
     */
    protected CompletableFuture<ClusterNode> evaluateReadOnlyRecipientNode(int partId) {
        TablePartitionId tablePartitionId = new TablePartitionId(tableId, partId);

        return placementDriver.awaitPrimaryReplica(tablePartitionId, clock.now(), AWAIT_PRIMARY_REPLICA_TIMEOUT, SECONDS)
                .handle((res, e) -> {
                    if (e != null) {
                        throw withCause(TransactionException::new, REPLICA_UNAVAILABLE_ERR, e);
                    } else {
                        if (res == null) {
                            throw withCause(TransactionException::new, REPLICA_UNAVAILABLE_ERR, e);
                        } else {
                            return getClusterNode(res.getLeaseholder());
                        }
                    }
                });
    }

    @Override
    public @Nullable PendingComparableValuesTracker<HybridTimestamp, Void> getPartitionSafeTimeTracker(int partitionId) {
        return safeTimeTrackerByPartitionId.get(partitionId);
    }

    @Override
    public @Nullable PendingComparableValuesTracker<Long, Void> getPartitionStorageIndexTracker(int partitionId) {
        return storageIndexTrackerByPartitionId.get(partitionId);
    }

    @Override
    public ScheduledExecutorService streamerFlushExecutor() {
        return streamerFlushExecutor.get();
    }

    /**
     * Updates the partition trackers, if there were previous ones, it closes them.
     *
     * @param partitionId Partition ID.
     * @param newSafeTimeTracker New partition safe time tracker.
     * @param newStorageIndexTracker New partition storage index tracker.
     */
    public void updatePartitionTrackers(
            int partitionId,
            PendingComparableValuesTracker<HybridTimestamp, Void> newSafeTimeTracker,
            PendingComparableValuesTracker<Long, Void> newStorageIndexTracker
    ) {
        PendingComparableValuesTracker<HybridTimestamp, Void> previousSafeTimeTracker;
        PendingComparableValuesTracker<Long, Void> previousStorageIndexTracker;

        synchronized (updatePartitionMapsMux) {
            Int2ObjectMap<PendingComparableValuesTracker<HybridTimestamp, Void>> newSafeTimeTrackerMap =
                    new Int2ObjectOpenHashMap<>(partitions);
            Int2ObjectMap<PendingComparableValuesTracker<Long, Void>> newStorageIndexTrackerMap = new Int2ObjectOpenHashMap<>(partitions);

            newSafeTimeTrackerMap.putAll(safeTimeTrackerByPartitionId);
            newStorageIndexTrackerMap.putAll(storageIndexTrackerByPartitionId);

            previousSafeTimeTracker = newSafeTimeTrackerMap.put(partitionId, newSafeTimeTracker);
            previousStorageIndexTracker = newStorageIndexTrackerMap.put(partitionId, newStorageIndexTracker);

            safeTimeTrackerByPartitionId = newSafeTimeTrackerMap;
            storageIndexTrackerByPartitionId = newStorageIndexTrackerMap;
        }

        if (previousSafeTimeTracker != null) {
            previousSafeTimeTracker.close();
        }

        if (previousStorageIndexTracker != null) {
            previousStorageIndexTracker.close();
        }
    }

    private ReplicaRequest upsertAllInternal(
            Collection<? extends BinaryRow> keyRows0,
            InternalTransaction txo,
            ReplicationGroupId groupId,
            Long enlistmentConsistencyToken,
            boolean full
    ) {
        assert serializeTablePartitionId(txo.commitPartition()) != null;

        return readWriteMultiRowReplicaRequest(RequestType.RW_UPSERT_ALL, keyRows0, null, txo, groupId, enlistmentConsistencyToken, full);
    }

    private ReplicaRequest upsertAllInternal(
            Collection<? extends BinaryRow> keyRows0,
            @Nullable BitSet deleted,
            InternalTransaction txo,
            ReplicationGroupId groupId,
            Long enlistmentConsistencyToken,
            boolean full
    ) {
        assert serializeTablePartitionId(txo.commitPartition()) != null;

        return readWriteMultiRowReplicaRequest(
                RequestType.RW_UPSERT_ALL, keyRows0, deleted, txo, groupId, enlistmentConsistencyToken, full);
    }

    /**
     * Ensure that the exception allows you to restart a transaction.
     *
     * @param e Exception to check.
     * @return True if retrying is possible, false otherwise.
     */
    private static boolean exceptionAllowsImplicitTxRetry(Throwable e) {
        return matchAny(unwrapCause(e), ACQUIRE_LOCK_ERR, REPLICA_MISS_ERR);
    }
}<|MERGE_RESOLUTION|>--- conflicted
+++ resolved
@@ -27,12 +27,9 @@
 import static org.apache.ignite.internal.table.distributed.replicator.action.RequestType.RW_GET;
 import static org.apache.ignite.internal.table.distributed.replicator.action.RequestType.RW_GET_ALL;
 import static org.apache.ignite.internal.table.distributed.storage.RowBatch.allResultFutures;
-<<<<<<< HEAD
+import static org.apache.ignite.internal.util.CompletableFutures.completedOrFailedFuture;
 import static org.apache.ignite.internal.tracing.TracingManager.asyncSpan;
 import static org.apache.ignite.internal.tracing.TracingManager.span;
-=======
-import static org.apache.ignite.internal.util.CompletableFutures.completedOrFailedFuture;
->>>>>>> d20ec21a
 import static org.apache.ignite.internal.util.CompletableFutures.emptyListCompletedFuture;
 import static org.apache.ignite.internal.util.CompletableFutures.nullCompletedFuture;
 import static org.apache.ignite.internal.util.ExceptionUtils.matchAny;
@@ -362,30 +359,17 @@
                     if (implicit) {
                         long ts = (txStartTs == null) ? actualTx.startTimestamp().getPhysical() : txStartTs;
 
-<<<<<<< HEAD
-                        if (exceptionAllowsTxRetry(e) && coarseCurrentTimeMillis() - ts < implicitTransactionTimeout) {
+                        if (exceptionAllowsImplicitTxRetry(e) && coarseCurrentTimeMillis() - ts < implicitTransactionTimeout) {
                             return enlistInTx(row, null, fac, noWriteChecker, ts);
                         }
-=======
-                    if (exceptionAllowsImplicitTxRetry(e) && coarseCurrentTimeMillis() - ts < implicitTransactionTimeout) {
-                        return enlistInTx(row, null, fac, noWriteChecker, ts);
->>>>>>> d20ec21a
                     }
 
-<<<<<<< HEAD
-                    throw wrapReplicationException(e);
+                    sneakyThrow(e);
                 }
 
                 return completedFuture(r);
-            }).thenCompose(x -> x);
-        });
-=======
-                sneakyThrow(e);
-            }
-
-            return completedFuture(r);
-        }).thenCompose(identity());
->>>>>>> d20ec21a
+            }).thenCompose(identity());
+        });
     }
 
     /**
@@ -486,35 +470,22 @@
 
             CompletableFuture<T> fut = reducer.apply(rowBatchByPartitionId.values());
 
-<<<<<<< HEAD
             return postEnlist(fut, implicit && !singlePart, actualTx, full).handle((r, e) -> {
                 if (e != null) {
                     if (implicit) {
                         long ts = (txStartTs == null) ? actualTx.startTimestamp().getPhysical() : txStartTs;
 
-                        if (exceptionAllowsTxRetry(e) && coarseCurrentTimeMillis() - ts < implicitTransactionTimeout) {
+                        if (exceptionAllowsImplicitTxRetry(e) && coarseCurrentTimeMillis() - ts < implicitTransactionTimeout) {
                             return enlistInTx(keyRows, null, fac, reducer, noOpChecker, ts);
                         }
-=======
-                    if (exceptionAllowsImplicitTxRetry(e) && coarseCurrentTimeMillis() - ts < implicitTransactionTimeout) {
-                        return enlistInTx(keyRows, null, fac, reducer, noOpChecker, ts);
->>>>>>> d20ec21a
                     }
 
-<<<<<<< HEAD
-                    throw wrapReplicationException(e);
+                    sneakyThrow(e);
                 }
 
                 return completedFuture(r);
-            }).thenCompose(x -> x);
-        });
-=======
-                sneakyThrow(e);
-            }
-
-            return completedFuture(r);
-        }).thenCompose(identity());
->>>>>>> d20ec21a
+            }).thenCompose(identity());
+        });
     }
 
     private InternalTransaction startImplicitRwTxIfNeeded(@Nullable InternalTransaction tx) {
@@ -655,116 +626,73 @@
                     || request instanceof MultipleRowPkReplicaRequest && ((MultipleRowPkReplicaRequest) request).requestType() != RW_GET_ALL
                     || request instanceof SwapRowReplicaRequest;
 
-            if (write && !full) {
-                // Track only write requests from explicit transactions.
-                if (!transactionInflights.addInflight(tx.id(), false)) {
-                    return failedFuture(
-                            new TransactionException(TX_ALREADY_FINISHED_ERR, format(
-                                    "Transaction is already finished[tableName={}, partId={}, txState={}].",
-                                    tableName,
-                                    partId,
-                                    tx.state()
-                            )));
+            if (full) { // Full transaction retries are handled in postEnlist.
+                return replicaSvc.invoke(primaryReplicaAndConsistencyToken.get1(), request);
+            } else {
+                if (write) { // Track only write requests from explicit transactions.
+                    if (!transactionInflights.addInflight(tx.id(), false)) {
+                        return failedFuture(
+                                new TransactionException(TX_ALREADY_FINISHED_ERR, format(
+                                        "Transaction is already finished [tableName={}, partId={}, txState={}].",
+                                        tableName,
+                                        partId,
+                                        tx.state()
+                                )));
+                    }
+
+                    return replicaSvc.<R>invoke(primaryReplicaAndConsistencyToken.get1(), request).thenApply(res -> {
+                        assert noWriteChecker != null;
+
+                        // Remove inflight if no replication was scheduled, otherwise inflight will be removed by delayed response.
+                        if (noWriteChecker.test(res, request)) {
+                            transactionInflights.removeInflight(tx.id());
+                        }
+
+                        return res;
+                    }).handle((r, e) -> {
+                        if (e != null) {
+                            if (retryOnLockConflict > 0 && matchAny(unwrapCause(e), ACQUIRE_LOCK_ERR)) {
+                                transactionInflights.removeInflight(tx.id()); // Will be retried.
+
+                                return trackingInvoke(
+                                        tx,
+                                        partId,
+                                        ignored -> request,
+                                        false,
+                                        primaryReplicaAndConsistencyToken,
+                                        noWriteChecker,
+                                        retryOnLockConflict - 1
+                                );
+                            }
+
+                            sneakyThrow(e);
+                        }
+
+                        return completedFuture(r);
+                    }).thenCompose(identity());
+                } else { // Explicit reads should be retried too.
+                    return replicaSvc.<R>invoke(primaryReplicaAndConsistencyToken.get1(), request).handle((r, e) -> {
+                        if (e != null) {
+                            if (retryOnLockConflict > 0 && matchAny(unwrapCause(e), ACQUIRE_LOCK_ERR)) {
+                                return trackingInvoke(
+                                        tx,
+                                        partId,
+                                        ignored -> request,
+                                        false,
+                                        primaryReplicaAndConsistencyToken,
+                                        noWriteChecker,
+                                        retryOnLockConflict - 1
+                                );
+                            }
+
+                            sneakyThrow(e);
+                        }
+
+                        return completedFuture(r);
+                    }).thenCompose(identity());
                 }
-
-<<<<<<< HEAD
-                return replicaSvc.<R>invoke(primaryReplicaAndConsistencyToken.get1(), request).thenApply(res -> {
-                    assert noWriteChecker != null;
-
-                    // Remove inflight if no replication was scheduled, otherwise inflight will be removed by delayed response.
-                    if (noWriteChecker.test(res, request)) {
-                        transactionInflights.removeInflight(tx.id());
-                    }
-
-                    return res;
-                }).handle((r, e) -> {
-                    if (e != null) {
-                        if (retryOnLockConflict > 0 && e.getCause() instanceof LockException) {
-                            transactionInflights.removeInflight(tx.id()); // Will be retried.
-=======
-        if (full) { // Full transaction retries are handled in postEnlist.
-            return replicaSvc.invoke(primaryReplicaAndConsistencyToken.get1(), request);
-        } else {
-            if (write) { // Track only write requests from explicit transactions.
-                if (!transactionInflights.addInflight(tx.id(), false)) {
-                    return failedFuture(
-                            new TransactionException(TX_ALREADY_FINISHED_ERR, format(
-                                    "Transaction is already finished [tableName={}, partId={}, txState={}].",
-                                    tableName,
-                                    partId,
-                                    tx.state()
-                            )));
-                }
-
-                return replicaSvc.<R>invoke(primaryReplicaAndConsistencyToken.get1(), request).thenApply(res -> {
-                    assert noWriteChecker != null;
-
-                    // Remove inflight if no replication was scheduled, otherwise inflight will be removed by delayed response.
-                    if (noWriteChecker.test(res, request)) {
-                        transactionInflights.removeInflight(tx.id());
-                    }
-
-                    return res;
-                }).handle((r, e) -> {
-                    if (e != null) {
-                        if (retryOnLockConflict > 0 && matchAny(unwrapCause(e), ACQUIRE_LOCK_ERR)) {
-                            transactionInflights.removeInflight(tx.id()); // Will be retried.
-
->>>>>>> d20ec21a
-                            return trackingInvoke(
-                                    tx,
-                                    partId,
-                                    ignored -> request,
-<<<<<<< HEAD
-                                    full,
-=======
-                                    false,
->>>>>>> d20ec21a
-                                    primaryReplicaAndConsistencyToken,
-                                    noWriteChecker,
-                                    retryOnLockConflict - 1
-                            );
-                        }
-
-<<<<<<< HEAD
-                        ExceptionUtils.sneakyThrow(e);
-                    }
-
-                    return completedFuture(r);
-                }).thenCompose(x -> x);
-            } else {
-                return replicaSvc.invoke(primaryReplicaAndConsistencyToken.get1(), request);
-            }
-        });
-=======
-                        sneakyThrow(e);
-                    }
-
-                    return completedFuture(r);
-                }).thenCompose(identity());
-            } else { // Explicit reads should be retried too.
-                return replicaSvc.<R>invoke(primaryReplicaAndConsistencyToken.get1(), request).handle((r, e) -> {
-                    if (e != null) {
-                        if (retryOnLockConflict > 0 && matchAny(unwrapCause(e), ACQUIRE_LOCK_ERR)) {
-                            return trackingInvoke(
-                                    tx,
-                                    partId,
-                                    ignored -> request,
-                                    false,
-                                    primaryReplicaAndConsistencyToken,
-                                    noWriteChecker,
-                                    retryOnLockConflict - 1
-                            );
-                        }
-
-                        sneakyThrow(e);
-                    }
-
-                    return completedFuture(r);
-                }).thenCompose(identity());
-            }
-        }
->>>>>>> d20ec21a
+            }
+        });
     }
 
     /**
@@ -785,57 +713,26 @@
                     txManager.finishFull(observableTimestampTracker, tx0.id(), e == null);
                     tx0.parentSpan().end();
 
-<<<<<<< HEAD
-                    return e != null ? failedFuture(wrapReplicationException(e)) : completedFuture(r);
+                    return e != null ? failedFuture(e) : completedFuture(r);
                 }
 
                 if (e != null) {
-                    RuntimeException e0 = wrapReplicationException(e);
-
                     return tx0.rollbackAsync().handle((ignored, err) -> {
                         if (err != null) {
-                            e0.addSuppressed(err);
+                            e.addSuppressed(err);
                         }
-                        throw e0;
+                        sneakyThrow(e);
+                        return null;
                     }); // Preserve failed state.
-=======
-        return fut.handle((BiFunction<T, Throwable, CompletableFuture<T>>) (r, e) -> {
-            if (full) { // Full txn is already finished remotely. Just update local state.
-                txManager.finishFull(observableTimestampTracker, tx0.id(), e == null);
-
-                return e != null ? failedFuture(e) : completedFuture(r);
-            }
-
-            if (e != null) {
-                return tx0.rollbackAsync().handle((ignored, err) -> {
-                    if (err != null) {
-                        e.addSuppressed(err);
-                    }
-                    sneakyThrow(e);
-                    return null;
-                }); // Preserve failed state.
-            } else {
-                if (autoCommit) {
-                    return tx0.commitAsync().thenApply(ignored -> r);
->>>>>>> d20ec21a
                 } else {
                     if (autoCommit) {
-                        return tx0.commitAsync()
-                                .exceptionally(ex -> {
-                                    throw wrapReplicationException(ex);
-                                })
-                                .thenApply(ignored -> r);
+                        return tx0.commitAsync().thenApply(ignored -> r);
                     } else {
                         return completedFuture(r);
                     }
                 }
-<<<<<<< HEAD
-            }).thenCompose(x -> x);
-        });
-=======
-            }
-        }).thenCompose(identity());
->>>>>>> d20ec21a
+            }).thenCompose(identity());
+        });
     }
 
     /**
@@ -864,20 +761,9 @@
                     SECONDS
             );
 
-<<<<<<< HEAD
             CompletableFuture<R> fut = primaryReplicaFuture.thenCompose(primaryReplica -> {
                 try {
-                    ClusterNode node = clusterNodeResolver.getByConsistentId(primaryReplica.getLeaseholder());
-
-                    if (node == null) {
-                        throw new TransactionException(REPLICA_UNAVAILABLE_ERR, "Failed to resolve the primary replica node [consistentId="
-                                + primaryReplica.getLeaseholder() + ']');
-                    }
-=======
-        CompletableFuture<R> fut = primaryReplicaFuture.thenCompose(primaryReplica -> {
-            try {
-                ClusterNode node = getClusterNode(primaryReplica.getLeaseholder());
->>>>>>> d20ec21a
+                    ClusterNode node = getClusterNode(primaryReplica.getLeaseholder());
 
                     return replicaSvc.invoke(node, op.apply(tablePartitionId, primaryReplica.getStartTime().longValue()));
                 } catch (Throwable e) {
@@ -896,6 +782,7 @@
             return postEvaluate(fut, tx);
         }
     }
+}
 
     /**
      * Evaluates the multi-row request to the cluster for a read-only single-partition transaction.
@@ -952,51 +839,28 @@
      * @return The future.
      */
     private <R> CompletableFuture<R> postEvaluate(CompletableFuture<R> fut, InternalTransaction tx) {
-<<<<<<< HEAD
         return fut.handle((BiFunction<R, Throwable, CompletableFuture<R>>) (r, e) ->
                 span("postEvaluate", (Function<TraceSpan, ? extends CompletableFuture<R>>) (span) -> {
                     if (e != null) {
-                        RuntimeException e0 = wrapReplicationException(e);
-
                         return tx.finish(false, clock.now())
                                 .handle((ignored, err) -> {
-
                                     if (err != null) {
-                                        e0.addSuppressed(err);
+                                        e.addSuppressed(err);
                                     }
-                                    throw e0;
+
+                                    sneakyThrow(e);
+                                    return null;
                                 }); // Preserve failed state.
                     }
 
-                    return tx.finish(true, clock.now())
-                            .exceptionally(ex -> {
-                                throw wrapReplicationException(ex);
-                            })
-                            .thenApply(ignored -> r);
-                })).thenCompose(x -> x);
-=======
-        return fut.handle((BiFunction<R, Throwable, CompletableFuture<R>>) (r, e) -> {
-            if (e != null) {
-                return tx.finish(false, clock.now())
-                        .handle((ignored, err) -> {
-                            if (err != null) {
-                                e.addSuppressed(err);
-                            }
-
-                            sneakyThrow(e);
-                            return null;
-                        }); // Preserve failed state.
-            }
-
-            return tx.finish(true, clock.now()).thenApply(ignored -> r);
-        }).thenCompose(identity());
->>>>>>> d20ec21a
-    }
-
-    /** {@inheritDoc} */
-    @Override
-<<<<<<< HEAD
-    public CompletableFuture<BinaryRow> get(BinaryRowEx keyRow, InternalTransaction tx) {
+                    return tx.finish(true, clock.now()).thenApply(ignored -> r)
+                })
+        ).thenCompose(identity());
+    }
+
+    /** {@inheritDoc} */
+    @Override
+    public CompletableFuture<BinaryRow> get(BinaryRowEx keyRow, @Nullable InternalTransaction tx) {
         return span("InternalTableImpl.get", (span) -> {
             if (tx == null) {
                 return evaluateReadOnlyPrimaryNode(
@@ -1017,50 +881,19 @@
             }
 
             return enlistInTx(
-=======
-    public CompletableFuture<BinaryRow> get(BinaryRowEx keyRow, @Nullable InternalTransaction tx) {
-        if (tx == null) {
-            return evaluateReadOnlyPrimaryNode(
->>>>>>> d20ec21a
                     keyRow,
                     tx,
                     (txo, groupId, enlistmentConsistencyToken) -> tableMessagesFactory.readWriteSingleRowPkReplicaRequest()
                             .groupId(groupId)
                             .schemaVersion(keyRow.schemaVersion())
                             .primaryKey(keyRow.tupleSlice())
-<<<<<<< HEAD
                             .commitPartitionId(serializeTablePartitionId(txo.commitPartition()))
                             .transactionId(txo.id())
                             .enlistmentConsistencyToken(enlistmentConsistencyToken)
                             .requestType(RW_GET)
                             .timestampLong(clock.nowLong())
-                            .full(tx == null)
-=======
-                            .requestType(RequestType.RO_GET)
-                            .build()
-            );
-        }
-
-        if (tx.isReadOnly()) {
-            return evaluateReadOnlyRecipientNode(partitionId(keyRow))
-                    .thenCompose(recipientNode -> get(keyRow, tx.readTimestamp(), recipientNode));
-        }
-
-        return enlistInTx(
-                keyRow,
-                tx,
-                (txo, groupId, enlistmentConsistencyToken) -> tableMessagesFactory.readWriteSingleRowPkReplicaRequest()
-                        .groupId(groupId)
-                        .schemaVersion(keyRow.schemaVersion())
-                        .primaryKey(keyRow.tupleSlice())
-                        .commitPartitionId(serializeTablePartitionId(txo.commitPartition()))
-                        .transactionId(txo.id())
-                        .enlistmentConsistencyToken(enlistmentConsistencyToken)
-                        .requestType(RW_GET)
-                        .timestampLong(clock.nowLong())
-                        .full(false)
->>>>>>> d20ec21a
-                        .coordinatorId(txo.coordinatorId())
+                            .full(false)
+                            .coordinatorId(txo.coordinatorId())
                             .build(),
                     (res, req) -> false
 
@@ -1255,8 +1088,7 @@
 
     /** {@inheritDoc} */
     @Override
-<<<<<<< HEAD
-    public CompletableFuture<Void> upsert(BinaryRowEx row, InternalTransaction tx) {
+    public CompletableFuture<Void> upsert(BinaryRowEx row, @Nullable InternalTransaction tx) {
         return span("InternalTableImpl.upsert", (span) -> {
             return enlistInTx(
                     row,
@@ -1271,23 +1103,7 @@
                             .requestType(RequestType.RW_UPSERT)
                             .timestampLong(clock.nowLong())
                             .full(tx == null)
-=======
-    public CompletableFuture<Void> upsert(BinaryRowEx row, @Nullable InternalTransaction tx) {
-        return enlistInTx(
-                row,
-                tx,
-                (txo, groupId, enlistmentConsistencyToken) -> tableMessagesFactory.readWriteSingleRowReplicaRequest()
-                        .groupId(groupId)
-                        .commitPartitionId(serializeTablePartitionId(txo.commitPartition()))
-                        .schemaVersion(row.schemaVersion())
-                        .binaryTuple(row.tupleSlice())
-                        .transactionId(txo.id())
-                        .enlistmentConsistencyToken(enlistmentConsistencyToken)
-                        .requestType(RequestType.RW_UPSERT)
-                        .timestampLong(clock.nowLong())
-                        .full(tx == null)
->>>>>>> d20ec21a
-                        .coordinatorId(txo.coordinatorId())
+                            .coordinatorId(txo.coordinatorId())
                             .build(),
                     (res, req) -> false
 
@@ -1297,8 +1113,7 @@
 
     /** {@inheritDoc} */
     @Override
-<<<<<<< HEAD
-    public CompletableFuture<Void> upsertAll(Collection<BinaryRowEx> rows, InternalTransaction tx) {
+    public CompletableFuture<Void> upsertAll(Collection<BinaryRowEx> rows, @Nullable InternalTransaction tx) {
         return span("InternalTableImpl.upsertAll", (span) -> {
             return enlistInTx(
                     rows,
@@ -1306,41 +1121,13 @@
                     this::upsertAllInternal,
                     RowBatch::allResultFutures,
                     (res, req) -> false
-
             );
         });
-=======
-    public CompletableFuture<Void> upsertAll(Collection<BinaryRowEx> rows, @Nullable InternalTransaction tx) {
-        return enlistInTx(
-                rows,
-                tx,
-                this::upsertAllInternal,
-                RowBatch::allResultFutures,
-                (res, req) -> false
-        );
->>>>>>> d20ec21a
     }
 
     /** {@inheritDoc} */
     @Override
     public CompletableFuture<Void> updateAll(Collection<BinaryRowEx> rows, @Nullable BitSet deleted, int partition) {
-<<<<<<< HEAD
-        return span("InternalTableImpl.upsertAll", (span) -> {
-            InternalTransaction tx = txManager.begin(observableTimestampTracker);
-            TablePartitionId partGroupId = new TablePartitionId(tableId, partition);
-
-            CompletableFuture<Void> fut = enlistAndInvoke(
-                    tx,
-                    partition,
-                    enlistmentConsistencyToken -> upsertAllInternal(rows, deleted, tx, partGroupId, enlistmentConsistencyToken, true),
-                    true,
-                    null
-
-            );
-
-            return postEnlist(fut, false, tx, true); // Will be committed in one RTT.
-        });
-=======
         return updateAllWithRetry(rows, deleted, partition, null);
     }
 
@@ -1359,34 +1146,35 @@
             int partition,
             @Nullable Long txStartTs
     ) {
-        InternalTransaction tx = txManager.begin(observableTimestampTracker);
-        TablePartitionId partGroupId = new TablePartitionId(tableId, partition);
-
-        assert rows.stream().allMatch(row -> partitionId(row) == partition) : "Invalid batch for partition " + partition;
-
-        CompletableFuture<Void> fut = enlistAndInvoke(
-                tx,
-                partition,
-                enlistmentConsistencyToken -> upsertAllInternal(rows, deleted, tx, partGroupId, enlistmentConsistencyToken, true),
-                true,
-                null
-        );
-
-        // Will be finished in one RTT.
-        return postEnlist(fut, false, tx, true).handle((r, e) -> {
-            if (e != null) {
-                long ts = (txStartTs == null) ? tx.startTimestamp().getPhysical() : txStartTs;
-
-                if (exceptionAllowsImplicitTxRetry(e) && coarseCurrentTimeMillis() - ts < implicitTransactionTimeout) {
-                    return updateAllWithRetry(rows, deleted, partition, ts);
+        return span("InternalTableImpl.upsertAll", (span) -> {
+            InternalTransaction tx = txManager.begin(observableTimestampTracker);
+            TablePartitionId partGroupId = new TablePartitionId(tableId, partition);
+
+            assert rows.stream().allMatch(row -> partitionId(row) == partition) : "Invalid batch for partition " + partition;
+
+            CompletableFuture<Void> fut = enlistAndInvoke(
+                    tx,
+                    partition,
+                    enlistmentConsistencyToken -> upsertAllInternal(rows, deleted, tx, partGroupId, enlistmentConsistencyToken, true),
+                    true,
+                    null
+            );
+
+            // Will be finished in one RTT.
+            return postEnlist(fut, false, tx, true).handle((r, e) -> {
+                if (e != null) {
+                    long ts = (txStartTs == null) ? tx.startTimestamp().getPhysical() : txStartTs;
+
+                    if (exceptionAllowsImplicitTxRetry(e) && coarseCurrentTimeMillis() - ts < implicitTransactionTimeout) {
+                        return updateAllWithRetry(rows, deleted, partition, ts);
+                    }
+
+                    sneakyThrow(e);
                 }
 
-                sneakyThrow(e);
-            }
-
-            return completedFuture(r);
-        }).thenCompose(identity());
->>>>>>> d20ec21a
+                return completedFuture(r);
+            }).thenCompose(identity());
+        });
     }
 
     /** {@inheritDoc} */
@@ -2174,16 +1962,14 @@
             TablePartitionId tablePartitionId = new TablePartitionId(tableId, partId);
             tx.assignCommitPartition(tablePartitionId);
 
-<<<<<<< HEAD
-            HybridTimestamp now = clock.now();
-=======
-        return partitionMeta(tablePartitionId).thenApply(meta -> {
-            TablePartitionId partGroupId = new TablePartitionId(tableId, partId);
-
-            return tx.enlist(partGroupId, new IgniteBiTuple<>(
-                    getClusterNode(meta.getLeaseholder()),
-                    meta.getStartTime().longValue())
-            );
+            return partitionMeta(tablePartitionId).thenApply(meta -> {
+                TablePartitionId partGroupId = new TablePartitionId(tableId, partId);
+
+                return tx.enlist(partGroupId, new IgniteBiTuple<>(
+                        getClusterNode(meta.getLeaseholder()),
+                        meta.getStartTime().longValue())
+                );
+            });
         });
     }
 
@@ -2194,7 +1980,6 @@
 
     private CompletableFuture<ReplicaMeta> partitionMeta(ReplicationGroupId tablePartitionId) {
         HybridTimestamp now = clock.now();
->>>>>>> d20ec21a
 
             CompletableFuture<ReplicaMeta> primaryReplicaFuture = placementDriver.awaitPrimaryReplica(
                     tablePartitionId,
@@ -2209,20 +1994,6 @@
                             + " [tablePartitionId=" + tablePartitionId + ", awaitTimestamp=" + now + ']', e);
                 }
 
-<<<<<<< HEAD
-                ClusterNode node = clusterNodeResolver.getByConsistentId(primaryReplica.getLeaseholder());
-
-                if (node == null) {
-                    throw new TransactionException(REPLICA_UNAVAILABLE_ERR, "Failed to resolve the primary replica node [consistentId="
-                            + primaryReplica.getLeaseholder() + ']');
-                }
-
-                TablePartitionId partGroupId = new TablePartitionId(tableId, partId);
-
-                return tx.enlist(partGroupId, new IgniteBiTuple<>(node, primaryReplica.getStartTime().longValue()));
-            });
-        });
-=======
             return primaryReplica;
         });
     }
@@ -2230,13 +2001,12 @@
     private ClusterNode getClusterNode(@Nullable String leaserHolder) {
         ClusterNode node = clusterNodeResolver.getByConsistentId(leaserHolder);
 
-        if (node == null) {
-            throw new TransactionException(REPLICA_UNAVAILABLE_ERR, "Failed to resolve the primary replica node [consistentId="
-                    + leaserHolder + ']');
-        }
+            if (node == null) {
+                throw new TransactionException(REPLICA_UNAVAILABLE_ERR, "Failed to resolve the primary replica node [consistentId="
+                        + primaryReplica.getLeaseholder() + ']');
+            }
 
         return node;
->>>>>>> d20ec21a
     }
 
     /**
