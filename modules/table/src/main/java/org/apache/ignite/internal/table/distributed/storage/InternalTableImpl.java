--- conflicted
+++ resolved
@@ -289,48 +289,22 @@
 
             TablePartitionId partGroupId = new TablePartitionId(tableId, partId);
 
-<<<<<<< HEAD
-            IgniteBiTuple<ClusterNode, Long> primaryReplicaAndTerm = actualTx.enlistedNodeAndTerm(partGroupId);
-=======
-        IgniteBiTuple<ClusterNode, Long> primaryReplicaAndConsistencyToken = actualTx.enlistedNodeAndConsistencyToken(partGroupId);
->>>>>>> e5215745
+            IgniteBiTuple<ClusterNode, Long> primaryReplicaAndConsistencyToken = actualTx.enlistedNodeAndConsistencyToken(partGroupId);
 
             CompletableFuture<R> fut;
 
-<<<<<<< HEAD
-            if (primaryReplicaAndTerm != null) {
+            if (primaryReplicaAndConsistencyToken != null) {
                 assert !implicit;
 
-                fut = trackingInvoke(actualTx, partId, term -> fac.apply(actualTx, partGroupId, term), false, primaryReplicaAndTerm,
-                        noWriteChecker, retryOnLockConflict);
-            } else {
-                fut = enlistWithRetry(actualTx, partId, term -> fac.apply(actualTx, partGroupId, term), implicit, noWriteChecker,
-                        retryOnLockConflict);
-            }
-=======
-        if (primaryReplicaAndConsistencyToken != null) {
-            assert !implicit;
-
-            fut = trackingInvoke(
-                    actualTx,
-                    partId,
-                    enlistmentConsistencyToken -> fac.apply(actualTx, partGroupId, enlistmentConsistencyToken),
+                fut = trackingInvoke(actualTx, partId, enlistmentConsistencyToken -> fac.apply(actualTx, partGroupId, enlistmentConsistencyToken),
                     false,
                     primaryReplicaAndConsistencyToken,
-                    noWriteChecker,
-                    retryOnLockConflict
-            );
-        } else {
-            fut = enlistWithRetry(
-                    actualTx,
-                    partId,
-                    enlistmentConsistencyToken -> fac.apply(actualTx, partGroupId, enlistmentConsistencyToken),
-                    implicit,
-                    noWriteChecker,
-                    retryOnLockConflict
+                        noWriteChecker, retryOnLockConflict
+            );} else {
+                fut = enlistWithRetry(actualTx, partId, enlistmentConsistencyToken -> fac.apply(actualTx, partGroupId, enlistmentConsistencyToken), implicit, noWriteChecker,
+                        retryOnLockConflict
             );
         }
->>>>>>> e5215745
 
             return postEnlist(fut, false, actualTx, implicit);
         });
@@ -384,56 +358,28 @@
 
                 TablePartitionId partGroupId = new TablePartitionId(tableId, partitionId);
 
-<<<<<<< HEAD
-                IgniteBiTuple<ClusterNode, Long> primaryReplicaAndTerm = actualTx.enlistedNodeAndTerm(partGroupId);
-=======
-            IgniteBiTuple<ClusterNode, Long> primaryReplicaAndConsistencyToken = actualTx.enlistedNodeAndConsistencyToken(partGroupId);
->>>>>>> e5215745
+                IgniteBiTuple<ClusterNode, Long> primaryReplicaAndConsistencyToken = actualTx.enlistedNodeAndConsistencyToken(partGroupId);
 
                 CompletableFuture<T> fut;
 
-<<<<<<< HEAD
-                if (primaryReplicaAndTerm != null) {
+                if (primaryReplicaAndConsistencyToken != null) {
                     assert !implicit;
 
-                    fut = trackingInvoke(actualTx, partitionId, term -> fac.apply(rowBatch.requestedRows, actualTx, partGroupId, term, false),
-                        false, primaryReplicaAndTerm, noOpChecker, retryOnLockConflict);
+                    fut = trackingInvoke(actualTx, partitionId, enlistmentConsistencyToken ->
+                                fac.apply(rowBatch.requestedRows, actualTx, partGroupId, enlistmentConsistencyToken, false),
+                        false,
+                        primaryReplicaAndConsistencyToken, noOpChecker, retryOnLockConflict);
                 } else {
                     fut = enlistWithRetry(
                             actualTx,
                             partitionId,
-                            term -> fac.apply(rowBatch.requestedRows, actualTx, partGroupId, term, full),
+                            enlistmentConsistencyToken ->
+                                fac.apply(rowBatch.requestedRows, actualTx, partGroupId, enlistmentConsistencyToken, full),
                             full,
                             noOpChecker,
                             retryOnLockConflict
                     );
                 }
-=======
-            if (primaryReplicaAndConsistencyToken != null) {
-                assert !implicit;
-
-                fut = trackingInvoke(
-                        actualTx,
-                        partitionId,
-                        enlistmentConsistencyToken ->
-                                fac.apply(rowBatch.requestedRows, actualTx, partGroupId, enlistmentConsistencyToken, false),
-                        false,
-                        primaryReplicaAndConsistencyToken,
-                        noOpChecker,
-                        retryOnLockConflict
-                );
-            } else {
-                fut = enlistWithRetry(
-                        actualTx,
-                        partitionId,
-                        enlistmentConsistencyToken ->
-                                fac.apply(rowBatch.requestedRows, actualTx, partGroupId, enlistmentConsistencyToken, full),
-                        full,
-                        noOpChecker,
-                        retryOnLockConflict
-                );
-            }
->>>>>>> e5215745
 
                 rowBatch.resultFuture = fut;
             }
@@ -479,16 +425,11 @@
         return spanWithResult("InternalTableImpl.enlistCursorInTx", (span) -> {
             TablePartitionId partGroupId = new TablePartitionId(tableId, partId);
 
-<<<<<<< HEAD
-            IgniteBiTuple<ClusterNode, Long> primaryReplicaAndTerm = tx.enlistedNodeAndTerm(partGroupId);
-=======
-        IgniteBiTuple<ClusterNode, Long> primaryReplicaAndConsistencyToken = tx.enlistedNodeAndConsistencyToken(partGroupId);
->>>>>>> e5215745
+            IgniteBiTuple<ClusterNode, Long> primaryReplicaAndConsistencyToken = tx.enlistedNodeAndConsistencyToken(partGroupId);
 
             CompletableFuture<Collection<BinaryRow>> fut;
 
-<<<<<<< HEAD
-            Function<Long, ReplicaRequest> mapFunc = (term) -> tableMessagesFactory.readWriteScanRetrieveBatchReplicaRequest()
+            Function<Long, ReplicaRequest> mapFunc = (enlistmentConsistencyToken) -> tableMessagesFactory.readWriteScanRetrieveBatchReplicaRequest()
                     .groupId(partGroupId)
                     .timestampLong(clock.nowLong())
                     .transactionId(tx.id())
@@ -500,39 +441,14 @@
                     .flags(flags)
                     .columnsToInclude(columnsToInclude)
                     .full(implicit) // Intent for one phase commit.
-                    .batchSize(batchSize).enlistmentConsistencyToken(term)
-                .commitPartitionId(serializeTablePartitionId(tx.commitPartition()))
-                .build();
-
-            if (primaryReplicaAndTerm != null) {
-=======
-        Function<Long, ReplicaRequest> mapFunc =
-                (enlistmentConsistencyToken) -> tableMessagesFactory.readWriteScanRetrieveBatchReplicaRequest()
-                        .groupId(partGroupId)
-                        .timestampLong(clock.nowLong())
-                        .transactionId(tx.id())
-                        .scanId(scanId)
-                        .indexToUse(indexId)
-                        .exactKey(binaryTupleMessage(exactKey))
-                        .lowerBoundPrefix(binaryTupleMessage(lowerBound))
-                        .upperBoundPrefix(binaryTupleMessage(upperBound))
-                        .flags(flags)
-                        .columnsToInclude(columnsToInclude)
-                        .full(implicit) // Intent for one phase commit.
-                        .batchSize(batchSize)
-                        .enlistmentConsistencyToken(enlistmentConsistencyToken)
+                    .batchSize(batchSize).enlistmentConsistencyToken(enlistmentConsistencyToken)
                         .commitPartitionId(serializeTablePartitionId(tx.commitPartition()))
                         .coordinatorId(tx.coordinatorId())
                         .build();
 
-        if (primaryReplicaAndConsistencyToken != null) {
-            fut = replicaSvc.invoke(primaryReplicaAndConsistencyToken.get1(), mapFunc.apply(primaryReplicaAndConsistencyToken.get2()));
-        } else {
-            fut = enlistWithRetry(tx, partId, mapFunc, false, null, false);
-        }
->>>>>>> e5215745
-
-                fut = replicaSvc.invoke(primaryReplicaAndTerm.get1(), mapFunc.apply(primaryReplicaAndTerm.get2()));
+            if (primaryReplicaAndConsistencyToken != null) {
+
+                fut = replicaSvc.invoke(primaryReplicaAndConsistencyToken.get1(), mapFunc.apply(primaryReplicaAndConsistencyToken.get2()));
             } else {
                 fut = enlistWithRetry(tx, partId, mapFunc, false, null, false);
             }
@@ -571,13 +487,13 @@
             @Nullable BiPredicate<R, ReplicaRequest> noWriteChecker,
             boolean retryOnLockConflict
     ) {
-<<<<<<< HEAD
         return spanWithResult("InternalTableImpl.enlistWithRetry", (span) -> {
             span.addAttribute("partId", () -> Objects.toString(partId));
             span.addAttribute("full", () -> Objects.toString(full));
 
             return (CompletableFuture<R>) enlist(partId, tx)
-                    .thenCompose(primaryReplicaAndTerm -> trackingInvoke(tx, partId, mapFunc, full, primaryReplicaAndTerm, noWriteChecker,
+                    .thenCompose(primaryReplicaAndConsistencyToken ->
+                        trackingInvoke(tx, partId, mapFunc, full, primaryReplicaAndConsistencyToken, noWriteChecker,
                             retryOnLockConflict))
                     .handle((res0, e) -> {
                         if (e != null) {
@@ -585,17 +501,6 @@
                             if (retryOnLockConflict && e.getCause() instanceof LockException) {
                                 return enlistWithRetry(tx, partId, mapFunc, full, noWriteChecker, true);
                             }
-=======
-        return (CompletableFuture<R>) enlist(partId, tx)
-                .thenCompose(primaryReplicaAndConsistencyToken ->
-                        trackingInvoke(tx, partId, mapFunc, full, primaryReplicaAndConsistencyToken, noWriteChecker, retryOnLockConflict))
-                .handle((res0, e) -> {
-                    if (e != null) {
-                        // We can safely retry indefinitely on deadlock prevention.
-                        if (retryOnLockConflict && e.getCause() instanceof LockException) {
-                            return enlistWithRetry(tx, partId, mapFunc, full, noWriteChecker, true);
-                        }
->>>>>>> e5215745
 
                             return failedFuture(e);
                         }
@@ -626,9 +531,8 @@
             @Nullable BiPredicate<R, ReplicaRequest> noWriteChecker,
             boolean retryOnLockConflict
     ) {
-<<<<<<< HEAD
         return spanWithResult("InternalTableImpl.trackingInvoke", (span) -> {
-            ReplicaRequest request = mapFunc.apply(primaryReplicaAndTerm.get2());
+            ReplicaRequest request = mapFunc.apply(primaryReplicaAndConsistencyToken.get2());
 
             boolean write = request instanceof SingleRowReplicaRequest && ((SingleRowReplicaRequest) request).requestType() != RW_GET
                     || request instanceof MultipleRowReplicaRequest && ((MultipleRowReplicaRequest) request).requestType() != RW_GET_ALL
@@ -640,41 +544,16 @@
                 // Track only write requests from explicit transactions.
                 if (!txManager.addInflight(tx.id())) {
                     return failedFuture(
-                            new TransactionException(TX_UNEXPECTED_STATE_ERR, format(
-                                    "Failed to enlist a write operation into a transaction, tx is locked for updates "
-                                            + "[tableName={}, partId={}, txState={}].",
+                            new TransactionException(TX_ALREADY_FINISHED_ERR, format(
+                                    "Transaction is already finished[tableName={}, partId={}, txState={}].",
                                     tableName,
                                     partId,
                                     tx.state()
                             )));
                 }
 
-                return replicaSvc.<R>invoke(primaryReplicaAndTerm.get1(), request).thenApply(res -> {
+                return replicaSvc.<R>invoke(primaryReplicaAndConsistencyToken.get1(), request).thenApply(res -> {
                     assert noWriteChecker != null;
-=======
-        ReplicaRequest request = mapFunc.apply(primaryReplicaAndConsistencyToken.get2());
-
-        boolean write = request instanceof SingleRowReplicaRequest && ((SingleRowReplicaRequest) request).requestType() != RW_GET
-                || request instanceof MultipleRowReplicaRequest && ((MultipleRowReplicaRequest) request).requestType() != RW_GET_ALL
-                || request instanceof SingleRowPkReplicaRequest && ((SingleRowPkReplicaRequest) request).requestType() != RW_GET
-                || request instanceof MultipleRowPkReplicaRequest && ((MultipleRowPkReplicaRequest) request).requestType() != RW_GET_ALL
-                || request instanceof SwapRowReplicaRequest;
-
-        if (write && !full) {
-            // Track only write requests from explicit transactions.
-            if (!txManager.addInflight(tx.id())) {
-                return failedFuture(
-                        new TransactionException(TX_ALREADY_FINISHED_ERR, format(
-                                "Transaction is already finished [tableName={}, partId={}, txState={}].",
-                                tableName,
-                                partId,
-                                tx.state()
-                        )));
-            }
-
-            return replicaSvc.<R>invoke(primaryReplicaAndConsistencyToken.get1(), request).thenApply(res -> {
-                assert noWriteChecker != null;
->>>>>>> e5215745
 
                     // Remove inflight if no replication was scheduled, otherwise inflight will be removed by delayed response.
                     if (noWriteChecker.test(res, request)) {
@@ -687,22 +566,13 @@
                         txManager.removeInflight(tx.id()); // Will be retried.
                     }
 
-<<<<<<< HEAD
                     ExceptionUtils.sneakyThrow(e);
                     return null; // Unreachable.
                 });
             } else {
-                return replicaSvc.invoke(primaryReplicaAndTerm.get1(), request);
-            }
-        });
-=======
-                ExceptionUtils.sneakyThrow(e);
-                return null; // Unreachable.
-            });
-        } else {
-            return replicaSvc.invoke(primaryReplicaAndConsistencyToken.get1(), request);
-        }
->>>>>>> e5215745
+                return replicaSvc.invoke(primaryReplicaAndConsistencyToken.get1(), request);
+            }
+        });
     }
 
     /**
@@ -908,49 +778,22 @@
             return enlistInTx(
                     keyRow,
                     tx,
-                    (txo, groupId, term) -> tableMessagesFactory.readWriteSingleRowPkReplicaRequest()
+                    (txo, groupId, enlistmentConsistencyToken) -> tableMessagesFactory.readWriteSingleRowPkReplicaRequest()
                             .groupId(groupId)
                             .schemaVersion(keyRow.schemaVersion())
                             .primaryKey(keyRow.tupleSlice())
                             .commitPartitionId(serializeTablePartitionId(txo.commitPartition()))
                             .transactionId(txo.id())
-                            .enlistmentConsistencyToken(term)
+                            .enlistmentConsistencyToken(enlistmentConsistencyToken)
                             .requestType(RW_GET)
                             .timestampLong(clock.nowLong())
                             .full(tx == null)
+                        .coordinatorId(txo.coordinatorId())
                             .build(),
                     (res, req) -> false,
                     false
             );
-<<<<<<< HEAD
-        });
-=======
-        }
-
-        if (tx.isReadOnly()) {
-            return evaluateReadOnlyRecipientNode(partitionId(keyRow))
-                    .thenCompose(recipientNode -> get(keyRow, tx.readTimestamp(), recipientNode));
-        }
-
-        return enlistInTx(
-                keyRow,
-                tx,
-                (txo, groupId, enlistmentConsistencyToken) -> tableMessagesFactory.readWriteSingleRowPkReplicaRequest()
-                        .groupId(groupId)
-                        .schemaVersion(keyRow.schemaVersion())
-                        .primaryKey(keyRow.tupleSlice())
-                        .commitPartitionId(serializeTablePartitionId(txo.commitPartition()))
-                        .transactionId(txo.id())
-                        .enlistmentConsistencyToken(enlistmentConsistencyToken)
-                        .requestType(RW_GET)
-                        .timestampLong(clock.nowLong())
-                        .full(tx == null)
-                        .coordinatorId(txo.coordinatorId())
-                        .build(),
-                (res, req) -> false,
-                false
-        );
->>>>>>> e5215745
+        });
     }
 
     @Override
@@ -1024,28 +867,17 @@
                     .thenCompose(recipientNode -> getAll(keyRows, tx.readTimestamp(), recipientNode));
             }
 
-<<<<<<< HEAD
             return enlistInTx(
                     keyRows,
                     tx,
-                    (keyRows0, txo, groupId, term, full) -> readWriteMultiRowPkReplicaRequest(RW_GET_ALL, keyRows0, txo, groupId, term, full),
+                    (keyRows0, txo, groupId, enlistmentConsistencyToken, full) ->
+                        readWriteMultiRowPkReplicaRequest(RW_GET_ALL, keyRows0, txo, groupId, enlistmentConsistencyToken, full),
 
                     InternalTableImpl::collectMultiRowsResponsesWithRestoreOrder,
                     (res, req) -> false,
                     false
             );
         });
-=======
-        return enlistInTx(
-                keyRows,
-                tx,
-                (keyRows0, txo, groupId, enlistmentConsistencyToken, full) ->
-                        readWriteMultiRowPkReplicaRequest(RW_GET_ALL, keyRows0, txo, groupId, enlistmentConsistencyToken, full),
-                InternalTableImpl::collectMultiRowsResponsesWithRestoreOrder,
-                (res, req) -> false,
-                false
-        );
->>>>>>> e5215745
     }
 
     /** {@inheritDoc} */
@@ -1150,46 +982,26 @@
     /** {@inheritDoc} */
     @Override
     public CompletableFuture<Void> upsert(BinaryRowEx row, InternalTransaction tx) {
-<<<<<<< HEAD
         return spanWithResult("InternalTableImpl.upsert", (span) -> {
             return enlistInTx(
                     row,
                     tx,
-                    (txo, groupId, term) -> tableMessagesFactory.readWriteSingleRowReplicaRequest()
+                    (txo, groupId, enlistmentConsistencyToken) -> tableMessagesFactory.readWriteSingleRowReplicaRequest()
                             .groupId(groupId)
                             .commitPartitionId(serializeTablePartitionId(txo.commitPartition()))
                             .schemaVersion(row.schemaVersion())
                             .binaryTuple(row.tupleSlice())
                             .transactionId(txo.id())
-                            .enlistmentConsistencyToken(term)
+                            .enlistmentConsistencyToken(enlistmentConsistencyToken)
                             .requestType(RequestType.RW_UPSERT)
                             .timestampLong(clock.nowLong())
                             .full(tx == null)
+                        .coordinatorId(txo.coordinatorId())
                             .build(),
                     (res, req) -> false,
                     false
             );
         });
-=======
-        return enlistInTx(
-                row,
-                tx,
-                (txo, groupId, enlistmentConsistencyToken) -> tableMessagesFactory.readWriteSingleRowReplicaRequest()
-                        .groupId(groupId)
-                        .commitPartitionId(serializeTablePartitionId(txo.commitPartition()))
-                        .schemaVersion(row.schemaVersion())
-                        .binaryTuple(row.tupleSlice())
-                        .transactionId(txo.id())
-                        .enlistmentConsistencyToken(enlistmentConsistencyToken)
-                        .requestType(RequestType.RW_UPSERT)
-                        .timestampLong(clock.nowLong())
-                        .full(tx == null)
-                        .coordinatorId(txo.coordinatorId())
-                        .build(),
-                (res, req) -> false,
-                false
-        );
->>>>>>> e5215745
     }
 
     /** {@inheritDoc} */
@@ -1209,8 +1021,7 @@
 
     /** {@inheritDoc} */
     @Override
-<<<<<<< HEAD
-    public CompletableFuture<Void> upsertAll(Collection<BinaryRowEx> rows, int partition) {
+    public CompletableFuture<Void> updateAll(Collection<BinaryRowEx> rows, @Nullable BitSet deleted, int partition) {
         return spanWithResult("InternalTableImpl.upsertAll", (span) -> {
             InternalTransaction tx = txManager.begin(observableTimestampTracker);
             TablePartitionId partGroupId = new TablePartitionId(tableId, partition);
@@ -1218,25 +1029,11 @@
             CompletableFuture<Void> fut = enlistWithRetry(
                     tx,
                     partition,
-                    term -> upsertAllInternal(rows, tx, partGroupId, term, true),
+                    enlistmentConsistencyToken -> upsertAllInternal(rows, deleted, tx, partGroupId, enlistmentConsistencyToken, true),
                     true,
                     null,
                     true // Allow auto retries for data streamer.
             );
-=======
-    public CompletableFuture<Void> updateAll(Collection<BinaryRowEx> rows, @Nullable BitSet deleted, int partition) {
-        InternalTransaction tx = txManager.begin(observableTimestampTracker);
-        TablePartitionId partGroupId = new TablePartitionId(tableId, partition);
-
-        CompletableFuture<Void> fut = enlistWithRetry(
-                tx,
-                partition,
-                enlistmentConsistencyToken -> upsertAllInternal(rows, deleted, tx, partGroupId, enlistmentConsistencyToken, true),
-                true,
-                null,
-                true // Allow auto retries for data streamer.
-        );
->>>>>>> e5215745
 
             return postEnlist(fut, false, tx, true); // Will be committed in one RTT.
         });
@@ -1245,129 +1042,75 @@
     /** {@inheritDoc} */
     @Override
     public CompletableFuture<BinaryRow> getAndUpsert(BinaryRowEx row, InternalTransaction tx) {
-<<<<<<< HEAD
         return spanWithResult("InternalTableImpl.getAndUpsert", (span) -> {
             return enlistInTx(
                     row,
                     tx,
-                    (txo, groupId, term) -> tableMessagesFactory.readWriteSingleRowReplicaRequest()
+                    (txo, groupId, enlistmentConsistencyToken) -> tableMessagesFactory.readWriteSingleRowReplicaRequest()
                             .groupId(groupId)
                             .commitPartitionId(serializeTablePartitionId(txo.commitPartition()))
                             .schemaVersion(row.schemaVersion())
                             .binaryTuple(row.tupleSlice())
                             .transactionId(txo.id())
-                            .enlistmentConsistencyToken(term)
+                            .enlistmentConsistencyToken(enlistmentConsistencyToken)
                             .requestType(RequestType.RW_GET_AND_UPSERT)
                             .timestampLong(clock.nowLong())
                             .full(tx == null)
+                        .coordinatorId(txo.coordinatorId())
                             .build(),
                     (res, req) -> false,
                     false
             );
         });
-=======
-        return enlistInTx(
-                row,
-                tx,
-                (txo, groupId, enlistmentConsistencyToken) -> tableMessagesFactory.readWriteSingleRowReplicaRequest()
-                        .groupId(groupId)
-                        .commitPartitionId(serializeTablePartitionId(txo.commitPartition()))
-                        .schemaVersion(row.schemaVersion())
-                        .binaryTuple(row.tupleSlice())
-                        .transactionId(txo.id())
-                        .enlistmentConsistencyToken(enlistmentConsistencyToken)
-                        .requestType(RequestType.RW_GET_AND_UPSERT)
-                        .timestampLong(clock.nowLong())
-                        .full(tx == null)
-                        .coordinatorId(txo.coordinatorId())
-                        .build(),
-                (res, req) -> false,
-                false
-        );
->>>>>>> e5215745
     }
 
     /** {@inheritDoc} */
     @Override
     public CompletableFuture<Boolean> insert(BinaryRowEx row, InternalTransaction tx) {
-<<<<<<< HEAD
         return spanWithResult("InternalTableImpl.insert", (span) -> {
             return enlistInTx(
                     row,
                     tx,
-                    (txo, groupId, term) -> tableMessagesFactory.readWriteSingleRowReplicaRequest()
+                    (txo, groupId, enlistmentConsistencyToken) -> tableMessagesFactory.readWriteSingleRowReplicaRequest()
                             .groupId(groupId)
                             .commitPartitionId(serializeTablePartitionId(txo.commitPartition()))
                             .schemaVersion(row.schemaVersion())
                             .binaryTuple(row.tupleSlice())
                             .transactionId(txo.id())
-                            .enlistmentConsistencyToken(term)
+                            .enlistmentConsistencyToken(enlistmentConsistencyToken)
                             .requestType(RequestType.RW_INSERT)
                             .timestampLong(clock.nowLong())
                             .full(tx == null)
+                        .coordinatorId(txo.coordinatorId())
                             .build(),
                     (res, req) -> !res,
                     false
             );
         });
-=======
-        return enlistInTx(
-                row,
-                tx,
-                (txo, groupId, enlistmentConsistencyToken) -> tableMessagesFactory.readWriteSingleRowReplicaRequest()
-                        .groupId(groupId)
-                        .commitPartitionId(serializeTablePartitionId(txo.commitPartition()))
-                        .schemaVersion(row.schemaVersion())
-                        .binaryTuple(row.tupleSlice())
-                        .transactionId(txo.id())
-                        .enlistmentConsistencyToken(enlistmentConsistencyToken)
-                        .requestType(RequestType.RW_INSERT)
-                        .timestampLong(clock.nowLong())
-                        .full(tx == null)
-                        .coordinatorId(txo.coordinatorId())
-                        .build(),
-                (res, req) -> !res,
-                false
-        );
->>>>>>> e5215745
     }
 
     /** {@inheritDoc} */
     @Override
     public CompletableFuture<List<BinaryRow>> insertAll(Collection<BinaryRowEx> rows, InternalTransaction tx) {
-<<<<<<< HEAD
         return spanWithResult("InternalTableImpl.insertAll", (span) -> {
             return enlistInTx(
                     rows,
                     tx,
-                    (keyRows0, txo, groupId, term, full) -> {
-                        return readWriteMultiRowReplicaRequest(RequestType.RW_INSERT_ALL, keyRows0, txo, groupId, term, full);
-                    },
+                    (keyRows, txo, groupId, enlistmentConsistencyToken, full) ->
+                         readWriteMultiRowReplicaRequest(
+                                RequestType.RW_INSERT_ALL,
+                                keyRows,
+                                null,
+                                txo,
+                                groupId,
+                                enlistmentConsistencyToken,
+                    full),
                     InternalTableImpl::collectRejectedRowsResponsesWithRestoreOrder,
                     (res, req) -> {
                         for (BinaryRow row : res) {
                             if (row != null) {
                                 return false;
                             }
-=======
-        return enlistInTx(
-                rows,
-                tx,
-                (keyRows, txo, groupId, enlistmentConsistencyToken, full) ->
-                        readWriteMultiRowReplicaRequest(
-                                RequestType.RW_INSERT_ALL,
-                                keyRows,
-                                null,
-                                txo,
-                                groupId,
-                                enlistmentConsistencyToken,
-                                full),
-                InternalTableImpl::collectRejectedRowsResponsesWithRestoreOrder,
-                (res, req) -> {
-                    for (BinaryRow row : res) {
-                        if (row != null) {
-                            return false;
->>>>>>> e5215745
                         }
 
                         // All values are null, this means nothing was deleted.
@@ -1407,46 +1150,26 @@
     /** {@inheritDoc} */
     @Override
     public CompletableFuture<Boolean> replace(BinaryRowEx row, InternalTransaction tx) {
-<<<<<<< HEAD
         return spanWithResult("InternalTableImpl.replace", (span) -> {
             return enlistInTx(
                     row,
                     tx,
-                    (txo, groupId, term) -> tableMessagesFactory.readWriteSingleRowReplicaRequest()
+                    (txo, groupId, enlistmentConsistencyToken) -> tableMessagesFactory.readWriteSingleRowReplicaRequest()
                             .groupId(groupId)
                             .commitPartitionId(serializeTablePartitionId(txo.commitPartition()))
                             .schemaVersion(row.schemaVersion())
                             .binaryTuple(row.tupleSlice())
                             .transactionId(txo.id())
-                            .enlistmentConsistencyToken(term)
+                            .enlistmentConsistencyToken(enlistmentConsistencyToken)
                             .requestType(RequestType.RW_REPLACE_IF_EXIST)
                             .timestampLong(clock.nowLong())
                             .full(tx == null)
+                        .coordinatorId(txo.coordinatorId())
                             .build(),
                     (res, req) -> !res,
                     false
             );
         });
-=======
-        return enlistInTx(
-                row,
-                tx,
-                (txo, groupId, enlistmentConsistencyToken) -> tableMessagesFactory.readWriteSingleRowReplicaRequest()
-                        .groupId(groupId)
-                        .commitPartitionId(serializeTablePartitionId(txo.commitPartition()))
-                        .schemaVersion(row.schemaVersion())
-                        .binaryTuple(row.tupleSlice())
-                        .transactionId(txo.id())
-                        .enlistmentConsistencyToken(enlistmentConsistencyToken)
-                        .requestType(RequestType.RW_REPLACE_IF_EXIST)
-                        .timestampLong(clock.nowLong())
-                        .full(tx == null)
-                        .coordinatorId(txo.coordinatorId())
-                        .build(),
-                (res, req) -> !res,
-                false
-        );
->>>>>>> e5215745
     }
 
     /** {@inheritDoc} */
@@ -1455,259 +1178,144 @@
         assert oldRow.schemaVersion() == newRow.schemaVersion()
                 : "Mismatching schema versions: old " + oldRow.schemaVersion() + ", new " + newRow.schemaVersion();
 
-<<<<<<< HEAD
         return spanWithResult("InternalTableImpl.replace", (span) -> {
             return enlistInTx(
                     newRow,
                     tx,
-                    (txo, groupId, term) -> tableMessagesFactory.readWriteSwapRowReplicaRequest()
+                    (txo, groupId, enlistmentConsistencyToken) -> tableMessagesFactory.readWriteSwapRowReplicaRequest()
                             .groupId(groupId)
                             .commitPartitionId(serializeTablePartitionId(txo.commitPartition()))
                             .schemaVersion(oldRow.schemaVersion())
                             .oldBinaryTuple(oldRow.tupleSlice())
                             .newBinaryTuple(newRow.tupleSlice())
                             .transactionId(txo.id())
-                            .enlistmentConsistencyToken(term)
+                            .enlistmentConsistencyToken(enlistmentConsistencyToken)
                             .requestType(RequestType.RW_REPLACE)
                             .timestampLong(clock.nowLong())
                             .full(tx == null)
+                        .coordinatorId(txo.coordinatorId())
                             .build(),
                     (res, req) -> !res,
                     false
             );
         });
-=======
-        return enlistInTx(
-                newRow,
-                tx,
-                (txo, groupId, enlistmentConsistencyToken) -> tableMessagesFactory.readWriteSwapRowReplicaRequest()
-                        .groupId(groupId)
-                        .commitPartitionId(serializeTablePartitionId(txo.commitPartition()))
-                        .schemaVersion(oldRow.schemaVersion())
-                        .oldBinaryTuple(oldRow.tupleSlice())
-                        .newBinaryTuple(newRow.tupleSlice())
-                        .transactionId(txo.id())
-                        .enlistmentConsistencyToken(enlistmentConsistencyToken)
-                        .requestType(RequestType.RW_REPLACE)
-                        .timestampLong(clock.nowLong())
-                        .full(tx == null)
-                        .coordinatorId(txo.coordinatorId())
-                        .build(),
-                (res, req) -> !res,
-                false
-        );
->>>>>>> e5215745
     }
 
     /** {@inheritDoc} */
     @Override
     public CompletableFuture<BinaryRow> getAndReplace(BinaryRowEx row, InternalTransaction tx) {
-<<<<<<< HEAD
         return spanWithResult("InternalTableImpl.getAndReplace", (span) -> {
             return enlistInTx(
                     row,
                     tx,
-                    (txo, groupId, term) -> tableMessagesFactory.readWriteSingleRowReplicaRequest()
+                    (txo, groupId, enlistmentConsistencyToken) -> tableMessagesFactory.readWriteSingleRowReplicaRequest()
                             .groupId(groupId)
                             .commitPartitionId(serializeTablePartitionId(txo.commitPartition()))
                             .schemaVersion(row.schemaVersion())
                             .binaryTuple(row.tupleSlice())
                             .transactionId(txo.id())
-                            .enlistmentConsistencyToken(term)
+                            .enlistmentConsistencyToken(enlistmentConsistencyToken)
                             .requestType(RequestType.RW_GET_AND_REPLACE)
                             .timestampLong(clock.nowLong())
                             .full(tx == null)
+                        .coordinatorId(txo.coordinatorId())
                             .build(),
                     (res, req) -> res == null,
                     false
             );
         });
-=======
-        return enlistInTx(
-                row,
-                tx,
-                (txo, groupId, enlistmentConsistencyToken) -> tableMessagesFactory.readWriteSingleRowReplicaRequest()
-                        .groupId(groupId)
-                        .commitPartitionId(serializeTablePartitionId(txo.commitPartition()))
-                        .schemaVersion(row.schemaVersion())
-                        .binaryTuple(row.tupleSlice())
-                        .transactionId(txo.id())
-                        .enlistmentConsistencyToken(enlistmentConsistencyToken)
-                        .requestType(RequestType.RW_GET_AND_REPLACE)
-                        .timestampLong(clock.nowLong())
-                        .full(tx == null)
-                        .coordinatorId(txo.coordinatorId())
-                        .build(),
-                (res, req) -> res == null,
-                false
-        );
->>>>>>> e5215745
     }
 
     /** {@inheritDoc} */
     @Override
     public CompletableFuture<Boolean> delete(BinaryRowEx keyRow, InternalTransaction tx) {
-<<<<<<< HEAD
         return spanWithResult("InternalTableImpl.delete", (span) -> {
             return enlistInTx(
                     keyRow,
                     tx,
-                    (txo, groupId, term) -> tableMessagesFactory.readWriteSingleRowPkReplicaRequest()
+                    (txo, groupId, enlistmentConsistencyToken) -> tableMessagesFactory.readWriteSingleRowPkReplicaRequest()
                             .groupId(groupId)
                             .commitPartitionId(serializeTablePartitionId(txo.commitPartition()))
                             .schemaVersion(keyRow.schemaVersion())
                             .primaryKey(keyRow.tupleSlice())
                             .transactionId(txo.id())
-                            .enlistmentConsistencyToken(term)
+                            .enlistmentConsistencyToken(enlistmentConsistencyToken)
                             .requestType(RequestType.RW_DELETE)
                             .timestampLong(clock.nowLong())
                             .full(tx == null)
+                        .coordinatorId(txo.coordinatorId())
                             .build(),
                     (res, req) -> !res,
                     false
             );
         });
-=======
-        return enlistInTx(
-                keyRow,
-                tx,
-                (txo, groupId, enlistmentConsistencyToken) -> tableMessagesFactory.readWriteSingleRowPkReplicaRequest()
-                        .groupId(groupId)
-                        .commitPartitionId(serializeTablePartitionId(txo.commitPartition()))
-                        .schemaVersion(keyRow.schemaVersion())
-                        .primaryKey(keyRow.tupleSlice())
-                        .transactionId(txo.id())
-                        .enlistmentConsistencyToken(enlistmentConsistencyToken)
-                        .requestType(RequestType.RW_DELETE)
-                        .timestampLong(clock.nowLong())
-                        .full(tx == null)
-                        .coordinatorId(txo.coordinatorId())
-                        .build(),
-                (res, req) -> !res,
-                false
-        );
->>>>>>> e5215745
     }
 
     /** {@inheritDoc} */
     @Override
     public CompletableFuture<Boolean> deleteExact(BinaryRowEx oldRow, InternalTransaction tx) {
-<<<<<<< HEAD
         return spanWithResult("InternalTableImpl.deleteExact", (span) -> {
             return enlistInTx(
                     oldRow,
                     tx,
-                    (txo, groupId, term) -> tableMessagesFactory.readWriteSingleRowReplicaRequest()
+                    (txo, groupId, enlistmentConsistencyToken) -> tableMessagesFactory.readWriteSingleRowReplicaRequest()
                             .groupId(groupId)
                             .commitPartitionId(serializeTablePartitionId(txo.commitPartition()))
                             .schemaVersion(oldRow.schemaVersion())
                             .binaryTuple(oldRow.tupleSlice())
                             .transactionId(txo.id())
-                            .enlistmentConsistencyToken(term)
+                            .enlistmentConsistencyToken(enlistmentConsistencyToken)
                             .requestType(RequestType.RW_DELETE_EXACT)
                             .timestampLong(clock.nowLong())
                             .full(tx == null)
+                        .coordinatorId(txo.coordinatorId())
                             .build(),
                     (res, req) -> !res,
                     false
             );
         });
-=======
-        return enlistInTx(
-                oldRow,
-                tx,
-                (txo, groupId, enlistmentConsistencyToken) -> tableMessagesFactory.readWriteSingleRowReplicaRequest()
-                        .groupId(groupId)
-                        .commitPartitionId(serializeTablePartitionId(txo.commitPartition()))
-                        .schemaVersion(oldRow.schemaVersion())
-                        .binaryTuple(oldRow.tupleSlice())
-                        .transactionId(txo.id())
-                        .enlistmentConsistencyToken(enlistmentConsistencyToken)
-                        .requestType(RequestType.RW_DELETE_EXACT)
-                        .timestampLong(clock.nowLong())
-                        .full(tx == null)
-                        .coordinatorId(txo.coordinatorId())
-                        .build(),
-                (res, req) -> !res,
-                false
-        );
->>>>>>> e5215745
     }
 
     /** {@inheritDoc} */
     @Override
     public CompletableFuture<BinaryRow> getAndDelete(BinaryRowEx row, InternalTransaction tx) {
-<<<<<<< HEAD
         return spanWithResult("InternalTableImpl.getAndDelete", (span) -> {
             return enlistInTx(
                     row,
                     tx,
-                    (txo, groupId, term) -> tableMessagesFactory.readWriteSingleRowPkReplicaRequest()
+                    (txo, groupId, enlistmentConsistencyToken) -> tableMessagesFactory.readWriteSingleRowPkReplicaRequest()
                             .groupId(groupId)
                             .commitPartitionId(serializeTablePartitionId(txo.commitPartition()))
                             .schemaVersion(row.schemaVersion())
                             .primaryKey(row.tupleSlice())
                             .transactionId(txo.id())
-                            .enlistmentConsistencyToken(term)
+                            .enlistmentConsistencyToken(enlistmentConsistencyToken)
                             .requestType(RequestType.RW_GET_AND_DELETE)
                             .timestampLong(clock.nowLong())
                             .full(tx == null)
+                        .coordinatorId(txo.coordinatorId())
                             .build(),
                     (res, req) -> res == null,
                     false
             );
         });
-=======
-        return enlistInTx(
-                row,
-                tx,
-                (txo, groupId, enlistmentConsistencyToken) -> tableMessagesFactory.readWriteSingleRowPkReplicaRequest()
-                        .groupId(groupId)
-                        .commitPartitionId(serializeTablePartitionId(txo.commitPartition()))
-                        .schemaVersion(row.schemaVersion())
-                        .primaryKey(row.tupleSlice())
-                        .transactionId(txo.id())
-                        .enlistmentConsistencyToken(enlistmentConsistencyToken)
-                        .requestType(RequestType.RW_GET_AND_DELETE)
-                        .timestampLong(clock.nowLong())
-                        .full(tx == null)
-                        .coordinatorId(txo.coordinatorId())
-                        .build(),
-                (res, req) -> res == null,
-                false
-        );
->>>>>>> e5215745
     }
 
     /** {@inheritDoc} */
     @Override
     public CompletableFuture<List<BinaryRow>> deleteAll(Collection<BinaryRowEx> rows, InternalTransaction tx) {
-<<<<<<< HEAD
         return spanWithResult("InternalTableImpl.deleteAll", (span) -> {
             return enlistInTx(
                     rows,
                     tx,
-                    (keyRows0, txo, groupId, term, full) -> {
-                        return readWriteMultiRowPkReplicaRequest(RW_DELETE_ALL, keyRows0, txo, groupId, term, full);
-                    },
+                    (keyRows0, txo, groupId, enlistmentConsistencyToken, full) ->
+                         readWriteMultiRowPkReplicaRequest(RW_DELETE_ALL, keyRows0, txo, groupId, enlistmentConsistencyToken, full),
                     InternalTableImpl::collectRejectedRowsResponsesWithRestoreOrder,
                     (res, req) -> {
                         for (BinaryRow row : res) {
                             if (row != null) {
                                 return false;
                             }
-=======
-        return enlistInTx(
-                rows,
-                tx,
-                (keyRows0, txo, groupId, enlistmentConsistencyToken, full) ->
-                        readWriteMultiRowPkReplicaRequest(RW_DELETE_ALL, keyRows0, txo, groupId, enlistmentConsistencyToken, full),
-                InternalTableImpl::collectRejectedRowsResponsesWithRestoreOrder,
-                (res, req) -> {
-                    for (BinaryRow row : res) {
-                        if (row != null) {
-                            return false;
->>>>>>> e5215745
                         }
 
                         // All values are null, this means nothing was deleted.
@@ -1724,26 +1332,12 @@
             Collection<BinaryRowEx> rows,
             InternalTransaction tx
     ) {
-<<<<<<< HEAD
         return spanWithResult("InternalTableImpl.deleteAllExact", (span) -> {
             return enlistInTx(
                     rows,
                     tx,
-                    (keyRows0, txo, groupId, term, full) -> {
-                        return readWriteMultiRowReplicaRequest(RequestType.RW_DELETE_EXACT_ALL, keyRows0, txo, groupId, term, full);
-                    },
-                    InternalTableImpl::collectRejectedRowsResponsesWithRestoreOrder,
-                    (res, req) -> {
-                        for (BinaryRow row : res) {
-                            if (row != null) {
-                                return false;
-                            }
-=======
-        return enlistInTx(
-                rows,
-                tx,
-                (keyRows0, txo, groupId, enlistmentConsistencyToken, full) ->
-                        readWriteMultiRowReplicaRequest(
+                    (keyRows0, txo, groupId, enlistmentConsistencyToken, full) ->
+                         readWriteMultiRowReplicaRequest(
                                 RequestType.RW_DELETE_EXACT_ALL,
                                 keyRows0,
                                 null,
@@ -1751,13 +1345,13 @@
                                 groupId,
                                 enlistmentConsistencyToken,
                                 full
-                        ),
-                InternalTableImpl::collectRejectedRowsResponsesWithRestoreOrder,
-                (res, req) -> {
-                    for (BinaryRow row : res) {
-                        if (row != null) {
-                            return false;
->>>>>>> e5215745
+                    ),
+                    InternalTableImpl::collectRejectedRowsResponsesWithRestoreOrder,
+                    (res, req) -> {
+                        for (BinaryRow row : res) {
+                            if (row != null) {
+                                return false;
+                            }
                         }
 
                         // All values are null, this means nothing was deleted.
@@ -2095,16 +1689,10 @@
                 throw new IgniteInternalException("No such partition " + partition + " in table " + tableName);
             }
 
-<<<<<<< HEAD
-            if (raftGroupService.leader() == null) {
-                raftGroupService.refreshLeader().join();
-            }
+
 
             return raftGroupService;
         });
-=======
-        return raftGroupService;
->>>>>>> e5215745
     }
 
     /** {@inheritDoc} */
