--- conflicted
+++ resolved
@@ -17,12 +17,7 @@
 
 package org.apache.ignite.internal.table;
 
-<<<<<<< HEAD
-import static org.apache.ignite.internal.lang.IgniteExceptionMapperUtil.convertToPublicFuture;
-
 import io.opentelemetry.instrumentation.annotations.WithSpan;
-=======
->>>>>>> 44c0c078
 import java.util.ArrayList;
 import java.util.Collection;
 import java.util.Collections;
@@ -490,12 +485,8 @@
      * @return Row.
      * @throws IgniteException If failed to marshal key and/or value.
      */
-<<<<<<< HEAD
-    @WithSpan
-    private Row marshal(Tuple key, @Nullable Tuple val) throws IgniteException {
-=======
+    @WithSpan
     private Row marshal(Tuple key, @Nullable Tuple val, int schemaVersion) throws IgniteException {
->>>>>>> 44c0c078
         try {
             return marshallerCache.marshaller(schemaVersion).marshal(key, val);
         } catch (TupleMarshallerException ex) {
@@ -510,12 +501,8 @@
      * @param schemaVersion The version to use when unmarshalling.
      * @return Value tuple.
      */
-<<<<<<< HEAD
-    @WithSpan
-    private @Nullable Tuple unmarshalValue(BinaryRow row) {
-=======
+    @WithSpan
     private @Nullable Tuple unmarshalValue(BinaryRow row, int schemaVersion) {
->>>>>>> 44c0c078
         if (row == null) {
             return null;
         }
@@ -530,12 +517,8 @@
      * @param schemaVersion The version to use when unmarshalling.
      * @return Key-value pairs of tuples.
      */
-<<<<<<< HEAD
-    @WithSpan
-    private Map<Tuple, Tuple> unmarshalValue(Collection<BinaryRow> rows) {
-=======
+    @WithSpan
     private Map<Tuple, Tuple> unmarshalValues(Collection<BinaryRow> rows, int schemaVersion) {
->>>>>>> 44c0c078
         Map<Tuple, Tuple> pairs = IgniteUtils.newHashMap(rows.size());
 
         for (Row row : rowConverter.resolveRows(rows, schemaVersion)) {
@@ -554,12 +537,8 @@
      * @param schemaVersion Schema version to use when marshalling.
      * @return Rows.
      */
-<<<<<<< HEAD
-    @WithSpan
-    private List<BinaryRowEx> marshalKeys(Collection<Tuple> keys) {
-=======
+    @WithSpan
     private List<BinaryRowEx> marshalKeys(Collection<Tuple> keys, int schemaVersion) {
->>>>>>> 44c0c078
         if (keys.isEmpty()) {
             return Collections.emptyList();
         }
@@ -579,12 +558,8 @@
      * @param schemaVersion Schema version to use when marshalling.
      * @return Keys.
      */
-<<<<<<< HEAD
-    @WithSpan
-    private Collection<Tuple> unmarshalKeys(Collection<BinaryRow> rows) {
-=======
+    @WithSpan
     private Collection<Tuple> unmarshalKeys(Collection<BinaryRow> rows, int schemaVersion) {
->>>>>>> 44c0c078
         if (rows.isEmpty()) {
             return Collections.emptyList();
         }
@@ -614,12 +589,8 @@
         return DataStreamer.streamData(publisher, options, batchSender, partitioner);
     }
 
-<<<<<<< HEAD
-    @WithSpan
-    private List<BinaryRowEx> marshalPairs(Collection<Entry<Tuple, Tuple>> pairs) {
-=======
+    @WithSpan
     private List<BinaryRowEx> marshalPairs(Collection<Entry<Tuple, Tuple>> pairs, int schemaVersion) {
->>>>>>> 44c0c078
         List<BinaryRowEx> rows = new ArrayList<>(pairs.size());
 
         for (Entry<Tuple, Tuple> pair : pairs) {
