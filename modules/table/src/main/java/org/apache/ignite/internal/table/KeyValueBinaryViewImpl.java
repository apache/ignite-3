/*
 * Licensed to the Apache Software Foundation (ASF) under one or more
 * contributor license agreements.  See the NOTICE file distributed with
 * this work for additional information regarding copyright ownership.
 * The ASF licenses this file to You under the Apache License, Version 2.0
 * (the "License"); you may not use this file except in compliance with
 * the License.  You may obtain a copy of the License at
 *
 *      http://www.apache.org/licenses/LICENSE-2.0
 *
 * Unless required by applicable law or agreed to in writing, software
 * distributed under the License is distributed on an "AS IS" BASIS,
 * WITHOUT WARRANTIES OR CONDITIONS OF ANY KIND, either express or implied.
 * See the License for the specific language governing permissions and
 * limitations under the License.
 */

package org.apache.ignite.internal.table;

import java.io.Serializable;
import java.util.ArrayList;
import java.util.Collection;
import java.util.HashMap;
import java.util.List;
import java.util.Map;
import java.util.Objects;
import java.util.concurrent.CompletableFuture;
import java.util.stream.Collectors;
import org.apache.ignite.internal.schema.BinaryRow;
import org.apache.ignite.internal.schema.SchemaRegistry;
import org.apache.ignite.internal.schema.marshaller.TupleMarshallerException;
import org.apache.ignite.internal.schema.marshaller.TupleMarshallerImpl;
import org.apache.ignite.internal.schema.row.Row;
import org.apache.ignite.internal.tx.InternalTransaction;
import org.apache.ignite.lang.IgniteException;
import org.apache.ignite.lang.NullableValue;
import org.apache.ignite.table.InvokeProcessor;
import org.apache.ignite.table.KeyValueView;
import org.apache.ignite.table.Tuple;
import org.apache.ignite.tx.Transaction;
import org.jetbrains.annotations.NotNull;
import org.jetbrains.annotations.Nullable;

/**
 * Key-value view implementation for binary user-object representation.
 */
public class KeyValueBinaryViewImpl extends AbstractTableView implements KeyValueView<Tuple, Tuple> {
    /** The marshaller. */
    private final TupleMarshallerImpl marsh;

    /**
     * The constructor.
     *
     * @param tbl       Table storage.
     * @param schemaReg Schema registry.
     */
    public KeyValueBinaryViewImpl(InternalTable tbl, SchemaRegistry schemaReg) {
        super(tbl, schemaReg);

        marsh = new TupleMarshallerImpl(schemaReg);
    }

    /** {@inheritDoc} */
    @Override
    public Tuple get(@Nullable Transaction tx, @NotNull Tuple key) {
        return sync(getAsync(tx, key));
    }

    /** {@inheritDoc} */
    @Override
    public @NotNull CompletableFuture<Tuple> getAsync(@Nullable Transaction tx, @NotNull Tuple key) {
        Objects.requireNonNull(key);

        Row keyRow = marshal(key, null);

<<<<<<< HEAD
        return tbl.get(keyRow, tx).thenApply(this::unmarshal);
    }

    /**
     * Method throws UnsupportedOperationException, unconditionally.
     *
     * <p>Binary view doesn't support the operation because there is no ambiguity, {@code null} value means no rows found in the table for
     * the given key.
     */
    @Override
    public NullableValue<Tuple> getNullable(@NotNull Tuple key) {
        throw new UnsupportedOperationException("Binary view doesn't allow null values. Please, use get(key) method instead.");
    }

    /**
     * Method throws UnsupportedOperationException, unconditionally.
     *
     * <p>Binary view doesn't support the operation because there is no ambiguity, {@code null} value means no rows found in the table for
     * the given key.
     */
    @Override
    public @NotNull CompletableFuture<NullableValue<Tuple>> getNullableAsync(@NotNull Tuple key) {
        throw new UnsupportedOperationException("Binary view doesn't allow null values. Please, use getAsync(key) method instead.");
    }

    /** {@inheritDoc} */
    @Override
    public Tuple getOrDefault(@NotNull Tuple key, @NotNull Tuple defaultValue) {
        return sync(getOrDefaultAsync(key, defaultValue));
    }

    /** {@inheritDoc} */
    @Override
    public @NotNull CompletableFuture<Tuple> getOrDefaultAsync(@NotNull Tuple key, @NotNull Tuple defaultValue) {
        Objects.requireNonNull(defaultValue);

        BinaryRow keyRow = marshal(Objects.requireNonNull(key), null);

        return tbl.get(keyRow, tx).thenApply(r -> r == null ? defaultValue : unmarshal(r));
=======
        return tbl.get(keyRow, (InternalTransaction) tx)  // Load async.
                .thenApply(this::wrap) // Binary -> schema-aware row
                .thenApply(TableRow::valueTuple); // Narrow to value.
>>>>>>> 8ecf492e
    }

    /** {@inheritDoc} */
    @Override
    public Map<Tuple, Tuple> getAll(@Nullable Transaction tx, @NotNull Collection<Tuple> keys) {
        return sync(getAllAsync(tx, keys));
    }

    /** {@inheritDoc} */
    @Override
    public @NotNull CompletableFuture<Map<Tuple, Tuple>> getAllAsync(@Nullable Transaction tx, @NotNull Collection<Tuple> keys) {
        Objects.requireNonNull(keys);

        List<BinaryRow> keyRows = new ArrayList<>(keys.size());

        for (Tuple keyRec : keys) {
            final Row keyRow = marshal(keyRec, null);

            keyRows.add(keyRow);
        }

<<<<<<< HEAD
        return tbl.getAll(keyRows, tx).thenApply(this::unmarshal);
=======
        return tbl.getAll(keyRows, (InternalTransaction) tx)
                .thenApply(ts -> ts.stream().filter(Objects::nonNull).filter(BinaryRow::hasValue).map(this::wrap)
                        .collect(Collectors.toMap(TableRow::keyTuple, TableRow::valueTuple)));
>>>>>>> 8ecf492e
    }

    /** {@inheritDoc} */
    @Override
    public boolean contains(@Nullable Transaction tx, @NotNull Tuple key) {
        return get(tx, key) != null;
    }

    /** {@inheritDoc} */
    @Override
    public CompletableFuture<Boolean> containsAsync(@Nullable Transaction tx, @NotNull Tuple key) {
        return getAsync(tx, key).thenApply(Objects::nonNull);
    }

    /** {@inheritDoc} */
    @Override
    public void put(@Nullable Transaction tx, @NotNull Tuple key, Tuple val) {
        sync(putAsync(tx, key, val));
    }

    /** {@inheritDoc} */
    @Override
    public @NotNull CompletableFuture<Void> putAsync(@Nullable Transaction tx, @NotNull Tuple key, Tuple val) {
        Objects.requireNonNull(key);

        Row row = marshal(key, val);

        return tbl.upsert(row, (InternalTransaction) tx);
    }

    /** {@inheritDoc} */
    @Override
    public void putAll(@Nullable Transaction tx, @NotNull Map<Tuple, Tuple> pairs) {
        sync(putAllAsync(tx, pairs));
    }

    /** {@inheritDoc} */
    @Override
    public @NotNull CompletableFuture<Void> putAllAsync(@Nullable Transaction tx, @NotNull Map<Tuple, Tuple> pairs) {
        Objects.requireNonNull(pairs);

        List<BinaryRow> rows = new ArrayList<>(pairs.size());

        for (Map.Entry<Tuple, Tuple> pair : pairs.entrySet()) {
            final Row row = marshal(pair.getKey(), pair.getValue());

            rows.add(row);
        }

        return tbl.upsertAll(rows, (InternalTransaction) tx);
    }

    /** {@inheritDoc} */
    @Override
    public Tuple getAndPut(@Nullable Transaction tx, @NotNull Tuple key, Tuple val) {
        return sync(getAndPutAsync(tx, key, val));
    }

    /** {@inheritDoc} */
    @Override
    public @NotNull CompletableFuture<Tuple> getAndPutAsync(@Nullable Transaction tx, @NotNull Tuple key, Tuple val) {
        Objects.requireNonNull(key);

        Row row = marshal(key, val);

<<<<<<< HEAD
        return tbl.getAndUpsert(row, tx).thenApply(this::unmarshal);
=======
        return tbl.getAndUpsert(row, (InternalTransaction) tx)
                .thenApply(this::wrap) // Binary -> schema-aware row
                .thenApply(TableRow::valueTuple); // Narrow to value.
>>>>>>> 8ecf492e
    }

    /** {@inheritDoc} */
    @Override
    public boolean putIfAbsent(@Nullable Transaction tx, @NotNull Tuple key, @NotNull Tuple val) {
        return sync(putIfAbsentAsync(tx, key, val));
    }

    /** {@inheritDoc} */
    @Override
    public @NotNull CompletableFuture<Boolean> putIfAbsentAsync(@Nullable Transaction tx, @NotNull Tuple key, Tuple val) {
        Objects.requireNonNull(key);

        Row row = marshal(key, val);

        return tbl.insert(row, (InternalTransaction) tx);
    }

    /** {@inheritDoc} */
    @Override
    public boolean remove(@Nullable Transaction tx, @NotNull Tuple key) {
        return sync(removeAsync(tx, key));
    }

    /** {@inheritDoc} */
    @Override
    public boolean remove(@Nullable Transaction tx, @NotNull Tuple key, @NotNull Tuple val) {
        return sync(removeAsync(tx, key, val));
    }

    /** {@inheritDoc} */
    @Override
    public @NotNull CompletableFuture<Boolean> removeAsync(@Nullable Transaction tx, @NotNull Tuple key) {
        Objects.requireNonNull(key);

        Row row = marshal(key, null);

        return tbl.delete(row, (InternalTransaction) tx);
    }

    /** {@inheritDoc} */
    @Override
    public @NotNull CompletableFuture<Boolean> removeAsync(@Nullable Transaction tx, @NotNull Tuple key, @NotNull Tuple val) {
        Objects.requireNonNull(key);
        Objects.requireNonNull(val);

        Row row = marshal(key, val);

        return tbl.deleteExact(row, (InternalTransaction) tx);
    }

    /** {@inheritDoc} */
    @Override
    public Collection<Tuple> removeAll(@Nullable Transaction tx, @NotNull Collection<Tuple> keys) {
        Objects.requireNonNull(keys);

        return sync(removeAllAsync(tx, keys));
    }

    /** {@inheritDoc} */
    @Override
    public @NotNull CompletableFuture<Collection<Tuple>> removeAllAsync(@Nullable Transaction tx, @NotNull Collection<Tuple> keys) {
        Objects.requireNonNull(keys);

        List<BinaryRow> keyRows = new ArrayList<>(keys.size());

        for (Tuple keyRec : keys) {
            final Row keyRow = marshal(keyRec, null);

            keyRows.add(keyRow);
        }

<<<<<<< HEAD
        return tbl.deleteAll(keyRows, tx)
                       .thenApply(t -> t.stream().filter(Objects::nonNull).map(this::unmarshal).collect(Collectors.toList()));
=======
        return tbl.deleteAll(keyRows, (InternalTransaction) tx)
                .thenApply(t -> t.stream().filter(Objects::nonNull).map(this::wrap).map(TableRow::valueTuple).collect(Collectors.toList()));
>>>>>>> 8ecf492e
    }

    /** {@inheritDoc} */
    @Override
    public Tuple getAndRemove(@Nullable Transaction tx, @NotNull Tuple key) {
        Objects.requireNonNull(key);

        return sync(getAndRemoveAsync(tx, key));
    }

    /** {@inheritDoc} */
    @Override
    public @NotNull CompletableFuture<Tuple> getAndRemoveAsync(@Nullable Transaction tx, @NotNull Tuple key) {
        Objects.requireNonNull(key);

<<<<<<< HEAD
        return tbl.getAndDelete(marshal(key, null), tx).thenApply(this::unmarshal);
=======
        return tbl.getAndDelete(marshal(key, null), (InternalTransaction) tx)
                .thenApply(this::wrap)
                .thenApply(TableRow::valueTuple);
>>>>>>> 8ecf492e
    }

    /** {@inheritDoc} */
    @Override
    public boolean replace(@Nullable Transaction tx, @NotNull Tuple key, @NotNull Tuple val) {
        return sync(replaceAsync(tx, key, val));
    }

    /** {@inheritDoc} */
    @Override
    public boolean replace(@Nullable Transaction tx, @NotNull Tuple key, @NotNull Tuple oldVal, @NotNull Tuple newVal) {
        return sync(replaceAsync(tx, key, oldVal, newVal));
    }

    /** {@inheritDoc} */
    @Override
    public @NotNull CompletableFuture<Boolean> replaceAsync(@Nullable Transaction tx, @NotNull Tuple key, @NotNull Tuple val) {
        Objects.requireNonNull(key);
        Objects.requireNonNull(val);

        Row row = marshal(key, val);

        return tbl.replace(row, (InternalTransaction) tx);
    }

    /** {@inheritDoc} */
    @Override
    public @NotNull CompletableFuture<Boolean> replaceAsync(
            @Nullable Transaction tx,
            @NotNull Tuple key,
            @NotNull Tuple oldVal,
            @NotNull Tuple newVal
    ) {
        Objects.requireNonNull(key);
        Objects.requireNonNull(oldVal);
        Objects.requireNonNull(newVal);

        Row oldRow = marshal(key, oldVal);
        Row newRow = marshal(key, newVal);

        return tbl.replace(oldRow, newRow, (InternalTransaction) tx);
    }

    /** {@inheritDoc} */
    @Override
    public Tuple getAndReplace(@Nullable Transaction tx, @NotNull Tuple key, @NotNull Tuple val) {
        return sync(getAndReplaceAsync(tx, key, val));
    }

    /** {@inheritDoc} */
    @Override
    public @NotNull CompletableFuture<Tuple> getAndReplaceAsync(@Nullable Transaction tx, @NotNull Tuple key, @NotNull Tuple val) {
        Objects.requireNonNull(key);
        Objects.requireNonNull(val);

<<<<<<< HEAD
        return tbl.getAndReplace(marshal(key, val), tx).thenApply(this::unmarshal);
=======
        return tbl.getAndReplace(marshal(key, val), (InternalTransaction) tx)
                .thenApply(this::wrap)
                .thenApply(TableRow::valueTuple);
>>>>>>> 8ecf492e
    }

    /** {@inheritDoc} */
    @Override
    public <R extends Serializable> R invoke(
            @Nullable Transaction tx,
            @NotNull Tuple key,
            InvokeProcessor<Tuple, Tuple, R> proc,
            Serializable... args
    ) {
        throw new UnsupportedOperationException("Not implemented yet.");
    }

    /** {@inheritDoc} */
    @Override
    public @NotNull <R extends Serializable> CompletableFuture<R> invokeAsync(
            @Nullable Transaction tx,
            @NotNull Tuple key,
            InvokeProcessor<Tuple, Tuple, R> proc,
            Serializable... args
    ) {
        throw new UnsupportedOperationException("Not implemented yet.");
    }

    /** {@inheritDoc} */
    @Override
    public <R extends Serializable> Map<Tuple, R> invokeAll(
            @Nullable Transaction tx,
            @NotNull Collection<Tuple> keys,
            InvokeProcessor<Tuple, Tuple, R> proc,
            Serializable... args
    ) {
        throw new UnsupportedOperationException("Not implemented yet.");
    }

    /** {@inheritDoc} */
    @Override
    public @NotNull <R extends Serializable> CompletableFuture<Map<Tuple, R>> invokeAllAsync(
            @Nullable Transaction tx,
            @NotNull Collection<Tuple> keys,
            InvokeProcessor<Tuple, Tuple, R> proc,
            Serializable... args
    ) {
        throw new UnsupportedOperationException("Not implemented yet.");
    }

    /**
     * Marshal key-value pair to a row.
     *
     * @param key Key.
     * @param val Value.
     * @return Row.
     * @throws IgniteException If failed to marshal key and/or value.
     */
    private Row marshal(@NotNull Tuple key, @Nullable Tuple val) throws IgniteException {
        try {
            return marsh.marshal(key, val);
        } catch (TupleMarshallerException ex) {
            throw convertException(ex);
        }
    }

    /**
     * Returns value tuple of given row.
     *
     * @param row Binary row.
     * @return Value tuple.
     */
    private Tuple unmarshal(BinaryRow row) {
        if (row == null) {
            return null;
        }

        return TableRow.valueTuple(schemaReg.resolve(row));
    }

    /**
     * Returns key-value pairs of tuples for given rows.
     *
     * @param rows Binary rows.
     * @return Key-value pairs of tuples.
     */
    public Map<Tuple, Tuple> unmarshal(Collection<BinaryRow> rows) {
        Map<Tuple, Tuple> pairs = new HashMap<>();

        for (Row row : schemaReg.resolve(rows)) {
            if (row.hasValue()) {
                pairs.put(TableRow.keyTuple(row), TableRow.valueTuple(row));
            }
        }

        return pairs;
    }
}<|MERGE_RESOLUTION|>--- conflicted
+++ resolved
@@ -73,8 +73,7 @@
 
         Row keyRow = marshal(key, null);
 
-<<<<<<< HEAD
-        return tbl.get(keyRow, tx).thenApply(this::unmarshal);
+        return tbl.get(keyRow, (InternalTransaction) tx).thenApply(this::unmarshal);
     }
 
     /**
@@ -84,7 +83,7 @@
      * the given key.
      */
     @Override
-    public NullableValue<Tuple> getNullable(@NotNull Tuple key) {
+    public NullableValue<Tuple> getNullable(@Nullable Transaction tx, @NotNull Tuple key) {
         throw new UnsupportedOperationException("Binary view doesn't allow null values. Please, use get(key) method instead.");
     }
 
@@ -95,29 +94,24 @@
      * the given key.
      */
     @Override
-    public @NotNull CompletableFuture<NullableValue<Tuple>> getNullableAsync(@NotNull Tuple key) {
+    public @NotNull CompletableFuture<NullableValue<Tuple>> getNullableAsync(@Nullable Transaction tx, @NotNull Tuple key) {
         throw new UnsupportedOperationException("Binary view doesn't allow null values. Please, use getAsync(key) method instead.");
     }
 
     /** {@inheritDoc} */
     @Override
-    public Tuple getOrDefault(@NotNull Tuple key, @NotNull Tuple defaultValue) {
-        return sync(getOrDefaultAsync(key, defaultValue));
-    }
-
-    /** {@inheritDoc} */
-    @Override
-    public @NotNull CompletableFuture<Tuple> getOrDefaultAsync(@NotNull Tuple key, @NotNull Tuple defaultValue) {
+    public Tuple getOrDefault(@Nullable Transaction tx, @NotNull Tuple key, @NotNull Tuple defaultValue) {
+        return sync(getOrDefaultAsync(tx, key, defaultValue));
+    }
+
+    /** {@inheritDoc} */
+    @Override
+    public @NotNull CompletableFuture<Tuple> getOrDefaultAsync(@Nullable Transaction tx, @NotNull Tuple key, @NotNull Tuple defaultValue) {
         Objects.requireNonNull(defaultValue);
 
         BinaryRow keyRow = marshal(Objects.requireNonNull(key), null);
 
-        return tbl.get(keyRow, tx).thenApply(r -> r == null ? defaultValue : unmarshal(r));
-=======
-        return tbl.get(keyRow, (InternalTransaction) tx)  // Load async.
-                .thenApply(this::wrap) // Binary -> schema-aware row
-                .thenApply(TableRow::valueTuple); // Narrow to value.
->>>>>>> 8ecf492e
+        return tbl.get(keyRow, (InternalTransaction) tx).thenApply(r -> r == null ? defaultValue : unmarshal(r));
     }
 
     /** {@inheritDoc} */
@@ -139,13 +133,7 @@
             keyRows.add(keyRow);
         }
 
-<<<<<<< HEAD
-        return tbl.getAll(keyRows, tx).thenApply(this::unmarshal);
-=======
-        return tbl.getAll(keyRows, (InternalTransaction) tx)
-                .thenApply(ts -> ts.stream().filter(Objects::nonNull).filter(BinaryRow::hasValue).map(this::wrap)
-                        .collect(Collectors.toMap(TableRow::keyTuple, TableRow::valueTuple)));
->>>>>>> 8ecf492e
+        return tbl.getAll(keyRows, (InternalTransaction) tx).thenApply(this::unmarshal);
     }
 
     /** {@inheritDoc} */
@@ -211,13 +199,7 @@
 
         Row row = marshal(key, val);
 
-<<<<<<< HEAD
-        return tbl.getAndUpsert(row, tx).thenApply(this::unmarshal);
-=======
-        return tbl.getAndUpsert(row, (InternalTransaction) tx)
-                .thenApply(this::wrap) // Binary -> schema-aware row
-                .thenApply(TableRow::valueTuple); // Narrow to value.
->>>>>>> 8ecf492e
+        return tbl.getAndUpsert(row, (InternalTransaction) tx).thenApply(this::unmarshal);
     }
 
     /** {@inheritDoc} */
@@ -290,13 +272,8 @@
             keyRows.add(keyRow);
         }
 
-<<<<<<< HEAD
-        return tbl.deleteAll(keyRows, tx)
+        return tbl.deleteAll(keyRows, (InternalTransaction) tx)
                        .thenApply(t -> t.stream().filter(Objects::nonNull).map(this::unmarshal).collect(Collectors.toList()));
-=======
-        return tbl.deleteAll(keyRows, (InternalTransaction) tx)
-                .thenApply(t -> t.stream().filter(Objects::nonNull).map(this::wrap).map(TableRow::valueTuple).collect(Collectors.toList()));
->>>>>>> 8ecf492e
     }
 
     /** {@inheritDoc} */
@@ -312,13 +289,7 @@
     public @NotNull CompletableFuture<Tuple> getAndRemoveAsync(@Nullable Transaction tx, @NotNull Tuple key) {
         Objects.requireNonNull(key);
 
-<<<<<<< HEAD
-        return tbl.getAndDelete(marshal(key, null), tx).thenApply(this::unmarshal);
-=======
-        return tbl.getAndDelete(marshal(key, null), (InternalTransaction) tx)
-                .thenApply(this::wrap)
-                .thenApply(TableRow::valueTuple);
->>>>>>> 8ecf492e
+        return tbl.getAndDelete(marshal(key, null), (InternalTransaction) tx).thenApply(this::unmarshal);
     }
 
     /** {@inheritDoc} */
@@ -374,13 +345,7 @@
         Objects.requireNonNull(key);
         Objects.requireNonNull(val);
 
-<<<<<<< HEAD
-        return tbl.getAndReplace(marshal(key, val), tx).thenApply(this::unmarshal);
-=======
-        return tbl.getAndReplace(marshal(key, val), (InternalTransaction) tx)
-                .thenApply(this::wrap)
-                .thenApply(TableRow::valueTuple);
->>>>>>> 8ecf492e
+        return tbl.getAndReplace(marshal(key, val), (InternalTransaction) tx).thenApply(this::unmarshal);
     }
 
     /** {@inheritDoc} */
