--- conflicted
+++ resolved
@@ -109,14 +109,10 @@
     /** {@inheritDoc} */
     @Override
     public @NotNull CompletableFuture<Tuple> getOrDefaultAsync(@Nullable Transaction tx, @NotNull Tuple key, Tuple defaultValue) {
-        BinaryRow keyRow = marshal(Objects.requireNonNull(key), null);
-
-<<<<<<< HEAD
-        List<BinaryRowEx> keyRows = new ArrayList<>(keys.size());
-=======
+        BinaryRowEx keyRow = marshal(Objects.requireNonNull(key), null);
+
         return tbl.get(keyRow, (InternalTransaction) tx).thenApply(r -> IgniteUtils.nonNullOrElse(unmarshalValue(r), defaultValue));
     }
->>>>>>> 0a3feeda
 
     /** {@inheritDoc} */
     @Override
@@ -127,7 +123,7 @@
     /** {@inheritDoc} */
     @Override
     public @NotNull CompletableFuture<Map<Tuple, Tuple>> getAllAsync(@Nullable Transaction tx, @NotNull Collection<Tuple> keys) {
-        List<BinaryRow> keyRows = marshalKeys(Objects.requireNonNull(keys));
+        List<BinaryRowEx> keyRows = marshalKeys(Objects.requireNonNull(keys));
 
         return tbl.getAll(keyRows, (InternalTransaction) tx).thenApply(this::unmarshalValue);
     }
@@ -280,19 +276,7 @@
     /** {@inheritDoc} */
     @Override
     public @NotNull CompletableFuture<Collection<Tuple>> removeAllAsync(@Nullable Transaction tx, @NotNull Collection<Tuple> keys) {
-<<<<<<< HEAD
-        Objects.requireNonNull(keys);
-
-        List<BinaryRowEx> keyRows = new ArrayList<>(keys.size());
-
-        for (Tuple keyRec : keys) {
-            final Row keyRow = marshal(keyRec, null);
-
-            keyRows.add(keyRow);
-        }
-=======
-        List<BinaryRow> keyRows = marshalKeys(Objects.requireNonNull(keys));
->>>>>>> 0a3feeda
+        List<BinaryRowEx> keyRows = marshalKeys(Objects.requireNonNull(keys));
 
         return tbl.deleteAll(keyRows, (InternalTransaction) tx)
                        .thenApply(this::unmarshalKeys);
@@ -509,8 +493,8 @@
      * @param keys Key tuples.
      * @return Rows.
      */
-    public List<BinaryRow> marshalKeys(@NotNull Collection<Tuple> keys) {
-        List<BinaryRow> keyRows = new ArrayList<>(keys.size());
+    public List<BinaryRowEx> marshalKeys(@NotNull Collection<Tuple> keys) {
+        List<BinaryRowEx> keyRows = new ArrayList<>(keys.size());
 
         for (Tuple keyRec : keys) {
             final Row keyRow = marshal(Objects.requireNonNull(keyRec), null);
