--- conflicted
+++ resolved
@@ -27,6 +27,7 @@
 import java.util.stream.Collectors;
 import org.apache.ignite.internal.schema.BinaryRow;
 import org.apache.ignite.internal.schema.SchemaRegistry;
+import org.apache.ignite.internal.schema.marshaller.TupleMarshaller;
 import org.apache.ignite.internal.schema.marshaller.TupleMarshallerException;
 import org.apache.ignite.internal.schema.marshaller.TupleMarshallerImpl;
 import org.apache.ignite.internal.schema.row.Row;
@@ -268,90 +269,55 @@
     }
     
     /** {@inheritDoc} */
-<<<<<<< HEAD
-    @Override public boolean replace(@NotNull Tuple key, @NotNull Tuple val) {
-=======
-    @Override
-    public boolean replace(@NotNull Tuple key, Tuple val) {
->>>>>>> a323c22d
+    @Override
+    public boolean replace(@NotNull Tuple key, @NotNull Tuple val) {
         return sync(replaceAsync(key, val));
     }
     
     /** {@inheritDoc} */
-<<<<<<< HEAD
-    @Override public @NotNull CompletableFuture<Boolean> replaceAsync(@NotNull Tuple key, @NotNull Tuple val) {
-        Objects.requireNonNull(key);
-
-        Row row = marshaller().marshal(key, val); // Convert to portable format to pass TX/storage layer.
-
+    @Override
+    public @NotNull CompletableFuture<Boolean> replaceAsync(@NotNull Tuple key, @NotNull Tuple val) {
+        Objects.requireNonNull(key);
+        
+        Row row = marshal(key, val); // Convert to portable format to pass TX/storage layer.
+        
         return tbl.replace(row, tx);
-=======
+    }
+    
+    /** {@inheritDoc} */
     @Override
     public boolean replace(@NotNull Tuple key, Tuple oldVal, Tuple newVal) {
         return sync(replaceAsync(key, oldVal, newVal));
->>>>>>> a323c22d
-    }
-    
-    /** {@inheritDoc} */
-    @Override
-    public @NotNull CompletableFuture<Boolean> replaceAsync(@NotNull Tuple key, Tuple val) {
-        Objects.requireNonNull(key);
-        
-        Row row = marshal(key, val); // Convert to portable format to pass TX/storage layer.
-        
-        return tbl.replace(row, tx);
-    }
-    
-    /** {@inheritDoc} */
-<<<<<<< HEAD
-    @Override public @NotNull CompletableFuture<Boolean> replaceAsync(@NotNull Tuple key, @NotNull Tuple oldVal, @NotNull Tuple newVal) {
+    }
+
+    /** {@inheritDoc} */
+    @Override
+    public @NotNull CompletableFuture<Boolean> replaceAsync(@NotNull Tuple key, @NotNull Tuple oldVal, @NotNull Tuple newVal) {
         Objects.requireNonNull(key);
         Objects.requireNonNull(oldVal);
         Objects.requireNonNull(newVal);
 
-        Row oldRow = marshaller().marshal(key, oldVal); // Convert to portable format to pass TX/storage layer.
-        Row newRow = marshaller().marshal(key, newVal); // Convert to portable format to pass TX/storage layer.
-
-=======
-    @Override
-    public @NotNull CompletableFuture<Boolean> replaceAsync(@NotNull Tuple key, Tuple oldVal, Tuple newVal) {
-        Objects.requireNonNull(key);
-        
         Row oldRow = marshal(key, oldVal); // Convert to portable format to pass TX/storage layer.
         Row newRow = marshal(key, newVal); // Convert to portable format to pass TX/storage layer.
-        
->>>>>>> a323c22d
+
         return tbl.replace(oldRow, newRow, tx);
     }
     
     /** {@inheritDoc} */
-<<<<<<< HEAD
-    @Override public Tuple getAndReplace(@NotNull Tuple key, @NotNull Tuple val) {
-=======
-    @Override
-    public Tuple getAndReplace(@NotNull Tuple key, Tuple val) {
->>>>>>> a323c22d
+    @Override
+    public Tuple getAndReplace(@NotNull Tuple key, @NotNull Tuple val) {
         return sync(getAndReplaceAsync(key, val));
     }
     
     /** {@inheritDoc} */
-<<<<<<< HEAD
-    @Override public @NotNull CompletableFuture<Tuple> getAndReplaceAsync(@NotNull Tuple key, @NotNull Tuple val) {
+    @Override
+    public @NotNull CompletableFuture<Tuple> getAndReplaceAsync(@NotNull Tuple key, @NotNull Tuple val) {
         Objects.requireNonNull(key);
         Objects.requireNonNull(val);
 
-        return tbl.getAndReplace(marsh.marshal(key, val), tx)
+        return tbl.getAndReplace(marshal(key, val), tx)
             .thenApply(this::wrap)
             .thenApply(TableRow::valueTuple);
-=======
-    @Override
-    public @NotNull CompletableFuture<Tuple> getAndReplaceAsync(@NotNull Tuple key, Tuple val) {
-        Objects.requireNonNull(key);
-        
-        return tbl.getAndReplace(marshal(key, val), tx)
-                .thenApply(this::wrap)
-                .thenApply(TableRow::valueTuple);
->>>>>>> a323c22d
     }
     
     /** {@inheritDoc} */
@@ -398,6 +364,13 @@
     @Override
     public KeyValueBinaryViewImpl withTransaction(Transaction tx) {
         return new KeyValueBinaryViewImpl(tbl, schemaReg, tblMgr, tx);
+    }
+    
+    /**
+     * @return Marshaller.
+     */
+    private TupleMarshaller marshaller() {
+        return marsh;
     }
     
     /**
