/*
 * Licensed to the Apache Software Foundation (ASF) under one or more
 * contributor license agreements. See the NOTICE file distributed with
 * this work for additional information regarding copyright ownership.
 * The ASF licenses this file to You under the Apache License, Version 2.0
 * (the "License"); you may not use this file except in compliance with
 * the License. You may obtain a copy of the License at
 *
 *      http://www.apache.org/licenses/LICENSE-2.0
 *
 * Unless required by applicable law or agreed to in writing, software
 * distributed under the License is distributed on an "AS IS" BASIS,
 * WITHOUT WARRANTIES OR CONDITIONS OF ANY KIND, either express or implied.
 * See the License for the specific language governing permissions and
 * limitations under the License.
 */

package org.apache.ignite.internal.table;

import static org.apache.ignite.internal.tracing.TracingManager.spanWithResult;

import java.util.ArrayList;
import java.util.Collection;
import java.util.Collections;
import java.util.List;
import java.util.Map;
import java.util.Map.Entry;
import java.util.Objects;
import java.util.concurrent.CompletableFuture;
import java.util.concurrent.Flow.Publisher;
import java.util.function.Function;
import org.apache.ignite.internal.lang.IgniteBiTuple;
import org.apache.ignite.internal.marshaller.MarshallersProvider;
import org.apache.ignite.internal.schema.BinaryRow;
import org.apache.ignite.internal.schema.BinaryRowEx;
import org.apache.ignite.internal.schema.SchemaDescriptor;
import org.apache.ignite.internal.schema.SchemaRegistry;
import org.apache.ignite.internal.schema.marshaller.TupleMarshallerException;
import org.apache.ignite.internal.schema.row.Row;
import org.apache.ignite.internal.streamer.StreamerBatchSender;
import org.apache.ignite.internal.table.criteria.SqlRowProjection;
import org.apache.ignite.internal.table.distributed.schema.SchemaVersions;
import org.apache.ignite.internal.tx.InternalTransaction;
import org.apache.ignite.internal.util.IgniteUtils;
import org.apache.ignite.lang.IgniteException;
import org.apache.ignite.lang.MarshallerException;
import org.apache.ignite.lang.NullableValue;
import org.apache.ignite.sql.IgniteSql;
import org.apache.ignite.sql.ResultSetMetadata;
import org.apache.ignite.sql.SqlRow;
import org.apache.ignite.table.DataStreamerOptions;
import org.apache.ignite.table.KeyValueView;
import org.apache.ignite.table.Tuple;
import org.apache.ignite.tx.Transaction;
import org.jetbrains.annotations.Nullable;

/**
 * Key-value view implementation for binary user-object representation.
 *
 * <p>NB: Binary view doesn't allow null tuples. Methods return either a tuple that represents the value, or {@code null} if no value
 * exists for the given key.
 */
public class KeyValueBinaryViewImpl extends AbstractTableView<Entry<Tuple, Tuple>> implements KeyValueView<Tuple, Tuple> {
    private final TupleMarshallerCache marshallerCache;

    /**
     * The constructor.
     *
     * @param tbl Table storage.
     * @param schemaReg Schema registry.
     * @param schemaVersions Schema versions access.
     * @param marshallers Marshallers provider.
     * @param sql Ignite SQL facade.
     */
    public KeyValueBinaryViewImpl(
            InternalTable tbl,
            SchemaRegistry schemaReg,
            SchemaVersions schemaVersions,
            MarshallersProvider marshallers,
            IgniteSql sql
    ) {
        super(tbl, schemaVersions, schemaReg, sql, marshallers);

        marshallerCache = new TupleMarshallerCache(schemaReg);
    }

    /** {@inheritDoc} */
    @Override
    public Tuple get(@Nullable Transaction tx, Tuple key) {
        return sync(getAsync(tx, key));
    }

    /** {@inheritDoc} */
    @Override
    public CompletableFuture<Tuple> getAsync(@Nullable Transaction tx, Tuple key) {
        Objects.requireNonNull(key);

        return spanWithResult("KeyValueBinaryViewImpl.getAsync", (span) -> {
            return withSchemaSync(tx, (schemaVersion) -> {
                Row keyRow = marshal(key, null, schemaVersion);

                return tbl.get(keyRow, (InternalTransaction) tx).thenApply(row -> unmarshalValue(row, schemaVersion));
            });
        });
    }

    /**
     * This method is not supported, {@link #get(Transaction, Tuple)} must be used instead.
     *
     * @throws UnsupportedOperationException unconditionally.
     */
    @Override
    public NullableValue<Tuple> getNullable(@Nullable Transaction tx, Tuple key) {
        throw new UnsupportedOperationException("Binary view doesn't allow null tuples.");
    }

    /**
     * This method is not supported, {@link #getAsync(Transaction, Tuple)} must be used instead.
     *
     * @throws UnsupportedOperationException unconditionally.
     */
    @Override
    public CompletableFuture<NullableValue<Tuple>> getNullableAsync(@Nullable Transaction tx, Tuple key) {
        throw new UnsupportedOperationException("Binary view doesn't allow null tuples.");
    }

    /** {@inheritDoc} */
    @Override
    public Tuple getOrDefault(@Nullable Transaction tx, Tuple key, Tuple defaultValue) {
        return sync(getOrDefaultAsync(tx, key, defaultValue));
    }

    /** {@inheritDoc} */
    @Override
    public CompletableFuture<Tuple> getOrDefaultAsync(@Nullable Transaction tx, Tuple key, Tuple defaultValue) {
        Objects.requireNonNull(key);

        return spanWithResult("KeyValueBinaryViewImpl.getOrDefaultAsync", (span) -> {
            return withSchemaSync(tx, (schemaVersion) -> {
                BinaryRowEx keyRow = marshal(key, null, schemaVersion);

                return tbl.get(keyRow, (InternalTransaction) tx)
                        .thenApply(r -> IgniteUtils.nonNullOrElse(unmarshalValue(r, schemaVersion), defaultValue));
            });
        });
    }

    /** {@inheritDoc} */
    @Override
    public Map<Tuple, Tuple> getAll(@Nullable Transaction tx, Collection<Tuple> keys) {
        return sync(getAllAsync(tx, keys));
    }

    /** {@inheritDoc} */
    @Override
    public CompletableFuture<Map<Tuple, Tuple>> getAllAsync(@Nullable Transaction tx, Collection<Tuple> keys) {
        checkKeysForNulls(keys);

        return spanWithResult("KeyValueBinaryViewImpl.getAllAsync", (span) -> {
            return withSchemaSync(tx, (schemaVersion) -> {
                List<BinaryRowEx> keyRows = marshalKeys(keys, schemaVersion);

                return tbl.getAll(keyRows, (InternalTransaction) tx).thenApply(rows -> unmarshalValues(rows, schemaVersion));
            });
        });
    }

    private static void checkKeysForNulls(Collection<Tuple> keys) {
        Objects.requireNonNull(keys);

        for (Tuple key : keys) {
            Objects.requireNonNull(key);
        }
    }

    /** {@inheritDoc} */
    @Override
    public boolean contains(@Nullable Transaction tx, Tuple key) {
        return get(tx, key) != null;
    }

    /** {@inheritDoc} */
    @Override
    public CompletableFuture<Boolean> containsAsync(@Nullable Transaction tx, Tuple key) {
        return getAsync(tx, key).thenApply(Objects::nonNull);
    }

    /** {@inheritDoc} */
    @Override
    public void put(@Nullable Transaction tx, Tuple key, Tuple val) {
        sync(putAsync(tx, key, val));
    }

    /** {@inheritDoc} */
    @Override
    public CompletableFuture<Void> putAsync(@Nullable Transaction tx, Tuple key, Tuple val) {
        Objects.requireNonNull(key);
        Objects.requireNonNull(val);

        return spanWithResult("KeyValueBinaryViewImpl.putAsync", (span) -> {
            return withSchemaSync(tx, (schemaVersion) -> {
                Row row = marshal(key, val, schemaVersion);

                return tbl.upsert(row, (InternalTransaction) tx);
            });
        });
    }

    /** {@inheritDoc} */
    @Override
    public void putAll(@Nullable Transaction tx, Map<Tuple, Tuple> pairs) {
        sync(putAllAsync(tx, pairs));
    }

    /** {@inheritDoc} */
    @Override
    public CompletableFuture<Void> putAllAsync(@Nullable Transaction tx, Map<Tuple, Tuple> pairs) {
        Objects.requireNonNull(pairs);
        for (Entry<Tuple, Tuple> entry : pairs.entrySet()) {
            Objects.requireNonNull(entry.getKey());
            Objects.requireNonNull(entry.getValue());
        }

        return spanWithResult("KeyValueBinaryViewImpl.putAllAsync", (span) -> {
            return withSchemaSync(tx, (schemaVersion) -> {
                return tbl.upsertAll(marshalPairs(pairs.entrySet(), schemaVersion), (InternalTransaction) tx);
            });
        });
    }

    /** {@inheritDoc} */
    @Override
    public Tuple getAndPut(@Nullable Transaction tx, Tuple key, Tuple val) {
        return sync(getAndPutAsync(tx, key, val));
    }

    /** {@inheritDoc} */
    @Override
    public CompletableFuture<Tuple> getAndPutAsync(@Nullable Transaction tx, Tuple key, Tuple val) {
        Objects.requireNonNull(key);
        Objects.requireNonNull(val);

        return spanWithResult("KeyValueBinaryViewImpl.getAndPutAsync", (span) -> {
            return withSchemaSync(tx, (schemaVersion) -> {
                Row row = marshal(key, val, schemaVersion);

                return tbl.getAndUpsert(row, (InternalTransaction) tx).thenApply(resultRow -> unmarshalValue(resultRow, schemaVersion));
            });
        });
    }

    /**
     * This method is not supported, {@link #getAndPut(Transaction, Tuple, Tuple)} must be used instead.
     *
     * @throws UnsupportedOperationException unconditionally.
     */
    @Override
    public NullableValue<Tuple> getNullableAndPut(@Nullable Transaction tx, Tuple key, Tuple val) {
        throw new UnsupportedOperationException("Binary view doesn't allow null tuples.");
    }

    /**
     * This method is not supported, {@link #getAndPutAsync(Transaction, Tuple, Tuple)} must be used instead.
     *
     * @throws UnsupportedOperationException unconditionally.
     */
    @Override
    public CompletableFuture<NullableValue<Tuple>> getNullableAndPutAsync(@Nullable Transaction tx, Tuple key,
            Tuple val) {
        throw new UnsupportedOperationException("Binary view doesn't allow null tuples.");
    }

    /** {@inheritDoc} */
    @Override
    public boolean putIfAbsent(@Nullable Transaction tx, Tuple key, Tuple val) {
        return sync(putIfAbsentAsync(tx, key, val));
    }

    /** {@inheritDoc} */
    @Override
    public CompletableFuture<Boolean> putIfAbsentAsync(@Nullable Transaction tx, Tuple key, Tuple val) {
        Objects.requireNonNull(key);
        Objects.requireNonNull(val);

        return spanWithResult("KeyValueBinaryViewImpl.putIfAbsentAsync", (span) -> {
            return withSchemaSync(tx, (schemaVersion) -> {
                Row row = marshal(key, val, schemaVersion);

                return tbl.insert(row, (InternalTransaction) tx);
            });
        });
    }

    /** {@inheritDoc} */
    @Override
    public boolean remove(@Nullable Transaction tx, Tuple key) {
        return sync(removeAsync(tx, key));
    }

    /** {@inheritDoc} */
    @Override
    public boolean remove(@Nullable Transaction tx, Tuple key, Tuple val) {
        return sync(removeAsync(tx, key, val));
    }

    /** {@inheritDoc} */
    @Override
    public CompletableFuture<Boolean> removeAsync(@Nullable Transaction tx, Tuple key) {
        Objects.requireNonNull(key);

        return spanWithResult("KeyValueBinaryViewImpl.removeAsync", (span) -> {
            return withSchemaSync(tx, (schemaVersion) -> {
                Row row = marshal(key, null, schemaVersion);

                return tbl.delete(row, (InternalTransaction) tx);
            });
        });
    }

    /** {@inheritDoc} */
    @Override
    public CompletableFuture<Boolean> removeAsync(@Nullable Transaction tx, Tuple key, Tuple val) {
        Objects.requireNonNull(key);
        Objects.requireNonNull(val);

        return spanWithResult("KeyValueBinaryViewImpl.removeAsync", (span) -> {
            return withSchemaSync(tx, (schemaVersion) -> {
                Row row = marshal(key, val, schemaVersion);

                return tbl.deleteExact(row, (InternalTransaction) tx);
            });
        });
    }

    /** {@inheritDoc} */
    @Override
    public Collection<Tuple> removeAll(@Nullable Transaction tx, Collection<Tuple> keys) {
        return sync(removeAllAsync(tx, keys));
    }

    /** {@inheritDoc} */
    @Override
    public CompletableFuture<Collection<Tuple>> removeAllAsync(@Nullable Transaction tx, Collection<Tuple> keys) {
        checkKeysForNulls(keys);

        return spanWithResult("KeyValueBinaryViewImpl.removeAllAsync", (span) -> {
            return withSchemaSync(tx, (schemaVersion) -> {
                List<BinaryRowEx> keyRows = marshalKeys(keys, schemaVersion);

                return tbl.deleteAll(keyRows, (InternalTransaction) tx).thenApply(rows -> unmarshalKeys(rows, schemaVersion));
            });
        });
    }

    /** {@inheritDoc} */
    @Override
    public Tuple getAndRemove(@Nullable Transaction tx, Tuple key) {
        Objects.requireNonNull(key);

        return sync(getAndRemoveAsync(tx, key));
    }

    /** {@inheritDoc} */
    @Override
    public CompletableFuture<Tuple> getAndRemoveAsync(@Nullable Transaction tx, Tuple key) {
        Objects.requireNonNull(key);

        return spanWithResult("KeyValueBinaryViewImpl.getAndRemoveAsync", (span) -> {
            return withSchemaSync(tx, (schemaVersion) -> {
                return tbl.getAndDelete(marshal(key, null, schemaVersion), (InternalTransaction) tx)
                        .thenApply(row -> unmarshalValue(row, schemaVersion));
            });
        });
    }

    /**
     * This method is not supported, {@link #getAndRemove(Transaction, Tuple)} must be used instead.
     *
     * @throws UnsupportedOperationException unconditionally.
     */
    @Override
    public NullableValue<Tuple> getNullableAndRemove(@Nullable Transaction tx, Tuple key) {
        throw new UnsupportedOperationException("Binary view doesn't allow null tuples.");
    }

    /**
     * This method is not supported, {@link #getAndRemoveAsync(Transaction, Tuple)} must be used instead.
     *
     * @throws UnsupportedOperationException unconditionally.
     */
    @Override
    public CompletableFuture<NullableValue<Tuple>> getNullableAndRemoveAsync(@Nullable Transaction tx, Tuple key) {
        throw new UnsupportedOperationException("Binary view doesn't allow null tuples.");
    }

    /** {@inheritDoc} */
    @Override
    public boolean replace(@Nullable Transaction tx, Tuple key, Tuple val) {
        return sync(replaceAsync(tx, key, val));
    }

    /** {@inheritDoc} */
    @Override
    public boolean replace(@Nullable Transaction tx, Tuple key, Tuple oldVal, Tuple newVal) {
        return sync(replaceAsync(tx, key, oldVal, newVal));
    }

    /** {@inheritDoc} */
    @Override
    public CompletableFuture<Boolean> replaceAsync(@Nullable Transaction tx, Tuple key, Tuple val) {
        Objects.requireNonNull(key);
        Objects.requireNonNull(val);

        return spanWithResult("KeyValueBinaryViewImpl.replaceAsync", (span) -> {
            return withSchemaSync(tx, (schemaVersion) -> {
                Row row = marshal(key, val, schemaVersion);

                return tbl.replace(row, (InternalTransaction) tx);
            });
        });
    }

    /** {@inheritDoc} */
    @Override
    public CompletableFuture<Boolean> replaceAsync(
            @Nullable Transaction tx,
            Tuple key,
            Tuple oldVal,
            Tuple newVal
    ) {
        Objects.requireNonNull(key);
        Objects.requireNonNull(oldVal);
        Objects.requireNonNull(newVal);

        return spanWithResult("KeyValueBinaryViewImpl.replaceAsync", (span) -> {
            return withSchemaSync(tx, (schemaVersion) -> {
                Row oldRow = marshal(key, oldVal, schemaVersion);
                Row newRow = marshal(key, newVal, schemaVersion);

                return tbl.replace(oldRow, newRow, (InternalTransaction) tx);
            });
        });
    }

    /** {@inheritDoc} */
    @Override
    public Tuple getAndReplace(@Nullable Transaction tx, Tuple key, Tuple val) {
        return sync(getAndReplaceAsync(tx, key, val));
    }

    /** {@inheritDoc} */
    @Override
    public CompletableFuture<Tuple> getAndReplaceAsync(@Nullable Transaction tx, Tuple key, Tuple val) {
        Objects.requireNonNull(key);
        Objects.requireNonNull(val);

        return spanWithResult("KeyValueBinaryViewImpl.getAndReplaceAsync", (span) -> {
            return withSchemaSync(tx, (schemaVersion) -> {
                return tbl.getAndReplace(marshal(key, val, schemaVersion), (InternalTransaction) tx)
                        .thenApply(row -> unmarshalValue(row, schemaVersion));
            });
        });
    }

    /**
     * This method is not supported, {@link #getAndReplace(Transaction, Tuple, Tuple)} must be used instead.
     *
     * @throws UnsupportedOperationException unconditionally.
     */
    @Override
    public NullableValue<Tuple> getNullableAndReplace(@Nullable Transaction tx, Tuple key, Tuple val) {
        throw new UnsupportedOperationException("Binary view doesn't allow null tuples.");
    }

    /**
     * This method is not supported, {@link #getAndReplaceAsync(Transaction, Tuple, Tuple)} must be used instead.
     *
     * @throws UnsupportedOperationException unconditionally.
     */
    @Override
    public CompletableFuture<NullableValue<Tuple>> getNullableAndReplaceAsync(@Nullable Transaction tx, Tuple key,
            Tuple val) {
        throw new UnsupportedOperationException("Binary view doesn't allow null tuples.");
    }

    /**
     * Marshal key-value pair to a row.
     *
     * @param key Key.
     * @param val Value.
     * @param schemaVersion Schema version to use when marshalling
     * @return Row.
     * @throws IgniteException If failed to marshal key and/or value.
     */
    private Row marshal(Tuple key, @Nullable Tuple val, int schemaVersion) throws IgniteException {
        try {
            return marshallerCache.marshaller(schemaVersion).marshal(key, val);
        } catch (TupleMarshallerException ex) {
            throw new MarshallerException(ex);
        }
    }

    /**
     * Returns value tuple of given row.
     *
     * @param row Binary row.
     * @param schemaVersion The version to use when unmarshalling.
     * @return Value tuple.
     */
    private @Nullable Tuple unmarshalValue(BinaryRow row, int schemaVersion) {
        if (row == null) {
            return null;
        }

        return spanWithResult("unmarshalValue", (span) -> TableRow.valueTuple(rowConverter.resolveRow(row, schemaVersion)));
    }

    /**
     * Returns key-value pairs of tuples for given rows.
     *
     * @param rows Binary rows.
     * @param schemaVersion The version to use when unmarshalling.
     * @return Key-value pairs of tuples.
     */
    private Map<Tuple, Tuple> unmarshalValues(Collection<BinaryRow> rows, int schemaVersion) {
        Map<Tuple, Tuple> pairs = IgniteUtils.newHashMap(rows.size());

        for (Row row : rowConverter.resolveRows(rows, schemaVersion)) {
            if (row != null) {
                pairs.put(TableRow.keyTuple(row), TableRow.valueTuple(row));
            }
        }

        return pairs;
    }

    /**
     * Marshal key tuples to rows.
     *
     * @param keys Key tuples.
     * @param schemaVersion Schema version to use when marshalling.
     * @return Rows.
     */
    private List<BinaryRowEx> marshalKeys(Collection<Tuple> keys, int schemaVersion) {
        if (keys.isEmpty()) {
            return Collections.emptyList();
        }

        List<BinaryRowEx> keyRows = new ArrayList<>(keys.size());

        for (Tuple keyRec : keys) {
            keyRows.add(marshal(Objects.requireNonNull(keyRec), null, schemaVersion));
        }
        return keyRows;
    }

    /**
     * Returns key tuples of given row.
     *
     * @param rows Binary rows.
     * @param schemaVersion Schema version to use when marshalling.
     * @return Keys.
     */
    private Collection<Tuple> unmarshalKeys(Collection<BinaryRow> rows, int schemaVersion) {
        if (rows.isEmpty()) {
            return Collections.emptyList();
        }

        List<Tuple> tuples = new ArrayList<>(rows.size());

        for (Row row : rowConverter.resolveKeys(rows, schemaVersion)) {
            tuples.add(TableRow.keyTuple(row));
        }

        return tuples;
    }

    /** {@inheritDoc} */
    @Override
    public CompletableFuture<Void> streamData(Publisher<Entry<Tuple, Tuple>> publisher, @Nullable DataStreamerOptions options) {
        Objects.requireNonNull(publisher);

<<<<<<< HEAD
        return spanWithResult("KeyValueBinaryViewImpl.streamData", (span) -> {
            var partitioner = new KeyValueTupleStreamerPartitionAwarenessProvider(rowConverter.registry(), tbl.partitions());
            StreamerBatchSender<Entry<Tuple, Tuple>, Integer> batchSender = (partitionId, items) -> {
                return withSchemaSync(null, (schemaVersion) -> {
                    return this.tbl.upsertAll(marshalPairs(items, schemaVersion), partitionId);
                });
            };
=======
        var partitioner = new KeyValueTupleStreamerPartitionAwarenessProvider(rowConverter.registry(), tbl.partitions());
        StreamerBatchSender<Entry<Tuple, Tuple>, Integer> batchSender = (partitionId, items, deleted) ->
                withSchemaSync(
                        null,
                        schemaVersion -> this.tbl.updateAll(marshalPairs(items, schemaVersion), deleted, partitionId));
>>>>>>> e5215745

            return DataStreamer.streamData(publisher, options, batchSender, partitioner);
        });
    }

    private List<BinaryRowEx> marshalPairs(Collection<Entry<Tuple, Tuple>> pairs, int schemaVersion) {
        List<BinaryRowEx> rows = new ArrayList<>(pairs.size());

        for (Entry<Tuple, Tuple> pair : pairs) {
            Row row = marshal(Objects.requireNonNull(pair.getKey()), Objects.requireNonNull(pair.getValue()), schemaVersion);

            rows.add(row);
        }

        return rows;
    }

    /** {@inheritDoc} */
    @Override
    protected Function<SqlRow, Entry<Tuple, Tuple>> queryMapper(ResultSetMetadata meta, SchemaDescriptor schema) {
        return (row) -> new IgniteBiTuple<>(
                new SqlRowProjection(row, meta, columnNames(schema.keyColumns().columns())),
                new SqlRowProjection(row, meta, columnNames(schema.valueColumns().columns()))
        );
    }
}<|MERGE_RESOLUTION|>--- conflicted
+++ resolved
@@ -580,21 +580,12 @@
     public CompletableFuture<Void> streamData(Publisher<Entry<Tuple, Tuple>> publisher, @Nullable DataStreamerOptions options) {
         Objects.requireNonNull(publisher);
 
-<<<<<<< HEAD
         return spanWithResult("KeyValueBinaryViewImpl.streamData", (span) -> {
             var partitioner = new KeyValueTupleStreamerPartitionAwarenessProvider(rowConverter.registry(), tbl.partitions());
-            StreamerBatchSender<Entry<Tuple, Tuple>, Integer> batchSender = (partitionId, items) -> {
-                return withSchemaSync(null, (schemaVersion) -> {
-                    return this.tbl.upsertAll(marshalPairs(items, schemaVersion), partitionId);
-                });
-            };
-=======
-        var partitioner = new KeyValueTupleStreamerPartitionAwarenessProvider(rowConverter.registry(), tbl.partitions());
-        StreamerBatchSender<Entry<Tuple, Tuple>, Integer> batchSender = (partitionId, items, deleted) ->
-                withSchemaSync(
+            StreamerBatchSender<Entry<Tuple, Tuple>, Integer> batchSender = (partitionId, items, deleted) ->
+                 withSchemaSync(
                         null,
                         schemaVersion -> this.tbl.updateAll(marshalPairs(items, schemaVersion), deleted, partitionId));
->>>>>>> e5215745
 
             return DataStreamer.streamData(publisher, options, batchSender, partitioner);
         });
