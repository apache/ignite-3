--- conflicted
+++ resolved
@@ -45,10 +45,10 @@
 public class KeyValueBinaryViewImpl extends AbstractTableView implements KeyValueView<Tuple, Tuple> {
     /** Marshaller. */
     private final TupleMarshallerImpl marsh;
-
+    
     /** Table manager. */
     private final TableManager tblMgr;
-
+    
     /**
      * Constructor.
      *
@@ -57,299 +57,263 @@
      */
     public KeyValueBinaryViewImpl(InternalTable tbl, SchemaRegistry schemaReg, TableManager tblMgr, Transaction tx) {
         super(tbl, schemaReg, tx);
-
+        
         this.tblMgr = tblMgr;
-
+        
         marsh = new TupleMarshallerImpl(tblMgr, tbl, schemaReg);
     }
-
+    
     /** {@inheritDoc} */
     @Override
     public Tuple get(@NotNull Tuple key) {
         return sync(getAsync(key));
     }
-
+    
     /** {@inheritDoc} */
     @Override
     public @NotNull CompletableFuture<Tuple> getAsync(@NotNull Tuple key) {
         Objects.requireNonNull(key);
-
-<<<<<<< HEAD
-        Row keyRow = marshaller().marshal(key, null); // Convert to portable format to pass TX/storage layer.
-=======
-        Row kRow = marshal(key, null); // Convert to portable format to pass TX/storage layer.
->>>>>>> 808173f8
-
+        
+        Row keyRow = marshal(key, null); // Convert to portable format to pass TX/storage layer.
+        
         return tbl.get(keyRow, tx)  // Load async.
                 .thenApply(this::wrap) // Binary -> schema-aware row
                 .thenApply(TableRow::valueTuple); // Narrow to value.
     }
-
+    
     /** {@inheritDoc} */
     @Override
     public Map<Tuple, Tuple> getAll(@NotNull Collection<Tuple> keys) {
         return sync(getAllAsync(keys));
     }
-
+    
     /** {@inheritDoc} */
     @Override
     public @NotNull CompletableFuture<Map<Tuple, Tuple>> getAllAsync(@NotNull Collection<Tuple> keys) {
         Objects.requireNonNull(keys);
-
-<<<<<<< HEAD
-        return tbl.getAll(keys.stream().map(k -> marsh.marshal(k, null)).collect(Collectors.toList()), tx)
-                .thenApply(ts -> ts.stream().filter(Objects::nonNull).map(this::wrap)
-                        .collect(Collectors.toMap(TableRow::keyTuple, TableRow::valueTuple)));
-=======
+        
         List<BinaryRow> keyRows = new ArrayList<>(keys.size());
-
+        
         for (Tuple keyRec : keys) {
             final Row keyRow = marshal(keyRec, null);
-
+            
             keyRows.add(keyRow);
         }
-
+        
         return tbl.getAll(keyRows, tx)
-            .thenApply(ts -> ts.stream().filter(Objects::nonNull).filter(BinaryRow::hasValue).map(this::wrap)
-                .collect(Collectors.toMap(TableRow::keyTuple, TableRow::valueTuple)));
->>>>>>> 808173f8
-    }
-
+                .thenApply(ts -> ts.stream().filter(Objects::nonNull).filter(BinaryRow::hasValue).map(this::wrap)
+                        .collect(Collectors.toMap(TableRow::keyTuple, TableRow::valueTuple)));
+    }
+    
     /** {@inheritDoc} */
     @Override
     public boolean contains(@NotNull Tuple key) {
         return get(key) != null;
     }
-
+    
     /** {@inheritDoc} */
     @Override
     public CompletableFuture<Boolean> containsAsync(@NotNull Tuple key) {
         return getAsync(key).thenApply(Objects::nonNull);
     }
-
+    
     /** {@inheritDoc} */
     @Override
     public void put(@NotNull Tuple key, Tuple val) {
         sync(putAsync(key, val));
     }
-
+    
     /** {@inheritDoc} */
     @Override
     public @NotNull CompletableFuture<Void> putAsync(@NotNull Tuple key, Tuple val) {
         Objects.requireNonNull(key);
-
-        Row row = marshal(key, val); // Convert to portable format to pass TX/storage layer.
-
+        
+        Row row = marshal(key, val); // Convert to portable format to pass TX/storage layer.
+        
         return tbl.upsert(row, tx);
     }
-
+    
     /** {@inheritDoc} */
     @Override
     public void putAll(@NotNull Map<Tuple, Tuple> pairs) {
         sync(putAllAsync(pairs));
     }
-
+    
     /** {@inheritDoc} */
     @Override
     public @NotNull CompletableFuture<Void> putAllAsync(@NotNull Map<Tuple, Tuple> pairs) {
         Objects.requireNonNull(pairs);
-
-<<<<<<< HEAD
-        return tbl.upsertAll(pairs.entrySet()
-                .stream()
-                .map(this::marshalPair)
-                .collect(Collectors.toList()), tx);
-=======
+        
         List<BinaryRow> rows = new ArrayList<>(pairs.size());
-
+        
         for (Map.Entry<Tuple, Tuple> pair : pairs.entrySet()) {
             final Row row = marshal(pair.getKey(), pair.getValue());
-
+            
             rows.add(row);
         }
-
+        
         return tbl.upsertAll(rows, tx);
->>>>>>> 808173f8
-    }
-
+    }
+    
     /** {@inheritDoc} */
     @Override
     public Tuple getAndPut(@NotNull Tuple key, Tuple val) {
         return sync(getAndPutAsync(key, val));
     }
-
+    
     /** {@inheritDoc} */
     @Override
     public @NotNull CompletableFuture<Tuple> getAndPutAsync(@NotNull Tuple key, Tuple val) {
         Objects.requireNonNull(key);
-
-        Row row = marshal(key, val); // Convert to portable format to pass TX/storage layer.
-
+        
+        Row row = marshal(key, val); // Convert to portable format to pass TX/storage layer.
+        
         return tbl.getAndUpsert(row, tx)
                 .thenApply(this::wrap) // Binary -> schema-aware row
                 .thenApply(TableRow::valueTuple); // Narrow to value.
     }
-
+    
     /** {@inheritDoc} */
     @Override
     public boolean putIfAbsent(@NotNull Tuple key, @NotNull Tuple val) {
         return sync(putIfAbsentAsync(key, val));
     }
-
+    
     /** {@inheritDoc} */
     @Override
     public @NotNull CompletableFuture<Boolean> putIfAbsentAsync(@NotNull Tuple key, Tuple val) {
         Objects.requireNonNull(key);
-
-        Row row = marshal(key, val); // Convert to portable format to pass TX/storage layer.
-
+        
+        Row row = marshal(key, val); // Convert to portable format to pass TX/storage layer.
+        
         return tbl.insert(row, tx);
     }
-
+    
     /** {@inheritDoc} */
     @Override
     public boolean remove(@NotNull Tuple key) {
         return sync(removeAsync(key));
     }
-
+    
     /** {@inheritDoc} */
     @Override
     public boolean remove(@NotNull Tuple key, @NotNull Tuple val) {
         return sync(removeAsync(key, val));
     }
-
+    
     /** {@inheritDoc} */
     @Override
     public @NotNull CompletableFuture<Boolean> removeAsync(@NotNull Tuple key) {
         Objects.requireNonNull(key);
-
+        
         Row row = marshal(key, null); // Convert to portable format to pass TX/storage layer.
-
+        
         return tbl.delete(row, tx);
     }
-
+    
     /** {@inheritDoc} */
     @Override
     public @NotNull CompletableFuture<Boolean> removeAsync(@NotNull Tuple key, @NotNull Tuple val) {
         Objects.requireNonNull(key);
         Objects.requireNonNull(val);
-
-        Row row = marshal(key, val); // Convert to portable format to pass TX/storage layer.
-
+        
+        Row row = marshal(key, val); // Convert to portable format to pass TX/storage layer.
+        
         return tbl.deleteExact(row, tx);
     }
-
+    
     /** {@inheritDoc} */
     @Override
     public Collection<Tuple> removeAll(@NotNull Collection<Tuple> keys) {
         Objects.requireNonNull(keys);
-
+        
         return sync(removeAllAsync(keys));
     }
-
+    
     /** {@inheritDoc} */
     @Override
     public @NotNull CompletableFuture<Collection<Tuple>> removeAllAsync(@NotNull Collection<Tuple> keys) {
         Objects.requireNonNull(keys);
-
+        
         List<BinaryRow> keyRows = new ArrayList<>(keys.size());
-
+        
         for (Tuple keyRec : keys) {
             final Row keyRow = marshal(keyRec, null);
-
+            
             keyRows.add(keyRow);
         }
-
+        
         return tbl.deleteAll(keyRows, tx)
                 .thenApply(t -> t.stream().filter(Objects::nonNull).map(this::wrap).map(TableRow::valueTuple).collect(Collectors.toList()));
     }
-
+    
     /** {@inheritDoc} */
     @Override
     public Tuple getAndRemove(@NotNull Tuple key) {
         Objects.requireNonNull(key);
-
+        
         return sync(getAndRemoveAsync(key));
     }
-
+    
     /** {@inheritDoc} */
     @Override
     public @NotNull CompletableFuture<Tuple> getAndRemoveAsync(@NotNull Tuple key) {
         Objects.requireNonNull(key);
-
+        
         return tbl.getAndDelete(marshal(key, null), tx)
                 .thenApply(this::wrap)
                 .thenApply(TableRow::valueTuple);
     }
-
+    
     /** {@inheritDoc} */
     @Override
     public boolean replace(@NotNull Tuple key, Tuple val) {
         return sync(replaceAsync(key, val));
     }
-
-    /** {@inheritDoc} */
-<<<<<<< HEAD
+    
+    /** {@inheritDoc} */
     @Override
     public boolean replace(@NotNull Tuple key, Tuple oldVal, Tuple newVal) {
-=======
-    @Override public @NotNull CompletableFuture<Boolean> replaceAsync(@NotNull Tuple key, Tuple val) {
-        Objects.requireNonNull(key);
-
-        Row row = marshal(key, val); // Convert to portable format to pass TX/storage layer.
-
+        return sync(replaceAsync(key, oldVal, newVal));
+    }
+    
+    /** {@inheritDoc} */
+    @Override
+    public @NotNull CompletableFuture<Boolean> replaceAsync(@NotNull Tuple key, Tuple val) {
+        Objects.requireNonNull(key);
+        
+        Row row = marshal(key, val); // Convert to portable format to pass TX/storage layer.
+        
         return tbl.replace(row, tx);
     }
-
-    /** {@inheritDoc} */
-    @Override public boolean replace(@NotNull Tuple key, Tuple oldVal, Tuple newVal) {
->>>>>>> 808173f8
-        return sync(replaceAsync(key, oldVal, newVal));
-    }
-
+    
     /** {@inheritDoc} */
     @Override
     public @NotNull CompletableFuture<Boolean> replaceAsync(@NotNull Tuple key, Tuple oldVal, Tuple newVal) {
         Objects.requireNonNull(key);
-
+        
         Row oldRow = marshal(key, oldVal); // Convert to portable format to pass TX/storage layer.
         Row newRow = marshal(key, newVal); // Convert to portable format to pass TX/storage layer.
-
+        
         return tbl.replace(oldRow, newRow, tx);
     }
-
-    /** {@inheritDoc} */
-    @Override
-    public @NotNull CompletableFuture<Boolean> replaceAsync(@NotNull Tuple key, Tuple val) {
-        Objects.requireNonNull(key);
-
-        Row row = marshaller().marshal(key, val); // Convert to portable format to pass TX/storage layer.
-
-        return tbl.replace(row, tx);
-    }
-
+    
     /** {@inheritDoc} */
     @Override
     public Tuple getAndReplace(@NotNull Tuple key, Tuple val) {
         return sync(getAndReplaceAsync(key, val));
     }
-
+    
     /** {@inheritDoc} */
     @Override
     public @NotNull CompletableFuture<Tuple> getAndReplaceAsync(@NotNull Tuple key, Tuple val) {
         Objects.requireNonNull(key);
-
-<<<<<<< HEAD
-        return tbl.getAndReplace(marsh.marshal(key, val), tx)
+        
+        return tbl.getAndReplace(marshal(key, val), tx)
                 .thenApply(this::wrap)
                 .thenApply(TableRow::valueTuple);
-=======
-        return tbl.getAndReplace(marshal(key, val), tx)
-            .thenApply(this::wrap)
-            .thenApply(TableRow::valueTuple);
->>>>>>> 808173f8
-    }
-
+    }
+    
     /** {@inheritDoc} */
     @Override
     public <R extends Serializable> R invoke(
@@ -359,7 +323,7 @@
     ) {
         throw new UnsupportedOperationException("Not implemented yet.");
     }
-
+    
     /** {@inheritDoc} */
     @Override
     public @NotNull <R extends Serializable> CompletableFuture<R> invokeAsync(
@@ -369,7 +333,7 @@
     ) {
         throw new UnsupportedOperationException("Not implemented yet.");
     }
-
+    
     /** {@inheritDoc} */
     @Override
     public <R extends Serializable> Map<Tuple, R> invokeAll(
@@ -379,7 +343,7 @@
     ) {
         throw new UnsupportedOperationException("Not implemented yet.");
     }
-
+    
     /** {@inheritDoc} */
     @Override
     public @NotNull <R extends Serializable> CompletableFuture<Map<Tuple, R>> invokeAllAsync(
@@ -389,13 +353,13 @@
     ) {
         throw new UnsupportedOperationException("Not implemented yet.");
     }
-
+    
     /** {@inheritDoc} */
     @Override
     public KeyValueBinaryViewImpl withTransaction(Transaction tx) {
         return new KeyValueBinaryViewImpl(tbl, schemaReg, tblMgr, tx);
     }
-
+    
     /**
      * Marshal key-value pair to a row.
      *
@@ -407,12 +371,11 @@
     private Row marshal(@NotNull Tuple key, @Nullable Tuple val) throws IgniteException {
         try {
             return marsh.marshal(key, val);
-        }
-        catch (TupleMarshallerException ex) {
+        } catch (TupleMarshallerException ex) {
             throw convertException(ex);
         }
     }
-
+    
     /**
      * @param row Binary row.
      * @return Row.
@@ -421,7 +384,7 @@
         if (row == null) {
             return null;
         }
-
+        
         return schemaReg.resolve(row);
     }
 }