/*
 * Licensed to the Apache Software Foundation (ASF) under one or more
 * contributor license agreements. See the NOTICE file distributed with
 * this work for additional information regarding copyright ownership.
 * The ASF licenses this file to You under the Apache License, Version 2.0
 * (the "License"); you may not use this file except in compliance with
 * the License. You may obtain a copy of the License at
 *
 *      http://www.apache.org/licenses/LICENSE-2.0
 *
 * Unless required by applicable law or agreed to in writing, software
 * distributed under the License is distributed on an "AS IS" BASIS,
 * WITHOUT WARRANTIES OR CONDITIONS OF ANY KIND, either express or implied.
 * See the License for the specific language governing permissions and
 * limitations under the License.
 */

package org.apache.ignite.internal.table;

<<<<<<< HEAD
import static org.apache.ignite.internal.tracing.TracingManager.span;
=======
import static org.apache.ignite.internal.lang.IgniteExceptionMapperUtil.convertToPublicFuture;
>>>>>>> f10ab88c

import java.util.ArrayList;
import java.util.BitSet;
import java.util.Collection;
import java.util.Collections;
import java.util.List;
import java.util.Map;
import java.util.Map.Entry;
import java.util.Objects;
import java.util.concurrent.CompletableFuture;
import java.util.concurrent.Flow.Publisher;
import java.util.function.Function;
import org.apache.ignite.internal.lang.IgniteBiTuple;
import org.apache.ignite.internal.marshaller.MarshallersProvider;
import org.apache.ignite.internal.schema.BinaryRow;
import org.apache.ignite.internal.schema.BinaryRowEx;
import org.apache.ignite.internal.schema.SchemaDescriptor;
import org.apache.ignite.internal.schema.SchemaRegistry;
import org.apache.ignite.internal.schema.marshaller.TupleMarshallerException;
import org.apache.ignite.internal.schema.row.Row;
import org.apache.ignite.internal.streamer.StreamerBatchSender;
import org.apache.ignite.internal.table.criteria.SqlRowProjection;
import org.apache.ignite.internal.table.distributed.schema.SchemaVersions;
<<<<<<< HEAD
import org.apache.ignite.internal.tracing.TraceSpan;
=======
import org.apache.ignite.internal.thread.PublicApiThreading;
>>>>>>> f10ab88c
import org.apache.ignite.internal.tx.InternalTransaction;
import org.apache.ignite.internal.util.IgniteUtils;
import org.apache.ignite.lang.IgniteException;
import org.apache.ignite.lang.MarshallerException;
import org.apache.ignite.lang.NullableValue;
import org.apache.ignite.sql.IgniteSql;
import org.apache.ignite.sql.ResultSetMetadata;
import org.apache.ignite.sql.SqlRow;
import org.apache.ignite.table.DataStreamerItem;
import org.apache.ignite.table.DataStreamerOptions;
import org.apache.ignite.table.KeyValueView;
import org.apache.ignite.table.Tuple;
import org.apache.ignite.tx.Transaction;
import org.jetbrains.annotations.Nullable;

/**
 * Key-value view implementation for binary user-object representation.
 *
 * <p>NB: Binary view doesn't allow null tuples. Methods return either a tuple that represents the value, or {@code null} if no value
 * exists for the given key.
 */
public class KeyValueBinaryViewImpl extends AbstractTableView<Entry<Tuple, Tuple>> implements KeyValueView<Tuple, Tuple> {
    private final TupleMarshallerCache marshallerCache;

    /**
     * The constructor.
     *
     * @param tbl Table storage.
     * @param schemaReg Schema registry.
     * @param schemaVersions Schema versions access.
     * @param sql Ignite SQL facade.
     * @param marshallers Marshallers provider.
     */
    public KeyValueBinaryViewImpl(
            InternalTable tbl,
            SchemaRegistry schemaReg,
            SchemaVersions schemaVersions,
            IgniteSql sql,
            MarshallersProvider marshallers
    ) {
        super(tbl, schemaVersions, schemaReg, sql, marshallers);

        marshallerCache = new TupleMarshallerCache(schemaReg);
    }

    /** {@inheritDoc} */
    @Override
    public Tuple get(@Nullable Transaction tx, Tuple key) {
        return sync(getAsync(tx, key));
    }

    /** {@inheritDoc} */
    @Override
    public CompletableFuture<Tuple> getAsync(@Nullable Transaction tx, Tuple key) {
        Objects.requireNonNull(key);

<<<<<<< HEAD
        return span("KeyValueBinaryViewImpl.getAsync", (span) -> {
            return withSchemaSync(tx, (schemaVersion) -> {
                Row keyRow = marshal(key, null, schemaVersion);
=======
        return doOperation(tx, (schemaVersion) -> {
            Row keyRow = marshal(key, null, schemaVersion);
>>>>>>> f10ab88c

                return tbl.get(keyRow, (InternalTransaction) tx).thenApply(row -> unmarshalValue(row, schemaVersion));
            });
        });
    }

    /**
     * This method is not supported, {@link #get(Transaction, Tuple)} must be used instead.
     *
     * @throws UnsupportedOperationException unconditionally.
     */
    @Override
    public NullableValue<Tuple> getNullable(@Nullable Transaction tx, Tuple key) {
        throw new UnsupportedOperationException("Binary view doesn't allow null tuples.");
    }

    /**
     * This method is not supported, {@link #getAsync(Transaction, Tuple)} must be used instead.
     *
     * @throws UnsupportedOperationException unconditionally.
     */
    @Override
    public CompletableFuture<NullableValue<Tuple>> getNullableAsync(@Nullable Transaction tx, Tuple key) {
        throw new UnsupportedOperationException("Binary view doesn't allow null tuples.");
    }

    /** {@inheritDoc} */
    @Override
    public Tuple getOrDefault(@Nullable Transaction tx, Tuple key, Tuple defaultValue) {
        return sync(getOrDefaultAsync(tx, key, defaultValue));
    }

    /** {@inheritDoc} */
    @Override
    public CompletableFuture<Tuple> getOrDefaultAsync(@Nullable Transaction tx, Tuple key, Tuple defaultValue) {
        Objects.requireNonNull(key);

<<<<<<< HEAD
        return span("KeyValueBinaryViewImpl.getOrDefaultAsync", (span) -> {
            return withSchemaSync(tx, (schemaVersion) -> {
                BinaryRowEx keyRow = marshal(key, null, schemaVersion);
=======
        return doOperation(tx, (schemaVersion) -> {
            BinaryRowEx keyRow = marshal(key, null, schemaVersion);
>>>>>>> f10ab88c

                return tbl.get(keyRow, (InternalTransaction) tx)
                        .thenApply(r -> IgniteUtils.nonNullOrElse(unmarshalValue(r, schemaVersion), defaultValue));
            });
        });
    }

    /** {@inheritDoc} */
    @Override
    public Map<Tuple, Tuple> getAll(@Nullable Transaction tx, Collection<Tuple> keys) {
        return sync(getAllAsync(tx, keys));
    }

    /** {@inheritDoc} */
    @Override
    public CompletableFuture<Map<Tuple, Tuple>> getAllAsync(@Nullable Transaction tx, Collection<Tuple> keys) {
        checkKeysForNulls(keys);

<<<<<<< HEAD
        return span("KeyValueBinaryViewImpl.getAllAsync", (span) -> {
            return withSchemaSync(tx, (schemaVersion) -> {
                List<BinaryRowEx> keyRows = marshalKeys(keys, schemaVersion);
=======
        return doOperation(tx, (schemaVersion) -> {
            List<BinaryRowEx> keyRows = marshalKeys(keys, schemaVersion);
>>>>>>> f10ab88c

                return tbl.getAll(keyRows, (InternalTransaction) tx).thenApply(rows -> unmarshalValues(rows, schemaVersion));
            });
        });
    }

    private static void checkKeysForNulls(Collection<Tuple> keys) {
        Objects.requireNonNull(keys);

        for (Tuple key : keys) {
            Objects.requireNonNull(key);
        }
    }

    /** {@inheritDoc} */
    @Override
    public boolean contains(@Nullable Transaction tx, Tuple key) {
        return get(tx, key) != null;
    }

    /** {@inheritDoc} */
    @Override
    public CompletableFuture<Boolean> containsAsync(@Nullable Transaction tx, Tuple key) {
        return getAsync(tx, key).thenApply(Objects::nonNull);
    }

    /** {@inheritDoc} */
    @Override
    public void put(@Nullable Transaction tx, Tuple key, Tuple val) {
        sync(putAsync(tx, key, val));
    }

    /** {@inheritDoc} */
    @Override
    public CompletableFuture<Void> putAsync(@Nullable Transaction tx, Tuple key, Tuple val) {
        Objects.requireNonNull(key);
        Objects.requireNonNull(val);

<<<<<<< HEAD
        return span("KeyValueBinaryViewImpl.putAsync", (span) -> {
            return withSchemaSync(tx, (schemaVersion) -> {
                Row row = marshal(key, val, schemaVersion);
=======
        return doOperation(tx, (schemaVersion) -> {
            Row row = marshal(key, val, schemaVersion);
>>>>>>> f10ab88c

                return tbl.upsert(row, (InternalTransaction) tx);
            });
        });
    }

    /** {@inheritDoc} */
    @Override
    public void putAll(@Nullable Transaction tx, Map<Tuple, Tuple> pairs) {
        sync(putAllAsync(tx, pairs));
    }

    /** {@inheritDoc} */
    @Override
    public CompletableFuture<Void> putAllAsync(@Nullable Transaction tx, Map<Tuple, Tuple> pairs) {
        Objects.requireNonNull(pairs);
        for (Entry<Tuple, Tuple> entry : pairs.entrySet()) {
            Objects.requireNonNull(entry.getKey());
            Objects.requireNonNull(entry.getValue());
        }

<<<<<<< HEAD
        return span("KeyValueBinaryViewImpl.putAllAsync", (span) -> {
            return withSchemaSync(tx, (schemaVersion) -> {
                return tbl.upsertAll(marshalPairs(pairs.entrySet(), schemaVersion), (InternalTransaction) tx);
            });
=======
        return doOperation(tx, (schemaVersion) -> {
            return tbl.upsertAll(marshalPairs(pairs.entrySet(), schemaVersion, null), (InternalTransaction) tx);
>>>>>>> f10ab88c
        });
    }

    /** {@inheritDoc} */
    @Override
    public Tuple getAndPut(@Nullable Transaction tx, Tuple key, Tuple val) {
        return sync(getAndPutAsync(tx, key, val));
    }

    /** {@inheritDoc} */
    @Override
    public CompletableFuture<Tuple> getAndPutAsync(@Nullable Transaction tx, Tuple key, Tuple val) {
        Objects.requireNonNull(key);
        Objects.requireNonNull(val);

<<<<<<< HEAD
        return span("KeyValueBinaryViewImpl.getAndPutAsync", (span) -> {
            return withSchemaSync(tx, (schemaVersion) -> {
                Row row = marshal(key, val, schemaVersion);
=======
        return doOperation(tx, (schemaVersion) -> {
            Row row = marshal(key, val, schemaVersion);
>>>>>>> f10ab88c

                return tbl.getAndUpsert(row, (InternalTransaction) tx).thenApply(resultRow -> unmarshalValue(resultRow, schemaVersion));
            });
        });
    }

    /**
     * This method is not supported, {@link #getAndPut(Transaction, Tuple, Tuple)} must be used instead.
     *
     * @throws UnsupportedOperationException unconditionally.
     */
    @Override
    public NullableValue<Tuple> getNullableAndPut(@Nullable Transaction tx, Tuple key, Tuple val) {
        throw new UnsupportedOperationException("Binary view doesn't allow null tuples.");
    }

    /**
     * This method is not supported, {@link #getAndPutAsync(Transaction, Tuple, Tuple)} must be used instead.
     *
     * @throws UnsupportedOperationException unconditionally.
     */
    @Override
    public CompletableFuture<NullableValue<Tuple>> getNullableAndPutAsync(@Nullable Transaction tx, Tuple key,
            Tuple val) {
        throw new UnsupportedOperationException("Binary view doesn't allow null tuples.");
    }

    /** {@inheritDoc} */
    @Override
    public boolean putIfAbsent(@Nullable Transaction tx, Tuple key, Tuple val) {
        return sync(putIfAbsentAsync(tx, key, val));
    }

    /** {@inheritDoc} */
    @Override
    public CompletableFuture<Boolean> putIfAbsentAsync(@Nullable Transaction tx, Tuple key, Tuple val) {
        Objects.requireNonNull(key);
        Objects.requireNonNull(val);

<<<<<<< HEAD
        return span("KeyValueBinaryViewImpl.putIfAbsentAsync", (span) -> {
            return withSchemaSync(tx, (schemaVersion) -> {
                Row row = marshal(key, val, schemaVersion);
=======
        return doOperation(tx, (schemaVersion) -> {
            Row row = marshal(key, val, schemaVersion);
>>>>>>> f10ab88c

                return tbl.insert(row, (InternalTransaction) tx);
            });
        });
    }

    /** {@inheritDoc} */
    @Override
    public boolean remove(@Nullable Transaction tx, Tuple key) {
        return sync(removeAsync(tx, key));
    }

    /** {@inheritDoc} */
    @Override
    public boolean remove(@Nullable Transaction tx, Tuple key, Tuple val) {
        return sync(removeAsync(tx, key, val));
    }

    /** {@inheritDoc} */
    @Override
    public CompletableFuture<Boolean> removeAsync(@Nullable Transaction tx, Tuple key) {
        Objects.requireNonNull(key);

<<<<<<< HEAD
        return span("KeyValueBinaryViewImpl.removeAsync", (span) -> {
            return withSchemaSync(tx, (schemaVersion) -> {
                Row row = marshal(key, null, schemaVersion);
=======
        return doOperation(tx, (schemaVersion) -> {
            Row row = marshal(key, null, schemaVersion);
>>>>>>> f10ab88c

                return tbl.delete(row, (InternalTransaction) tx);
            });
        });
    }

    /** {@inheritDoc} */
    @Override
    public CompletableFuture<Boolean> removeAsync(@Nullable Transaction tx, Tuple key, Tuple val) {
        Objects.requireNonNull(key);
        Objects.requireNonNull(val);

<<<<<<< HEAD
        return span("KeyValueBinaryViewImpl.removeAsync", (span) -> {
            return withSchemaSync(tx, (schemaVersion) -> {
                Row row = marshal(key, val, schemaVersion);
=======
        return doOperation(tx, (schemaVersion) -> {
            Row row = marshal(key, val, schemaVersion);
>>>>>>> f10ab88c

                return tbl.deleteExact(row, (InternalTransaction) tx);
            });
        });
    }

    /** {@inheritDoc} */
    @Override
    public Collection<Tuple> removeAll(@Nullable Transaction tx, Collection<Tuple> keys) {
        return sync(removeAllAsync(tx, keys));
    }

    /** {@inheritDoc} */
    @Override
    public CompletableFuture<Collection<Tuple>> removeAllAsync(@Nullable Transaction tx, Collection<Tuple> keys) {
        checkKeysForNulls(keys);

<<<<<<< HEAD
        return span("KeyValueBinaryViewImpl.removeAllAsync", (span) -> {
            return withSchemaSync(tx, (schemaVersion) -> {
                List<BinaryRowEx> keyRows = marshalKeys(keys, schemaVersion);
=======
        return doOperation(tx, (schemaVersion) -> {
            List<BinaryRowEx> keyRows = marshalKeys(keys, schemaVersion);
>>>>>>> f10ab88c

                return tbl.deleteAll(keyRows, (InternalTransaction) tx).thenApply(rows -> unmarshalKeys(rows, schemaVersion));
            });
        });
    }

    /** {@inheritDoc} */
    @Override
    public Tuple getAndRemove(@Nullable Transaction tx, Tuple key) {
        Objects.requireNonNull(key);

        return sync(getAndRemoveAsync(tx, key));
    }

    /** {@inheritDoc} */
    @Override
    public CompletableFuture<Tuple> getAndRemoveAsync(@Nullable Transaction tx, Tuple key) {
        Objects.requireNonNull(key);

<<<<<<< HEAD
        return span("KeyValueBinaryViewImpl.getAndRemoveAsync", (span) -> {
            return withSchemaSync(tx, (schemaVersion) -> {
                return tbl.getAndDelete(marshal(key, null, schemaVersion), (InternalTransaction) tx)
                        .thenApply(row -> unmarshalValue(row, schemaVersion));
            });
=======
        return doOperation(tx, (schemaVersion) -> {
            return tbl.getAndDelete(marshal(key, null, schemaVersion), (InternalTransaction) tx)
                    .thenApply(row -> unmarshalValue(row, schemaVersion));
>>>>>>> f10ab88c
        });
    }

    /**
     * This method is not supported, {@link #getAndRemove(Transaction, Tuple)} must be used instead.
     *
     * @throws UnsupportedOperationException unconditionally.
     */
    @Override
    public NullableValue<Tuple> getNullableAndRemove(@Nullable Transaction tx, Tuple key) {
        throw new UnsupportedOperationException("Binary view doesn't allow null tuples.");
    }

    /**
     * This method is not supported, {@link #getAndRemoveAsync(Transaction, Tuple)} must be used instead.
     *
     * @throws UnsupportedOperationException unconditionally.
     */
    @Override
    public CompletableFuture<NullableValue<Tuple>> getNullableAndRemoveAsync(@Nullable Transaction tx, Tuple key) {
        throw new UnsupportedOperationException("Binary view doesn't allow null tuples.");
    }

    /** {@inheritDoc} */
    @Override
    public boolean replace(@Nullable Transaction tx, Tuple key, Tuple val) {
        return sync(replaceAsync(tx, key, val));
    }

    /** {@inheritDoc} */
    @Override
    public boolean replace(@Nullable Transaction tx, Tuple key, Tuple oldVal, Tuple newVal) {
        return sync(replaceAsync(tx, key, oldVal, newVal));
    }

    /** {@inheritDoc} */
    @Override
    public CompletableFuture<Boolean> replaceAsync(@Nullable Transaction tx, Tuple key, Tuple val) {
        Objects.requireNonNull(key);
        Objects.requireNonNull(val);

<<<<<<< HEAD
        return span("KeyValueBinaryViewImpl.replaceAsync", (span) -> {
            return withSchemaSync(tx, (schemaVersion) -> {
                Row row = marshal(key, val, schemaVersion);
=======
        return doOperation(tx, (schemaVersion) -> {
            Row row = marshal(key, val, schemaVersion);
>>>>>>> f10ab88c

                return tbl.replace(row, (InternalTransaction) tx);
            });
        });
    }

    /** {@inheritDoc} */
    @Override
    public CompletableFuture<Boolean> replaceAsync(
            @Nullable Transaction tx,
            Tuple key,
            Tuple oldVal,
            Tuple newVal
    ) {
        Objects.requireNonNull(key);
        Objects.requireNonNull(oldVal);
        Objects.requireNonNull(newVal);

<<<<<<< HEAD
        return span("KeyValueBinaryViewImpl.replaceAsync", (span) -> {
            return withSchemaSync(tx, (schemaVersion) -> {
                Row oldRow = marshal(key, oldVal, schemaVersion);
                Row newRow = marshal(key, newVal, schemaVersion);
=======
        return doOperation(tx, (schemaVersion) -> {
            Row oldRow = marshal(key, oldVal, schemaVersion);
            Row newRow = marshal(key, newVal, schemaVersion);
>>>>>>> f10ab88c

                return tbl.replace(oldRow, newRow, (InternalTransaction) tx);
            });
        });
    }

    /** {@inheritDoc} */
    @Override
    public Tuple getAndReplace(@Nullable Transaction tx, Tuple key, Tuple val) {
        return sync(getAndReplaceAsync(tx, key, val));
    }

    /** {@inheritDoc} */
    @Override
    public CompletableFuture<Tuple> getAndReplaceAsync(@Nullable Transaction tx, Tuple key, Tuple val) {
        Objects.requireNonNull(key);
        Objects.requireNonNull(val);

<<<<<<< HEAD
        return span("KeyValueBinaryViewImpl.getAndReplaceAsync", (span) -> {
            return withSchemaSync(tx, (schemaVersion) -> {
                return tbl.getAndReplace(marshal(key, val, schemaVersion), (InternalTransaction) tx)
                        .thenApply(row -> unmarshalValue(row, schemaVersion));
            });
=======
        return doOperation(tx, (schemaVersion) -> {
            return tbl.getAndReplace(marshal(key, val, schemaVersion), (InternalTransaction) tx)
                    .thenApply(row -> unmarshalValue(row, schemaVersion));
>>>>>>> f10ab88c
        });
    }

    /**
     * This method is not supported, {@link #getAndReplace(Transaction, Tuple, Tuple)} must be used instead.
     *
     * @throws UnsupportedOperationException unconditionally.
     */
    @Override
    public NullableValue<Tuple> getNullableAndReplace(@Nullable Transaction tx, Tuple key, Tuple val) {
        throw new UnsupportedOperationException("Binary view doesn't allow null tuples.");
    }

    /**
     * This method is not supported, {@link #getAndReplaceAsync(Transaction, Tuple, Tuple)} must be used instead.
     *
     * @throws UnsupportedOperationException unconditionally.
     */
    @Override
    public CompletableFuture<NullableValue<Tuple>> getNullableAndReplaceAsync(
            @Nullable Transaction tx,
            Tuple key,
            Tuple val
    ) {
        throw new UnsupportedOperationException("Binary view doesn't allow null tuples.");
    }

    /**
     * Marshal key-value pair to a row.
     *
     * @param key Key.
     * @param val Value.
     * @param schemaVersion Schema version to use when marshalling
     * @return Row.
     * @throws IgniteException If failed to marshal key and/or value.
     */
    private Row marshal(Tuple key, @Nullable Tuple val, int schemaVersion) throws IgniteException {
        try {
            return marshallerCache.marshaller(schemaVersion).marshal(key, val);
        } catch (TupleMarshallerException ex) {
            throw new MarshallerException(ex);
        }
    }

    /**
     * Returns value tuple of given row.
     *
     * @param row Binary row.
     * @param schemaVersion The version to use when unmarshalling.
     * @return Value tuple.
     */
    private @Nullable Tuple unmarshalValue(BinaryRow row, int schemaVersion) {
        if (row == null) {
            return null;
        }

        return span("unmarshalValue", (Function<TraceSpan, ? extends Tuple>) (span) ->
                TableRow.valueTuple(rowConverter.resolveRow(row, schemaVersion))
        );
    }

    /**
     * Returns key-value pairs of tuples for given rows.
     *
     * @param rows Binary rows.
     * @param schemaVersion The version to use when unmarshalling.
     * @return Key-value pairs of tuples.
     */
    private Map<Tuple, Tuple> unmarshalValues(Collection<BinaryRow> rows, int schemaVersion) {
        Map<Tuple, Tuple> pairs = IgniteUtils.newHashMap(rows.size());

        for (Row row : rowConverter.resolveRows(rows, schemaVersion)) {
            if (row != null) {
                pairs.put(TableRow.keyTuple(row), TableRow.valueTuple(row));
            }
        }

        return pairs;
    }

    /**
     * Marshal key tuples to rows.
     *
     * @param keys Key tuples.
     * @param schemaVersion Schema version to use when marshalling.
     * @return Rows.
     */
    private List<BinaryRowEx> marshalKeys(Collection<Tuple> keys, int schemaVersion) {
        if (keys.isEmpty()) {
            return Collections.emptyList();
        }

        List<BinaryRowEx> keyRows = new ArrayList<>(keys.size());

        for (Tuple keyRec : keys) {
            keyRows.add(marshal(Objects.requireNonNull(keyRec), null, schemaVersion));
        }
        return keyRows;
    }

    /**
     * Returns key tuples of given row.
     *
     * @param rows Binary rows.
     * @param schemaVersion Schema version to use when marshalling.
     * @return Keys.
     */
    private Collection<Tuple> unmarshalKeys(Collection<BinaryRow> rows, int schemaVersion) {
        if (rows.isEmpty()) {
            return Collections.emptyList();
        }

        List<Tuple> tuples = new ArrayList<>(rows.size());

        for (Row row : rowConverter.resolveKeys(rows, schemaVersion)) {
            tuples.add(TableRow.keyTuple(row));
        }

        return tuples;
    }

    /** {@inheritDoc} */
    @Override
    public CompletableFuture<Void> streamData(
            Publisher<DataStreamerItem<Entry<Tuple, Tuple>>> publisher,
            @Nullable DataStreamerOptions options) {
        Objects.requireNonNull(publisher);

        var partitioner = new KeyValueTupleStreamerPartitionAwarenessProvider(rowConverter.registry(), tbl.partitions());
        StreamerBatchSender<Entry<Tuple, Tuple>, Integer> batchSender = (partitionId, items, deleted) ->
                PublicApiThreading.execUserAsyncOperation(() -> withSchemaSync(
                        null,
                        schemaVersion -> this.tbl.updateAll(marshalPairs(items, schemaVersion, deleted), deleted, partitionId)
                ));

        CompletableFuture<Void> future = DataStreamer.streamData(publisher, options, batchSender, partitioner, tbl.streamerFlushExecutor());
        return convertToPublicFuture(future);
    }

    private List<BinaryRowEx> marshalPairs(Collection<Entry<Tuple, Tuple>> pairs, int schemaVersion, @Nullable BitSet deleted) {
        List<BinaryRowEx> rows = new ArrayList<>(pairs.size());

        for (Entry<Tuple, Tuple> pair : pairs) {
            boolean isDeleted = deleted != null && deleted.get(rows.size());

            Tuple key = Objects.requireNonNull(pair.getKey());
            Tuple val = isDeleted ? null : Objects.requireNonNull(pair.getValue());

            Row row = marshal(key, val, schemaVersion);
            rows.add(row);
        }

        return rows;
    }

    /** {@inheritDoc} */
    @Override
    protected Function<SqlRow, Entry<Tuple, Tuple>> queryMapper(ResultSetMetadata meta, SchemaDescriptor schema) {
        return (row) -> new IgniteBiTuple<>(
                new SqlRowProjection(row, meta, columnNames(schema.keyColumns())),
                new SqlRowProjection(row, meta, columnNames(schema.valueColumns()))
        );
    }
}<|MERGE_RESOLUTION|>--- conflicted
+++ resolved
@@ -17,11 +17,8 @@
 
 package org.apache.ignite.internal.table;
 
-<<<<<<< HEAD
+import static org.apache.ignite.internal.lang.IgniteExceptionMapperUtil.convertToPublicFuture;
 import static org.apache.ignite.internal.tracing.TracingManager.span;
-=======
-import static org.apache.ignite.internal.lang.IgniteExceptionMapperUtil.convertToPublicFuture;
->>>>>>> f10ab88c
 
 import java.util.ArrayList;
 import java.util.BitSet;
@@ -45,11 +42,8 @@
 import org.apache.ignite.internal.streamer.StreamerBatchSender;
 import org.apache.ignite.internal.table.criteria.SqlRowProjection;
 import org.apache.ignite.internal.table.distributed.schema.SchemaVersions;
-<<<<<<< HEAD
+import org.apache.ignite.internal.thread.PublicApiThreading;
 import org.apache.ignite.internal.tracing.TraceSpan;
-=======
-import org.apache.ignite.internal.thread.PublicApiThreading;
->>>>>>> f10ab88c
 import org.apache.ignite.internal.tx.InternalTransaction;
 import org.apache.ignite.internal.util.IgniteUtils;
 import org.apache.ignite.lang.IgniteException;
@@ -106,14 +100,9 @@
     public CompletableFuture<Tuple> getAsync(@Nullable Transaction tx, Tuple key) {
         Objects.requireNonNull(key);
 
-<<<<<<< HEAD
         return span("KeyValueBinaryViewImpl.getAsync", (span) -> {
-            return withSchemaSync(tx, (schemaVersion) -> {
+            return doOperation(tx, (schemaVersion) -> {
                 Row keyRow = marshal(key, null, schemaVersion);
-=======
-        return doOperation(tx, (schemaVersion) -> {
-            Row keyRow = marshal(key, null, schemaVersion);
->>>>>>> f10ab88c
 
                 return tbl.get(keyRow, (InternalTransaction) tx).thenApply(row -> unmarshalValue(row, schemaVersion));
             });
@@ -151,14 +140,9 @@
     public CompletableFuture<Tuple> getOrDefaultAsync(@Nullable Transaction tx, Tuple key, Tuple defaultValue) {
         Objects.requireNonNull(key);
 
-<<<<<<< HEAD
         return span("KeyValueBinaryViewImpl.getOrDefaultAsync", (span) -> {
-            return withSchemaSync(tx, (schemaVersion) -> {
+            return doOperation(tx, (schemaVersion) -> {
                 BinaryRowEx keyRow = marshal(key, null, schemaVersion);
-=======
-        return doOperation(tx, (schemaVersion) -> {
-            BinaryRowEx keyRow = marshal(key, null, schemaVersion);
->>>>>>> f10ab88c
 
                 return tbl.get(keyRow, (InternalTransaction) tx)
                         .thenApply(r -> IgniteUtils.nonNullOrElse(unmarshalValue(r, schemaVersion), defaultValue));
@@ -177,14 +161,9 @@
     public CompletableFuture<Map<Tuple, Tuple>> getAllAsync(@Nullable Transaction tx, Collection<Tuple> keys) {
         checkKeysForNulls(keys);
 
-<<<<<<< HEAD
         return span("KeyValueBinaryViewImpl.getAllAsync", (span) -> {
-            return withSchemaSync(tx, (schemaVersion) -> {
+            return doOperation(tx, (schemaVersion) -> {
                 List<BinaryRowEx> keyRows = marshalKeys(keys, schemaVersion);
-=======
-        return doOperation(tx, (schemaVersion) -> {
-            List<BinaryRowEx> keyRows = marshalKeys(keys, schemaVersion);
->>>>>>> f10ab88c
 
                 return tbl.getAll(keyRows, (InternalTransaction) tx).thenApply(rows -> unmarshalValues(rows, schemaVersion));
             });
@@ -223,14 +202,9 @@
         Objects.requireNonNull(key);
         Objects.requireNonNull(val);
 
-<<<<<<< HEAD
         return span("KeyValueBinaryViewImpl.putAsync", (span) -> {
-            return withSchemaSync(tx, (schemaVersion) -> {
+            return doOperation(tx, (schemaVersion) -> {
                 Row row = marshal(key, val, schemaVersion);
-=======
-        return doOperation(tx, (schemaVersion) -> {
-            Row row = marshal(key, val, schemaVersion);
->>>>>>> f10ab88c
 
                 return tbl.upsert(row, (InternalTransaction) tx);
             });
@@ -252,15 +226,10 @@
             Objects.requireNonNull(entry.getValue());
         }
 
-<<<<<<< HEAD
         return span("KeyValueBinaryViewImpl.putAllAsync", (span) -> {
-            return withSchemaSync(tx, (schemaVersion) -> {
-                return tbl.upsertAll(marshalPairs(pairs.entrySet(), schemaVersion), (InternalTransaction) tx);
-            });
-=======
-        return doOperation(tx, (schemaVersion) -> {
-            return tbl.upsertAll(marshalPairs(pairs.entrySet(), schemaVersion, null), (InternalTransaction) tx);
->>>>>>> f10ab88c
+            return doOperation(tx, (schemaVersion) -> {
+                return tbl.upsertAll(marshalPairs(pairs.entrySet(), schemaVersion, null), (InternalTransaction) tx);
+            });
         });
     }
 
@@ -276,14 +245,9 @@
         Objects.requireNonNull(key);
         Objects.requireNonNull(val);
 
-<<<<<<< HEAD
         return span("KeyValueBinaryViewImpl.getAndPutAsync", (span) -> {
-            return withSchemaSync(tx, (schemaVersion) -> {
+            return doOperation(tx, (schemaVersion) -> {
                 Row row = marshal(key, val, schemaVersion);
-=======
-        return doOperation(tx, (schemaVersion) -> {
-            Row row = marshal(key, val, schemaVersion);
->>>>>>> f10ab88c
 
                 return tbl.getAndUpsert(row, (InternalTransaction) tx).thenApply(resultRow -> unmarshalValue(resultRow, schemaVersion));
             });
@@ -323,14 +287,9 @@
         Objects.requireNonNull(key);
         Objects.requireNonNull(val);
 
-<<<<<<< HEAD
         return span("KeyValueBinaryViewImpl.putIfAbsentAsync", (span) -> {
-            return withSchemaSync(tx, (schemaVersion) -> {
+            return doOperation(tx, (schemaVersion) -> {
                 Row row = marshal(key, val, schemaVersion);
-=======
-        return doOperation(tx, (schemaVersion) -> {
-            Row row = marshal(key, val, schemaVersion);
->>>>>>> f10ab88c
 
                 return tbl.insert(row, (InternalTransaction) tx);
             });
@@ -354,14 +313,9 @@
     public CompletableFuture<Boolean> removeAsync(@Nullable Transaction tx, Tuple key) {
         Objects.requireNonNull(key);
 
-<<<<<<< HEAD
         return span("KeyValueBinaryViewImpl.removeAsync", (span) -> {
-            return withSchemaSync(tx, (schemaVersion) -> {
+            return doOperation(tx, (schemaVersion) -> {
                 Row row = marshal(key, null, schemaVersion);
-=======
-        return doOperation(tx, (schemaVersion) -> {
-            Row row = marshal(key, null, schemaVersion);
->>>>>>> f10ab88c
 
                 return tbl.delete(row, (InternalTransaction) tx);
             });
@@ -374,14 +328,9 @@
         Objects.requireNonNull(key);
         Objects.requireNonNull(val);
 
-<<<<<<< HEAD
         return span("KeyValueBinaryViewImpl.removeAsync", (span) -> {
-            return withSchemaSync(tx, (schemaVersion) -> {
+            return doOperation(tx, (schemaVersion) -> {
                 Row row = marshal(key, val, schemaVersion);
-=======
-        return doOperation(tx, (schemaVersion) -> {
-            Row row = marshal(key, val, schemaVersion);
->>>>>>> f10ab88c
 
                 return tbl.deleteExact(row, (InternalTransaction) tx);
             });
@@ -399,14 +348,9 @@
     public CompletableFuture<Collection<Tuple>> removeAllAsync(@Nullable Transaction tx, Collection<Tuple> keys) {
         checkKeysForNulls(keys);
 
-<<<<<<< HEAD
         return span("KeyValueBinaryViewImpl.removeAllAsync", (span) -> {
-            return withSchemaSync(tx, (schemaVersion) -> {
+            return doOperation(tx, (schemaVersion) -> {
                 List<BinaryRowEx> keyRows = marshalKeys(keys, schemaVersion);
-=======
-        return doOperation(tx, (schemaVersion) -> {
-            List<BinaryRowEx> keyRows = marshalKeys(keys, schemaVersion);
->>>>>>> f10ab88c
 
                 return tbl.deleteAll(keyRows, (InternalTransaction) tx).thenApply(rows -> unmarshalKeys(rows, schemaVersion));
             });
@@ -426,17 +370,11 @@
     public CompletableFuture<Tuple> getAndRemoveAsync(@Nullable Transaction tx, Tuple key) {
         Objects.requireNonNull(key);
 
-<<<<<<< HEAD
         return span("KeyValueBinaryViewImpl.getAndRemoveAsync", (span) -> {
-            return withSchemaSync(tx, (schemaVersion) -> {
+            return doOperation(tx, (schemaVersion) -> {
                 return tbl.getAndDelete(marshal(key, null, schemaVersion), (InternalTransaction) tx)
                         .thenApply(row -> unmarshalValue(row, schemaVersion));
             });
-=======
-        return doOperation(tx, (schemaVersion) -> {
-            return tbl.getAndDelete(marshal(key, null, schemaVersion), (InternalTransaction) tx)
-                    .thenApply(row -> unmarshalValue(row, schemaVersion));
->>>>>>> f10ab88c
         });
     }
 
@@ -478,14 +416,9 @@
         Objects.requireNonNull(key);
         Objects.requireNonNull(val);
 
-<<<<<<< HEAD
         return span("KeyValueBinaryViewImpl.replaceAsync", (span) -> {
-            return withSchemaSync(tx, (schemaVersion) -> {
+            return doOperation(tx, (schemaVersion) -> {
                 Row row = marshal(key, val, schemaVersion);
-=======
-        return doOperation(tx, (schemaVersion) -> {
-            Row row = marshal(key, val, schemaVersion);
->>>>>>> f10ab88c
 
                 return tbl.replace(row, (InternalTransaction) tx);
             });
@@ -504,16 +437,10 @@
         Objects.requireNonNull(oldVal);
         Objects.requireNonNull(newVal);
 
-<<<<<<< HEAD
         return span("KeyValueBinaryViewImpl.replaceAsync", (span) -> {
-            return withSchemaSync(tx, (schemaVersion) -> {
+            return doOperation(tx, (schemaVersion) -> {
                 Row oldRow = marshal(key, oldVal, schemaVersion);
                 Row newRow = marshal(key, newVal, schemaVersion);
-=======
-        return doOperation(tx, (schemaVersion) -> {
-            Row oldRow = marshal(key, oldVal, schemaVersion);
-            Row newRow = marshal(key, newVal, schemaVersion);
->>>>>>> f10ab88c
 
                 return tbl.replace(oldRow, newRow, (InternalTransaction) tx);
             });
@@ -532,17 +459,11 @@
         Objects.requireNonNull(key);
         Objects.requireNonNull(val);
 
-<<<<<<< HEAD
         return span("KeyValueBinaryViewImpl.getAndReplaceAsync", (span) -> {
-            return withSchemaSync(tx, (schemaVersion) -> {
+            return doOperation(tx, (schemaVersion) -> {
                 return tbl.getAndReplace(marshal(key, val, schemaVersion), (InternalTransaction) tx)
                         .thenApply(row -> unmarshalValue(row, schemaVersion));
             });
-=======
-        return doOperation(tx, (schemaVersion) -> {
-            return tbl.getAndReplace(marshal(key, val, schemaVersion), (InternalTransaction) tx)
-                    .thenApply(row -> unmarshalValue(row, schemaVersion));
->>>>>>> f10ab88c
         });
     }
 
