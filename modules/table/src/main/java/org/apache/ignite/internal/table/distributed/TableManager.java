/*
 * Licensed to the Apache Software Foundation (ASF) under one or more
 * contributor license agreements.  See the NOTICE file distributed with
 * this work for additional information regarding copyright ownership.
 * The ASF licenses this file to You under the Apache License, Version 2.0
 * (the "License"); you may not use this file except in compliance with
 * the License.  You may obtain a copy of the License at
 *
 *      http://www.apache.org/licenses/LICENSE-2.0
 *
 * Unless required by applicable law or agreed to in writing, software
 * distributed under the License is distributed on an "AS IS" BASIS,
 * WITHOUT WARRANTIES OR CONDITIONS OF ANY KIND, either express or implied.
 * See the License for the specific language governing permissions and
 * limitations under the License.
 */

package org.apache.ignite.internal.table.distributed;

import java.io.IOException;
import java.nio.ByteBuffer;
import java.nio.file.Files;
import java.nio.file.Path;
import java.util.ArrayList;
import java.util.Arrays;
import java.util.HashMap;
import java.util.HashSet;
import java.util.List;
import java.util.Map;
import java.util.Set;
import java.util.UUID;
import java.util.concurrent.CompletableFuture;
import java.util.concurrent.CompletionException;
import java.util.concurrent.ConcurrentHashMap;
import java.util.function.Consumer;
import java.util.stream.IntStream;
import org.apache.ignite.configuration.notifications.ConfigurationNamedListListener;
import org.apache.ignite.configuration.notifications.ConfigurationNotificationEvent;
import org.apache.ignite.configuration.schemas.table.TableChange;
import org.apache.ignite.configuration.schemas.table.TableView;
import org.apache.ignite.configuration.schemas.table.TablesConfiguration;
import org.apache.ignite.internal.affinity.AffinityUtils;
import org.apache.ignite.internal.baseline.BaselineManager;
import org.apache.ignite.internal.configuration.schema.ExtendedTableChange;
import org.apache.ignite.internal.configuration.schema.ExtendedTableConfiguration;
import org.apache.ignite.internal.configuration.schema.ExtendedTableView;
import org.apache.ignite.internal.configuration.schema.SchemaView;
import org.apache.ignite.internal.configuration.tree.NamedListNode;
import org.apache.ignite.internal.configuration.util.ConfigurationUtil;
import org.apache.ignite.internal.manager.EventListener;
import org.apache.ignite.internal.manager.IgniteComponent;
import org.apache.ignite.internal.manager.Producer;
import org.apache.ignite.internal.metastorage.MetaStorageManager;
import org.apache.ignite.internal.metastorage.client.Entry;
import org.apache.ignite.internal.raft.Loza;
import org.apache.ignite.internal.schema.SchemaDescriptor;
import org.apache.ignite.internal.schema.SchemaUtils;
import org.apache.ignite.internal.schema.registry.SchemaRegistryImpl;
import org.apache.ignite.internal.storage.rocksdb.RocksDbStorage;
import org.apache.ignite.internal.table.IgniteTablesInternal;
import org.apache.ignite.internal.table.TableImpl;
import org.apache.ignite.internal.table.distributed.raft.PartitionListener;
import org.apache.ignite.internal.table.distributed.storage.InternalTableImpl;
import org.apache.ignite.internal.table.event.TableEvent;
import org.apache.ignite.internal.table.event.TableEventParameters;
import org.apache.ignite.internal.util.ByteUtils;
import org.apache.ignite.internal.util.Cursor;
import org.apache.ignite.lang.ByteArray;
import org.apache.ignite.lang.IgniteBiTuple;
import org.apache.ignite.lang.IgniteException;
import org.apache.ignite.lang.IgniteInternalCheckedException;
import org.apache.ignite.lang.IgniteInternalException;
import org.apache.ignite.lang.IgniteLogger;
import org.apache.ignite.lang.IgniteUuid;
import org.apache.ignite.lang.IgniteUuidGenerator;
import org.apache.ignite.lang.LoggerMessageHelper;
import org.apache.ignite.network.ClusterNode;
import org.apache.ignite.raft.client.service.RaftGroupService;
import org.apache.ignite.table.Table;
import org.apache.ignite.table.manager.IgniteTables;
import org.jetbrains.annotations.NotNull;
import org.jetbrains.annotations.Nullable;

/**
 * Table manager.
 */
public class TableManager extends Producer<TableEvent, TableEventParameters> implements IgniteTables, IgniteTablesInternal, IgniteComponent {
    /** The logger. */
    private static final IgniteLogger LOG = IgniteLogger.forClass(TableManager.class);

    /** */
    private static final int INITIAL_SCHEMA_VERSION = 1;

    /** Public prefix for metastorage. */
    // TODO: IGNITE-15412 Remove after implementation. Configuration manager will be used to retrieve distributed values
    // TODO: instead of metastorage manager.
    private static final String PUBLIC_PREFIX = "dst-cfg.table.tables.";

    /** */
    private static final IgniteUuidGenerator TABLE_ID_GENERATOR = new IgniteUuidGenerator(UUID.randomUUID(), 0);

    /** Tables configuration. */
    private final TablesConfiguration tablesCfg;

    /** Raft manager. */
    private final Loza raftMgr;

    /** Baseline manager. */
    private final BaselineManager baselineMgr;

    // TODO: IGNITE-15412 Remove after implementation. Configuration manager will be used to retrieve distributed values
    // TODO: instead of metastorage manager.
    /** Meta storage service. */
    private final MetaStorageManager metaStorageMgr;

    /** Partitions store directory. */
    private final Path partitionsStoreDir;

    /** Tables. */
    private final Map<String, TableImpl> tables = new ConcurrentHashMap<>();

    /** Tables. */
    private final Map<IgniteUuid, TableImpl> tablesById = new ConcurrentHashMap<>();

    /**
     * Creates a new table manager.
     *
     * @param tablesCfg Tables configuration.
     * @param raftMgr Raft manager.
     * @param baselineMgr Baseline manager.
     * @param metaStorageMgr Meta storage manager.
     * @param partitionsStoreDir Partitions store directory.
     */
    public TableManager(
        TablesConfiguration tablesCfg,
        Loza raftMgr,
        BaselineManager baselineMgr,
        MetaStorageManager metaStorageMgr,
        Path partitionsStoreDir
    ) {
        this.tablesCfg = tablesCfg;
        this.raftMgr = raftMgr;
        this.baselineMgr = baselineMgr;
        this.metaStorageMgr = metaStorageMgr;
        this.partitionsStoreDir = partitionsStoreDir;
    }

    /** {@inheritDoc} */
    @Override public void start() {
        tablesCfg.tables().
            listenElements(new ConfigurationNamedListListener<TableView>() {
            @Override
            public @NotNull CompletableFuture<?> onCreate(@NotNull ConfigurationNotificationEvent<TableView> ctx) {
                // Empty assignments might be a valid case if tables are created from within cluster init HOCON
                // configuration, which is not supported now.
                assert ((ExtendedTableView)ctx.newValue()).assignments() != null :
                    "Table =[" + ctx.newValue().name() + "] has empty assignments.";

                final IgniteUuid tblId = IgniteUuid.fromString(((ExtendedTableView)ctx.newValue()).id());

                // TODO: IGNITE-15409 Listener with any placeholder should be used instead.
                ((ExtendedTableConfiguration)tablesCfg.tables().get(ctx.newValue().name())).schemas().
                    listenElements(new ConfigurationNamedListListener<>() {
                        @Override public @NotNull CompletableFuture<?> onCreate(
                            @NotNull ConfigurationNotificationEvent<SchemaView> schemasCtx) {
                            try {
                                ((SchemaRegistryImpl)tables.get(ctx.newValue().name()).schemaView()).
                                    onSchemaRegistered((SchemaDescriptor)ByteUtils.
                                        fromBytes(schemasCtx.newValue().schema()));

                                fireEvent(TableEvent.ALTER, new TableEventParameters(tablesById.get(tblId)), null);
                            }
                            catch (Exception e) {
                                fireEvent(TableEvent.ALTER, new TableEventParameters(tblId, ctx.newValue().name()), e);
                            }

                            return CompletableFuture.completedFuture(null);
                        }

                        @Override
                        public @NotNull CompletableFuture<?> onRename(@NotNull String oldName, @NotNull String newName,
                            @NotNull ConfigurationNotificationEvent<SchemaView> ctx) {
                            return CompletableFuture.completedFuture(null);
                        }

                        @Override public @NotNull CompletableFuture<?> onDelete(
                            @NotNull ConfigurationNotificationEvent<SchemaView> ctx) {
                            return CompletableFuture.completedFuture(null);
                        }

                        @Override public @NotNull CompletableFuture<?> onUpdate(
                            @NotNull ConfigurationNotificationEvent<SchemaView> ctx) {
                            return CompletableFuture.completedFuture(null);
                        }
                    });

                createTableLocally(
                    ctx.newValue().name(),
                    IgniteUuid.fromString(((ExtendedTableView)ctx.newValue()).id()),
                    (List<List<ClusterNode>>)ByteUtils.fromBytes(((ExtendedTableView)ctx.newValue()).assignments()),
                    (SchemaDescriptor)ByteUtils.fromBytes(((ExtendedTableView)ctx.newValue()).schemas().
                        get(String.valueOf(INITIAL_SCHEMA_VERSION)).schema())
                );

                return CompletableFuture.completedFuture(null);
            }

            @Override public @NotNull CompletableFuture<?> onRename(@NotNull String oldName, @NotNull String newName,
                @NotNull ConfigurationNotificationEvent<TableView> ctx) {
                // TODO: IGNITE-15485 Support table rename operation.

                return CompletableFuture.completedFuture(null);
            }

            @Override public @NotNull CompletableFuture<?> onDelete(
                @NotNull ConfigurationNotificationEvent<TableView> ctx
            ) {
                dropTableLocally(
                    ctx.oldValue().name(),
                    IgniteUuid.fromString(((ExtendedTableView)ctx.oldValue()).id()),
                    (List<List<ClusterNode>>)ByteUtils.fromBytes(((ExtendedTableView)ctx.oldValue()).assignments())
                );

                return CompletableFuture.completedFuture(null);
            }

            @Override
            public @NotNull CompletableFuture<?> onUpdate(@NotNull ConfigurationNotificationEvent<TableView> ctx) {
                return CompletableFuture.completedFuture(null);
            }
        });
    }

    /** {@inheritDoc} */
    @Override public void stop() {
        // TODO: IGNITE-15161 Implement component's stop.
    }

    /**
     * Creates local structures for a table.
     *
     * @param name Table name.
     * @param tblId Table id.
     * @param assignment Affinity assignment.
     */
    private void createTableLocally(
        String name,
        IgniteUuid tblId,
        List<List<ClusterNode>> assignment,
        SchemaDescriptor schemaDesc
    ) {
        int partitions = assignment.size();

        var partitionsGroupsFutures = new ArrayList<CompletableFuture<RaftGroupService>>();

        IntStream.range(0, partitions).forEach(p ->
            partitionsGroupsFutures.add(
                raftMgr.prepareRaftGroup(
                    raftGroupName(tblId, p),
                    assignment.get(p),
                    () -> {
                        Path storageDir = partitionsStoreDir.resolve(name);

                        try {
                            Files.createDirectories(storageDir);
                        }
                        catch (IOException e) {
                            throw new IgniteInternalException(
                                "Failed to create partitions store directory for " + name + ": " + e.getMessage(),
                                e
                            );
                        }

                        return new PartitionListener(
                            new RocksDbStorage(
                                storageDir.resolve(String.valueOf(p)),
                                ByteBuffer::compareTo
                            )
                        );
                    }
                )
            )
        );

        CompletableFuture.allOf(partitionsGroupsFutures.toArray(CompletableFuture[]::new)).thenRun(() -> {
            try {
                HashMap<Integer, RaftGroupService> partitionMap = new HashMap<>(partitions);

                for (int p = 0; p < partitions; p++) {
                    CompletableFuture<RaftGroupService> future = partitionsGroupsFutures.get(p);

                    assert future.isDone();

                    RaftGroupService service = future.join();

                    partitionMap.put(p, service);
                }

                InternalTableImpl internalTable = new InternalTableImpl(name, tblId, partitionMap, partitions);

                var schemaRegistry = new SchemaRegistryImpl(v -> schemaDesc);

                schemaRegistry.onSchemaRegistered(schemaDesc);

                var table = new TableImpl(
                    internalTable,
                    schemaRegistry,
                    TableManager.this
                );

                tables.put(name, table);
                tablesById.put(tblId, table);

                fireEvent(TableEvent.CREATE, new TableEventParameters(table), null);
            }
            catch (Exception e) {
                fireEvent(TableEvent.CREATE, new TableEventParameters(tblId, name), e);
            }
        });
    }

    /**
     * Drops local structures for a table.
     *
     * @param name Table name.
     * @param tblId Table id.
     * @param assignment Affinity assignment.
     */
    private void dropTableLocally(String name, IgniteUuid tblId, List<List<ClusterNode>> assignment) {
        try {
            int partitions = assignment.size();

            for (int p = 0; p < partitions; p++)
                raftMgr.stopRaftGroup(raftGroupName(tblId, p), assignment.get(p));

            TableImpl table = tables.get(name);

            assert table != null : "There is no table with the name specified [name=" + name + ']';

            tables.remove(name);
            tablesById.remove(table.tableId());

            fireEvent(TableEvent.DROP, new TableEventParameters(table), null);
        }
        catch (Exception e) {
            fireEvent(TableEvent.DROP, new TableEventParameters(tblId, name), e);
        }
    }

    /**
     * Compounds a RAFT group unique name.
     *
     * @param tblId Table identifier.
     * @param partition Number of table partitions.
     * @return A RAFT group name.
     */
    @NotNull private String raftGroupName(IgniteUuid tblId, int partition) {
        return tblId + "_part_" + partition;
    }

    /** {@inheritDoc} */
    @Override public Table createTable(String name, Consumer<TableChange> tableInitChange) {
        return createTableAsync(name, tableInitChange).join();
    }

    /** {@inheritDoc} */
    @Override public CompletableFuture<Table> createTableAsync(String name, Consumer<TableChange> tableInitChange) {
        return createTableAsync(name, tableInitChange, true);
    }

    /** {@inheritDoc} */
    @Override public Table getOrCreateTable(String name, Consumer<TableChange> tableInitChange) {
        return getOrCreateTableAsync(name, tableInitChange).join();
    }

    /** {@inheritDoc} */
    @Override public CompletableFuture<Table> getOrCreateTableAsync(String name, Consumer<TableChange> tableInitChange) {
        return createTableAsync(name, tableInitChange, false);
    }

    /**
     * Creates a new table with the specified name or returns an existing table with the same name.
     *
     * @param name Table name.
     * @param tableInitChange Table configuration.
     * @param exceptionWhenExist If the value is {@code true}, an exception will be thrown when the table already exists,
     * {@code false} means the existing table will be returned.
     * @return A table instance.
     */
    private CompletableFuture<Table> createTableAsync(
        String name,
        Consumer<TableChange> tableInitChange,
        boolean exceptionWhenExist
    ) {
        CompletableFuture<Table> tblFut = new CompletableFuture<>();

        tableAsync(name, true).thenAccept(tbl -> {
            if (tbl != null) {
                if (exceptionWhenExist) {
                    tblFut.completeExceptionally(new IgniteInternalCheckedException(
                        LoggerMessageHelper.format("Table already exists [name={}]", name)));
                }
                else
                    tblFut.complete(tbl);
            }
            else {
                IgniteUuid tblId = TABLE_ID_GENERATOR.randomUuid();

                EventListener<TableEventParameters> clo = new EventListener<>() {
                    @Override public boolean notify(@NotNull TableEventParameters parameters, @Nullable Throwable e) {
                        IgniteUuid notificationTblId = parameters.tableId();

                        if (!tblId.equals(notificationTblId))
                            return false;

                        if (e == null)
                            tblFut.complete(parameters.table());
                        else
                            tblFut.completeExceptionally(e);

                        return true;
                    }

                    @Override public void remove(@NotNull Throwable e) {
                        tblFut.completeExceptionally(e);
                    }
                };

                listen(TableEvent.CREATE, clo);

                tablesCfg.tables()
                    .change(
                        change -> change.create(
                            name,
                            (ch) -> {
                                tableInitChange.accept(ch);
                                ((ExtendedTableChange)ch).
                                    // Table id specification.
                                        changeId(tblId.toString()).
                                    // Affinity assignments calculation.
                                        changeAssignments(
                                        ByteUtils.toBytes(
                                            AffinityUtils.calculateAssignments(
                                                baselineMgr.nodes(),
                                                ch.partitions(),
                                                ch.replicas()
                                            )
                                        )
                                    ).
                                    // Table schema preparation.
                                        changeSchemas(
                                        schemasCh -> schemasCh.create(
                                            String.valueOf(INITIAL_SCHEMA_VERSION),
                                            schemaCh -> schemaCh.changeSchema(
                                                ByteUtils.toBytes(
                                                    SchemaUtils.prepareSchemaDescriptor(
                                                        ((ExtendedTableView)ch).schemas().size(),
                                                        ch
                                                    )
                                                )
                                            )
                                        )
                                    );
                            }
                        )
                    )
                    .exceptionally(t -> {
                        LOG.error(LoggerMessageHelper.format("Table wasn't created [name={}]", name), t);

                        removeListener(TableEvent.CREATE, clo, new IgniteInternalCheckedException(t));

                        return null;
                    });
            }
        });

        return tblFut;
    }

    /** {@inheritDoc} */
    @Override public void alterTable(String name, Consumer<TableChange> tableChange) {
        alterTableAsync(name, tableChange).join();
    }

    /** {@inheritDoc} */
    @Override public CompletableFuture<Void> alterTableAsync(String name, Consumer<TableChange> tableChange) {
        CompletableFuture<Void> tblFut = new CompletableFuture<>();

        tableAsync(name, true).thenAccept(tbl -> {
            if (tbl == null) {
                tblFut.completeExceptionally(new IgniteException(
                    LoggerMessageHelper.format("Table [name={}] does not exist and cannot be altered", name)));
            }
            else {
                IgniteUuid tblId = ((TableImpl) tbl).tableId();

                EventListener<TableEventParameters> clo = new EventListener<>() {
                    @Override public boolean notify(@NotNull TableEventParameters parameters, @Nullable Throwable e) {
                        IgniteUuid notificationTblId = parameters.tableId();

                        if (!tblId.equals(notificationTblId))
                            return false;

                        if (e == null)
                            tblFut.complete(null);
                        else
                            tblFut.completeExceptionally(e);

                        return true;
                    }

                    @Override public void remove(@NotNull Throwable e) {
                        tblFut.completeExceptionally(e);
                    }
                };

                listen(TableEvent.ALTER, clo);

                tablesCfg.tables()
                    .change(ch -> {
                        ch.createOrUpdate(name, tableChange);
                        ch.createOrUpdate(name, tblCh ->
                            ((ExtendedTableChange)tblCh).changeSchemas(
                                schemasCh ->
                                    schemasCh.createOrUpdate(
                                        String.valueOf(schemasCh.size() + 1),
                                        schemaCh -> {
                                            ExtendedTableView currTableView = (ExtendedTableView)tablesCfg.tables().get(name).value();

                                            SchemaDescriptor descriptor = SchemaUtils.prepareSchemaDescriptor(
                                                ((ExtendedTableView)tblCh).schemas().size(),
                                                tblCh
                                            );

                                            descriptor.columnMapping(SchemaUtils.columnMapper(
<<<<<<< HEAD
                                                tablesById.get(tblId).schemaView().schema(currTableView.schemas().size() - 1),
=======
                                                tablesById.get(tblId).schemaRegistry().schema(currTableView.schemas().size()),
>>>>>>> 1f75cb10
                                                currTableView,
                                                descriptor,
                                                tblCh
                                            ));

                                            schemaCh.changeSchema(ByteUtils.toBytes(descriptor));
                                        }
                                    )
                            ));
                    })
                    .exceptionally(t -> {
                        LOG.error(LoggerMessageHelper.format("Table wasn't altered [name={}]", name), t);

                        removeListener(TableEvent.ALTER, clo, new IgniteInternalCheckedException(t));

                        return null;
                    });
            }
        });

        return tblFut;
    }

    /** {@inheritDoc} */
    @Override public void dropTable(String name) {
        dropTableAsync(name).join();
    }

    /** {@inheritDoc} */
    @Override public CompletableFuture<Void> dropTableAsync(String name) {
        CompletableFuture<Void> dropTblFut = new CompletableFuture<>();

        tableAsync(name, true).thenAccept(tbl -> {
            // In case of drop it's an optimization that allows not to fire drop-change-closure if there's no such
            // distributed table and the local config has lagged behind.
            if (tbl == null)
                dropTblFut.complete(null);
            else {
                EventListener<TableEventParameters> clo = new EventListener<>() {
                    @Override public boolean notify(@NotNull TableEventParameters parameters, @Nullable Throwable e) {
                        String tableName = parameters.tableName();

                        if (!name.equals(tableName))
                            return false;

                        if (e == null)
                            dropTblFut.complete(null);
                        else
                            dropTblFut.completeExceptionally(e);

                        return true;
                    }

                    @Override public void remove(@NotNull Throwable e) {
                        dropTblFut.completeExceptionally(e);
                    }
                };

                listen(TableEvent.DROP, clo);

                tablesCfg
                    .tables()
                    .change(change -> change.delete(name))
                    .exceptionally(t -> {
                        LOG.error(LoggerMessageHelper.format("Table wasn't dropped [name={}]", name), t);

                        removeListener(TableEvent.DROP, clo, new IgniteInternalCheckedException(t));

                        return null;
                    });
            }
        });

        return dropTblFut;
    }

    /** {@inheritDoc} */
    @Override public List<Table> tables() {
        return tablesAsync().join();
    }

    /** {@inheritDoc} */
    @Override public CompletableFuture<List<Table>> tablesAsync() {
        var tableNames = tableNamesConfigured();
        var tableFuts = new CompletableFuture[tableNames.size()];
        var i = 0;

        for (String tblName : tableNames)
            tableFuts[i++] = tableAsync(tblName, false);

        return CompletableFuture.allOf(tableFuts).thenApply(unused -> {
            var tables = new ArrayList<Table>(tableNames.size());

            try {
                for (var fut : tableFuts) {
                    var table = fut.get();

                    if (table != null)
                        tables.add((Table) table);
                }
            } catch (Throwable t) {
                throw new CompletionException(t);
            }

            return tables;
        });
    }

    /**
     * Collects a set of table names from the distributed configuration storage.
     *
     * @return A set of table names.
     */
    // TODO: IGNITE-15412 Configuration manager will be used to retrieve distributed values
    // TODO: instead of metastorage manager. That will automatically resolve several bugs of current implementation.
    private Set<String> tableNamesConfigured() {
        IgniteBiTuple<ByteArray, ByteArray> range = toRange(new ByteArray(PUBLIC_PREFIX));

        Set<String> tableNames = new HashSet<>();

        try (Cursor<Entry> cursor = metaStorageMgr.range(range.get1(), range.get2())) {
            while (cursor.hasNext()) {
                Entry entry = cursor.next();

                List<String> keySplit = ConfigurationUtil.split(entry.key().toString());

                if (keySplit.size() == 5 && NamedListNode.NAME.equals(keySplit.get(4))) {
                    @Nullable byte[] value = entry.value();
                    if (value != null)
                        tableNames.add(ByteUtils.fromBytes(value).toString());
                }
            }
        }
        catch (Exception e) {
            LOG.error("Can't get table names.", e);
        }

        return tableNames;
    }

    /**
     * Transforms a prefix bytes to range.
     * This method should be replaced to direct call of range by prefix
     * in Meta storage manager when it will be implemented.
     *
     * @param prefixKey Prefix bytes.
     * @return Tuple with left and right borders for range.
     */
    // TODO: IGNITE-15412 Remove after implementation. Configuration manager will be used to retrieve distributed values
    // TODO: instead of metastorage manager.
    private IgniteBiTuple<ByteArray, ByteArray> toRange(ByteArray prefixKey) {
        var bytes = Arrays.copyOf(prefixKey.bytes(), prefixKey.bytes().length);

        if (bytes[bytes.length - 1] != Byte.MAX_VALUE)
            bytes[bytes.length - 1]++;
        else
            bytes = Arrays.copyOf(bytes, bytes.length + 1);

        return new IgniteBiTuple<>(prefixKey, new ByteArray(bytes));
    }

    /** {@inheritDoc} */
    @Override public Table table(String name) {
        return tableAsync(name).join();
    }

    /** {@inheritDoc} */
    @Override public CompletableFuture<Table> tableAsync(String name) {
        return tableAsync(name, true);
    }

    /**
     * Gets a table if it exists or {@code null} if it was not created or was removed before.
     *
     * @param id Table ID.
     * @return A table or {@code null} if table does not exist.
     */
    @Override public TableImpl table(IgniteUuid id) {
        var tbl = tablesById.get(id);

        if (tbl != null)
            return tbl;

        CompletableFuture<TableImpl> getTblFut = new CompletableFuture<>();

        EventListener<TableEventParameters> clo = new EventListener<>() {
            @Override public boolean notify(@NotNull TableEventParameters parameters, @Nullable Throwable e) {
                if (!id.equals(parameters.tableId()))
                    return false;

                if (e == null)
                    getTblFut.complete(parameters.table());
                else
                    getTblFut.completeExceptionally(e);

                return true;
            }

            @Override public void remove(@NotNull Throwable e) {
                getTblFut.completeExceptionally(e);
            }
        };

        listen(TableEvent.CREATE, clo);

        tbl = tablesById.get(id);

        if (tbl != null && getTblFut.complete(tbl) || getTblFut.complete(null))
            removeListener(TableEvent.CREATE, clo, null);

        return getTblFut.join();
    }

    /**
     * Gets a table if it exists or {@code null} if it was not created or was removed before.
     *
     * @param checkConfiguration True when the method checks a configuration before tries to get a table,
     * false otherwise.
     * @return A table or {@code null} if table does not exist.
     */
    private CompletableFuture<Table> tableAsync(String name, boolean checkConfiguration) {
        if (checkConfiguration && !isTableConfigured(name))
            return CompletableFuture.completedFuture(null);

        Table tbl = tables.get(name);

        if (tbl != null)
            return CompletableFuture.completedFuture(tbl);

        CompletableFuture<Table> getTblFut = new CompletableFuture<>();

        EventListener<TableEventParameters> clo = new EventListener<>() {
            @Override public boolean notify(@NotNull TableEventParameters parameters, @Nullable Throwable e) {
                String tableName = parameters.tableName();

                if (!name.equals(tableName))
                    return false;

                if (e == null)
                    getTblFut.complete(parameters.table());
                else
                    getTblFut.completeExceptionally(e);

                return true;
            }

            @Override public void remove(@NotNull Throwable e) {
                getTblFut.completeExceptionally(e);
            }
        };

        listen(TableEvent.CREATE, clo);

        tbl = tables.get(name);

        if (tbl != null && getTblFut.complete(tbl) ||
            !isTableConfigured(name) && getTblFut.complete(null))
            removeListener(TableEvent.CREATE, clo, null);

        return getTblFut;
    }

    /**
     * Checks that the table is configured.
     *
     * @param name Table name.
     * @return True if table configured, false otherwise.
     */
    private boolean isTableConfigured(String name) {
        return tableNamesConfigured().contains(name);
    }
}<|MERGE_RESOLUTION|>--- conflicted
+++ resolved
@@ -533,11 +533,7 @@
                                             );
 
                                             descriptor.columnMapping(SchemaUtils.columnMapper(
-<<<<<<< HEAD
-                                                tablesById.get(tblId).schemaView().schema(currTableView.schemas().size() - 1),
-=======
-                                                tablesById.get(tblId).schemaRegistry().schema(currTableView.schemas().size()),
->>>>>>> 1f75cb10
+                                                tablesById.get(tblId).schemaView().schema(currTableView.schemas().size()),
                                                 currTableView,
                                                 descriptor,
                                                 tblCh
