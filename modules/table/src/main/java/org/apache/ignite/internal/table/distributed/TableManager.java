/*
 * Licensed to the Apache Software Foundation (ASF) under one or more
 * contributor license agreements.  See the NOTICE file distributed with
 * this work for additional information regarding copyright ownership.
 * The ASF licenses this file to You under the Apache License, Version 2.0
 * (the "License"); you may not use this file except in compliance with
 * the License.  You may obtain a copy of the License at
 *
 *      http://www.apache.org/licenses/LICENSE-2.0
 *
 * Unless required by applicable law or agreed to in writing, software
 * distributed under the License is distributed on an "AS IS" BASIS,
 * WITHOUT WARRANTIES OR CONDITIONS OF ANY KIND, either express or implied.
 * See the License for the specific language governing permissions and
 * limitations under the License.
 */

package org.apache.ignite.internal.table.distributed;

import java.io.IOException;
import java.nio.ByteBuffer;
import java.nio.file.Files;
import java.nio.file.Path;
import java.util.ArrayList;
import java.util.Arrays;
import java.util.HashMap;
import java.util.HashSet;
import java.util.List;
import java.util.Map;
import java.util.Set;
import java.util.UUID;
import java.util.concurrent.CompletableFuture;
import java.util.concurrent.CompletionException;
import java.util.concurrent.ConcurrentHashMap;
import java.util.function.Consumer;
import java.util.stream.IntStream;
import org.apache.ignite.configuration.notifications.ConfigurationNamedListListener;
import org.apache.ignite.configuration.notifications.ConfigurationNotificationEvent;
import org.apache.ignite.configuration.schemas.table.TableChange;
import org.apache.ignite.configuration.schemas.table.TableView;
import org.apache.ignite.configuration.schemas.table.TablesConfiguration;
import org.apache.ignite.internal.affinity.AffinityUtils;
import org.apache.ignite.internal.baseline.BaselineManager;
import org.apache.ignite.internal.configuration.schema.ExtendedTableChange;
import org.apache.ignite.internal.configuration.schema.ExtendedTableConfiguration;
import org.apache.ignite.internal.configuration.schema.ExtendedTableView;
import org.apache.ignite.internal.configuration.schema.SchemaView;
import org.apache.ignite.internal.configuration.tree.NamedListNode;
import org.apache.ignite.internal.configuration.util.ConfigurationUtil;
import org.apache.ignite.internal.manager.EventListener;
import org.apache.ignite.internal.manager.IgniteComponent;
import org.apache.ignite.internal.manager.Producer;
import org.apache.ignite.internal.metastorage.MetaStorageManager;
import org.apache.ignite.internal.metastorage.client.Entry;
import org.apache.ignite.internal.raft.Loza;
import org.apache.ignite.internal.schema.SchemaDescriptor;
import org.apache.ignite.internal.schema.SchemaUtils;
import org.apache.ignite.internal.schema.marshaller.schema.SchemaSerializerImpl;
import org.apache.ignite.internal.schema.registry.SchemaRegistryImpl;
import org.apache.ignite.internal.storage.rocksdb.RocksDbStorage;
import org.apache.ignite.internal.table.IgniteTablesInternal;
import org.apache.ignite.internal.table.TableImpl;
import org.apache.ignite.internal.table.distributed.raft.PartitionListener;
import org.apache.ignite.internal.table.distributed.storage.InternalTableImpl;
import org.apache.ignite.internal.table.event.TableEvent;
import org.apache.ignite.internal.table.event.TableEventParameters;
import org.apache.ignite.internal.util.ByteUtils;
import org.apache.ignite.internal.util.Cursor;
import org.apache.ignite.lang.ByteArray;
import org.apache.ignite.lang.IgniteBiTuple;
import org.apache.ignite.lang.IgniteException;
import org.apache.ignite.lang.IgniteInternalCheckedException;
import org.apache.ignite.lang.IgniteInternalException;
import org.apache.ignite.lang.IgniteLogger;
import org.apache.ignite.lang.IgniteUuid;
import org.apache.ignite.lang.IgniteUuidGenerator;
import org.apache.ignite.lang.LoggerMessageHelper;
import org.apache.ignite.network.ClusterNode;
import org.apache.ignite.raft.client.service.RaftGroupService;
import org.apache.ignite.table.Table;
import org.apache.ignite.table.manager.IgniteTables;
import org.jetbrains.annotations.NotNull;
import org.jetbrains.annotations.Nullable;

/**
 * Table manager.
 */
public class TableManager extends Producer<TableEvent, TableEventParameters> implements IgniteTables, IgniteTablesInternal, IgniteComponent {
    /** The logger. */
    private static final IgniteLogger LOG = IgniteLogger.forClass(TableManager.class);

    /** */
    private static final int INITIAL_SCHEMA_VERSION = 1;

    /** Public prefix for metastorage. */
    // TODO: IGNITE-15412 Remove after implementation. Configuration manager will be used to retrieve distributed values
    // TODO: instead of metastorage manager.
    private static final String PUBLIC_PREFIX = "dst-cfg.table.tables.";

    /** */
    private static final IgniteUuidGenerator TABLE_ID_GENERATOR = new IgniteUuidGenerator(UUID.randomUUID(), 0);

    /** Tables configuration. */
    private final TablesConfiguration tablesCfg;

    /** Raft manager. */
    private final Loza raftMgr;

    /** Baseline manager. */
    private final BaselineManager baselineMgr;

    // TODO: IGNITE-15412 Remove after implementation. Configuration manager will be used to retrieve distributed values
    // TODO: instead of metastorage manager.
    /** Meta storage service. */
    private final MetaStorageManager metaStorageMgr;

    /** Partitions store directory. */
    private final Path partitionsStoreDir;

    /** Tables. */
    private final Map<String, TableImpl> tables = new ConcurrentHashMap<>();

    /** Tables. */
    private final Map<IgniteUuid, TableImpl> tablesById = new ConcurrentHashMap<>();

    /**
     * Creates a new table manager.
     *
     * @param tablesCfg Tables configuration.
     * @param raftMgr Raft manager.
     * @param baselineMgr Baseline manager.
     * @param metaStorageMgr Meta storage manager.
     * @param partitionsStoreDir Partitions store directory.
     */
    public TableManager(
        TablesConfiguration tablesCfg,
        Loza raftMgr,
        BaselineManager baselineMgr,
        MetaStorageManager metaStorageMgr,
        Path partitionsStoreDir
    ) {
        this.tablesCfg = tablesCfg;
        this.raftMgr = raftMgr;
        this.baselineMgr = baselineMgr;
        this.metaStorageMgr = metaStorageMgr;
        this.partitionsStoreDir = partitionsStoreDir;
    }

    /** {@inheritDoc} */
    @Override public void start() {
        tablesCfg.tables().
            listenElements(new ConfigurationNamedListListener<TableView>() {
            @Override
            public @NotNull CompletableFuture<?> onCreate(@NotNull ConfigurationNotificationEvent<TableView> ctx) {
                // Empty assignments might be a valid case if tables are created from within cluster init HOCON
                // configuration, which is not supported now.
                assert ((ExtendedTableView)ctx.newValue()).assignments() != null :
                    "Table =[" + ctx.newValue().name() + "] has empty assignments.";

                final IgniteUuid tblId = IgniteUuid.fromString(((ExtendedTableView)ctx.newValue()).id());

                // TODO: IGNITE-15409 Listener with any placeholder should be used instead.
                ((ExtendedTableConfiguration)tablesCfg.tables().get(ctx.newValue().name())).schemas().
                    listenElements(new ConfigurationNamedListListener<>() {
                        @Override public @NotNull CompletableFuture<?> onCreate(
                            @NotNull ConfigurationNotificationEvent<SchemaView> schemasCtx) {
                            try {
<<<<<<< HEAD
                                ((SchemaRegistryImpl)tables.get(ctx.newValue().name()).schemaRegistry()).
                                    onSchemaRegistered(SchemaSerializerImpl.INSTANCE.deserialize(schemasCtx.newValue().schema()));
=======
                                ((SchemaRegistryImpl)tables.get(ctx.newValue().name()).schemaView()).
                                    onSchemaRegistered((SchemaDescriptor)ByteUtils.
                                        fromBytes(schemasCtx.newValue().schema()));
>>>>>>> 3c9cd6af

                                fireEvent(TableEvent.ALTER, new TableEventParameters(tablesById.get(tblId)), null);
                            }
                            catch (Exception e) {
                                fireEvent(TableEvent.ALTER, new TableEventParameters(tblId, ctx.newValue().name()), e);
                            }

                            return CompletableFuture.completedFuture(null);
                        }

                        @Override
                        public @NotNull CompletableFuture<?> onRename(@NotNull String oldName, @NotNull String newName,
                            @NotNull ConfigurationNotificationEvent<SchemaView> ctx) {
                            return CompletableFuture.completedFuture(null);
                        }

                        @Override public @NotNull CompletableFuture<?> onDelete(
                            @NotNull ConfigurationNotificationEvent<SchemaView> ctx) {
                            return CompletableFuture.completedFuture(null);
                        }

                        @Override public @NotNull CompletableFuture<?> onUpdate(
                            @NotNull ConfigurationNotificationEvent<SchemaView> ctx) {
                            return CompletableFuture.completedFuture(null);
                        }
                    });

                createTableLocally(
                    ctx.newValue().name(),
                    IgniteUuid.fromString(((ExtendedTableView)ctx.newValue()).id()),
                    (List<List<ClusterNode>>)ByteUtils.fromBytes(((ExtendedTableView)ctx.newValue()).assignments()),
                    SchemaSerializerImpl.INSTANCE.deserialize(((ExtendedTableView)ctx.newValue()).schemas().
                        get(String.valueOf(INITIAL_SCHEMA_VERSION)).schema())
                );

                return CompletableFuture.completedFuture(null);
            }

            @Override public @NotNull CompletableFuture<?> onRename(@NotNull String oldName, @NotNull String newName,
                @NotNull ConfigurationNotificationEvent<TableView> ctx) {
                // TODO: IGNITE-15485 Support table rename operation.

                return CompletableFuture.completedFuture(null);
            }

            @Override public @NotNull CompletableFuture<?> onDelete(
                @NotNull ConfigurationNotificationEvent<TableView> ctx
            ) {
                dropTableLocally(
                    ctx.oldValue().name(),
                    IgniteUuid.fromString(((ExtendedTableView)ctx.oldValue()).id()),
                    (List<List<ClusterNode>>)ByteUtils.fromBytes(((ExtendedTableView)ctx.oldValue()).assignments())
                );

                return CompletableFuture.completedFuture(null);
            }

            @Override
            public @NotNull CompletableFuture<?> onUpdate(@NotNull ConfigurationNotificationEvent<TableView> ctx) {
                return CompletableFuture.completedFuture(null);
            }
        });
    }

    /** {@inheritDoc} */
    @Override public void stop() {
        // TODO: IGNITE-15161 Implement component's stop.
    }

    /**
     * Creates local structures for a table.
     *
     * @param name Table name.
     * @param tblId Table id.
     * @param assignment Affinity assignment.
     */
    private void createTableLocally(
        String name,
        IgniteUuid tblId,
        List<List<ClusterNode>> assignment,
        SchemaDescriptor schemaDesc
    ) {
        int partitions = assignment.size();

        var partitionsGroupsFutures = new ArrayList<CompletableFuture<RaftGroupService>>();

        IntStream.range(0, partitions).forEach(p ->
            partitionsGroupsFutures.add(
                raftMgr.prepareRaftGroup(
                    raftGroupName(tblId, p),
                    assignment.get(p),
                    () -> {
                        Path storageDir = partitionsStoreDir.resolve(name);

                        try {
                            Files.createDirectories(storageDir);
                        }
                        catch (IOException e) {
                            throw new IgniteInternalException(
                                "Failed to create partitions store directory for " + name + ": " + e.getMessage(),
                                e
                            );
                        }

                        return new PartitionListener(
                            new RocksDbStorage(
                                storageDir.resolve(String.valueOf(p)),
                                ByteBuffer::compareTo
                            )
                        );
                    }
                )
            )
        );

        CompletableFuture.allOf(partitionsGroupsFutures.toArray(CompletableFuture[]::new)).thenRun(() -> {
            try {
                HashMap<Integer, RaftGroupService> partitionMap = new HashMap<>(partitions);

                for (int p = 0; p < partitions; p++) {
                    CompletableFuture<RaftGroupService> future = partitionsGroupsFutures.get(p);

                    assert future.isDone();

                    RaftGroupService service = future.join();

                    partitionMap.put(p, service);
                }

                InternalTableImpl internalTable = new InternalTableImpl(name, tblId, partitionMap, partitions);

                var schemaRegistry = new SchemaRegistryImpl(v -> schemaDesc);

                schemaRegistry.onSchemaRegistered(schemaDesc);

                var table = new TableImpl(
                    internalTable,
                    schemaRegistry,
                    TableManager.this
                );

                tables.put(name, table);
                tablesById.put(tblId, table);

                fireEvent(TableEvent.CREATE, new TableEventParameters(table), null);
            }
            catch (Exception e) {
                fireEvent(TableEvent.CREATE, new TableEventParameters(tblId, name), e);
            }
        });
    }

    /**
     * Drops local structures for a table.
     *
     * @param name Table name.
     * @param tblId Table id.
     * @param assignment Affinity assignment.
     */
    private void dropTableLocally(String name, IgniteUuid tblId, List<List<ClusterNode>> assignment) {
        try {
            int partitions = assignment.size();

            for (int p = 0; p < partitions; p++)
                raftMgr.stopRaftGroup(raftGroupName(tblId, p), assignment.get(p));

            TableImpl table = tables.get(name);

            assert table != null : "There is no table with the name specified [name=" + name + ']';

            tables.remove(name);
            tablesById.remove(table.tableId());

            fireEvent(TableEvent.DROP, new TableEventParameters(table), null);
        }
        catch (Exception e) {
            fireEvent(TableEvent.DROP, new TableEventParameters(tblId, name), e);
        }
    }

    /**
     * Compounds a RAFT group unique name.
     *
     * @param tblId Table identifier.
     * @param partition Number of table partitions.
     * @return A RAFT group name.
     */
    @NotNull private String raftGroupName(IgniteUuid tblId, int partition) {
        return tblId + "_part_" + partition;
    }

    /** {@inheritDoc} */
    @Override public Table createTable(String name, Consumer<TableChange> tableInitChange) {
        return createTableAsync(name, tableInitChange).join();
    }

    /** {@inheritDoc} */
    @Override public CompletableFuture<Table> createTableAsync(String name, Consumer<TableChange> tableInitChange) {
        return createTableAsync(name, tableInitChange, true);
    }

    /** {@inheritDoc} */
    @Override public Table createTableIfNotExists(String name, Consumer<TableChange> tableInitChange) {
        return createTableIfNotExistsAsync(name, tableInitChange).join();
    }

    /** {@inheritDoc} */
    @Override public CompletableFuture<Table> createTableIfNotExistsAsync(String name, Consumer<TableChange> tableInitChange) {
        return createTableAsync(name, tableInitChange, false);
    }

    /**
     * Creates a new table with the specified name or returns an existing table with the same name.
     *
     * @param name Table name.
     * @param tableInitChange Table configuration.
     * @param exceptionWhenExist If the value is {@code true}, an exception will be thrown when the table already exists,
     * {@code false} means the existing table will be returned.
     * @return A table instance.
     */
    private CompletableFuture<Table> createTableAsync(
        String name,
        Consumer<TableChange> tableInitChange,
        boolean exceptionWhenExist
    ) {
        CompletableFuture<Table> tblFut = new CompletableFuture<>();

        tableAsync(name, true).thenAccept(tbl -> {
            if (tbl != null) {
                if (exceptionWhenExist) {
                    tblFut.completeExceptionally(new IgniteInternalCheckedException(
                        LoggerMessageHelper.format("Table already exists [name={}]", name)));
                }
                else
                    tblFut.complete(tbl);
            }
            else {
                IgniteUuid tblId = TABLE_ID_GENERATOR.randomUuid();

                EventListener<TableEventParameters> clo = new EventListener<>() {
                    @Override public boolean notify(@NotNull TableEventParameters parameters, @Nullable Throwable e) {
                        IgniteUuid notificationTblId = parameters.tableId();

                        if (!tblId.equals(notificationTblId))
                            return false;

                        if (e == null)
                            tblFut.complete(parameters.table());
                        else
                            tblFut.completeExceptionally(e);

                        return true;
                    }

                    @Override public void remove(@NotNull Throwable e) {
                        tblFut.completeExceptionally(e);
                    }
                };

                listen(TableEvent.CREATE, clo);

                tablesCfg.tables()
                    .change(
                        change -> change.create(
                            name,
                            (ch) -> {
                                tableInitChange.accept(ch);
                                ((ExtendedTableChange)ch).
                                    // Table id specification.
                                        changeId(tblId.toString()).
                                    // Affinity assignments calculation.
                                        changeAssignments(
                                        ByteUtils.toBytes(
                                            AffinityUtils.calculateAssignments(
                                                baselineMgr.nodes(),
                                                ch.partitions(),
                                                ch.replicas()
                                            )
                                        )
                                    ).
                                    // Table schema preparation.
                                        changeSchemas(
                                        schemasCh -> schemasCh.create(
                                            String.valueOf(INITIAL_SCHEMA_VERSION),
                                            schemaCh -> schemaCh.changeSchema(
                                                SchemaSerializerImpl.INSTANCE.serialize(
                                                    SchemaUtils.prepareSchemaDescriptor(
                                                        ((ExtendedTableView)ch).schemas().size(),
                                                        ch
                                                    )
                                                )
                                            )
                                        )
                                    );
                            }
                        )
                    )
                    .exceptionally(t -> {
                        LOG.error(LoggerMessageHelper.format("Table wasn't created [name={}]", name), t);

                        removeListener(TableEvent.CREATE, clo, new IgniteInternalCheckedException(t));

                        return null;
                    });
            }
        });

        return tblFut;
    }

    /** {@inheritDoc} */
    @Override public void alterTable(String name, Consumer<TableChange> tableChange) {
        alterTableAsync(name, tableChange).join();
    }

    /** {@inheritDoc} */
    @Override public CompletableFuture<Void> alterTableAsync(String name, Consumer<TableChange> tableChange) {
        CompletableFuture<Void> tblFut = new CompletableFuture<>();

        tableAsync(name, true).thenAccept(tbl -> {
            if (tbl == null) {
                tblFut.completeExceptionally(new IgniteException(
                    LoggerMessageHelper.format("Table [name={}] does not exist and cannot be altered", name)));
            }
            else {
                IgniteUuid tblId = ((TableImpl) tbl).tableId();

                EventListener<TableEventParameters> clo = new EventListener<>() {
                    @Override public boolean notify(@NotNull TableEventParameters parameters, @Nullable Throwable e) {
                        IgniteUuid notificationTblId = parameters.tableId();

                        if (!tblId.equals(notificationTblId))
                            return false;

                        if (e == null)
                            tblFut.complete(null);
                        else
                            tblFut.completeExceptionally(e);

                        return true;
                    }

                    @Override public void remove(@NotNull Throwable e) {
                        tblFut.completeExceptionally(e);
                    }
                };

                listen(TableEvent.ALTER, clo);

                tablesCfg.tables()
                    .change(ch -> {
                        ch.createOrUpdate(name, tableChange);
                        ch.createOrUpdate(name, tblCh ->
                            ((ExtendedTableChange)tblCh).changeSchemas(
                                schemasCh ->
                                    schemasCh.createOrUpdate(
                                        String.valueOf(schemasCh.size() + 1),
                                        schemaCh -> {
                                            ExtendedTableView currTableView = (ExtendedTableView)tablesCfg.tables().get(name).value();

                                            SchemaDescriptor descriptor = SchemaUtils.prepareSchemaDescriptor(
                                                ((ExtendedTableView)tblCh).schemas().size(),
                                                tblCh
                                            );

                                            descriptor.columnMapping(SchemaUtils.columnMapper(
                                                tablesById.get(tblId).schemaView().schema(currTableView.schemas().size()),
                                                currTableView,
                                                descriptor,
                                                tblCh
                                            ));

                                            schemaCh.changeSchema(SchemaSerializerImpl.INSTANCE.serialize(descriptor));
                                        }
                                    )
                            ));
                    })
                    .exceptionally(t -> {
                        LOG.error(LoggerMessageHelper.format("Table wasn't altered [name={}]", name), t);

                        removeListener(TableEvent.ALTER, clo, new IgniteInternalCheckedException(t));

                        return null;
                    });
            }
        });

        return tblFut;
    }

    /** {@inheritDoc} */
    @Override public void dropTable(String name) {
        dropTableAsync(name).join();
    }

    /** {@inheritDoc} */
    @Override public CompletableFuture<Void> dropTableAsync(String name) {
        CompletableFuture<Void> dropTblFut = new CompletableFuture<>();

        tableAsync(name, true).thenAccept(tbl -> {
            // In case of drop it's an optimization that allows not to fire drop-change-closure if there's no such
            // distributed table and the local config has lagged behind.
            if (tbl == null)
                dropTblFut.complete(null);
            else {
                EventListener<TableEventParameters> clo = new EventListener<>() {
                    @Override public boolean notify(@NotNull TableEventParameters parameters, @Nullable Throwable e) {
                        String tableName = parameters.tableName();

                        if (!name.equals(tableName))
                            return false;

                        if (e == null)
                            dropTblFut.complete(null);
                        else
                            dropTblFut.completeExceptionally(e);

                        return true;
                    }

                    @Override public void remove(@NotNull Throwable e) {
                        dropTblFut.completeExceptionally(e);
                    }
                };

                listen(TableEvent.DROP, clo);

                tablesCfg
                    .tables()
                    .change(change -> change.delete(name))
                    .exceptionally(t -> {
                        LOG.error(LoggerMessageHelper.format("Table wasn't dropped [name={}]", name), t);

                        removeListener(TableEvent.DROP, clo, new IgniteInternalCheckedException(t));

                        return null;
                    });
            }
        });

        return dropTblFut;
    }

    /** {@inheritDoc} */
    @Override public List<Table> tables() {
        return tablesAsync().join();
    }

    /** {@inheritDoc} */
    @Override public CompletableFuture<List<Table>> tablesAsync() {
        var tableNames = tableNamesConfigured();
        var tableFuts = new CompletableFuture[tableNames.size()];
        var i = 0;

        for (String tblName : tableNames)
            tableFuts[i++] = tableAsync(tblName, false);

        return CompletableFuture.allOf(tableFuts).thenApply(unused -> {
            var tables = new ArrayList<Table>(tableNames.size());

            try {
                for (var fut : tableFuts) {
                    var table = fut.get();

                    if (table != null)
                        tables.add((Table) table);
                }
            } catch (Throwable t) {
                throw new CompletionException(t);
            }

            return tables;
        });
    }

    /**
     * Collects a set of table names from the distributed configuration storage.
     *
     * @return A set of table names.
     */
    // TODO: IGNITE-15412 Configuration manager will be used to retrieve distributed values
    // TODO: instead of metastorage manager. That will automatically resolve several bugs of current implementation.
    private Set<String> tableNamesConfigured() {
        IgniteBiTuple<ByteArray, ByteArray> range = toRange(new ByteArray(PUBLIC_PREFIX));

        Set<String> tableNames = new HashSet<>();

        try (Cursor<Entry> cursor = metaStorageMgr.range(range.get1(), range.get2())) {
            while (cursor.hasNext()) {
                Entry entry = cursor.next();

                List<String> keySplit = ConfigurationUtil.split(entry.key().toString());

                if (keySplit.size() == 5 && NamedListNode.NAME.equals(keySplit.get(4))) {
                    @Nullable byte[] value = entry.value();
                    if (value != null)
                        tableNames.add(ByteUtils.fromBytes(value).toString());
                }
            }
        }
        catch (Exception e) {
            LOG.error("Can't get table names.", e);
        }

        return tableNames;
    }

    /**
     * Transforms a prefix bytes to range.
     * This method should be replaced to direct call of range by prefix
     * in Meta storage manager when it will be implemented.
     *
     * @param prefixKey Prefix bytes.
     * @return Tuple with left and right borders for range.
     */
    // TODO: IGNITE-15412 Remove after implementation. Configuration manager will be used to retrieve distributed values
    // TODO: instead of metastorage manager.
    private IgniteBiTuple<ByteArray, ByteArray> toRange(ByteArray prefixKey) {
        var bytes = Arrays.copyOf(prefixKey.bytes(), prefixKey.bytes().length);

        if (bytes[bytes.length - 1] != Byte.MAX_VALUE)
            bytes[bytes.length - 1]++;
        else
            bytes = Arrays.copyOf(bytes, bytes.length + 1);

        return new IgniteBiTuple<>(prefixKey, new ByteArray(bytes));
    }

    /** {@inheritDoc} */
    @Override public Table table(String name) {
        return tableAsync(name).join();
    }

    /** {@inheritDoc} */
    @Override public CompletableFuture<Table> tableAsync(String name) {
        return tableAsync(name, true);
    }

    /**
     * Gets a table if it exists or {@code null} if it was not created or was removed before.
     *
     * @param id Table ID.
     * @return A table or {@code null} if table does not exist.
     */
    @Override public TableImpl table(IgniteUuid id) {
        var tbl = tablesById.get(id);

        if (tbl != null)
            return tbl;

        CompletableFuture<TableImpl> getTblFut = new CompletableFuture<>();

        EventListener<TableEventParameters> clo = new EventListener<>() {
            @Override public boolean notify(@NotNull TableEventParameters parameters, @Nullable Throwable e) {
                if (!id.equals(parameters.tableId()))
                    return false;

                if (e == null)
                    getTblFut.complete(parameters.table());
                else
                    getTblFut.completeExceptionally(e);

                return true;
            }

            @Override public void remove(@NotNull Throwable e) {
                getTblFut.completeExceptionally(e);
            }
        };

        listen(TableEvent.CREATE, clo);

        tbl = tablesById.get(id);

        if (tbl != null && getTblFut.complete(tbl) || getTblFut.complete(null))
            removeListener(TableEvent.CREATE, clo, null);

        return getTblFut.join();
    }

    /**
     * Gets a table if it exists or {@code null} if it was not created or was removed before.
     *
     * @param checkConfiguration True when the method checks a configuration before tries to get a table,
     * false otherwise.
     * @return A table or {@code null} if table does not exist.
     */
    private CompletableFuture<Table> tableAsync(String name, boolean checkConfiguration) {
        if (checkConfiguration && !isTableConfigured(name))
            return CompletableFuture.completedFuture(null);

        Table tbl = tables.get(name);

        if (tbl != null)
            return CompletableFuture.completedFuture(tbl);

        CompletableFuture<Table> getTblFut = new CompletableFuture<>();

        EventListener<TableEventParameters> clo = new EventListener<>() {
            @Override public boolean notify(@NotNull TableEventParameters parameters, @Nullable Throwable e) {
                String tableName = parameters.tableName();

                if (!name.equals(tableName))
                    return false;

                if (e == null)
                    getTblFut.complete(parameters.table());
                else
                    getTblFut.completeExceptionally(e);

                return true;
            }

            @Override public void remove(@NotNull Throwable e) {
                getTblFut.completeExceptionally(e);
            }
        };

        listen(TableEvent.CREATE, clo);

        tbl = tables.get(name);

        if (tbl != null && getTblFut.complete(tbl) ||
            !isTableConfigured(name) && getTblFut.complete(null))
            removeListener(TableEvent.CREATE, clo, null);

        return getTblFut;
    }

    /**
     * Checks that the table is configured.
     *
     * @param name Table name.
     * @return True if table configured, false otherwise.
     */
    private boolean isTableConfigured(String name) {
        return tableNamesConfigured().contains(name);
    }
}<|MERGE_RESOLUTION|>--- conflicted
+++ resolved
@@ -165,14 +165,9 @@
                         @Override public @NotNull CompletableFuture<?> onCreate(
                             @NotNull ConfigurationNotificationEvent<SchemaView> schemasCtx) {
                             try {
-<<<<<<< HEAD
-                                ((SchemaRegistryImpl)tables.get(ctx.newValue().name()).schemaRegistry()).
-                                    onSchemaRegistered(SchemaSerializerImpl.INSTANCE.deserialize(schemasCtx.newValue().schema()));
-=======
                                 ((SchemaRegistryImpl)tables.get(ctx.newValue().name()).schemaView()).
                                     onSchemaRegistered((SchemaDescriptor)ByteUtils.
                                         fromBytes(schemasCtx.newValue().schema()));
->>>>>>> 3c9cd6af
 
                                 fireEvent(TableEvent.ALTER, new TableEventParameters(tablesById.get(tblId)), null);
                             }
@@ -204,7 +199,7 @@
                     ctx.newValue().name(),
                     IgniteUuid.fromString(((ExtendedTableView)ctx.newValue()).id()),
                     (List<List<ClusterNode>>)ByteUtils.fromBytes(((ExtendedTableView)ctx.newValue()).assignments()),
-                    SchemaSerializerImpl.INSTANCE.deserialize(((ExtendedTableView)ctx.newValue()).schemas().
+                    (SchemaDescriptor)ByteUtils.fromBytes(((ExtendedTableView)ctx.newValue()).schemas().
                         get(String.valueOf(INITIAL_SCHEMA_VERSION)).schema())
                 );
 
@@ -458,7 +453,7 @@
                                         schemasCh -> schemasCh.create(
                                             String.valueOf(INITIAL_SCHEMA_VERSION),
                                             schemaCh -> schemaCh.changeSchema(
-                                                SchemaSerializerImpl.INSTANCE.serialize(
+                                                ByteUtils.toBytes(
                                                     SchemaUtils.prepareSchemaDescriptor(
                                                         ((ExtendedTableView)ch).schemas().size(),
                                                         ch
@@ -545,7 +540,7 @@
                                                 tblCh
                                             ));
 
-                                            schemaCh.changeSchema(SchemaSerializerImpl.INSTANCE.serialize(descriptor));
+                                            schemaCh.changeSchema(ByteUtils.toBytes(descriptor));
                                         }
                                     )
                             ));
