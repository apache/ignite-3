/*
 * Licensed to the Apache Software Foundation (ASF) under one or more
 * contributor license agreements. See the NOTICE file distributed with
 * this work for additional information regarding copyright ownership.
 * The ASF licenses this file to You under the Apache License, Version 2.0
 * (the "License"); you may not use this file except in compliance with
 * the License. You may obtain a copy of the License at
 *
 *      http://www.apache.org/licenses/LICENSE-2.0
 *
 * Unless required by applicable law or agreed to in writing, software
 * distributed under the License is distributed on an "AS IS" BASIS,
 * WITHOUT WARRANTIES OR CONDITIONS OF ANY KIND, either express or implied.
 * See the License for the specific language governing permissions and
 * limitations under the License.
 */

package org.apache.ignite.internal.table.distributed;

import static java.util.Collections.unmodifiableMap;
import static java.util.concurrent.CompletableFuture.allOf;
import static java.util.concurrent.CompletableFuture.completedFuture;
import static java.util.concurrent.CompletableFuture.failedFuture;
import static org.apache.ignite.internal.configuration.util.ConfigurationUtil.getByInternalId;
import static org.apache.ignite.internal.schema.SchemaManager.INITIAL_SCHEMA_VERSION;
import static org.apache.ignite.internal.util.IgniteUtils.inBusyLock;
import static org.apache.ignite.internal.util.IgniteUtils.shutdownAndAwaitTermination;
import static org.apache.ignite.internal.utils.RebalanceUtil.ASSIGNMENTS_SWITCH_REDUCE_PREFIX;
import static org.apache.ignite.internal.utils.RebalanceUtil.PENDING_ASSIGNMENTS_PREFIX;
import static org.apache.ignite.internal.utils.RebalanceUtil.STABLE_ASSIGNMENTS_PREFIX;
import static org.apache.ignite.internal.utils.RebalanceUtil.extractPartitionNumber;
import static org.apache.ignite.internal.utils.RebalanceUtil.extractTableId;
import static org.apache.ignite.internal.utils.RebalanceUtil.pendingPartAssignmentsKey;
import static org.apache.ignite.internal.utils.RebalanceUtil.recoverable;
import static org.apache.ignite.internal.utils.RebalanceUtil.stablePartAssignmentsKey;
import static org.apache.ignite.internal.utils.RebalanceUtil.updatePendingAssignmentsKeys;

import it.unimi.dsi.fastutil.ints.Int2ObjectOpenHashMap;
import java.io.IOException;
import java.nio.ByteBuffer;
import java.nio.file.Files;
import java.nio.file.Path;
import java.util.ArrayList;
import java.util.Arrays;
import java.util.Collections;
import java.util.HashMap;
import java.util.HashSet;
import java.util.List;
import java.util.Map;
import java.util.NoSuchElementException;
import java.util.Objects;
import java.util.Set;
import java.util.UUID;
import java.util.concurrent.CompletableFuture;
import java.util.concurrent.CompletionException;
import java.util.concurrent.ConcurrentHashMap;
import java.util.concurrent.CopyOnWriteArrayList;
import java.util.concurrent.ExecutorService;
import java.util.concurrent.Executors;
import java.util.concurrent.LinkedBlockingQueue;
import java.util.concurrent.ScheduledExecutorService;
import java.util.concurrent.ScheduledThreadPoolExecutor;
import java.util.concurrent.ThreadPoolExecutor;
import java.util.concurrent.TimeUnit;
import java.util.concurrent.atomic.AtomicBoolean;
import java.util.function.BiFunction;
import java.util.function.Consumer;
import java.util.function.Function;
import java.util.function.IntSupplier;
import java.util.function.Supplier;
import java.util.stream.Collectors;
import org.apache.ignite.configuration.ConfigurationChangeException;
import org.apache.ignite.configuration.ConfigurationProperty;
import org.apache.ignite.configuration.notifications.ConfigurationNamedListListener;
import org.apache.ignite.configuration.notifications.ConfigurationNotificationEvent;
import org.apache.ignite.internal.affinity.AffinityUtils;
import org.apache.ignite.internal.baseline.BaselineManager;
import org.apache.ignite.internal.causality.VersionedValue;
import org.apache.ignite.internal.configuration.util.ConfigurationUtil;
import org.apache.ignite.internal.hlc.HybridClock;
import org.apache.ignite.internal.logger.IgniteLogger;
import org.apache.ignite.internal.logger.Loggers;
import org.apache.ignite.internal.manager.EventListener;
import org.apache.ignite.internal.manager.IgniteComponent;
import org.apache.ignite.internal.manager.Producer;
import org.apache.ignite.internal.metastorage.MetaStorageManager;
import org.apache.ignite.internal.metastorage.client.Entry;
import org.apache.ignite.internal.metastorage.client.WatchEvent;
import org.apache.ignite.internal.metastorage.client.WatchListener;
import org.apache.ignite.internal.raft.Loza;
import org.apache.ignite.internal.raft.server.RaftGroupEventsListener;
import org.apache.ignite.internal.raft.server.RaftGroupOptions;
import org.apache.ignite.internal.raft.storage.impl.LogStorageFactoryCreator;
import org.apache.ignite.internal.replicator.ReplicaManager;
import org.apache.ignite.internal.replicator.ReplicaService;
import org.apache.ignite.internal.schema.SchemaManager;
import org.apache.ignite.internal.schema.configuration.ExtendedTableChange;
import org.apache.ignite.internal.schema.configuration.ExtendedTableConfiguration;
import org.apache.ignite.internal.schema.configuration.ExtendedTableView;
import org.apache.ignite.internal.schema.configuration.TableChange;
import org.apache.ignite.internal.schema.configuration.TableConfiguration;
import org.apache.ignite.internal.schema.configuration.TableView;
import org.apache.ignite.internal.schema.configuration.TablesConfiguration;
import org.apache.ignite.internal.schema.event.SchemaEvent;
import org.apache.ignite.internal.schema.event.SchemaEventParameters;
import org.apache.ignite.internal.storage.DataStorageManager;
import org.apache.ignite.internal.storage.MvPartitionStorage;
import org.apache.ignite.internal.storage.RowId;
import org.apache.ignite.internal.storage.StorageException;
import org.apache.ignite.internal.storage.engine.MvTableStorage;
import org.apache.ignite.internal.table.IgniteTablesInternal;
import org.apache.ignite.internal.table.InternalTable;
import org.apache.ignite.internal.table.TableImpl;
import org.apache.ignite.internal.table.distributed.message.HasDataRequest;
import org.apache.ignite.internal.table.distributed.message.HasDataRequestBuilder;
import org.apache.ignite.internal.table.distributed.message.HasDataResponse;
import org.apache.ignite.internal.table.distributed.raft.PartitionDataStorage;
import org.apache.ignite.internal.table.distributed.raft.PartitionListener;
import org.apache.ignite.internal.table.distributed.raft.RebalanceRaftGroupEventsListener;
import org.apache.ignite.internal.table.distributed.raft.snapshot.PartitionAccessImpl;
import org.apache.ignite.internal.table.distributed.raft.snapshot.PartitionKey;
import org.apache.ignite.internal.table.distributed.raft.snapshot.PartitionSnapshotStorageFactory;
import org.apache.ignite.internal.table.distributed.raft.snapshot.outgoing.OutgoingSnapshotsManager;
import org.apache.ignite.internal.table.distributed.raft.snapshot.outgoing.SnapshotAwarePartitionDataStorage;
import org.apache.ignite.internal.table.distributed.replicator.PartitionReplicaListener;
import org.apache.ignite.internal.table.distributed.replicator.PlacementDriver;
import org.apache.ignite.internal.table.distributed.replicator.TablePartitionId;
import org.apache.ignite.internal.table.distributed.storage.InternalTableImpl;
import org.apache.ignite.internal.table.event.TableEvent;
import org.apache.ignite.internal.table.event.TableEventParameters;
import org.apache.ignite.internal.thread.NamedThreadFactory;
import org.apache.ignite.internal.tx.LockManager;
import org.apache.ignite.internal.tx.TxManager;
import org.apache.ignite.internal.tx.storage.state.TxStateStorage;
import org.apache.ignite.internal.tx.storage.state.TxStateTableStorage;
import org.apache.ignite.internal.tx.storage.state.rocksdb.TxStateRocksDbTableStorage;
import org.apache.ignite.internal.util.ByteUtils;
import org.apache.ignite.internal.util.IgniteNameUtils;
import org.apache.ignite.internal.util.IgniteSpinBusyLock;
import org.apache.ignite.internal.utils.RebalanceUtil;
import org.apache.ignite.lang.ByteArray;
import org.apache.ignite.lang.IgniteBiTuple;
import org.apache.ignite.lang.IgniteException;
import org.apache.ignite.lang.IgniteInternalException;
import org.apache.ignite.lang.IgniteStringFormatter;
import org.apache.ignite.lang.IgniteSystemProperties;
import org.apache.ignite.lang.IgniteTriConsumer;
import org.apache.ignite.lang.NodeStoppingException;
import org.apache.ignite.lang.TableAlreadyExistsException;
import org.apache.ignite.lang.TableNotFoundException;
import org.apache.ignite.network.ClusterNode;
import org.apache.ignite.network.MessagingService;
import org.apache.ignite.network.NetworkAddress;
import org.apache.ignite.network.TopologyService;
import org.apache.ignite.raft.client.Peer;
import org.apache.ignite.raft.client.service.RaftGroupListener;
import org.apache.ignite.raft.client.service.RaftGroupService;
import org.apache.ignite.raft.jraft.entity.PeerId;
import org.apache.ignite.raft.jraft.storage.impl.VolatileRaftMetaStorage;
import org.apache.ignite.raft.jraft.util.Utils;
import org.apache.ignite.raft.jraft.util.concurrent.ConcurrentHashSet;
import org.apache.ignite.table.Table;
import org.apache.ignite.table.manager.IgniteTables;
import org.jetbrains.annotations.NotNull;
import org.jetbrains.annotations.Nullable;
import org.jetbrains.annotations.TestOnly;

/**
 * Table manager.
 */
public class TableManager extends Producer<TableEvent, TableEventParameters> implements IgniteTables, IgniteTablesInternal,
        IgniteComponent {
    /**
     * The special value of the last applied index to indicate the beginning of a full data rebalancing.
     *
     * @see MvPartitionStorage#lastAppliedIndex()
     * @see TxStateStorage#lastAppliedIndex()
     */
    public static final long FULL_RABALANCING_STARTED = -1;

    private static final String DEFAULT_SCHEMA_NAME = "PUBLIC";

    // TODO get rid of this in future? IGNITE-17307
    /** Timeout to complete the tablesByIdVv on revision update. */
    private static final long TABLES_COMPLETE_TIMEOUT = 120;

    private static final long QUERY_DATA_NODES_COUNT_TIMEOUT = TimeUnit.SECONDS.toMillis(3);

    /** The logger. */
    private static final IgniteLogger LOG = Loggers.forClass(TableManager.class);

    /** Name of a transaction state directory. */
    private static final String TX_STATE_DIR = "tx-state-";

    /** Transaction storage flush delay. */
    private static final int TX_STATE_STORAGE_FLUSH_DELAY = 1000;
    private static final IntSupplier TX_STATE_STORAGE_FLUSH_DELAY_SUPPLIER = () -> TX_STATE_STORAGE_FLUSH_DELAY;

    /**
     * If this property is set to {@code true} then an attempt to get the configuration property directly from the meta storage will be
     * skipped, and the local property will be returned.
     * TODO: IGNITE-16774 This property and overall approach, access configuration directly through the Metastorage,
     * TODO: will be removed after fix of the issue.
     */
    private final boolean getMetadataLocallyOnly = IgniteSystemProperties.getBoolean("IGNITE_GET_METADATA_LOCALLY_ONLY");

    /** Tables configuration. */
    private final TablesConfiguration tablesCfg;

    /** Raft manager. */
    private final Loza raftMgr;

    /** Replica manager. */
    private final ReplicaManager replicaMgr;

    /** Lock manager. */
    private final LockManager lockMgr;

    /** Replica service. */
    private final ReplicaService replicaSvc;

    /** Baseline manager. */
    private final BaselineManager baselineMgr;

    /** Transaction manager. */
    private final TxManager txManager;

    /** Meta storage manager. */
    private final MetaStorageManager metaStorageMgr;

    /** Data storage manager. */
    private final DataStorageManager dataStorageMgr;

    /** Placement driver. */
    private final PlacementDriver placementDriver;

    /** Here a table future stores during creation (until the table can be provided to client). */
    private final Map<UUID, CompletableFuture<Table>> tableCreateFuts = new ConcurrentHashMap<>();

    /** Versioned store for tables by id. */
    private final VersionedValue<Map<UUID, TableImpl>> tablesByIdVv;

    /** Set of futures that should complete before completion of {@link #tablesByIdVv}, after completion this set is cleared. */
    private final Set<CompletableFuture<?>> beforeTablesVvComplete = new ConcurrentHashSet<>();

    /**
     * {@link TableImpl} is created during update of tablesByIdVv, we store reference to it in case of updating of tablesByIdVv fails,
     * so we can stop resources associated with the table.
     */
    private final Map<UUID, TableImpl> tablesToStopInCaseOfError = new ConcurrentHashMap<>();

    /** Resolver that resolves a network address to node id. */
    private final Function<NetworkAddress, String> netAddrResolver;

    /** Resolver that resolves a network address to cluster node. */
    private final Function<NetworkAddress, ClusterNode> clusterNodeResolver;

    /** Busy lock to stop synchronously. */
    private final IgniteSpinBusyLock busyLock = new IgniteSpinBusyLock();

    /** Prevents double stopping the component. */
    private final AtomicBoolean stopGuard = new AtomicBoolean();

    /** Schema manager. */
    private final SchemaManager schemaManager;

    private final LogStorageFactoryCreator volatileLogStorageFactoryCreator;

    /** Executor for scheduling retries of a rebalance. */
    private final ScheduledExecutorService rebalanceScheduler;

    /** Transaction state storage scheduled pool. */
    private final ScheduledExecutorService txStateStorageScheduledPool = Executors.newSingleThreadScheduledExecutor(
        new NamedThreadFactory("tx-state-storage-scheduled-pool", LOG)
    );

    /** Transaction state storage pool. */
    private final ExecutorService txStateStoragePool = Executors.newFixedThreadPool(
            Runtime.getRuntime().availableProcessors(),
            new NamedThreadFactory("tx-state-storage-pool", LOG)
    );

    /** Separate executor for IO operations like partition storage initialization
     * or partition raft group meta data persisting.
     */
    private final ExecutorService ioExecutor;

    private final HybridClock clock;

    private final OutgoingSnapshotsManager outgoingSnapshotsManager;

    /** Partitions storage path. */
    private final Path storagePath;

    /** Assignment change event listeners. */
    private final CopyOnWriteArrayList<Consumer<IgniteTablesInternal>> assignmentsChangeListeners = new CopyOnWriteArrayList<>();

    /** Incoming RAFT snapshots executor. */
    private final ExecutorService incomingSnapshotsExecutor;

    /** Rebalance scheduler pool size. */
    private static final int REBALANCE_SCHEDULER_POOL_SIZE = Math.min(Utils.cpus() * 3, 20);

    private static final TableMessagesFactory TABLE_MESSAGES_FACTORY = new TableMessagesFactory();

    /**
     * Creates a new table manager.
     *
     * @param nodeName Node name.
     * @param registry Registry for versioned values.
     * @param tablesCfg Tables configuration.
     * @param raftMgr Raft manager.
     * @param replicaMgr Replica manager.
     * @param lockMgr Lock manager.
     * @param replicaSvc Replica service.
     * @param baselineMgr Baseline manager.
     * @param txManager Transaction manager.
     * @param dataStorageMgr Data storage manager.
     * @param schemaManager Schema manager.
     * @param volatileLogStorageFactoryCreator Creator for {@link org.apache.ignite.internal.raft.storage.LogStorageFactory} for volatile
     *                                         tables.
     */
    public TableManager(
            String nodeName,
            Consumer<Function<Long, CompletableFuture<?>>> registry,
            TablesConfiguration tablesCfg,
            Loza raftMgr,
            ReplicaManager replicaMgr,
            LockManager lockMgr,
            ReplicaService replicaSvc,
            BaselineManager baselineMgr,
            TopologyService topologyService,
            TxManager txManager,
            DataStorageManager dataStorageMgr,
            Path storagePath,
            MetaStorageManager metaStorageMgr,
            SchemaManager schemaManager,
            LogStorageFactoryCreator volatileLogStorageFactoryCreator,
            HybridClock clock,
            OutgoingSnapshotsManager outgoingSnapshotsManager
    ) {
        this.tablesCfg = tablesCfg;
        this.raftMgr = raftMgr;
        this.baselineMgr = baselineMgr;
        this.replicaMgr = replicaMgr;
        this.lockMgr = lockMgr;
        this.replicaSvc = replicaSvc;
        this.txManager = txManager;
        this.dataStorageMgr = dataStorageMgr;
        this.storagePath = storagePath;
        this.metaStorageMgr = metaStorageMgr;
        this.schemaManager = schemaManager;
        this.volatileLogStorageFactoryCreator = volatileLogStorageFactoryCreator;
        this.clock = clock;
        this.outgoingSnapshotsManager = outgoingSnapshotsManager;

        placementDriver = new PlacementDriver(replicaSvc);

        netAddrResolver = addr -> {
            ClusterNode node = topologyService.getByAddress(addr);

            if (node == null) {
                throw new IllegalStateException("Can't resolve ClusterNode by its networkAddress=" + addr);
            }

            return node.id();
        };

        clusterNodeResolver = topologyService::getByAddress;

        tablesByIdVv = new VersionedValue<>(null, HashMap::new);

        registry.accept(token -> {
            List<CompletableFuture<?>> futures = new ArrayList<>(beforeTablesVvComplete);

            beforeTablesVvComplete.clear();

            return CompletableFuture.allOf(futures.toArray(new CompletableFuture[]{}))
                    .orTimeout(TABLES_COMPLETE_TIMEOUT, TimeUnit.SECONDS)
                    .whenComplete((v, e) -> {
                        if (!busyLock.enterBusy()) {
                            if (e != null) {
                                LOG.warn("Error occurred while updating tables and stopping components.", e);
                                // Stop of the components has been started, so we do nothing and resources of tablesByIdVv will be
                                // freed in the logic of TableManager stop. We cannot complete tablesByIdVv exceptionally because
                                // we will lose a context of tables.
                            }
                            return;
                        }
                        try {
                            if (e != null) {
                                LOG.warn("Error occurred while updating tables.", e);
                                if (e instanceof CompletionException) {
                                    Throwable th = e.getCause();
                                    // Case when stopping of the previous component has been started and related futures completed
                                    // exceptionally
                                    if (th instanceof NodeStoppingException || (th.getCause() != null
                                            && th.getCause() instanceof NodeStoppingException)) {
                                        // Stop of the components has been started so we do nothing and resources will be freed in the
                                        // logic of TableManager stop
                                        return;
                                    }
                                }
                                // TODO: https://issues.apache.org/jira/browse/IGNITE-17515
                                tablesByIdVv.completeExceptionally(token, e);
                            }

                            //Normal scenario, when all related futures for tablesByIdVv are completed and we can complete tablesByIdVv
                            tablesByIdVv.complete(token);

                            tablesToStopInCaseOfError.clear();
                        } finally {
                            busyLock.leaveBusy();
                        }
                    });
        });

        rebalanceScheduler = new ScheduledThreadPoolExecutor(REBALANCE_SCHEDULER_POOL_SIZE,
                NamedThreadFactory.create(nodeName, "rebalance-scheduler", LOG));

        ioExecutor = new ThreadPoolExecutor(
                Math.min(Utils.cpus() * 3, 25),
                Integer.MAX_VALUE,
                100,
                TimeUnit.MILLISECONDS,
                new LinkedBlockingQueue<>(),
                NamedThreadFactory.create(nodeName, "tableManager-io", LOG));

        incomingSnapshotsExecutor = new ThreadPoolExecutor(
                Utils.cpus(),
                Utils.cpus(),
                100,
                TimeUnit.MILLISECONDS,
                new LinkedBlockingQueue<>(),
                NamedThreadFactory.create(nodeName, "incoming-raft-snapshot", LOG)
        );
    }

    /** {@inheritDoc} */
    @Override
    public void start() {
        tablesCfg.tables().any().replicas().listen(this::onUpdateReplicas);

        registerRebalanceListeners();

        ((ExtendedTableConfiguration) tablesCfg.tables().any()).assignments().listen(this::onUpdateAssignments);

        tablesCfg.tables().listenElements(new ConfigurationNamedListListener<>() {
            @Override
            public CompletableFuture<?> onCreate(ConfigurationNotificationEvent<TableView> ctx) {
                return onTableCreate(ctx);
            }

            @Override
            public CompletableFuture<?> onRename(String oldName, String newName, ConfigurationNotificationEvent<TableView> ctx) {
                // TODO: IGNITE-15485 Support table rename operation.

                return CompletableFuture.completedFuture(null);
            }

            @Override
            public CompletableFuture<?> onDelete(ConfigurationNotificationEvent<TableView> ctx) {
                return onTableDelete(ctx);
            }
        });

        schemaManager.listen(SchemaEvent.CREATE, new EventListener<>() {
            /** {@inheritDoc} */
            @Override
            public CompletableFuture<Boolean> notify(@NotNull SchemaEventParameters parameters, @Nullable Throwable exception) {
                if (tablesByIdVv.latest().get(parameters.tableId()) != null) {
                    fireEvent(
                            TableEvent.ALTER,
                            new TableEventParameters(parameters.causalityToken(), tablesByIdVv.latest().get(parameters.tableId())), null
                    );
                }

                return completedFuture(false);
            }
        });

        addMessageHandler(raftMgr.messagingService());
    }

    /**
     * Adds a table manager message handler.
     *
     * @param messagingService Messaging service.
     */
    private void addMessageHandler(MessagingService messagingService) {
        messagingService.addMessageHandler(TableMessageGroup.class, (message, senderAddr, correlationId) -> {
            if (message instanceof HasDataRequest) {
                // This message queries if a node has any data for a specific partition of a table
                assert correlationId != null;

                HasDataRequest msg = (HasDataRequest) message;

                UUID tableId = msg.tableId();
                int partitionId = msg.partitionId();

                boolean contains = false;

                TableImpl table = tablesByIdVv.latest().get(tableId);

                if (table != null) {
                    MvTableStorage storage = table.internalTable().storage();

                    MvPartitionStorage mvPartition = storage.getMvPartition(partitionId);

                    // If node's recovery process is incomplete (no partition storage), then we consider this node's
                    // partition storage empty.
                    if (mvPartition != null) {
                        // If applied index of a storage is greater than 0,
                        // then there is data.
                        contains = mvPartition.lastAppliedIndex() > 0;
                    }
                }

                messagingService.respond(senderAddr, TABLE_MESSAGES_FACTORY.hasDataResponse().result(contains).build(), correlationId);
            }
        });
    }

    /**
     * Listener of table create configuration change.
     *
     * @param ctx Table configuration context.
     * @return A future.
     */
    private CompletableFuture<?> onTableCreate(ConfigurationNotificationEvent<TableView> ctx) {
        if (!busyLock.enterBusy()) {
            String tblName = ctx.newValue().name();
            UUID tblId = ((ExtendedTableView) ctx.newValue()).id();

            fireEvent(TableEvent.CREATE,
                    new TableEventParameters(ctx.storageRevision(), tblId, tblName),
                    new NodeStoppingException()
            );

            return failedFuture(new NodeStoppingException());
        }

        try {
            return createTableLocally(
                    ctx.storageRevision(),
                    ctx.newValue().name(),
                    ((ExtendedTableView) ctx.newValue()).id(),
                    ctx.newValue().partitions()
            );
        } finally {
            busyLock.leaveBusy();
        }
    }

    /**
     * Listener of table drop configuration change.
     *
     * @param ctx Table configuration context.
     * @return A future.
     */
    private CompletableFuture<?> onTableDelete(ConfigurationNotificationEvent<TableView> ctx) {
        if (!busyLock.enterBusy()) {
            String tblName = ctx.oldValue().name();
            UUID tblId = ((ExtendedTableView) ctx.oldValue()).id();

            fireEvent(
                    TableEvent.DROP,
                    new TableEventParameters(ctx.storageRevision(), tblId, tblName),
                    new NodeStoppingException()
            );

            return failedFuture(new NodeStoppingException());
        }

        try {
            dropTableLocally(
                    ctx.storageRevision(),
                    ctx.oldValue().name(),
                    ((ExtendedTableView) ctx.oldValue()).id(),
                    ByteUtils.fromBytes(((ExtendedTableView) ctx.oldValue()).assignments())
            );
        } finally {
            busyLock.leaveBusy();
        }

        return CompletableFuture.completedFuture(null);
    }

    /**
     * Listener of replicas configuration changes.
     *
     * @param replicasCtx Replicas configuration event context.
     * @return A future, which will be completed, when event processed by listener.
     */
    private CompletableFuture<?> onUpdateReplicas(ConfigurationNotificationEvent<Integer> replicasCtx) {
        if (!busyLock.enterBusy()) {
            return CompletableFuture.completedFuture(new NodeStoppingException());
        }

        try {
            if (replicasCtx.oldValue() != null && replicasCtx.oldValue() > 0) {
                TableConfiguration tblCfg = replicasCtx.config(TableConfiguration.class);

                LOG.info("Received update for replicas number [table={}, oldNumber={}, newNumber={}]",
                        tblCfg.name().value(), replicasCtx.oldValue(), replicasCtx.newValue());

                int partCnt = tblCfg.partitions().value();

                int newReplicas = replicasCtx.newValue();

                CompletableFuture<?>[] futures = new CompletableFuture<?>[partCnt];

                for (int i = 0; i < partCnt; i++) {
                    TablePartitionId replicaGrpId = new TablePartitionId(((ExtendedTableConfiguration) tblCfg).id().value(), i);

                    futures[i] = updatePendingAssignmentsKeys(tblCfg.name().value(), replicaGrpId, baselineMgr.nodes(), newReplicas,
                            replicasCtx.storageRevision(), metaStorageMgr, i);
                }

                return CompletableFuture.allOf(futures);
            } else {
                return CompletableFuture.completedFuture(null);
            }
        } finally {
            busyLock.leaveBusy();
        }
    }

    /**
     * Listener of assignment configuration changes.
     *
     * @param assignmentsCtx Assignment configuration context.
     * @return A future.
     */
    private CompletableFuture<?> onUpdateAssignments(ConfigurationNotificationEvent<byte[]> assignmentsCtx) {
        if (!busyLock.enterBusy()) {
            return failedFuture(new NodeStoppingException());
        }

        try {
            updateAssignmentInternal(assignmentsCtx);
        } finally {
            busyLock.leaveBusy();
        }

        for (var listener : assignmentsChangeListeners) {
            listener.accept(this);
        }

        return completedFuture(null);
    }

    /**
     * Updates or creates partition raft groups.
     *
     * @param assignmentsCtx Change assignment event.
     */
    private void updateAssignmentInternal(ConfigurationNotificationEvent<byte[]> assignmentsCtx) {
        ExtendedTableConfiguration tblCfg = assignmentsCtx.config(ExtendedTableConfiguration.class);

        UUID tblId = tblCfg.id().value();

        long causalityToken = assignmentsCtx.storageRevision();

        List<Set<ClusterNode>> oldAssignments = assignmentsCtx.oldValue() == null ? null : ByteUtils.fromBytes(assignmentsCtx.oldValue());

        List<Set<ClusterNode>> newAssignments = ByteUtils.fromBytes(assignmentsCtx.newValue());

        // Empty assignments might be a valid case if tables are created from within cluster init HOCON
        // configuration, which is not supported now.
        assert newAssignments != null : IgniteStringFormatter.format("Table [id={}] has empty assignments.", tblId);

        int partitions = newAssignments.size();

        CompletableFuture<?>[] futures = new CompletableFuture<?>[partitions];

        List<Set<ClusterNode>> assignmentsLatest = ByteUtils.fromBytes(directProxy(tblCfg.assignments()).value());

        TopologyService topologyService = raftMgr.topologyService();
        ClusterNode localMember = topologyService.localMember();

        // TODO: IGNITE-15554 Add logic for assignment recalculation in case of partitions or replicas changes
        // TODO: Until IGNITE-15554 is implemented it's safe to iterate over partitions and replicas cause there will
        // TODO: be exact same amount of partitions and replicas for both old and new assignments
        for (int i = 0; i < partitions; i++) {
            int partId = i;

            Set<ClusterNode> oldPartAssignment = oldAssignments == null ? Collections.emptySet() :
                    oldAssignments.get(partId);

            Set<ClusterNode> newPartAssignment = newAssignments.get(partId);

            // Create new raft nodes according to new assignments.
            tablesByIdVv.update(causalityToken, (tablesById, e) -> {
                if (e != null) {
                    return failedFuture(e);
                }

                InternalTable internalTbl = tablesById.get(tblId).internalTable();

                MvTableStorage storage = internalTbl.storage();
                boolean isInMemory = storage.isVolatile();

                // start new nodes, only if it is table creation
                // other cases will be covered by rebalance logic
                Set<ClusterNode> nodes = (oldPartAssignment.isEmpty()) ? newPartAssignment : Collections.emptySet();

                TablePartitionId replicaGrpId = new TablePartitionId(tblId, partId);

                placementDriver.updateAssignment(replicaGrpId, nodes);

                CompletableFuture<Void> startGroupFut = CompletableFuture.completedFuture(null);

                ConcurrentHashMap<ByteBuffer, RowId> primaryIndex = new ConcurrentHashMap<>();

                if (raftMgr.shouldHaveRaftGroupLocally(nodes)) {
                    startGroupFut = CompletableFuture.supplyAsync(() -> getOrCreateMvPartition(internalTbl.storage(), partId), ioExecutor)
                            .thenComposeAsync(mvPartitionStorage -> {
                                boolean hasData = mvPartitionStorage.lastAppliedIndex() > 0;

                                CompletableFuture<Boolean> fut;

                                if (isInMemory || !hasData) {
                                    Set<ClusterNode> partAssignments = assignmentsLatest.get(partId);

                                    fut = queryDataNodesCount(tblId, partId, partAssignments).thenApply(dataNodesCount -> {
                                        boolean fullPartitionRestart = dataNodesCount == 0;

                                        if (fullPartitionRestart) {
                                            return true;
                                        }

                                        boolean majorityAvailable = dataNodesCount >= (partAssignments.size() / 2) + 1;

                                        if (majorityAvailable) {
                                            RebalanceUtil.startPeerRemoval(replicaGrpId, localMember, metaStorageMgr);

                                            return false;
                                        } else {
                                            // No majority and not a full partition restart - need to restart nodes
                                            // with current partition.
                                            String msg = "Unable to start partition " + partId + ". Majority not available.";

                                            throw new IgniteInternalException(msg);
                                        }
                                    });
                                } else {
                                    fut = CompletableFuture.completedFuture(true);
                                }

                                return fut.thenCompose(startGroup -> {
                                    if (!startGroup) {
                                        return CompletableFuture.completedFuture(null);
                                    }

<<<<<<< HEAD
                                    RaftGroupOptions groupOptions = groupOptionsForPartition(internalTbl, partId, tblCfg,
                                            partitionStorage, getOrCreateTxStateStorage(internalTbl, partId), newPartAssignment);

                                    try {
                                        raftMgr.startRaftGroupNode(
                                                replicaGrpId,
                                                newPartAssignment,
                                                new PartitionListener(
                                                        partitionDataStorage(partitionStorage, internalTbl, partId),
                                                        txManager,
                                                        primaryIndex
                                                ),
                                                new RebalanceRaftGroupEventsListener(
                                                        metaStorageMgr,
                                                        tablesCfg.tables().get(tablesById.get(tblId).name()),
                                                        replicaGrpId,
                                                        partId,
                                                        busyLock,
                                                        movePartition(() -> internalTbl.partitionRaftGroupService(partId)),
                                                        this::calculateAssignments,
                                                        rebalanceScheduler
                                                ),
                                                groupOptions
                                        );

                                        return CompletableFuture.completedFuture(null);
                                    } catch (NodeStoppingException ex) {
                                        return CompletableFuture.failedFuture(ex);
                                    }
                                }, ioExecutor);
=======
                                    return CompletableFuture.supplyAsync(
                                                    () -> getOrCreateTxStatePartitionStorage(internalTbl.txStateStorage(), partId),
                                                    ioExecutor
                                            )
                                            .thenComposeAsync(txStatePartitionStorage -> {
                                                RaftGroupOptions groupOptions = groupOptionsForPartition(
                                                        internalTbl.storage(),
                                                        internalTbl.txStateStorage(),
                                                        partitionKey(internalTbl, partId),
                                                        newPartAssignment
                                                );

                                                try {
                                                    raftMgr.startRaftGroupNode(
                                                            replicaGrpId,
                                                            newPartAssignment,
                                                            new PartitionListener(
                                                                    partitionDataStorage(mvPartitionStorage, internalTbl, partId),
                                                                    txStatePartitionStorage,
                                                                    txManager,
                                                                    primaryIndex
                                                            ),
                                                            new RebalanceRaftGroupEventsListener(
                                                                    metaStorageMgr,
                                                                    tablesCfg.tables().get(tablesById.get(tblId).name()),
                                                                    replicaGrpId,
                                                                    partId,
                                                                    busyLock,
                                                                    movePartition(() -> internalTbl.partitionRaftGroupService(partId)),
                                                                    this::calculateAssignments,
                                                                    rebalanceScheduler
                                                            ),
                                                            groupOptions
                                                    );

                                                    return CompletableFuture.completedFuture(null);
                                                } catch (NodeStoppingException ex) {
                                                    return CompletableFuture.failedFuture(ex);
                                                }
                                            }, ioExecutor);
                                });
>>>>>>> 93914175
                            }, ioExecutor);
                }

                futures[partId] = startGroupFut
                        .thenComposeAsync((v) -> {
                            try {
                                return raftMgr.startRaftGroupService(replicaGrpId, newPartAssignment);
                            } catch (NodeStoppingException ex) {
                                return CompletableFuture.failedFuture(ex);
                            }
                        }, ioExecutor)
<<<<<<< HEAD
                        .thenAccept(
                                updatedRaftGroupService -> {
                                    ((InternalTableImpl) internalTbl)
                                            .updateInternalTableRaftGroupService(partId, updatedRaftGroupService);

                                    if (replicaMgr.shouldHaveReplicationGroupLocally(nodes)) {
                                        MvPartitionStorage partitionStorage = getOrCreateMvPartition(internalTbl, partId);

                                        try {
                                            replicaMgr.startReplica(replicaGrpId,
                                                    new PartitionReplicaListener(
                                                            partitionStorage,
                                                            updatedRaftGroupService,
                                                            txManager,
                                                            lockMgr,
                                                            partId,
                                                            tblId,
                                                            primaryIndex,
                                                            clock,
                                                            getOrCreateTxStateStorage(internalTbl, partId),
                                                            topologyService,
                                                            placementDriver
                                                    )
                                            );
                                        } catch (NodeStoppingException ex) {
                                            throw new AssertionError("Loza was stopped before Table manager", ex);
                                        }
                                    }
                                }
                        ).exceptionally(th -> {
=======
                        .thenCompose(updatedRaftGroupService -> {
                            ((InternalTableImpl) internalTbl).updateInternalTableRaftGroupService(partId, updatedRaftGroupService);

                            if (replicaMgr.shouldHaveReplicationGroupLocally(nodes)) {
                                return CompletableFuture.supplyAsync(
                                        () -> getOrCreateMvPartition(internalTbl.storage(), partId),
                                                ioExecutor
                                        )
                                        .thenCombine(
                                                CompletableFuture.supplyAsync(
                                                        () -> getOrCreateTxStatePartitionStorage(internalTbl.txStateStorage(), partId),
                                                        ioExecutor
                                                ),
                                                (mvPartitionStorage, txStatePartitionStorage) -> {
                                                    try {
                                                        replicaMgr.startReplica(replicaGrpId,
                                                                new PartitionReplicaListener(
                                                                        mvPartitionStorage,
                                                                        updatedRaftGroupService,
                                                                        txManager,
                                                                        lockMgr,
                                                                        partId,
                                                                        tblId,
                                                                        primaryIndex,
                                                                        clock,
                                                                        txStatePartitionStorage,
                                                                        topologyService,
                                                                        placementDriver
                                                                )
                                                        );
                                                    } catch (NodeStoppingException ex) {
                                                        throw new AssertionError("Loza was stopped before Table manager", ex);
                                                    }

                                                    return null;
                                                });
                            } else {
                                return CompletableFuture.completedFuture(null);
                            }
                        })
                        .exceptionally(th -> {
>>>>>>> 93914175
                            LOG.warn("Unable to update raft groups on the node", th);

                            return null;
                        });

                return completedFuture(tablesById);
            });
        }

        CompletableFuture.allOf(futures).join();
    }

<<<<<<< HEAD
    private PartitionDataStorage partitionDataStorage(MvPartitionStorage partitionStorage, InternalTable internalTbl, int partId) {
        return new SnapshotAwarePartitionDataStorage(
                partitionStorage,
                getOrCreateTxStateStorage(internalTbl, partId),
                outgoingSnapshotsManager,
                partitionKey(internalTbl, partId)
        );
    }

    private PartitionKey partitionKey(InternalTable internalTbl, int partId) {
        return new PartitionKey(internalTbl.tableId(), partId);
    }

    private MvPartitionStorage getOrCreateMvPartition(InternalTable internalTbl, int partId) {
        return internalTbl.storage().getOrCreateMvPartition(partId);
    }

    private TxStateStorage getOrCreateTxStateStorage(InternalTable internalTbl, int partId) {
        return internalTbl.txStateStorage().getOrCreateTxStateStorage(partId);
    }

=======
>>>>>>> 93914175
    /**
     * Calculates the quantity of the data nodes for the partition of the table.
     *
     * @param tblId Table id.
     * @param partId Partition id.
     * @param partAssignments Partition assignments.
     * @return A future that will hold the quantity of data nodes.
     */
    private CompletableFuture<Long> queryDataNodesCount(UUID tblId, int partId, Set<ClusterNode> partAssignments) {
        HasDataRequestBuilder requestBuilder = TABLE_MESSAGES_FACTORY.hasDataRequest().tableId(tblId).partitionId(partId);

        //noinspection unchecked
        CompletableFuture<Boolean>[] requestFutures = partAssignments.stream().map(node -> {
            HasDataRequest request = requestBuilder.build();

            return raftMgr.messagingService().invoke(node, request, QUERY_DATA_NODES_COUNT_TIMEOUT).thenApply(response -> {
                assert response instanceof HasDataResponse : response;

                return ((HasDataResponse) response).result();
            }).exceptionally(unused -> false);
        }).toArray(CompletableFuture[]::new);

        return CompletableFuture.allOf(requestFutures)
                .thenApply(unused -> Arrays.stream(requestFutures).filter(CompletableFuture::join).count());
    }

    private RaftGroupOptions groupOptionsForPartition(
<<<<<<< HEAD
            InternalTable internalTbl,
            int partId,
            ExtendedTableConfiguration tableConfig,
            MvPartitionStorage partitionStorage,
            TxStateStorage txStateStorage,
=======
            MvTableStorage mvTableStorage,
            TxStateTableStorage txStateTableStorage,
            PartitionKey partitionKey,
>>>>>>> 93914175
            Set<ClusterNode> peers
    ) {
        RaftGroupOptions raftGroupOptions;

        if (mvTableStorage.isVolatile()) {
            raftGroupOptions = RaftGroupOptions.forVolatileStores()
                    .setLogStorageFactory(volatileLogStorageFactoryCreator.factory(raftMgr.volatileRaft().logStorage().value()))
                    .raftMetaStorageFactory((groupId, raftOptions) -> new VolatileRaftMetaStorage());
        } else {
            raftGroupOptions = RaftGroupOptions.forPersistentStores();
        }

        //TODO Revisit peers String representation: https://issues.apache.org/jira/browse/IGNITE-17814
        raftGroupOptions.snapshotStorageFactory(new PartitionSnapshotStorageFactory(
                raftMgr.topologyService(),
                //TODO IGNITE-17302 Use miniumum from mv storage and tx state storage.
                outgoingSnapshotsManager,
<<<<<<< HEAD
                new PartitionAccessImpl(partitionKey(internalTbl, partId), partitionStorage, txStateStorage),
=======
                new PartitionAccessImpl(partitionKey, mvTableStorage, txStateTableStorage),
>>>>>>> 93914175
                peers.stream().map(n -> new Peer(n.address())).map(PeerId::fromPeer).map(Object::toString).collect(Collectors.toList()),
                List.of(),
                incomingSnapshotsExecutor
        ));

        return raftGroupOptions;
    }

    /** {@inheritDoc} */
    @Override
    public void stop() {
        if (!stopGuard.compareAndSet(false, true)) {
            return;
        }

        busyLock.block();

        Map<UUID, TableImpl> tables = tablesByIdVv.latest();

        cleanUpTablesResources(tables);

        cleanUpTablesResources(tablesToStopInCaseOfError);

        tablesToStopInCaseOfError.clear();

        shutdownAndAwaitTermination(rebalanceScheduler, 10, TimeUnit.SECONDS);
        shutdownAndAwaitTermination(ioExecutor, 10, TimeUnit.SECONDS);
        shutdownAndAwaitTermination(txStateStoragePool, 10, TimeUnit.SECONDS);
        shutdownAndAwaitTermination(txStateStorageScheduledPool, 10, TimeUnit.SECONDS);
        shutdownAndAwaitTermination(incomingSnapshotsExecutor, 10, TimeUnit.SECONDS);
    }

    /**
     * Stops resources that are related to provided tables.
     *
     * @param tables Tables to stop.
     */
    private void cleanUpTablesResources(Map<UUID, TableImpl> tables) {
        for (TableImpl table : tables.values()) {
            try {
                for (int p = 0; p < table.internalTable().partitions(); p++) {
                    TablePartitionId replicationGroupId = new TablePartitionId(table.tableId(), p);

                    raftMgr.stopRaftGroup(replicationGroupId);

                    replicaMgr.stopReplica(replicationGroupId);
                }

                table.internalTable().storage().stop();
                table.internalTable().txStateStorage().stop();
                table.internalTable().close();
            } catch (Exception e) {
                LOG.info("Unable to stop table [name={}]", e, table.name());
            }
        }
    }

    /** {@inheritDoc} */
    @Override
    public List<String> assignments(UUID tableId) throws NodeStoppingException {
        if (!busyLock.enterBusy()) {
            throw new NodeStoppingException();
        }
        try {
            return table(tableId).internalTable().assignments();
        } finally {
            busyLock.leaveBusy();
        }
    }

    /** {@inheritDoc} */
    @Override
    public void addAssignmentsChangeListener(Consumer<IgniteTablesInternal> listener) {
        Objects.requireNonNull(listener);

        assignmentsChangeListeners.add(listener);
    }

    /** {@inheritDoc} */
    @Override
    public boolean removeAssignmentsChangeListener(Consumer<IgniteTablesInternal> listener) {
        Objects.requireNonNull(listener);

        return assignmentsChangeListeners.remove(listener);
    }

    /**
     * Creates local structures for a table.
     *
     * @param causalityToken Causality token.
     * @param name  Table name.
     * @param tblId Table id.
     * @param partitions Count of partitions.
     * @return Future that will be completed when local changes related to the table creation are applied.
     */
    private CompletableFuture<?> createTableLocally(long causalityToken, String name, UUID tblId, int partitions) {
        LOG.trace("Creating local table: name={}, id={}, token={}", name, tblId, causalityToken);

        TableConfiguration tableCfg = tablesCfg.tables().get(name);

        MvTableStorage tableStorage = dataStorageMgr.engine(tableCfg.dataStorage()).createMvTable(tableCfg, tablesCfg);

        TxStateTableStorage txStateStorage = createTxStateTableStorage(tableCfg);

        tableStorage.start();

        InternalTableImpl internalTable = new InternalTableImpl(name, tblId, new Int2ObjectOpenHashMap<>(partitions),
                partitions, netAddrResolver, clusterNodeResolver, txManager, tableStorage, txStateStorage, replicaSvc, clock);

        var table = new TableImpl(internalTable);

        tablesByIdVv.update(causalityToken, (previous, e) -> inBusyLock(busyLock, () -> {
            if (e != null) {
                return failedFuture(e);
            }

            var val = new HashMap<>(previous);

            val.put(tblId, table);

            return completedFuture(val);
        }));

        CompletableFuture<?> schemaFut = schemaManager.schemaRegistry(causalityToken, tblId)
                .thenAccept(schema -> inBusyLock(busyLock, () -> table.schemaView(schema)))
                .thenCompose(
                        v -> inBusyLock(busyLock, () -> fireEvent(TableEvent.CREATE, new TableEventParameters(causalityToken, table)))
                );

        beforeTablesVvComplete.add(schemaFut);

        tablesToStopInCaseOfError.put(tblId, table);

        // TODO should be reworked in IGNITE-16763
        return tablesByIdVv.get(causalityToken).thenRun(() -> inBusyLock(busyLock, () -> completeApiCreateFuture(table)));
    }

    /**
     * Creates transaction state storage for the provided table.
     *
     * @param tableCfg Table configuration.
     * @return Transaction state storage.
     */
    private TxStateTableStorage createTxStateTableStorage(TableConfiguration tableCfg) {
        Path path = storagePath.resolve(TX_STATE_DIR + tableCfg.value().tableId());

        try {
            Files.createDirectories(path);
        } catch (IOException e) {
            throw new StorageException("Failed to create transaction state storage directory for " + tableCfg.value().name(), e);
        }

        TxStateTableStorage txStateTableStorage = new TxStateRocksDbTableStorage(
                tableCfg,
                path,
                txStateStorageScheduledPool,
                txStateStoragePool,
                TX_STATE_STORAGE_FLUSH_DELAY_SUPPLIER
        );

        txStateTableStorage.start();

        return txStateTableStorage;
    }

    /**
     * Completes appropriate future to return result from API {@link TableManager#createTableAsync(String, Consumer)}.
     *
     * @param table Table.
     */
    private void completeApiCreateFuture(TableImpl table) {
        LOG.trace("Finish creating table: name={}, id={}", table.name(), table.tableId());

        CompletableFuture<Table> tblFut = tableCreateFuts.get(table.tableId());

        if (tblFut != null) {
            tblFut.complete(table);

            tableCreateFuts.values().removeIf(fut -> fut == tblFut);
        }
    }

    /**
     * Drops local structures for a table.
     *
     * @param causalityToken Causality token.
     * @param name           Table name.
     * @param tblId          Table id.
     * @param assignment     Affinity assignment.
     */
    private void dropTableLocally(long causalityToken, String name, UUID tblId, List<Set<ClusterNode>> assignment) {
        try {
            int partitions = assignment.size();

            for (int p = 0; p < partitions; p++) {
                TablePartitionId replicationGroupId = new TablePartitionId(tblId, p);

                raftMgr.stopRaftGroup(replicationGroupId);

                replicaMgr.stopReplica(replicationGroupId);
            }

            tablesByIdVv.update(causalityToken, (previousVal, e) -> inBusyLock(busyLock, () -> {
                if (e != null) {
                    return failedFuture(e);
                }

                var map = new HashMap<>(previousVal);

                map.remove(tblId);

                return completedFuture(map);
            }));

            TableImpl table = tablesByIdVv.latest().get(tblId);

            assert table != null : IgniteStringFormatter.format("There is no table with the name specified [name={}, id={}]",
                name, tblId);

            table.internalTable().storage().destroy();

            CompletableFuture<?> fut = schemaManager.dropRegistry(causalityToken, table.tableId())
                    .thenCompose(
                            v -> inBusyLock(busyLock, () -> fireEvent(TableEvent.DROP, new TableEventParameters(causalityToken, table)))
                    );

            beforeTablesVvComplete.add(fut);
        } catch (Exception e) {
            fireEvent(TableEvent.DROP, new TableEventParameters(causalityToken, tblId, name), e);
        }
    }

    private Set<ClusterNode> calculateAssignments(TableConfiguration tableCfg, int partNum) {
        return AffinityUtils.calculateAssignmentForPartition(baselineMgr.nodes(), partNum, tableCfg.value().replicas());
    }

    /**
     * Creates a new table with the given {@code name} asynchronously. If a table with the same name already exists,
     * a future will be completed with {@link TableAlreadyExistsException}.
     *
     * @param name            Table name.
     * @param tableInitChange Table changer.
     * @return Future representing pending completion of the operation.
     * @throws IgniteException If an unspecified platform exception has happened internally. Is thrown when:
     *                         <ul>
     *                             <li>the node is stopping.</li>
     *                         </ul>
     * @see TableAlreadyExistsException
     */
    public CompletableFuture<Table> createTableAsync(String name, Consumer<TableChange> tableInitChange) {
        if (!busyLock.enterBusy()) {
            throw new IgniteException(new NodeStoppingException());
        }
        try {
            return createTableAsyncInternal(name, tableInitChange);
        } finally {
            busyLock.leaveBusy();
        }
    }

    /** See {@link #createTableAsync(String, Consumer)} for details. */
    private CompletableFuture<Table> createTableAsyncInternal(String name, Consumer<TableChange> tableInitChange) {
        CompletableFuture<Table> tblFut = new CompletableFuture<>();

        tableAsyncInternal(name).thenAccept(tbl -> {
            if (tbl != null) {
                tblFut.completeExceptionally(new TableAlreadyExistsException(DEFAULT_SCHEMA_NAME, name));
            } else {
                tablesCfg.change(tablesChange -> tablesChange.changeTables(tablesListChange -> {
                    if (tablesListChange.get(name) != null) {
                        throw new TableAlreadyExistsException(DEFAULT_SCHEMA_NAME, name);
                    }

                    tablesListChange.create(name, (tableChange) -> {
                        tableChange.changeDataStorage(
                                dataStorageMgr.defaultTableDataStorageConsumer(tablesChange.defaultDataStorage())
                        );

                        tableInitChange.accept(tableChange);

                        var extConfCh = ((ExtendedTableChange) tableChange);

                        int intTableId = tablesChange.globalIdCounter() + 1;
                        tablesChange.changeGlobalIdCounter(intTableId);

                        extConfCh.changeTableId(intTableId);

                        extConfCh.changeSchemaId(INITIAL_SCHEMA_VERSION);

                        tableCreateFuts.put(extConfCh.id(), tblFut);

                        // Affinity assignments calculation.
                        extConfCh.changeAssignments(ByteUtils.toBytes(AffinityUtils.calculateAssignments(
                                baselineMgr.nodes(),
                                tableChange.partitions(),
                                tableChange.replicas(),
                                HashSet::new)));
                    });
                })).exceptionally(t -> {
                    Throwable ex = getRootCause(t);

                    if (ex instanceof TableAlreadyExistsException) {
                        tblFut.completeExceptionally(ex);
                    } else {
                        LOG.debug("Unable to create table [name={}]", ex, name);

                        tblFut.completeExceptionally(ex);

                        tableCreateFuts.values().removeIf(fut -> fut == tblFut);
                    }

                    return null;
                });
            }
        });

        return tblFut;
    }

    /**
     * Alters a cluster table. If an appropriate table does not exist, a future will be completed with {@link TableNotFoundException}.
     *
     * @param name Table name.
     * @param tableChange Table changer.
     * @return Future representing pending completion of the operation.
     * @throws IgniteException If an unspecified platform exception has happened internally. Is thrown when:
     *                         <ul>
     *                             <li>the node is stopping.</li>
     *                         </ul>
     * @see TableNotFoundException
     */
    public CompletableFuture<Void> alterTableAsync(String name, Function<TableChange, Boolean> tableChange) {
        if (!busyLock.enterBusy()) {
            throw new IgniteException(new NodeStoppingException());
        }
        try {
            return alterTableAsyncInternal(name, tableChange);
        } finally {
            busyLock.leaveBusy();
        }
    }

    /** See {@link #alterTableAsync(String, Function)} for details. */
    private CompletableFuture<Void> alterTableAsyncInternal(String name, Function<TableChange, Boolean> tableChange) {
        CompletableFuture<Void> tblFut = new CompletableFuture<>();

        tableAsync(name).thenAccept(tbl -> {
            if (tbl == null) {
                tblFut.completeExceptionally(new TableNotFoundException(DEFAULT_SCHEMA_NAME, name));
            } else {
                tablesCfg.tables().change(ch -> {
                    if (ch.get(name) == null) {
                        throw new TableNotFoundException(DEFAULT_SCHEMA_NAME, name);
                    }

                    ch.update(name, tblCh -> {
                        if (!tableChange.apply(tblCh)) {
                            return;
                        }

                        ExtendedTableChange exTblChange = (ExtendedTableChange) tblCh;

                        exTblChange.changeSchemaId(exTblChange.schemaId() + 1);
                    });
                }).whenComplete((res, t) -> {
                    if (t != null) {
                        Throwable ex = getRootCause(t);

                        if (ex instanceof TableNotFoundException) {
                            tblFut.completeExceptionally(ex);
                        } else {
                            LOG.debug("Unable to modify table [name={}]", ex, name);

                            tblFut.completeExceptionally(ex);
                        }
                    } else {
                        tblFut.complete(res);
                    }
                });
            }
        }).exceptionally(th -> {
            tblFut.completeExceptionally(th);

            return null;
        });

        return tblFut;
    }

    /**
     * Gets a cause exception for a client.
     *
     * @param t Exception wrapper.
     * @return A root exception which will be acceptable to throw for public API.
     */
    //TODO: IGNITE-16051 Implement exception converter for public API.
    private @NotNull IgniteException getRootCause(Throwable t) {
        Throwable ex;

        if (t instanceof CompletionException) {
            if (t.getCause() instanceof ConfigurationChangeException) {
                ex = t.getCause().getCause();
            } else {
                ex = t.getCause();
            }

        } else {
            ex = t;
        }

        return ex instanceof IgniteException ? (IgniteException) ex : new IgniteException(ex);
    }

    /**
     * Drops a table with the name specified. If appropriate table does not be found, a future will be
     * completed with {@link TableNotFoundException}.
     *
     * @param name Table name.
     * @return Future representing pending completion of the operation.
     * @throws IgniteException If an unspecified platform exception has happened internally. Is thrown when:
     *                         <ul>
     *                             <li>the node is stopping.</li>
     *                         </ul>
     * @see TableNotFoundException
     */
    public CompletableFuture<Void> dropTableAsync(String name) {
        if (!busyLock.enterBusy()) {
            throw new IgniteException(new NodeStoppingException());
        }
        try {
            return dropTableAsyncInternal(name);
        } finally {
            busyLock.leaveBusy();
        }
    }

    /** See {@link #dropTableAsync(String)} for details. */
    private CompletableFuture<Void> dropTableAsyncInternal(String name) {
        CompletableFuture<Void> dropTblFut = new CompletableFuture<>();

        tableAsyncInternal(name).thenAccept(tbl -> {
            // In case of drop it's an optimization that allows not to fire drop-change-closure if there's no such
            // distributed table and the local config has lagged behind.
            if (tbl == null) {
                dropTblFut.completeExceptionally(new TableNotFoundException(DEFAULT_SCHEMA_NAME, name));
            } else {
                tablesCfg.change(chg ->
                        chg.changeTables(tblChg -> {
                            TableView tableCfg = tblChg.get(name);

                            if (tableCfg == null) {
                                throw new TableNotFoundException(DEFAULT_SCHEMA_NAME, name);
                            }

                            tblChg.delete(name);
                        }
                        ).changeIndexes(idxChg -> {
                            List<String> indicesNames = tablesCfg.indexes().value().namedListKeys();

                            indicesNames.stream().filter(idx ->
                                    tablesCfg.indexes().get(idx).tableId().value().equals(tbl.tableId())).forEach(idxChg::delete);
                        }))
                        .whenComplete((res, t) -> {
                            if (t != null) {
                                Throwable ex = getRootCause(t);

                                if (ex instanceof TableNotFoundException) {
                                    dropTblFut.completeExceptionally(ex);
                                } else {
                                    LOG.debug("Unable to drop table [name={}]", ex, name);

                                    dropTblFut.completeExceptionally(ex);
                                }
                            } else {
                                dropTblFut.complete(res);
                            }
                        });
            }
        });

        return dropTblFut;
    }

    /** {@inheritDoc} */
    @Override
    public List<Table> tables() {
        return join(tablesAsync());
    }

    /** {@inheritDoc} */
    @Override
    public CompletableFuture<List<Table>> tablesAsync() {
        if (!busyLock.enterBusy()) {
            throw new IgniteException(new NodeStoppingException());
        }
        try {
            return tablesAsyncInternal();
        } finally {
            busyLock.leaveBusy();
        }
    }

    /**
     * Internal method for getting table.
     *
     * @return Future representing pending completion of the operation.
     */
    private CompletableFuture<List<Table>> tablesAsyncInternal() {
        // TODO: IGNITE-16288 directTableIds should use async configuration API
        return CompletableFuture.supplyAsync(() -> inBusyLock(busyLock, this::directTableIds))
                .thenCompose(tableIds -> inBusyLock(busyLock, () -> {
                    var tableFuts = new CompletableFuture[tableIds.size()];

                    var i = 0;

                    for (UUID tblId : tableIds) {
                        tableFuts[i++] = tableAsyncInternal(tblId, false);
                    }

                    return allOf(tableFuts).thenApply(unused -> inBusyLock(busyLock, () -> {
                        var tables = new ArrayList<Table>(tableIds.size());

                        for (var fut : tableFuts) {
                            var table = fut.join();

                            if (table != null) {
                                tables.add((Table) table);
                            }
                        }

                        return tables;
                    }));
                }));
    }

    /**
     * Collects a list of direct table ids.
     *
     * @return A list of direct table ids.
     */
    private List<UUID> directTableIds() {
        return ConfigurationUtil.internalIds(directProxy(tablesCfg.tables()));
    }

    /**
     * Gets direct id of table with {@code tblName}.
     *
     * @param tblName Name of the table.
     * @return Direct id of the table, or {@code null} if the table with the {@code tblName} has not been found.
     */
    @Nullable
    private UUID directTableId(String tblName) {
        try {
            ExtendedTableConfiguration exTblCfg = ((ExtendedTableConfiguration) directProxy(tablesCfg.tables()).get(tblName));

            if (exTblCfg == null) {
                return null;
            } else {
                return exTblCfg.id().value();
            }
        } catch (NoSuchElementException e) {
            return null;
        }
    }

    /**
     * Actual tables map.
     *
     * @return Actual tables map.
     */
    @TestOnly
    public Map<UUID, TableImpl> latestTables() {
        return unmodifiableMap(tablesByIdVv.latest());
    }

    /** {@inheritDoc} */
    @Override
    public Table table(String name) {
        return join(tableAsync(name));
    }

    /** {@inheritDoc} */
    @Override
    public TableImpl table(UUID id) throws NodeStoppingException {
        return join(tableAsync(id));
    }

    /** {@inheritDoc} */
    @Override
    public CompletableFuture<Table> tableAsync(String name) {
        return tableAsyncInternal(IgniteNameUtils.parseSimpleName(name))
                .thenApply(Function.identity());
    }

    /** {@inheritDoc} */
    @Override
    public CompletableFuture<TableImpl> tableAsync(UUID id) {
        if (!busyLock.enterBusy()) {
            throw new IgniteException(new NodeStoppingException());
        }
        try {
            return tableAsyncInternal(id, true);
        } finally {
            busyLock.leaveBusy();
        }
    }

    /** {@inheritDoc} */
    @Override
    public TableImpl tableImpl(String name) {
        return join(tableImplAsync(name));
    }

    /** {@inheritDoc} */
    @Override
    public CompletableFuture<TableImpl> tableImplAsync(String name) {
        return tableAsyncInternal(IgniteNameUtils.parseSimpleName(name));
    }

    /**
     * Gets a table by name, if it was created before. Doesn't parse canonical name.
     *
     * @param name Table name.
     * @return Future representing pending completion of the {@code TableManager#tableAsyncInternal} operation.
     * */
    public CompletableFuture<TableImpl> tableAsyncInternal(String name) {
        if (!busyLock.enterBusy()) {
            throw new IgniteException(new NodeStoppingException());
        }
        try {
            UUID tableId = directTableId(name);

            if (tableId == null) {
                return CompletableFuture.completedFuture(null);
            }

            return tableAsyncInternal(tableId, false);
        } finally {
            busyLock.leaveBusy();
        }
    }

    /**
     * Internal method for getting table by id.
     *
     * @param id Table id.
     * @param checkConfiguration {@code True} when the method checks a configuration before trying to get a table, {@code false} otherwise.
     * @return Future representing pending completion of the operation.
     */
    public CompletableFuture<TableImpl> tableAsyncInternal(UUID id, boolean checkConfiguration) {
        if (checkConfiguration && !isTableConfigured(id)) {
            return CompletableFuture.completedFuture(null);
        }

        var tbl = tablesByIdVv.latest().get(id);

        if (tbl != null) {
            return CompletableFuture.completedFuture(tbl);
        }

        CompletableFuture<TableImpl> getTblFut = new CompletableFuture<>();

        IgniteTriConsumer<Long, Map<UUID, TableImpl>, Throwable> tablesListener = (token, tables, th) -> {
            if (th == null) {
                TableImpl table = tables.get(id);

                if (table != null) {
                    getTblFut.complete(table);
                }
            } else {
                getTblFut.completeExceptionally(th);
            }
        };

        tablesByIdVv.whenComplete(tablesListener);

        // This check is needed for the case when we have registered tablesListener,
        // but tablesByIdVv has already been completed, so listener would be triggered only for the next versioned value update.
        tbl = tablesByIdVv.latest().get(id);

        if (tbl != null) {
            tablesByIdVv.removeWhenComplete(tablesListener);

            return CompletableFuture.completedFuture(tbl);
        }

        return getTblFut.whenComplete((unused, throwable) -> tablesByIdVv.removeWhenComplete(tablesListener));
    }

    /**
     * Checks that the table is configured with specific id.
     *
     * @param id Table id.
     * @return True when the table is configured into cluster, false otherwise.
     */
    private boolean isTableConfigured(UUID id) {
        try {
            ((ExtendedTableConfiguration) getByInternalId(directProxy(tablesCfg.tables()), id)).id().value();

            return true;
        } catch (NoSuchElementException e) {
            return false;
        }
    }

    /**
     * Waits for future result and return, or unwraps {@link CompletionException} to {@link IgniteException} if failed.
     *
     * @param future Completable future.
     * @return Future result.
     */
    private <T> T join(CompletableFuture<T> future) {
        if (!busyLock.enterBusy()) {
            throw new IgniteException(new NodeStoppingException());
        }

        try {
            return future.join();
        } catch (CompletionException ex) {
            throw convertThrowable(ex.getCause());
        } finally {
            busyLock.leaveBusy();
        }
    }

    /**
     * Convert to public throwable.
     *
     * @param th Throwable.
     * @return Public throwable.
     */
    private RuntimeException convertThrowable(Throwable th) {
        if (th instanceof RuntimeException) {
            return (RuntimeException) th;
        }

        return new IgniteException(th);
    }

    /**
     * Register the new meta storage listener for changes in the rebalance-specific keys.
     */
    private void registerRebalanceListeners() {
        metaStorageMgr.registerWatchByPrefix(ByteArray.fromString(PENDING_ASSIGNMENTS_PREFIX), new WatchListener() {
            @Override
            public boolean onUpdate(@NotNull WatchEvent evt) {
                if (!busyLock.enterBusy()) {
                    throw new IgniteInternalException(new NodeStoppingException());
                }

                try {
                    assert evt.single();

                    Entry pendingAssignmentsWatchEvent = evt.entryEvent().newEntry();

                    if (pendingAssignmentsWatchEvent.value() == null) {
                        return true;
                    }

                    int partId = extractPartitionNumber(pendingAssignmentsWatchEvent.key());
                    UUID tblId = extractTableId(pendingAssignmentsWatchEvent.key(), PENDING_ASSIGNMENTS_PREFIX);

                    TablePartitionId replicaGrpId = new TablePartitionId(tblId, partId);

                    // Assignments of the pending rebalance that we received through the meta storage watch mechanism.
                    Set<ClusterNode> newPeers = ByteUtils.fromBytes(pendingAssignmentsWatchEvent.value());

                    var pendingAssignments = metaStorageMgr.get(pendingPartAssignmentsKey(replicaGrpId)).join();

                    assert pendingAssignmentsWatchEvent.revision() <= pendingAssignments.revision()
                            : "Meta Storage watch cannot notify about an event with the revision that is more than the actual revision.";

                    TableImpl tbl = tablesByIdVv.latest().get(tblId);

                    ExtendedTableConfiguration tblCfg = (ExtendedTableConfiguration) tablesCfg.tables().get(tbl.name());

                    // Stable assignments from the meta store, which revision is bounded by the current pending event.
                    byte[] stableAssignments = metaStorageMgr.get(stablePartAssignmentsKey(replicaGrpId),
                            pendingAssignmentsWatchEvent.revision()).join().value();

                    Set<ClusterNode> assignments = stableAssignments == null
                            // This is for the case when the first rebalance occurs.
                            ? ((List<Set<ClusterNode>>) ByteUtils.fromBytes(tblCfg.assignments().value())).get(partId)
                            : ByteUtils.fromBytes(stableAssignments);

                    placementDriver.updateAssignment(replicaGrpId, assignments);

                    ClusterNode localMember = raftMgr.topologyService().localMember();

                    var deltaPeers = newPeers.stream()
                            .filter(p -> !assignments.contains(p))
                            .collect(Collectors.toList());

                    ConcurrentHashMap<ByteBuffer, RowId> primaryIndex = new ConcurrentHashMap<>();

                    InternalTable internalTable = tbl.internalTable();

                    try {
                        LOG.info("Received update on pending assignments. Check if new raft group should be started"
                                        + " [key={}, partition={}, table={}, localMemberAddress={}]",
                                pendingAssignmentsWatchEvent.key(), partId, tbl.name(), localMember.address());

                        if (raftMgr.shouldHaveRaftGroupLocally(deltaPeers)) {
                            MvPartitionStorage mvPartitionStorage = getOrCreateMvPartition(internalTable.storage(), partId);

                            TxStateStorage txStatePartitionStorage = getOrCreateTxStatePartitionStorage(
                                    internalTable.txStateStorage(),
                                    partId
                            );

                            RaftGroupOptions groupOptions = groupOptionsForPartition(
<<<<<<< HEAD
                                    tbl.internalTable(),
                                    partId,
                                    tblCfg,
                                    partitionStorage,
                                    getOrCreateTxStateStorage(tbl.internalTable(), partId),
=======
                                    internalTable.storage(),
                                    internalTable.txStateStorage(),
                                    partitionKey(internalTable, partId),
>>>>>>> 93914175
                                    assignments
                            );

                            RaftGroupListener raftGrpLsnr = new PartitionListener(
<<<<<<< HEAD
                                    partitionDataStorage(partitionStorage, tbl.internalTable(), partId),
=======
                                    partitionDataStorage(mvPartitionStorage, internalTable, partId),
                                    txStatePartitionStorage,
>>>>>>> 93914175
                                    txManager,
                                    primaryIndex
                            );

                            RaftGroupEventsListener raftGrpEvtsLsnr = new RebalanceRaftGroupEventsListener(
                                    metaStorageMgr,
                                    tblCfg,
                                    replicaGrpId,
                                    partId,
                                    busyLock,
                                    movePartition(() -> internalTable.partitionRaftGroupService(partId)),
                                    TableManager.this::calculateAssignments,
                                    rebalanceScheduler
                            );

                            raftMgr.startRaftGroupNode(
                                    replicaGrpId,
                                    assignments,
                                    raftGrpLsnr,
                                    raftGrpEvtsLsnr,
                                    groupOptions
                            );
                        }

                        if (replicaMgr.shouldHaveReplicationGroupLocally(deltaPeers)) {
                            MvPartitionStorage mvPartitionStorage = getOrCreateMvPartition(internalTable.storage(), partId);

                            TxStateStorage txStatePartitionStorage = getOrCreateTxStatePartitionStorage(
                                    internalTable.txStateStorage(),
                                    partId
                            );

                            replicaMgr.startReplica(replicaGrpId,
                                    new PartitionReplicaListener(
                                            mvPartitionStorage,
                                            internalTable.partitionRaftGroupService(partId),
                                            txManager,
                                            lockMgr,
                                            partId,
                                            tblId,
                                            primaryIndex,
                                            clock,
<<<<<<< HEAD
                                            getOrCreateTxStateStorage(tbl.internalTable(), partId),
=======
                                            txStatePartitionStorage,
>>>>>>> 93914175
                                            raftMgr.topologyService(),
                                            placementDriver
                                    )
                            );
                        }
                    } catch (NodeStoppingException e) {
                        // no-op
                    }

                    // Do not change peers of the raft group if this is a stale event.
                    // Note that we start raft node before for the sake of the consistency in a starting and stopping raft nodes.
                    if (pendingAssignmentsWatchEvent.revision() < pendingAssignments.revision()) {
                        return true;
                    }

                    var newNodes = newPeers.stream().map(n -> new Peer(n.address())).collect(Collectors.toList());

                    RaftGroupService partGrpSvc = internalTable.partitionRaftGroupService(partId);

                    IgniteBiTuple<Peer, Long> leaderWithTerm = partGrpSvc.refreshAndGetLeaderWithTerm().join();

                    // run update of raft configuration if this node is a leader
                    if (localMember.address().equals(leaderWithTerm.get1().address())) {
                        LOG.info("Current node={} is the leader of partition raft group={}. "
                                        + "Initiate rebalance process for partition={}, table={}",
                                localMember.address(), replicaGrpId, partId, tbl.name());

                        partGrpSvc.changePeersAsync(newNodes, leaderWithTerm.get2()).join();
                    }

                    return true;
                } finally {
                    busyLock.leaveBusy();
                }
            }

            @Override
            public void onError(@NotNull Throwable e) {
                LOG.warn("Unable to process pending assignments event", e);
            }
        });

        metaStorageMgr.registerWatchByPrefix(ByteArray.fromString(STABLE_ASSIGNMENTS_PREFIX), new WatchListener() {
            @Override
            public boolean onUpdate(@NotNull WatchEvent evt) {
                if (!busyLock.enterBusy()) {
                    throw new IgniteInternalException(new NodeStoppingException());
                }

                try {
                    assert evt.single();

                    Entry stableAssignmentsWatchEvent = evt.entryEvent().newEntry();

                    if (stableAssignmentsWatchEvent.value() == null) {
                        return true;
                    }

                    int part = extractPartitionNumber(stableAssignmentsWatchEvent.key());
                    UUID tblId = extractTableId(stableAssignmentsWatchEvent.key(), STABLE_ASSIGNMENTS_PREFIX);

                    TablePartitionId replicaGrpId = new TablePartitionId(tblId, part);

                    Set<ClusterNode> stableAssignments = ByteUtils.fromBytes(stableAssignmentsWatchEvent.value());

                    byte[] pendingFromMetastorage = metaStorageMgr.get(pendingPartAssignmentsKey(replicaGrpId),
                            stableAssignmentsWatchEvent.revision()).join().value();

                    Set<ClusterNode> pendingAssignments = pendingFromMetastorage == null
                            ? Collections.emptySet()
                            : ByteUtils.fromBytes(pendingFromMetastorage);

                    try {
                        ClusterNode localMember = raftMgr.topologyService().localMember();

                        if (!stableAssignments.contains(localMember) && !pendingAssignments.contains(localMember)) {
                            raftMgr.stopRaftGroup(replicaGrpId);

                            replicaMgr.stopReplica(new TablePartitionId(tblId, part));
                        }
                    } catch (NodeStoppingException e) {
                        // no-op
                    }

                    return true;
                } finally {
                    busyLock.leaveBusy();
                }
            }

            @Override
            public void onError(@NotNull Throwable e) {
                LOG.warn("Unable to process stable assignments event", e);
            }
        });

        metaStorageMgr.registerWatchByPrefix(ByteArray.fromString(ASSIGNMENTS_SWITCH_REDUCE_PREFIX), new WatchListener() {
            @Override
            public boolean onUpdate(@NotNull WatchEvent evt) {
                ByteArray key = evt.entryEvent().newEntry().key();

                int partitionNumber = extractPartitionNumber(key);
                UUID tblId = extractTableId(key, ASSIGNMENTS_SWITCH_REDUCE_PREFIX);

                TablePartitionId replicaGrpId = new TablePartitionId(tblId, partitionNumber);

                TableImpl tbl = tablesByIdVv.latest().get(tblId);

                TableConfiguration tblCfg = tablesCfg.tables().get(tbl.name());

                RebalanceUtil.handleReduceChanged(
                        metaStorageMgr,
                        baselineMgr.nodes(),
                        tblCfg.value().replicas(),
                        partitionNumber,
                        replicaGrpId,
                        evt
                );

                return true;
            }

            @Override
            public void onError(@NotNull Throwable e) {
                LOG.warn("Unable to process switch reduce event", e);
            }
        });
    }

    /**
     * Performs {@link RaftGroupService#changePeersAsync(java.util.List, long)} on a provided raft group service of a partition, so nodes
     * of the corresponding raft group can be reconfigured.
     * Retry mechanism is applied to repeat {@link RaftGroupService#changePeersAsync(java.util.List, long)} if previous one
     * failed with some exception.
     *
     * @param raftGroupServiceSupplier Raft groups service of a partition.
     * @return Function which performs {@link RaftGroupService#changePeersAsync(java.util.List, long)}.
     */
    BiFunction<List<Peer>, Long, CompletableFuture<Void>> movePartition(Supplier<RaftGroupService> raftGroupServiceSupplier) {
        return (List<Peer> peers, Long term) -> {
            if (!busyLock.enterBusy()) {
                throw new IgniteInternalException(new NodeStoppingException());
            }
            try {
                return raftGroupServiceSupplier.get().changePeersAsync(peers, term).handleAsync((resp, err) -> {
                    if (!busyLock.enterBusy()) {
                        throw new IgniteInternalException(new NodeStoppingException());
                    }
                    try {
                        if (err != null) {
                            if (recoverable(err)) {
                                LOG.debug("Recoverable error received during changePeersAsync invocation, retrying", err);
                            } else {
                                // TODO: Ideally, rebalance, which has initiated this invocation should be canceled,
                                // TODO: https://issues.apache.org/jira/browse/IGNITE-17056
                                // TODO: Also it might be reasonable to delegate such exceptional case to a general failure handler.
                                // TODO: At the moment, we repeat such intents as well.
                                LOG.debug("Unrecoverable error received during changePeersAsync invocation, retrying", err);
                            }
                            return movePartition(raftGroupServiceSupplier).apply(peers, term);
                        }

                        return CompletableFuture.<Void>completedFuture(null);
                    } finally {
                        busyLock.leaveBusy();
                    }
                }, rebalanceScheduler).thenCompose(Function.identity());
            } finally {
                busyLock.leaveBusy();
            }
        };
    }

    /**
     * Gets a direct accessor for the configuration distributed property.
     * If the metadata access only locally configured the method will return local property accessor.
     *
     * @param property Distributed configuration property to receive direct access.
     * @param <T> Type of the property accessor.
     * @return An accessor for distributive property.
     * @see #getMetadataLocallyOnly
     */
    private <T extends ConfigurationProperty<?>> T directProxy(T property) {
        return getMetadataLocallyOnly ? property : ConfigurationUtil.directProxy(property);
    }

    private PartitionDataStorage partitionDataStorage(MvPartitionStorage partitionStorage, InternalTable internalTbl, int partId) {
        return new SnapshotAwarePartitionDataStorage(partitionStorage, outgoingSnapshotsManager, partitionKey(internalTbl, partId));
    }

    private PartitionKey partitionKey(InternalTable internalTbl, int partId) {
        return new PartitionKey(internalTbl.tableId(), partId);
    }

    /**
     * Returns or creates multi-versioned partition storage.
     *
     * <p>If a full rebalance has not been completed for a partition, it will be recreated to remove any garbage that might have been left
     * in when the rebalance was interrupted.
     *
     * @param mvTableStorage Multi-versioned table storage.
     * @param partId Partition ID.
     */
    private static MvPartitionStorage getOrCreateMvPartition(MvTableStorage mvTableStorage, int partId) {
        MvPartitionStorage mvPartitionStorage = mvTableStorage.getOrCreateMvPartition(partId);

        // If a full rebalance did not happen, then we return the storage as is.
        if (mvPartitionStorage.persistedIndex() != FULL_RABALANCING_STARTED) {
            return mvPartitionStorage;
        }

        // A full rebalance was started but not completed, so the partition must be recreated to remove the garbage.
        mvTableStorage.destroyPartition(partId);

        return mvTableStorage.getOrCreateMvPartition(partId);
    }

    /**
     * Returns or creates transaction state storage for a partition.
     *
     * <p>If a full rebalance has not been completed for a partition, it will be recreated to remove any garbage that might have been left
     * in when the rebalance was interrupted.
     *
     * @param txStateTableStorage Transaction state storage for a table.
     * @param partId Partition ID.
     */
    private static TxStateStorage getOrCreateTxStatePartitionStorage(
            TxStateTableStorage txStateTableStorage,
            int partId
    ) {
        TxStateStorage txStatePartitionStorage = txStateTableStorage.getOrCreateTxStateStorage(partId);

        // If a full rebalance did not happen, then we return the storage as is.
        if (txStatePartitionStorage.persistedIndex() != FULL_RABALANCING_STARTED) {
            return txStatePartitionStorage;
        }

        txStateTableStorage.destroyTxStateStorage(partId);

        return txStateTableStorage.getOrCreateTxStateStorage(partId);
    }
}<|MERGE_RESOLUTION|>--- conflicted
+++ resolved
@@ -753,38 +753,6 @@
                                         return CompletableFuture.completedFuture(null);
                                     }
 
-<<<<<<< HEAD
-                                    RaftGroupOptions groupOptions = groupOptionsForPartition(internalTbl, partId, tblCfg,
-                                            partitionStorage, getOrCreateTxStateStorage(internalTbl, partId), newPartAssignment);
-
-                                    try {
-                                        raftMgr.startRaftGroupNode(
-                                                replicaGrpId,
-                                                newPartAssignment,
-                                                new PartitionListener(
-                                                        partitionDataStorage(partitionStorage, internalTbl, partId),
-                                                        txManager,
-                                                        primaryIndex
-                                                ),
-                                                new RebalanceRaftGroupEventsListener(
-                                                        metaStorageMgr,
-                                                        tablesCfg.tables().get(tablesById.get(tblId).name()),
-                                                        replicaGrpId,
-                                                        partId,
-                                                        busyLock,
-                                                        movePartition(() -> internalTbl.partitionRaftGroupService(partId)),
-                                                        this::calculateAssignments,
-                                                        rebalanceScheduler
-                                                ),
-                                                groupOptions
-                                        );
-
-                                        return CompletableFuture.completedFuture(null);
-                                    } catch (NodeStoppingException ex) {
-                                        return CompletableFuture.failedFuture(ex);
-                                    }
-                                }, ioExecutor);
-=======
                                     return CompletableFuture.supplyAsync(
                                                     () -> getOrCreateTxStatePartitionStorage(internalTbl.txStateStorage(), partId),
                                                     ioExecutor
@@ -803,7 +771,6 @@
                                                             newPartAssignment,
                                                             new PartitionListener(
                                                                     partitionDataStorage(mvPartitionStorage, internalTbl, partId),
-                                                                    txStatePartitionStorage,
                                                                     txManager,
                                                                     primaryIndex
                                                             ),
@@ -826,7 +793,6 @@
                                                 }
                                             }, ioExecutor);
                                 });
->>>>>>> 93914175
                             }, ioExecutor);
                 }
 
@@ -838,38 +804,6 @@
                                 return CompletableFuture.failedFuture(ex);
                             }
                         }, ioExecutor)
-<<<<<<< HEAD
-                        .thenAccept(
-                                updatedRaftGroupService -> {
-                                    ((InternalTableImpl) internalTbl)
-                                            .updateInternalTableRaftGroupService(partId, updatedRaftGroupService);
-
-                                    if (replicaMgr.shouldHaveReplicationGroupLocally(nodes)) {
-                                        MvPartitionStorage partitionStorage = getOrCreateMvPartition(internalTbl, partId);
-
-                                        try {
-                                            replicaMgr.startReplica(replicaGrpId,
-                                                    new PartitionReplicaListener(
-                                                            partitionStorage,
-                                                            updatedRaftGroupService,
-                                                            txManager,
-                                                            lockMgr,
-                                                            partId,
-                                                            tblId,
-                                                            primaryIndex,
-                                                            clock,
-                                                            getOrCreateTxStateStorage(internalTbl, partId),
-                                                            topologyService,
-                                                            placementDriver
-                                                    )
-                                            );
-                                        } catch (NodeStoppingException ex) {
-                                            throw new AssertionError("Loza was stopped before Table manager", ex);
-                                        }
-                                    }
-                                }
-                        ).exceptionally(th -> {
-=======
                         .thenCompose(updatedRaftGroupService -> {
                             ((InternalTableImpl) internalTbl).updateInternalTableRaftGroupService(partId, updatedRaftGroupService);
 
@@ -911,7 +845,6 @@
                             }
                         })
                         .exceptionally(th -> {
->>>>>>> 93914175
                             LOG.warn("Unable to update raft groups on the node", th);
 
                             return null;
@@ -924,7 +857,6 @@
         CompletableFuture.allOf(futures).join();
     }
 
-<<<<<<< HEAD
     private PartitionDataStorage partitionDataStorage(MvPartitionStorage partitionStorage, InternalTable internalTbl, int partId) {
         return new SnapshotAwarePartitionDataStorage(
                 partitionStorage,
@@ -946,8 +878,6 @@
         return internalTbl.txStateStorage().getOrCreateTxStateStorage(partId);
     }
 
-=======
->>>>>>> 93914175
     /**
      * Calculates the quantity of the data nodes for the partition of the table.
      *
@@ -975,17 +905,9 @@
     }
 
     private RaftGroupOptions groupOptionsForPartition(
-<<<<<<< HEAD
-            InternalTable internalTbl,
-            int partId,
-            ExtendedTableConfiguration tableConfig,
-            MvPartitionStorage partitionStorage,
-            TxStateStorage txStateStorage,
-=======
             MvTableStorage mvTableStorage,
             TxStateTableStorage txStateTableStorage,
             PartitionKey partitionKey,
->>>>>>> 93914175
             Set<ClusterNode> peers
     ) {
         RaftGroupOptions raftGroupOptions;
@@ -1003,11 +925,7 @@
                 raftMgr.topologyService(),
                 //TODO IGNITE-17302 Use miniumum from mv storage and tx state storage.
                 outgoingSnapshotsManager,
-<<<<<<< HEAD
-                new PartitionAccessImpl(partitionKey(internalTbl, partId), partitionStorage, txStateStorage),
-=======
                 new PartitionAccessImpl(partitionKey, mvTableStorage, txStateTableStorage),
->>>>>>> 93914175
                 peers.stream().map(n -> new Peer(n.address())).map(PeerId::fromPeer).map(Object::toString).collect(Collectors.toList()),
                 List.of(),
                 incomingSnapshotsExecutor
@@ -1819,27 +1737,14 @@
                             );
 
                             RaftGroupOptions groupOptions = groupOptionsForPartition(
-<<<<<<< HEAD
-                                    tbl.internalTable(),
-                                    partId,
-                                    tblCfg,
-                                    partitionStorage,
-                                    getOrCreateTxStateStorage(tbl.internalTable(), partId),
-=======
                                     internalTable.storage(),
                                     internalTable.txStateStorage(),
                                     partitionKey(internalTable, partId),
->>>>>>> 93914175
                                     assignments
                             );
 
                             RaftGroupListener raftGrpLsnr = new PartitionListener(
-<<<<<<< HEAD
-                                    partitionDataStorage(partitionStorage, tbl.internalTable(), partId),
-=======
                                     partitionDataStorage(mvPartitionStorage, internalTable, partId),
-                                    txStatePartitionStorage,
->>>>>>> 93914175
                                     txManager,
                                     primaryIndex
                             );
@@ -1882,11 +1787,7 @@
                                             tblId,
                                             primaryIndex,
                                             clock,
-<<<<<<< HEAD
-                                            getOrCreateTxStateStorage(tbl.internalTable(), partId),
-=======
                                             txStatePartitionStorage,
->>>>>>> 93914175
                                             raftMgr.topologyService(),
                                             placementDriver
                                     )
@@ -2073,14 +1974,6 @@
         return getMetadataLocallyOnly ? property : ConfigurationUtil.directProxy(property);
     }
 
-    private PartitionDataStorage partitionDataStorage(MvPartitionStorage partitionStorage, InternalTable internalTbl, int partId) {
-        return new SnapshotAwarePartitionDataStorage(partitionStorage, outgoingSnapshotsManager, partitionKey(internalTbl, partId));
-    }
-
-    private PartitionKey partitionKey(InternalTable internalTbl, int partId) {
-        return new PartitionKey(internalTbl.tableId(), partId);
-    }
-
     /**
      * Returns or creates multi-versioned partition storage.
      *
