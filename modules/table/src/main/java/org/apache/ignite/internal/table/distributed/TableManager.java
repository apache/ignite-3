--- conflicted
+++ resolved
@@ -125,20 +125,12 @@
     /** Baseline manager. */
     private final BaselineManager baselineMgr;
 
-<<<<<<< HEAD
-    /**
-     * Storage engine instance. Only one type is available right now, which is the {@link RocksDbStorageEngine}.
-     */
+    /** Storage engine instance. Only one type is available right now, which is the {@link RocksDbStorageEngine}. */
     private final StorageEngine engine;
 
     /** Transaction manager. */
     private final TxManager txManager;
 
-=======
-    /** Storage engine instance. Only one type is available right now, which is the {@link RocksDbStorageEngine}. */
-    private final StorageEngine engine;
-
->>>>>>> 96d90969
     /** Partitions store directory. */
     private final Path partitionsStoreDir;
 
@@ -184,10 +176,7 @@
         this.raftMgr = raftMgr;
         this.baselineMgr = baselineMgr;
         this.partitionsStoreDir = partitionsStoreDir;
-<<<<<<< HEAD
         this.txManager = txManager;
-=======
->>>>>>> 96d90969
 
         netAddrResolver = addr -> {
             ClusterNode node = topologyService.getByAddress(addr);
@@ -339,11 +328,7 @@
                             toAdd.removeAll(oldPartitionAssignment);
 
                             InternalTable internalTable = tablesById.get(tblId).internalTable();
-
-<<<<<<< HEAD
-                            // Create new raft nodes according to new assignments.
-=======
->>>>>>> 96d90969
+                            
                             // Create new raft nodes according to new assignments.
                             futures[i] = raftMgr.updateRaftGroup(
                                     raftGroupName(tblId, partId),
@@ -405,11 +390,8 @@
                     }
                 });
 
-<<<<<<< HEAD
-=======
         engine.start();
 
->>>>>>> 96d90969
         DataRegion defaultDataRegion = engine.createDataRegion(dataStorageCfg.defaultRegion());
 
         dataRegions.put(DEFAULT_DATA_REGION_NAME, defaultDataRegion);
@@ -535,16 +517,9 @@
 
                     partitionMap.put(p, service);
                 }
-<<<<<<< HEAD
 
                 InternalTableImpl internalTable = new InternalTableImpl(name, tblId, partitionMap, partitions, netAddrResolver,
                         txManager, tableStorage);
-
-                var schemaRegistry = new SchemaRegistryImpl(v -> schemaDesc);
-=======
-    
-                InternalTableImpl internalTable = new InternalTableImpl(name, tblId, partitionMap,
-                        partitions, netAddrResolver, tableStorage);
     
                 var schemaRegistry = new SchemaRegistryImpl(v -> {
                     if (!busyLock.enterBusy()) {
@@ -567,7 +542,6 @@
                         busyLock.leaveBusy();
                     }
                 });
->>>>>>> 96d90969
 
                 schemaRegistry.onSchemaRegistered(schemaDesc);
 
@@ -587,8 +561,6 @@
         }).join();
     }
 
-<<<<<<< HEAD
-=======
     /**
      * Return table schema of certain version from history.
      *
@@ -658,7 +630,6 @@
         return SchemaSerializerImpl.INSTANCE.deserialize(schemaCfg.schema().value());
     }
 
->>>>>>> 96d90969
     /**
      * Drops local structures for a table.
      *
@@ -1111,12 +1082,6 @@
     private List<String> tableNamesConfigured() {
         return ConfigurationUtil.directValue(tablesCfg.tables()).namedListKeys();
     }
-<<<<<<< HEAD
-
-    /**
-     * {@inheritDoc}
-     */
-=======
     
     /**
      * Checks that the schema is configured in the Metasorage consensus.
@@ -1168,31 +1133,18 @@
     }
     
     /** {@inheritDoc} */
->>>>>>> 96d90969
     @Override
     public Table table(String name) {
         return join(tableAsync(name));
     }
-
-<<<<<<< HEAD
-    /**
-     * {@inheritDoc}
-     */
-=======
-    /** {@inheritDoc} */
->>>>>>> 96d90969
+    
+    /** {@inheritDoc} */
     @Override
     public TableImpl table(IgniteUuid id) throws NodeStoppingException {
         return join(tableAsync(id));
     }
-
-<<<<<<< HEAD
-    /**
-     * {@inheritDoc}
-     */
-=======
-    /** {@inheritDoc} */
->>>>>>> 96d90969
+    
+    /** {@inheritDoc} */
     @Override
     public CompletableFuture<Table> tableAsync(String name) {
         if (!busyLock.enterBusy()) {
@@ -1204,14 +1156,8 @@
             busyLock.leaveBusy();
         }
     }
-
-<<<<<<< HEAD
-    /**
-     * {@inheritDoc}
-     */
-=======
-    /** {@inheritDoc} */
->>>>>>> 96d90969
+    
+    /** {@inheritDoc} */
     @Override
     public CompletableFuture<TableImpl> tableAsync(IgniteUuid id) throws NodeStoppingException {
         if (!busyLock.enterBusy()) {
