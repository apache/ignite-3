/*
 * Licensed to the Apache Software Foundation (ASF) under one or more
 * contributor license agreements.  See the NOTICE file distributed with
 * this work for additional information regarding copyright ownership.
 * The ASF licenses this file to You under the Apache License, Version 2.0
 * (the "License"); you may not use this file except in compliance with
 * the License.  You may obtain a copy of the License at
 *
 *      http://www.apache.org/licenses/LICENSE-2.0
 *
 * Unless required by applicable law or agreed to in writing, software
 * distributed under the License is distributed on an "AS IS" BASIS,
 * WITHOUT WARRANTIES OR CONDITIONS OF ANY KIND, either express or implied.
 * See the License for the specific language governing permissions and
 * limitations under the License.
 */

package org.apache.ignite.internal.table.distributed;

import static java.util.Collections.unmodifiableMap;
import static java.util.concurrent.CompletableFuture.allOf;
import static java.util.concurrent.CompletableFuture.completedFuture;
import static java.util.concurrent.CompletableFuture.failedFuture;
import static org.apache.ignite.internal.configuration.util.ConfigurationUtil.getByInternalId;
import static org.apache.ignite.internal.schema.SchemaManager.INITIAL_SCHEMA_VERSION;
import static org.apache.ignite.internal.util.IgniteUtils.inBusyLock;
import static org.apache.ignite.internal.util.IgniteUtils.shutdownAndAwaitTermination;
import static org.apache.ignite.internal.utils.RebalanceUtil.ASSIGNMENTS_SWITCH_REDUCE_PREFIX;
import static org.apache.ignite.internal.utils.RebalanceUtil.PENDING_ASSIGNMENTS_PREFIX;
import static org.apache.ignite.internal.utils.RebalanceUtil.STABLE_ASSIGNMENTS_PREFIX;
import static org.apache.ignite.internal.utils.RebalanceUtil.extractPartitionNumber;
import static org.apache.ignite.internal.utils.RebalanceUtil.extractTableId;
import static org.apache.ignite.internal.utils.RebalanceUtil.pendingPartAssignmentsKey;
import static org.apache.ignite.internal.utils.RebalanceUtil.recoverable;
import static org.apache.ignite.internal.utils.RebalanceUtil.stablePartAssignmentsKey;
import static org.apache.ignite.internal.utils.RebalanceUtil.updatePendingAssignmentsKeys;

import it.unimi.dsi.fastutil.ints.Int2ObjectOpenHashMap;
import java.io.IOException;
import java.nio.file.Files;
import java.nio.file.Path;
import java.util.ArrayList;
import java.util.Arrays;
import java.util.Collections;
import java.util.HashMap;
import java.util.HashSet;
import java.util.List;
import java.util.Map;
import java.util.NoSuchElementException;
import java.util.Set;
import java.util.UUID;
import java.util.concurrent.CompletableFuture;
import java.util.concurrent.CompletionException;
import java.util.concurrent.ConcurrentHashMap;
import java.util.concurrent.ExecutorService;
import java.util.concurrent.Executors;
import java.util.concurrent.LinkedBlockingQueue;
import java.util.concurrent.ScheduledExecutorService;
import java.util.concurrent.ScheduledThreadPoolExecutor;
import java.util.concurrent.ThreadPoolExecutor;
import java.util.concurrent.TimeUnit;
import java.util.concurrent.atomic.AtomicBoolean;
import java.util.function.BiFunction;
import java.util.function.Consumer;
import java.util.function.Function;
import java.util.function.IntSupplier;
import java.util.function.Supplier;
import java.util.stream.Collectors;
import org.apache.ignite.configuration.ConfigurationChangeException;
import org.apache.ignite.configuration.ConfigurationProperty;
import org.apache.ignite.configuration.notifications.ConfigurationNamedListListener;
import org.apache.ignite.configuration.notifications.ConfigurationNotificationEvent;
import org.apache.ignite.configuration.schemas.table.TableChange;
import org.apache.ignite.configuration.schemas.table.TableConfiguration;
import org.apache.ignite.configuration.schemas.table.TableView;
import org.apache.ignite.configuration.schemas.table.TablesConfiguration;
import org.apache.ignite.configuration.validation.ConfigurationValidationException;
import org.apache.ignite.hlc.HybridClock;
import org.apache.ignite.internal.affinity.AffinityUtils;
import org.apache.ignite.internal.baseline.BaselineManager;
import org.apache.ignite.internal.causality.VersionedValue;
import org.apache.ignite.internal.configuration.schema.ExtendedTableChange;
import org.apache.ignite.internal.configuration.schema.ExtendedTableConfiguration;
import org.apache.ignite.internal.configuration.schema.ExtendedTableView;
import org.apache.ignite.internal.configuration.util.ConfigurationUtil;
import org.apache.ignite.internal.logger.IgniteLogger;
import org.apache.ignite.internal.logger.Loggers;
import org.apache.ignite.internal.manager.EventListener;
import org.apache.ignite.internal.manager.IgniteComponent;
import org.apache.ignite.internal.manager.Producer;
import org.apache.ignite.internal.metastorage.MetaStorageManager;
import org.apache.ignite.internal.metastorage.client.Entry;
import org.apache.ignite.internal.metastorage.client.WatchEvent;
import org.apache.ignite.internal.metastorage.client.WatchListener;
import org.apache.ignite.internal.raft.Loza;
import org.apache.ignite.internal.raft.server.RaftGroupEventsListener;
import org.apache.ignite.internal.raft.server.RaftGroupOptions;
import org.apache.ignite.internal.raft.storage.impl.LogStorageFactoryCreator;
import org.apache.ignite.internal.replicator.ReplicaManager;
import org.apache.ignite.internal.replicator.ReplicaService;
import org.apache.ignite.internal.schema.SchemaDescriptor;
import org.apache.ignite.internal.schema.SchemaManager;
import org.apache.ignite.internal.schema.SchemaUtils;
import org.apache.ignite.internal.schema.event.SchemaEvent;
import org.apache.ignite.internal.schema.event.SchemaEventParameters;
import org.apache.ignite.internal.schema.marshaller.schema.SchemaSerializerImpl;
import org.apache.ignite.internal.storage.DataStorageManager;
import org.apache.ignite.internal.storage.MvPartitionStorage;
import org.apache.ignite.internal.storage.StorageException;
import org.apache.ignite.internal.storage.engine.MvTableStorage;
import org.apache.ignite.internal.table.IgniteTablesInternal;
import org.apache.ignite.internal.table.InternalTable;
import org.apache.ignite.internal.table.TableImpl;
import org.apache.ignite.internal.table.distributed.message.HasDataRequest;
import org.apache.ignite.internal.table.distributed.message.HasDataRequestBuilder;
import org.apache.ignite.internal.table.distributed.message.HasDataResponse;
import org.apache.ignite.internal.table.distributed.raft.PartitionListener;
import org.apache.ignite.internal.table.distributed.raft.RebalanceRaftGroupEventsListener;
import org.apache.ignite.internal.table.distributed.raft.snapshot.PartitionSnapshotStorageFactory;
import org.apache.ignite.internal.table.distributed.replicator.PartitionReplicaListener;
import org.apache.ignite.internal.table.distributed.storage.InternalTableImpl;
import org.apache.ignite.internal.table.event.TableEvent;
import org.apache.ignite.internal.table.event.TableEventParameters;
import org.apache.ignite.internal.thread.NamedThreadFactory;
import org.apache.ignite.internal.tx.LockManager;
import org.apache.ignite.internal.tx.TxManager;
import org.apache.ignite.internal.tx.storage.state.TxStateTableStorage;
import org.apache.ignite.internal.tx.storage.state.rocksdb.TxStateRocksDbTableStorage;
import org.apache.ignite.internal.util.ByteUtils;
import org.apache.ignite.internal.util.IgniteObjectName;
import org.apache.ignite.internal.util.IgniteSpinBusyLock;
import org.apache.ignite.internal.utils.RebalanceUtil;
import org.apache.ignite.lang.ByteArray;
import org.apache.ignite.lang.IgniteBiTuple;
import org.apache.ignite.lang.IgniteException;
import org.apache.ignite.lang.IgniteInternalException;
import org.apache.ignite.lang.IgniteStringFormatter;
import org.apache.ignite.lang.IgniteSystemProperties;
import org.apache.ignite.lang.IgniteTriConsumer;
import org.apache.ignite.lang.NodeStoppingException;
import org.apache.ignite.lang.TableAlreadyExistsException;
import org.apache.ignite.lang.TableNotFoundException;
import org.apache.ignite.network.ClusterNode;
import org.apache.ignite.network.MessagingService;
import org.apache.ignite.network.NetworkAddress;
import org.apache.ignite.network.TopologyService;
import org.apache.ignite.raft.client.Peer;
import org.apache.ignite.raft.client.service.RaftGroupListener;
import org.apache.ignite.raft.client.service.RaftGroupService;
import org.apache.ignite.raft.jraft.entity.PeerId;
import org.apache.ignite.raft.jraft.storage.impl.VolatileRaftMetaStorage;
import org.apache.ignite.raft.jraft.util.Utils;
import org.apache.ignite.raft.jraft.util.concurrent.ConcurrentHashSet;
import org.apache.ignite.table.Table;
import org.apache.ignite.table.manager.IgniteTables;
import org.jetbrains.annotations.NotNull;
import org.jetbrains.annotations.Nullable;
import org.jetbrains.annotations.TestOnly;

/**
 * Table manager.
 */
public class TableManager extends Producer<TableEvent, TableEventParameters> implements IgniteTables, IgniteTablesInternal,
        IgniteComponent {
    // TODO get rid of this in future? IGNITE-17307
    /** Timeout to complete the tablesByIdVv on revision update. */
    private static final long TABLES_COMPLETE_TIMEOUT = 120;

    private static final long QUERY_DATA_NODES_COUNT_TIMEOUT = TimeUnit.SECONDS.toMillis(3);

    /** Name of RocksDb engine, which is needed to create transaction state storage. */
    private static final String ROCKSDB_ENGINE_NAME = "rocksdb";

    /** The logger. */
    private static final IgniteLogger LOG = Loggers.forClass(TableManager.class);

    /** Name of transaction state directory. */
    private static final String TX_STATE_DIR = "tx-state";

    /** Table directory prefix. */
    private static final String TABLE_DIR_PREFIX = "table-";

    /** Transaction storage flush delay. */
    private static final int TX_STATE_STORAGE_FLUSH_DELAY = 1000;
    private static final IntSupplier TX_STATE_STORAGE_FLUSH_DELAY_SUPPLIER = () -> TX_STATE_STORAGE_FLUSH_DELAY;

    /**
     * If this property is set to {@code true} then an attempt to get the configuration property directly from the meta storage will be
     * skipped, and the local property will be returned.
     * TODO: IGNITE-16774 This property and overall approach, access configuration directly through the Metostorage,
     * TODO: will be removed after fix of the issue.
     */
    private final boolean getMetadataLocallyOnly = IgniteSystemProperties.getBoolean("IGNITE_GET_METADATA_LOCALLY_ONLY");

    /** Tables configuration. */
    private final TablesConfiguration tablesCfg;

    /** Raft manager. */
    private final Loza raftMgr;

    /** Replica manager. */
    private final ReplicaManager replicaMgr;

    /** Lock manager. */
    private final LockManager lockMgr;

    /** Replica service. */
    private final ReplicaService replicaSvc;

    /** Baseline manager. */
    private final BaselineManager baselineMgr;

    /** Transaction manager. */
    private final TxManager txManager;

    /** Meta storage manager. */
    private final MetaStorageManager metaStorageMgr;

    /** Data storage manager. */
    private final DataStorageManager dataStorageMgr;

    /** Here a table future stores during creation (until the table can be provided to client). */
    private final Map<UUID, CompletableFuture<Table>> tableCreateFuts = new ConcurrentHashMap<>();

    /** Versioned store for tables by id. */
    private final VersionedValue<Map<UUID, TableImpl>> tablesByIdVv;

    /** Set of futures that should complete before completion of {@link #tablesByIdVv}, after completion this set is cleared. */
    private final Set<CompletableFuture<?>> beforeTablesVvComplete = new ConcurrentHashSet<>();

    /**
     * {@link TableImpl} is created during update of tablesByIdVv, we store reference to it in case of updating of tablesByIdVv fails,
     * so we can stop resources associated with the table.
     */
    private final Map<UUID, TableImpl> tablesToStopInCaseOfError = new ConcurrentHashMap<>();

    /** Resolver that resolves a network address to node id. */
    private final Function<NetworkAddress, String> netAddrResolver;

    /** Resolver that resolves a network address to cluster node. */
    private final Function<NetworkAddress, ClusterNode> clusterNodeResolver;

    /** Busy lock to stop synchronously. */
    private final IgniteSpinBusyLock busyLock = new IgniteSpinBusyLock();

    /** Prevents double stopping the component. */
    private final AtomicBoolean stopGuard = new AtomicBoolean();

    /** Schema manager. */
    private final SchemaManager schemaManager;

    private final LogStorageFactoryCreator volatileLogStorageFactoryCreator;

    /** Executor for scheduling retries of a rebalance. */
    private final ScheduledExecutorService rebalanceScheduler;

    /** Transaction state storage scheduled pool. */
    private final ScheduledExecutorService txStateStorageScheduledPool = Executors.newSingleThreadScheduledExecutor(
        new NamedThreadFactory("rocksdb-storage-engine-scheduled-pool", LOG)
    );

    /** Transaction state storage pool. */
    private final ExecutorService txStateStoragePool = Executors.newFixedThreadPool(
        Runtime.getRuntime().availableProcessors(),
        new NamedThreadFactory("tx-state-storage-pool", LOG)
    );

    /** Separate executor for IO operations like partition storage initialization
     * or partition raft group meta data persisting.
     */
    private final ExecutorService ioExecutor;

    private final HybridClock clock;

    /** Partitions storage path. */
    private final Path storagePath;

    /** Rebalance scheduler pool size. */
    private static final int REBALANCE_SCHEDULER_POOL_SIZE = Math.min(Utils.cpus() * 3, 20);

    private static final TableMessagesFactory TABLE_MESSAGES_FACTORY = new TableMessagesFactory();

    /**
     * Creates a new table manager.
     *
     * @param nodeName Node name.
     * @param registry Registry for versioned values.
     * @param tablesCfg Tables configuration.
     * @param raftMgr Raft manager.
     * @param replicaMgr Replica manager.
     * @param lockMgr Lock manager.
     * @param replicaSvc Replica service.
     * @param baselineMgr Baseline manager.
     * @param txManager Transaction manager.
     * @param dataStorageMgr Data storage manager.
     * @param schemaManager Schema manager.
     * @param volatileLogStorageFactoryCreator Creator for {@link org.apache.ignite.internal.raft.storage.LogStorageFactory} for volatile
     *                                         tables.
     */
    public TableManager(
            String nodeName,
            Consumer<Function<Long, CompletableFuture<?>>> registry,
            TablesConfiguration tablesCfg,
            Loza raftMgr,
            ReplicaManager replicaMgr,
            LockManager lockMgr,
            ReplicaService replicaSvc,
            BaselineManager baselineMgr,
            TopologyService topologyService,
            TxManager txManager,
            DataStorageManager dataStorageMgr,
            Path storagePath,
            MetaStorageManager metaStorageMgr,
            SchemaManager schemaManager,
            LogStorageFactoryCreator volatileLogStorageFactoryCreator,
            HybridClock clock
    ) {
        this.tablesCfg = tablesCfg;
        this.raftMgr = raftMgr;
        this.baselineMgr = baselineMgr;
        this.replicaMgr = replicaMgr;
        this.lockMgr = lockMgr;
        this.replicaSvc = replicaSvc;
        this.txManager = txManager;
        this.dataStorageMgr = dataStorageMgr;
        this.storagePath = storagePath;
        this.metaStorageMgr = metaStorageMgr;
        this.schemaManager = schemaManager;
        this.volatileLogStorageFactoryCreator = volatileLogStorageFactoryCreator;
        this.clock = clock;

        netAddrResolver = addr -> {
            ClusterNode node = topologyService.getByAddress(addr);

            if (node == null) {
                throw new IllegalStateException("Can't resolve ClusterNode by its networkAddress=" + addr);
            }

            return node.id();
        };

        clusterNodeResolver = topologyService::getByAddress;

        tablesByIdVv = new VersionedValue<>(null, HashMap::new);

        registry.accept(token -> {
            List<CompletableFuture<?>> futures = new ArrayList<>(beforeTablesVvComplete);

            beforeTablesVvComplete.clear();

            return CompletableFuture.allOf(futures.toArray(new CompletableFuture[]{}))
                    .orTimeout(TABLES_COMPLETE_TIMEOUT, TimeUnit.SECONDS)
                    .whenComplete((v, e) -> {
                        if (!busyLock.enterBusy()) {
                            if (e != null) {
                                LOG.warn("Error occurred while updating tables and stopping components.", e);
                                // Stop of the components has been started, so we do nothing and resources of tablesByIdVv will be
                                // freed in the logic of TableManager stop. We cannot complete tablesByIdVv exceptionally because
                                // we will lose a context of tables.
                            }
                            return;
                        }
                        try {
                            if (e != null) {
                                LOG.warn("Error occurred while updating tables.", e);
                                if (e instanceof CompletionException) {
                                    Throwable th = e.getCause();
                                    // Case when stopping of the previous component has been started and related futures completed
                                    // exceptionally
                                    if (th instanceof NodeStoppingException || (th.getCause() != null
                                            && th.getCause() instanceof NodeStoppingException)) {
                                        // Stop of the components has been started so we do nothing and resources will be freed in the
                                        // logic of TableManager stop
                                        return;
                                    }
                                }
                                // TODO: https://issues.apache.org/jira/browse/IGNITE-17515
                                tablesByIdVv.completeExceptionally(token, e);
                            }

                            //Normal scenario, when all related futures for tablesByIdVv are completed and we can complete tablesByIdVv
                            tablesByIdVv.complete(token);

                            tablesToStopInCaseOfError.clear();
                        } finally {
                            busyLock.leaveBusy();
                        }
                    });
        });

        rebalanceScheduler = new ScheduledThreadPoolExecutor(REBALANCE_SCHEDULER_POOL_SIZE,
                NamedThreadFactory.create(nodeName, "rebalance-scheduler", LOG));

        ioExecutor = new ThreadPoolExecutor(
                Math.min(Utils.cpus() * 3, 25),
                Integer.MAX_VALUE,
                100,
                TimeUnit.MILLISECONDS,
                new LinkedBlockingQueue<>(),
                NamedThreadFactory.create(nodeName, "tableManager-io", LOG));
    }

    /** {@inheritDoc} */
    @Override
    public void start() {
        tablesCfg.tables().any().replicas().listen(this::onUpdateReplicas);

        registerRebalanceListeners();

        ((ExtendedTableConfiguration) tablesCfg.tables().any()).assignments().listen(this::onUpdateAssignments);

        tablesCfg.tables().listenElements(new ConfigurationNamedListListener<>() {
            @Override
            public CompletableFuture<?> onCreate(ConfigurationNotificationEvent<TableView> ctx) {
                return onTableCreate(ctx);
            }

            @Override
            public CompletableFuture<?> onRename(String oldName, String newName, ConfigurationNotificationEvent<TableView> ctx) {
                // TODO: IGNITE-15485 Support table rename operation.

                return CompletableFuture.completedFuture(null);
            }

            @Override
            public CompletableFuture<?> onDelete(ConfigurationNotificationEvent<TableView> ctx) {
                return onTableDelete(ctx);
            }
        });

        schemaManager.listen(SchemaEvent.CREATE, new EventListener<>() {
            /** {@inheritDoc} */
            @Override
            public CompletableFuture<Boolean> notify(@NotNull SchemaEventParameters parameters, @Nullable Throwable exception) {
                if (tablesByIdVv.latest().get(parameters.tableId()) != null) {
                    fireEvent(
                            TableEvent.ALTER,
                            new TableEventParameters(parameters.causalityToken(), tablesByIdVv.latest().get(parameters.tableId())), null
                    );
                }

                return completedFuture(false);
            }
        });

        addMessageHandler(raftMgr.messagingService());
    }

    /**
     * Adds a table manager message handler.
     *
     * @param messagingService Messaging service.
     */
    private void addMessageHandler(MessagingService messagingService) {
        messagingService.addMessageHandler(TableMessageGroup.class, (message, senderAddr, correlationId) -> {
            if (message instanceof HasDataRequest) {
                // This message queries if a node has any data for a specific partition of a table
                assert correlationId != null;

                HasDataRequest msg = (HasDataRequest) message;

                UUID tableId = msg.tableId();
                int partitionId = msg.partitionId();

                boolean contains = false;

                TableImpl table = tablesByIdVv.latest().get(tableId);

                if (table != null) {
                    MvTableStorage storage = table.internalTable().storage();

                    MvPartitionStorage mvPartition = storage.getMvPartition(partitionId);

                    // If node's recovery process is incomplete (no partition storage), then we consider this node's
                    // partition storage empty.
                    if (mvPartition != null) {
                        // If applied index of a storage is greater than 0,
                        // then there is data.
                        contains = mvPartition.lastAppliedIndex() > 0;
                    }
                }

                messagingService.respond(senderAddr, TABLE_MESSAGES_FACTORY.hasDataResponse().result(contains).build(), correlationId);
            }
        });
    }

    /**
     * Listener of table create configuration change.
     *
     * @param ctx Table configuration context.
     * @return A future.
     */
    private CompletableFuture<?> onTableCreate(ConfigurationNotificationEvent<TableView> ctx) {
        if (!busyLock.enterBusy()) {
            String tblName = ctx.newValue().name();
            UUID tblId = ((ExtendedTableView) ctx.newValue()).id();

            fireEvent(TableEvent.CREATE,
                    new TableEventParameters(ctx.storageRevision(), tblId, tblName),
                    new NodeStoppingException()
            );

            return failedFuture(new NodeStoppingException());
        }

        try {
            return createTableLocally(
                    ctx.storageRevision(),
                    ctx.newValue().name(),
                    ((ExtendedTableView) ctx.newValue()).id(),
                    ctx.newValue().partitions()
            );
        } finally {
            busyLock.leaveBusy();
        }
    }

    /**
     * Listener of table drop configuration change.
     *
     * @param ctx Table configuration context.
     * @return A future.
     */
    private CompletableFuture<?> onTableDelete(ConfigurationNotificationEvent<TableView> ctx) {
        if (!busyLock.enterBusy()) {
            String tblName = ctx.oldValue().name();
            UUID tblId = ((ExtendedTableView) ctx.oldValue()).id();

            fireEvent(
                    TableEvent.DROP,
                    new TableEventParameters(ctx.storageRevision(), tblId, tblName),
                    new NodeStoppingException()
            );

            return failedFuture(new NodeStoppingException());
        }

        try {
            dropTableLocally(
                    ctx.storageRevision(),
                    ctx.oldValue().name(),
                    ((ExtendedTableView) ctx.oldValue()).id(),
                    ByteUtils.fromBytes(((ExtendedTableView) ctx.oldValue()).assignments())
            );
        } finally {
            busyLock.leaveBusy();
        }

        return CompletableFuture.completedFuture(null);
    }

    /**
     * Listener of replicas configuration changes.
     *
     * @param replicasCtx Replicas configuration event context.
     * @return A future, which will be completed, when event processed by listener.
     */
    private CompletableFuture<?> onUpdateReplicas(ConfigurationNotificationEvent<Integer> replicasCtx) {
        if (!busyLock.enterBusy()) {
            return CompletableFuture.completedFuture(new NodeStoppingException());
        }

        try {
            if (replicasCtx.oldValue() != null && replicasCtx.oldValue() > 0) {
                TableConfiguration tblCfg = replicasCtx.config(TableConfiguration.class);

                LOG.info("Received update for replicas number [table={}, oldNumber={}, newNumber={}]",
                        tblCfg.name().value(), replicasCtx.oldValue(), replicasCtx.newValue());

                int partCnt = tblCfg.partitions().value();

                int newReplicas = replicasCtx.newValue();

                CompletableFuture<?>[] futures = new CompletableFuture<?>[partCnt];

                for (int i = 0; i < partCnt; i++) {
                    String partId = partitionRaftGroupName(((ExtendedTableConfiguration) tblCfg).id().value(), i);

                    futures[i] = updatePendingAssignmentsKeys(tblCfg.name().value(), partId, baselineMgr.nodes(), newReplicas,
                            replicasCtx.storageRevision(), metaStorageMgr, i);
                }

                return CompletableFuture.allOf(futures);
            } else {
                return CompletableFuture.completedFuture(null);
            }
        } finally {
            busyLock.leaveBusy();
        }
    }

    /**
     * Listener of assignment configuration changes.
     *
     * @param assignmentsCtx Assignment configuration context.
     * @return A future.
     */
    private CompletableFuture<?> onUpdateAssignments(ConfigurationNotificationEvent<byte[]> assignmentsCtx) {
        if (!busyLock.enterBusy()) {
            return failedFuture(new NodeStoppingException());
        }

        try {
            updateAssignmentInternal(assignmentsCtx);
        } finally {
            busyLock.leaveBusy();
        }

        return completedFuture(null);
    }

    /**
     * Updates or creates partition raft groups.
     *
     * @param assignmentsCtx Change assignment event.
     */
    private void updateAssignmentInternal(ConfigurationNotificationEvent<byte[]> assignmentsCtx) {
        ExtendedTableConfiguration tblCfg = assignmentsCtx.config(ExtendedTableConfiguration.class);

        UUID tblId = tblCfg.id().value();

        long causalityToken = assignmentsCtx.storageRevision();

        List<Set<ClusterNode>> oldAssignments = assignmentsCtx.oldValue() == null ? null : ByteUtils.fromBytes(assignmentsCtx.oldValue());

        List<Set<ClusterNode>> newAssignments = ByteUtils.fromBytes(assignmentsCtx.newValue());

        // Empty assignments might be a valid case if tables are created from within cluster init HOCON
        // configuration, which is not supported now.
        assert newAssignments != null : IgniteStringFormatter.format("Table [id={}] has empty assignments.", tblId);

        int partitions = newAssignments.size();

        CompletableFuture<?>[] futures = new CompletableFuture<?>[partitions];

        List<Set<ClusterNode>> assignmentsLatest = ByteUtils.fromBytes(directProxy(tblCfg.assignments()).value());

        TopologyService topologyService = raftMgr.topologyService();
        ClusterNode localMember = topologyService.localMember();

        // TODO: IGNITE-15554 Add logic for assignment recalculation in case of partitions or replicas changes
        // TODO: Until IGNITE-15554 is implemented it's safe to iterate over partitions and replicas cause there will
        // TODO: be exact same amount of partitions and replicas for both old and new assignments
        for (int i = 0; i < partitions; i++) {
            int partId = i;

            Set<ClusterNode> oldPartAssignment = oldAssignments == null ? Collections.emptySet() :
                    oldAssignments.get(partId);

            Set<ClusterNode> newPartAssignment = newAssignments.get(partId);

            // Create new raft nodes according to new assignments.
            tablesByIdVv.update(causalityToken, (tablesById, e) -> {
                if (e != null) {
                    return failedFuture(e);
                }

                InternalTable internalTbl = tablesById.get(tblId).internalTable();

                MvTableStorage storage = internalTbl.storage();
                boolean isInMemory = storage.isVolatile();

                // TODO: IGNITE-17197 Remove assert after the ticket is resolved.
                assert internalTbl.storage() instanceof MvTableStorage :
                        "Only multi version storages are supported. Current storage is a " + internalTbl.storage().getClass().getName();

                // start new nodes, only if it is table creation
                // other cases will be covered by rebalance logic
                Set<ClusterNode> nodes = (oldPartAssignment.isEmpty()) ? newPartAssignment : Collections.emptySet();

                String grpId = partitionRaftGroupName(tblId, partId);

                CompletableFuture<Void> startGroupFut = CompletableFuture.completedFuture(null);

                if (raftMgr.shouldHaveRaftGroupLocally(nodes)) {
                    startGroupFut = CompletableFuture
                            .supplyAsync(() -> internalTbl.storage().getOrCreateMvPartition(partId), ioExecutor)
                            .thenComposeAsync((partitionStorage) -> {
                                boolean hasData = partitionStorage.lastAppliedIndex() > 0;

                                CompletableFuture<Boolean> fut;

                                if (isInMemory || !hasData) {
                                    Set<ClusterNode> partAssignments = assignmentsLatest.get(partId);

                                    fut = queryDataNodesCount(tblId, partId, partAssignments).thenApply(dataNodesCount -> {
                                        boolean fullPartitionRestart = dataNodesCount == 0;

                                        if (fullPartitionRestart) {
                                            return true;
                                        }

                                        boolean majorityAvailable = dataNodesCount >= (partAssignments.size() / 2) + 1;

                                        if (majorityAvailable) {
                                            RebalanceUtil.startPeerRemoval(partitionRaftGroupName(tblId, partId), localMember,
                                                    metaStorageMgr);

                                            return false;
                                        } else {
                                            // No majority and not a full partition restart - need to restart nodes
                                            // with current partition.
                                            String msg = "Unable to start partition " + partId + ". Majority not available.";

                                            throw new IgniteInternalException(msg);
                                        }
                                    });
                                } else {
                                    fut = CompletableFuture.completedFuture(true);
                                }

                                return fut.thenComposeAsync(startGroup -> {
                                    if (!startGroup) {
                                        return CompletableFuture.completedFuture(null);
                                    }

                                    RaftGroupOptions groupOptions = groupOptionsForPartition(internalTbl, tblCfg, partitionStorage,
                                            newPartAssignment);

                                    try {
                                        raftMgr.startRaftGroupNode(
                                                grpId,
                                                newPartAssignment,
                                                new PartitionListener(
<<<<<<< HEAD
                                                    partitionStorage,
                                                    internalTbl.txnStateStorage().getOrCreateTxStateStorage(partId),
                                                    txManager,
                                                    new ConcurrentHashMap<>()
=======
                                                        partitionStorage,
                                                        // TODO: https://issues.apache.org/jira/browse/IGNITE-17579 TxStateStorage management.
                                                        new TxStateRocksDbStorage(
                                                                Paths.get("tx_state_storage" + tblId + partId),
                                                                Executors.newSingleThreadScheduledExecutor(),
                                                                Executors.newFixedThreadPool(1),
                                                                () -> 1000
                                                        ),
                                                        txManager,
                                                        new ConcurrentHashMap<>()
>>>>>>> e5facae4
                                            ),
                                                new RebalanceRaftGroupEventsListener(
                                                        metaStorageMgr,
                                                        tablesCfg.tables().get(tablesById.get(tblId).name()),
                                                        grpId,
                                                        partId,
                                                        busyLock,
                                                        movePartition(() -> internalTbl.partitionRaftGroupService(partId)),
                                                        this::calculateAssignments,
                                                        rebalanceScheduler
                                                ),
                                                groupOptions
                                        );

                                        return CompletableFuture.completedFuture(null);
                                    } catch (NodeStoppingException ex) {
                                        return CompletableFuture.failedFuture(ex);
                                    }
                                }, ioExecutor);
                            }, ioExecutor);
                }

                futures[partId] = startGroupFut
                        .thenComposeAsync((v) -> {
                            try {
                                return raftMgr.startRaftGroupService(grpId, newPartAssignment);
                            } catch (NodeStoppingException ex) {
                                return CompletableFuture.failedFuture(ex);
                            }
                        }, ioExecutor)
                        .thenAccept(
                                updatedRaftGroupService -> {
                                    ((InternalTableImpl) internalTbl)
                                            .updateInternalTableRaftGroupService(partId, updatedRaftGroupService);

                                    if (replicaMgr.shouldHaveReplicationGroupLocally(nodes)) {
                                        MvPartitionStorage partitionStorage = internalTbl.storage().getOrCreateMvPartition(partId);

                                        try {
                                            replicaMgr.startReplica(grpId,
                                                    updatedRaftGroupService,
                                                    new PartitionReplicaListener(
                                                            partitionStorage,
                                                            updatedRaftGroupService,
                                                            txManager,
                                                            lockMgr,
                                                            partId,
                                                            grpId,
                                                            tblId,
                                                            new ConcurrentHashMap<>(),
                                                            clock
                                                    )
                                            );
                                        } catch (NodeStoppingException ex) {
                                            throw new AssertionError("Loza was stopped before Table manager", ex);
                                        }
                                    }
                                }
                        ).exceptionally(th -> {
                            LOG.warn("Unable to update raft groups on the node", th);

                            return null;
                        });

                return completedFuture(tablesById);
            });
        }

        CompletableFuture.allOf(futures).join();
    }

    /**
     * Calculates the quantity of the data nodes for the partition of the table.
     *
     * @param tblId Table id.
     * @param partId Partition id.
     * @param partAssignments Partition assignments.
     * @return A future that will hold the quantity of data nodes.
     */
    private CompletableFuture<Long> queryDataNodesCount(UUID tblId, int partId, Set<ClusterNode> partAssignments) {
        HasDataRequestBuilder requestBuilder = TABLE_MESSAGES_FACTORY.hasDataRequest().tableId(tblId).partitionId(partId);

        //noinspection unchecked
        CompletableFuture<Boolean>[] requestFutures = partAssignments.stream().map(node -> {
            HasDataRequest request = requestBuilder.build();

            return raftMgr.messagingService().invoke(node, request, QUERY_DATA_NODES_COUNT_TIMEOUT).thenApply(response -> {
                assert response instanceof HasDataResponse : response;

                return ((HasDataResponse) response).result();
            }).exceptionally(unused -> false);
        }).toArray(CompletableFuture[]::new);

        return CompletableFuture.allOf(requestFutures)
                .thenApply(unused -> Arrays.stream(requestFutures).filter(CompletableFuture::join).count());
    }

    private RaftGroupOptions groupOptionsForPartition(
            InternalTable internalTbl,
            ExtendedTableConfiguration tableConfig,
            MvPartitionStorage partitionStorage,
            Set<ClusterNode> peers
    ) {
        RaftGroupOptions raftGroupOptions;

        if (internalTbl.storage().isVolatile()) {
            raftGroupOptions = RaftGroupOptions.forVolatileStores()
                    .setLogStorageFactory(volatileLogStorageFactoryCreator.factory(tableConfig.volatileRaft().logStorage().value()))
                    .raftMetaStorageFactory((groupId, raftOptions) -> new VolatileRaftMetaStorage());
        } else {
            raftGroupOptions = RaftGroupOptions.forPersistentStores();
        }

        //TODO Revisit peers String representation: https://issues.apache.org/jira/browse/IGNITE-17420
        raftGroupOptions.snapshotStorageFactory(new PartitionSnapshotStorageFactory(
                //TODO IGNITE-17302 Use miniumum from mv storage and tx state storage.
                partitionStorage::persistedIndex,
                peers.stream().map(n -> new Peer(n.address())).map(PeerId::fromPeer).map(Object::toString).collect(Collectors.toList()),
                List.of()
        ));

        return raftGroupOptions;
    }

    /** {@inheritDoc} */
    @Override
    public void stop() {
        if (!stopGuard.compareAndSet(false, true)) {
            return;
        }

        busyLock.block();

        Map<UUID, TableImpl> tables = tablesByIdVv.latest();

        cleanUpTablesResources(tables);

        cleanUpTablesResources(tablesToStopInCaseOfError);

        tablesToStopInCaseOfError.clear();

        shutdownAndAwaitTermination(rebalanceScheduler, 10, TimeUnit.SECONDS);
        shutdownAndAwaitTermination(ioExecutor, 10, TimeUnit.SECONDS);
    }

    /**
     * Stops resources that are related to provided tables.
     *
     * @param tables Tables to stop.
     */
    private void cleanUpTablesResources(Map<UUID, TableImpl> tables) {
        for (TableImpl table : tables.values()) {
            try {
                for (int p = 0; p < table.internalTable().partitions(); p++) {
                    raftMgr.stopRaftGroup(partitionRaftGroupName(table.tableId(), p));

                    replicaMgr.stopReplica(partitionRaftGroupName(table.tableId(), p));
                }

                table.internalTable().storage().stop();
                table.internalTable().txnStateStorage().stop();
                table.internalTable().close();
            } catch (Exception e) {
                LOG.info("Unable to stop table [name={}]", e, table.name());
            }
        }
    }

    /**
     * Gets a list of the current table assignments.
     *
     * <p>Returns a list where on the i-th place resides a node id that considered as a leader for
     * the i-th partition on the moment of invocation.
     *
     * @param tableId Unique id of a table.
     * @return List of the current assignments.
     */
    public List<String> assignments(UUID tableId) throws NodeStoppingException {
        if (!busyLock.enterBusy()) {
            throw new NodeStoppingException();
        }
        try {
            return table(tableId).internalTable().assignments();
        } finally {
            busyLock.leaveBusy();
        }
    }

    /**
     * Creates local structures for a table.
     *
     * @param causalityToken Causality token.
     * @param name  Table name.
     * @param tblId Table id.
     * @param partitions Count of partitions.
     * @return Future that will be completed when local changes related to the table creation are applied.
     */
    private CompletableFuture<?> createTableLocally(long causalityToken, String name, UUID tblId, int partitions) {
        LOG.trace("Creating local table: name={}, id={}, token={}", name, tblId, causalityToken);

        TableConfiguration tableCfg = tablesCfg.tables().get(name);

        MvTableStorage tableStorage = dataStorageMgr.engine(tableCfg.dataStorage()).createMvTable(tableCfg);

        TxStateTableStorage txnStateStorage = createTxStateTableStorage(tableCfg);

        tableStorage.start();

        InternalTableImpl internalTable = new InternalTableImpl(name, tblId, new Int2ObjectOpenHashMap<>(partitions),
                partitions, netAddrResolver, clusterNodeResolver, txManager, tableStorage, txnStateStorage, replicaSvc, clock);

        var table = new TableImpl(internalTable);

        tablesByIdVv.update(causalityToken, (previous, e) -> inBusyLock(busyLock, () -> {
            if (e != null) {
                return failedFuture(e);
            }

            var val = new HashMap<>(previous);

            val.put(tblId, table);

            return completedFuture(val);
        }));

        CompletableFuture<?> schemaFut = schemaManager.schemaRegistry(causalityToken, tblId)
                .thenAccept(schema -> inBusyLock(busyLock, () -> table.schemaView(schema)))
                .thenCompose(
                        v -> inBusyLock(busyLock, () -> fireEvent(TableEvent.CREATE, new TableEventParameters(causalityToken, table)))
                );

        beforeTablesVvComplete.add(schemaFut);

        tablesToStopInCaseOfError.put(tblId, table);

        // TODO should be reworked in IGNITE-16763
        return tablesByIdVv.get(causalityToken).thenRun(() -> inBusyLock(busyLock, () -> completeApiCreateFuture(table)));
    }

    /**
     * Create transaction state storage for table.
     *
     * @param tableCfg Table configuration.
     * @return Transaction state storage.
     */
    private TxStateTableStorage createTxStateTableStorage(TableConfiguration tableCfg) {
        Path path = storagePath.resolve(TABLE_DIR_PREFIX + tableCfg.value().tableId()).resolve(TX_STATE_DIR);

        try {
            Files.createDirectories(path);
        } catch (IOException e) {
            throw new StorageException("Failed to create transaction state storage directory for " + tableCfg.value().name(), e);
        }

        return new TxStateRocksDbTableStorage(
            tableCfg,
            path,
            txStateStorageScheduledPool,
            txStateStoragePool,
            TX_STATE_STORAGE_FLUSH_DELAY_SUPPLIER
        );
    }

    /**
     * Completes appropriate future to return result from API {@link TableManager#createTable(String, Consumer)}.
     *
     * @param table Table.
     */
    private void completeApiCreateFuture(TableImpl table) {
        LOG.trace("Finish creating table: name={}, id={}", table.name(), table.tableId());

        CompletableFuture<Table> tblFut = tableCreateFuts.get(table.tableId());

        if (tblFut != null) {
            tblFut.complete(table);

            tableCreateFuts.values().removeIf(fut -> fut == tblFut);
        }
    }

    /**
     * Drops local structures for a table.
     *
     * @param causalityToken Causality token.
     * @param name           Table name.
     * @param tblId          Table id.
     * @param assignment     Affinity assignment.
     */
    private void dropTableLocally(long causalityToken, String name, UUID tblId, List<Set<ClusterNode>> assignment) {
        try {
            int partitions = assignment.size();

            for (int p = 0; p < partitions; p++) {
                raftMgr.stopRaftGroup(partitionRaftGroupName(tblId, p));

                replicaMgr.stopReplica(partitionRaftGroupName(tblId, p));
            }

            tablesByIdVv.update(causalityToken, (previousVal, e) -> inBusyLock(busyLock, () -> {
                if (e != null) {
                    return failedFuture(e);
                }

                var map = new HashMap<>(previousVal);

                map.remove(tblId);

                return completedFuture(map);
            }));

            TableImpl table = tablesByIdVv.latest().get(tblId);

            assert table != null : IgniteStringFormatter.format("There is no table with the name specified [name={}, id={}]",
                name, tblId);

            table.internalTable().storage().destroy();

            CompletableFuture<?> fut = schemaManager.dropRegistry(causalityToken, table.tableId())
                    .thenCompose(
                            v -> inBusyLock(busyLock, () -> fireEvent(TableEvent.DROP, new TableEventParameters(causalityToken, table)))
                    );

            beforeTablesVvComplete.add(fut);
        } catch (Exception e) {
            fireEvent(TableEvent.DROP, new TableEventParameters(causalityToken, tblId, name), e);
        }
    }

    private Set<ClusterNode> calculateAssignments(TableConfiguration tableCfg, int partNum) {
        return AffinityUtils.calculateAssignmentForPartition(baselineMgr.nodes(), partNum, tableCfg.value().replicas());
    }

    /**
     * Compounds a RAFT group unique name.
     *
     * @param tblId Table identifier.
     * @param partition Number of table partitions.
     * @return A RAFT group name.
     */
    @NotNull
    private String partitionRaftGroupName(UUID tblId, int partition) {
        return tblId + "_part_" + partition;
    }

    /** {@inheritDoc} */
    @Override
    public Table createTable(String name, Consumer<TableChange> tableInitChange) {
        return join(createTableAsync(name, tableInitChange));
    }

    /** {@inheritDoc} */
    @Override
    public CompletableFuture<Table> createTableAsync(String name, Consumer<TableChange> tableInitChange) {
        if (!busyLock.enterBusy()) {
            throw new IgniteException(new NodeStoppingException());
        }
        try {
            return createTableAsyncInternal(IgniteObjectName.parseCanonicalName(name), tableInitChange);
        } finally {
            busyLock.leaveBusy();
        }
    }

    /**
     * Internal method that creates a new table with the given {@code name} asynchronously. If a table with the same name already exists,
     * a future will be completed with {@link TableAlreadyExistsException}.
     *
     * @param name            Table name.
     * @param tableInitChange Table changer.
     * @return Future representing pending completion of the operation.
     * @throws IgniteException If an unspecified platform exception has happened internally. Is thrown when:
     *                         <ul>
     *                             <li>the node is stopping.</li>
     *                         </ul>
     * @see TableAlreadyExistsException
     */
    private CompletableFuture<Table> createTableAsyncInternal(String name, Consumer<TableChange> tableInitChange) {
        CompletableFuture<Table> tblFut = new CompletableFuture<>();

        tableAsyncInternal(name).thenAccept(tbl -> {
            if (tbl != null) {
                tblFut.completeExceptionally(new TableAlreadyExistsException(name));
            } else {
                tablesCfg.change(tablesChange -> tablesChange.changeTables(tablesListChange -> {
                    if (tablesListChange.get(name) != null) {
                        throw new TableAlreadyExistsException(name);
                    }

                    tablesListChange.create(name, (tableChange) -> {
                        tableChange.changeDataStorage(
                                dataStorageMgr.defaultTableDataStorageConsumer(tablesChange.defaultDataStorage())
                        );

                        tableInitChange.accept(tableChange);

                        var extConfCh = ((ExtendedTableChange) tableChange);

                        int intTableId = tablesChange.globalIdCounter() + 1;
                        tablesChange.changeGlobalIdCounter(intTableId);

                        extConfCh.changeTableId(intTableId);

                        tableCreateFuts.put(extConfCh.id(), tblFut);

                        // Affinity assignments calculation.
                        extConfCh.changeAssignments(ByteUtils.toBytes(AffinityUtils.calculateAssignments(
                                        baselineMgr.nodes(),
                                        tableChange.partitions(),
                                        tableChange.replicas(),
                                        HashSet::new)))
                                // Table schema preparation.
                                .changeSchemas(schemasCh -> schemasCh.create(
                                        String.valueOf(INITIAL_SCHEMA_VERSION),
                                        schemaCh -> {
                                            SchemaDescriptor schemaDesc;

                                            //TODO IGNITE-15747 Remove try-catch and force configuration
                                            // validation here to ensure a valid configuration passed to
                                            // prepareSchemaDescriptor() method.
                                            try {
                                                schemaDesc = SchemaUtils.prepareSchemaDescriptor(
                                                        ((ExtendedTableView) tableChange).schemas().size(),
                                                        tableChange);
                                            } catch (IllegalArgumentException ex) {
                                                throw new ConfigurationValidationException(ex.getMessage());
                                            }

                                            schemaCh.changeSchema(SchemaSerializerImpl.INSTANCE.serialize(schemaDesc));
                                        }
                                ));
                    });
                })).exceptionally(t -> {
                    Throwable ex = getRootCause(t);

                    if (ex instanceof TableAlreadyExistsException) {
                        tblFut.completeExceptionally(ex);
                    } else {
                        LOG.debug("Unable to create table [name={}]", ex, name);

                        tblFut.completeExceptionally(ex);

                        tableCreateFuts.values().removeIf(fut -> fut == tblFut);
                    }

                    return null;
                });
            }
        });

        return tblFut;
    }

    /** {@inheritDoc} */
    @Override
    public void alterTable(String name, Consumer<TableChange> tableChange) {
        join(alterTableAsync(name, tableChange));
    }

    /** {@inheritDoc} */
    @Override
    public CompletableFuture<Void> alterTableAsync(String name, Consumer<TableChange> tableChange) {
        if (!busyLock.enterBusy()) {
            throw new IgniteException(new NodeStoppingException());
        }
        try {
            return alterTableAsyncInternal(IgniteObjectName.parseCanonicalName(name), tableChange);
        } finally {
            busyLock.leaveBusy();
        }
    }

    /**
     * Internal method that alters a cluster table. If an appropriate table does not exist, a future will be
     * completed with {@link TableNotFoundException}.
     *
     * @param name        Table name.
     * @param tableChange Table changer.
     * @return Future representing pending completion of the operation.
     * @throws IgniteException If an unspecified platform exception has happened internally. Is thrown when:
     *                         <ul>
     *                             <li>the node is stopping.</li>
     *                         </ul>
     * @see TableNotFoundException
     */
    @NotNull
    private CompletableFuture<Void> alterTableAsyncInternal(String name, Consumer<TableChange> tableChange) {
        CompletableFuture<Void> tblFut = new CompletableFuture<>();

        tableAsync(name).thenAccept(tbl -> {
            if (tbl == null) {
                tblFut.completeExceptionally(new TableNotFoundException(name));
            } else {
                TableImpl tblImpl = (TableImpl) tbl;

                tablesCfg.tables().change(ch -> {
                    if (ch.get(name) == null) {
                        throw new TableNotFoundException(name);
                    }

                    ch.update(name, tblCh -> {
                                tableChange.accept(tblCh);

                                ((ExtendedTableChange) tblCh).changeSchemas(schemasCh ->
                                        schemasCh.createOrUpdate(String.valueOf(schemasCh.size() + 1), schemaCh -> {
                                            ExtendedTableView currTableView = (ExtendedTableView) tablesCfg.tables().get(name).value();

                                            SchemaDescriptor descriptor;

                                            //TODO IGNITE-15747 Remove try-catch and force configuration validation
                                            // here to ensure a valid configuration passed to prepareSchemaDescriptor() method.
                                            try {
                                                descriptor = SchemaUtils.prepareSchemaDescriptor(
                                                        ((ExtendedTableView) tblCh).schemas().size(),
                                                        tblCh);

                                                descriptor.columnMapping(SchemaUtils.columnMapper(
                                                        tblImpl.schemaView().schema(currTableView.schemas().size()),
                                                        currTableView.columns(),
                                                        descriptor,
                                                        tblCh.columns()));
                                            } catch (IllegalArgumentException ex) {
                                                // Convert unexpected exceptions here,
                                                // because validation actually happens later,
                                                // when bulk configuration update is applied.
                                                ConfigurationValidationException e =
                                                        new ConfigurationValidationException(ex.getMessage());

                                                e.addSuppressed(ex);

                                                throw e;
                                            }

                                            schemaCh.changeSchema(SchemaSerializerImpl.INSTANCE.serialize(descriptor));
                                        }));
                            }
                    );
                }).whenComplete((res, t) -> {
                    if (t != null) {
                        Throwable ex = getRootCause(t);

                        if (ex instanceof TableNotFoundException) {
                            tblFut.completeExceptionally(ex);
                        } else {
                            LOG.debug("Unable to modify table [name={}]", ex, name);

                            tblFut.completeExceptionally(ex);
                        }
                    } else {
                        tblFut.complete(res);
                    }
                });
            }
        }).exceptionally(th -> {
            tblFut.completeExceptionally(th);

            return null;
        });

        return tblFut;
    }

    /**
     * Gets a cause exception for a client.
     *
     * @param t Exception wrapper.
     * @return A root exception which will be acceptable to throw for public API.
     */
    //TODO: IGNITE-16051 Implement exception converter for public API.
    private @NotNull IgniteException getRootCause(Throwable t) {
        Throwable ex;

        if (t instanceof CompletionException) {
            if (t.getCause() instanceof ConfigurationChangeException) {
                ex = t.getCause().getCause();
            } else {
                ex = t.getCause();
            }

        } else {
            ex = t;
        }

        return ex instanceof IgniteException ? (IgniteException) ex : new IgniteException(ex);
    }

    /** {@inheritDoc} */
    @Override
    public void dropTable(String name) {
        join(dropTableAsync(name));
    }

    /** {@inheritDoc} */
    @Override
    public CompletableFuture<Void> dropTableAsync(String name) {
        if (!busyLock.enterBusy()) {
            throw new IgniteException(new NodeStoppingException());
        }
        try {
            return dropTableAsyncInternal(IgniteObjectName.parseCanonicalName(name));
        } finally {
            busyLock.leaveBusy();
        }
    }

    /**
     * Internal method that drops a table with the name specified. If appropriate table does not be found, a future will be
     * completed with {@link TableNotFoundException}.
     *
     * @param name Table name.
     * @return Future representing pending completion of the operation.
     * @throws IgniteException If an unspecified platform exception has happened internally. Is thrown when:
     *                         <ul>
     *                             <li>the node is stopping.</li>
     *                         </ul>
     * @see TableNotFoundException
     */
    @NotNull
    private CompletableFuture<Void> dropTableAsyncInternal(String name) {
        CompletableFuture<Void> dropTblFut = new CompletableFuture<>();

        tableAsyncInternal(name).thenAccept(tbl -> {
            // In case of drop it's an optimization that allows not to fire drop-change-closure if there's no such
            // distributed table and the local config has lagged behind.
            if (tbl == null) {
                dropTblFut.completeExceptionally(new TableNotFoundException(name));
            } else {
                tablesCfg.tables()
                        .change(change -> {
                            TableView tableCfg = change.get(name);

                            if (tableCfg == null) {
                                throw new TableNotFoundException(name);
                            }

                            List<String> indicesNames = tableCfg.indices().namedListKeys();

                            //TODO: https://issues.apache.org/jira/browse/IGNITE-17562
                            // Let's drop orphaned indices instantly.
                            if (!indicesNames.isEmpty()) {
                                // TODO: https://issues.apache.org/jira/browse/IGNITE-17474 Implement cascade drop for indices.
                                throw new IgniteException("Can't drop table with indices.");
                            }

                            change.delete(name);
                        })
                        .whenComplete((res, t) -> {
                            if (t != null) {
                                Throwable ex = getRootCause(t);

                                if (ex instanceof TableNotFoundException) {
                                    dropTblFut.completeExceptionally(ex);
                                } else {
                                    LOG.debug("Unable to drop table [name={}]", ex, name);

                                    dropTblFut.completeExceptionally(ex);
                                }
                            } else {
                                dropTblFut.complete(res);
                            }
                        });
            }
        });

        return dropTblFut;
    }

    /** {@inheritDoc} */
    @Override
    public List<Table> tables() {
        return join(tablesAsync());
    }

    /** {@inheritDoc} */
    @Override
    public CompletableFuture<List<Table>> tablesAsync() {
        if (!busyLock.enterBusy()) {
            throw new IgniteException(new NodeStoppingException());
        }
        try {
            return tablesAsyncInternal();
        } finally {
            busyLock.leaveBusy();
        }
    }

    /**
     * Internal method for getting table.
     *
     * @return Future representing pending completion of the operation.
     */
    private CompletableFuture<List<Table>> tablesAsyncInternal() {
        // TODO: IGNITE-16288 directTableIds should use async configuration API
        return CompletableFuture.supplyAsync(() -> inBusyLock(busyLock, this::directTableIds))
                .thenCompose(tableIds -> inBusyLock(busyLock, () -> {
                    var tableFuts = new CompletableFuture[tableIds.size()];

                    var i = 0;

                    for (UUID tblId : tableIds) {
                        tableFuts[i++] = tableAsyncInternal(tblId, false);
                    }

                    return allOf(tableFuts).thenApply(unused -> inBusyLock(busyLock, () -> {
                        var tables = new ArrayList<Table>(tableIds.size());

                        for (var fut : tableFuts) {
                            var table = fut.join();

                            if (table != null) {
                                tables.add((Table) table);
                            }
                        }

                        return tables;
                    }));
                }));
    }

    /**
     * Collects a list of direct table ids.
     *
     * @return A list of direct table ids.
     */
    private List<UUID> directTableIds() {
        return ConfigurationUtil.internalIds(directProxy(tablesCfg.tables()));
    }

    /**
     * Gets direct id of table with {@code tblName}.
     *
     * @param tblName Name of the table.
     * @return Direct id of the table, or {@code null} if the table with the {@code tblName} has not been found.
     */
    @Nullable
    private UUID directTableId(String tblName) {
        try {
            ExtendedTableConfiguration exTblCfg = ((ExtendedTableConfiguration) directProxy(tablesCfg.tables()).get(tblName));

            if (exTblCfg == null) {
                return null;
            } else {
                return exTblCfg.id().value();
            }
        } catch (NoSuchElementException e) {
            return null;
        }
    }

    /**
     * Actual tables map.
     *
     * @return Actual tables map.
     */
    @TestOnly
    public Map<UUID, TableImpl> latestTables() {
        return unmodifiableMap(tablesByIdVv.latest());
    }

    /** {@inheritDoc} */
    @Override
    public Table table(String name) {
        return join(tableAsync(name));
    }

    /** {@inheritDoc} */
    @Override
    public TableImpl table(UUID id) throws NodeStoppingException {
        return join(tableAsync(id));
    }

    /** {@inheritDoc} */
    @Override
    public CompletableFuture<Table> tableAsync(String name) {
        return tableAsyncInternal(IgniteObjectName.parseCanonicalName(name))
                .thenApply(Function.identity());
    }

    /** {@inheritDoc} */
    @Override
    public CompletableFuture<TableImpl> tableAsync(UUID id) {
        if (!busyLock.enterBusy()) {
            throw new IgniteException(new NodeStoppingException());
        }
        try {
            return tableAsyncInternal(id, true);
        } finally {
            busyLock.leaveBusy();
        }
    }

    /** {@inheritDoc} */
    @Override
    public TableImpl tableImpl(String name) {
        return join(tableImplAsync(name));
    }

    /** {@inheritDoc} */
    @Override
    public CompletableFuture<TableImpl> tableImplAsync(String name) {
        return tableAsyncInternal(IgniteObjectName.parseCanonicalName(name));
    }

    /**
     * Gets a table by name, if it was created before. Doesn't parse canonical name.
     *
     * @param name Table name.
     * @return Future representing pending completion of the {@code TableManager#tableAsyncInternal} operation.
     * */
    public CompletableFuture<TableImpl> tableAsyncInternal(String name) {
        if (!busyLock.enterBusy()) {
            throw new IgniteException(new NodeStoppingException());
        }
        try {
            UUID tableId = directTableId(name);

            if (tableId == null) {
                return CompletableFuture.completedFuture(null);
            }

            return tableAsyncInternal(tableId, false);
        } finally {
            busyLock.leaveBusy();
        }
    }

    /**
     * Internal method for getting table by id.
     *
     * @param id Table id.
     * @param checkConfiguration {@code True} when the method checks a configuration before trying to get a table, {@code false} otherwise.
     * @return Future representing pending completion of the operation.
     */
    public CompletableFuture<TableImpl> tableAsyncInternal(UUID id, boolean checkConfiguration) {
        if (checkConfiguration && !isTableConfigured(id)) {
            return CompletableFuture.completedFuture(null);
        }

        var tbl = tablesByIdVv.latest().get(id);

        if (tbl != null) {
            return CompletableFuture.completedFuture(tbl);
        }

        CompletableFuture<TableImpl> getTblFut = new CompletableFuture<>();

        IgniteTriConsumer<Long, Map<UUID, TableImpl>, Throwable> tablesListener = (token, tables, th) -> {
            if (th == null) {
                TableImpl table = tables.get(id);

                if (table != null) {
                    getTblFut.complete(table);
                }
            } else {
                getTblFut.completeExceptionally(th);
            }
        };

        tablesByIdVv.whenComplete(tablesListener);

        // This check is needed for the case when we have registered tablesListener,
        // but tablesByIdVv has already been completed, so listener would be triggered only for the next versioned value update.
        tbl = tablesByIdVv.latest().get(id);

        if (tbl != null) {
            tablesByIdVv.removeWhenComplete(tablesListener);

            return CompletableFuture.completedFuture(tbl);
        }

        return getTblFut.whenComplete((unused, throwable) -> tablesByIdVv.removeWhenComplete(tablesListener));
    }

    /**
     * Checks that the table is configured with specific id.
     *
     * @param id Table id.
     * @return True when the table is configured into cluster, false otherwise.
     */
    private boolean isTableConfigured(UUID id) {
        try {
            ((ExtendedTableConfiguration) getByInternalId(directProxy(tablesCfg.tables()), id)).id().value();

            return true;
        } catch (NoSuchElementException e) {
            return false;
        }
    }

    /**
     * Waits for future result and return, or unwraps {@link CompletionException} to {@link IgniteException} if failed.
     *
     * @param future Completable future.
     * @return Future result.
     */
    private <T> T join(CompletableFuture<T> future) {
        if (!busyLock.enterBusy()) {
            throw new IgniteException(new NodeStoppingException());
        }

        try {
            return future.join();
        } catch (CompletionException ex) {
            throw convertThrowable(ex.getCause());
        } finally {
            busyLock.leaveBusy();
        }
    }

    /**
     * Convert to public throwable.
     *
     * @param th Throwable.
     * @return Public throwable.
     */
    private RuntimeException convertThrowable(Throwable th) {
        if (th instanceof RuntimeException) {
            return (RuntimeException) th;
        }

        return new IgniteException(th);
    }

    /**
     * Register the new meta storage listener for changes in the rebalance-specific keys.
     */
    private void registerRebalanceListeners() {
        metaStorageMgr.registerWatchByPrefix(ByteArray.fromString(PENDING_ASSIGNMENTS_PREFIX), new WatchListener() {
            @Override
            public boolean onUpdate(@NotNull WatchEvent evt) {
                if (!busyLock.enterBusy()) {
                    throw new IgniteInternalException(new NodeStoppingException());
                }

                try {
                    assert evt.single();

                    Entry pendingAssignmentsWatchEvent = evt.entryEvent().newEntry();

                    if (pendingAssignmentsWatchEvent.value() == null) {
                        return true;
                    }

                    int part = extractPartitionNumber(pendingAssignmentsWatchEvent.key());
                    UUID tblId = extractTableId(pendingAssignmentsWatchEvent.key(), PENDING_ASSIGNMENTS_PREFIX);

                    String partId = partitionRaftGroupName(tblId, part);

                    // Assignments of the pending rebalance that we received through the meta storage watch mechanism.
                    Set<ClusterNode> newPeers = ByteUtils.fromBytes(pendingAssignmentsWatchEvent.value());

                    var pendingAssignments = metaStorageMgr.get(pendingPartAssignmentsKey(partId)).join();

                    assert pendingAssignmentsWatchEvent.revision() <= pendingAssignments.revision()
                            : "Meta Storage watch cannot notify about an event with the revision that is more than the actual revision.";

                    TableImpl tbl = tablesByIdVv.latest().get(tblId);

                    ExtendedTableConfiguration tblCfg = (ExtendedTableConfiguration) tablesCfg.tables().get(tbl.name());

                    // TODO: IGNITE-17197 Remove assert after the ticket is resolved.
                    assert tbl.internalTable().storage() instanceof MvTableStorage :
                            "Only multi version storages are supported. Current storage is a "
                                    + tbl.internalTable().storage().getClass().getName();

                    // Stable assignments from the meta store, which revision is bounded by the current pending event.
                    byte[] stableAssignments = metaStorageMgr.get(stablePartAssignmentsKey(partId),
                            pendingAssignmentsWatchEvent.revision()).join().value();

                    Set<ClusterNode> assignments = stableAssignments == null
                            // This is for the case when the first rebalance occurs.
                            ? ((List<Set<ClusterNode>>) ByteUtils.fromBytes(tblCfg.assignments().value())).get(part)
                            : ByteUtils.fromBytes(stableAssignments);

                    ClusterNode localMember = raftMgr.topologyService().localMember();

                    var deltaPeers = newPeers.stream()
                            .filter(p -> !assignments.contains(p))
                            .collect(Collectors.toList());

                    try {
                        LOG.info("Received update on pending assignments. Check if new raft group should be started"
                                        + " [key={}, partition={}, table={}, localMemberAddress={}]",
                                pendingAssignmentsWatchEvent.key(), part, tbl.name(), localMember.address());

                        if (raftMgr.shouldHaveRaftGroupLocally(deltaPeers)) {
                            MvPartitionStorage partitionStorage = tbl.internalTable().storage().getOrCreateMvPartition(part);

                            RaftGroupOptions groupOptions = groupOptionsForPartition(
                                    tbl.internalTable(),
                                    tblCfg,
                                    partitionStorage,
                                    assignments
                            );

                            RaftGroupListener raftGrpLsnr = new PartitionListener(
                                    partitionStorage,
<<<<<<< HEAD
                                    tbl.internalTable().txnStateStorage().getOrCreateTxStateStorage(part),
=======
                                    // TODO: https://issues.apache.org/jira/browse/IGNITE-17579 TxStateStorage management.
                                    new TxStateRocksDbStorage(
                                            Paths.get("tx_state_storage" + tblId + partId),
                                            Executors.newSingleThreadScheduledExecutor(),
                                            Executors.newFixedThreadPool(1),
                                            () -> 1000
                                    ),
>>>>>>> e5facae4
                                    txManager,
                                    new ConcurrentHashMap<>()
                            );

                            RaftGroupEventsListener raftGrpEvtsLsnr = new RebalanceRaftGroupEventsListener(
                                    metaStorageMgr,
                                    tblCfg,
                                    partId,
                                    part,
                                    busyLock,
                                    movePartition(() -> tbl.internalTable().partitionRaftGroupService(part)),
                                    TableManager.this::calculateAssignments,
                                    rebalanceScheduler
                            );

                            raftMgr.startRaftGroupNode(
                                    partId,
                                    assignments,
                                    raftGrpLsnr,
                                    raftGrpEvtsLsnr,
                                    groupOptions
                            );
                        }

                        if (replicaMgr.shouldHaveReplicationGroupLocally(deltaPeers)) {
                            MvPartitionStorage partitionStorage = tbl.internalTable().storage().getOrCreateMvPartition(part);

                            replicaMgr.startReplica(partId,
                                    tbl.internalTable().partitionRaftGroupService(part),
                                    new PartitionReplicaListener(
                                            partitionStorage,
                                            tbl.internalTable().partitionRaftGroupService(part),
                                            txManager,
                                            lockMgr,
                                            part,
                                            partId,
                                            tblId,
                                            new ConcurrentHashMap<>(),
                                            clock
                                    )
                            );
                        }
                    } catch (NodeStoppingException e) {
                        // no-op
                    }

                    // Do not change peers of the raft group if this is a stale event.
                    // Note that we start raft node before for the sake of the consistency in a starting and stopping raft nodes.
                    if (pendingAssignmentsWatchEvent.revision() < pendingAssignments.revision()) {
                        return true;
                    }

                    var newNodes = newPeers.stream().map(n -> new Peer(n.address())).collect(Collectors.toList());

                    RaftGroupService partGrpSvc = tbl.internalTable().partitionRaftGroupService(part);

                    IgniteBiTuple<Peer, Long> leaderWithTerm = partGrpSvc.refreshAndGetLeaderWithTerm().join();

                    // run update of raft configuration if this node is a leader
                    if (localMember.address().equals(leaderWithTerm.get1().address())) {
                        LOG.info("Current node={} is the leader of partition raft group={}. "
                                        + "Initiate rebalance process for partition={}, table={}",
                                localMember.address(), partId, part, tbl.name());

                        partGrpSvc.changePeersAsync(newNodes, leaderWithTerm.get2()).join();
                    }

                    return true;
                } finally {
                    busyLock.leaveBusy();
                }
            }

            @Override
            public void onError(@NotNull Throwable e) {
                LOG.warn("Unable to process pending assignments event", e);
            }
        });

        metaStorageMgr.registerWatchByPrefix(ByteArray.fromString(STABLE_ASSIGNMENTS_PREFIX), new WatchListener() {
            @Override
            public boolean onUpdate(@NotNull WatchEvent evt) {
                if (!busyLock.enterBusy()) {
                    throw new IgniteInternalException(new NodeStoppingException());
                }

                try {
                    assert evt.single();

                    Entry stableAssignmentsWatchEvent = evt.entryEvent().newEntry();

                    if (stableAssignmentsWatchEvent.value() == null) {
                        return true;
                    }

                    int part = extractPartitionNumber(stableAssignmentsWatchEvent.key());
                    UUID tblId = extractTableId(stableAssignmentsWatchEvent.key(), STABLE_ASSIGNMENTS_PREFIX);

                    String partId = partitionRaftGroupName(tblId, part);

                    Set<ClusterNode> stableAssignments = ByteUtils.fromBytes(stableAssignmentsWatchEvent.value());

                    byte[] pendingFromMetastorage = metaStorageMgr.get(pendingPartAssignmentsKey(partId),
                            stableAssignmentsWatchEvent.revision()).join().value();

                    Set<ClusterNode> pendingAssignments = pendingFromMetastorage == null
                            ? Collections.emptySet()
                            : ByteUtils.fromBytes(pendingFromMetastorage);

                    try {
                        ClusterNode localMember = raftMgr.topologyService().localMember();

                        if (!stableAssignments.contains(localMember) && !pendingAssignments.contains(localMember)) {
                            raftMgr.stopRaftGroup(partId);

                            replicaMgr.stopReplica(partId);
                        }
                    } catch (NodeStoppingException e) {
                        // no-op
                    }

                    return true;
                } finally {
                    busyLock.leaveBusy();
                }
            }

            @Override
            public void onError(@NotNull Throwable e) {
                LOG.warn("Unable to process stable assignments event", e);
            }
        });

        metaStorageMgr.registerWatchByPrefix(ByteArray.fromString(ASSIGNMENTS_SWITCH_REDUCE_PREFIX), new WatchListener() {
            @Override
            public boolean onUpdate(@NotNull WatchEvent evt) {
                ByteArray key = evt.entryEvent().newEntry().key();

                int partitionNumber = extractPartitionNumber(key);
                UUID tblId = extractTableId(key, ASSIGNMENTS_SWITCH_REDUCE_PREFIX);

                String partitionId = partitionRaftGroupName(tblId, partitionNumber);

                TableImpl tbl = tablesByIdVv.latest().get(tblId);

                TableConfiguration tblCfg = tablesCfg.tables().get(tbl.name());

                RebalanceUtil.handleReduceChanged(
                        metaStorageMgr,
                        baselineMgr.nodes(),
                        tblCfg.value().replicas(),
                        partitionNumber,
                        partitionId,
                        evt
                );

                return true;
            }

            @Override
            public void onError(@NotNull Throwable e) {
                LOG.warn("Unable to process switch reduce event", e);
            }
        });
    }

    /**
     * Performs {@link RaftGroupService#changePeersAsync(java.util.List, long)} on a provided raft group service of a partition, so nodes
     * of the corresponding raft group can be reconfigured.
     * Retry mechanism is applied to repeat {@link RaftGroupService#changePeersAsync(java.util.List, long)} if previous one
     * failed with some exception.
     *
     * @param raftGroupServiceSupplier Raft groups service of a partition.
     * @return Function which performs {@link RaftGroupService#changePeersAsync(java.util.List, long)}.
     */
    BiFunction<List<Peer>, Long, CompletableFuture<Void>> movePartition(Supplier<RaftGroupService> raftGroupServiceSupplier) {
        return (List<Peer> peers, Long term) -> {
            if (!busyLock.enterBusy()) {
                throw new IgniteInternalException(new NodeStoppingException());
            }
            try {
                return raftGroupServiceSupplier.get().changePeersAsync(peers, term).handleAsync((resp, err) -> {
                    if (!busyLock.enterBusy()) {
                        throw new IgniteInternalException(new NodeStoppingException());
                    }
                    try {
                        if (err != null) {
                            if (recoverable(err)) {
                                LOG.debug("Recoverable error received during changePeersAsync invocation, retrying", err);
                            } else {
                                // TODO: Ideally, rebalance, which has initiated this invocation should be canceled,
                                // TODO: https://issues.apache.org/jira/browse/IGNITE-17056
                                // TODO: Also it might be reasonable to delegate such exceptional case to a general failure handler.
                                // TODO: At the moment, we repeat such intents as well.
                                LOG.debug("Unrecoverable error received during changePeersAsync invocation, retrying", err);
                            }
                            return movePartition(raftGroupServiceSupplier).apply(peers, term);
                        }

                        return CompletableFuture.<Void>completedFuture(null);
                    } finally {
                        busyLock.leaveBusy();
                    }
                }, rebalanceScheduler).thenCompose(Function.identity());
            } finally {
                busyLock.leaveBusy();
            }
        };
    }

    /**
     * Gets a direct accessor for the configuration distributed property.
     * If the metadata access only locally configured the method will return local property accessor.
     *
     * @param property Distributed configuration property to receive direct access.
     * @param <T> Type of the property accessor.
     * @return An accessor for distributive property.
     * @see #getMetadataLocallyOnly
     */
    private <T extends ConfigurationProperty<?>> T directProxy(T property) {
        return getMetadataLocallyOnly ? property : ConfigurationUtil.directProxy(property);
    }
}<|MERGE_RESOLUTION|>--- conflicted
+++ resolved
@@ -723,23 +723,10 @@
                                                 grpId,
                                                 newPartAssignment,
                                                 new PartitionListener(
-<<<<<<< HEAD
                                                     partitionStorage,
                                                     internalTbl.txnStateStorage().getOrCreateTxStateStorage(partId),
                                                     txManager,
                                                     new ConcurrentHashMap<>()
-=======
-                                                        partitionStorage,
-                                                        // TODO: https://issues.apache.org/jira/browse/IGNITE-17579 TxStateStorage management.
-                                                        new TxStateRocksDbStorage(
-                                                                Paths.get("tx_state_storage" + tblId + partId),
-                                                                Executors.newSingleThreadScheduledExecutor(),
-                                                                Executors.newFixedThreadPool(1),
-                                                                () -> 1000
-                                                        ),
-                                                        txManager,
-                                                        new ConcurrentHashMap<>()
->>>>>>> e5facae4
                                             ),
                                                 new RebalanceRaftGroupEventsListener(
                                                         metaStorageMgr,
@@ -1736,17 +1723,7 @@
 
                             RaftGroupListener raftGrpLsnr = new PartitionListener(
                                     partitionStorage,
-<<<<<<< HEAD
                                     tbl.internalTable().txnStateStorage().getOrCreateTxStateStorage(part),
-=======
-                                    // TODO: https://issues.apache.org/jira/browse/IGNITE-17579 TxStateStorage management.
-                                    new TxStateRocksDbStorage(
-                                            Paths.get("tx_state_storage" + tblId + partId),
-                                            Executors.newSingleThreadScheduledExecutor(),
-                                            Executors.newFixedThreadPool(1),
-                                            () -> 1000
-                                    ),
->>>>>>> e5facae4
                                     txManager,
                                     new ConcurrentHashMap<>()
                             );
