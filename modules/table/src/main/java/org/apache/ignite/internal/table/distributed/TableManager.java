--- conflicted
+++ resolved
@@ -87,10 +87,9 @@
 import org.apache.ignite.internal.catalog.descriptors.CatalogZoneDescriptor;
 import org.apache.ignite.internal.catalog.events.CatalogEvent;
 import org.apache.ignite.internal.catalog.events.CreateTableEventParameters;
-<<<<<<< HEAD
+import org.apache.ignite.internal.catalog.events.CatalogEvent;
+import org.apache.ignite.internal.catalog.events.CreateTableEventParameters;
 import org.apache.ignite.internal.catalog.events.DropTableEventParameters;
-=======
->>>>>>> 5f1ac53b
 import org.apache.ignite.internal.causality.CompletionListener;
 import org.apache.ignite.internal.causality.IncrementalVersionedValue;
 import org.apache.ignite.internal.distributionzones.DistributionZoneManager;
@@ -125,6 +124,7 @@
 import org.apache.ignite.internal.replicator.TablePartitionId;
 import org.apache.ignite.internal.schema.CatalogSchemaManager;
 import org.apache.ignite.internal.schema.configuration.GcConfiguration;
+import org.apache.ignite.internal.schema.configuration.TableView;
 import org.apache.ignite.internal.schema.event.SchemaEvent;
 import org.apache.ignite.internal.storage.DataStorageManager;
 import org.apache.ignite.internal.storage.MvPartitionStorage;
@@ -169,11 +169,8 @@
 import org.apache.ignite.internal.tx.storage.state.TxStateTableStorage;
 import org.apache.ignite.internal.tx.storage.state.rocksdb.TxStateRocksDbTableStorage;
 import org.apache.ignite.internal.util.ByteUtils;
-<<<<<<< HEAD
-=======
 import org.apache.ignite.internal.util.Cursor;
 import org.apache.ignite.internal.util.ExceptionUtils;
->>>>>>> 5f1ac53b
 import org.apache.ignite.internal.util.IgniteSpinBusyLock;
 import org.apache.ignite.internal.util.IgniteUtils;
 import org.apache.ignite.internal.util.Lazy;
@@ -267,14 +264,10 @@
 
     /**
      * Versioned store for tracking RAFT groups initialization and starting completion.
-<<<<<<< HEAD
-     * Completed strictly after {@link #localPartsByTableIdVv}.
-=======
      *
      * <p>Only explicitly updated in {@link #createTablePartitionsLocally(long, CompletableFuture, int, TableImpl)}.
      *
      * <p>Completed strictly after {@link #localPartsByTableIdVv}.
->>>>>>> 5f1ac53b
      */
     private final IncrementalVersionedValue<Void> assignmentsUpdatedVv;
 
@@ -363,18 +356,16 @@
 
     private final HybridTimestampTracker observableTimestampTracker;
 
-<<<<<<< HEAD
+    /** Placement driver. */
+    private final PlacementDriver placementDriver;
+
+    private final TableIdRegistry tableIdTranslator = new TableIdRegistry();
+
     /** Versioned value used only at manager startup to correctly fire table creation events. */
     private final IncrementalVersionedValue<Void> startVv;
 
     /** Ends at the {@link #stop()} with an {@link NodeStoppingException}. */
     private final CompletableFuture<Void> stopManagerFuture = new CompletableFuture<>();
-=======
-    /** Placement driver. */
-    private final PlacementDriver placementDriver;
-
-    private final TableIdRegistry tableIdTranslator = new TableIdRegistry();
->>>>>>> 5f1ac53b
 
     /**
      * Creates a new table manager.
@@ -511,25 +502,19 @@
 
             lowWatermark.start();
 
-<<<<<<< HEAD
             startTables();
-=======
-        try {
-            metaStorageMgr.recoveryFinishedFuture()
-                    .thenComposeAsync(this::performRebalanceOnRecovery, ioExecutor)
-                    .get();
-        } catch (InterruptedException e) {
-            Thread.currentThread().interrupt();
-
-            throw new IgniteInternalException(INTERNAL_ERR, e);
-        } catch (ExecutionException e) {
-            throw new IgniteInternalException(INTERNAL_ERR, e);
-        }
-
-        metaStorageMgr.registerPrefixWatch(ByteArray.fromString(PENDING_ASSIGNMENTS_PREFIX), pendingAssignmentsRebalanceListener);
-        metaStorageMgr.registerPrefixWatch(ByteArray.fromString(STABLE_ASSIGNMENTS_PREFIX), stableAssignmentsRebalanceListener);
-        metaStorageMgr.registerPrefixWatch(ByteArray.fromString(ASSIGNMENTS_SWITCH_REDUCE_PREFIX), assignmentsSwitchRebalanceListener);
->>>>>>> 5f1ac53b
+
+            try {
+                metaStorageMgr.recoveryFinishedFuture()
+                        .thenComposeAsync(this::performRebalanceOnRecovery, ioExecutor)
+                        .get();
+            } catch (InterruptedException e) {
+                Thread.currentThread().interrupt();
+
+                throw new IgniteInternalException(INTERNAL_ERR, e);
+            } catch (ExecutionException e) {
+                throw new IgniteInternalException(INTERNAL_ERR, e);
+            }
 
             metaStorageMgr.registerPrefixWatch(ByteArray.fromString(PENDING_ASSIGNMENTS_PREFIX), pendingAssignmentsRebalanceListener);
             metaStorageMgr.registerPrefixWatch(ByteArray.fromString(STABLE_ASSIGNMENTS_PREFIX), stableAssignmentsRebalanceListener);
@@ -553,26 +538,23 @@
                 return fireEvent(TableEvent.ALTER, eventParameters).thenApply(v -> false);
             }));
 
-<<<<<<< HEAD
             addMessageHandler(clusterService.messagingService());
-        });
-=======
-        addMessageHandler(clusterService.messagingService());
-
-        // TODO: IGNITE-19499 - remove when switched to the Catalog.
-        recoverTableIdsMapping();
-
-        // TODO: IGNITE-19499 - remove when switched to the Catalog.
-        catalogService.listen(CatalogEvent.TABLE_CREATE, (parameters, exception) -> {
-            CreateTableEventParameters event = (CreateTableEventParameters) parameters;
-
-            TableView tableConfig = tablesCfg.tables().value().get(event.tableDescriptor().name());
-
-            assert tableConfig != null : "No table config found by name " + event.tableDescriptor().name();
-
-            tableIdTranslator.registerMapping(tableConfig.id(), event.tableId());
-
-            return completedFuture(false);
+
+            // TODO: IGNITE-19499 - remove when switched to the Catalog.
+            recoverTableIdsMapping();
+
+            // TODO: IGNITE-19499 - remove when switched to the Catalog.
+            catalogService.listen(CatalogEvent.TABLE_CREATE, (parameters, exception) -> {
+                CreateTableEventParameters event = (CreateTableEventParameters) parameters;
+
+                TableView tableConfig = tablesCfg.tables().value().get(event.tableDescriptor().name());
+
+                assert tableConfig != null : "No table config found by name " + event.tableDescriptor().name();
+
+                tableIdTranslator.registerMapping(tableConfig.id(), event.tableId());
+
+                return completedFuture(false);
+            });
         });
     }
 
@@ -596,7 +578,6 @@
 
             return allOf(futures);
         }
->>>>>>> 5f1ac53b
     }
 
     /**
@@ -1001,15 +982,10 @@
                 table.internalTable().storage(),
                 indexBuilder,
                 schemaSyncService,
-<<<<<<< HEAD
-                catalogService
-=======
                 catalogService,
                 // TODO: IGNITE-19499 - replace with DirectCatalogTables
                 new CatalogTablesWithIdConversion(catalogService, tableIdTranslator),
-                tablesCfg,
                 placementDriver
->>>>>>> 5f1ac53b
         );
     }
 
@@ -1695,16 +1671,9 @@
      * @param name Table name.
      * @return Future representing pending completion of the {@code TableManager#tableAsyncInternal} operation.
      */
-<<<<<<< HEAD
-    public CompletableFuture<TableImpl> tableAsyncInternal(String name) {
+    private CompletableFuture<TableImpl> tableAsyncInternal(String name) {
         return inBusyLockAsync(busyLock, () -> {
             HybridTimestamp now = clock.now();
-=======
-    private CompletableFuture<TableImpl> tableAsyncInternal(String name) {
-        if (!busyLock.enterBusy()) {
-            throw new IgniteException(new NodeStoppingException());
-        }
->>>>>>> 5f1ac53b
 
             return orStopManagerFuture(schemaSyncService.waitForMetadataCompleteness(now))
                     .thenComposeAsync(unused -> inBusyLockAsync(busyLock, () -> {
@@ -1720,30 +1689,8 @@
         });
     }
 
-<<<<<<< HEAD
     private CompletableFuture<TableImpl> tableAsyncInternalBusy(int tableId) {
         TableImpl tableImpl = latestTablesById().get(tableId);
-=======
-    /**
-     * Internal method for getting table by id.
-     *
-     * @param id Table id.
-     * @param checkConfiguration {@code True} when the method checks a configuration before trying to get a table, {@code false}
-     *         otherwise.
-     * @return Future representing pending completion of the operation.
-     */
-    private CompletableFuture<TableImpl> tableAsyncInternal(int id, boolean checkConfiguration) {
-        CompletableFuture<Boolean> tblCfgFut = checkConfiguration
-                ? supplyAsync(() -> inBusyLock(busyLock, () -> isTableConfigured(id)), ioExecutor)
-                : completedFuture(true);
-
-        return tblCfgFut.thenCompose(isCfg -> inBusyLock(busyLock, () -> {
-            if (!isCfg) {
-                return completedFuture(null);
-            }
-
-            TableImpl tbl = latestTablesById().get(id);
->>>>>>> 5f1ac53b
 
         if (tableImpl != null) {
             return completedFuture(tableImpl);
