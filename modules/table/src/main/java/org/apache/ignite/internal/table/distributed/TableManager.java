/*
 * Licensed to the Apache Software Foundation (ASF) under one or more
 * contributor license agreements. See the NOTICE file distributed with
 * this work for additional information regarding copyright ownership.
 * The ASF licenses this file to You under the Apache License, Version 2.0
 * (the "License"); you may not use this file except in compliance with
 * the License. You may obtain a copy of the License at
 *
 *      http://www.apache.org/licenses/LICENSE-2.0
 *
 * Unless required by applicable law or agreed to in writing, software
 * distributed under the License is distributed on an "AS IS" BASIS,
 * WITHOUT WARRANTIES OR CONDITIONS OF ANY KIND, either express or implied.
 * See the License for the specific language governing permissions and
 * limitations under the License.
 */

package org.apache.ignite.internal.table.distributed;

import static java.nio.charset.StandardCharsets.UTF_8;
import static java.util.Collections.emptySet;
import static java.util.Collections.unmodifiableMap;
import static java.util.concurrent.CompletableFuture.allOf;
import static java.util.concurrent.CompletableFuture.anyOf;
import static java.util.concurrent.CompletableFuture.completedFuture;
import static java.util.concurrent.CompletableFuture.failedFuture;
import static java.util.concurrent.CompletableFuture.runAsync;
import static java.util.concurrent.CompletableFuture.supplyAsync;
import static java.util.function.Function.identity;
import static java.util.stream.Collectors.toList;
import static java.util.stream.Collectors.toSet;
import static org.apache.ignite.internal.causality.IncrementalVersionedValue.dependingOn;
import static org.apache.ignite.internal.distributionzones.rebalance.RebalanceUtil.ASSIGNMENTS_SWITCH_REDUCE_PREFIX;
import static org.apache.ignite.internal.distributionzones.rebalance.RebalanceUtil.PENDING_ASSIGNMENTS_PREFIX;
import static org.apache.ignite.internal.distributionzones.rebalance.RebalanceUtil.STABLE_ASSIGNMENTS_PREFIX;
import static org.apache.ignite.internal.distributionzones.rebalance.RebalanceUtil.extractPartitionNumber;
import static org.apache.ignite.internal.distributionzones.rebalance.RebalanceUtil.extractTableId;
import static org.apache.ignite.internal.distributionzones.rebalance.RebalanceUtil.partitionAssignmentsGetLocally;
import static org.apache.ignite.internal.distributionzones.rebalance.RebalanceUtil.pendingPartAssignmentsKey;
import static org.apache.ignite.internal.distributionzones.rebalance.RebalanceUtil.stablePartAssignmentsKey;
import static org.apache.ignite.internal.distributionzones.rebalance.RebalanceUtil.subtract;
import static org.apache.ignite.internal.distributionzones.rebalance.RebalanceUtil.tableAssignmentsGetLocally;
import static org.apache.ignite.internal.distributionzones.rebalance.RebalanceUtil.union;
import static org.apache.ignite.internal.event.EventListener.fromConsumer;
import static org.apache.ignite.internal.hlc.HybridTimestamp.LOGICAL_TIME_BITS_SIZE;
import static org.apache.ignite.internal.hlc.HybridTimestamp.hybridTimestampToLong;
import static org.apache.ignite.internal.metastorage.dsl.Conditions.notExists;
import static org.apache.ignite.internal.metastorage.dsl.Operations.put;
import static org.apache.ignite.internal.raft.PeersAndLearners.fromAssignments;
import static org.apache.ignite.internal.table.distributed.TableUtils.droppedTables;
import static org.apache.ignite.internal.table.distributed.index.IndexUtils.registerIndexesToTable;
import static org.apache.ignite.internal.thread.ThreadOperation.STORAGE_READ;
import static org.apache.ignite.internal.thread.ThreadOperation.STORAGE_WRITE;
import static org.apache.ignite.internal.util.ByteUtils.toByteArray;
import static org.apache.ignite.internal.util.CompletableFutures.allOfToList;
import static org.apache.ignite.internal.util.CompletableFutures.emptyListCompletedFuture;
import static org.apache.ignite.internal.util.CompletableFutures.falseCompletedFuture;
import static org.apache.ignite.internal.util.CompletableFutures.nullCompletedFuture;
import static org.apache.ignite.internal.util.CompletableFutures.trueCompletedFuture;
import static org.apache.ignite.internal.util.ExceptionUtils.unwrapCause;
import static org.apache.ignite.internal.util.IgniteUtils.inBusyLock;
import static org.apache.ignite.internal.util.IgniteUtils.inBusyLockAsync;
import static org.apache.ignite.internal.util.IgniteUtils.shutdownAndAwaitTermination;
import static org.apache.ignite.lang.ErrorGroups.Common.INTERNAL_ERR;

import it.unimi.dsi.fastutil.ints.IntOpenHashSet;
import java.nio.file.Path;
import java.util.ArrayList;
import java.util.Collection;
import java.util.Collections;
import java.util.List;
import java.util.Map;
import java.util.Objects;
import java.util.Set;
import java.util.concurrent.CompletableFuture;
import java.util.concurrent.CompletionException;
import java.util.concurrent.ConcurrentHashMap;
import java.util.concurrent.ExecutionException;
import java.util.concurrent.Executor;
import java.util.concurrent.ExecutorService;
import java.util.concurrent.Executors;
import java.util.concurrent.LinkedBlockingQueue;
import java.util.concurrent.ScheduledExecutorService;
import java.util.concurrent.ThreadPoolExecutor;
import java.util.concurrent.TimeUnit;
import java.util.concurrent.TimeoutException;
import java.util.concurrent.atomic.AtomicBoolean;
import java.util.function.BiFunction;
import java.util.function.Consumer;
import java.util.function.Function;
import java.util.function.IntSupplier;
import java.util.function.LongFunction;
import java.util.function.Predicate;
import java.util.function.Supplier;
import java.util.stream.IntStream;
import java.util.stream.Stream;
import org.apache.ignite.internal.affinity.AffinityUtils;
import org.apache.ignite.internal.affinity.Assignment;
import org.apache.ignite.internal.affinity.Assignments;
import org.apache.ignite.internal.catalog.CatalogService;
import org.apache.ignite.internal.catalog.descriptors.CatalogTableDescriptor;
import org.apache.ignite.internal.catalog.descriptors.CatalogZoneDescriptor;
import org.apache.ignite.internal.catalog.events.CatalogEvent;
import org.apache.ignite.internal.catalog.events.CreateTableEventParameters;
import org.apache.ignite.internal.catalog.events.DropTableEventParameters;
import org.apache.ignite.internal.catalog.events.RenameTableEventParameters;
import org.apache.ignite.internal.causality.CompletionListener;
import org.apache.ignite.internal.causality.IncrementalVersionedValue;
import org.apache.ignite.internal.close.ManuallyCloseable;
import org.apache.ignite.internal.components.LogSyncer;
import org.apache.ignite.internal.distributionzones.DistributionZoneManager;
import org.apache.ignite.internal.distributionzones.rebalance.PartitionMover;
import org.apache.ignite.internal.distributionzones.rebalance.RebalanceRaftGroupEventsListener;
import org.apache.ignite.internal.distributionzones.rebalance.RebalanceUtil;
import org.apache.ignite.internal.hlc.ClockService;
import org.apache.ignite.internal.hlc.HybridClock;
import org.apache.ignite.internal.hlc.HybridTimestamp;
import org.apache.ignite.internal.lang.ByteArray;
import org.apache.ignite.internal.lang.IgniteInternalException;
import org.apache.ignite.internal.lang.IgniteStringFormatter;
import org.apache.ignite.internal.lang.NodeStoppingException;
import org.apache.ignite.internal.logger.IgniteLogger;
import org.apache.ignite.internal.logger.Loggers;
import org.apache.ignite.internal.lowwatermark.LowWatermark;
import org.apache.ignite.internal.lowwatermark.event.ChangeLowWatermarkEventParameters;
import org.apache.ignite.internal.lowwatermark.event.LowWatermarkEvent;
import org.apache.ignite.internal.manager.ComponentContext;
import org.apache.ignite.internal.manager.IgniteComponent;
import org.apache.ignite.internal.marshaller.ReflectionMarshallersProvider;
import org.apache.ignite.internal.metastorage.Entry;
import org.apache.ignite.internal.metastorage.MetaStorageManager;
import org.apache.ignite.internal.metastorage.WatchEvent;
import org.apache.ignite.internal.metastorage.WatchListener;
import org.apache.ignite.internal.metastorage.dsl.Condition;
import org.apache.ignite.internal.metastorage.dsl.Operation;
import org.apache.ignite.internal.network.MessagingService;
import org.apache.ignite.internal.network.TopologyService;
import org.apache.ignite.internal.network.serialization.MessageSerializationRegistry;
import org.apache.ignite.internal.partition.replicator.PartitionReplicaLifecycleManager;
import org.apache.ignite.internal.partition.replicator.ZonePartitionReplicaListener;
import org.apache.ignite.internal.placementdriver.PlacementDriver;
import org.apache.ignite.internal.placementdriver.event.PrimaryReplicaEvent;
import org.apache.ignite.internal.placementdriver.event.PrimaryReplicaEventParameters;
import org.apache.ignite.internal.raft.ExecutorInclinedRaftCommandRunner;
import org.apache.ignite.internal.raft.Peer;
import org.apache.ignite.internal.raft.PeersAndLearners;
import org.apache.ignite.internal.raft.RaftGroupEventsListener;
import org.apache.ignite.internal.raft.service.LeaderWithTerm;
import org.apache.ignite.internal.raft.service.RaftCommandRunner;
import org.apache.ignite.internal.raft.service.RaftGroupListener;
import org.apache.ignite.internal.raft.service.RaftGroupService;
import org.apache.ignite.internal.raft.storage.SnapshotStorageFactory;
import org.apache.ignite.internal.replicator.Replica;
import org.apache.ignite.internal.replicator.ReplicaManager;
import org.apache.ignite.internal.replicator.ReplicaManager.WeakReplicaStopReason;
import org.apache.ignite.internal.replicator.ReplicaService;
import org.apache.ignite.internal.replicator.ReplicationGroupId;
import org.apache.ignite.internal.replicator.TablePartitionId;
import org.apache.ignite.internal.replicator.ZonePartitionId;
import org.apache.ignite.internal.replicator.listener.ReplicaListener;
import org.apache.ignite.internal.schema.SchemaManager;
import org.apache.ignite.internal.schema.SchemaRegistry;
import org.apache.ignite.internal.schema.configuration.GcConfiguration;
import org.apache.ignite.internal.schema.configuration.StorageUpdateConfiguration;
import org.apache.ignite.internal.storage.DataStorageManager;
import org.apache.ignite.internal.storage.MvPartitionStorage;
import org.apache.ignite.internal.storage.engine.MvTableStorage;
import org.apache.ignite.internal.storage.engine.StorageEngine;
import org.apache.ignite.internal.storage.engine.StorageTableDescriptor;
import org.apache.ignite.internal.table.IgniteTablesInternal;
import org.apache.ignite.internal.table.InternalTable;
import org.apache.ignite.internal.table.LongPriorityQueue;
import org.apache.ignite.internal.table.StreamerReceiverRunner;
import org.apache.ignite.internal.table.TableImpl;
import org.apache.ignite.internal.table.TableViewInternal;
import org.apache.ignite.internal.table.distributed.gc.GcUpdateHandler;
import org.apache.ignite.internal.table.distributed.gc.MvGc;
import org.apache.ignite.internal.table.distributed.index.IndexMetaStorage;
import org.apache.ignite.internal.table.distributed.index.IndexUpdateHandler;
import org.apache.ignite.internal.table.distributed.raft.PartitionDataStorage;
import org.apache.ignite.internal.table.distributed.raft.PartitionListener;
import org.apache.ignite.internal.table.distributed.raft.snapshot.FullStateTransferIndexChooser;
import org.apache.ignite.internal.table.distributed.raft.snapshot.PartitionAccessImpl;
import org.apache.ignite.internal.table.distributed.raft.snapshot.PartitionKey;
import org.apache.ignite.internal.table.distributed.raft.snapshot.PartitionSnapshotStorageFactory;
import org.apache.ignite.internal.table.distributed.raft.snapshot.outgoing.OutgoingSnapshotsManager;
import org.apache.ignite.internal.table.distributed.raft.snapshot.outgoing.SnapshotAwarePartitionDataStorage;
import org.apache.ignite.internal.table.distributed.replicator.PartitionReplicaListener;
import org.apache.ignite.internal.table.distributed.replicator.TransactionStateResolver;
import org.apache.ignite.internal.table.distributed.schema.CatalogValidationSchemasSource;
import org.apache.ignite.internal.table.distributed.schema.ExecutorInclinedSchemaSyncService;
import org.apache.ignite.internal.table.distributed.schema.SchemaSyncService;
import org.apache.ignite.internal.table.distributed.schema.SchemaVersions;
import org.apache.ignite.internal.table.distributed.schema.SchemaVersionsImpl;
import org.apache.ignite.internal.table.distributed.storage.InternalTableImpl;
import org.apache.ignite.internal.table.distributed.storage.PartitionStorages;
import org.apache.ignite.internal.table.distributed.wrappers.ExecutorInclinedPlacementDriver;
import org.apache.ignite.internal.thread.IgniteThreadFactory;
import org.apache.ignite.internal.thread.NamedThreadFactory;
import org.apache.ignite.internal.tx.HybridTimestampTracker;
import org.apache.ignite.internal.tx.LockManager;
import org.apache.ignite.internal.tx.TxManager;
import org.apache.ignite.internal.tx.configuration.TransactionConfiguration;
import org.apache.ignite.internal.tx.impl.RemotelyTriggeredResourceRegistry;
import org.apache.ignite.internal.tx.impl.TransactionInflights;
import org.apache.ignite.internal.tx.impl.TxMessageSender;
import org.apache.ignite.internal.tx.storage.state.ThreadAssertingTxStateTableStorage;
import org.apache.ignite.internal.tx.storage.state.TxStateStorage;
import org.apache.ignite.internal.tx.storage.state.TxStateTableStorage;
import org.apache.ignite.internal.tx.storage.state.rocksdb.TxStateRocksDbSharedStorage;
import org.apache.ignite.internal.tx.storage.state.rocksdb.TxStateRocksDbTableStorage;
import org.apache.ignite.internal.util.CompletableFutures;
import org.apache.ignite.internal.util.Cursor;
import org.apache.ignite.internal.util.ExceptionUtils;
import org.apache.ignite.internal.util.IgniteSpinBusyLock;
import org.apache.ignite.internal.util.IgniteUtils;
import org.apache.ignite.internal.util.Lazy;
import org.apache.ignite.internal.util.PendingComparableValuesTracker;
import org.apache.ignite.internal.utils.RebalanceUtilEx;
import org.apache.ignite.internal.worker.ThreadAssertions;
import org.apache.ignite.lang.IgniteException;
import org.apache.ignite.lang.util.IgniteNameUtils;
import org.apache.ignite.network.ClusterNode;
import org.apache.ignite.sql.IgniteSql;
import org.apache.ignite.table.Table;
import org.jetbrains.annotations.Nullable;
import org.jetbrains.annotations.TestOnly;

/**
 * Table manager.
 */
public class TableManager implements IgniteTablesInternal, IgniteComponent {

    /** The logger. */
    private static final IgniteLogger LOG = Loggers.forClass(TableManager.class);

    /** Name of a transaction state directory. */
    private static final String TX_STATE_DIR = "tx-state";

    /** Transaction storage flush delay. */
    private static final int TX_STATE_STORAGE_FLUSH_DELAY = 100;
    private static final IntSupplier TX_STATE_STORAGE_FLUSH_DELAY_SUPPLIER = () -> TX_STATE_STORAGE_FLUSH_DELAY;

    private final TopologyService topologyService;

    /** Replica manager. */
    private final ReplicaManager replicaMgr;

    /** Lock manager. */
    private final LockManager lockMgr;

    /** Replica service. */
    private final ReplicaService replicaSvc;

    /** Transaction manager. */
    private final TxManager txManager;

    /** Meta storage manager. */
    private final MetaStorageManager metaStorageMgr;

    /** Data storage manager. */
    private final DataStorageManager dataStorageMgr;

    /** Transaction state resolver. */
    private final TransactionStateResolver transactionStateResolver;

    /**
     * Versioned value for linearizing table changing events.
     *
     * @see #localPartitionsVv
     * @see #assignmentsUpdatedVv
     */
    private final IncrementalVersionedValue<Void> tablesVv;

    /**
     * Versioned value for linearizing table partitions changing events.
     *
     * <p>Completed strictly after {@link #tablesVv} and strictly before {@link #assignmentsUpdatedVv}.
     */
    private final IncrementalVersionedValue<Void> localPartitionsVv;

    /**
     * Versioned value for tracking RAFT groups initialization and starting completion.
     *
     * <p>Only explicitly updated in {@link #startLocalPartitionsAndClients(CompletableFuture, TableImpl, int, boolean)}.
     *
     * <p>Completed strictly after {@link #localPartitionsVv}.
     */
    private final IncrementalVersionedValue<Void> assignmentsUpdatedVv;

    /** Registered tables. */
    private final Map<Integer, TableImpl> tables = new ConcurrentHashMap<>();

    /** Started tables. */
    private final Map<Integer, TableImpl> startedTables = new ConcurrentHashMap<>();

    /** A queue for deferred table destruction events. */
    private final LongPriorityQueue<DestroyTableEvent> destructionEventsQueue =
            new LongPriorityQueue<>(DestroyTableEvent::catalogVersion);

    /** Local partitions. */
    private final Map<Integer, PartitionSet> localPartsByTableId = new ConcurrentHashMap<>();

    /** Busy lock to stop synchronously. */
    private final IgniteSpinBusyLock busyLock = new IgniteSpinBusyLock();

    /** Prevents double stopping the component. */
    private final AtomicBoolean beforeStopGuard = new AtomicBoolean();

    private final AtomicBoolean stopGuard = new AtomicBoolean();

    /** Schema manager. */
    private final SchemaManager schemaManager;

    /** Transaction state storage scheduled pool. */
    private final ScheduledExecutorService txStateStorageScheduledPool;

    /** Transaction state storage pool. */
    private final ExecutorService txStateStoragePool;

    private final TxStateRocksDbSharedStorage sharedTxStateStorage;

    /** Scan request executor. */
    private final ExecutorService scanRequestExecutor;

    /**
     * Separate executor for IO operations like partition storage initialization or partition raft group meta data persisting.
     */
    private final ExecutorService ioExecutor;

    private final HybridClock clock;

    private final ClockService clockService;

    private final OutgoingSnapshotsManager outgoingSnapshotsManager;

    private final DistributionZoneManager distributionZoneManager;

    private final SchemaSyncService executorInclinedSchemaSyncService;

    private final CatalogService catalogService;

    /** Incoming RAFT snapshots executor. */
    private final ExecutorService incomingSnapshotsExecutor;

    /** Meta storage listener for pending assignments. */
    private final WatchListener pendingAssignmentsRebalanceListener;

    /** Meta storage listener for stable assignments. */
    private final WatchListener stableAssignmentsRebalanceListener;

    /** Meta storage listener for switch reduce assignments. */
    private final WatchListener assignmentsSwitchRebalanceListener;

    private final MvGc mvGc;

    private final LowWatermark lowWatermark;

    private final HybridTimestampTracker observableTimestampTracker;

    /** Placement driver. */
    private final PlacementDriver executorInclinedPlacementDriver;

    /** A supplier function that returns {@link IgniteSql}. */
    private final Supplier<IgniteSql> sql;

    private final SchemaVersions schemaVersions;

    private final PartitionReplicatorNodeRecovery partitionReplicatorNodeRecovery;

    /** Versioned value used only at manager startup to correctly fire table creation events. */
    private final IncrementalVersionedValue<Void> startVv;

    /** Ends at the {@link IgniteComponent#stopAsync(ComponentContext)} with an {@link NodeStoppingException}. */
    private final CompletableFuture<Void> stopManagerFuture = new CompletableFuture<>();

    /** Configuration for {@link StorageUpdateHandler}. */
    private final StorageUpdateConfiguration storageUpdateConfig;

    /**
     * Executes partition operations (that might cause I/O and/or be blocked on locks).
     */
    private final Executor partitionOperationsExecutor;

    /** Executor for scheduling rebalance routine. */
    private final ScheduledExecutorService rebalanceScheduler;

    /** Marshallers provider. */
    private final ReflectionMarshallersProvider marshallers = new ReflectionMarshallersProvider();

    /** Index chooser for full state transfer. */
    private final FullStateTransferIndexChooser fullStateTransferIndexChooser;

    private final RemotelyTriggeredResourceRegistry remotelyTriggeredResourceRegistry;

    private final TransactionInflights transactionInflights;

    private final TransactionConfiguration txCfg;

    private final String nodeName;

    private final PartitionReplicaLifecycleManager partitionReplicaLifecycleManager;

    private long implicitTransactionTimeout;

    private int attemptsObtainLock;

    @Nullable
    private ScheduledExecutorService streamerFlushExecutor;

    private final IndexMetaStorage indexMetaStorage;

    private final Predicate<Assignment> isLocalNodeAssignment = assignment -> assignment.consistentId().equals(localNode().name());

    @Nullable
    private StreamerReceiverRunner streamerReceiverRunner;

    /**
     * Creates a new table manager.
     *
     * @param nodeName Node name.
     * @param registry Registry for versioned values.
     * @param gcConfig Garbage collector configuration.
     * @param txCfg Transaction configuration.
     * @param storageUpdateConfig Storage update handler configuration.
     * @param replicaMgr Replica manager.
     * @param lockMgr Lock manager.
     * @param replicaSvc Replica service.
     * @param txManager Transaction manager.
     * @param dataStorageMgr Data storage manager.
     * @param schemaManager Schema manager.
     * @param ioExecutor Separate executor for IO operations like partition storage initialization or partition raft group meta data
     *     persisting.
     * @param partitionOperationsExecutor Striped executor on which partition operations (potentially requiring I/O with storages)
     *     will be executed.
     * @param rebalanceScheduler Executor for scheduling rebalance routine.
     * @param placementDriver Placement driver.
     * @param sql A supplier function that returns {@link IgniteSql}.
     * @param lowWatermark Low watermark.
     * @param transactionInflights Transaction inflights.
     * @param indexMetaStorage Index meta storage.
     * @param partitionReplicaLifecycleManager Partition replica lifecycle manager.
     */
    public TableManager(
            String nodeName,
            Consumer<LongFunction<CompletableFuture<?>>> registry,
            GcConfiguration gcConfig,
            TransactionConfiguration txCfg,
            StorageUpdateConfiguration storageUpdateConfig,
            MessagingService messagingService,
            TopologyService topologyService,
            MessageSerializationRegistry messageSerializationRegistry,
            ReplicaManager replicaMgr,
            LockManager lockMgr,
            ReplicaService replicaSvc,
            TxManager txManager,
            DataStorageManager dataStorageMgr,
            Path storagePath,
            MetaStorageManager metaStorageMgr,
            SchemaManager schemaManager,
            ExecutorService ioExecutor,
            Executor partitionOperationsExecutor,
            ScheduledExecutorService rebalanceScheduler,
            HybridClock clock,
            ClockService clockService,
            OutgoingSnapshotsManager outgoingSnapshotsManager,
            DistributionZoneManager distributionZoneManager,
            SchemaSyncService schemaSyncService,
            CatalogService catalogService,
            HybridTimestampTracker observableTimestampTracker,
            PlacementDriver placementDriver,
            Supplier<IgniteSql> sql,
            RemotelyTriggeredResourceRegistry remotelyTriggeredResourceRegistry,
            LowWatermark lowWatermark,
            TransactionInflights transactionInflights,
            IndexMetaStorage indexMetaStorage,
            LogSyncer logSyncer,
            PartitionReplicaLifecycleManager partitionReplicaLifecycleManager
    ) {
        this.topologyService = topologyService;
        this.replicaMgr = replicaMgr;
        this.lockMgr = lockMgr;
        this.replicaSvc = replicaSvc;
        this.txManager = txManager;
        this.dataStorageMgr = dataStorageMgr;
        this.metaStorageMgr = metaStorageMgr;
        this.schemaManager = schemaManager;
        this.ioExecutor = ioExecutor;
        this.partitionOperationsExecutor = partitionOperationsExecutor;
        this.rebalanceScheduler = rebalanceScheduler;
        this.clock = clock;
        this.clockService = clockService;
        this.outgoingSnapshotsManager = outgoingSnapshotsManager;
        this.distributionZoneManager = distributionZoneManager;
        this.catalogService = catalogService;
        this.observableTimestampTracker = observableTimestampTracker;
        this.sql = sql;
        this.storageUpdateConfig = storageUpdateConfig;
        this.remotelyTriggeredResourceRegistry = remotelyTriggeredResourceRegistry;
        this.lowWatermark = lowWatermark;
        this.transactionInflights = transactionInflights;
        this.txCfg = txCfg;
        this.nodeName = nodeName;
        this.indexMetaStorage = indexMetaStorage;
        this.partitionReplicaLifecycleManager = partitionReplicaLifecycleManager;

        this.executorInclinedSchemaSyncService = new ExecutorInclinedSchemaSyncService(schemaSyncService, partitionOperationsExecutor);
        this.executorInclinedPlacementDriver = new ExecutorInclinedPlacementDriver(placementDriver, partitionOperationsExecutor);

        TxMessageSender txMessageSender = new TxMessageSender(
                messagingService,
                replicaSvc,
                clockService,
                txCfg
        );

        transactionStateResolver = new TransactionStateResolver(
                txManager,
                clockService,
                topologyService,
                messagingService,
                executorInclinedPlacementDriver,
                txMessageSender
        );

        schemaVersions = new SchemaVersionsImpl(executorInclinedSchemaSyncService, catalogService, clockService);

        tablesVv = new IncrementalVersionedValue<>(registry);

        localPartitionsVv = new IncrementalVersionedValue<>(dependingOn(tablesVv));

        assignmentsUpdatedVv = new IncrementalVersionedValue<>(dependingOn(localPartitionsVv));

        txStateStorageScheduledPool = Executors.newSingleThreadScheduledExecutor(
                NamedThreadFactory.create(nodeName, "tx-state-storage-scheduled-pool", LOG));

        txStateStoragePool = Executors.newFixedThreadPool(Runtime.getRuntime().availableProcessors(),
                NamedThreadFactory.create(nodeName, "tx-state-storage-pool", LOG));

        scanRequestExecutor = Executors.newSingleThreadExecutor(
                IgniteThreadFactory.create(nodeName, "scan-query-executor", LOG, STORAGE_READ));

        int cpus = Runtime.getRuntime().availableProcessors();

        incomingSnapshotsExecutor = new ThreadPoolExecutor(
                cpus,
                cpus,
                100,
                TimeUnit.MILLISECONDS,
                new LinkedBlockingQueue<>(),
                IgniteThreadFactory.create(nodeName, "incoming-raft-snapshot", LOG, STORAGE_READ, STORAGE_WRITE)
        );

        pendingAssignmentsRebalanceListener = createPendingAssignmentsRebalanceListener();

        stableAssignmentsRebalanceListener = createStableAssignmentsRebalanceListener();

        assignmentsSwitchRebalanceListener = createAssignmentsSwitchRebalanceListener();

        mvGc = new MvGc(nodeName, gcConfig, lowWatermark);

        partitionReplicatorNodeRecovery = new PartitionReplicatorNodeRecovery(
                metaStorageMgr,
                messagingService,
                topologyService,
                partitionOperationsExecutor,
                tableId -> tablesById().get(tableId)
        );

        startVv = new IncrementalVersionedValue<>(registry);

        sharedTxStateStorage = new TxStateRocksDbSharedStorage(
                storagePath.resolve(TX_STATE_DIR),
                txStateStorageScheduledPool,
                txStateStoragePool,
                logSyncer,
                TX_STATE_STORAGE_FLUSH_DELAY_SUPPLIER
        );

        fullStateTransferIndexChooser = new FullStateTransferIndexChooser(catalogService, lowWatermark, indexMetaStorage);
    }

    @Override
    public CompletableFuture<Void> startAsync(ComponentContext componentContext) {
        return inBusyLockAsync(busyLock, () -> {
            mvGc.start();

            transactionStateResolver.start();

            fullStateTransferIndexChooser.start();

            CompletableFuture<Long> recoveryFinishFuture = metaStorageMgr.recoveryFinishedFuture();

            assert recoveryFinishFuture.isDone();

            long recoveryRevision = recoveryFinishFuture.join();

            cleanUpResourcesForDroppedTablesOnRecoveryBusy();

            startTables(recoveryRevision, lowWatermark.getLowWatermark());

            processAssignmentsOnRecovery(recoveryRevision);

            metaStorageMgr.registerPrefixWatch(ByteArray.fromString(PENDING_ASSIGNMENTS_PREFIX), pendingAssignmentsRebalanceListener);
            metaStorageMgr.registerPrefixWatch(ByteArray.fromString(STABLE_ASSIGNMENTS_PREFIX), stableAssignmentsRebalanceListener);
            metaStorageMgr.registerPrefixWatch(ByteArray.fromString(ASSIGNMENTS_SWITCH_REDUCE_PREFIX), assignmentsSwitchRebalanceListener);

            catalogService.listen(CatalogEvent.TABLE_CREATE, parameters -> onTableCreate((CreateTableEventParameters) parameters));
            catalogService.listen(CatalogEvent.TABLE_CREATE, parameters ->
                    prepareTableResourcesAndLoadToZoneReplica((CreateTableEventParameters) parameters));
            catalogService.listen(CatalogEvent.TABLE_DROP, fromConsumer(this::onTableDrop));
            catalogService.listen(CatalogEvent.TABLE_ALTER, parameters -> {
                if (parameters instanceof RenameTableEventParameters) {
                    return onTableRename((RenameTableEventParameters) parameters).thenApply(unused -> false);
                } else {
                    return falseCompletedFuture();
                }
            });

            lowWatermark.listen(
                    LowWatermarkEvent.LOW_WATERMARK_CHANGED,
                    parameters -> onLwmChanged((ChangeLowWatermarkEventParameters) parameters)
            );

            partitionReplicatorNodeRecovery.start();

            implicitTransactionTimeout = txCfg.implicitTransactionTimeout().value();
            attemptsObtainLock = txCfg.attemptsObtainLock().value();

            executorInclinedPlacementDriver.listen(PrimaryReplicaEvent.PRIMARY_REPLICA_EXPIRED, this::onPrimaryReplicaExpired);

            return nullCompletedFuture();
        });
    }

    private CompletableFuture<Boolean> prepareTableResourcesAndLoadToZoneReplica(CreateTableEventParameters parameters) {
        if (!PartitionReplicaLifecycleManager.ENABLED) {
            return completedFuture(false);
        }

        long causalityToken = parameters.causalityToken();
        CatalogTableDescriptor tableDescriptor = parameters.tableDescriptor();
        CatalogZoneDescriptor zoneDescriptor = getZoneDescriptor(tableDescriptor, parameters.catalogVersion());

        TableImpl table =  createTableImpl(causalityToken, tableDescriptor, zoneDescriptor);

        tablesVv.update(causalityToken, (ignore, e) -> inBusyLock(busyLock, () -> {
            if (e != null) {
                return failedFuture(e);
            }

            return schemaManager.schemaRegistry(causalityToken, parameters.tableId()).thenAccept(table::schemaView);
        }));

        // NB: all vv.update() calls must be made from the synchronous part of the method (not in thenCompose()/etc!).
        CompletableFuture<?> localPartsUpdateFuture = localPartitionsVv.update(causalityToken,
                (ignore, throwable) -> inBusyLock(busyLock, () -> nullCompletedFuture().thenComposeAsync((ignored) -> {
                    PartitionSet parts = new BitSetPartitionSet();

                    for (int i = 0; i < zoneDescriptor.partitions(); i++) {
                        if (partitionReplicaLifecycleManager.hasLocalPartition(new ZonePartitionId(zoneDescriptor.id(), i))) {
                            parts.set(i);
                        }
                    }

                    return getOrCreatePartitionStorages(table, parts).thenAccept(u -> localPartsByTableId.put(parameters.tableId(), parts));
                }, ioExecutor)));

        CompletableFuture<?> tablesByIdFuture = tablesVv.get(causalityToken);

        CompletableFuture<?> createPartsFut = assignmentsUpdatedVv.update(causalityToken, (token, e) -> {
            if (e != null) {
                return failedFuture(e);
            }

            return allOf(localPartsUpdateFuture, tablesByIdFuture).thenComposeAsync(ignore -> inBusyLock(busyLock, () -> {
                        var startPartsFut = new ArrayList<CompletableFuture<?>>();

                        for (int i = 0; i < zoneDescriptor.partitions(); i++) {
                            if (partitionReplicaLifecycleManager.hasLocalPartition(new ZonePartitionId(zoneDescriptor.id(), i))) {
                                startPartsFut.add(preparePartitionResourcesAndLoadToZoneReplica(
                                        table,
                                        i,
                                        zoneDescriptor.id()));
                            }
                        }

                        return allOf(startPartsFut.toArray(CompletableFuture[]::new));
                    }
            ), ioExecutor);
        });

        tables.put(parameters.tableId(), table);

        // TODO: https://issues.apache.org/jira/browse/IGNITE-19913 Possible performance degradation.
        return createPartsFut.thenAccept(ignore -> startedTables.put(parameters.tableId(), table))
                .thenApply(unused -> false);

    }

    /**
     * Prepare the table partition resources and load it to the zone-based replica.
     *
     * @param table Table.
     * @param partId Partition id.
     * @param zoneId Zone id.
     * @return Future, which will complete when the table processor loaded to the zone replica.
     */
    private CompletableFuture<Void> preparePartitionResourcesAndLoadToZoneReplica(
            TableImpl table,
            int partId,
            int zoneId
    ) {
        int tableId = table.tableId();

        var internalTbl = (InternalTableImpl) table.internalTable();

        TablePartitionId replicaGrpId = new TablePartitionId(tableId, partId);

        return inBusyLockAsync(busyLock, () -> {
            var safeTimeTracker = new PendingComparableValuesTracker<HybridTimestamp, Void>(HybridTimestamp.MIN_VALUE);

            var storageIndexTracker = new PendingComparableValuesTracker<Long, Void>(0L);

            PartitionStorages partitionStorages = getPartitionStorages(table, partId);

            PartitionDataStorage partitionDataStorage = partitionDataStorage(partitionStorages.getMvPartitionStorage(),
                    internalTbl, partId);

            storageIndexTracker.update(partitionDataStorage.lastAppliedIndex(), null);

            PartitionUpdateHandlers partitionUpdateHandlers = createPartitionUpdateHandlers(
                    partId,
                    partitionDataStorage,
                    table,
                    safeTimeTracker,
                    storageUpdateConfig
            );

            internalTbl.updatePartitionTrackers(partId, safeTimeTracker, storageIndexTracker);

            mvGc.addStorage(replicaGrpId, partitionUpdateHandlers.gcUpdateHandler);

            Function<RaftCommandRunner, ReplicaListener> createListener = (raftClient) -> createReplicaListener(
                    replicaGrpId,
                    table,
                    safeTimeTracker,
                    partitionStorages.getMvPartitionStorage(),
                    partitionStorages.getTxStateStorage(),
                    partitionUpdateHandlers,
                    raftClient);

            return replicaMgr.replica(new ZonePartitionId(zoneId, partId))
                    .thenAcceptAsync(zoneReplica ->
                            ((ZonePartitionReplicaListener) zoneReplica.listener()).addTableReplicaListener(
                                    new TablePartitionId(tableId, partId), createListener
                            ), ioExecutor
                    );
        });
    }


    private CompletableFuture<Boolean> onPrimaryReplicaExpired(PrimaryReplicaEventParameters parameters) {
        if (topologyService.localMember().id().equals(parameters.leaseholderId())) {
            TablePartitionId groupId = (TablePartitionId) parameters.groupId();

            replicaMgr.weakStopReplica(
                    groupId,
                    WeakReplicaStopReason.PRIMARY_EXPIRED,
                    () -> stopAndDestroyPartition(groupId, tablesVv.latestCausalityToken())
            );
        }

        return falseCompletedFuture();
    }

    private void processAssignmentsOnRecovery(long recoveryRevision) {
        var stableAssignmentsPrefix = new ByteArray(STABLE_ASSIGNMENTS_PREFIX);
        var pendingAssignmentsPrefix = new ByteArray(PENDING_ASSIGNMENTS_PREFIX);

        startVv.update(recoveryRevision, (v, e) -> handleAssignmentsOnRecovery(
                stableAssignmentsPrefix,
                recoveryRevision,
                (entry, rev) ->  handleChangeStableAssignmentEvent(entry, rev, true),
                "stable"
        ));
        startVv.update(recoveryRevision, (v, e) -> handleAssignmentsOnRecovery(
                pendingAssignmentsPrefix,
                recoveryRevision,
                (entry, rev) -> handleChangePendingAssignmentEvent(entry, rev, true),
                "pending"
        ));
    }

    private CompletableFuture<Void> handleAssignmentsOnRecovery(
            ByteArray prefix,
            long revision,
            BiFunction<Entry, Long, CompletableFuture<Void>> assignmentsEventHandler,
            String assignmentsType
    ) {
        try (Cursor<Entry> cursor = metaStorageMgr.prefixLocally(prefix, revision)) {
            CompletableFuture<?>[] futures = cursor.stream()
                    .map(entry -> {
                        if (LOG.isInfoEnabled()) {
                            LOG.info(
                                    "Non handled {} assignments for key '{}' discovered, performing recovery",
                                    assignmentsType,
                                    new String(entry.key(), UTF_8)
                            );
                        }

                        // We use the Meta Storage recovery revision here instead of the entry revision, because
                        // 'handleChangePendingAssignmentEvent' accesses some Versioned Values that only store values starting with
                        // tokens equal to Meta Storage recovery revision. In other words, if the entry has a lower revision than the
                        // recovery revision, there will never be a Versioned Value corresponding to its revision.
                        return assignmentsEventHandler.apply(entry, revision);
                    })
                    .toArray(CompletableFuture[]::new);

            return allOf(futures)
                    // Simply log any errors, we don't want to block watch processing.
                    .exceptionally(e -> {
                        LOG.error("Error when performing assignments recovery", e);

                        return null;
                    });
        }
    }

    private CompletableFuture<Boolean> onTableCreate(CreateTableEventParameters parameters) {
        return createTableLocally(parameters.causalityToken(), parameters.catalogVersion(), parameters.tableDescriptor(), false)
                .thenApply(unused -> false);
    }

    /**
     * Writes the set of assignments to meta storage. If there are some assignments already, gets them from meta storage. Returns
     * the list of assignments that really are in meta storage.
     *
     * @param tableId  Table id.
     * @param assignmentsFuture Assignments future, to get the assignments that should be written.
     * @return Real list of assignments.
     */
    public CompletableFuture<List<Assignments>> writeTableAssignmentsToMetastore(
            int tableId,
            CompletableFuture<List<Assignments>> assignmentsFuture
    ) {
        return assignmentsFuture.thenCompose(newAssignments -> {
            assert !newAssignments.isEmpty();

            List<Operation> partitionAssignments = new ArrayList<>(newAssignments.size());

            for (int i = 0; i < newAssignments.size(); i++) {
                ByteArray stableAssignmentsKey = stablePartAssignmentsKey(new TablePartitionId(tableId, i));
                byte[] anAssignment = newAssignments.get(i).toBytes();
                Operation op = put(stableAssignmentsKey, anAssignment);
                partitionAssignments.add(op);
            }

            Condition condition = notExists(new ByteArray(toByteArray(partitionAssignments.get(0).key())));

            return metaStorageMgr
                    .invoke(condition, partitionAssignments, Collections.emptyList())
                    .handle((invokeResult, e) -> {
                        if (e != null) {
                            LOG.error(
                                    "Couldn't write assignments [assignmentsList={}] to metastore during invoke.",
                                    e,
                                    Assignments.assignmentListToString(newAssignments)
                            );

                            throw ExceptionUtils.sneakyThrow(e);
                        }

                        return invokeResult;
                    })
                    .thenCompose(invokeResult -> {
                        if (invokeResult) {
                            LOG.info(
                                    "Assignments calculated from data nodes are successfully written to meta storage"
                                            + " [tableId={}, assignments={}].",
                                    tableId,
                                    Assignments.assignmentListToString(newAssignments)
                            );

                            return completedFuture(newAssignments);
                        } else {
                            Set<ByteArray> partKeys = IntStream.range(0, newAssignments.size())
                                    .mapToObj(p -> stablePartAssignmentsKey(new TablePartitionId(tableId, p)))
                                    .collect(toSet());

                            CompletableFuture<Map<ByteArray, Entry>> resFuture = metaStorageMgr.getAll(partKeys);

                            return resFuture.thenApply(metaStorageAssignments -> {
                                List<Assignments> realAssignments = new ArrayList<>();

                                for (int p = 0; p < newAssignments.size(); p++) {
                                    var partId = new TablePartitionId(tableId, p);
                                    Entry assignmentsEntry = metaStorageAssignments.get(stablePartAssignmentsKey(partId));

                                    assert assignmentsEntry != null && !assignmentsEntry.empty() && !assignmentsEntry.tombstone()
                                            : "Unexpected assignments for partition [" + partId + ", entry=" + assignmentsEntry + "].";

                                    Assignments real = Assignments.fromBytes(assignmentsEntry.value());

                                    realAssignments.add(real);
                                }

                                LOG.info(
                                        "Assignments picked up from meta storage [tableId={}, assignments={}].",
                                        tableId,
                                        Assignments.assignmentListToString(realAssignments)
                                );

                                return realAssignments;
                            });
                        }
                    })
                    .handle((realAssignments, e) -> {
                        if (e != null) {
                            LOG.error("Couldn't get assignments from metastore for table [tableId={}].", e, tableId);

                            throw ExceptionUtils.sneakyThrow(e);
                        }

                        return realAssignments;
                    });
        });
    }

    private void onTableDrop(DropTableEventParameters parameters) {
        inBusyLock(busyLock, () -> {
            destructionEventsQueue.enqueue(new DestroyTableEvent(parameters.catalogVersion(), parameters.tableId()));
        });
    }

    private CompletableFuture<Boolean> onLwmChanged(ChangeLowWatermarkEventParameters parameters) {
        return inBusyLockAsync(busyLock, () -> {
            int newEarliestCatalogVersion = catalogService.activeCatalogVersion(parameters.newLowWatermark().longValue());

            List<CompletableFuture<Void>> futures = destructionEventsQueue.drainUpTo(newEarliestCatalogVersion).stream()
                    .map(event -> destroyTableLocally(event.tableId()))
                    .collect(toList());

            return allOf(futures.toArray(CompletableFuture[]::new)).thenApply(unused -> false);
        });
    }

    private CompletableFuture<?> onTableRename(RenameTableEventParameters parameters) {
        return inBusyLockAsync(busyLock, () -> tablesVv.update(
                parameters.causalityToken(),
                (ignore, e) -> {
                    if (e != null) {
                        return failedFuture(e);
                    }

                    TableImpl table = tables.get(parameters.tableId());

                    // TODO: revisit this approach, see https://issues.apache.org/jira/browse/IGNITE-21235.
                    table.name(parameters.newTableName());

                    return nullCompletedFuture();
                })
        );
    }

    /**
     * Updates or creates partition raft groups and storages.
     *
     * @param assignmentsFuture Table assignments.
     * @param table Initialized table entity.
     * @param zoneId Zone id.
     * @param isRecovery {@code true} if the node is being started up.
     * @return future, which will be completed when the partitions creations done.
     */
    private CompletableFuture<Void> startLocalPartitionsAndClients(
            CompletableFuture<List<Assignments>> assignmentsFuture,
            TableImpl table,
            int zoneId,
            boolean isRecovery
    ) {
        int tableId = table.tableId();

        // Create new raft nodes according to new assignments.
        return assignmentsFuture.thenCompose(tableAssignments -> {
            // Empty assignments might be a valid case if tables are created from within cluster init HOCON
            // configuration, which is not supported now.
            assert tableAssignments != null : IgniteStringFormatter.format("Table [id={}] has empty assignments.", tableId);

            int partitions = tableAssignments.size();

            var futures = new CompletableFuture<?>[partitions];

            for (int i = 0; i < partitions; i++) {
                int partId = i;

                Assignments assignments = tableAssignments.get(i);

                CompletableFuture<?> future = startPartitionAndStartClient(
                        table,
                        partId,
                        localMemberAssignment(assignments),
                        assignments,
                        zoneId,
                        isRecovery
                )
                        .whenComplete((res, ex) -> {
                            if (ex != null) {
                                LOG.warn("Unable to update raft groups on the node [tableId={}, partitionId={}]", ex, tableId, partId);
                            }
                        });

                futures[i] = future;
            }

            return allOf(futures);
        });
    }

    private CompletableFuture<Void> startPartitionAndStartClient(
            TableImpl table,
            int partId,
            @Nullable Assignment localMemberAssignment,
            Assignments stableAssignments,
            int zoneId,
            boolean isRecovery
    ) {
        if (localMemberAssignment == null) {
            // (0) in case if node not in the assignments
            return nullCompletedFuture();
        }

        int tableId = table.tableId();

        var internalTbl = (InternalTableImpl) table.internalTable();

        PeersAndLearners stablePeersAndLearners = fromAssignments(stableAssignments.nodes());

        TablePartitionId replicaGrpId = new TablePartitionId(tableId, partId);

        CompletableFuture<Boolean> shouldStartGroupFut = isRecovery
                ? partitionReplicatorNodeRecovery.initiateGroupReentryIfNeeded(
                        replicaGrpId,
                        internalTbl,
                        stablePeersAndLearners,
                        localMemberAssignment
                )
                : trueCompletedFuture();

        Assignments forcedAssignments = stableAssignments.force() ? stableAssignments : null;

        Supplier<CompletableFuture<Boolean>> startReplicaSupplier = () -> shouldStartGroupFut
                .thenComposeAsync(startGroup -> inBusyLock(busyLock, () -> {
                    // (1) if partitionReplicatorNodeRecovery#shouldStartGroup fails -> do start nothing
                    if (!startGroup) {
                        return falseCompletedFuture();
                    }

                    // (2) Otherwise let's start replica manually
                    var safeTimeTracker = new PendingComparableValuesTracker<HybridTimestamp, Void>(HybridTimestamp.MIN_VALUE);

                    var storageIndexTracker = new PendingComparableValuesTracker<Long, Void>(0L);

                    PartitionStorages partitionStorages = getPartitionStorages(table, partId);

                    PartitionDataStorage partitionDataStorage = partitionDataStorage(partitionStorages.getMvPartitionStorage(),
                            internalTbl, partId);

                    storageIndexTracker.update(partitionDataStorage.lastAppliedIndex(), null);

                    PartitionUpdateHandlers partitionUpdateHandlers = createPartitionUpdateHandlers(
                            partId,
                            partitionDataStorage,
                            table,
                            safeTimeTracker,
                            storageUpdateConfig
                    );

                    internalTbl.updatePartitionTrackers(partId, safeTimeTracker, storageIndexTracker);

                    mvGc.addStorage(replicaGrpId, partitionUpdateHandlers.gcUpdateHandler);

                    RaftGroupListener raftGroupListener = new PartitionListener(
                            txManager,
                            partitionDataStorage,
                            partitionUpdateHandlers.storageUpdateHandler,
                            partitionStorages.getTxStateStorage(),
                            safeTimeTracker,
                            storageIndexTracker,
                            catalogService,
                            table.schemaView(),
                            clockService,
                            indexMetaStorage
                    );

                    SnapshotStorageFactory snapshotStorageFactory = createSnapshotStorageFactory(replicaGrpId,
                            partitionUpdateHandlers, internalTbl);

                    Function<RaftGroupService, ReplicaListener> createListener = (raftClient) -> createReplicaListener(
                            replicaGrpId,
                            table,
                            safeTimeTracker,
                            partitionStorages.getMvPartitionStorage(),
                            partitionStorages.getTxStateStorage(),
                            partitionUpdateHandlers,
                            raftClient);

                    RaftGroupEventsListener raftGroupEventsListener = createRaftGroupEventsListener(replicaGrpId);

                    MvTableStorage mvTableStorage = internalTbl.storage();

                    try {
                        return replicaMgr.startReplica(
                                raftGroupEventsListener,
                                raftGroupListener,
                                mvTableStorage.isVolatile(),
                                snapshotStorageFactory,
                                createListener,
                                storageIndexTracker,
                                replicaGrpId,
                                stablePeersAndLearners).thenApply(ignored -> true);
                    } catch (NodeStoppingException e) {
                        throw new AssertionError("Loza was stopped before Table manager", e);
                    }
                }), ioExecutor);

        return replicaMgr.weakStartReplica(
                replicaGrpId,
                startReplicaSupplier,
                forcedAssignments
        ).handle((res, ex) -> {
            if (ex != null) {
                LOG.warn("Unable to update raft groups on the node [tableId={}, partitionId={}]", ex, tableId, partId);
            }
            return null;
        });
    }

    @Nullable
    private Assignment localMemberAssignment(Assignments assignments) {
        Assignment localMemberAssignment = Assignment.forPeer(localNode().name());

        return assignments.nodes().contains(localMemberAssignment) ? localMemberAssignment : null;
    }

    private PartitionMover createPartitionMover(TablePartitionId replicaGrpId) {
        return new PartitionMover(busyLock, () -> {
            CompletableFuture<Replica> replicaFut = replicaMgr.replica(replicaGrpId);
            if (replicaFut == null) {
                return failedFuture(new IgniteInternalException("No such replica for partition " + replicaGrpId.partitionId()
                        + " in table " + replicaGrpId.tableId()));
            }
            return replicaFut.thenApply(Replica::raftClient);
        });
    }

    private RaftGroupEventsListener createRaftGroupEventsListener(TablePartitionId replicaGrpId) {
        PartitionMover partitionMover = createPartitionMover(replicaGrpId);

        return new RebalanceRaftGroupEventsListener(
                metaStorageMgr,
                replicaGrpId,
                busyLock,
                partitionMover,
                this::calculateAssignments,
                rebalanceScheduler
        );
    }

    private PartitionReplicaListener createReplicaListener(
            TablePartitionId tablePartitionId,
            TableImpl table,
            PendingComparableValuesTracker<HybridTimestamp, Void> safeTimeTracker,
            MvPartitionStorage mvPartitionStorage,
            TxStateStorage txStatePartitionStorage,
            PartitionUpdateHandlers partitionUpdateHandlers,
            RaftCommandRunner raftClient
    ) {
        int tableId = tablePartitionId.tableId();
        int partId = tablePartitionId.partitionId();

        return new PartitionReplicaListener(
                mvPartitionStorage,
                new ExecutorInclinedRaftCommandRunner(raftClient, partitionOperationsExecutor),
                txManager,
                lockMgr,
                scanRequestExecutor,
                partId,
                tableId,
                table.indexesLockers(partId),
                new Lazy<>(() -> table.indexStorageAdapters(partId).get().get(table.pkId())),
                () -> table.indexStorageAdapters(partId).get(),
                clockService,
                safeTimeTracker,
                txStatePartitionStorage,
                transactionStateResolver,
                partitionUpdateHandlers.storageUpdateHandler,
                new CatalogValidationSchemasSource(catalogService, schemaManager),
                localNode(),
                executorInclinedSchemaSyncService,
                catalogService,
                executorInclinedPlacementDriver,
                topologyService,
                remotelyTriggeredResourceRegistry,
                schemaManager.schemaRegistry(tableId),
                indexMetaStorage
        );
    }

    private CompletableFuture<Set<Assignment>> calculateAssignments(TablePartitionId tablePartitionId) {
        // TODO: IGNITE-22661 Potentially unsafe to use the latest catalog version, as the tables might not already present
        //  in the catalog. Better to take the version from Assignments.
        int catalogVersion = catalogService.latestCatalogVersion();

        CatalogTableDescriptor tableDescriptor = getTableDescriptor(tablePartitionId.tableId(), catalogVersion);

        CatalogZoneDescriptor zoneDescriptor = getZoneDescriptor(tableDescriptor, catalogVersion);

        return distributionZoneManager.dataNodes(
                zoneDescriptor.updateToken(),
                catalogVersion,
                tableDescriptor.zoneId()
        ).thenApply(dataNodes ->
                AffinityUtils.calculateAssignmentForPartition(
                        dataNodes,
                        tablePartitionId.partitionId(),
                        zoneDescriptor.replicas()
                )
        );
    }

    private boolean isLocalPeer(Peer peer) {
        return peer.consistentId().equals(localNode().name());
    }

    private boolean isLocalNodeInAssignments(Collection<Assignment> assignments) {
        return assignments.stream().anyMatch(isLocalNodeAssignment);
    }

    /**
     * Checks that the local node is primary or not.
     * <br>
     * Internally we use there {@link PlacementDriver#getPrimaryReplica} with a penultimate
     * safe time value, because metastore is waiting for pending or stable assignments events handling over and only then metastore will
     * increment the safe time. On the other hand placement driver internally is waiting the metastore for given safe time plus
     * {@link ClockService#maxClockSkewMillis}. So, if given time is just {@link ClockService#now}, then there is a dead lock: metastore
     * is waiting until assignments handling is over, but internally placement driver is waiting for a non-applied safe time.
     * <br>
     * To solve this issue we pass to {@link PlacementDriver#getPrimaryReplica} current time minus the skew, so placement driver could
     * successfully get primary replica for the time stamp before the handling has began. Also there a corner case for tests that are using
     * {@code WatchListenerInhibitor#metastorageEventsInhibitor} and it leads to current time equals {@link HybridTimestamp#MIN_VALUE} and
     * the skew's subtraction will lead to {@link IllegalArgumentException} from {@link HybridTimestamp}. Then, if we got the minimal
     * possible timestamp, then we also couldn't have any primary replica, then return {@code false}.
     *
     * @param replicationGroupId Replication group ID for that we check is the local node a primary.
     * @return {@code true} is the local node is primary and {@code false} otherwise.
     */
    private CompletableFuture<Boolean> isLocalNodeIsPrimary(ReplicationGroupId replicationGroupId) {
        HybridTimestamp currentSafeTime = metaStorageMgr.clusterTime().currentSafeTime();

        if (HybridTimestamp.MIN_VALUE.equals(currentSafeTime)) {
            return falseCompletedFuture();
        }

        long skewMs = clockService.maxClockSkewMillis();

        try {
            HybridTimestamp previousMetastoreSafeTime = currentSafeTime.subtractPhysicalTime(skewMs);

            return executorInclinedPlacementDriver.getPrimaryReplica(replicationGroupId, previousMetastoreSafeTime)
                    .thenApply(replicaMeta -> replicaMeta != null
                            && replicaMeta.getLeaseholderId() != null
                            && replicaMeta.getLeaseholderId().equals(localNode().id()));
        } catch (IllegalArgumentException e) {
            long currentSafeTimeMs = currentSafeTime.longValue();

            throw new AssertionError("Got a negative time [currentSafeTime=" + currentSafeTime
                    + ", currentSafeTimeMs=" + currentSafeTimeMs
                    + ", skewMs=" + skewMs
                    + ", internal=" + (currentSafeTimeMs + ((-skewMs) << LOGICAL_TIME_BITS_SIZE)) + "]", e);
        }
    }

    private PartitionDataStorage partitionDataStorage(MvPartitionStorage partitionStorage, InternalTable internalTbl, int partId) {
        return new SnapshotAwarePartitionDataStorage(
                partitionStorage,
                outgoingSnapshotsManager,
                partitionKey(internalTbl, partId)
        );
    }

    private static PartitionKey partitionKey(InternalTable internalTbl, int partId) {
        return new PartitionKey(internalTbl.tableId(), partId);
    }

    @Override
    public void beforeNodeStop() {
        if (!beforeStopGuard.compareAndSet(false, true)) {
            return;
        }

        stopManagerFuture.completeExceptionally(new NodeStoppingException());

        busyLock.block();

        metaStorageMgr.unregisterWatch(pendingAssignmentsRebalanceListener);
        metaStorageMgr.unregisterWatch(stableAssignmentsRebalanceListener);
        metaStorageMgr.unregisterWatch(assignmentsSwitchRebalanceListener);

        cleanUpTablesResources(tables);
    }

    @Override
    public CompletableFuture<Void> stopAsync(ComponentContext componentContext) {
        // NB: busy lock had already gotten in {@link beforeNodeStop}
        assert beforeStopGuard.get() : "'stop' called before 'beforeNodeStop'";

        if (!stopGuard.compareAndSet(false, true)) {
            return nullCompletedFuture();
        }

        int shutdownTimeoutSeconds = 10;

        try {
            IgniteUtils.closeAllManually(
                    mvGc,
                    fullStateTransferIndexChooser,
                    sharedTxStateStorage,
                    () -> shutdownAndAwaitTermination(txStateStoragePool, shutdownTimeoutSeconds, TimeUnit.SECONDS),
                    () -> shutdownAndAwaitTermination(txStateStorageScheduledPool, shutdownTimeoutSeconds, TimeUnit.SECONDS),
                    () -> shutdownAndAwaitTermination(scanRequestExecutor, shutdownTimeoutSeconds, TimeUnit.SECONDS),
                    () -> shutdownAndAwaitTermination(incomingSnapshotsExecutor, shutdownTimeoutSeconds, TimeUnit.SECONDS),
                    () -> shutdownAndAwaitTermination(rebalanceScheduler, shutdownTimeoutSeconds, TimeUnit.SECONDS),
                    () -> shutdownAndAwaitTermination(streamerFlushExecutor, shutdownTimeoutSeconds, TimeUnit.SECONDS)
            );
        } catch (Exception e) {
            return failedFuture(e);
        }

        return nullCompletedFuture();
    }

    /**
     * Stops resources that are related to provided tables.
     *
     * @param tables Tables to stop.
     */
    private void cleanUpTablesResources(Map<Integer, TableImpl> tables) {
        var futures = new ArrayList<CompletableFuture<Void>>(tables.size());

        for (TableImpl table : tables.values()) {
            futures.add(runAsync(() -> {
                Stream.Builder<ManuallyCloseable> stopping = Stream.builder();

                InternalTable internalTable = table.internalTable();

                stopping.add(() -> {
                    var stopReplicaFutures = new CompletableFuture<?>[internalTable.partitions()];

                    for (int p = 0; p < internalTable.partitions(); p++) {
                        TablePartitionId replicationGroupId = new TablePartitionId(table.tableId(), p);

                        stopReplicaFutures[p] = stopPartition(replicationGroupId, table);
                    }

                    allOf(stopReplicaFutures).get(10, TimeUnit.SECONDS);
                });

                stopping.add(internalTable.storage());
                stopping.add(internalTable.txStateStorage());
                stopping.add(internalTable);

                try {
                    IgniteUtils.closeAllManually(stopping.build());
                } catch (Throwable t) {
                    LOG.error("Unable to stop table [name={}, tableId={}]", t, table.name(), table.tableId());
                }
            }, ioExecutor));
        }

        try {
            allOf(futures.toArray(CompletableFuture[]::new)).get(30, TimeUnit.SECONDS);
        } catch (InterruptedException | ExecutionException | TimeoutException e) {
            LOG.error("Unable to clean table resources", e);
        }
    }

    /**
     * Create table storages and internal instance.
     *
     * @param causalityToken Causality token.
     * @param tableDescriptor Catalog table descriptor.
     * @param zoneDescriptor Catalog distribution zone descriptor.
     * @return Table instance.
     */
    private TableImpl createTableImpl(
            long causalityToken,
            CatalogTableDescriptor tableDescriptor,
            CatalogZoneDescriptor zoneDescriptor
    ) {
        String tableName = tableDescriptor.name();

        LOG.trace("Creating local table: name={}, id={}, token={}", tableDescriptor.name(), tableDescriptor.id(), causalityToken);

        MvTableStorage tableStorage = createTableStorage(tableDescriptor, zoneDescriptor);
        TxStateTableStorage txStateStorage = createTxStateTableStorage(tableDescriptor, zoneDescriptor);

        int partitions = zoneDescriptor.partitions();

        InternalTableImpl internalTable = new InternalTableImpl(
                tableName,
                tableDescriptor.id(),
                partitions,
                topologyService,
                txManager,
                tableStorage,
                txStateStorage,
                replicaSvc,
                clock,
                observableTimestampTracker,
                executorInclinedPlacementDriver,
                transactionInflights,
                implicitTransactionTimeout,
                attemptsObtainLock,
                this::streamerFlushExecutor,
                Objects.requireNonNull(streamerReceiverRunner)
        );

        return new TableImpl(
                internalTable,
                lockMgr,
                schemaVersions,
                marshallers,
                sql.get(),
                tableDescriptor.primaryKeyIndexId()
        );
    }


    /**
     * Creates local structures for a table.
     *
     * @param causalityToken Causality token.
     * @param catalogVersion Catalog version on which the table was created.
     * @param tableDescriptor Catalog table descriptor.
     * @param onNodeRecovery {@code true} when called during node recovery, {@code false} otherwise.
     * @return Future that will be completed when local changes related to the table creation are applied.
     */
    private CompletableFuture<?> createTableLocally(
            long causalityToken,
            int catalogVersion,
            CatalogTableDescriptor tableDescriptor,
            boolean onNodeRecovery
    ) {
        return inBusyLockAsync(busyLock, () -> {
            int tableId = tableDescriptor.id();

            // Retrieve descriptor during synchronous call, before the previous catalog version could be concurrently compacted.
            CatalogZoneDescriptor zoneDescriptor = getZoneDescriptor(tableDescriptor, catalogVersion);

            CompletableFuture<List<Assignments>> assignmentsFuture = getOrCreateAssignments(
                    tableDescriptor,
                    zoneDescriptor,
                    causalityToken,
                    catalogVersion
            );

            CompletableFuture<List<Assignments>> assignmentsFutureAfterInvoke =
                    writeTableAssignmentsToMetastore(tableId, assignmentsFuture);

            return createTableLocally(
                    causalityToken,
                    tableDescriptor,
                    zoneDescriptor,
                    assignmentsFutureAfterInvoke,
                    onNodeRecovery
            );
        });
    }

    /**
     * Creates local structures for a table.
     *
     * @param causalityToken Causality token.
     * @param tableDescriptor Catalog table descriptor.
     * @param zoneDescriptor Catalog distributed zone descriptor.
     * @param assignmentsFuture Future with assignments.
     * @param onNodeRecovery {@code true} when called during node recovery, {@code false} otherwise.
     * @return Future that will be completed when local changes related to the table creation are applied.
     */
    private CompletableFuture<Void> createTableLocally(
            long causalityToken,
            CatalogTableDescriptor tableDescriptor,
            CatalogZoneDescriptor zoneDescriptor,
            CompletableFuture<List<Assignments>> assignmentsFuture,
            boolean onNodeRecovery
    ) {
        TableImpl table =  createTableImpl(causalityToken, tableDescriptor, zoneDescriptor);

        int tableId = tableDescriptor.id();

        tablesVv.update(causalityToken, (ignore, e) -> inBusyLock(busyLock, () -> {
            if (e != null) {
                return failedFuture(e);
            }

            return schemaManager.schemaRegistry(causalityToken, tableId).thenAccept(table::schemaView);
        }));

        // NB: all vv.update() calls must be made from the synchronous part of the method (not in thenCompose()/etc!).
        CompletableFuture<?> localPartsUpdateFuture = localPartitionsVv.update(causalityToken,
                (ignore, throwable) -> inBusyLock(busyLock, () -> assignmentsFuture.thenComposeAsync(newAssignments -> {
                    PartitionSet parts = new BitSetPartitionSet();

                    // TODO: https://issues.apache.org/jira/browse/IGNITE-19713 Process assignments and set partitions only for
                    // TODO assigned partitions.
                    for (int i = 0; i < newAssignments.size(); i++) {
                        parts.set(i);
                    }

                    return getOrCreatePartitionStorages(table, parts).thenAccept(u -> localPartsByTableId.put(tableId, parts));
                }, ioExecutor)));

        CompletableFuture<?> tablesByIdFuture = tablesVv.get(causalityToken);

        // TODO https://issues.apache.org/jira/browse/IGNITE-19170 Partitions should be started only on the assignments change
        //  event triggered by zone create or alter.
        CompletableFuture<?> createPartsFut = assignmentsUpdatedVv.update(causalityToken, (token, e) -> {
            if (e != null) {
                return failedFuture(e);
            }

            return allOf(localPartsUpdateFuture, tablesByIdFuture).thenComposeAsync(ignore -> inBusyLock(busyLock, () -> {
                        if (onNodeRecovery) {
                            SchemaRegistry schemaRegistry = table.schemaView();
                            PartitionSet partitionSet = localPartsByTableId.get(tableId);
                            // LWM starts updating only after the node is restored.
                            HybridTimestamp lwm = lowWatermark.getLowWatermark();

                            registerIndexesToTable(table, catalogService, partitionSet, schemaRegistry, lwm);
                        }
                        return startLocalPartitionsAndClients(assignmentsFuture, table, zoneDescriptor.id(), onNodeRecovery);
                    }
            ), ioExecutor);
        });

        tables.put(tableId, table);

        // TODO should be reworked in IGNITE-16763

        // TODO: https://issues.apache.org/jira/browse/IGNITE-19913 Possible performance degradation.
        return createPartsFut.thenAccept(ignore -> startedTables.put(tableId, table));
    }

    /**
     * Check if the table already has assignments in the meta storage locally.
     * So, it means, that it is a recovery process and we should use the meta storage local assignments instead of calculation
     * of the new ones.
     */
    private CompletableFuture<List<Assignments>> getOrCreateAssignments(
            CatalogTableDescriptor tableDescriptor,
            CatalogZoneDescriptor zoneDescriptor,
            long causalityToken,
            int catalogVersion
    ) {
        int tableId = tableDescriptor.id();
        CompletableFuture<List<Assignments>> assignmentsFuture;

        if (partitionAssignmentsGetLocally(metaStorageMgr, tableId, 0, causalityToken) != null) {
            assignmentsFuture = completedFuture(
                    tableAssignmentsGetLocally(metaStorageMgr, tableId, zoneDescriptor.partitions(), causalityToken));
        } else {
            assignmentsFuture = distributionZoneManager.dataNodes(causalityToken, catalogVersion, zoneDescriptor.id())
                    .thenApply(dataNodes -> AffinityUtils.calculateAssignments(
                            dataNodes,
                            zoneDescriptor.partitions(),
                            zoneDescriptor.replicas()
                    ).stream().map(Assignments::of).collect(toList()));

            assignmentsFuture.thenAccept(assignmentsList -> LOG.info(
                    "Assignments calculated from data nodes [table={}, tableId={}, assignments={}, revision={}]",
                    tableDescriptor.name(),
                    tableId,
                    Assignments.assignmentListToString(assignmentsList),
                    causalityToken
            ));
        }

        return assignmentsFuture;
    }

    /**
     * Creates data storage for the provided table.
     *
     * @param tableDescriptor Catalog table descriptor.
     * @param zoneDescriptor Catalog distributed zone descriptor.
     */
    protected MvTableStorage createTableStorage(CatalogTableDescriptor tableDescriptor, CatalogZoneDescriptor zoneDescriptor) {
        StorageEngine engine = dataStorageMgr.engineByStorageProfile(tableDescriptor.storageProfile());

        assert engine != null : "tableId=" + tableDescriptor.id() + ", storageProfile=" + tableDescriptor.storageProfile();

        return engine.createMvTable(
                new StorageTableDescriptor(tableDescriptor.id(), zoneDescriptor.partitions(), tableDescriptor.storageProfile()),
                new CatalogStorageIndexDescriptorSupplier(catalogService, lowWatermark)
        );
    }

    /**
     * Creates transaction state storage for the provided table.
     *
     * @param tableDescriptor Catalog table descriptor.
     * @param zoneDescriptor Catalog distributed zone descriptor.
     */
    protected TxStateTableStorage createTxStateTableStorage(CatalogTableDescriptor tableDescriptor, CatalogZoneDescriptor zoneDescriptor) {
        int tableId = tableDescriptor.id();

        TxStateTableStorage txStateTableStorage = new TxStateRocksDbTableStorage(
                tableId,
                zoneDescriptor.partitions(),
                sharedTxStateStorage
        );
        if (ThreadAssertions.enabled()) {
            txStateTableStorage = new ThreadAssertingTxStateTableStorage(txStateTableStorage);
        }

        txStateTableStorage.start();

        return txStateTableStorage;
    }

    /**
     * Drops local structures for a table.
     *
     * @param tableId Table id to destroy.
     */
    private CompletableFuture<Void> destroyTableLocally(int tableId) {
        TableImpl table = startedTables.remove(tableId);
        localPartsByTableId.remove(tableId);

        assert table != null : tableId;

        InternalTable internalTable = table.internalTable();
        int partitions = internalTable.partitions();

        // TODO https://issues.apache.org/jira/browse/IGNITE-18991 Move assigment manipulations to Distribution zones.
        Set<ByteArray> assignmentKeys = IntStream.range(0, partitions)
                .mapToObj(p -> stablePartAssignmentsKey(new TablePartitionId(tableId, p)))
                .collect(toSet());
        metaStorageMgr.removeAll(assignmentKeys);

        CompletableFuture<?>[] stopReplicaFutures = new CompletableFuture<?>[partitions];

        // TODO https://issues.apache.org/jira/browse/IGNITE-19170 Partitions should be stopped on the assignments change
        //  event triggered by zone drop or alter. Stop replica asynchronously, out of metastorage event pipeline.
        for (int partitionId = 0; partitionId < partitions; partitionId++) {
            var replicationGroupId = new TablePartitionId(tableId, partitionId);

            stopReplicaFutures[partitionId] = stopPartition(replicationGroupId, table);
        }

        // TODO: IGNITE-18703 Destroy raft log and meta
        return allOf(stopReplicaFutures)
                .thenComposeAsync(
                        unused -> inBusyLockAsync(busyLock, () -> allOf(
                                internalTable.storage().destroy(),
                                runAsync(() -> inBusyLock(busyLock, () -> internalTable.txStateStorage().destroy()), ioExecutor)
                        )),
                        ioExecutor)
                .thenAccept(ignore0 -> tables.remove(tableId))
                .thenAcceptAsync(ignore0 -> schemaManager.dropRegistryAsync(tableId), ioExecutor);
    }

    @Override
    public List<Table> tables() {
        return join(tablesAsync());
    }

    @Override
    public CompletableFuture<List<Table>> tablesAsync() {
        return inBusyLockAsync(busyLock, this::tablesAsyncInternalBusy);
    }

    private CompletableFuture<List<Table>> tablesAsyncInternalBusy() {
        HybridTimestamp now = clockService.now();

        return orStopManagerFuture(executorInclinedSchemaSyncService.waitForMetadataCompleteness(now))
                .thenCompose(unused -> inBusyLockAsync(busyLock, () -> {
                    int catalogVersion = catalogService.activeCatalogVersion(now.longValue());

                    Collection<CatalogTableDescriptor> tableDescriptors = catalogService.tables(catalogVersion);

                    if (tableDescriptors.isEmpty()) {
                        return emptyListCompletedFuture();
                    }

                    CompletableFuture<Table>[] tableImplFutures = tableDescriptors.stream()
                            .map(tableDescriptor -> tableAsyncInternalBusy(tableDescriptor.id()))
                            .toArray(CompletableFuture[]::new);

                    return allOfToList(tableImplFutures);
                }));
    }

    /**
     * Returns the tables by ID future for the given causality token.
     *
     * <p>The future will only be completed when corresponding assignments update completes.
     *
     * @param causalityToken Causality token.
     * @return The future with tables map.
     * @see #assignmentsUpdatedVv
     */
    private CompletableFuture<Map<Integer, TableImpl>> tablesById(long causalityToken) {
        return assignmentsUpdatedVv.get(causalityToken).thenApply(v -> unmodifiableMap(startedTables));
    }

    /**
     * Returns an internal map, which contains all managed tables by their ID.
     */
    private Map<Integer, TableImpl> tablesById() {
        return unmodifiableMap(tables);
    }

    /**
     * Returns a map with started tables.
     */
    @TestOnly
    public Map<Integer, TableImpl> startedTables() {
        return unmodifiableMap(startedTables);
    }

    @Override
    public Table table(String name) {
        return join(tableAsync(name));
    }

    @Override
    public TableViewInternal table(int id) throws NodeStoppingException {
        return join(tableAsync(id));
    }

    @Override
    public CompletableFuture<Table> tableAsync(String name) {
        return tableAsyncInternal(IgniteNameUtils.parseSimpleName(name))
                .thenApply(identity());
    }

    /**
     * Asynchronously gets the table using causality token.
     *
     * @param causalityToken Causality token.
     * @param id Table id.
     * @return Future.
     */
    public CompletableFuture<TableViewInternal> tableAsync(long causalityToken, int id) {
        return inBusyLockAsync(busyLock, () -> tablesById(causalityToken).thenApply(tablesById -> tablesById.get(id)));
    }

    @Override
    public CompletableFuture<TableViewInternal> tableAsync(int tableId) {
        return inBusyLockAsync(busyLock, () -> {
            HybridTimestamp now = clockService.now();

            return orStopManagerFuture(executorInclinedSchemaSyncService.waitForMetadataCompleteness(now))
                    .thenCompose(unused -> inBusyLockAsync(busyLock, () -> {
                        int catalogVersion = catalogService.activeCatalogVersion(now.longValue());

                        // Check if the table has been deleted.
                        if (catalogService.table(tableId, catalogVersion) == null) {
                            return nullCompletedFuture();
                        }

                        return tableAsyncInternalBusy(tableId);
                    }));
        });
    }

    /**
     * Asynchronously gets the local partitions set of a table using causality token.
     *
     * @param causalityToken Causality token.
     * @return Future.
     */
    public CompletableFuture<PartitionSet> localPartitionSetAsync(long causalityToken, int tableId) {
        if (!busyLock.enterBusy()) {
            throw new IgniteException(new NodeStoppingException());
        }

        try {
            return localPartitionsVv.get(causalityToken).thenApply(unused -> localPartsByTableId.get(tableId));
        } finally {
            busyLock.leaveBusy();
        }
    }

    @Override
    public TableViewInternal tableView(String name) {
        return join(tableViewAsync(name));
    }

    @Override
    public CompletableFuture<TableViewInternal> tableViewAsync(String name) {
        return tableAsyncInternal(IgniteNameUtils.parseSimpleName(name));
    }

    /**
     * Gets a table by name, if it was created before. Doesn't parse canonical name.
     *
     * @param name Table name.
     * @return Future representing pending completion of the {@code TableManager#tableAsyncInternal} operation.
     */
    private CompletableFuture<TableViewInternal> tableAsyncInternal(String name) {
        return inBusyLockAsync(busyLock, () -> {
            HybridTimestamp now = clockService.now();

            return orStopManagerFuture(executorInclinedSchemaSyncService.waitForMetadataCompleteness(now))
                    .thenCompose(unused -> inBusyLockAsync(busyLock, () -> {
                        CatalogTableDescriptor tableDescriptor = catalogService.table(name, now.longValue());

                        // Check if the table has been deleted.
                        if (tableDescriptor == null) {
                            return nullCompletedFuture();
                        }

                        return tableAsyncInternalBusy(tableDescriptor.id());
                    }));
        });
    }

    private CompletableFuture<TableViewInternal> tableAsyncInternalBusy(int tableId) {
        TableImpl tableImpl = startedTables.get(tableId);

        if (tableImpl != null) {
            return completedFuture(tableImpl);
        }

        CompletableFuture<TableViewInternal> getLatestTableFuture = new CompletableFuture<>();

        CompletionListener<Void> tablesListener = (token, v, th) -> {
            if (th == null) {
                CompletableFuture<?> tablesFuture = tablesVv.get(token);

                tablesFuture.whenComplete((tables, e) -> {
                    if (e != null) {
                        getLatestTableFuture.completeExceptionally(e);
                    } else {
                        getLatestTableFuture.complete(startedTables.get(tableId));
                    }
                });
            } else {
                getLatestTableFuture.completeExceptionally(th);
            }
        };

        assignmentsUpdatedVv.whenComplete(tablesListener);

        // This check is needed for the case when we have registered tablesListener,
        // but tablesVv has already been completed, so listener would be triggered only for the next versioned value update.
        tableImpl = startedTables.get(tableId);

        if (tableImpl != null) {
            assignmentsUpdatedVv.removeWhenComplete(tablesListener);

            return completedFuture(tableImpl);
        }

        return orStopManagerFuture(getLatestTableFuture)
                .whenComplete((unused, throwable) -> assignmentsUpdatedVv.removeWhenComplete(tablesListener));
    }

    /**
     * Waits for future result and return, or unwraps {@link CompletionException} to {@link IgniteException} if failed.
     *
     * @param future Completable future.
     * @return Future result.
     */
    private static <T> T join(CompletableFuture<T> future) {
        try {
            return future.join();
        } catch (CompletionException ex) {
            throw convertThrowable(ex.getCause());
        }
    }

    /**
     * Convert to public throwable.
     *
     * @param th Throwable.
     * @return Public throwable.
     */
    private static RuntimeException convertThrowable(Throwable th) {
        if (th instanceof RuntimeException) {
            return (RuntimeException) th;
        }

        return new IgniteException(th);
    }

    /**
     * Creates meta storage listener for pending assignments updates.
     *
     * @return The watch listener.
     */
    private WatchListener createPendingAssignmentsRebalanceListener() {
        return new WatchListener() {
            @Override
            public CompletableFuture<Void> onUpdate(WatchEvent evt) {
                if (!busyLock.enterBusy()) {
                    return failedFuture(new NodeStoppingException());
                }

                try {
                    Entry newEntry = evt.entryEvent().newEntry();

                    return handleChangePendingAssignmentEvent(newEntry, evt.revision(), false);
                } finally {
                    busyLock.leaveBusy();
                }
            }

            @Override
            public void onError(Throwable e) {
                LOG.warn("Unable to process pending assignments event", e);
            }
        };
    }

    private CompletableFuture<Void> handleChangePendingAssignmentEvent(
            Entry pendingAssignmentsEntry,
            long revision,
            boolean isRecovery
    ) {
        if (pendingAssignmentsEntry.value() == null) {
            return nullCompletedFuture();
        }

        int partId = extractPartitionNumber(pendingAssignmentsEntry.key());
        int tblId = extractTableId(pendingAssignmentsEntry.key(), PENDING_ASSIGNMENTS_PREFIX);

        var replicaGrpId = new TablePartitionId(tblId, partId);

        // Stable assignments from the meta store, which revision is bounded by the current pending event.
        Assignments stableAssignments = stableAssignments(replicaGrpId, revision);

        Assignments pendingAssignments = Assignments.fromBytes(pendingAssignmentsEntry.value());

        return tablesVv.get(revision)
                .thenApply(ignore -> {
                    if (!busyLock.enterBusy()) {
                        return CompletableFuture.<Void>failedFuture(new NodeStoppingException());
                    }

                    try {
                        TableImpl table = tables.get(tblId);

                        // Table can be null only recovery, because we use a revision from the future. See comment inside
                        // performRebalanceOnRecovery.
                        if (table == null) {
                            if (LOG.isInfoEnabled()) {
                                LOG.info("Skipping Pending Assignments update, because table {} does not exist", tblId);
                            }

                            return CompletableFutures.<Void>nullCompletedFuture();
                        }

                        if (LOG.isInfoEnabled()) {
                            var stringKey = new String(pendingAssignmentsEntry.key(), UTF_8);

                            LOG.info("Received update on pending assignments. Check if new raft group should be started [key={}, "
                                            + "partition={}, table={}, localMemberAddress={}, pendingAssignments={}, revision={}]",
                                    stringKey, partId, table.name(), localNode().address(), pendingAssignments, revision);
                        }

                        // TODO: IGNITE-22661 should come from the assignments. The version valid at the time of assignment creation.
                        int catalogVersion = catalogService.latestCatalogVersion();

<<<<<<< HEAD
                        return setTablesPartitionCountersForRebalance(replicaGrpId, revision, pendingAssignments.force(), catalogVersion)
                                .thenCompose(v -> handleChangePendingAssignmentEvent(
                                        replicaGrpId,
                                        table,
                                        stableAssignments,
                                        pendingAssignments,
                                        revision,
                                        isRecovery,
                                        catalogVersion
                                ))
                                .thenCompose(v -> {
                                    boolean isLocalNodeInStableOrPending = isNodeInReducedStableOrPendingAssignments(
                                            replicaGrpId,
                                            stableAssignments,
                                            pendingAssignments,
                                            revision
                                    );

                                    if (!isLocalNodeInStableOrPending) {
                                        return nullCompletedFuture();
                                    }

                                    return changePeersOnRebalance(replicaGrpId, pendingAssignments.nodes(), revision);
                                });
=======
                        return handleChangePendingAssignmentEvent(
                                replicaGrpId,
                                table,
                                stableAssignments,
                                pendingAssignments,
                                revision,
                                isRecovery,
                                catalogVersion
                        ).thenCompose(v -> {
                            boolean isLocalNodeInStableOrPending = isNodeInReducedStableOrPendingAssignments(
                                    replicaGrpId,
                                    stableAssignments,
                                    pendingAssignments,
                                    revision
                            );

                            if (!isLocalNodeInStableOrPending) {
                                return nullCompletedFuture();
                            }

                            return changePeersOnRebalance(table, replicaGrpId, pendingAssignments.nodes(), revision);
                        });
>>>>>>> a51a7fe4
                    } finally {
                        busyLock.leaveBusy();
                    }
                })
                .thenCompose(identity());
    }

    private CompletableFuture<Void> handleChangePendingAssignmentEvent(
            TablePartitionId replicaGrpId,
            TableImpl tbl,
            @Nullable Assignments stableAssignments,
            Assignments pendingAssignments,
            long revision,
            boolean isRecovery,
            int catalogVersion
    ) {
        boolean pendingAssignmentsAreForced = pendingAssignments.force();
        Set<Assignment> pendingAssignmentsNodes = pendingAssignments.nodes();

        // Start a new Raft node and Replica if this node has appeared in the new assignments.
        Assignment localMemberAssignment = localMemberAssignment(pendingAssignments);

        boolean shouldStartLocalGroupNode = localMemberAssignment != null
                && (stableAssignments == null || !stableAssignments.nodes().contains(localMemberAssignment));

        // This is a set of assignments for nodes that are not the part of stable assignments, i.e. unstable part of the distribution.
        // For regular pending assignments we use (old) stable set, so that none of new nodes would be able to propose itself as a leader.
        // For forced assignments, we should do the same thing, but only for the subset of stable set that is alive right now. Dead nodes
        // are excluded. It is calculated precisely as an intersection between forced assignments and (old) stable assignments.
        Assignments computedStableAssignments;

        // TODO: https://issues.apache.org/jira/browse/IGNITE-22600 remove the second condition
        //  when we will have a proper handling of empty stable assignments
        if (stableAssignments == null || stableAssignments.nodes().isEmpty()) {
            // This condition can only pass if all stable nodes are dead, and we start new raft group from scratch.
            // In this case new initial configuration must match new forced assignments.
            computedStableAssignments = Assignments.forced(pendingAssignmentsNodes);
        } else if (pendingAssignmentsAreForced) {
            // In case of forced assignments we need to remove nodes that are present in the stable set but are missing from the
            // pending set. Such operation removes dead stable nodes from the resulting stable set, which guarantees that we will
            // have a live majority.
            computedStableAssignments = pendingAssignments;
        } else {
            computedStableAssignments = stableAssignments;
        }

        int partitionId = replicaGrpId.partitionId();

        CompletableFuture<Void> localServicesStartFuture;

        if (shouldStartLocalGroupNode) {
            PartitionSet singlePartitionIdSet = PartitionSet.of(partitionId);

            localServicesStartFuture = localPartitionsVv.get(revision)
                    // TODO https://issues.apache.org/jira/browse/IGNITE-20957 Revisit this code
                    .thenComposeAsync(
                            partitionSet -> inBusyLock(busyLock, () -> getOrCreatePartitionStorages(tbl, singlePartitionIdSet)),
                            ioExecutor
                    )
                    .thenComposeAsync(unused -> inBusyLock(busyLock, () -> {
                        if (!isRecovery) {
                            // We create index storages (and also register the necessary structures) for the rebalancing one partition
                            // before start the raft node, so that the updates that come when applying the replication log can safely
                            // update the indexes. On recovery node, we do not need to call this code, since during restoration we start
                            // all partitions and already register indexes there.
                            lowWatermark.getLowWatermarkSafe(lwm ->
                                    registerIndexesToTable(tbl, catalogService, singlePartitionIdSet, tbl.schemaView(), lwm)
                            );
                        }

                        int zoneId = getTableDescriptor(tbl.tableId(), catalogVersion).zoneId();

                        return startPartitionAndStartClient(
                                tbl,
                                replicaGrpId.partitionId(),
                                localMemberAssignment,
                                computedStableAssignments,
                                zoneId,
                                isRecovery
                        );
                    }), ioExecutor);
        } else if (pendingAssignmentsAreForced && localMemberAssignment != null) {
            localServicesStartFuture = runAsync(() -> inBusyLock(busyLock, () -> {
                assert replicaMgr.isReplicaStarted(replicaGrpId) : "The local node is outside of the replication group: " + replicaGrpId;

                replicaMgr.resetPeers(replicaGrpId, fromAssignments(computedStableAssignments.nodes()));
            }), ioExecutor);
        } else {
            localServicesStartFuture = nullCompletedFuture();
        }

        return localServicesStartFuture
                .thenComposeAsync(v -> inBusyLock(busyLock, () -> isLocalNodeIsPrimary(replicaGrpId)), ioExecutor)
                .thenAcceptAsync(isLeaseholder -> inBusyLock(busyLock, () -> {
                    boolean isLocalNodeInStableOrPending = isNodeInReducedStableOrPendingAssignments(
                            replicaGrpId,
                            stableAssignments,
                            pendingAssignments,
                            revision
                    );

                    if (!isLocalNodeInStableOrPending && !isLeaseholder) {
                        return;
                    }

                    assert isLocalNodeInStableOrPending || isLeaseholder
                            : "The local node is outside of the replication group [inStableOrPending=" + isLocalNodeInStableOrPending
                            + ", isLeaseholder=" + isLeaseholder + "].";

                    // For forced assignments, we exclude dead stable nodes, and all alive stable nodes are already in pending assignments.
                    // Union is not required in such a case.
                    Set<Assignment> newAssignments = pendingAssignmentsAreForced || stableAssignments == null
                            ? pendingAssignmentsNodes
                            : union(pendingAssignmentsNodes, stableAssignments.nodes());

                    replicaMgr.replica(replicaGrpId)
                            .thenApply(Replica::raftClient)
                            .thenAccept(raftClient -> raftClient.updateConfiguration(fromAssignments(newAssignments)));
                }), ioExecutor);
    }

    private boolean isNodeInReducedStableOrPendingAssignments(
            TablePartitionId replicaGrpId,
            @Nullable Assignments stableAssignments,
            Assignments pendingAssignments,
            long revision
    ) {
        Entry reduceEntry  = metaStorageMgr.getLocally(RebalanceUtil.switchReduceKey(replicaGrpId), revision);

        Assignments reduceAssignments = reduceEntry != null
                ? Assignments.fromBytes(reduceEntry.value())
                : null;

        Set<Assignment> reducedStableAssignments = reduceAssignments != null
                ? subtract(stableAssignments.nodes(), reduceAssignments.nodes())
                : stableAssignments.nodes();

        if (!isLocalNodeInAssignments(union(reducedStableAssignments, pendingAssignments.nodes()))) {
            return false;
        }

        assert replicaMgr.isReplicaStarted(replicaGrpId) : "The local node is outside of the replication group ["
                + ", stable=" + stableAssignments
                + ", pending=" + pendingAssignments
                + ", reduce=" + reduceAssignments
                + ", localName=" + localNode().name() + "].";

        return true;
    }

    private CompletableFuture<Void> changePeersOnRebalance(
            TablePartitionId replicaGrpId,
            Set<Assignment> pendingAssignments,
            long revision
    ) {
        return replicaMgr.replica(replicaGrpId)
                .thenApply(Replica::raftClient)
                .thenCompose(raftClient -> raftClient.refreshAndGetLeaderWithTerm()
                        .exceptionally(throwable -> {
                            throwable = unwrapCause(throwable);

                            if (throwable instanceof TimeoutException) {
                                LOG.info(
                                        "Node couldn't get the leader within timeout so the changing peers is skipped [grp={}].",
                                        replicaGrpId
                                );

                                return LeaderWithTerm.NO_LEADER;
                            }

                            throw new IgniteInternalException(
                                    INTERNAL_ERR,
                                    "Failed to get a leader for the RAFT replication group [get=" + replicaGrpId + "].",
                                    throwable
                            );
                        })
                        .thenCompose(leaderWithTerm -> {
                            if (leaderWithTerm.isEmpty() || !isLocalPeer(leaderWithTerm.leader())) {
                                return nullCompletedFuture();
                            }

                            // run update of raft configuration if this node is a leader
                            LOG.info("Current node={} is the leader of partition raft group={}. "
                                            + "Initiate rebalance process for partition={}, table={}",
                                    leaderWithTerm.leader(),
                                    replicaGrpId,
                                    replicaGrpId.partitionId(),
                                    tables.get(replicaGrpId.tableId()).name()
                            );

                            return metaStorageMgr.get(pendingPartAssignmentsKey(replicaGrpId))
                                    .thenCompose(latestPendingAssignmentsEntry -> {
                                        // Do not change peers of the raft group if this is a stale event.
                                        // Note that we start raft node before for the sake of the consistency in a
                                        // starting and stopping raft nodes.
                                        if (revision < latestPendingAssignmentsEntry.revision()) {
                                            return nullCompletedFuture();
                                        }

                                        PeersAndLearners newConfiguration = fromAssignments(pendingAssignments);

<<<<<<< HEAD
                                        return raftClient.changePeersAsync(newConfiguration, leaderWithTerm.term());
                                    });
                        })
                );
=======
                                return partGrpSvc.changePeersAndLearnersAsync(newConfiguration, leaderWithTerm.term());
                            });
                });
>>>>>>> a51a7fe4
    }

    private SnapshotStorageFactory createSnapshotStorageFactory(
            TablePartitionId replicaGrpId,
            PartitionUpdateHandlers partitionUpdateHandlers,
            InternalTable internalTable
    ) {
        PartitionKey partitionKey = partitionKey(internalTable, replicaGrpId.partitionId());

        return new PartitionSnapshotStorageFactory(
                topologyService,
                outgoingSnapshotsManager,
                new PartitionAccessImpl(
                        partitionKey,
                        internalTable.storage(),
                        internalTable.txStateStorage(),
                        mvGc,
                        partitionUpdateHandlers.indexUpdateHandler,
                        partitionUpdateHandlers.gcUpdateHandler,
                        fullStateTransferIndexChooser,
                        schemaManager.schemaRegistry(partitionKey.tableId()),
                        lowWatermark
                ),
                catalogService,
                incomingSnapshotsExecutor
        );
    }

    /**
     * Creates Meta storage listener for stable assignments updates.
     *
     * @return The watch listener.
     */
    private WatchListener createStableAssignmentsRebalanceListener() {
        return new WatchListener() {
            @Override
            public CompletableFuture<Void> onUpdate(WatchEvent evt) {
                if (!busyLock.enterBusy()) {
                    return failedFuture(new NodeStoppingException());
                }

                try {
                    return handleChangeStableAssignmentEvent(evt);
                } finally {
                    busyLock.leaveBusy();
                }
            }

            @Override
            public void onError(Throwable e) {
                LOG.warn("Unable to process stable assignments event", e);
            }
        };
    }

    /** Creates Meta storage listener for switch reduce assignments updates. */
    private WatchListener createAssignmentsSwitchRebalanceListener() {
        return new WatchListener() {
            @Override
            public CompletableFuture<Void> onUpdate(WatchEvent evt) {
                return inBusyLockAsync(busyLock, () -> {
                    byte[] key = evt.entryEvent().newEntry().key();

                    int partitionId = extractPartitionNumber(key);
                    int tableId = extractTableId(key, ASSIGNMENTS_SWITCH_REDUCE_PREFIX);

                    TablePartitionId replicaGrpId = new TablePartitionId(tableId, partitionId);

                    // It is safe to get the latest version of the catalog as we are in the metastore thread.
                    // TODO: IGNITE-22661 Potentially unsafe to use the latest catalog version, as the tables might not already present
                    //  in the catalog. Better to take the version from Assignments.
                    int catalogVersion = catalogService.latestCatalogVersion();

                    return tablesById(evt.revision())
                            .thenCompose(tables -> inBusyLockAsync(busyLock, () -> {
                                CatalogTableDescriptor tableDescriptor = getTableDescriptor(tableId, catalogVersion);

                                CatalogZoneDescriptor zoneDescriptor = getZoneDescriptor(tableDescriptor, catalogVersion);

                                long causalityToken = zoneDescriptor.updateToken();

                                return distributionZoneManager.dataNodes(causalityToken, catalogVersion, tableDescriptor.zoneId())
                                        .thenCompose(dataNodes -> RebalanceUtilEx.handleReduceChanged(
                                                metaStorageMgr,
                                                dataNodes,
                                                zoneDescriptor.replicas(),
                                                replicaGrpId,
                                                evt
                                        ));
                            }));
                });
            }

            @Override
            public void onError(Throwable e) {
                LOG.warn("Unable to process switch reduce event", e);
            }
        };
    }

    /**
     * Gets partition stores.
     *
     * @param table Table.
     * @param partitionId Partition ID.
     * @return PartitionStorages.
     */
    private static PartitionStorages getPartitionStorages(TableImpl table, int partitionId) {
        InternalTable internalTable = table.internalTable();

        MvPartitionStorage mvPartition = internalTable.storage().getMvPartition(partitionId);

        assert mvPartition != null : "tableId=" + table.tableId() + ", partitionId=" + partitionId;

        TxStateStorage txStateStorage = internalTable.txStateStorage().getTxStateStorage(partitionId);

        assert txStateStorage != null : "tableId=" + table.tableId() + ", partitionId=" + partitionId;

        return new PartitionStorages(mvPartition, txStateStorage);
    }

    // TODO: https://issues.apache.org/jira/browse/IGNITE-19739 Create storages only once.
    private CompletableFuture<Void> getOrCreatePartitionStorages(TableImpl table, PartitionSet partitions) {
        InternalTable internalTable = table.internalTable();

        CompletableFuture<?>[] storageFuts = partitions.stream().mapToObj(partitionId -> {
            MvPartitionStorage mvPartition = internalTable.storage().getMvPartition(partitionId);

            return (mvPartition != null ? completedFuture(mvPartition) : internalTable.storage().createMvPartition(partitionId))
                    .thenComposeAsync(mvPartitionStorage -> {
                        TxStateStorage txStateStorage = internalTable.txStateStorage().getOrCreateTxStateStorage(partitionId);

                        if (mvPartitionStorage.lastAppliedIndex() == MvPartitionStorage.REBALANCE_IN_PROGRESS
                                || txStateStorage.lastAppliedIndex() == TxStateStorage.REBALANCE_IN_PROGRESS) {
                            return allOf(
                                    internalTable.storage().clearPartition(partitionId),
                                    txStateStorage.clear()
                            );
                        } else {
                            return nullCompletedFuture();
                        }
                    }, ioExecutor);
        }).toArray(CompletableFuture[]::new);

        return allOf(storageFuts);
    }

    /**
     * Handles the {@link RebalanceUtil#STABLE_ASSIGNMENTS_PREFIX} update event.
     *
     * @param evt Event.
     */
    protected CompletableFuture<Void> handleChangeStableAssignmentEvent(WatchEvent evt) {
        if (evt.entryEvents().stream().allMatch(e -> e.oldEntry().value() == null)) {
            // It's the initial write to table stable assignments on table create event.
            return nullCompletedFuture();
        }

        if (!evt.single()) {
            // If there is not a single entry, then all entries must be tombstones (this happens after table drop).
            assert evt.entryEvents().stream().allMatch(entryEvent -> entryEvent.newEntry().tombstone()) : evt;

            return nullCompletedFuture();
        }

        // here we can receive only update from the rebalance logic
        // these updates always processing only 1 partition, so, only 1 stable partition key.
        assert evt.single() : evt;

        if (evt.entryEvent().oldEntry() == null) {
            // This means it's an event on table creation.
            return nullCompletedFuture();
        }

        Entry stableAssignmentsWatchEvent = evt.entryEvent().newEntry();

        long revision = evt.revision();

        assert stableAssignmentsWatchEvent.revision() == revision : stableAssignmentsWatchEvent;

        if (stableAssignmentsWatchEvent.value() == null) {
            return nullCompletedFuture();
        }

        return handleChangeStableAssignmentEvent(stableAssignmentsWatchEvent, evt.revision(), false);
    }

    protected CompletableFuture<Void> handleChangeStableAssignmentEvent(
            Entry stableAssignmentsWatchEvent,
            long revision,
            boolean isRecovery
    ) {
        int partitionId = extractPartitionNumber(stableAssignmentsWatchEvent.key());
        int tableId = extractTableId(stableAssignmentsWatchEvent.key(), STABLE_ASSIGNMENTS_PREFIX);

        TablePartitionId tablePartitionId = new TablePartitionId(tableId, partitionId);

        Set<Assignment> stableAssignments = stableAssignmentsWatchEvent.value() == null
                ? emptySet()
                : Assignments.fromBytes(stableAssignmentsWatchEvent.value()).nodes();

        return supplyAsync(() -> {
            Entry pendingAssignmentsEntry = metaStorageMgr.getLocally(pendingPartAssignmentsKey(tablePartitionId), revision);

            byte[] pendingAssignmentsFromMetaStorage = pendingAssignmentsEntry.value();

            Assignments pendingAssignments = pendingAssignmentsFromMetaStorage == null
                    ? Assignments.EMPTY
                    : Assignments.fromBytes(pendingAssignmentsFromMetaStorage);

            if (LOG.isInfoEnabled()) {
                var stringKey = new String(stableAssignmentsWatchEvent.key(), UTF_8);

                LOG.info("Received update on stable assignments [key={}, partition={}, localMemberAddress={}, "
                                + "stableAssignments={}, pendingAssignments={}, revision={}]", stringKey, tablePartitionId,
                        localNode().address(), stableAssignments, pendingAssignments, revision);
            }

            return stopAndDestroyPartitionAndUpdateClients(
                    tablePartitionId,
                    stableAssignments,
                    pendingAssignments,
                    isRecovery,
                    revision
            );
        }, ioExecutor).thenCompose(identity());
    }

    private CompletableFuture<Void> updatePartitionClients(
            TablePartitionId tablePartitionId,
            Set<Assignment> stableAssignments
    ) {
        return isLocalNodeIsPrimary(tablePartitionId).thenCompose(isLeaseholder -> inBusyLock(busyLock, () -> {
            boolean isLocalInStable = isLocalNodeInAssignments(stableAssignments);

            if (!isLocalInStable && !isLeaseholder) {
                return nullCompletedFuture();
            }

            assert replicaMgr.isReplicaStarted(tablePartitionId)
                    : "The local node is outside of the replication group [stable=" + stableAssignments
                            + ", isLeaseholder=" + isLeaseholder + "].";

            // Update raft client peers and learners according to the actual assignments.
            return replicaMgr.replica(tablePartitionId)
                    .thenApply(Replica::raftClient)
                    .thenAccept(raftClient -> raftClient.updateConfiguration(fromAssignments(stableAssignments)));
        }));
    }

    private CompletableFuture<Void> stopAndDestroyPartitionAndUpdateClients(
            TablePartitionId tablePartitionId,
            Set<Assignment> stableAssignments,
            Assignments pendingAssignments,
            boolean isRecovery,
            long revision
    ) {
        CompletableFuture<Void> clientUpdateFuture = isRecovery
                // Updating clients is not needed on recovery.
                ? nullCompletedFuture()
                : updatePartitionClients(tablePartitionId, stableAssignments);

        boolean shouldStopLocalServices = (pendingAssignments.force()
                        ? pendingAssignments.nodes().stream()
                        : Stream.concat(stableAssignments.stream(), pendingAssignments.nodes().stream())
                )
                .noneMatch(isLocalNodeAssignment);

        if (shouldStopLocalServices) {
            return allOf(
                    clientUpdateFuture,
                    weakStopAndDestroyPartition(tablePartitionId, revision)
            );
        } else {
            return clientUpdateFuture;
        }
    }

    private CompletableFuture<Void> weakStopAndDestroyPartition(TablePartitionId tablePartitionId, long causalityToken) {
        return replicaMgr.weakStopReplica(
                tablePartitionId,
                WeakReplicaStopReason.EXCLUDED_FROM_ASSIGNMENTS,
                () -> stopAndDestroyPartition(tablePartitionId, causalityToken)
        );
    }

    private CompletableFuture<Void> stopAndDestroyPartition(TablePartitionId tablePartitionId, long causalityToken) {
        return tablesVv
                .get(causalityToken)
                .thenCompose(ignore -> {
                    TableImpl table = tables.get(tablePartitionId.tableId());

                    return stopPartition(tablePartitionId, table)
                            .thenComposeAsync(v -> destroyPartitionStorages(tablePartitionId, table), ioExecutor);
                });
    }

    /**
     * Stops all resources associated with a given partition, like replicas and partition trackers. Calls
     * {@link ReplicaManager#weakStopReplica} in order to change the replica state.
     *
     * @param tablePartitionId Partition ID.
     * @param table Table which this partition belongs to.
     * @return Future that will be completed after all resources have been closed.
     */
    private CompletableFuture<Void> stopPartitionForRestart(TablePartitionId tablePartitionId, TableImpl table) {
        return replicaMgr.weakStopReplica(tablePartitionId, WeakReplicaStopReason.RESTART, () -> stopPartition(tablePartitionId, table));
    }

    /**
     * Stops all resources associated with a given partition, like replicas and partition trackers.
     *
     * @param tablePartitionId Partition ID.
     * @param table Table which this partition belongs to.
     * @return Future that will be completed after all resources have been closed.
     */
    private CompletableFuture<Void> stopPartition(TablePartitionId tablePartitionId, TableImpl table) {
        if (table != null) {
            closePartitionTrackers(table.internalTable(), tablePartitionId.partitionId());
        }

        CompletableFuture<Boolean> stopReplicaFuture;

        try {
            stopReplicaFuture = replicaMgr.stopReplica(tablePartitionId);
        } catch (NodeStoppingException e) {
            // No-op.
            stopReplicaFuture = falseCompletedFuture();
        }

        return stopReplicaFuture
                .thenCompose(v -> mvGc.removeStorage(tablePartitionId));
    }

    private CompletableFuture<Void> destroyPartitionStorages(TablePartitionId tablePartitionId, TableImpl table) {
        // TODO: IGNITE-18703 Destroy raft log and meta
        if (table == null) {
            return nullCompletedFuture();
        }

        InternalTable internalTable = table.internalTable();

        int partitionId = tablePartitionId.partitionId();

        List<CompletableFuture<?>> destroyFutures = new ArrayList<>();

        if (internalTable.storage().getMvPartition(partitionId) != null) {
            destroyFutures.add(internalTable.storage().destroyPartition(partitionId));
        }

        if (internalTable.txStateStorage().getTxStateStorage(partitionId) != null) {
            destroyFutures.add(runAsync(() -> internalTable.txStateStorage().destroyTxStateStorage(partitionId), ioExecutor));
        }

        return allOf(destroyFutures.toArray(new CompletableFuture[]{}));
    }

    private static void closePartitionTrackers(InternalTable internalTable, int partitionId) {
        closeTracker(internalTable.getPartitionSafeTimeTracker(partitionId));

        closeTracker(internalTable.getPartitionStorageIndexTracker(partitionId));
    }

    private static void closeTracker(@Nullable PendingComparableValuesTracker<?, Void> tracker) {
        if (tracker != null) {
            tracker.close();
        }
    }

    private ClusterNode localNode() {
        return topologyService.localMember();
    }

    private static PartitionUpdateHandlers createPartitionUpdateHandlers(
            int partitionId,
            PartitionDataStorage partitionDataStorage,
            TableImpl table,
            PendingComparableValuesTracker<HybridTimestamp, Void> safeTimeTracker,
            StorageUpdateConfiguration storageUpdateConfig
    ) {
        TableIndexStoragesSupplier indexes = table.indexStorageAdapters(partitionId);

        IndexUpdateHandler indexUpdateHandler = new IndexUpdateHandler(indexes);

        GcUpdateHandler gcUpdateHandler = new GcUpdateHandler(partitionDataStorage, safeTimeTracker, indexUpdateHandler);

        StorageUpdateHandler storageUpdateHandler = new StorageUpdateHandler(
                partitionId,
                partitionDataStorage,
                indexUpdateHandler,
                storageUpdateConfig
        );

        return new PartitionUpdateHandlers(storageUpdateHandler, indexUpdateHandler, gcUpdateHandler);
    }

    /**
     * Returns a cached table instance if it exists, {@code null} otherwise. Can return a table that is being stopped.
     *
     * @param tableId Table id.
     */
    @Override
    public @Nullable TableViewInternal cachedTable(int tableId) {
        return tables.get(tableId);
    }

    /**
     * Returns a cached table instance if it exists, {@code null} otherwise. Can return a table that is being stopped.
     *
     * @param name Table name.
     */
    @TestOnly
    public @Nullable TableViewInternal cachedTable(String name) {
        return findTableImplByName(tables.values(), name);
    }

    private CatalogTableDescriptor getTableDescriptor(int tableId, int catalogVersion) {
        CatalogTableDescriptor tableDescriptor = catalogService.table(tableId, catalogVersion);

        assert tableDescriptor != null : "tableId=" + tableId + ", catalogVersion=" + catalogVersion;

        return tableDescriptor;
    }

    private CatalogZoneDescriptor getZoneDescriptor(CatalogTableDescriptor tableDescriptor, int catalogVersion) {
        CatalogZoneDescriptor zoneDescriptor = catalogService.zone(tableDescriptor.zoneId(), catalogVersion);

        assert zoneDescriptor != null :
                "tableId=" + tableDescriptor.id() + ", zoneId=" + tableDescriptor.zoneId() + ", catalogVersion=" + catalogVersion;

        return zoneDescriptor;
    }

    private static @Nullable TableImpl findTableImplByName(Collection<TableImpl> tables, String name) {
        return tables.stream().filter(table -> table.name().equals(name)).findAny().orElse(null);
    }

    private void startTables(long recoveryRevision, @Nullable HybridTimestamp lwm) {
        sharedTxStateStorage.start();

        int earliestCatalogVersion = catalogService.activeCatalogVersion(hybridTimestampToLong(lwm));
        int latestCatalogVersion = catalogService.latestCatalogVersion();

        var startedTables = new IntOpenHashSet();
        var startTableFutures = new ArrayList<CompletableFuture<?>>();

        for (int ver = latestCatalogVersion; ver >= earliestCatalogVersion; ver--) {
            int ver0 = ver;
            catalogService.tables(ver).stream()
                    .filter(tbl -> startedTables.add(tbl.id()))
                    .forEach(tableDescriptor -> startTableFutures.add(createTableLocally(recoveryRevision, ver0, tableDescriptor, true)));
        }

        // Forces you to wait until recovery is complete before the metastore watches is deployed to avoid races with catalog listeners.
        startVv.update(recoveryRevision, (unused, throwable) -> allOf(startTableFutures.toArray(CompletableFuture[]::new)))
                .whenComplete((unused, throwable) -> {
                    if (throwable != null) {
                        LOG.error("Error starting tables", throwable);
                    } else {
                        LOG.debug("Tables started successfully");
                    }
                });
    }

    /**
     * Returns the future that will complete when, either the future from the argument or {@link #stopManagerFuture} will complete,
     * successfully or exceptionally. Allows to protect from getting stuck at {@link IgniteComponent#stopAsync(ComponentContext)}
     * when someone is blocked (by using {@link #busyLock}) for a long time.
     *
     * @param future Future.
     */
    private <T> CompletableFuture<T> orStopManagerFuture(CompletableFuture<T> future) {
        if (future.isDone()) {
            return future;
        }

        return anyOf(future, stopManagerFuture).thenApply(o -> (T) o);
    }

    /** Internal event. */
    private static class DestroyTableEvent {
        final int catalogVersion;
        final int tableId;

        DestroyTableEvent(int catalogVersion, int tableId) {
            this.catalogVersion = catalogVersion;
            this.tableId = tableId;
        }

        public int catalogVersion() {
            return catalogVersion;
        }

        public int tableId() {
            return tableId;
        }
    }

    private void cleanUpResourcesForDroppedTablesOnRecoveryBusy() {
        // TODO: IGNITE-20384 Clean up abandoned resources for dropped zones from vault and metastore
        for (DroppedTableInfo droppedTableInfo : droppedTables(catalogService, lowWatermark.getLowWatermark())) {
            int catalogVersion = droppedTableInfo.tableRemovalCatalogVersion() - 1;

            CatalogTableDescriptor tableDescriptor = catalogService.table(droppedTableInfo.tableId(), catalogVersion);

            assert tableDescriptor != null : "tableId=" + droppedTableInfo.tableId() + ", catalogVersion=" + catalogVersion;

            destroyTableStorageOnRecoveryBusy(tableDescriptor);
        }
    }

    private void destroyTableStorageOnRecoveryBusy(CatalogTableDescriptor tableDescriptor) {
        StorageEngine engine = dataStorageMgr.engineByStorageProfile(tableDescriptor.storageProfile());

        assert engine != null : "tableId=" + tableDescriptor.id() + ", storageProfile=" + tableDescriptor.storageProfile();

        engine.dropMvTable(tableDescriptor.id());
    }

    private synchronized ScheduledExecutorService streamerFlushExecutor() {
        if (!busyLock.enterBusy()) {
            throw new IgniteException(new NodeStoppingException());
        }

        try {
            if (streamerFlushExecutor == null) {
                streamerFlushExecutor = Executors.newSingleThreadScheduledExecutor(
                        IgniteThreadFactory.create(nodeName, "streamer-flush-executor", LOG, STORAGE_WRITE));
            }

            return streamerFlushExecutor;
        } finally {
            busyLock.leaveBusy();
        }
    }

    /**
     * Restarts the table partition including the replica and raft node.
     *
     * @param tablePartitionId Table partition that needs to be restarted.
     * @param revision Metastore revision.
     * @return Operation future.
     */
    public CompletableFuture<Void> restartPartition(TablePartitionId tablePartitionId, long revision) {
        return inBusyLockAsync(busyLock, () -> tablesVv.get(revision).thenComposeAsync(unused -> inBusyLockAsync(busyLock, () -> {
            TableImpl table = tables.get(tablePartitionId.tableId());

            return stopPartitionForRestart(tablePartitionId, table).thenComposeAsync(unused1 -> {
                Assignments stableAssignments = stableAssignments(tablePartitionId, revision);

                assert stableAssignments != null : "tablePartitionId=" + tablePartitionId + ", revision=" + revision;

                // TODO: IGNITE-22661 Potentially unsafe to use the latest catalog version, as the tables might not already present
                //  in the catalog. Better to store this version in ManualGroupRestartRequest.
                int catalogVersion = catalogService.latestCatalogVersion();

                int zoneId = getTableDescriptor(tablePartitionId.tableId(), catalogVersion).zoneId();

                return startPartitionAndStartClient(
                        table,
                        tablePartitionId.partitionId(),
                        localMemberAssignment(stableAssignments),
                        stableAssignments,
                        zoneId,
                        false
                );
            }, ioExecutor);
        }), ioExecutor));
    }

    private @Nullable Assignments stableAssignments(TablePartitionId tablePartitionId, long revision) {
        Entry entry = metaStorageMgr.getLocally(stablePartAssignmentsKey(tablePartitionId), revision);

        return Assignments.fromBytes(entry.value());
    }

    @Override
    public void setStreamerReceiverRunner(StreamerReceiverRunner runner) {
        this.streamerReceiverRunner = runner;
    }
}<|MERGE_RESOLUTION|>--- conflicted
+++ resolved
@@ -1974,32 +1974,6 @@
                         // TODO: IGNITE-22661 should come from the assignments. The version valid at the time of assignment creation.
                         int catalogVersion = catalogService.latestCatalogVersion();
 
-<<<<<<< HEAD
-                        return setTablesPartitionCountersForRebalance(replicaGrpId, revision, pendingAssignments.force(), catalogVersion)
-                                .thenCompose(v -> handleChangePendingAssignmentEvent(
-                                        replicaGrpId,
-                                        table,
-                                        stableAssignments,
-                                        pendingAssignments,
-                                        revision,
-                                        isRecovery,
-                                        catalogVersion
-                                ))
-                                .thenCompose(v -> {
-                                    boolean isLocalNodeInStableOrPending = isNodeInReducedStableOrPendingAssignments(
-                                            replicaGrpId,
-                                            stableAssignments,
-                                            pendingAssignments,
-                                            revision
-                                    );
-
-                                    if (!isLocalNodeInStableOrPending) {
-                                        return nullCompletedFuture();
-                                    }
-
-                                    return changePeersOnRebalance(replicaGrpId, pendingAssignments.nodes(), revision);
-                                });
-=======
                         return handleChangePendingAssignmentEvent(
                                 replicaGrpId,
                                 table,
@@ -2020,9 +1994,8 @@
                                 return nullCompletedFuture();
                             }
 
-                            return changePeersOnRebalance(table, replicaGrpId, pendingAssignments.nodes(), revision);
+                            return changePeersOnRebalance(replicaGrpId, pendingAssignments.nodes(), revision);
                         });
->>>>>>> a51a7fe4
                     } finally {
                         busyLock.leaveBusy();
                     }
@@ -2224,16 +2197,10 @@
 
                                         PeersAndLearners newConfiguration = fromAssignments(pendingAssignments);
 
-<<<<<<< HEAD
-                                        return raftClient.changePeersAsync(newConfiguration, leaderWithTerm.term());
+                                        return raftClient.changePeersAndLearnersAsync(newConfiguration, leaderWithTerm.term());
                                     });
                         })
                 );
-=======
-                                return partGrpSvc.changePeersAndLearnersAsync(newConfiguration, leaderWithTerm.term());
-                            });
-                });
->>>>>>> a51a7fe4
     }
 
     private SnapshotStorageFactory createSnapshotStorageFactory(
