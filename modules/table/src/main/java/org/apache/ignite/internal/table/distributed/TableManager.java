--- conflicted
+++ resolved
@@ -271,7 +271,6 @@
         } finally {
             busyLock.leaveBusy();
         }
-<<<<<<< HEAD
 
         return CompletableFuture.completedFuture(null);
     }
@@ -339,75 +338,6 @@
     private CompletableFuture<?> onSchemaCreate(ConfigurationNotificationEvent<SchemaView> schemasCtx) {
         long causalityToken = schemasCtx.storageRevision();
 
-=======
-
-        return CompletableFuture.completedFuture(null);
-    }
-
-    /**
-     * Listener of table drop configuration change.
-     *
-     * @param ctx Table configuration context.
-     * @return A future.
-     */
-    private CompletableFuture<?> onTableDelete(ConfigurationNotificationEvent<TableView> ctx) {
-        if (!busyLock.enterBusy()) {
-            String tblName = ctx.oldValue().name();
-            UUID tblId = ((ExtendedTableView) ctx.oldValue()).id();
-
-            fireEvent(
-                    TableEvent.DROP,
-                    new TableEventParameters(ctx.storageRevision(), tblId, tblName),
-                    new NodeStoppingException()
-            );
-
-            return CompletableFuture.failedFuture(new NodeStoppingException());
-        }
-
-        try {
-            dropTableLocally(
-                    ctx.storageRevision(),
-                    ctx.oldValue().name(),
-                    ((ExtendedTableView) ctx.oldValue()).id(),
-                    (List<List<ClusterNode>>) ByteUtils.fromBytes(((ExtendedTableView) ctx.oldValue()).assignments())
-            );
-        } finally {
-            busyLock.leaveBusy();
-        }
-
-        return CompletableFuture.completedFuture(null);
-    }
-
-    /**
-     * Listener of assignment configuration changes.
-     *
-     * @param assignmentsCtx Assignment configuration context.
-     * @return A future.
-     */
-    private CompletableFuture<?> onUpdateAssignments(ConfigurationNotificationEvent<byte[]> assignmentsCtx) {
-        if (!busyLock.enterBusy()) {
-            return CompletableFuture.failedFuture(new NodeStoppingException());
-        }
-
-        try {
-            updateAssignmentInternal(assignmentsCtx);
-        } finally {
-            busyLock.leaveBusy();
-        }
-
-        return CompletableFuture.completedFuture(null);
-    }
-
-    /**
-     * Listener of schema configuration changes.
-     *
-     * @param schemasCtx Schemas configuration context.
-     * @return A future.
-     */
-    private CompletableFuture<?> onSchemaCreate(ConfigurationNotificationEvent<SchemaView> schemasCtx) {
-        long causalityToken = schemasCtx.storageRevision();
-
->>>>>>> aba9926e
         ExtendedTableConfiguration tblCfg = schemasCtx.config(TableConfiguration.class);
 
         UUID tblId = tblCfg.id().value();
