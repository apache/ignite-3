--- conflicted
+++ resolved
@@ -886,45 +886,12 @@
                             try {
                                 startReplicaWithNewListener(
                                         replicaGrpId,
-<<<<<<< HEAD
-                                        allOf(
-                                                ((Loza) raftMgr).raftNodeReadyFuture(replicaGrpId),
-                                                table.pkIndexesReadyFuture()
-                                        ),
-                                        new PartitionReplicaListener(
-                                                partitionStorage,
-                                                updatedRaftGroupService,
-                                                txManager,
-                                                lockMgr,
-                                                scanRequestExecutor,
-                                                partId,
-                                                tableId,
-                                                table.indexesLockers(partId),
-                                                new Lazy<>(
-                                                        () -> table.indexStorageAdapters(partId).get().get(table.pkId())
-                                                ),
-                                                () -> table.indexStorageAdapters(partId).get(),
-                                                clock,
-                                                safeTimeTracker,
-                                                txStateStorage,
-                                                txnStateResolver,
-                                                partitionUpdateHandlers.storageUpdateHandler,
-                                                new NonHistoricSchemas(schemaManager),
-                                                schemaManager.schemaRegistry(causalityToken, tableId),
-                                                localNode(),
-                                                table.internalTable().storage(),
-                                                indexBuilder,
-                                                tablesCfg,
-                                                placementDriver
-                                        ),
-=======
                                         table,
                                         safeTimeTracker,
                                         storageIndexTracker,
                                         partitionStorage,
                                         txStateStorage,
                                         partitionUpdateHandlers,
->>>>>>> c67ad9d9
                                         updatedRaftGroupService,
                                         schemaManager.schemaRegistry(causalityToken, tableId)
                                 );
@@ -1031,14 +998,15 @@
                 clock,
                 safeTimeTracker,
                 txStatePartitionStorage,
-                placementDriver,
+                txnStateResolver,
                 partitionUpdateHandlers.storageUpdateHandler,
                 new NonHistoricSchemas(schemaManager),
                 schemaRegistryFuture,
                 localNode(),
                 table.internalTable().storage(),
                 indexBuilder,
-                tablesCfg
+                tablesCfg,
+                placementDriver
         );
     }
 
@@ -2320,43 +2288,12 @@
 
                         startReplicaWithNewListener(
                                 replicaGrpId,
-<<<<<<< HEAD
-                                allOf(
-                                        ((Loza) raftMgr).raftNodeReadyFuture(replicaGrpId),
-                                        tbl.pkIndexesReadyFuture()
-                                ),
-                                new PartitionReplicaListener(
-                                        mvPartitionStorage,
-                                        internalTable.partitionRaftGroupService(partId),
-                                        txManager,
-                                        lockMgr,
-                                        scanRequestExecutor,
-                                        partId,
-                                        tableId,
-                                        tbl.indexesLockers(partId),
-                                        new Lazy<>(() -> tbl.indexStorageAdapters(partId).get().get(tbl.pkId())),
-                                        () -> tbl.indexStorageAdapters(partId).get(),
-                                        clock,
-                                        safeTimeTracker,
-                                        txStatePartitionStorage,
-                                        txnStateResolver,
-                                        partitionUpdateHandlers.storageUpdateHandler,
-                                        new NonHistoricSchemas(schemaManager),
-                                        completedFuture(schemaManager.schemaRegistry(tableId)),
-                                        localNode(),
-                                        internalTable.storage(),
-                                        indexBuilder,
-                                        tablesCfg,
-                                        placementDriver
-                                ),
-=======
                                 tbl,
                                 safeTimeTracker,
                                 storageIndexTracker,
                                 mvPartitionStorage,
                                 txStatePartitionStorage,
                                 partitionUpdateHandlers,
->>>>>>> c67ad9d9
                                 (TopologyAwareRaftGroupService) internalTable.partitionRaftGroupService(partId),
                                 completedFuture(schemaManager.schemaRegistry(tableId))
                         );
