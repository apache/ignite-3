/*
 * Licensed to the Apache Software Foundation (ASF) under one or more
 * contributor license agreements.  See the NOTICE file distributed with
 * this work for additional information regarding copyright ownership.
 * The ASF licenses this file to You under the Apache License, Version 2.0
 * (the "License"); you may not use this file except in compliance with
 * the License.  You may obtain a copy of the License at
 *
 *      http://www.apache.org/licenses/LICENSE-2.0
 *
 * Unless required by applicable law or agreed to in writing, software
 * distributed under the License is distributed on an "AS IS" BASIS,
 * WITHOUT WARRANTIES OR CONDITIONS OF ANY KIND, either express or implied.
 * See the License for the specific language governing permissions and
 * limitations under the License.
 */

package org.apache.ignite.internal.table.distributed;

import java.io.IOException;
import java.nio.ByteBuffer;
import java.nio.charset.StandardCharsets;
import java.nio.file.Files;
import java.nio.file.Path;
import java.util.ArrayList;
import java.util.Arrays;
import java.util.HashMap;
import java.util.HashSet;
import java.util.List;
import java.util.Map;
import java.util.UUID;
import java.util.concurrent.CompletableFuture;
import java.util.concurrent.CompletionException;
import java.util.concurrent.ConcurrentHashMap;
import java.util.concurrent.ExecutionException;
import java.util.function.Consumer;
import org.apache.ignite.configuration.notifications.ConfigurationNamedListListener;
import org.apache.ignite.configuration.notifications.ConfigurationNotificationEvent;
import org.apache.ignite.configuration.schemas.table.TableChange;
import org.apache.ignite.configuration.schemas.table.TableView;
import org.apache.ignite.configuration.schemas.table.TablesConfiguration;
import org.apache.ignite.internal.affinity.AffinityManager;
import org.apache.ignite.internal.affinity.event.AffinityEvent;
import org.apache.ignite.internal.affinity.event.AffinityEventParameters;
import org.apache.ignite.internal.configuration.ConfigurationManager;
import org.apache.ignite.internal.configuration.tree.NamedListNode;
import org.apache.ignite.internal.configuration.util.ConfigurationUtil;
import org.apache.ignite.internal.manager.EventListener;
import org.apache.ignite.internal.manager.IgniteComponent;
import org.apache.ignite.internal.manager.Producer;
import org.apache.ignite.internal.metastorage.MetaStorageManager;
import org.apache.ignite.internal.metastorage.client.Conditions;
import org.apache.ignite.internal.metastorage.client.Entry;
import org.apache.ignite.internal.metastorage.client.Operations;
import org.apache.ignite.internal.raft.Loza;
import org.apache.ignite.internal.schema.SchemaManager;
import org.apache.ignite.internal.schema.SchemaRegistry;
import org.apache.ignite.internal.schema.event.SchemaEvent;
import org.apache.ignite.internal.schema.event.SchemaEventParameters;
import org.apache.ignite.internal.storage.rocksdb.RocksDbStorage;
import org.apache.ignite.internal.table.IgniteTablesInternal;
import org.apache.ignite.internal.table.TableImpl;
import org.apache.ignite.internal.table.distributed.raft.PartitionListener;
import org.apache.ignite.internal.table.distributed.storage.InternalTableImpl;
import org.apache.ignite.internal.table.event.TableEvent;
import org.apache.ignite.internal.table.event.TableEventParameters;
import org.apache.ignite.internal.util.ByteUtils;
import org.apache.ignite.internal.util.Cursor;
import org.apache.ignite.lang.ByteArray;
import org.apache.ignite.lang.IgniteBiTuple;
import org.apache.ignite.lang.IgniteInternalCheckedException;
import org.apache.ignite.lang.IgniteInternalException;
import org.apache.ignite.lang.IgniteLogger;
import org.apache.ignite.lang.LoggerMessageHelper;
import org.apache.ignite.network.ClusterNode;
import org.apache.ignite.raft.client.service.RaftGroupService;
import org.apache.ignite.table.Table;
import org.apache.ignite.table.manager.IgniteTables;
import org.jetbrains.annotations.NotNull;
import org.jetbrains.annotations.Nullable;

/**
 * Table manager.
 */
public class TableManager extends Producer<TableEvent, TableEventParameters> implements IgniteTables, IgniteTablesInternal, IgniteComponent {
    /** The logger. */
    private static final IgniteLogger LOG = IgniteLogger.forClass(TableManager.class);

    /** Internal prefix for the metasorage. */
    private static final String INTERNAL_PREFIX = "internal.tables.";

    /** Public prefix for metastorage. */
    private static final String PUBLIC_PREFIX = "dst-cfg.table.tables.";

    /** Meta storage service. */
    private final MetaStorageManager metaStorageMgr;

    /** Configuration manager. */
    private final ConfigurationManager configurationMgr;

    /** Raft manager. */
    private final Loza raftMgr;

    /** Schema manager. */
    private final SchemaManager schemaMgr;

    /** Affinity manager. */
    private final AffinityManager affMgr;

    /** Partitions store directory. */
    private final Path partitionsStoreDir;

    /** Tables. */
    private final Map<String, TableImpl> tables = new ConcurrentHashMap<>();

    /** Tables. */
    private final Map<UUID, TableImpl> tablesById = new ConcurrentHashMap<>();

    /**
     * Creates a new table manager.
     *
     * @param configurationMgr Configuration manager.
     * @param metaStorageMgr Meta storage manager.
     * @param schemaMgr Schema manager.
     * @param affMgr Affinity manager.
     * @param raftMgr Raft manager.
     * @param partitionsStoreDir Partitions store directory.
     */
    public TableManager(
        ConfigurationManager configurationMgr,
        MetaStorageManager metaStorageMgr,
        SchemaManager schemaMgr,
        AffinityManager affMgr,
        Loza raftMgr,
        Path partitionsStoreDir
    ) {
        this.configurationMgr = configurationMgr;
        this.metaStorageMgr = metaStorageMgr;
        this.affMgr = affMgr;
        this.raftMgr = raftMgr;
        this.schemaMgr = schemaMgr;
        this.partitionsStoreDir = partitionsStoreDir;
    }

    /** {@inheritDoc} */
    @Override public void start() {
        //TODO: IGNITE-14652 Change a metastorage update in listeners to multi-invoke
        configurationMgr.configurationRegistry().getConfiguration(TablesConfiguration.KEY).tables().listen(
            new ConfigurationNamedListListener<TableView>() {
                @Override public @NotNull CompletableFuture<?> onCreate(ConfigurationNotificationEvent<TableView> ctx) {
                    assert ctx.oldValue() == null;

                    return onTableCreate(ctx.storageRevision(), ctx.newValue());
                }

                @Override public @NotNull CompletableFuture<?> onDelete(ConfigurationNotificationEvent<TableView> ctx) {
                    assert ctx.newValue() == null;

                    return onTableDrop(ctx.storageRevision(), ctx.oldValue());
                }

                @Override public @NotNull CompletableFuture<?> onUpdate(ConfigurationNotificationEvent<TableView> ctx) {
                    return onTableAltered(ctx.storageRevision(), ctx.oldValue(), ctx.newValue());
                }
            });
    }

    /** {@inheritDoc} */
    @Override public void stop() {
        // TODO: IGNITE-15161 Implement component's stop.
    }

    /**
     * Creates local structures for a table.
     *
     * @param name Table name.
     * @param tblId Table id.
     * @param assignment Affinity assignment.
     * @param schemaReg Schema registry for the table.
     */
    private void createTableLocally(
        String name,
        UUID tblId,
        List<List<ClusterNode>> assignment,
        SchemaRegistry schemaReg
    ) {
        int partitions = assignment.size();

        HashMap<Integer, RaftGroupService> partitionMap = new HashMap<>(partitions);

        Path storageDir = partitionsStoreDir.resolve(name);

        try {
            Files.createDirectories(storageDir);
        } catch (IOException e) {
            throw new IgniteInternalException(
                "Failed to create partitions store directory for " + name + ": " + e.getMessage(),
                e
            );
        }

        for (int p = 0; p < partitions; p++) {
            RocksDbStorage storage = new RocksDbStorage(
                storageDir.resolve(String.valueOf(p)),
                ByteBuffer::compareTo
            );

            partitionMap.put(p, raftMgr.prepareRaftGroup(
                raftGroupName(tblId, p),
                assignment.get(p),
                new PartitionListener(storage)
            ));
        }

        InternalTableImpl internalTable = new InternalTableImpl(name, tblId, partitionMap, partitions);

        var table = new TableImpl(internalTable, schemaReg, this, null);

        tables.put(name, table);
        tablesById.put(table.tableId(), table);

        onEvent(TableEvent.CREATE, new TableEventParameters(table), null);
    }

    /**
     * Drops local structures for a table.
     *
     * @param name Table name.
     * @param tblId Table id.
     * @param assignment Affinity assignment.
     */
    private void dropTableLocally(String name, UUID tblId, List<List<ClusterNode>> assignment) {
        int partitions = assignment.size();

        for (int p = 0; p < partitions; p++)
            raftMgr.stopRaftGroup(raftGroupName(tblId, p), assignment.get(p));

        TableImpl table = tables.get(name);

        assert table != null : "There is no table with the name specified [name=" + name + ']';

        onEvent(TableEvent.DROP, new TableEventParameters(table), null);
    }

    /**
     * Compounds a RAFT group unique name.
     *
     * @param tableId Table identifier.
     * @param partition Number of table partitions.
     * @return A RAFT group name.
     */
    @NotNull private String raftGroupName(UUID tableId, int partition) {
        return tableId + "_part_" + partition;
    }

    /**
     * Start table callback.
     *
     * @param rev Metastore revision.
     * @param tblCfg Table configuration.
     * @return Table creation futures.
     */
    private CompletableFuture<?> onTableCreate(long rev, TableView tblCfg) {
        boolean hasMetastorageLocally = metaStorageMgr.hasMetastorageLocally(configurationMgr);

        String tblName = tblCfg.name();

        UUID tblId = new UUID(rev, 0L);

        CompletableFuture<?> fut;

        if (hasMetastorageLocally) {
            ByteArray key = new ByteArray(INTERNAL_PREFIX + tblId);

            fut = metaStorageMgr.invoke(
                Conditions.notExists(key),
                Operations.put(key, tblName.getBytes(StandardCharsets.UTF_8)),
                Operations.noop())
                .thenCompose(res -> schemaMgr.initSchemaForTable(tblId, tblName))
                .thenCompose(res -> affMgr.calculateAssignments(tblId, tblName));
        }
        else
            fut = CompletableFuture.completedFuture((Void)null);

        final CompletableFuture<AffinityEventParameters> affinityReadyFut = new CompletableFuture<>();
        final CompletableFuture<SchemaEventParameters> schemaReadyFut = new CompletableFuture<>();

        CompletableFuture.allOf(affinityReadyFut, schemaReadyFut)
            .exceptionally(e -> {
                LOG.error("Failed to create a new table [name=" + tblName + ", id=" + tblId + ']', e);

                onEvent(TableEvent.CREATE, new TableEventParameters(tblId, tblName), e);

                return null;
            })
            .thenRun(() -> createTableLocally(
                tblName,
                tblId,
                affinityReadyFut.join().assignment(),
                schemaReadyFut.join().schemaRegistry()
            ));

        affMgr.listen(AffinityEvent.CALCULATED, new EventListener<>() {
            @Override public boolean notify(@NotNull AffinityEventParameters parameters, @Nullable Throwable e) {
                if (!tblId.equals(parameters.tableId()))
                    return false;

                if (e == null)
                    affinityReadyFut.complete(parameters);
                else
                    affinityReadyFut.completeExceptionally(e);

                return true;
            }

            @Override public void remove(@NotNull Throwable e) {
                affinityReadyFut.completeExceptionally(e);
            }
        });

        schemaMgr.listen(SchemaEvent.INITIALIZED, new EventListener<>() {
            @Override public boolean notify(@NotNull SchemaEventParameters parameters, @Nullable Throwable e) {
                if (!tblId.equals(parameters.tableId()) && parameters.schemaRegistry().lastSchemaVersion() >= 1)
                    return false;

                if (e == null)
                    schemaReadyFut.complete(parameters);
                else
                    schemaReadyFut.completeExceptionally(e);

                return true;
            }

            @Override public void remove(@NotNull Throwable e) {
                schemaReadyFut.completeExceptionally(e);
            }
        });

        return fut;
    }

    /**
     * Drop table callback.
     *
     * @param rev Metastore revision.
     * @param tblCfg Table configuration.
     * @return Table drop futures.
     */
    @SuppressWarnings("unused")
    private CompletableFuture<?> onTableDrop(long rev, TableView tblCfg) {
        final boolean hasMetastorageLocally = metaStorageMgr.hasMetastorageLocally(configurationMgr);

        final String tblName = tblCfg.name();

        TableImpl t = tables.get(tblName);

        final UUID tblId = t.tableId();

        CompletableFuture<?> fut;

        if (hasMetastorageLocally) {
            var key = new ByteArray(INTERNAL_PREFIX + tblId);

            fut = affMgr.removeAssignment(tblId)
                .thenCompose(res -> schemaMgr.unregisterSchemas(tblId))
                .thenCompose(res ->
                    metaStorageMgr.invoke(Conditions.exists(key),
                        Operations.remove(key),
                        Operations.noop()));
        }
        else
            fut = CompletableFuture.completedFuture((Void)null);

        affMgr.listen(AffinityEvent.REMOVED, new EventListener<>() {
            @Override public boolean notify(@NotNull AffinityEventParameters parameters, @Nullable Throwable e) {
                if (!tblId.equals(parameters.tableId()))
                    return false;

                if (e == null)
                    dropTableLocally(tblName, tblId, parameters.assignment());
                else
                    onEvent(TableEvent.DROP, new TableEventParameters(tblId, tblName), e);

                return true;
            }

            @Override public void remove(@NotNull Throwable e) {
                onEvent(TableEvent.DROP, new TableEventParameters(tblId, tblName), e);
            }
        });

        return fut;
    }

    /**
     * Change table callback.
     *
     * @param tbls Tables.
     * @param oldCfg Old configuration.
     * @param newCfg New configuration.
     * @return Schema change futures.
     */
    @SuppressWarnings("unused")
    private CompletableFuture<?> onTableAltered(long rev, TableView oldTblCfg, TableView newTblCfg) {
        boolean hasMetastorageLocally = metaStorageMgr.hasMetastorageLocally(configurationMgr);

        CompletableFuture<?> fut;

        if (!SchemaManager.schemaChanged(oldTblCfg, newTblCfg))
            return CompletableFuture.completedFuture((Void)null);

        String tblName = oldTblCfg.name();

        TableImpl tbl = tables.get(tblName);

<<<<<<< HEAD
        UUID tblId = tbl.tableId();
=======
            if (hasMetastorageLocally)
                futs.add(schemaMgr.updateSchemaForTable(tblId, oldCfg.get(tblName), newCfg.get(tblName)));
>>>>>>> 85678b7e

        final int ver = tbl.schemaView().lastSchemaVersion() + 1;

        if (hasMetastorageLocally)
            fut = schemaMgr.updateSchemaForTable(tblId, oldTblCfg, newTblCfg);
        else
            fut = CompletableFuture.completedFuture((Void)null);

        final CompletableFuture<SchemaEventParameters> schemaReadyFut = new CompletableFuture<>();

        schemaReadyFut.exceptionally(e -> {
                LOG.error("Failed to upgrade schema for a table [name=" + tblName + ", id=" + tblId + ']', e);

                onEvent(TableEvent.ALTER, new TableEventParameters(tblId, tblName), e);

                return null;
            }
        ).thenRun(() -> onEvent(TableEvent.ALTER, new TableEventParameters(tblId, tblName), null));

        schemaMgr.listen(SchemaEvent.CHANGED, new EventListener<>() {
            @Override public boolean notify(@NotNull SchemaEventParameters parameters, @Nullable Throwable e) {
                if (!tblId.equals(parameters.tableId()) && parameters.schemaRegistry().lastSchemaVersion() < ver)
                    return false;

                if (e == null)
                    schemaReadyFut.complete(parameters);
                else
                    schemaReadyFut.completeExceptionally(e);

                return true;
            }

            @Override public void remove(@NotNull Throwable e) {
                schemaReadyFut.completeExceptionally(e);
            }
        });

        return fut;
    }

    /** {@inheritDoc} */
    @Override public Table createTable(String name, Consumer<TableChange> tableInitChange) {
        return createTableAsync(name, tableInitChange).join();
    }

    /** {@inheritDoc} */
    @Override public CompletableFuture<Table> createTableAsync(String name, Consumer<TableChange> tableInitChange) {
        return createTableAsync(name, tableInitChange, true);
    }

    /** {@inheritDoc} */
    @Override public Table getOrCreateTable(String name, Consumer<TableChange> tableInitChange) {
        return getOrCreateTableAsync(name, tableInitChange).join();
    }

    /** {@inheritDoc} */
    @Override public CompletableFuture<Table> getOrCreateTableAsync(String name, Consumer<TableChange> tableInitChange) {
        return createTableAsync(name, tableInitChange, false);
    }

    /**
     * Creates a new table with the specified name or returns an existing table with the same name.
     *
     * @param name Table name.
     * @param tableInitChange Table configuration.
     * @param exceptionWhenExist If the value is {@code true}, an exception will be thrown when the table already exists,
     * {@code false} means the existing table will be returned.
     * @return A table instance.
     */
    private CompletableFuture<Table> createTableAsync(String name, Consumer<TableChange> tableInitChange, boolean exceptionWhenExist) {
        CompletableFuture<Table> tblFut = new CompletableFuture<>();

        EventListener<TableEventParameters> clo = new EventListener<>() {
            @Override public boolean notify(@NotNull TableEventParameters parameters, @Nullable Throwable e) {
                String tableName = parameters.tableName();

                if (!name.equals(tableName))
                    return false;

                if (e == null)
                    tblFut.complete(parameters.table());
                else
                    tblFut.completeExceptionally(e);

                return true;
            }

            @Override public void remove(@NotNull Throwable e) {
                tblFut.completeExceptionally(e);
            }
        };

        listen(TableEvent.CREATE, clo);

        tableAsync(name, true).thenAccept(tbl -> {
            if (tbl != null) {
                if (exceptionWhenExist) {
                    removeListener(TableEvent.CREATE, clo, new IgniteInternalCheckedException(
                            LoggerMessageHelper.format("Table already exists [name={}]", name)));
                } else if (tblFut.complete(tbl))
                    removeListener(TableEvent.CREATE, clo);
            } else {
                try {
                    configurationMgr
                            .configurationRegistry()
                            .getConfiguration(TablesConfiguration.KEY)
                            .tables()
                            .change(change -> change.create(name, tableInitChange))
                            .get();
                } catch (InterruptedException | ExecutionException e) {
                    LOG.error("Table wasn't created [name=" + name + ']', e);

                    removeListener(TableEvent.CREATE, clo, new IgniteInternalCheckedException(e));
                }
            }
        });

        return tblFut;
    }

    /** {@inheritDoc} */
    @Override public void alterTable(String name, Consumer<TableChange> tableChange) {
        alterTableAsync(name, tableChange).join();
    }

    /** {@inheritDoc} */
    @Override public CompletableFuture<Void> alterTableAsync(String name, Consumer<TableChange> tableChange) {
        CompletableFuture<Void> tblFut = new CompletableFuture<>();

        listen(TableEvent.ALTER, new EventListener<>() {
            @Override public boolean notify(@NotNull TableEventParameters parameters, @Nullable Throwable e) {
                String tableName = parameters.tableName();

                if (!name.equals(tableName))
                    return false;

                if (e == null)
                    tblFut.complete(null);
                else
                    tblFut.completeExceptionally(e);

                return true;
            }

            @Override public void remove(@NotNull Throwable e) {
                tblFut.completeExceptionally(e);
            }
        });

        try {
            configurationMgr.configurationRegistry()
                    .getConfiguration(TablesConfiguration.KEY).tables().change(change ->
                    change.createOrUpdate(name, tableChange)).get();
        }
        catch (InterruptedException | ExecutionException e) {
            LOG.error("Table wasn't created [name=" + name + ']', e);

            tblFut.completeExceptionally(e);
        }

        return tblFut;
    }

    /** {@inheritDoc} */
    @Override public void dropTable(String name) {
        dropTableAsync(name).join();
    }

    /** {@inheritDoc} */
    @Override public CompletableFuture<Void> dropTableAsync(String name) {
        CompletableFuture<Void> dropTblFut = new CompletableFuture<>();

        EventListener<TableEventParameters> clo = new EventListener<>() {
            @Override public boolean notify(@NotNull TableEventParameters parameters, @Nullable Throwable e) {
                String tableName = parameters.tableName();

                if (!name.equals(tableName))
                    return false;

                if (e == null) {
                    TableImpl droppedTable = tables.remove(tableName);

                    assert droppedTable != null;

                    tablesById.remove(droppedTable.tableId());

                    dropTblFut.complete(null);
                }
                else
                    dropTblFut.completeExceptionally(e);

                return true;
            }

            @Override public void remove(@NotNull Throwable e) {
                dropTblFut.completeExceptionally(e);
            }
        };

        listen(TableEvent.DROP, clo);

        if (!isTableConfigured(name)) {
            if (dropTblFut.complete(null))
                removeListener(TableEvent.DROP, clo, null);
        }
        else {
            try {
                configurationMgr
                        .configurationRegistry()
                        .getConfiguration(TablesConfiguration.KEY)
                        .tables()
                        .change(change -> change.delete(name))
                        .get();
            }
            catch (InterruptedException | ExecutionException e) {
                LOG.error("Table wasn't dropped [name=" + name + ']', e);

                removeListener(TableEvent.DROP, clo, new IgniteInternalCheckedException(e));
            }
        }

        return dropTblFut;
    }

    /** {@inheritDoc} */
    @Override public List<Table> tables() {
        return tablesAsync().join();
    }

    /** {@inheritDoc} */
    @Override public CompletableFuture<List<Table>> tablesAsync() {
        var tableNames = tableNamesConfigured();
        var tableFuts = new CompletableFuture[tableNames.size()];
        var i = 0;

        for (String tblName : tableNames)
            tableFuts[i++] = tableAsync(tblName, false);

        return CompletableFuture.allOf(tableFuts).thenApply(unused -> {
            var tables = new ArrayList<Table>(tableNames.size());

            try {
                for (var fut : tableFuts) {
                    var table = fut.get();

                    if (table != null)
                        tables.add((Table) table);
                }
            } catch (Throwable t) {
                throw new CompletionException(t);
            }

            return tables;
        });
    }

    /**
     * Collects a set of table names from the distributed configuration storage.
     *
     * @return A set of table names.
     */
    //TODO This is an egregious violation of encapsulation. Current approach has to be revisited.
    private Set<String> tableNamesConfigured() {
        IgniteBiTuple<ByteArray, ByteArray> range = toRange(new ByteArray(PUBLIC_PREFIX));

        Set<String> tableNames = new HashSet<>();

        try (Cursor<Entry> cursor = metaStorageMgr.range(range.get1(), range.get2())) {
            while (cursor.hasNext()) {
                Entry entry = cursor.next();

                List<String> keySplit = ConfigurationUtil.split(entry.key().toString());

                if (keySplit.size() == 5 && NamedListNode.NAME.equals(keySplit.get(4)))
                    tableNames.add(ByteUtils.fromBytes(entry.value()).toString());
            }
        }
        catch (Exception e) {
            LOG.error("Can't get table names.", e);
        }

        return tableNames;
    }

    /** {@inheritDoc} */
    @Override public Table table(String name) {
        return tableAsync(name).join();
    }

    /** {@inheritDoc} */
    @Override public CompletableFuture<Table> tableAsync(String name) {
        return tableAsync(name, true);
    }

    /**
     * Gets a table if it exists or {@code null} if it was not created or was removed before.
     *
     * @param id Table ID.
     * false otherwise.
     * @return A table or {@code null} if table does not exist.
     */
    @Override public TableImpl table(UUID id) {
        var tbl = tablesById.get(id);

        if (tbl != null)
            return tbl;

        CompletableFuture<TableImpl> getTblFut = new CompletableFuture<>();

        EventListener<TableEventParameters> clo = new EventListener<>() {
            @Override public boolean notify(@NotNull TableEventParameters parameters, @Nullable Throwable e) {
                if (!id.equals(parameters.tableId()))
                    return false;

                if (e == null)
                    getTblFut.complete(parameters.table());
                else
                    getTblFut.completeExceptionally(e);

                return true;
            }

            @Override public void remove(@NotNull Throwable e) {
                getTblFut.completeExceptionally(e);
            }
        };

        listen(TableEvent.CREATE, clo);

        tbl = tablesById.get(id);

        if (tbl != null && getTblFut.complete(tbl) || getTblFut.complete(null))
            removeListener(TableEvent.CREATE, clo, null);

        return getTblFut.join();
    }

    /**
     * Gets a table if it exists or {@code null} if it was not created or was removed before.
     *
     * @param checkConfiguration True when the method checks a configuration before tries to get a table,
     * false otherwise.
     * @return A table or {@code null} if table does not exist.
     */
    private CompletableFuture<Table> tableAsync(String name, boolean checkConfiguration) {
        if (checkConfiguration && !isTableConfigured(name))
            return CompletableFuture.completedFuture(null);

        Table tbl = tables.get(name);

        if (tbl != null)
            return CompletableFuture.completedFuture(tbl);

        CompletableFuture<Table> getTblFut = new CompletableFuture<>();

        EventListener<TableEventParameters> clo = new EventListener<>() {
            @Override public boolean notify(@NotNull TableEventParameters parameters, @Nullable Throwable e) {
                String tableName = parameters.tableName();

                if (!name.equals(tableName))
                    return false;

                if (e == null)
                    getTblFut.complete(parameters.table());
                else
                    getTblFut.completeExceptionally(e);

                return true;
            }

            @Override public void remove(@NotNull Throwable e) {
                getTblFut.completeExceptionally(e);
            }
        };

        listen(TableEvent.CREATE, clo);

        tbl = tables.get(name);

        if (tbl != null && getTblFut.complete(tbl) ||
            !isTableConfigured(name) && getTblFut.complete(null))
            removeListener(TableEvent.CREATE, clo, null);

        return getTblFut;
    }

    /**
     * Checks that the table is configured.
     *
     * @param name Table name.
     * @return True if table configured, false otherwise.
     */
    private boolean isTableConfigured(String name) {
        return tableNamesConfigured().contains(name);
    }

    /**
     * Transforms a prefix bytes to range.
     * This method should be replaced to direct call of range by prefix
     * in Meta storage manager when it will be implemented.
     * TODO: IGNITE-14799
     *
     * @param prefixKey Prefix bytes.
     * @return Tuple with left and right borders for range.
     */
    private IgniteBiTuple<ByteArray, ByteArray> toRange(ByteArray prefixKey) {
        var bytes = Arrays.copyOf(prefixKey.bytes(), prefixKey.bytes().length);

        if (bytes[bytes.length - 1] != Byte.MAX_VALUE)
            bytes[bytes.length - 1]++;
        else
            bytes = Arrays.copyOf(bytes, bytes.length + 1);

        return new IgniteBiTuple<>(prefixKey, new ByteArray(bytes));
    }
}<|MERGE_RESOLUTION|>--- conflicted
+++ resolved
@@ -413,12 +413,7 @@
 
         TableImpl tbl = tables.get(tblName);
 
-<<<<<<< HEAD
         UUID tblId = tbl.tableId();
-=======
-            if (hasMetastorageLocally)
-                futs.add(schemaMgr.updateSchemaForTable(tblId, oldCfg.get(tblName), newCfg.get(tblName)));
->>>>>>> 85678b7e
 
         final int ver = tbl.schemaView().lastSchemaVersion() + 1;
 
