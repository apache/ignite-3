/*
 * Licensed to the Apache Software Foundation (ASF) under one or more
 * contributor license agreements. See the NOTICE file distributed with
 * this work for additional information regarding copyright ownership.
 * The ASF licenses this file to You under the Apache License, Version 2.0
 * (the "License"); you may not use this file except in compliance with
 * the License. You may obtain a copy of the License at
 *
 *      http://www.apache.org/licenses/LICENSE-2.0
 *
 * Unless required by applicable law or agreed to in writing, software
 * distributed under the License is distributed on an "AS IS" BASIS,
 * WITHOUT WARRANTIES OR CONDITIONS OF ANY KIND, either express or implied.
 * See the License for the specific language governing permissions and
 * limitations under the License.
 */

package org.apache.ignite.internal.table.distributed;

import static java.util.Collections.emptyMap;
import static java.util.Collections.unmodifiableMap;
import static java.util.concurrent.CompletableFuture.allOf;
import static java.util.concurrent.CompletableFuture.completedFuture;
import static java.util.concurrent.CompletableFuture.failedFuture;
import static java.util.concurrent.CompletableFuture.runAsync;
import static java.util.concurrent.CompletableFuture.supplyAsync;
import static java.util.stream.Collectors.toList;
import static org.apache.ignite.internal.causality.IncrementalVersionedValue.dependingOn;
import static org.apache.ignite.internal.distributionzones.DistributionZonesUtil.getZoneById;
import static org.apache.ignite.internal.distributionzones.rebalance.RebalanceUtil.partitionAssignments;
import static org.apache.ignite.internal.distributionzones.rebalance.RebalanceUtil.tableAssignments;
import static org.apache.ignite.internal.distributionzones.rebalance.ZoneCatalogDescriptorUtils.toZoneDescriptor;
import static org.apache.ignite.internal.metastorage.dsl.Operations.put;
import static org.apache.ignite.internal.schema.CatalogDescriptorUtils.toTableDescriptor;
import static org.apache.ignite.internal.schema.SchemaManager.INITIAL_SCHEMA_VERSION;
import static org.apache.ignite.internal.schema.configuration.SchemaConfigurationUtils.findTableView;
import static org.apache.ignite.internal.util.IgniteUtils.inBusyLock;
import static org.apache.ignite.internal.util.IgniteUtils.shutdownAndAwaitTermination;
import static org.apache.ignite.internal.utils.RebalanceUtil.ASSIGNMENTS_SWITCH_REDUCE_PREFIX;
import static org.apache.ignite.internal.utils.RebalanceUtil.PENDING_ASSIGNMENTS_PREFIX;
import static org.apache.ignite.internal.utils.RebalanceUtil.STABLE_ASSIGNMENTS_PREFIX;
import static org.apache.ignite.internal.utils.RebalanceUtil.extractPartitionNumber;
import static org.apache.ignite.internal.utils.RebalanceUtil.extractTableId;
import static org.apache.ignite.internal.utils.RebalanceUtil.pendingPartAssignmentsKey;
import static org.apache.ignite.internal.utils.RebalanceUtil.stablePartAssignmentsKey;
import static org.apache.ignite.lang.ErrorGroups.Common.INTERNAL_ERR;
import static org.apache.ignite.lang.util.StringUtils.incrementLastChar;

import it.unimi.dsi.fastutil.ints.Int2ObjectOpenHashMap;
import java.io.IOException;
import java.nio.charset.StandardCharsets;
import java.nio.file.Files;
import java.nio.file.Path;
import java.util.ArrayList;
import java.util.Arrays;
import java.util.Collection;
import java.util.Collections;
import java.util.HashMap;
import java.util.HashSet;
import java.util.List;
import java.util.Map;
import java.util.NoSuchElementException;
import java.util.Objects;
import java.util.Set;
import java.util.concurrent.CompletableFuture;
import java.util.concurrent.CompletionException;
import java.util.concurrent.ConcurrentHashMap;
import java.util.concurrent.CopyOnWriteArrayList;
import java.util.concurrent.ExecutionException;
import java.util.concurrent.ExecutorService;
import java.util.concurrent.Executors;
import java.util.concurrent.LinkedBlockingQueue;
import java.util.concurrent.ScheduledExecutorService;
import java.util.concurrent.ScheduledThreadPoolExecutor;
import java.util.concurrent.ThreadPoolExecutor;
import java.util.concurrent.TimeUnit;
import java.util.concurrent.atomic.AtomicBoolean;
import java.util.concurrent.atomic.AtomicReference;
import java.util.function.Consumer;
import java.util.function.Function;
import java.util.function.IntSupplier;
import java.util.function.LongFunction;
import java.util.function.Supplier;
import java.util.stream.Collectors;
import java.util.stream.Stream;
import org.apache.ignite.configuration.ConfigurationChangeException;
import org.apache.ignite.configuration.ConfigurationProperty;
import org.apache.ignite.configuration.notifications.ConfigurationNamedListListener;
import org.apache.ignite.configuration.notifications.ConfigurationNotificationEvent;
import org.apache.ignite.internal.affinity.AffinityUtils;
import org.apache.ignite.internal.affinity.Assignment;
import org.apache.ignite.internal.baseline.BaselineManager;
import org.apache.ignite.internal.catalog.CatalogService;
import org.apache.ignite.internal.catalog.descriptors.CatalogDataStorageDescriptor;
import org.apache.ignite.internal.catalog.descriptors.CatalogTableDescriptor;
import org.apache.ignite.internal.catalog.descriptors.CatalogZoneDescriptor;
import org.apache.ignite.internal.causality.CompletionListener;
import org.apache.ignite.internal.causality.IncrementalVersionedValue;
import org.apache.ignite.internal.cluster.management.ClusterManagementGroupManager;
import org.apache.ignite.internal.distributionzones.DistributionZoneManager;
import org.apache.ignite.internal.distributionzones.DistributionZoneNotFoundException;
import org.apache.ignite.internal.distributionzones.configuration.DistributionZonesConfiguration;
import org.apache.ignite.internal.hlc.HybridClock;
import org.apache.ignite.internal.hlc.HybridTimestamp;
import org.apache.ignite.internal.logger.IgniteLogger;
import org.apache.ignite.internal.logger.Loggers;
import org.apache.ignite.internal.manager.EventListener;
import org.apache.ignite.internal.manager.IgniteComponent;
import org.apache.ignite.internal.manager.Producer;
import org.apache.ignite.internal.metastorage.Entry;
import org.apache.ignite.internal.metastorage.MetaStorageManager;
import org.apache.ignite.internal.metastorage.WatchEvent;
import org.apache.ignite.internal.metastorage.WatchListener;
import org.apache.ignite.internal.metastorage.dsl.Condition;
import org.apache.ignite.internal.metastorage.dsl.Conditions;
import org.apache.ignite.internal.metastorage.dsl.Operation;
import org.apache.ignite.internal.raft.Loza;
import org.apache.ignite.internal.raft.Peer;
import org.apache.ignite.internal.raft.PeersAndLearners;
import org.apache.ignite.internal.raft.RaftGroupEventsListener;
import org.apache.ignite.internal.raft.RaftManager;
import org.apache.ignite.internal.raft.RaftNodeId;
import org.apache.ignite.internal.raft.client.TopologyAwareRaftGroupService;
import org.apache.ignite.internal.raft.client.TopologyAwareRaftGroupServiceFactory;
import org.apache.ignite.internal.raft.server.RaftGroupOptions;
import org.apache.ignite.internal.raft.service.RaftGroupListener;
import org.apache.ignite.internal.raft.service.RaftGroupService;
import org.apache.ignite.internal.raft.storage.impl.LogStorageFactoryCreator;
import org.apache.ignite.internal.replicator.ReplicaManager;
import org.apache.ignite.internal.replicator.ReplicaService;
import org.apache.ignite.internal.replicator.TablePartitionId;
import org.apache.ignite.internal.schema.SchemaManager;
import org.apache.ignite.internal.schema.configuration.ExtendedTableChange;
import org.apache.ignite.internal.schema.configuration.GcConfiguration;
import org.apache.ignite.internal.schema.configuration.TableChange;
import org.apache.ignite.internal.schema.configuration.TableConfiguration;
import org.apache.ignite.internal.schema.configuration.TableView;
import org.apache.ignite.internal.schema.configuration.TablesChange;
import org.apache.ignite.internal.schema.configuration.TablesConfiguration;
import org.apache.ignite.internal.schema.configuration.index.TableIndexView;
import org.apache.ignite.internal.schema.event.SchemaEvent;
import org.apache.ignite.internal.schema.event.SchemaEventParameters;
import org.apache.ignite.internal.storage.DataStorageManager;
import org.apache.ignite.internal.storage.MvPartitionStorage;
import org.apache.ignite.internal.storage.RowId;
import org.apache.ignite.internal.storage.StorageException;
import org.apache.ignite.internal.storage.engine.MvTableStorage;
import org.apache.ignite.internal.storage.engine.StorageEngine;
import org.apache.ignite.internal.storage.engine.StorageTableDescriptor;
import org.apache.ignite.internal.storage.index.StorageIndexDescriptorSupplier;
import org.apache.ignite.internal.table.IgniteTablesInternal;
import org.apache.ignite.internal.table.InternalTable;
import org.apache.ignite.internal.table.TableImpl;
import org.apache.ignite.internal.table.distributed.gc.GcUpdateHandler;
import org.apache.ignite.internal.table.distributed.gc.MvGc;
import org.apache.ignite.internal.table.distributed.index.IndexBuilder;
import org.apache.ignite.internal.table.distributed.index.IndexUpdateHandler;
import org.apache.ignite.internal.table.distributed.message.HasDataRequest;
import org.apache.ignite.internal.table.distributed.message.HasDataResponse;
import org.apache.ignite.internal.table.distributed.raft.PartitionDataStorage;
import org.apache.ignite.internal.table.distributed.raft.PartitionListener;
import org.apache.ignite.internal.table.distributed.raft.RebalanceRaftGroupEventsListener;
import org.apache.ignite.internal.table.distributed.raft.snapshot.PartitionAccessImpl;
import org.apache.ignite.internal.table.distributed.raft.snapshot.PartitionKey;
import org.apache.ignite.internal.table.distributed.raft.snapshot.PartitionSnapshotStorageFactory;
import org.apache.ignite.internal.table.distributed.raft.snapshot.outgoing.OutgoingSnapshotsManager;
import org.apache.ignite.internal.table.distributed.raft.snapshot.outgoing.SnapshotAwarePartitionDataStorage;
import org.apache.ignite.internal.table.distributed.replicator.PartitionReplicaListener;
import org.apache.ignite.internal.table.distributed.replicator.PlacementDriver;
import org.apache.ignite.internal.table.distributed.schema.NonHistoricSchemas;
import org.apache.ignite.internal.table.distributed.schema.SchemaSyncService;
import org.apache.ignite.internal.table.distributed.schema.ThreadLocalPartitionCommandsMarshaller;
import org.apache.ignite.internal.table.distributed.storage.InternalTableImpl;
import org.apache.ignite.internal.table.distributed.storage.PartitionStorages;
import org.apache.ignite.internal.table.event.TableEvent;
import org.apache.ignite.internal.table.event.TableEventParameters;
import org.apache.ignite.internal.thread.NamedThreadFactory;
import org.apache.ignite.internal.tx.HybridTimestampTracker;
import org.apache.ignite.internal.tx.LockManager;
import org.apache.ignite.internal.tx.TxManager;
import org.apache.ignite.internal.tx.storage.state.TxStateStorage;
import org.apache.ignite.internal.tx.storage.state.TxStateTableStorage;
import org.apache.ignite.internal.tx.storage.state.rocksdb.TxStateRocksDbTableStorage;
import org.apache.ignite.internal.util.ByteUtils;
import org.apache.ignite.internal.util.Cursor;
import org.apache.ignite.internal.util.ExceptionUtils;
import org.apache.ignite.internal.util.IgniteSpinBusyLock;
import org.apache.ignite.internal.util.IgniteUtils;
import org.apache.ignite.internal.util.Lazy;
import org.apache.ignite.internal.util.PendingComparableValuesTracker;
import org.apache.ignite.internal.utils.RebalanceUtil;
import org.apache.ignite.internal.vault.VaultManager;
import org.apache.ignite.lang.ByteArray;
import org.apache.ignite.lang.IgniteException;
import org.apache.ignite.lang.IgniteInternalException;
import org.apache.ignite.lang.IgniteStringFormatter;
import org.apache.ignite.lang.IgniteSystemProperties;
import org.apache.ignite.lang.NodeStoppingException;
import org.apache.ignite.lang.TableAlreadyExistsException;
import org.apache.ignite.lang.TableNotFoundException;
import org.apache.ignite.lang.util.IgniteNameUtils;
import org.apache.ignite.network.ClusterNode;
import org.apache.ignite.network.ClusterService;
import org.apache.ignite.network.MessagingService;
import org.apache.ignite.network.TopologyService;
import org.apache.ignite.raft.jraft.storage.impl.VolatileRaftMetaStorage;
import org.apache.ignite.raft.jraft.util.Marshaller;
import org.apache.ignite.table.Table;
import org.jetbrains.annotations.Nullable;
import org.jetbrains.annotations.TestOnly;

/**
 * Table manager.
 */
public class TableManager extends Producer<TableEvent, TableEventParameters> implements IgniteTablesInternal, IgniteComponent {
    private static final String DEFAULT_SCHEMA_NAME = "PUBLIC";

    private static final long QUERY_DATA_NODES_COUNT_TIMEOUT = TimeUnit.SECONDS.toMillis(3);

    /** The logger. */
    private static final IgniteLogger LOG = Loggers.forClass(TableManager.class);

    /** Name of a transaction state directory. */
    private static final String TX_STATE_DIR = "tx-state-";

    /** Transaction storage flush delay. */
    private static final int TX_STATE_STORAGE_FLUSH_DELAY = 1000;
    private static final IntSupplier TX_STATE_STORAGE_FLUSH_DELAY_SUPPLIER = () -> TX_STATE_STORAGE_FLUSH_DELAY;

    /**
     * If this property is set to {@code true} then an attempt to get the configuration property directly from Meta storage will be skipped,
     * and the local property will be returned.
     * TODO: IGNITE-16774 This property and overall approach, access configuration directly through Meta storage,
     * TODO: will be removed after fix of the issue.
     */
    private final boolean getMetadataLocallyOnly = IgniteSystemProperties.getBoolean("IGNITE_GET_METADATA_LOCALLY_ONLY");

    /** Tables configuration. */
    private final TablesConfiguration tablesCfg;

    /** Distribution zones configuration. */
    private final DistributionZonesConfiguration zonesConfig;

    /** Garbage collector configuration. */
    private final GcConfiguration gcConfig;

    private final ClusterService clusterService;

    /** Raft manager. */
    private final RaftManager raftMgr;

    /** Replica manager. */
    private final ReplicaManager replicaMgr;

    /** Lock manager. */
    private final LockManager lockMgr;

    /** Replica service. */
    private final ReplicaService replicaSvc;

    /** Baseline manager. */
    private final BaselineManager baselineMgr;

    /** Transaction manager. */
    private final TxManager txManager;

    /** Meta storage manager. */
    private final MetaStorageManager metaStorageMgr;

    /** Vault manager. */
    private final VaultManager vaultManager;

    /** Data storage manager. */
    private final DataStorageManager dataStorageMgr;

    /** Placement driver. */
    private final PlacementDriver placementDriver;

    /** Here a table future stores during creation (until the table can be provided to client). */
    private final Map<Integer, CompletableFuture<Table>> tableCreateFuts = new ConcurrentHashMap<>();

    /**
     * Versioned store for tables by id. Only table instances are created here, local storages and RAFT groups may not be initialized yet.
     *
     * @see #localPartsByTableIdVv
     * @see #assignmentsUpdatedVv
     */
    private final IncrementalVersionedValue<Map<Integer, TableImpl>> tablesByIdVv;

    /**
     * Versioned store for local partition set by table id.
     *
     * <p>Completed strictly after {@link #tablesByIdVv} and strictly before {@link #assignmentsUpdatedVv}.
     */
    private final IncrementalVersionedValue<Map<Integer, PartitionSet>> localPartsByTableIdVv;

    /**
     * Versioned store for tracking RAFT groups initialization and starting completion.
     *
     * <p>Only explicitly updated in {@link #createTablePartitionsLocally(long, CompletableFuture, int, TableImpl)}.
     *
     * <p>Completed strictly after {@link #localPartsByTableIdVv}.
     */
    private final IncrementalVersionedValue<Void> assignmentsUpdatedVv;

    /**
     * {@link TableImpl} is created during update of tablesByIdVv, we store reference to it in case of updating of tablesByIdVv fails, so we
     * can stop resources associated with the table or to clean up table resources on {@code TableManager#stop()}.
     */
    private final Map<Integer, TableImpl> pendingTables = new ConcurrentHashMap<>();

    /** Started tables. */
    private final Map<Integer, TableImpl> startedTables = new ConcurrentHashMap<>();

    /** Resolver that resolves a node consistent ID to cluster node. */
    private final Function<String, ClusterNode> clusterNodeResolver;

    /** Busy lock to stop synchronously. */
    private final IgniteSpinBusyLock busyLock = new IgniteSpinBusyLock();

    /** Prevents double stopping the component. */
    private final AtomicBoolean stopGuard = new AtomicBoolean();

    /** Schema manager. */
    private final SchemaManager schemaManager;

    private final LogStorageFactoryCreator volatileLogStorageFactoryCreator;

    /** Executor for scheduling retries of a rebalance. */
    private final ScheduledExecutorService rebalanceScheduler;

    /** Transaction state storage scheduled pool. */
    private final ScheduledExecutorService txStateStorageScheduledPool;

    /** Transaction state storage pool. */
    private final ExecutorService txStateStoragePool;

    /** Scan request executor. */
    private final ExecutorService scanRequestExecutor;

    /**
     * Separate executor for IO operations like partition storage initialization or partition raft group meta data persisting.
     */
    private final ExecutorService ioExecutor;

    private final HybridClock clock;

    private final OutgoingSnapshotsManager outgoingSnapshotsManager;

    private final TopologyAwareRaftGroupServiceFactory raftGroupServiceFactory;

    private final ClusterManagementGroupManager cmgMgr;

    private final DistributionZoneManager distributionZoneManager;

    private final SchemaSyncService schemaSyncService;

    private final CatalogService catalogService;

    /** Partitions storage path. */
    private final Path storagePath;

    /** Assignment change event listeners. */
    private final CopyOnWriteArrayList<Consumer<IgniteTablesInternal>> assignmentsChangeListeners = new CopyOnWriteArrayList<>();

    /** Incoming RAFT snapshots executor. */
    private final ExecutorService incomingSnapshotsExecutor;

    /** Rebalance scheduler pool size. */
    private static final int REBALANCE_SCHEDULER_POOL_SIZE = Math.min(Runtime.getRuntime().availableProcessors() * 3, 20);

    private static final TableMessagesFactory TABLE_MESSAGES_FACTORY = new TableMessagesFactory();

    /** Meta storage listener for pending assignments. */
    private final WatchListener pendingAssignmentsRebalanceListener;

    /** Meta storage listener for stable assignments. */
    private final WatchListener stableAssignmentsRebalanceListener;

    /** Meta storage listener for switch reduce assignments. */
    private final WatchListener assignmentsSwitchRebalanceListener;

    private final MvGc mvGc;

    private final LowWatermark lowWatermark;

    private final IndexBuilder indexBuilder;

    private final ConfiguredTablesCache configuredTablesCache;

    private final Marshaller raftCommandsMarshaller;

    private final HybridTimestampTracker observableTimestampTracker;

    /**
     * Creates a new table manager.
     *
     * @param nodeName Node name.
     * @param registry Registry for versioned values.
     * @param tablesCfg Tables configuration.
     * @param zonesConfig Distribution zones configuration.
     * @param gcConfig Garbage collector configuration.
     * @param raftMgr Raft manager.
     * @param replicaMgr Replica manager.
     * @param lockMgr Lock manager.
     * @param replicaSvc Replica service.
     * @param baselineMgr Baseline manager.
     * @param txManager Transaction manager.
     * @param dataStorageMgr Data storage manager.
     * @param schemaManager Schema manager.
     * @param volatileLogStorageFactoryCreator Creator for {@link org.apache.ignite.internal.raft.storage.LogStorageFactory} for
     *         volatile tables.
     * @param raftGroupServiceFactory Factory that is used for creation of raft group services for replication groups.
     * @param vaultManager Vault manager.
     */
    public TableManager(
            String nodeName,
            Consumer<LongFunction<CompletableFuture<?>>> registry,
            TablesConfiguration tablesCfg,
            DistributionZonesConfiguration zonesConfig,
            GcConfiguration gcConfig,
            ClusterService clusterService,
            RaftManager raftMgr,
            ReplicaManager replicaMgr,
            LockManager lockMgr,
            ReplicaService replicaSvc,
            BaselineManager baselineMgr,
            TopologyService topologyService,
            TxManager txManager,
            DataStorageManager dataStorageMgr,
            Path storagePath,
            MetaStorageManager metaStorageMgr,
            SchemaManager schemaManager,
            LogStorageFactoryCreator volatileLogStorageFactoryCreator,
            HybridClock clock,
            OutgoingSnapshotsManager outgoingSnapshotsManager,
            TopologyAwareRaftGroupServiceFactory raftGroupServiceFactory,
            VaultManager vaultManager,
            ClusterManagementGroupManager cmgMgr,
            DistributionZoneManager distributionZoneManager,
            SchemaSyncService schemaSyncService,
            CatalogService catalogService,
            HybridTimestampTracker observableTimestampTracker
    ) {
        this.tablesCfg = tablesCfg;
        this.zonesConfig = zonesConfig;
        this.gcConfig = gcConfig;
        this.clusterService = clusterService;
        this.raftMgr = raftMgr;
        this.baselineMgr = baselineMgr;
        this.replicaMgr = replicaMgr;
        this.lockMgr = lockMgr;
        this.replicaSvc = replicaSvc;
        this.txManager = txManager;
        this.dataStorageMgr = dataStorageMgr;
        this.storagePath = storagePath;
        this.metaStorageMgr = metaStorageMgr;
        this.vaultManager = vaultManager;
        this.schemaManager = schemaManager;
        this.volatileLogStorageFactoryCreator = volatileLogStorageFactoryCreator;
        this.clock = clock;
        this.outgoingSnapshotsManager = outgoingSnapshotsManager;
        this.raftGroupServiceFactory = raftGroupServiceFactory;
        this.cmgMgr = cmgMgr;
        this.distributionZoneManager = distributionZoneManager;
        this.schemaSyncService = schemaSyncService;
        this.catalogService = catalogService;
        this.observableTimestampTracker = observableTimestampTracker;

        clusterNodeResolver = topologyService::getByConsistentId;

        placementDriver = new PlacementDriver(replicaSvc, clusterNodeResolver);

        tablesByIdVv = new IncrementalVersionedValue<>(registry, HashMap::new);

        localPartsByTableIdVv = new IncrementalVersionedValue<>(dependingOn(tablesByIdVv), HashMap::new);

        assignmentsUpdatedVv = new IncrementalVersionedValue<>(dependingOn(localPartsByTableIdVv));

        txStateStorageScheduledPool = Executors.newSingleThreadScheduledExecutor(
                NamedThreadFactory.create(nodeName, "tx-state-storage-scheduled-pool", LOG));

        txStateStoragePool = Executors.newFixedThreadPool(Runtime.getRuntime().availableProcessors(),
                NamedThreadFactory.create(nodeName, "tx-state-storage-pool", LOG));

        scanRequestExecutor = Executors.newSingleThreadExecutor(
                NamedThreadFactory.create(nodeName, "scan-query-executor-", LOG));

        rebalanceScheduler = new ScheduledThreadPoolExecutor(REBALANCE_SCHEDULER_POOL_SIZE,
                NamedThreadFactory.create(nodeName, "rebalance-scheduler", LOG));

        int cpus = Runtime.getRuntime().availableProcessors();

        ioExecutor = new ThreadPoolExecutor(
                Math.min(cpus * 3, 25),
                Integer.MAX_VALUE,
                100,
                TimeUnit.MILLISECONDS,
                new LinkedBlockingQueue<>(),
                NamedThreadFactory.create(nodeName, "tableManager-io", LOG));

        incomingSnapshotsExecutor = new ThreadPoolExecutor(
                cpus,
                cpus,
                100,
                TimeUnit.MILLISECONDS,
                new LinkedBlockingQueue<>(),
                NamedThreadFactory.create(nodeName, "incoming-raft-snapshot", LOG)
        );

        pendingAssignmentsRebalanceListener = createPendingAssignmentsRebalanceListener();

        stableAssignmentsRebalanceListener = createStableAssignmentsRebalanceListener();

        assignmentsSwitchRebalanceListener = createAssignmentsSwitchRebalanceListener();

        mvGc = new MvGc(nodeName, gcConfig);

        lowWatermark = new LowWatermark(nodeName, gcConfig.lowWatermark(), clock, txManager, vaultManager, mvGc);

        indexBuilder = new IndexBuilder(nodeName, cpus);

        configuredTablesCache = new ConfiguredTablesCache(tablesCfg, getMetadataLocallyOnly);

        raftCommandsMarshaller = new ThreadLocalPartitionCommandsMarshaller(clusterService.serializationRegistry());
    }

    @Override
    public void start() {
        mvGc.start();

        lowWatermark.start();

        try {
            metaStorageMgr.recoveryFinishedFuture()
                    .thenComposeAsync(this::performRebalanceOnRecovery, ioExecutor)
                    .get();
        } catch (InterruptedException e) {
            Thread.currentThread().interrupt();

            throw new IgniteInternalException(INTERNAL_ERR, e);
        } catch (ExecutionException e) {
            throw new IgniteInternalException(INTERNAL_ERR, e);
        }

        metaStorageMgr.registerPrefixWatch(ByteArray.fromString(PENDING_ASSIGNMENTS_PREFIX), pendingAssignmentsRebalanceListener);
        metaStorageMgr.registerPrefixWatch(ByteArray.fromString(STABLE_ASSIGNMENTS_PREFIX), stableAssignmentsRebalanceListener);
        metaStorageMgr.registerPrefixWatch(ByteArray.fromString(ASSIGNMENTS_SWITCH_REDUCE_PREFIX), assignmentsSwitchRebalanceListener);

        tablesCfg.tables().listenElements(new ConfigurationNamedListListener<>() {
            @Override
            public CompletableFuture<?> onCreate(ConfigurationNotificationEvent<TableView> ctx) {
                return onTableCreate(ctx);
            }

            @Override
            public CompletableFuture<?> onRename(ConfigurationNotificationEvent<TableView> ctx) {
                // TODO: IGNITE-15485 Support table rename operation.

                return completedFuture(null);
            }

            @Override
            public CompletableFuture<?> onDelete(ConfigurationNotificationEvent<TableView> ctx) {
                return onTableDelete(ctx);
            }
        });

        schemaManager.listen(SchemaEvent.CREATE, new EventListener<>() {
            @Override
            public CompletableFuture<Boolean> notify(SchemaEventParameters parameters, @Nullable Throwable exception) {
                var eventParameters = new TableEventParameters(parameters.causalityToken(), parameters.tableId());

                return fireEvent(TableEvent.ALTER, eventParameters).thenApply(v -> false);
            }
        });

        addMessageHandler(clusterService.messagingService());
    }

    private CompletableFuture<Void> performRebalanceOnRecovery(long revision) {
        var startRange = new ByteArray(PENDING_ASSIGNMENTS_PREFIX);
        var endRange = new ByteArray(incrementLastChar(PENDING_ASSIGNMENTS_PREFIX));

        try (Cursor<Entry> cursor = metaStorageMgr.getLocally(startRange, endRange, revision)) {
            CompletableFuture<?>[] futures = cursor.stream()
                    .map(this::handleChangePendingAssignmentEvent)
                    .toArray(CompletableFuture[]::new);

            return allOf(futures);
        }
    }

    /**
     * Adds a table manager message handler.
     *
     * @param messagingService Messaging service.
     */
    private void addMessageHandler(MessagingService messagingService) {
        messagingService.addMessageHandler(TableMessageGroup.class, (message, sender, correlationId) -> {
            if (message instanceof HasDataRequest) {
                // This message queries if a node has any data for a specific partition of a table
                assert correlationId != null;

                HasDataRequest msg = (HasDataRequest) message;

                int tableId = msg.tableId();
                int partitionId = msg.partitionId();

                boolean contains = false;

                TableImpl table = latestTablesById().get(tableId);

                if (table != null) {
                    MvTableStorage storage = table.internalTable().storage();

                    MvPartitionStorage mvPartition = storage.getMvPartition(partitionId);

                    // If node's recovery process is incomplete (no partition storage), then we consider this node's
                    // partition storage empty.
                    if (mvPartition != null) {
                        contains = mvPartition.closestRowId(RowId.lowestRowId(partitionId)) != null;
                    }
                }

                messagingService.respond(sender, TABLE_MESSAGES_FACTORY.hasDataResponse().result(contains).build(), correlationId);
            }
        });
    }

    /**
     * Listener of table create configuration change.
     *
     * @param ctx Table configuration context.
     * @return A future.
     */
    private CompletableFuture<?> onTableCreate(ConfigurationNotificationEvent<TableView> ctx) {
        if (!busyLock.enterBusy()) {
            fireEvent(TableEvent.CREATE,
                    new TableEventParameters(ctx.storageRevision(), ctx.newValue().id()),
                    new NodeStoppingException()
            );

            return failedFuture(new NodeStoppingException());
        }

        try {
            CatalogTableDescriptor tableDescriptor = toTableDescriptor(ctx.newValue());
            CatalogZoneDescriptor zoneDescriptor = getZoneDescriptor(tableDescriptor.zoneId());

            CompletableFuture<List<Set<Assignment>>> assignmentsFuture;

            int tableId = tableDescriptor.id();

            // Check if the table already has assignments in the vault.
            // So, it means, that it is a recovery process and we should use the vault assignments instead of calculation for the new ones.
            if (partitionAssignments(vaultManager, tableId, 0) != null) {
                assignmentsFuture = completedFuture(tableAssignments(vaultManager, tableId, zoneDescriptor.partitions()));
            } else {
                assignmentsFuture = distributionZoneManager.dataNodes(ctx.storageRevision(), tableDescriptor.zoneId())
                        .thenApply(dataNodes -> AffinityUtils.calculateAssignments(
                                dataNodes,
                                zoneDescriptor.partitions(),
                                zoneDescriptor.replicas()
                        ));
            }

            CompletableFuture<?> createTableFut = createTableLocally(
                    ctx.storageRevision(),
                    tableDescriptor,
                    zoneDescriptor,
                    assignmentsFuture
            ).whenComplete((v, e) -> {
                if (e == null) {
                    for (var listener : assignmentsChangeListeners) {
                        listener.accept(this);
                    }
                }
            }).thenCompose(ignored -> writeTableAssignmentsToMetastore(tableId, assignmentsFuture));

            return createTableFut;
        } finally {
            busyLock.leaveBusy();
        }
    }

    private CompletableFuture<Boolean> writeTableAssignmentsToMetastore(
            int tableId,
            CompletableFuture<List<Set<Assignment>>> assignmentsFuture
    ) {
        return assignmentsFuture.thenCompose(newAssignments -> {
            assert !newAssignments.isEmpty();

            List<Operation> partitionAssignments = new ArrayList<>(newAssignments.size());

            for (int i = 0; i < newAssignments.size(); i++) {
                partitionAssignments.add(put(
                        stablePartAssignmentsKey(
                                new TablePartitionId(tableId, i)),
                        ByteUtils.toBytes(newAssignments.get(i))));
            }

            Condition condition = Conditions.notExists(new ByteArray(partitionAssignments.get(0).key()));

            return metaStorageMgr
                    .invoke(condition, partitionAssignments, Collections.emptyList())
                    .exceptionally(e -> {
                        LOG.error("Couldn't write assignments to metastore", e);

                        return null;
                    });
        });
    }

    /**
     * Listener of table drop configuration change.
     *
     * @param ctx Table configuration context.
     * @return A future.
     */
    private CompletableFuture<?> onTableDelete(ConfigurationNotificationEvent<TableView> ctx) {
        if (!busyLock.enterBusy()) {
            fireEvent(
                    TableEvent.DROP,
                    new TableEventParameters(ctx.storageRevision(), ctx.oldValue().id()),
                    new NodeStoppingException()
            );

            return failedFuture(new NodeStoppingException());
        }

        try {
            CatalogTableDescriptor tableDescriptor = toTableDescriptor(ctx.oldValue());
            CatalogZoneDescriptor zoneDescriptor = getZoneDescriptor(tableDescriptor.zoneId());

            dropTableLocally(ctx.storageRevision(), tableDescriptor, zoneDescriptor);
        } finally {
            busyLock.leaveBusy();
        }

        return completedFuture(null);
    }

    /**
     * Updates or creates partition raft groups and storages.
     *
     * @param causalityToken Causality token.
     * @param assignmentsFuture Table assignments.
     * @param zoneId Distributed zone ID.
     * @param table Initialized table entity.
     * @return future, which will be completed when the partitions creations done.
     */
    private CompletableFuture<?> createTablePartitionsLocally(
            long causalityToken,
            CompletableFuture<List<Set<Assignment>>> assignmentsFuture,
            int zoneId,
            TableImpl table
    ) {
        int tableId = table.tableId();

        // Create new raft nodes according to new assignments.
        Supplier<CompletableFuture<Void>> updateAssignmentsClosure = () -> assignmentsFuture.thenCompose(newAssignments -> {
            // Empty assignments might be a valid case if tables are created from within cluster init HOCON
            // configuration, which is not supported now.
            assert newAssignments != null : IgniteStringFormatter.format("Table [id={}] has empty assignments.", tableId);

            int partitions = newAssignments.size();

            CompletableFuture<?>[] futures = new CompletableFuture<?>[partitions];

            // TODO: https://issues.apache.org/jira/browse/IGNITE-19713 Process assignments and set partitions only for assigned partitions.
            PartitionSet parts = new BitSetPartitionSet();

            for (int i = 0; i < futures.length; i++) {
                futures[i] = new CompletableFuture<>();

                parts.set(i);
            }

            String localMemberName = localNode().name();

            for (int i = 0; i < partitions; i++) {
                int partId = i;

                Set<Assignment> newPartAssignment = newAssignments.get(partId);

                InternalTable internalTbl = table.internalTable();

                Assignment localMemberAssignment = newPartAssignment.stream()
                        .filter(a -> a.consistentId().equals(localMemberName))
                        .findAny()
                        .orElse(null);

                PeersAndLearners newConfiguration = configurationFromAssignments(newPartAssignment);

                TablePartitionId replicaGrpId = new TablePartitionId(tableId, partId);

                placementDriver.updateAssignment(replicaGrpId, newConfiguration.peers().stream().map(Peer::consistentId)
                        .collect(toList()));

                var safeTimeTracker = new PendingComparableValuesTracker<HybridTimestamp, Void>(
                        new HybridTimestamp(1, 0)
                );
                var storageIndexTracker = new PendingComparableValuesTracker<Long, Void>(0L);

                ((InternalTableImpl) internalTbl).updatePartitionTrackers(partId, safeTimeTracker, storageIndexTracker);

                PartitionStorages partitionStorages = getPartitionStorages(table, partId);

                PartitionDataStorage partitionDataStorage = partitionDataStorage(partitionStorages.getMvPartitionStorage(),
                        internalTbl, partId);

                PartitionUpdateHandlers partitionUpdateHandlers = createPartitionUpdateHandlers(
                        partId,
                        partitionDataStorage,
                        table,
                        safeTimeTracker
                );

                mvGc.addStorage(replicaGrpId, partitionUpdateHandlers.gcUpdateHandler);

                CompletableFuture<Boolean> startGroupFut;

                // start new nodes, only if it is table creation, other cases will be covered by rebalance logic
                if (localMemberAssignment != null) {
                    CompletableFuture<Boolean> shouldStartGroupFut;

                    // If Raft is running in in-memory mode or the PDS has been cleared, we need to remove the current node
                    // from the Raft group in order to avoid the double vote problem.
                    // <MUTED> See https://issues.apache.org/jira/browse/IGNITE-16668 for details.
                    // TODO: https://issues.apache.org/jira/browse/IGNITE-19046 Restore "|| !hasData"
                    if (internalTbl.storage().isVolatile()) {
                        shouldStartGroupFut = queryDataNodesCount(tableId, partId, newConfiguration.peers())
                                .thenApply(dataNodesCount -> {
                                    boolean fullPartitionRestart = dataNodesCount == 0;

                                    if (fullPartitionRestart) {
                                        return true;
                                    }

                                    boolean majorityAvailable = dataNodesCount >= (newConfiguration.peers().size() / 2) + 1;

                                    if (majorityAvailable) {
                                        RebalanceUtil.startPeerRemoval(replicaGrpId, localMemberAssignment, metaStorageMgr);

                                        return false;
                                    } else {
                                        // No majority and not a full partition restart - need to restart nodes
                                        // with current partition.
                                        String msg = "Unable to start partition " + partId + ". Majority not available.";

                                        throw new IgniteInternalException(msg);
                                    }
                                });
                    } else {
                        shouldStartGroupFut = completedFuture(true);
                    }

                    startGroupFut = shouldStartGroupFut.thenApplyAsync(startGroup -> inBusyLock(busyLock, () -> {
                        if (!startGroup) {
                            return false;
                        }
                        TxStateStorage txStatePartitionStorage = partitionStorages.getTxStateStorage();

                        RaftGroupOptions groupOptions = groupOptionsForPartition(
                                internalTbl.storage(),
                                internalTbl.txStateStorage(),
                                partitionKey(internalTbl, partId),
                                partitionUpdateHandlers
                        );

                        Peer serverPeer = newConfiguration.peer(localMemberName);

                        var raftNodeId = new RaftNodeId(replicaGrpId, serverPeer);

                        try {
                            // TODO: use RaftManager interface, see https://issues.apache.org/jira/browse/IGNITE-18273
                            ((Loza) raftMgr).startRaftGroupNode(
                                    raftNodeId,
                                    newConfiguration,
                                    new PartitionListener(
                                            txManager,
                                            partitionDataStorage,
                                            partitionUpdateHandlers.storageUpdateHandler,
                                            txStatePartitionStorage,
                                            safeTimeTracker,
                                            storageIndexTracker
                                    ),
                                    new RebalanceRaftGroupEventsListener(
                                            metaStorageMgr,
                                            replicaGrpId,
                                            busyLock,
                                            createPartitionMover(internalTbl, partId),
                                            this::calculateAssignments,
                                            rebalanceScheduler
                                    ),
                                    groupOptions
                            );

                            return true;
                        } catch (NodeStoppingException ex) {
                            throw new CompletionException(ex);
                        }
                    }), ioExecutor);
                } else {
                    startGroupFut = completedFuture(false);
                }

                startGroupFut
                        .thenComposeAsync(v -> inBusyLock(busyLock, () -> {
                            try {
                                //TODO IGNITE-19614 This procedure takes 10 seconds if there's no majority online.
                                return raftMgr.startRaftGroupService(replicaGrpId, newConfiguration, raftGroupServiceFactory);
                            } catch (NodeStoppingException ex) {
                                return failedFuture(ex);
                            }
                        }), ioExecutor)
                        .thenAcceptAsync(updatedRaftGroupService -> inBusyLock(busyLock, () -> {
                            ((InternalTableImpl) internalTbl).updateInternalTableRaftGroupService(partId, updatedRaftGroupService);

                            boolean startedRaftNode = startGroupFut.join();
                            if (localMemberAssignment == null || !startedRaftNode) {
                                return;
                            }

                            MvPartitionStorage partitionStorage = partitionStorages.getMvPartitionStorage();
                            TxStateStorage txStateStorage = partitionStorages.getTxStateStorage();

                            try {
                                startReplicaWithNewListener(
                                        replicaGrpId,
                                        table,
                                        safeTimeTracker,
                                        storageIndexTracker,
                                        partitionStorage,
                                        txStateStorage,
                                        partitionUpdateHandlers,
                                        updatedRaftGroupService
                                );
                            } catch (NodeStoppingException ex) {
                                throw new AssertionError("Loza was stopped before Table manager", ex);
                            }
                        }), ioExecutor)
                        .whenComplete((res, ex) -> {
                            if (ex != null) {
                                LOG.warn("Unable to update raft groups on the node [tableId={}, partitionId={}]", ex, tableId, partId);

                                futures[partId].completeExceptionally(ex);
                            } else {
                                futures[partId].complete(null);
                            }
                        });
            }

            return allOf(futures);
        });

        // NB: all vv.update() calls must be made from the synchronous part of the method (not in thenCompose()/etc!).
        CompletableFuture<?> localPartsUpdateFuture = localPartsByTableIdVv.update(causalityToken,
                (previous, throwable) -> inBusyLock(busyLock, () -> assignmentsFuture.thenCompose(newAssignments -> {
                    PartitionSet parts = new BitSetPartitionSet();

                    for (int i = 0; i < newAssignments.size(); i++) {
                        parts.set(i);
                    }

                    return getOrCreatePartitionStorages(table, parts).thenApply(u -> {
                        var newValue = new HashMap<>(previous);

                        newValue.put(tableId, parts);

                        return newValue;
                    });
                })));

        return assignmentsUpdatedVv.update(causalityToken, (token, e) -> {
            if (e != null) {
                return failedFuture(e);
            }

            return localPartsUpdateFuture.thenCompose(unused ->
                    tablesByIdVv.get(causalityToken)
                            .thenComposeAsync(tablesById -> inBusyLock(busyLock, updateAssignmentsClosure), ioExecutor)
            );
        });
    }

    private void startReplicaWithNewListener(
            TablePartitionId replicaGrpId,
            TableImpl table,
            PendingComparableValuesTracker<HybridTimestamp, Void> safeTimeTracker,
            PendingComparableValuesTracker<Long, Void> storageIndexTracker,
            MvPartitionStorage mvPartitionStorage,
            TxStateStorage txStatePartitionStorage,
            PartitionUpdateHandlers partitionUpdateHandlers,
            TopologyAwareRaftGroupService raftGroupService
    ) throws NodeStoppingException {
        PartitionReplicaListener listener = createReplicaListener(
                replicaGrpId,
                table,
                safeTimeTracker,
                mvPartitionStorage,
                txStatePartitionStorage,
                partitionUpdateHandlers,
                raftGroupService
        );

        replicaMgr.startReplica(
                replicaGrpId,
                allOf(
                        ((Loza) raftMgr).raftNodeReadyFuture(replicaGrpId),
                        table.pkIndexesReadyFuture()
                ),
                listener,
                raftGroupService,
                storageIndexTracker
        );
    }

    private PartitionReplicaListener createReplicaListener(
            TablePartitionId tablePartitionId,
            TableImpl table,
            PendingComparableValuesTracker<HybridTimestamp, Void> safeTimeTracker,
            MvPartitionStorage mvPartitionStorage,
            TxStateStorage txStatePartitionStorage,
            PartitionUpdateHandlers partitionUpdateHandlers,
            RaftGroupService raftClient
    ) {
        int tableId = tablePartitionId.tableId();
        int partId = tablePartitionId.partitionId();

        return new PartitionReplicaListener(
                mvPartitionStorage,
                raftClient,
                txManager,
                lockMgr,
                scanRequestExecutor,
                partId,
                tableId,
                table.indexesLockers(partId),
                new Lazy<>(() -> table.indexStorageAdapters(partId).get().get(table.pkId())),
                () -> table.indexStorageAdapters(partId).get(),
                clock,
                safeTimeTracker,
                txStatePartitionStorage,
                placementDriver,
                partitionUpdateHandlers.storageUpdateHandler,
                new NonHistoricSchemas(schemaManager),
                localNode(),
                table.internalTable().storage(),
                indexBuilder,
                schemaSyncService,
                catalogService,
                tablesCfg
        );
    }

    private boolean isLocalPeer(Peer peer) {
        return peer.consistentId().equals(localNode().name());
    }

    private PartitionDataStorage partitionDataStorage(MvPartitionStorage partitionStorage, InternalTable internalTbl, int partId) {
        return new SnapshotAwarePartitionDataStorage(
                partitionStorage,
                outgoingSnapshotsManager,
                partitionKey(internalTbl, partId)
        );
    }

    private PartitionKey partitionKey(InternalTable internalTbl, int partId) {
        return new PartitionKey(internalTbl.tableId(), partId);
    }

    /**
     * Calculates the quantity of the data nodes for the partition of the table.
     *
     * @param tblId Table id.
     * @param partId Partition id.
     * @param peers Raft peers.
     * @return A future that will hold the quantity of data nodes.
     */
    private CompletableFuture<Long> queryDataNodesCount(int tblId, int partId, Collection<Peer> peers) {
        HasDataRequest request = TABLE_MESSAGES_FACTORY.hasDataRequest().tableId(tblId).partitionId(partId).build();

        //noinspection unchecked
        CompletableFuture<Boolean>[] requestFutures = peers.stream()
                .map(Peer::consistentId)
                .map(clusterNodeResolver)
                .filter(Objects::nonNull)
                .map(node -> clusterService.messagingService()
                        .invoke(node, request, QUERY_DATA_NODES_COUNT_TIMEOUT)
                        .thenApply(response -> {
                            assert response instanceof HasDataResponse : response;

                            return ((HasDataResponse) response).result();
                        })
                        .exceptionally(unused -> false))
                .toArray(CompletableFuture[]::new);

        return allOf(requestFutures)
                .thenApply(unused -> Arrays.stream(requestFutures).filter(CompletableFuture::join).count());
    }

    private RaftGroupOptions groupOptionsForPartition(
            MvTableStorage mvTableStorage,
            TxStateTableStorage txStateTableStorage,
            PartitionKey partitionKey,
            PartitionUpdateHandlers partitionUpdateHandlers
    ) {
        RaftGroupOptions raftGroupOptions;

        if (mvTableStorage.isVolatile()) {
            raftGroupOptions = RaftGroupOptions.forVolatileStores()
                    // TODO: use RaftManager interface, see https://issues.apache.org/jira/browse/IGNITE-18273
                    .setLogStorageFactory(volatileLogStorageFactoryCreator.factory(((Loza) raftMgr).volatileRaft().logStorage().value()))
                    .raftMetaStorageFactory((groupId, raftOptions) -> new VolatileRaftMetaStorage());
        } else {
            raftGroupOptions = RaftGroupOptions.forPersistentStores();
        }

        raftGroupOptions.snapshotStorageFactory(new PartitionSnapshotStorageFactory(
                clusterService.topologyService(),
                outgoingSnapshotsManager,
                new PartitionAccessImpl(
                        partitionKey,
                        mvTableStorage,
                        txStateTableStorage,
                        mvGc,
                        partitionUpdateHandlers.indexUpdateHandler,
                        partitionUpdateHandlers.gcUpdateHandler
                ),
                catalogService,
                incomingSnapshotsExecutor
        ));

        raftGroupOptions.commandsMarshaller(raftCommandsMarshaller);

        return raftGroupOptions;
    }

    @Override
    public void stop() {
        if (!stopGuard.compareAndSet(false, true)) {
            return;
        }

        busyLock.block();

        metaStorageMgr.unregisterWatch(pendingAssignmentsRebalanceListener);
        metaStorageMgr.unregisterWatch(stableAssignmentsRebalanceListener);
        metaStorageMgr.unregisterWatch(assignmentsSwitchRebalanceListener);

        Map<Integer, TableImpl> tablesToStop = Stream.concat(latestTablesById().entrySet().stream(), pendingTables.entrySet().stream())
                .collect(Collectors.toMap(Map.Entry::getKey, Map.Entry::getValue, (v1, v2) -> v1));

        cleanUpTablesResources(tablesToStop);

        try {
            IgniteUtils.closeAllManually(lowWatermark, mvGc, indexBuilder);
        } catch (Throwable t) {
            LOG.error("Failed to close internal components", t);
        }

        shutdownAndAwaitTermination(rebalanceScheduler, 10, TimeUnit.SECONDS);
        shutdownAndAwaitTermination(ioExecutor, 10, TimeUnit.SECONDS);
        shutdownAndAwaitTermination(txStateStoragePool, 10, TimeUnit.SECONDS);
        shutdownAndAwaitTermination(txStateStorageScheduledPool, 10, TimeUnit.SECONDS);
        shutdownAndAwaitTermination(scanRequestExecutor, 10, TimeUnit.SECONDS);
        shutdownAndAwaitTermination(incomingSnapshotsExecutor, 10, TimeUnit.SECONDS);
    }

    /**
     * Stops resources that are related to provided tables.
     *
     * @param tables Tables to stop.
     */
    private void cleanUpTablesResources(Map<Integer, TableImpl> tables) {
        for (TableImpl table : tables.values()) {
            table.beforeClose();

            List<Runnable> stopping = new ArrayList<>();

            AtomicReference<Throwable> throwable = new AtomicReference<>();

            AtomicBoolean nodeStoppingEx = new AtomicBoolean();

            InternalTable internalTable = table.internalTable();

            for (int p = 0; p < internalTable.partitions(); p++) {
                int partitionId = p;

                TablePartitionId replicationGroupId = new TablePartitionId(table.tableId(), p);

                stopping.add(() -> {
                    try {
                        raftMgr.stopRaftNodes(replicationGroupId);
                    } catch (Throwable t) {
                        handleExceptionOnCleanUpTablesResources(t, throwable, nodeStoppingEx);
                    }
                });

                stopping.add(() -> {
                    try {
                        replicaMgr.stopReplica(replicationGroupId).join();
                    } catch (Throwable t) {
                        handleExceptionOnCleanUpTablesResources(t, throwable, nodeStoppingEx);
                    }
                });

                CompletableFuture<Void> removeFromGcFuture = mvGc.removeStorage(replicationGroupId);

                stopping.add(() -> {
                    try {
                        closePartitionTrackers(internalTable, partitionId);
                    } catch (Throwable t) {
                        handleExceptionOnCleanUpTablesResources(t, throwable, nodeStoppingEx);
                    }
                });

                stopping.add(() -> {
                    try {
                        // Should be done fairly quickly.
                        removeFromGcFuture.join();
                    } catch (Throwable t) {
                        handleExceptionOnCleanUpTablesResources(t, throwable, nodeStoppingEx);
                    }
                });
            }

            stopping.forEach(Runnable::run);

            try {
                IgniteUtils.closeAllManually(
                        internalTable.storage(),
                        internalTable.txStateStorage(),
                        internalTable
                );
            } catch (Throwable t) {
                handleExceptionOnCleanUpTablesResources(t, throwable, nodeStoppingEx);
            }

            if (throwable.get() != null) {
                LOG.error("Unable to stop table [name={}, tableId={}]", throwable.get(), table.name(), table.tableId());
            }
        }
    }

    /** {@inheritDoc} */
    @Override
    public CompletableFuture<List<String>> assignmentsAsync(int tableId) {
        return tableAsync(tableId).thenApply(table -> {
            if (table == null) {
                return null;
            }

            return table.internalTable().assignments();
        });
    }

    /** {@inheritDoc} */
    @Override
    public void addAssignmentsChangeListener(Consumer<IgniteTablesInternal> listener) {
        Objects.requireNonNull(listener);

        assignmentsChangeListeners.add(listener);
    }

    /** {@inheritDoc} */
    @Override
    public boolean removeAssignmentsChangeListener(Consumer<IgniteTablesInternal> listener) {
        Objects.requireNonNull(listener);

        return assignmentsChangeListeners.remove(listener);
    }

    /**
     * Creates local structures for a table.
     *
     * @param causalityToken Causality token.
     * @param tableDescriptor Catalog table descriptor.
     * @param zoneDescriptor Catalog distributed zone descriptor.
     * @param assignmentsFuture Future with assignments.
     * @return Future that will be completed when local changes related to the table creation are applied.
     */
    private CompletableFuture<?> createTableLocally(
            long causalityToken,
            CatalogTableDescriptor tableDescriptor,
            CatalogZoneDescriptor zoneDescriptor,
            CompletableFuture<List<Set<Assignment>>> assignmentsFuture
    ) {
        String tableName = tableDescriptor.name();
        int tableId = tableDescriptor.id();

        LOG.trace("Creating local table: name={}, id={}, token={}", tableDescriptor.name(), tableDescriptor.id(), causalityToken);

        MvTableStorage tableStorage = createTableStorage(tableDescriptor, zoneDescriptor);
        TxStateTableStorage txStateStorage = createTxStateTableStorage(tableDescriptor, zoneDescriptor);

        int partitions = zoneDescriptor.partitions();

        InternalTableImpl internalTable = new InternalTableImpl(tableName, tableId,
                new Int2ObjectOpenHashMap<>(partitions),
                partitions, clusterNodeResolver, txManager, tableStorage,
                txStateStorage, replicaSvc, clock, observableTimestampTracker);

        var table = new TableImpl(internalTable, lockMgr);

        // TODO: IGNITE-19082 Need another way to wait for indexes
        table.addIndexesToWait(collectTableIndexIds(tableId));

        tablesByIdVv.update(causalityToken, (previous, e) -> inBusyLock(busyLock, () -> {
            if (e != null) {
                return failedFuture(e);
            }

            return schemaManager.schemaRegistry(causalityToken, tableId)
                    .thenApply(schema -> {
                        table.schemaView(schema);

                        var val = new HashMap<>(previous);

                        val.put(tableId, table);

                        return val;
                    });
        }));

        CompletableFuture<?> createPartsFut = createTablePartitionsLocally(causalityToken, assignmentsFuture, zoneDescriptor.id(), table);

        pendingTables.put(tableId, table);
        startedTables.put(tableId, table);

        tablesById(causalityToken).thenAccept(ignored -> inBusyLock(busyLock, () -> {
            pendingTables.remove(tableId);
        }));

        tablesById(causalityToken)
                .thenRun(() -> inBusyLock(busyLock, () -> completeApiCreateFuture(table)));

        // TODO should be reworked in IGNITE-16763
        // We use the event notification future as the result so that dependent components can complete the schema updates.

        // TODO: https://issues.apache.org/jira/browse/IGNITE-19913 Possible performance degradation.
        return allOf(createPartsFut, fireEvent(TableEvent.CREATE, new TableEventParameters(causalityToken, tableId)));
    }

    /**
     * Creates data storage for the provided table.
     *
     * @param tableDescriptor Catalog table descriptor.
     * @param zoneDescriptor Catalog distributed zone descriptor.
     */
    protected MvTableStorage createTableStorage(CatalogTableDescriptor tableDescriptor, CatalogZoneDescriptor zoneDescriptor) {
        CatalogDataStorageDescriptor dataStorage = zoneDescriptor.dataStorage();

        StorageEngine engine = dataStorageMgr.engine(dataStorage.engine());

        assert engine != null : "tableId=" + tableDescriptor.id() + ", engine=" + dataStorage.engine();

        MvTableStorage tableStorage = engine.createMvTable(
                new StorageTableDescriptor(tableDescriptor.id(), zoneDescriptor.partitions(), dataStorage.dataRegion()),
                new StorageIndexDescriptorSupplier(tablesCfg)
        );

        tableStorage.start();

        return tableStorage;
    }

    /**
     * Creates transaction state storage for the provided table.
     *
     * @param tableDescriptor Catalog table descriptor.
     * @param zoneDescriptor Catalog distributed zone descriptor.
     */
    protected TxStateTableStorage createTxStateTableStorage(CatalogTableDescriptor tableDescriptor, CatalogZoneDescriptor zoneDescriptor) {
        int tableId = tableDescriptor.id();

        Path path = storagePath.resolve(TX_STATE_DIR + tableId);

        try {
            Files.createDirectories(path);
        } catch (IOException e) {
            throw new StorageException("Failed to create transaction state storage directory for table: " + tableId, e);
        }

        TxStateTableStorage txStateTableStorage = new TxStateRocksDbTableStorage(
                tableId,
                zoneDescriptor.partitions(),
                path,
                txStateStorageScheduledPool,
                txStateStoragePool,
                TX_STATE_STORAGE_FLUSH_DELAY_SUPPLIER
        );

        txStateTableStorage.start();

        return txStateTableStorage;
    }

    /**
     * Completes appropriate future to return result from API {@link TableManager#createTableAsync(String, String, Consumer)}.
     *
     * @param table Table.
     */
    private void completeApiCreateFuture(TableImpl table) {
        LOG.trace("Finish creating table: name={}, id={}", table.name(), table.tableId());

        CompletableFuture<Table> tblFut = tableCreateFuts.get(table.tableId());

        if (tblFut != null) {
            tblFut.complete(table);

            tableCreateFuts.values().removeIf(fut -> fut == tblFut);
        }
    }

    /**
     * Drops local structures for a table.
     *
     * @param causalityToken Causality token.
     * @param tableDescriptor Catalog table descriptor.
     * @param zoneDescriptor Catalog distributed zone descriptor.
     */
    private void dropTableLocally(long causalityToken, CatalogTableDescriptor tableDescriptor, CatalogZoneDescriptor zoneDescriptor) {
        int tableId = tableDescriptor.id();
        int partitions = zoneDescriptor.partitions();

        try {
            CompletableFuture<?>[] removeStorageFromGcFutures = new CompletableFuture<?>[partitions];

            for (int p = 0; p < partitions; p++) {
                TablePartitionId replicationGroupId = new TablePartitionId(tableId, p);

                raftMgr.stopRaftNodes(replicationGroupId);

                removeStorageFromGcFutures[p] = replicaMgr
                        .stopReplica(replicationGroupId)
                        .thenCompose((notUsed) -> mvGc.removeStorage(replicationGroupId));
            }

            localPartsByTableIdVv.update(causalityToken, (previousVal, e) -> inBusyLock(busyLock, () -> {
                if (e != null) {
                    return failedFuture(e);
                }

                var newMap = new HashMap<>(previousVal);
                newMap.remove(tableId);

                return completedFuture(newMap);
            }));

            tablesByIdVv.update(causalityToken, (previousVal, e) -> inBusyLock(busyLock, () -> {
                if (e != null) {
                    return failedFuture(e);
                }

                var map = new HashMap<>(previousVal);

                TableImpl table = map.remove(tableId);

                assert table != null : tableId;

                InternalTable internalTable = table.internalTable();

                for (int partitionId = 0; partitionId < partitions; partitionId++) {
                    closePartitionTrackers(internalTable, partitionId);
                }

                // TODO: IGNITE-18703 Destroy raft log and meta

                CompletableFuture<Void> destroyTableStoragesFuture = allOf(removeStorageFromGcFutures)
                        .thenCompose(unused -> allOf(
                                internalTable.storage().destroy(),
                                runAsync(() -> internalTable.txStateStorage().destroy(), ioExecutor))
                        );

                CompletableFuture<?> dropSchemaRegistryFuture = schemaManager.dropRegistry(causalityToken, table.tableId());

                return allOf(destroyTableStoragesFuture, dropSchemaRegistryFuture)
                        .thenApply(v -> map);
            }));

            startedTables.remove(tableId);

            fireEvent(TableEvent.DROP, new TableEventParameters(causalityToken, tableId))
                    .whenComplete((v, e) -> {
                        Set<ByteArray> assignmentKeys = new HashSet<>();

                        for (int p = 0; p < partitions; p++) {
                            assignmentKeys.add(stablePartAssignmentsKey(new TablePartitionId(tableId, p)));
                        }

                        metaStorageMgr.removeAll(assignmentKeys);

                        if (e != null) {
                            LOG.error("Error on " + TableEvent.DROP + " notification", e);
                        }
                    });
        } catch (NodeStoppingException e) {
            fireEvent(TableEvent.DROP, new TableEventParameters(causalityToken, tableId), e);
        }
    }

    private Set<Assignment> calculateAssignments(TablePartitionId tablePartitionId) {
        CatalogTableDescriptor tableDescriptor = getTableDescriptor(tablePartitionId.tableId());

        assert tableDescriptor != null : tablePartitionId;

        return AffinityUtils.calculateAssignmentForPartition(
                // TODO: https://issues.apache.org/jira/browse/IGNITE-19425 we must use distribution zone keys here
                baselineMgr.nodes().stream().map(ClusterNode::name).collect(toList()),
                tablePartitionId.partitionId(),
                getZoneDescriptor(tableDescriptor.zoneId()).replicas()
        );
    }

    /**
     * Creates a new table with the given {@code name} asynchronously. If a table with the same name already exists, a future will be
     * completed with {@link TableAlreadyExistsException}.
     *
     * @param name Table name.
     * @param zoneName Distribution zone name.
     * @param tableInitChange Table changer.
     * @return Future representing pending completion of the operation.
     * @throws IgniteException If an unspecified platform exception has happened internally. Is thrown when:
     *         <ul>
     *             <li>the node is stopping.</li>
     *         </ul>
     * @see TableAlreadyExistsException
     */
    public CompletableFuture<Table> createTableAsync(String name, String zoneName, Consumer<TableChange> tableInitChange) {
        if (!busyLock.enterBusy()) {
            throw new IgniteException(new NodeStoppingException());
        }
        try {
            return createTableAsyncInternal(name, zoneName, tableInitChange);
        } finally {
            busyLock.leaveBusy();
        }
    }

    /** See {@link #createTableAsync(String, String, Consumer)} for details. */
    private CompletableFuture<Table> createTableAsyncInternal(
            String name,
            String zoneName,
            Consumer<TableChange> tableInitChange
    ) {
        CompletableFuture<Table> tblFut = new CompletableFuture<>();

        tableAsyncInternal(name)
                .handle((tbl, tblEx) -> {
                    if (tbl != null) {
                        tblFut.completeExceptionally(new TableAlreadyExistsException(DEFAULT_SCHEMA_NAME, name));
                    } else if (tblEx != null) {
                        tblFut.completeExceptionally(tblEx);
                    } else {
                        if (!busyLock.enterBusy()) {
                            NodeStoppingException nodeStoppingException = new NodeStoppingException();

                            tblFut.completeExceptionally(nodeStoppingException);

                            throw new IgniteException(nodeStoppingException);
                        }

                        try {
                            distributionZoneManager.zoneIdAsyncInternal(zoneName).handle((zoneId, zoneIdEx) -> {
                                if (zoneId == null) {
                                    tblFut.completeExceptionally(new DistributionZoneNotFoundException(zoneName));
                                } else if (zoneIdEx != null) {
                                    tblFut.completeExceptionally(zoneIdEx);
                                } else {
                                    if (!busyLock.enterBusy()) {
                                        NodeStoppingException nodeStoppingException = new NodeStoppingException();

                                        tblFut.completeExceptionally(nodeStoppingException);

                                        throw new IgniteException(nodeStoppingException);
                                    }

                                    try {
                                        cmgMgr.logicalTopology()
                                                .handle((cmgTopology, e) -> {
                                                    if (e == null) {
                                                        if (!busyLock.enterBusy()) {
                                                            NodeStoppingException nodeStoppingException = new NodeStoppingException();

                                                            tblFut.completeExceptionally(nodeStoppingException);

                                                            throw new IgniteException(nodeStoppingException);
                                                        }

                                                        try {
                                                            changeTablesConfigurationOnTableCreate(
                                                                    name,
                                                                    zoneId,
                                                                    tableInitChange,
                                                                    tblFut
                                                            );
                                                        } finally {
                                                            busyLock.leaveBusy();
                                                        }
                                                    } else {
                                                        tblFut.completeExceptionally(e);
                                                    }

                                                    return null;
                                                });
                                    } finally {
                                        busyLock.leaveBusy();
                                    }
                                }

                                return null;
                            });
                        } finally {
                            busyLock.leaveBusy();
                        }
                    }

                    return null;
                });

        return tblFut;
    }

    /**
     * Creates a new table in {@link TablesConfiguration}.
     *
     * @param name Table name.
     * @param zoneId Distribution zone id.
     * @param tableInitChange Table changer.
     * @param tblFut Future representing pending completion of the table creation.
     */
    private void changeTablesConfigurationOnTableCreate(
            String name,
            int zoneId,
            Consumer<TableChange> tableInitChange,
            CompletableFuture<Table> tblFut
    ) {
        tablesCfg.change(tablesChange -> {
            incrementTablesGeneration(tablesChange);

            tablesChange.changeTables(tablesListChange -> {
                if (tablesListChange.get(name) != null) {
                    throw new TableAlreadyExistsException(DEFAULT_SCHEMA_NAME, name);
                }

                tablesListChange.create(name, (tableChange) -> {
                    tableInitChange.accept(tableChange);

                    tableChange.changeZoneId(zoneId);

                    var extConfCh = ((ExtendedTableChange) tableChange);

                    int tableId = tablesChange.globalIdCounter() + 1;

                    extConfCh.changeId(tableId);

                    tablesChange.changeGlobalIdCounter(tableId);

                    extConfCh.changeSchemaId(INITIAL_SCHEMA_VERSION);

                    tableCreateFuts.put(extConfCh.id(), tblFut);
                });
            });
        }).exceptionally(t -> {
            Throwable ex = getRootCause(t);

            if (ex instanceof TableAlreadyExistsException) {
                tblFut.completeExceptionally(ex);
            } else {
                LOG.debug("Unable to create table [name={}]", ex, name);

                tblFut.completeExceptionally(ex);

                tableCreateFuts.values().removeIf(fut -> fut == tblFut);
            }

            return null;
        });
    }

    private static void incrementTablesGeneration(TablesChange tablesChange) {
        tablesChange.changeTablesGeneration(tablesChange.tablesGeneration() + 1);
    }

    /**
     * Alters a cluster table. If an appropriate table does not exist, a future will be completed with {@link TableNotFoundException}.
     *
     * @param name Table name.
     * @param tableChange Table changer.
     * @return Future representing pending completion of the operation.
     * @throws IgniteException If an unspecified platform exception has happened internally. Is thrown when:
     *         <ul>
     *             <li>the node is stopping.</li>
     *         </ul>
     * @see TableNotFoundException
     */
    public CompletableFuture<Void> alterTableAsync(String name, Function<TableChange, Boolean> tableChange) {
        if (!busyLock.enterBusy()) {
            throw new IgniteException(new NodeStoppingException());
        }
        try {
            return alterTableAsyncInternal(name, tableChange);
        } finally {
            busyLock.leaveBusy();
        }
    }

    /** See {@link #alterTableAsync(String, Function)} for details. */
    private CompletableFuture<Void> alterTableAsyncInternal(String name, Function<TableChange, Boolean> tableChange) {
        CompletableFuture<Void> tblFut = new CompletableFuture<>();

        tableAsync(name).thenAccept(tbl -> {
            if (tbl == null) {
                tblFut.completeExceptionally(new TableNotFoundException(DEFAULT_SCHEMA_NAME, name));
            } else {
                tablesCfg.tables().change(ch -> {
                    if (ch.get(name) == null) {
                        throw new TableNotFoundException(DEFAULT_SCHEMA_NAME, name);
                    }

                    ch.update(name, tblCh -> {
                        if (!tableChange.apply(tblCh)) {
                            return;
                        }

                        ExtendedTableChange exTblChange = (ExtendedTableChange) tblCh;

                        exTblChange.changeSchemaId(exTblChange.schemaId() + 1);
                    });
                }).whenComplete((res, t) -> {
                    if (t != null) {
                        Throwable ex = getRootCause(t);

                        if (ex instanceof TableNotFoundException) {
                            tblFut.completeExceptionally(ex);
                        } else {
                            LOG.debug("Unable to modify table [name={}]", ex, name);

                            tblFut.completeExceptionally(ex);
                        }
                    } else {
                        tblFut.complete(res);
                    }
                });
            }
        }).exceptionally(th -> {
            tblFut.completeExceptionally(th);

            return null;
        });

        return tblFut;
    }

    /**
     * Gets a cause exception for a client.
     *
     * @param t Exception wrapper.
     * @return A root exception which will be acceptable to throw for public API.
     */
    //TODO: IGNITE-16051 Implement exception converter for public API.
    private IgniteException getRootCause(Throwable t) {
        Throwable ex;

        if (t instanceof CompletionException) {
            if (t.getCause() instanceof ConfigurationChangeException) {
                ex = t.getCause().getCause();
            } else {
                ex = t.getCause();
            }

        } else {
            ex = t;
        }

        // TODO https://issues.apache.org/jira/browse/IGNITE-19539
        return (ex instanceof IgniteException) ? (IgniteException) ex : ExceptionUtils.wrap(ex);
    }

    /**
     * Drops a table with the name specified. If appropriate table does not be found, a future will be completed with
     * {@link TableNotFoundException}.
     *
     * @param name Table name.
     * @return Future representing pending completion of the operation.
     * @throws IgniteException If an unspecified platform exception has happened internally. Is thrown when:
     *         <ul>
     *             <li>the node is stopping.</li>
     *         </ul>
     * @see TableNotFoundException
     */
    public CompletableFuture<Void> dropTableAsync(String name) {
        if (!busyLock.enterBusy()) {
            throw new IgniteException(new NodeStoppingException());
        }
        try {
            return dropTableAsyncInternal(name);
        } finally {
            busyLock.leaveBusy();
        }
    }

    /** See {@link #dropTableAsync(String)} for details. */
    private CompletableFuture<Void> dropTableAsyncInternal(String name) {
        return tableAsyncInternal(name).thenCompose(tbl -> {
            // In case of drop it's an optimization that allows not to fire drop-change-closure if there's no such
            // distributed table and the local config has lagged behind.
            if (tbl == null) {
                return failedFuture(new TableNotFoundException(DEFAULT_SCHEMA_NAME, name));
            }

            return tablesCfg
                    .change(chg -> {
                        incrementTablesGeneration(chg);

                        chg
                                .changeTables(tblChg -> {
                                    if (tblChg.get(name) == null) {
                                        throw new TableNotFoundException(DEFAULT_SCHEMA_NAME, name);
                                    }

                                    tblChg.delete(name);
                                })
                                .changeIndexes(idxChg -> {
                                    for (TableIndexView index : idxChg) {
                                        if (index.tableId() == tbl.tableId()) {
                                            idxChg.delete(index.name());
                                        }
                                    }
                                });
                    })
                    .exceptionally(t -> {
                        Throwable ex = getRootCause(t);

                        if (!(ex instanceof TableNotFoundException)) {
                            LOG.debug("Unable to drop table [name={}]", ex, name);
                        }

                        throw new CompletionException(ex);
                    });
        });
    }

    /** {@inheritDoc} */
    @Override
    public List<Table> tables() {
        return join(tablesAsync());
    }

    /** {@inheritDoc} */
    @Override
    public CompletableFuture<List<Table>> tablesAsync() {
        if (!busyLock.enterBusy()) {
            throw new IgniteException(new NodeStoppingException());
        }
        try {
            return tablesAsyncInternal();
        } finally {
            busyLock.leaveBusy();
        }
    }

    /**
     * Internal method for getting table.
     *
     * @return Future representing pending completion of the operation.
     */
    private CompletableFuture<List<Table>> tablesAsyncInternal() {
        return supplyAsync(() -> inBusyLock(busyLock, this::directTableIds), ioExecutor)
                .thenCompose(tableIds -> inBusyLock(busyLock, () -> {
                    var tableFuts = new CompletableFuture[tableIds.size()];

                    var i = 0;

                    for (int tblId : tableIds) {
                        tableFuts[i++] = tableAsyncInternal(tblId, false);
                    }

                    return allOf(tableFuts).thenApply(unused -> inBusyLock(busyLock, () -> {
                        var tables = new ArrayList<Table>(tableIds.size());

                        for (var fut : tableFuts) {
                            var table = fut.join();

                            if (table != null) {
                                tables.add((Table) table);
                            }
                        }

                        return tables;
                    }));
                }));
    }

    /**
     * Collects a list of direct table ids.
     *
     * @return A list of direct table ids.
     */
    private List<Integer> directTableIds() {
        return configuredTablesCache.configuredTableIds();
    }

    /**
     * Gets direct id of table with {@code tblName}.
     *
     * @param tblName Name of the table.
     * @return Direct id of the table, or {@code null} if the table with the {@code tblName} has not been found.
     */
    @Nullable
    private Integer directTableId(String tblName) {
        try {
            TableConfiguration exTblCfg = directProxy(tablesCfg.tables()).get(tblName);

            if (exTblCfg == null) {
                return null;
            } else {
                return exTblCfg.id().value();
            }
        } catch (NoSuchElementException e) {
            return null;
        }
    }

    /**
     * Returns the tables by ID future for the given causality token.
     *
     * <p>The future will only be completed when corresponding assignments update completes.
     *
     * @param causalityToken Causality token.
     * @return The future with tables map.
     * @see #assignmentsUpdatedVv
     */
    private CompletableFuture<Map<Integer, TableImpl>> tablesById(long causalityToken) {
        return assignmentsUpdatedVv.get(causalityToken).thenCompose(v -> tablesByIdVv.get(causalityToken));
    }

    /**
     * Returns the latest tables by ID map, for which all assignment updates have been completed.
     */
    private Map<Integer, TableImpl> latestTablesById() {
        long latestCausalityToken = assignmentsUpdatedVv.latestCausalityToken();

        if (latestCausalityToken < 0L) {
            // No tables at all in case of empty causality token.
            return emptyMap();
        } else {
            CompletableFuture<Map<Integer, TableImpl>> tablesByIdFuture = tablesByIdVv.get(latestCausalityToken);

            assert tablesByIdFuture.isDone()
                    : "'tablesByIdVv' is always completed strictly before the 'assignmentsUpdatedVv'";

            return tablesByIdFuture.join();
        }
    }

    /**
     * Actual tables map.
     *
     * @return Actual tables map.
     */
    @TestOnly
    public Map<Integer, TableImpl> latestTables() {
        return unmodifiableMap(latestTablesById());
    }

    /** {@inheritDoc} */
    @Override
    public Table table(String name) {
        return join(tableAsync(name));
    }

    /** {@inheritDoc} */
    @Override
    public TableImpl table(int id) throws NodeStoppingException {
        return join(tableAsync(id));
    }

    /** {@inheritDoc} */
    @Override
    public CompletableFuture<Table> tableAsync(String name) {
        return tableAsyncInternal(IgniteNameUtils.parseSimpleName(name))
                .thenApply(Function.identity());
    }

    /**
     * Asynchronously gets the table using causality token.
     *
     * @param causalityToken Causality token.
     * @param id Table id.
     * @return Future.
     */
    public CompletableFuture<TableImpl> tableAsync(long causalityToken, int id) {
        if (!busyLock.enterBusy()) {
            throw new IgniteException(new NodeStoppingException());
        }
        try {
            return tablesById(causalityToken).thenApply(tablesById -> tablesById.get(id));
        } finally {
            busyLock.leaveBusy();
        }
    }

    /** {@inheritDoc} */
    @Override
    public CompletableFuture<TableImpl> tableAsync(int id) {
        if (!busyLock.enterBusy()) {
            throw new IgniteException(new NodeStoppingException());
        }
        try {
            return tableAsyncInternal(id, true);
        } finally {
            busyLock.leaveBusy();
        }
    }

    /**
     * Asynchronously gets the local partitions set of a table using causality token.
     *
     * @param causalityToken Causality token.
     * @return Future.
     */
    public CompletableFuture<PartitionSet> localPartitionSetAsync(long causalityToken, int tableId) {
        if (!busyLock.enterBusy()) {
            throw new IgniteException(new NodeStoppingException());
        }

        try {
            return localPartsByTableIdVv.get(causalityToken).thenApply(partitionSetById -> partitionSetById.get(tableId));
        } finally {
            busyLock.leaveBusy();
        }
    }

    /** {@inheritDoc} */
    @Override
    public TableImpl tableImpl(String name) {
        return join(tableImplAsync(name));
    }

    /** {@inheritDoc} */
    @Override
    public CompletableFuture<TableImpl> tableImplAsync(String name) {
        return tableAsyncInternal(IgniteNameUtils.parseSimpleName(name));
    }

    /**
     * Gets a table by name, if it was created before. Doesn't parse canonical name.
     *
     * @param name Table name.
     * @return Future representing pending completion of the {@code TableManager#tableAsyncInternal} operation.
     */
    private CompletableFuture<TableImpl> tableAsyncInternal(String name) {
        if (!busyLock.enterBusy()) {
            throw new IgniteException(new NodeStoppingException());
        }

        try {
            return supplyAsync(() -> inBusyLock(busyLock, () -> directTableId(name)), ioExecutor)
                    .thenCompose(tableId -> inBusyLock(busyLock, () -> {
                        if (tableId == null) {
                            return completedFuture(null);
                        }

                        return tableAsyncInternal(tableId, false);
                    }));
        } finally {
            busyLock.leaveBusy();
        }
    }

    /**
     * Internal method for getting table by id.
     *
     * @param id Table id.
     * @param checkConfiguration {@code True} when the method checks a configuration before trying to get a table, {@code false}
     *         otherwise.
     * @return Future representing pending completion of the operation.
     */
    private CompletableFuture<TableImpl> tableAsyncInternal(int id, boolean checkConfiguration) {
        CompletableFuture<Boolean> tblCfgFut = checkConfiguration
                ? supplyAsync(() -> inBusyLock(busyLock, () -> isTableConfigured(id)), ioExecutor)
                : completedFuture(true);

        return tblCfgFut.thenCompose(isCfg -> inBusyLock(busyLock, () -> {
            if (!isCfg) {
                return completedFuture(null);
            }

            TableImpl tbl = latestTablesById().get(id);

            if (tbl != null) {
                return completedFuture(tbl);
            }

            CompletableFuture<TableImpl> getTblFut = new CompletableFuture<>();

            CompletionListener<Void> tablesListener = (token, v, th) -> {
                if (th == null) {
                    CompletableFuture<Map<Integer, TableImpl>> tablesFut = tablesByIdVv.get(token);

                    tablesFut.whenComplete((tables, e) -> {
                        if (e != null) {
                            getTblFut.completeExceptionally(e);
                        } else {
                            TableImpl table = tables.get(id);

                            if (table != null) {
                                getTblFut.complete(table);
                            }
                        }
                    });
                } else {
                    getTblFut.completeExceptionally(th);
                }
            };

            assignmentsUpdatedVv.whenComplete(tablesListener);

            // This check is needed for the case when we have registered tablesListener,
            // but tablesByIdVv has already been completed, so listener would be triggered only for the next versioned value update.
            tbl = latestTablesById().get(id);

            if (tbl != null) {
                assignmentsUpdatedVv.removeWhenComplete(tablesListener);

                return completedFuture(tbl);
            }

            return getTblFut.whenComplete((unused, throwable) -> assignmentsUpdatedVv.removeWhenComplete(tablesListener));
        }));
    }

    /**
     * Checks that the table is configured with specific id.
     *
     * @param id Table id.
     * @return True when the table is configured into cluster, false otherwise.
     */
    private boolean isTableConfigured(int id) {
        return configuredTablesCache.isTableConfigured(id);
    }

    /**
     * Waits for future result and return, or unwraps {@link CompletionException} to {@link IgniteException} if failed.
     *
     * @param future Completable future.
     * @return Future result.
     */
    private <T> T join(CompletableFuture<T> future) {
        if (!busyLock.enterBusy()) {
            throw new IgniteException(new NodeStoppingException());
        }

        try {
            return future.join();
        } catch (CompletionException ex) {
            throw convertThrowable(ex.getCause());
        } finally {
            busyLock.leaveBusy();
        }
    }

    /**
     * Convert to public throwable.
     *
     * @param th Throwable.
     * @return Public throwable.
     */
    private RuntimeException convertThrowable(Throwable th) {
        if (th instanceof RuntimeException) {
            return (RuntimeException) th;
        }

        return new IgniteException(th);
    }

    /**
     * Creates meta storage listener for pending assignments updates.
     *
     * @return The watch listener.
     */
    private WatchListener createPendingAssignmentsRebalanceListener() {
        return new WatchListener() {
            @Override
            public CompletableFuture<Void> onUpdate(WatchEvent evt) {
                if (!busyLock.enterBusy()) {
                    return failedFuture(new NodeStoppingException());
                }

                try {
                    assert evt.single();

                    return handleChangePendingAssignmentEvent(evt.entryEvent().newEntry());
                } finally {
                    busyLock.leaveBusy();
                }
            }

            @Override
            public void onError(Throwable e) {
                LOG.warn("Unable to process pending assignments event", e);
            }
        };
    }

    private CompletableFuture<Void> handleChangePendingAssignmentEvent(Entry pendingAssignmentsEntry) {
        if (pendingAssignmentsEntry.value() == null) {
            return completedFuture(null);
        }

        int partId = extractPartitionNumber(pendingAssignmentsEntry.key());
        int tblId = extractTableId(pendingAssignmentsEntry.key(), PENDING_ASSIGNMENTS_PREFIX);
        long revision = pendingAssignmentsEntry.revision();

        var replicaGrpId = new TablePartitionId(tblId, partId);

        // Stable assignments from the meta store, which revision is bounded by the current pending event.
        CompletableFuture<Entry> stableAssignmentsFuture = metaStorageMgr.get(stablePartAssignmentsKey(replicaGrpId), revision);

        return tablesById(revision)
                .thenCombineAsync(stableAssignmentsFuture, (tables, stableAssignmentsEntry) -> {
                    if (!busyLock.enterBusy()) {
                        return CompletableFuture.<Void>failedFuture(new NodeStoppingException());
                    }

                    try {
                        return handleChangePendingAssignmentEvent(
                                replicaGrpId,
                                tables.get(tblId),
                                pendingAssignmentsEntry,
                                stableAssignmentsEntry
                        );
                    } finally {
                        busyLock.leaveBusy();
                    }
                }, ioExecutor)
                .thenCompose(Function.identity());
    }

    private CompletableFuture<Void> handleChangePendingAssignmentEvent(
            TablePartitionId replicaGrpId,
            TableImpl tbl,
            Entry pendingAssignmentsEntry,
            Entry stableAssignmentsEntry
    ) {
        ClusterNode localMember = localNode();

        int partId = replicaGrpId.partitionId();

        if (LOG.isInfoEnabled()) {
            var stringKey = new String(pendingAssignmentsEntry.key(), StandardCharsets.UTF_8);

            LOG.info("Received update on pending assignments. Check if new raft group should be started"
                            + " [key={}, partition={}, table={}, localMemberAddress={}]",
                    stringKey, partId, tbl.name(), localMember.address());
        }

        Set<Assignment> pendingAssignments = ByteUtils.fromBytes(pendingAssignmentsEntry.value());

        Set<Assignment> stableAssignments = ByteUtils.fromBytes(stableAssignmentsEntry.value());

        placementDriver.updateAssignment(
                replicaGrpId,
                stableAssignments.stream().filter(Assignment::isPeer).map(Assignment::consistentId).collect(toList())
        );

        // Start a new Raft node and Replica if this node has appeared in the new assignments.
        boolean shouldStartLocalServices = pendingAssignments.stream()
                .filter(assignment -> localMember.name().equals(assignment.consistentId()))
                .anyMatch(assignment -> !stableAssignments.contains(assignment));

        CompletableFuture<Void> localServicesStartFuture;

        if (shouldStartLocalServices) {
            localServicesStartFuture = localPartsByTableIdVv.get(pendingAssignmentsEntry.revision())
                    .thenComposeAsync(oldMap -> {
                        int tableId = tbl.tableId();

                        PartitionSet partitionSet = oldMap.get(tableId).copy();

                        return getOrCreatePartitionStorages(tbl, partitionSet).thenApply(u -> {
                            var newMap = new HashMap<>(oldMap);

                            newMap.put(tableId, partitionSet);

                            return newMap;
                        });
                    }, ioExecutor)
                    .thenRunAsync(() -> inBusyLock(busyLock, () -> {
                        InternalTable internalTable = tbl.internalTable();

                        var safeTimeTracker = new PendingComparableValuesTracker<HybridTimestamp, Void>(HybridTimestamp.MIN_VALUE);
                        var storageIndexTracker = new PendingComparableValuesTracker<Long, Void>(0L);

                        PartitionStorages partitionStorages = getPartitionStorages(tbl, partId);

<<<<<<< HEAD
                        MvPartitionStorage mvPartitionStorage = partitionStorages.getMvPartitionStorage();
                        TxStateStorage txStatePartitionStorage = partitionStorages.getTxStateStorage();

                        PartitionDataStorage partitionDataStorage = partitionDataStorage(mvPartitionStorage, internalTable, partId);

                        PartitionUpdateHandlers partitionUpdateHandlers = createPartitionUpdateHandlers(
                                partId,
                                partitionDataStorage,
                                tbl,
                                safeTimeTracker
                        );

                        PeersAndLearners pendingConfiguration = configurationFromAssignments(pendingAssignments);
                        PeersAndLearners stableConfiguration = configurationFromAssignments(stableAssignments);

                        try {
                            startPartitionRaftGroupNode(
                                    replicaGrpId,
                                    pendingConfiguration,
                                    stableConfiguration,
                                    safeTimeTracker,
                                    storageIndexTracker,
                                    internalTable,
                                    txStatePartitionStorage,
                                    partitionDataStorage,
                                    partitionUpdateHandlers
                            );

=======
                return runAsync(() -> inBusyLock(busyLock, () -> {
                    try {
                        Peer serverPeer = pendingConfiguration.peer(localMember.name());

                        RaftNodeId raftNodeId = new RaftNodeId(replicaGrpId, serverPeer);

                        if (!((Loza) raftMgr).isStarted(raftNodeId)) {
                            startPartitionRaftGroupNode(
                                    replicaGrpId,
                                    pendingConfiguration,
                                    stableConfiguration,
                                    safeTimeTracker,
                                    storageIndexTracker,
                                    internalTable,
                                    txStatePartitionStorage,
                                    partitionDataStorage,
                                    partitionUpdateHandlers
                            );
                        }

                        if (!replicaMgr.isReplicaStarted(replicaGrpId)) {
>>>>>>> 6ada35b7
                            startReplicaWithNewListener(
                                    replicaGrpId,
                                    tbl,
                                    safeTimeTracker,
                                    storageIndexTracker,
                                    mvPartitionStorage,
                                    txStatePartitionStorage,
                                    partitionUpdateHandlers,
                                    (TopologyAwareRaftGroupService) internalTable.partitionRaftGroupService(partId)
                            );
<<<<<<< HEAD
                        } catch (NodeStoppingException ignored) {
                            // No-op.
                        }
                    }), ioExecutor);
=======
                        }
                    } catch (NodeStoppingException ignored) {
                        // No-op.
                    }
                }), ioExecutor);
            });
>>>>>>> 6ada35b7
        } else {
            localServicesStartFuture = completedFuture(null);
        }

        return localServicesStartFuture
                .thenCompose(v -> {
                    RaftGroupService partGrpSvc = tbl.internalTable().partitionRaftGroupService(partId);

                    return partGrpSvc.refreshAndGetLeaderWithTerm()
                            .thenCompose(leaderWithTerm -> {
                                if (!isLocalPeer(leaderWithTerm.leader())) {
                                    return completedFuture(null);
                                }

                                // run update of raft configuration if this node is a leader
                                LOG.info("Current node={} is the leader of partition raft group={}. "
                                                + "Initiate rebalance process for partition={}, table={}",
                                        leaderWithTerm.leader(), replicaGrpId, partId, tbl.name());

                                return metaStorageMgr.get(pendingPartAssignmentsKey(replicaGrpId))
                                        .thenCompose(latestPendingAssignmentsEntry -> {
                                            // Do not change peers of the raft group if this is a stale event.
                                            // Note that we start raft node before for the sake of the consistency in a starting and
                                            // stopping raft nodes.
                                            if (pendingAssignmentsEntry.revision() < latestPendingAssignmentsEntry.revision()) {
                                                return completedFuture(null);
                                            }

                                            PeersAndLearners newConfiguration = configurationFromAssignments(pendingAssignments);

                                            return partGrpSvc.changePeersAsync(newConfiguration, leaderWithTerm.term());
                                        });
                            });
                });
    }

    private void startPartitionRaftGroupNode(
            TablePartitionId replicaGrpId,
            PeersAndLearners pendingConfiguration,
            PeersAndLearners stableConfiguration,
            PendingComparableValuesTracker<HybridTimestamp, Void> safeTimeTracker,
            PendingComparableValuesTracker<Long, Void> storageIndexTracker,
            InternalTable internalTable,
            TxStateStorage txStatePartitionStorage,
            PartitionDataStorage partitionDataStorage,
            PartitionUpdateHandlers partitionUpdateHandlers
    ) throws NodeStoppingException {
        ClusterNode localMember = localNode();

        RaftGroupOptions groupOptions = groupOptionsForPartition(
                internalTable.storage(),
                internalTable.txStateStorage(),
                partitionKey(internalTable, replicaGrpId.partitionId()),
                partitionUpdateHandlers
        );

        RaftGroupListener raftGrpLsnr = new PartitionListener(
                txManager,
                partitionDataStorage,
                partitionUpdateHandlers.storageUpdateHandler,
                txStatePartitionStorage,
                safeTimeTracker,
                storageIndexTracker
        );

        RaftGroupEventsListener raftGrpEvtsLsnr = new RebalanceRaftGroupEventsListener(
                metaStorageMgr,
                replicaGrpId,
                busyLock,
                createPartitionMover(internalTable, replicaGrpId.partitionId()),
                this::calculateAssignments,
                rebalanceScheduler
        );

        Peer serverPeer = pendingConfiguration.peer(localMember.name());

        var raftNodeId = new RaftNodeId(replicaGrpId, serverPeer);

        // TODO: use RaftManager interface, see https://issues.apache.org/jira/browse/IGNITE-18273
        ((Loza) raftMgr).startRaftGroupNode(
                raftNodeId,
                stableConfiguration,
                raftGrpLsnr,
                raftGrpEvtsLsnr,
                groupOptions
        );
    }

    /**
     * Creates Meta storage listener for stable assignments updates.
     *
     * @return The watch listener.
     */
    private WatchListener createStableAssignmentsRebalanceListener() {
        return new WatchListener() {
            @Override
            public CompletableFuture<Void> onUpdate(WatchEvent evt) {
                if (!busyLock.enterBusy()) {
                    return failedFuture(new NodeStoppingException());
                }

                try {
                    return handleChangeStableAssignmentEvent(evt);
                } finally {
                    busyLock.leaveBusy();
                }
            }

            @Override
            public void onError(Throwable e) {
                LOG.warn("Unable to process stable assignments event", e);
            }
        };
    }

    /**
     * Creates Meta storage listener for switch reduce assignments updates.
     *
     * @return The watch listener.
     */
    private WatchListener createAssignmentsSwitchRebalanceListener() {
        return new WatchListener() {
            @Override
            public CompletableFuture<Void> onUpdate(WatchEvent evt) {
                if (!busyLock.enterBusy()) {
                    return failedFuture(new NodeStoppingException());
                }

                try {
                    byte[] key = evt.entryEvent().newEntry().key();

                    int partitionId = extractPartitionNumber(key);
                    int tableId = extractTableId(key, ASSIGNMENTS_SWITCH_REDUCE_PREFIX);

                    TablePartitionId replicaGrpId = new TablePartitionId(tableId, partitionId);

                    return tablesById(evt.revision())
                            .thenCompose(tables -> {
                                if (!busyLock.enterBusy()) {
                                    return failedFuture(new NodeStoppingException());
                                }

                                try {
                                    CatalogTableDescriptor tableDescriptor = getTableDescriptor(tableId);

                                    assert tableDescriptor != null : replicaGrpId;

                                    return distributionZoneManager.dataNodes(evt.revision(), tableDescriptor.zoneId())
                                            .thenCompose(dataNodes -> RebalanceUtil.handleReduceChanged(
                                                    metaStorageMgr,
                                                    dataNodes,
                                                    getZoneDescriptor(tableDescriptor.zoneId()).replicas(),
                                                    replicaGrpId,
                                                    evt
                                            ));
                                } finally {
                                    busyLock.leaveBusy();
                                }
                            });
                } finally {
                    busyLock.leaveBusy();
                }
            }

            @Override
            public void onError(Throwable e) {
                LOG.warn("Unable to process switch reduce event", e);
            }
        };
    }

    private PartitionMover createPartitionMover(InternalTable internalTable, int partId) {
        return new PartitionMover(busyLock, () -> internalTable.partitionRaftGroupService(partId));
    }

    /**
     * Gets a direct accessor for the configuration distributed property. If the metadata access only locally configured the method will
     * return local property accessor.
     *
     * @param property Distributed configuration property to receive direct access.
     * @param <T> Type of the property accessor.
     * @return An accessor for distributive property.
     * @see #getMetadataLocallyOnly
     */
    private <T extends ConfigurationProperty<?>> T directProxy(T property) {
        return getMetadataLocallyOnly ? property : (T) property.directProxy();
    }

    private static PeersAndLearners configurationFromAssignments(Collection<Assignment> assignments) {
        var peers = new HashSet<String>();
        var learners = new HashSet<String>();

        for (Assignment assignment : assignments) {
            if (assignment.isPeer()) {
                peers.add(assignment.consistentId());
            } else {
                learners.add(assignment.consistentId());
            }
        }

        return PeersAndLearners.fromConsistentIds(peers, learners);
    }

    /**
     * Gets partition stores.
     *
     * @param table Table.
     * @param partitionId Partition ID.
     * @return PartitionStorages.
     */
    private PartitionStorages getPartitionStorages(TableImpl table, int partitionId) {
        InternalTable internalTable = table.internalTable();

        MvPartitionStorage mvPartition = internalTable.storage().getMvPartition(partitionId);

        assert mvPartition != null;

        TxStateStorage txStateStorage = internalTable.txStateStorage().getTxStateStorage(partitionId);

        assert txStateStorage != null;

        return new PartitionStorages(mvPartition, txStateStorage);
    }

    // TODO: https://issues.apache.org/jira/browse/IGNITE-19739 Create storages only once.
    private CompletableFuture<Void> getOrCreatePartitionStorages(TableImpl table, PartitionSet partitions) {
        InternalTable internalTable = table.internalTable();

        CompletableFuture<?>[] storageFuts = partitions.stream().mapToObj(partitionId -> {
            MvPartitionStorage mvPartition = internalTable.storage().getMvPartition(partitionId);

            return (mvPartition != null ? completedFuture(mvPartition) : internalTable.storage().createMvPartition(partitionId))
                    .thenComposeAsync(mvPartitionStorage -> {
                        TxStateStorage txStateStorage = internalTable.txStateStorage().getOrCreateTxStateStorage(partitionId);

                        if (mvPartitionStorage.lastAppliedIndex() == MvPartitionStorage.REBALANCE_IN_PROGRESS
                                || txStateStorage.lastAppliedIndex() == TxStateStorage.REBALANCE_IN_PROGRESS) {
                            return allOf(
                                    internalTable.storage().clearPartition(partitionId),
                                    txStateStorage.clear()
                            ).thenApply(unused -> new PartitionStorages(mvPartitionStorage, txStateStorage));
                        } else {
                            return completedFuture(new PartitionStorages(mvPartitionStorage, txStateStorage));
                        }
                    }, ioExecutor);
        }).toArray(CompletableFuture[]::new);

        return allOf(storageFuts);
    }

    /**
     * Handles the {@link RebalanceUtil#STABLE_ASSIGNMENTS_PREFIX} update event.
     *
     * @param evt Event.
     */
    protected CompletableFuture<Void> handleChangeStableAssignmentEvent(WatchEvent evt) {
        if (evt.entryEvents().stream().allMatch(e -> e.oldEntry().value() == null)) {
            // It's the initial write to table stable assignments on table create event.
            return completedFuture(null);
        }

        if (!evt.single()) {
            // If there is not a single entry, then all entries must be tombstones (this happens after table drop).
            assert evt.entryEvents().stream().allMatch(entryEvent -> entryEvent.newEntry().tombstone()) : evt;

            return completedFuture(null);
        }

        // here we can receive only update from the rebalance logic
        // these updates always processing only 1 partition, so, only 1 stable partition key.
        assert evt.single() : evt;

        Entry stableAssignmentsWatchEvent = evt.entryEvent().newEntry();

        if (stableAssignmentsWatchEvent.value() == null) {
            return completedFuture(null);
        }

        int partitionId = extractPartitionNumber(stableAssignmentsWatchEvent.key());
        int tableId = extractTableId(stableAssignmentsWatchEvent.key(), STABLE_ASSIGNMENTS_PREFIX);

        TablePartitionId tablePartitionId = new TablePartitionId(tableId, partitionId);

        Set<Assignment> stableAssignments = ByteUtils.fromBytes(stableAssignmentsWatchEvent.value());

        return metaStorageMgr.get(pendingPartAssignmentsKey(tablePartitionId), stableAssignmentsWatchEvent.revision())
                .thenComposeAsync(pendingAssignmentsEntry -> {
                    byte[] pendingAssignmentsFromMetaStorage = pendingAssignmentsEntry.value();

                    Set<Assignment> pendingAssignments = pendingAssignmentsFromMetaStorage == null
                            ? Set.of()
                            : ByteUtils.fromBytes(pendingAssignmentsFromMetaStorage);

                    String localMemberName = localNode().name();

                    boolean shouldStopLocalServices = Stream.concat(stableAssignments.stream(), pendingAssignments.stream())
                            .noneMatch(assignment -> assignment.consistentId().equals(localMemberName));

                    if (shouldStopLocalServices) {
                        return stopAndDestroyPartition(tablePartitionId, evt.revision());
                    } else {
                        return completedFuture(null);
                    }
                }, ioExecutor);
    }

    private CompletableFuture<Void> stopAndDestroyPartition(TablePartitionId tablePartitionId, long revision) {
        try {
            raftMgr.stopRaftNodes(tablePartitionId);
        } catch (NodeStoppingException e) {
            // No-op
        }

        CompletableFuture<Boolean> stopReplicaFut;
        try {
            stopReplicaFut = replicaMgr.stopReplica(tablePartitionId);
        } catch (NodeStoppingException e) {
            stopReplicaFut = completedFuture(true);
        }

        return destroyPartitionStorages(tablePartitionId, revision, stopReplicaFut);
    }

    private CompletableFuture<Void> destroyPartitionStorages(
            TablePartitionId tablePartitionId,
            long revision,
            CompletableFuture<Boolean> stopReplicaFut
    ) {
        int partitionId = tablePartitionId.partitionId();

        return tablesById(revision)
                // TODO: IGNITE-18703 Destroy raft log and meta
                .thenCombine(mvGc.removeStorage(tablePartitionId), (tables, unused) -> {
                    TableImpl table = tables.get(tablePartitionId.tableId());

                    // TODO: IGNITE-19905 - remove the check.
                    if (table == null) {
                        return allOf(stopReplicaFut);
                    }

                    InternalTable internalTable = table.internalTable();

                    closePartitionTrackers(internalTable, partitionId);

                    return allOf(
                            stopReplicaFut,
                            internalTable.storage().destroyPartition(partitionId),
                            runAsync(() -> internalTable.txStateStorage().destroyTxStateStorage(partitionId), ioExecutor)
                    );
                })
                .thenCompose(Function.identity());
    }

    private static void handleExceptionOnCleanUpTablesResources(
            Throwable t,
            AtomicReference<Throwable> throwable,
            AtomicBoolean nodeStoppingEx
    ) {
        if (t instanceof CompletionException || t instanceof ExecutionException) {
            t = t.getCause();
        }

        if (!throwable.compareAndSet(null, t)) {
            if (!(t instanceof NodeStoppingException) || !nodeStoppingEx.get()) {
                throwable.get().addSuppressed(t);
            }
        }

        if (t instanceof NodeStoppingException) {
            nodeStoppingEx.set(true);
        }
    }

    private int[] collectTableIndexIds(int tableId) {
        return tablesCfg.value().indexes().stream()
                .filter(tableIndexView -> tableIndexView.tableId() == tableId)
                .mapToInt(TableIndexView::id)
                .toArray();
    }

    private static void closePartitionTrackers(InternalTable internalTable, int partitionId) {
        closeTracker(internalTable.getPartitionSafeTimeTracker(partitionId));

        closeTracker(internalTable.getPartitionStorageIndexTracker(partitionId));
    }

    private static void closeTracker(@Nullable PendingComparableValuesTracker<?, Void> tracker) {
        if (tracker != null) {
            tracker.close();
        }
    }

    private ClusterNode localNode() {
        return clusterService.topologyService().localMember();
    }

    private PartitionUpdateHandlers createPartitionUpdateHandlers(
            int partitionId,
            PartitionDataStorage partitionDataStorage,
            TableImpl table,
            PendingComparableValuesTracker<HybridTimestamp, Void> safeTimeTracker
    ) {
        TableIndexStoragesSupplier indexes = table.indexStorageAdapters(partitionId);

        IndexUpdateHandler indexUpdateHandler = new IndexUpdateHandler(indexes);

        GcUpdateHandler gcUpdateHandler = new GcUpdateHandler(partitionDataStorage, safeTimeTracker, indexUpdateHandler);

        StorageUpdateHandler storageUpdateHandler = new StorageUpdateHandler(
                partitionId,
                partitionDataStorage,
                gcConfig,
                lowWatermark,
                indexUpdateHandler,
                gcUpdateHandler
        );

        return new PartitionUpdateHandlers(storageUpdateHandler, indexUpdateHandler, gcUpdateHandler);
    }

    /**
     * Returns a table instance if it exists, {@code null} otherwise.
     *
     * @param tableId Table id.
     */
    public @Nullable TableImpl getTable(int tableId) {
        return startedTables.get(tableId);
    }

    private @Nullable CatalogTableDescriptor getTableDescriptor(int id) {
        TableView tableView = findTableView(tablesCfg.value(), id);

        return tableView == null ? null : toTableDescriptor(tableView);
    }

    private CatalogZoneDescriptor getZoneDescriptor(int id) {
        return toZoneDescriptor(getZoneById(zonesConfig, id).value());
    }
}<|MERGE_RESOLUTION|>--- conflicted
+++ resolved
@@ -2298,7 +2298,6 @@
 
                         PartitionStorages partitionStorages = getPartitionStorages(tbl, partId);
 
-<<<<<<< HEAD
                         MvPartitionStorage mvPartitionStorage = partitionStorages.getMvPartitionStorage();
                         TxStateStorage txStatePartitionStorage = partitionStorages.getTxStateStorage();
 
@@ -2312,67 +2311,44 @@
                         );
 
                         PeersAndLearners pendingConfiguration = configurationFromAssignments(pendingAssignments);
-                        PeersAndLearners stableConfiguration = configurationFromAssignments(stableAssignments);
 
                         try {
-                            startPartitionRaftGroupNode(
-                                    replicaGrpId,
-                                    pendingConfiguration,
-                                    stableConfiguration,
-                                    safeTimeTracker,
-                                    storageIndexTracker,
-                                    internalTable,
-                                    txStatePartitionStorage,
-                                    partitionDataStorage,
-                                    partitionUpdateHandlers
-                            );
-
-=======
-                return runAsync(() -> inBusyLock(busyLock, () -> {
-                    try {
-                        Peer serverPeer = pendingConfiguration.peer(localMember.name());
-
-                        RaftNodeId raftNodeId = new RaftNodeId(replicaGrpId, serverPeer);
-
-                        if (!((Loza) raftMgr).isStarted(raftNodeId)) {
-                            startPartitionRaftGroupNode(
-                                    replicaGrpId,
-                                    pendingConfiguration,
-                                    stableConfiguration,
-                                    safeTimeTracker,
-                                    storageIndexTracker,
-                                    internalTable,
-                                    txStatePartitionStorage,
-                                    partitionDataStorage,
-                                    partitionUpdateHandlers
-                            );
-                        }
-
-                        if (!replicaMgr.isReplicaStarted(replicaGrpId)) {
->>>>>>> 6ada35b7
-                            startReplicaWithNewListener(
-                                    replicaGrpId,
-                                    tbl,
-                                    safeTimeTracker,
-                                    storageIndexTracker,
-                                    mvPartitionStorage,
-                                    txStatePartitionStorage,
-                                    partitionUpdateHandlers,
-                                    (TopologyAwareRaftGroupService) internalTable.partitionRaftGroupService(partId)
-                            );
-<<<<<<< HEAD
+                            Peer serverPeer = pendingConfiguration.peer(localMember.name());
+
+                            RaftNodeId raftNodeId = new RaftNodeId(replicaGrpId, serverPeer);
+
+                            if (!((Loza) raftMgr).isStarted(raftNodeId)) {
+                                PeersAndLearners stableConfiguration = configurationFromAssignments(stableAssignments);
+
+                                startPartitionRaftGroupNode(
+                                        replicaGrpId,
+                                        pendingConfiguration,
+                                        stableConfiguration,
+                                        safeTimeTracker,
+                                        storageIndexTracker,
+                                        internalTable,
+                                        txStatePartitionStorage,
+                                        partitionDataStorage,
+                                        partitionUpdateHandlers
+                                );
+                            }
+
+                            if (!replicaMgr.isReplicaStarted(replicaGrpId)) {
+                                startReplicaWithNewListener(
+                                        replicaGrpId,
+                                        tbl,
+                                        safeTimeTracker,
+                                        storageIndexTracker,
+                                        mvPartitionStorage,
+                                        txStatePartitionStorage,
+                                        partitionUpdateHandlers,
+                                        (TopologyAwareRaftGroupService) internalTable.partitionRaftGroupService(partId)
+                                );
+                            }
                         } catch (NodeStoppingException ignored) {
                             // No-op.
                         }
                     }), ioExecutor);
-=======
-                        }
-                    } catch (NodeStoppingException ignored) {
-                        // No-op.
-                    }
-                }), ioExecutor);
-            });
->>>>>>> 6ada35b7
         } else {
             localServicesStartFuture = completedFuture(null);
         }
