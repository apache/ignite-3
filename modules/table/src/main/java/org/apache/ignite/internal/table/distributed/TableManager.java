/*
 * Licensed to the Apache Software Foundation (ASF) under one or more
 * contributor license agreements. See the NOTICE file distributed with
 * this work for additional information regarding copyright ownership.
 * The ASF licenses this file to You under the Apache License, Version 2.0
 * (the "License"); you may not use this file except in compliance with
 * the License. You may obtain a copy of the License at
 *
 *      http://www.apache.org/licenses/LICENSE-2.0
 *
 * Unless required by applicable law or agreed to in writing, software
 * distributed under the License is distributed on an "AS IS" BASIS,
 * WITHOUT WARRANTIES OR CONDITIONS OF ANY KIND, either express or implied.
 * See the License for the specific language governing permissions and
 * limitations under the License.
 */

package org.apache.ignite.internal.table.distributed;

import static java.util.Collections.emptySet;
import static java.util.Collections.unmodifiableMap;
import static java.util.concurrent.CompletableFuture.allOf;
import static java.util.concurrent.CompletableFuture.anyOf;
import static java.util.concurrent.CompletableFuture.completedFuture;
import static java.util.concurrent.CompletableFuture.failedFuture;
import static java.util.concurrent.CompletableFuture.supplyAsync;
import static java.util.function.Function.identity;
import static java.util.stream.Collectors.groupingBy;
import static java.util.stream.Collectors.toList;
import static java.util.stream.Collectors.toSet;
import static org.apache.ignite.internal.causality.IncrementalVersionedValue.dependingOn;
import static org.apache.ignite.internal.distributionzones.rebalance.RebalanceUtil.stablePartAssignmentsKey;
import static org.apache.ignite.internal.event.EventListener.fromConsumer;
import static org.apache.ignite.internal.partition.replicator.LocalPartitionReplicaEvent.AFTER_REPLICA_DESTROYED;
import static org.apache.ignite.internal.partition.replicator.LocalPartitionReplicaEvent.AFTER_REPLICA_STOPPED;
import static org.apache.ignite.internal.partition.replicator.LocalPartitionReplicaEvent.BEFORE_REPLICA_STARTED;
import static org.apache.ignite.internal.table.distributed.TableUtils.aliveTables;
import static org.apache.ignite.internal.table.distributed.index.IndexUtils.registerIndexesToTable;
import static org.apache.ignite.internal.thread.ThreadOperation.STORAGE_READ;
import static org.apache.ignite.internal.thread.ThreadOperation.STORAGE_WRITE;
import static org.apache.ignite.internal.util.CollectionUtils.difference;
import static org.apache.ignite.internal.util.CompletableFutures.allOfToList;
import static org.apache.ignite.internal.util.CompletableFutures.copyStateTo;
import static org.apache.ignite.internal.util.CompletableFutures.emptyListCompletedFuture;
import static org.apache.ignite.internal.util.CompletableFutures.falseCompletedFuture;
import static org.apache.ignite.internal.util.CompletableFutures.nullCompletedFuture;
import static org.apache.ignite.internal.util.CompletableFutures.trueCompletedFuture;
import static org.apache.ignite.internal.util.ExceptionUtils.hasCause;
import static org.apache.ignite.internal.util.ExceptionUtils.sneakyThrow;
import static org.apache.ignite.internal.util.IgniteUtils.closeAllManually;
import static org.apache.ignite.internal.util.IgniteUtils.inBusyLock;
import static org.apache.ignite.internal.util.IgniteUtils.inBusyLockAsync;
import static org.apache.ignite.internal.util.IgniteUtils.shutdownAndAwaitTermination;
import static org.apache.ignite.lang.ErrorGroups.Common.INTERNAL_ERR;
import static org.apache.ignite.lang.ErrorGroups.Common.NODE_STOPPING_ERR;

import it.unimi.dsi.fastutil.ints.IntOpenHashSet;
import java.util.ArrayList;
import java.util.Collection;
import java.util.HashMap;
import java.util.HashSet;
import java.util.List;
import java.util.Map;
import java.util.Objects;
import java.util.Set;
import java.util.concurrent.CompletableFuture;
import java.util.concurrent.ConcurrentHashMap;
import java.util.concurrent.Executor;
import java.util.concurrent.ExecutorService;
import java.util.concurrent.Executors;
import java.util.concurrent.LinkedBlockingQueue;
import java.util.concurrent.ScheduledExecutorService;
import java.util.concurrent.ThreadPoolExecutor;
import java.util.concurrent.TimeUnit;
import java.util.concurrent.atomic.AtomicBoolean;
import java.util.function.Function;
import java.util.function.Supplier;
import java.util.stream.IntStream;
import org.apache.ignite.internal.catalog.Catalog;
import org.apache.ignite.internal.catalog.CatalogService;
import org.apache.ignite.internal.catalog.descriptors.CatalogSchemaDescriptor;
import org.apache.ignite.internal.catalog.descriptors.CatalogTableDescriptor;
import org.apache.ignite.internal.catalog.descriptors.CatalogTableProperties;
import org.apache.ignite.internal.catalog.descriptors.CatalogZoneDescriptor;
import org.apache.ignite.internal.catalog.events.AlterTablePropertiesEventParameters;
import org.apache.ignite.internal.catalog.events.CatalogEvent;
import org.apache.ignite.internal.catalog.events.CatalogEventParameters;
import org.apache.ignite.internal.catalog.events.CreateTableEventParameters;
import org.apache.ignite.internal.catalog.events.DropTableEventParameters;
import org.apache.ignite.internal.catalog.events.RenameTableEventParameters;
import org.apache.ignite.internal.causality.CompletionListener;
import org.apache.ignite.internal.causality.IncrementalVersionedValue;
import org.apache.ignite.internal.causality.OutdatedTokenException;
import org.apache.ignite.internal.causality.RevisionListenerRegistry;
import org.apache.ignite.internal.components.LogSyncer;
import org.apache.ignite.internal.components.NodeProperties;
import org.apache.ignite.internal.configuration.SystemDistributedConfiguration;
import org.apache.ignite.internal.configuration.utils.SystemDistributedConfigurationPropertyHolder;
import org.apache.ignite.internal.distributionzones.DistributionZonesUtil;
import org.apache.ignite.internal.event.EventListener;
import org.apache.ignite.internal.failure.FailureContext;
import org.apache.ignite.internal.failure.FailureProcessor;
import org.apache.ignite.internal.hlc.ClockService;
import org.apache.ignite.internal.hlc.HybridTimestamp;
import org.apache.ignite.internal.hlc.HybridTimestampTracker;
import org.apache.ignite.internal.lang.ByteArray;
import org.apache.ignite.internal.lang.IgniteInternalException;
import org.apache.ignite.internal.lang.NodeStoppingException;
import org.apache.ignite.internal.logger.IgniteLogger;
import org.apache.ignite.internal.logger.Loggers;
import org.apache.ignite.internal.lowwatermark.LowWatermark;
import org.apache.ignite.internal.lowwatermark.event.ChangeLowWatermarkEventParameters;
import org.apache.ignite.internal.lowwatermark.event.LowWatermarkEvent;
import org.apache.ignite.internal.manager.ComponentContext;
import org.apache.ignite.internal.manager.IgniteComponent;
import org.apache.ignite.internal.marshaller.ReflectionMarshallersProvider;
import org.apache.ignite.internal.metastorage.MetaStorageManager;
import org.apache.ignite.internal.metastorage.Revisions;
import org.apache.ignite.internal.metrics.LongGauge;
import org.apache.ignite.internal.metrics.MetricManager;
import org.apache.ignite.internal.network.InternalClusterNode;
import org.apache.ignite.internal.network.MessagingService;
import org.apache.ignite.internal.network.TopologyService;
import org.apache.ignite.internal.network.serialization.MessageSerializationRegistry;
import org.apache.ignite.internal.partition.replicator.LocalPartitionReplicaEventParameters;
import org.apache.ignite.internal.partition.replicator.NaiveAsyncReadWriteLock;
import org.apache.ignite.internal.partition.replicator.PartitionReplicaLifecycleManager;
import org.apache.ignite.internal.partition.replicator.ReplicaTableProcessor;
import org.apache.ignite.internal.partition.replicator.raft.snapshot.PartitionDataStorage;
import org.apache.ignite.internal.partition.replicator.raft.snapshot.PartitionKey;
import org.apache.ignite.internal.partition.replicator.raft.snapshot.ZonePartitionKey;
import org.apache.ignite.internal.partition.replicator.raft.snapshot.outgoing.OutgoingSnapshotsManager;
import org.apache.ignite.internal.partition.replicator.schema.CatalogValidationSchemasSource;
import org.apache.ignite.internal.partition.replicator.schema.ExecutorInclinedSchemaSyncService;
import org.apache.ignite.internal.placementdriver.PlacementDriver;
import org.apache.ignite.internal.placementdriver.wrappers.ExecutorInclinedPlacementDriver;
import org.apache.ignite.internal.raft.ExecutorInclinedRaftCommandRunner;
import org.apache.ignite.internal.raft.service.RaftCommandRunner;
import org.apache.ignite.internal.replicator.ReplicaManager;
import org.apache.ignite.internal.replicator.ReplicaService;
import org.apache.ignite.internal.replicator.ReplicationGroupId;
import org.apache.ignite.internal.replicator.TablePartitionId;
import org.apache.ignite.internal.replicator.ZonePartitionId;
import org.apache.ignite.internal.replicator.configuration.ReplicationConfiguration;
import org.apache.ignite.internal.schema.SchemaManager;
import org.apache.ignite.internal.schema.SchemaSyncService;
import org.apache.ignite.internal.schema.configuration.GcConfiguration;
import org.apache.ignite.internal.storage.DataStorageManager;
import org.apache.ignite.internal.storage.MvPartitionStorage;
import org.apache.ignite.internal.storage.StorageClosedException;
import org.apache.ignite.internal.storage.StorageDestroyedException;
import org.apache.ignite.internal.storage.engine.MvTableStorage;
import org.apache.ignite.internal.storage.engine.StorageEngine;
import org.apache.ignite.internal.storage.engine.StorageTableDescriptor;
import org.apache.ignite.internal.storage.metrics.StorageEngineTablesMetricSource;
import org.apache.ignite.internal.table.IgniteTablesInternal;
import org.apache.ignite.internal.table.InternalTable;
import org.apache.ignite.internal.table.LongPriorityQueue;
import org.apache.ignite.internal.table.StreamerReceiverRunner;
import org.apache.ignite.internal.table.TableImpl;
import org.apache.ignite.internal.table.TableViewInternal;
import org.apache.ignite.internal.table.distributed.PartitionModificationCounterFactory.SizeSupplier;
import org.apache.ignite.internal.table.distributed.gc.GcUpdateHandler;
import org.apache.ignite.internal.table.distributed.gc.MvGc;
import org.apache.ignite.internal.table.distributed.index.IndexMetaStorage;
import org.apache.ignite.internal.table.distributed.index.IndexUpdateHandler;
import org.apache.ignite.internal.table.distributed.raft.MinimumRequiredTimeCollectorService;
import org.apache.ignite.internal.table.distributed.raft.PartitionListener;
import org.apache.ignite.internal.table.distributed.raft.snapshot.FullStateTransferIndexChooser;
import org.apache.ignite.internal.table.distributed.raft.snapshot.PartitionMvStorageAccessImpl;
import org.apache.ignite.internal.table.distributed.raft.snapshot.SnapshotAwarePartitionDataStorage;
import org.apache.ignite.internal.table.distributed.replicator.PartitionReplicaListener;
import org.apache.ignite.internal.table.distributed.replicator.TransactionStateResolver;
import org.apache.ignite.internal.table.distributed.schema.SchemaVersions;
import org.apache.ignite.internal.table.distributed.schema.SchemaVersionsImpl;
import org.apache.ignite.internal.table.distributed.storage.InternalTableImpl;
import org.apache.ignite.internal.table.distributed.storage.NullStorageEngine;
import org.apache.ignite.internal.table.metrics.TableMetricSource;
import org.apache.ignite.internal.thread.IgniteThreadFactory;
import org.apache.ignite.internal.tx.LockManager;
import org.apache.ignite.internal.tx.TxManager;
import org.apache.ignite.internal.tx.configuration.TransactionConfiguration;
import org.apache.ignite.internal.tx.impl.RemotelyTriggeredResourceRegistry;
import org.apache.ignite.internal.tx.impl.TransactionInflights;
import org.apache.ignite.internal.tx.impl.TxMessageSender;
import org.apache.ignite.internal.tx.storage.state.rocksdb.TxStateRocksDbSharedStorage;
import org.apache.ignite.internal.util.IgniteSpinBusyLock;
import org.apache.ignite.internal.util.IgniteUtils;
import org.apache.ignite.internal.util.Lazy;
import org.apache.ignite.internal.util.PendingComparableValuesTracker;
import org.apache.ignite.internal.util.SafeTimeValuesTracker;
import org.apache.ignite.lang.IgniteException;
import org.apache.ignite.sql.IgniteSql;
import org.apache.ignite.table.QualifiedName;
import org.apache.ignite.table.QualifiedNameHelper;
import org.apache.ignite.table.Table;
import org.jetbrains.annotations.Nullable;
import org.jetbrains.annotations.TestOnly;

/**
 * Table manager.
 */
public class TableManager implements IgniteTablesInternal, IgniteComponent {
    /** The logger. */
    private static final IgniteLogger LOG = Loggers.forClass(TableManager.class);

    private final TopologyService topologyService;

    /** Replica manager. */
    private final ReplicaManager replicaMgr;

    /** Lock manager. */
    private final LockManager lockMgr;

    /** Replica service. */
    private final ReplicaService replicaSvc;

    /** Transaction manager. */
    private final TxManager txManager;

    /** Meta storage manager. */
    private final MetaStorageManager metaStorageMgr;

    /** Data storage manager. */
    private final DataStorageManager dataStorageMgr;

    /** Transaction state resolver. */
    private final TransactionStateResolver transactionStateResolver;

    /**
     * Versioned value for linearizing table changing events.
     *
     * @see #localPartitionsVv
     * @see #assignmentsUpdatedVv
     */
    private final IncrementalVersionedValue<Void> tablesVv;

    /**
     * Versioned value for linearizing table partitions changing events.
     *
     * <p>Completed strictly after {@link #tablesVv} and strictly before {@link #assignmentsUpdatedVv}.
     */
    private final IncrementalVersionedValue<Void> localPartitionsVv;

    /**
     * Versioned value for tracking RAFT groups initialization and starting completion.
     *
     * <p>Completed strictly after {@link #localPartitionsVv}.
     */
    private final IncrementalVersionedValue<Void> assignmentsUpdatedVv;

    /** Registered tables. */
    private final Map<Integer, TableViewInternal> tables = new ConcurrentHashMap<>();

    /** Started tables. */
    private final Map<Integer, TableViewInternal> startedTables = new ConcurrentHashMap<>();

    /** A queue for deferred table destruction events. */
    private final LongPriorityQueue<DestroyTableEvent> destructionEventsQueue =
            new LongPriorityQueue<>(DestroyTableEvent::catalogVersion);

    /** Local partitions. */
    private final Map<Integer, PartitionSet> localPartsByTableId = new ConcurrentHashMap<>();

    /** Busy lock to stop synchronously. */
    private final IgniteSpinBusyLock busyLock = new IgniteSpinBusyLock();

    /** Prevents double stopping the component. */
    private final AtomicBoolean beforeStopGuard = new AtomicBoolean();

    private final AtomicBoolean stopGuard = new AtomicBoolean();

    /** Schema manager. */
    private final SchemaManager schemaManager;

    private final TxStateRocksDbSharedStorage sharedTxStateStorage;

    /** Scan request executor. */
    private final ExecutorService scanRequestExecutor;

    /**
     * Separate executor for IO operations like partition storage initialization or partition raft group meta data persisting.
     */
    private final ExecutorService ioExecutor;

    private final ClockService clockService;

    private final OutgoingSnapshotsManager outgoingSnapshotsManager;

    private final SchemaSyncService executorInclinedSchemaSyncService;

    private final CatalogService catalogService;

    private final FailureProcessor failureProcessor;

    /** Incoming RAFT snapshots executor. */
    private final ThreadPoolExecutor incomingSnapshotsExecutor;

    private final MvGc mvGc;

    private final LowWatermark lowWatermark;

    private final HybridTimestampTracker observableTimestampTracker;

    /** Placement driver. */
    private final PlacementDriver executorInclinedPlacementDriver;

    /** A supplier function that returns {@link IgniteSql}. */
    private final Supplier<IgniteSql> sql;

    private final SchemaVersions schemaVersions;

    private final PartitionReplicatorNodeRecovery partitionReplicatorNodeRecovery;

    /** Ends at the {@link IgniteComponent#stopAsync(ComponentContext)} with an {@link NodeStoppingException}. */
    private final CompletableFuture<Void> stopManagerFuture = new CompletableFuture<>();

    private final ReplicationConfiguration replicationConfiguration;

    /**
     * Executes partition operations (that might cause I/O and/or be blocked on locks).
     */
    private final Executor partitionOperationsExecutor;

    /** Marshallers provider. */
    private final ReflectionMarshallersProvider marshallers = new ReflectionMarshallersProvider();

    /** Index chooser for full state transfer. */
    private final FullStateTransferIndexChooser fullStateTransferIndexChooser;

    private final RemotelyTriggeredResourceRegistry remotelyTriggeredResourceRegistry;

    private final TransactionInflights transactionInflights;

    private final TransactionConfiguration txCfg;

    private final String nodeName;

    private final PartitionReplicaLifecycleManager partitionReplicaLifecycleManager;

    private final NodeProperties nodeProperties;

    @Nullable
    private ScheduledExecutorService streamerFlushExecutor;

    private final IndexMetaStorage indexMetaStorage;

    private final MinimumRequiredTimeCollectorService minTimeCollectorService;

    @Nullable
    private StreamerReceiverRunner streamerReceiverRunner;

    private final CompletableFuture<Void> readyToProcessReplicaStarts = new CompletableFuture<>();

    // TODO https://issues.apache.org/jira/browse/IGNITE-25347
    /** Mapping zone identifier to a collection of tables related to the zone. */
    private final Map<Integer, Set<TableViewInternal>> tablesPerZone = new HashMap<>();
    /** Locks to synchronize an access to the {@link #tablesPerZone}. */
    private final Map<Integer, NaiveAsyncReadWriteLock> tablesPerZoneLocks = new ConcurrentHashMap<>();

    /** Configuration of rebalance retries delay. */
    private final SystemDistributedConfigurationPropertyHolder<Integer> rebalanceRetryDelayConfiguration;

    private final EventListener<LocalPartitionReplicaEventParameters> onBeforeZoneReplicaStartedListener = this::beforeZoneReplicaStarted;
    private final EventListener<LocalPartitionReplicaEventParameters> onZoneReplicaStoppedListener = this::onZoneReplicaStopped;
    private final EventListener<LocalPartitionReplicaEventParameters> onZoneReplicaDestroyedListener = this::onZoneReplicaDestroyed;

    private final EventListener<CreateTableEventParameters> onTableCreateWithColocationListener = this::loadTableToZoneOnTableCreate;
    private final EventListener<DropTableEventParameters> onTableDropListener = fromConsumer(this::onTableDrop);
    private final EventListener<CatalogEventParameters> onTableAlterListener = this::onTableAlter;

    private final EventListener<ChangeLowWatermarkEventParameters> onLowWatermarkChangedListener = this::onLwmChanged;

    private final MetricManager metricManager;
    private final PartitionModificationCounterFactory partitionModificationCounterFactory;
    private final Map<TablePartitionId, PartitionModificationCounterMetricSource> partModCounterMetricSources = new ConcurrentHashMap<>();

    /**
     * Creates a new table manager.
     *
     * @param nodeName Node name.
     * @param registry Registry for versioned values.
     * @param gcConfig Garbage collector configuration.
     * @param txCfg Transaction configuration.
     * @param replicationConfiguration Replication configuration.
     * @param replicaMgr Replica manager.
     * @param lockMgr Lock manager.
     * @param replicaSvc Replica service.
     * @param txManager Transaction manager.
     * @param dataStorageMgr Data storage manager.
     * @param schemaManager Schema manager.
     * @param ioExecutor Separate executor for IO operations like partition storage initialization or partition raft group meta data
     *         persisting.
     * @param partitionOperationsExecutor Striped executor on which partition operations (potentially requiring I/O with storages)
     *         will be executed.
     * @param commonScheduler Common Scheduled executor. Needed only for asynchronous start of scheduled operations without
     *         performing blocking, long or IO operations.
     * @param clockService hybrid logical clock service.
     * @param placementDriver Placement driver.
     * @param sql A supplier function that returns {@link IgniteSql}.
     * @param lowWatermark Low watermark.
     * @param transactionInflights Transaction inflights.
     * @param indexMetaStorage Index meta storage.
     * @param partitionReplicaLifecycleManager Partition replica lifecycle manager.
     * @param minTimeCollectorService Collects minimum required timestamp for each partition.
     * @param systemDistributedConfiguration System distributed configuration.
     * @param metricManager Metric manager.
     */
    public TableManager(
            String nodeName,
            RevisionListenerRegistry registry,
            GcConfiguration gcConfig,
            TransactionConfiguration txCfg,
            ReplicationConfiguration replicationConfiguration,
            MessagingService messagingService,
            TopologyService topologyService,
            MessageSerializationRegistry messageSerializationRegistry,
            ReplicaManager replicaMgr,
            LockManager lockMgr,
            ReplicaService replicaSvc,
            TxManager txManager,
            DataStorageManager dataStorageMgr,
            TxStateRocksDbSharedStorage txStateRocksDbSharedStorage,
            MetaStorageManager metaStorageMgr,
            SchemaManager schemaManager,
            ExecutorService ioExecutor,
            Executor partitionOperationsExecutor,
            ScheduledExecutorService commonScheduler,
            ClockService clockService,
            OutgoingSnapshotsManager outgoingSnapshotsManager,
            SchemaSyncService schemaSyncService,
            CatalogService catalogService,
            FailureProcessor failureProcessor,
            HybridTimestampTracker observableTimestampTracker,
            PlacementDriver placementDriver,
            Supplier<IgniteSql> sql,
            RemotelyTriggeredResourceRegistry remotelyTriggeredResourceRegistry,
            LowWatermark lowWatermark,
            TransactionInflights transactionInflights,
            IndexMetaStorage indexMetaStorage,
            LogSyncer logSyncer,
            PartitionReplicaLifecycleManager partitionReplicaLifecycleManager,
            NodeProperties nodeProperties,
            MinimumRequiredTimeCollectorService minTimeCollectorService,
            SystemDistributedConfiguration systemDistributedConfiguration,
            MetricManager metricManager,
            PartitionModificationCounterFactory partitionModificationCounterFactory
    ) {
        this.topologyService = topologyService;
        this.replicaMgr = replicaMgr;
        this.lockMgr = lockMgr;
        this.replicaSvc = replicaSvc;
        this.txManager = txManager;
        this.dataStorageMgr = dataStorageMgr;
        this.metaStorageMgr = metaStorageMgr;
        this.schemaManager = schemaManager;
        this.ioExecutor = ioExecutor;
        this.partitionOperationsExecutor = partitionOperationsExecutor;
        this.clockService = clockService;
        this.outgoingSnapshotsManager = outgoingSnapshotsManager;
        this.catalogService = catalogService;
        this.failureProcessor = failureProcessor;
        this.observableTimestampTracker = observableTimestampTracker;
        this.sql = sql;
        this.replicationConfiguration = replicationConfiguration;
        this.remotelyTriggeredResourceRegistry = remotelyTriggeredResourceRegistry;
        this.lowWatermark = lowWatermark;
        this.transactionInflights = transactionInflights;
        this.txCfg = txCfg;
        this.nodeName = nodeName;
        this.indexMetaStorage = indexMetaStorage;
        this.partitionReplicaLifecycleManager = partitionReplicaLifecycleManager;
        this.nodeProperties = nodeProperties;
        this.minTimeCollectorService = minTimeCollectorService;
        this.metricManager = metricManager;
        this.partitionModificationCounterFactory = partitionModificationCounterFactory;

        this.executorInclinedSchemaSyncService = new ExecutorInclinedSchemaSyncService(schemaSyncService, partitionOperationsExecutor);
        this.executorInclinedPlacementDriver = new ExecutorInclinedPlacementDriver(placementDriver, partitionOperationsExecutor);

        TxMessageSender txMessageSender = new TxMessageSender(
                messagingService,
                replicaSvc,
                clockService
        );

        transactionStateResolver = new TransactionStateResolver(
                txManager,
                clockService,
                topologyService,
                messagingService,
                executorInclinedPlacementDriver,
                txMessageSender
        );

        schemaVersions = new SchemaVersionsImpl(executorInclinedSchemaSyncService, catalogService, clockService);

        tablesVv = new IncrementalVersionedValue<>("TableManager#tables", registry, 100, null);

        localPartitionsVv = new IncrementalVersionedValue<>("TableManager#localPartitions", dependingOn(tablesVv));

        assignmentsUpdatedVv = new IncrementalVersionedValue<>("TableManager#assignmentsUpdated", dependingOn(localPartitionsVv));

        scanRequestExecutor = Executors.newSingleThreadExecutor(
                IgniteThreadFactory.create(nodeName, "scan-query-executor", LOG, STORAGE_READ));

        int cpus = Runtime.getRuntime().availableProcessors();

        incomingSnapshotsExecutor = new ThreadPoolExecutor(
                cpus,
                cpus,
                30,
                TimeUnit.SECONDS,
                new LinkedBlockingQueue<>(),
                IgniteThreadFactory.create(nodeName, "incoming-raft-snapshot", LOG, STORAGE_READ, STORAGE_WRITE)
        );
        incomingSnapshotsExecutor.allowCoreThreadTimeOut(true);

        mvGc = new MvGc(nodeName, gcConfig, lowWatermark, failureProcessor);

        partitionReplicatorNodeRecovery = new PartitionReplicatorNodeRecovery(
                messagingService,
                partitionOperationsExecutor,
                tableId -> tablesById().get(tableId)
        );

        this.sharedTxStateStorage = txStateRocksDbSharedStorage;

        fullStateTransferIndexChooser = new FullStateTransferIndexChooser(catalogService, lowWatermark, indexMetaStorage);

        rebalanceRetryDelayConfiguration = new SystemDistributedConfigurationPropertyHolder<>(
                systemDistributedConfiguration,
                (v, r) -> {},
                DistributionZonesUtil.REBALANCE_RETRY_DELAY_MS,
                DistributionZonesUtil.REBALANCE_RETRY_DELAY_DEFAULT,
                Integer::parseInt
        );

        // Register event listeners in the constructor to avoid races with "partitionReplicaLifecycleManager"'s recovery.
        // We rely on the "readyToProcessReplicaStarts" future to block event handling until "startAsync" is completed.
        partitionReplicaLifecycleManager.listen(BEFORE_REPLICA_STARTED, onBeforeZoneReplicaStartedListener);
        partitionReplicaLifecycleManager.listen(AFTER_REPLICA_STOPPED, onZoneReplicaStoppedListener);
        partitionReplicaLifecycleManager.listen(AFTER_REPLICA_DESTROYED, onZoneReplicaDestroyedListener);
    }

    @Override
    public CompletableFuture<Void> startAsync(ComponentContext componentContext) {
        return inBusyLockAsync(busyLock, () -> {
            mvGc.start();

            transactionStateResolver.start();

            fullStateTransferIndexChooser.start();

            rebalanceRetryDelayConfiguration.init();

            cleanUpResourcesForDroppedTablesOnRecoveryBusy();

            catalogService.listen(CatalogEvent.TABLE_CREATE, onTableCreateWithColocationListener);
            catalogService.listen(CatalogEvent.TABLE_DROP, onTableDropListener);
            catalogService.listen(CatalogEvent.TABLE_ALTER, onTableAlterListener);

            lowWatermark.listen(LowWatermarkEvent.LOW_WATERMARK_CHANGED, onLowWatermarkChangedListener);

            partitionReplicatorNodeRecovery.start();

            CompletableFuture<Revisions> recoveryFinishFuture = metaStorageMgr.recoveryFinishedFuture();

            assert recoveryFinishFuture.isDone();

            long recoveryRevision = recoveryFinishFuture.join().revision();

            return recoverTables(recoveryRevision, lowWatermark.getLowWatermark());
        });
    }

    private CompletableFuture<Boolean> beforeZoneReplicaStarted(LocalPartitionReplicaEventParameters parameters) {
        return inBusyLockAsync(busyLock, () -> readyToProcessReplicaStarts
                .thenCompose(v -> beforeZoneReplicaStartedImpl(parameters))
                .thenApply(unused -> false)
        );
    }

    private CompletableFuture<Void> beforeZoneReplicaStartedImpl(LocalPartitionReplicaEventParameters parameters) {
        return inBusyLockAsync(busyLock, () -> {
            ZonePartitionId zonePartitionId = parameters.zonePartitionId();

            NaiveAsyncReadWriteLock zoneLock = tablesPerZoneLocks.computeIfAbsent(
                    zonePartitionId.zoneId(),
                    id -> new NaiveAsyncReadWriteLock());

            CompletableFuture<Long> readLockAcquisitionFuture = zoneLock.readLock();

            try {
                return readLockAcquisitionFuture.thenCompose(stamp -> {
                    Set<TableViewInternal> zoneTables = zoneTablesRawSet(zonePartitionId.zoneId());

                    return createPartitionsAndLoadResourcesToZoneReplica(zonePartitionId, zoneTables, parameters.onRecovery());
                }).whenComplete((unused, t) -> readLockAcquisitionFuture.thenAccept(zoneLock::unlockRead));
            } catch (Throwable t) {
                readLockAcquisitionFuture.thenAccept(zoneLock::unlockRead);

                return failedFuture(t);
            }
        });
    }

    private CompletableFuture<Void> createPartitionsAndLoadResourcesToZoneReplica(
            ZonePartitionId zonePartitionId,
            Set<TableViewInternal> zoneTables,
            boolean onRecovery
    ) {
        int partitionIndex = zonePartitionId.partitionId();

        PartitionSet singlePartitionIdSet = PartitionSet.of(partitionIndex);

        CompletableFuture<?>[] futures = zoneTables.stream()
                .map(tbl -> inBusyLockAsync(busyLock, () -> {
                    return getOrCreatePartitionStorages(tbl, singlePartitionIdSet)
                            .thenRunAsync(() -> inBusyLock(busyLock, () -> {
                                localPartsByTableId.compute(
                                        tbl.tableId(),
                                        (tableId, oldPartitionSet) -> extendPartitionSet(oldPartitionSet, partitionIndex)
                                );

                                lowWatermark.getLowWatermarkSafe(lwm ->
                                        registerIndexesToTable(
                                                tbl,
                                                catalogService,
                                                singlePartitionIdSet,
                                                tbl.schemaView(),
                                                lwm
                                        )
                                );

                                preparePartitionResourcesAndLoadToZoneReplicaBusy(tbl, zonePartitionId, onRecovery);
                            }), ioExecutor)
                            // If the table is already closed, it's not a problem (probably the node is stopping).
                            .exceptionally(ignoreTableClosedException());
                }))
                .toArray(CompletableFuture[]::new);

        return allOf(futures);
    }

    private static Function<Throwable, Void> ignoreTableClosedException() {
        return ex -> {
            if (hasCause(ex, TableClosedException.class)) {
                return null;
            }
            throw sneakyThrow(ex);
        };
    }

    private CompletableFuture<Boolean> onZoneReplicaStopped(LocalPartitionReplicaEventParameters parameters) {
        ZonePartitionId zonePartitionId = parameters.zonePartitionId();

        NaiveAsyncReadWriteLock zoneLock = tablesPerZoneLocks.computeIfAbsent(
                zonePartitionId.zoneId(),
                id -> new NaiveAsyncReadWriteLock());

        CompletableFuture<Long> readLockAcquisitionFuture = zoneLock.readLock();

        try {
            return readLockAcquisitionFuture.thenCompose(stamp -> {
                CompletableFuture<?>[] futures = zoneTablesRawSet(zonePartitionId.zoneId()).stream()
                        .map(this::stopTablePartitions)
                        .toArray(CompletableFuture[]::new);

                return allOf(futures);
            }).whenComplete((v, t) -> readLockAcquisitionFuture.thenAccept(zoneLock::unlockRead)).thenApply(v -> false);
        } catch (Throwable t) {
            readLockAcquisitionFuture.thenAccept(zoneLock::unlockRead);

            return failedFuture(t);
        }
    }

    private CompletableFuture<Boolean> onZoneReplicaDestroyed(LocalPartitionReplicaEventParameters parameters) {
        ZonePartitionId zonePartitionId = parameters.zonePartitionId();

        NaiveAsyncReadWriteLock zoneLock = tablesPerZoneLocks.computeIfAbsent(
                zonePartitionId.zoneId(),
                id -> new NaiveAsyncReadWriteLock());

        CompletableFuture<Long> readLockAcquisitionFuture = zoneLock.readLock();

        try {
            return readLockAcquisitionFuture.thenCompose(stamp -> {
                return inBusyLockAsync(busyLock, () -> {
                    CompletableFuture<?>[] futures = zoneTablesRawSet(zonePartitionId.zoneId()).stream()
                            .map(table -> supplyAsync(
                                    () -> inBusyLockAsync(
                                            busyLock,
                                            () -> stopAndDestroyTablePartition(
                                                    new TablePartitionId(table.tableId(), zonePartitionId.partitionId()),
                                                    parameters.causalityToken()
                                            )
                                    ),
                                    ioExecutor).thenCompose(identity()))
                            .toArray(CompletableFuture[]::new);

                    return allOf(futures);
                });
            }).whenComplete((v, t) -> readLockAcquisitionFuture.thenAccept(zoneLock::unlockRead)).thenApply((unused) -> false);
        } catch (Throwable t) {
            readLockAcquisitionFuture.thenAccept(zoneLock::unlockRead);

            return failedFuture(t);
        }
    }

    /**
     * During node recovery pre-populates required internal table structures before zone replicas are started.
     *
     * <p>The created resources will then be loaded during replica startup in {@link #beforeZoneReplicaStarted}.
     */
    private CompletableFuture<Void> prepareTableResourcesOnRecovery(
            long causalityToken,
            CatalogZoneDescriptor zoneDescriptor,
            CatalogTableDescriptor tableDescriptor,
            CatalogSchemaDescriptor schemaDescriptor
    ) {
        return inBusyLockAsync(busyLock, () -> {
            TableImpl table = createTableImpl(causalityToken, tableDescriptor, zoneDescriptor, schemaDescriptor);

            int tableId = tableDescriptor.id();

            tables.put(tableId, table);

            return schemaManager.schemaRegistry(causalityToken, tableId)
                    .thenAccept(schemaRegistry -> inBusyLock(busyLock, () -> {
                        table.schemaView(schemaRegistry);

                        addTableToZone(zoneDescriptor.id(), table);

                        startedTables.put(tableId, table);
                    }));
        });
    }

    private CompletableFuture<Boolean> loadTableToZoneOnTableCreate(CreateTableEventParameters parameters) {
        long causalityToken = parameters.causalityToken();
        CatalogTableDescriptor tableDescriptor = parameters.tableDescriptor();
        CatalogZoneDescriptor zoneDescriptor = getZoneDescriptor(tableDescriptor, parameters.catalogVersion());
        CatalogSchemaDescriptor schemaDescriptor = getSchemaDescriptor(tableDescriptor, parameters.catalogVersion());

        return loadTableToZoneOnTableCreate(causalityToken, zoneDescriptor, tableDescriptor, schemaDescriptor)
                .thenApply(v -> false);
    }

    private CompletableFuture<Void> loadTableToZoneOnTableCreate(
            long causalityToken,
            CatalogZoneDescriptor zoneDescriptor,
            CatalogTableDescriptor tableDescriptor,
            CatalogSchemaDescriptor schemaDescriptor
    ) {
        TableImpl table = createTableImpl(causalityToken, tableDescriptor, zoneDescriptor, schemaDescriptor);

        int tableId = tableDescriptor.id();

        tablesVv.update(causalityToken, (ignore, e) -> inBusyLock(busyLock, () -> {
            if (e != null) {
                return failedFuture(e);
            }

            return schemaManager.schemaRegistry(causalityToken, tableId).thenAccept(table::schemaView);
        }));

        // Obtain future, but don't chain on it yet because update() on VVs must be called in the same thread. The method we call
        // will call update() on VVs and inside those updates it will chain on the lock acquisition future.
        CompletableFuture<Long> acquisitionFuture = partitionReplicaLifecycleManager.lockZoneForRead(zoneDescriptor.id());
        try {
            return loadTableToZoneOnTableCreateHavingZoneReadLock(acquisitionFuture, causalityToken, zoneDescriptor, table)
                    .whenComplete((res, ex) -> unlockZoneForRead(zoneDescriptor, acquisitionFuture));
        } catch (Throwable e) {
            unlockZoneForRead(zoneDescriptor, acquisitionFuture);

            return failedFuture(e);
        }
    }

    private CompletableFuture<Void> loadTableToZoneOnTableCreateHavingZoneReadLock(
            CompletableFuture<Long> readLockAcquisitionFuture,
            long causalityToken,
            CatalogZoneDescriptor zoneDescriptor,
            TableImpl table
    ) {
        int tableId = table.tableId();

        // NB: all vv.update() calls must be made from the synchronous part of the method (not in thenCompose()/etc!).
        CompletableFuture<?> localPartsUpdateFuture = localPartitionsVv.update(causalityToken,
                (ignore, throwable) -> inBusyLock(busyLock, () -> readLockAcquisitionFuture.thenComposeAsync(unused -> {
                    PartitionSet parts = new BitSetPartitionSet();

                    for (int i = 0; i < zoneDescriptor.partitions(); i++) {
                        if (partitionReplicaLifecycleManager.hasLocalPartition(new ZonePartitionId(zoneDescriptor.id(), i))) {
                            parts.set(i);
                        }
                    }

                    return getOrCreatePartitionStorages(table, parts).thenRun(() -> localPartsByTableId.put(tableId, parts));
                }, ioExecutor))
                // If the table is already closed, it's not a problem (probably the node is stopping).
                .exceptionally(ignoreTableClosedException())
        );

        CompletableFuture<?> tablesByIdFuture = tablesVv.get(causalityToken);

        CompletableFuture<?> createPartsFut = assignmentsUpdatedVv.update(causalityToken, (token, e) -> {
            if (e != null) {
                return failedFuture(e);
            }

            return allOf(localPartsUpdateFuture, tablesByIdFuture).thenRunAsync(() -> inBusyLock(busyLock, () -> {
                for (int i = 0; i < zoneDescriptor.partitions(); i++) {
                    var zonePartitionId = new ZonePartitionId(zoneDescriptor.id(), i);

                    if (partitionReplicaLifecycleManager.hasLocalPartition(zonePartitionId)) {
                        preparePartitionResourcesAndLoadToZoneReplicaBusy(table, zonePartitionId, false);
                    }
                }
            }), ioExecutor);
        });

        tables.put(tableId, table);

        // TODO: https://issues.apache.org/jira/browse/IGNITE-19913 Possible performance degradation.
        return createPartsFut.thenAccept(ignore -> {
            startedTables.put(tableId, table);

            addTableToZone(zoneDescriptor.id(), table);
        });
    }

    private void unlockZoneForRead(CatalogZoneDescriptor zoneDescriptor, CompletableFuture<Long> readLockAcquiryFuture) {
        readLockAcquiryFuture.thenAccept(stamp -> {
            partitionReplicaLifecycleManager.unlockZoneForRead(zoneDescriptor.id(), stamp);
        });
    }

    /**
     * Prepare the table partition resources and load it to the zone-based replica.
     *
     * @param table Table.
     * @param zonePartitionId Zone Partition ID.
     */
    private void preparePartitionResourcesAndLoadToZoneReplicaBusy(
            TableViewInternal table, ZonePartitionId zonePartitionId, boolean onNodeRecovery
    ) {
        int partId = zonePartitionId.partitionId();

        int tableId = table.tableId();

        var internalTbl = (InternalTableImpl) table.internalTable();

        var tablePartitionId = new TablePartitionId(tableId, partId);

        var safeTimeTracker = new SafeTimeValuesTracker(HybridTimestamp.MIN_VALUE);

<<<<<<< HEAD
        MvPartitionStorage mvPartitionStorage;
=======
        PartitionStorages partitionStorages;
>>>>>>> ff2a387d
        try {
            mvPartitionStorage = getMvPartitionStorage(table, partId);
        } catch (TableClosedException e) {
            // The node is probably stopping while we start the table, let's just skip it.
            return;
        }

        PartitionDataStorage partitionDataStorage = partitionDataStorage(
                new ZonePartitionKey(zonePartitionId.zoneId(), partId),
                tableId,
                mvPartitionStorage
        );

        PartitionUpdateHandlers partitionUpdateHandlers = createPartitionUpdateHandlers(
                partId,
                partitionDataStorage,
                table,
                safeTimeTracker,
                replicationConfiguration
        );

        internalTbl.updatePartitionTrackers(partId, safeTimeTracker);

        mvGc.addStorage(tablePartitionId, partitionUpdateHandlers.gcUpdateHandler);

        minTimeCollectorService.addPartition(new TablePartitionId(tableId, partId));

        Function<RaftCommandRunner, ReplicaTableProcessor> createListener = raftClient -> createReplicaListener(
                zonePartitionId,
                table,
                safeTimeTracker,
                mvPartitionStorage,
                partitionUpdateHandlers,
                raftClient
        );

        var tablePartitionRaftListener = new PartitionListener(
                txManager,
                partitionDataStorage,
                partitionUpdateHandlers.storageUpdateHandler,
                safeTimeTracker,
                catalogService,
                table.schemaView(),
                indexMetaStorage,
                topologyService.localMember().id(),
                minTimeCollectorService,
                partitionOperationsExecutor,
                executorInclinedPlacementDriver,
                clockService,
                zonePartitionId
        );

        var partitionStorageAccess = new PartitionMvStorageAccessImpl(
                partId,
                table.internalTable().storage(),
                mvGc,
                partitionUpdateHandlers.indexUpdateHandler,
                partitionUpdateHandlers.gcUpdateHandler,
                fullStateTransferIndexChooser,
                schemaManager.schemaRegistry(tableId),
                lowWatermark
        );

        partitionReplicaLifecycleManager.loadTableListenerToZoneReplica(
                zonePartitionId,
                tableId,
                createListener,
                tablePartitionRaftListener,
                partitionStorageAccess,
                onNodeRecovery
        );
    }

    private void onTableDrop(DropTableEventParameters parameters) {
        inBusyLock(busyLock, () -> {
            unregisterMetricsSource(startedTables.get(parameters.tableId()));

            destructionEventsQueue.enqueue(new DestroyTableEvent(parameters.catalogVersion(), parameters.tableId()));
        });
    }

    private CompletableFuture<Boolean> onTableAlter(CatalogEventParameters parameters) {
        if (parameters instanceof RenameTableEventParameters) {
            return onTableRename((RenameTableEventParameters) parameters).thenApply(unused -> false);
        } else if (parameters instanceof AlterTablePropertiesEventParameters) {
            return onTablePropertiesChanged((AlterTablePropertiesEventParameters) parameters).thenApply(unused -> false);
        } else {
            return falseCompletedFuture();
        }
    }

    private CompletableFuture<Boolean> onLwmChanged(ChangeLowWatermarkEventParameters parameters) {
        if (!busyLock.enterBusy()) {
            return falseCompletedFuture();
        }

        try {
            int newEarliestCatalogVersion = catalogService.activeCatalogVersion(parameters.newLowWatermark().longValue());

            // Run table destruction fully asynchronously.
            destructionEventsQueue.drainUpTo(newEarliestCatalogVersion)
                    .forEach(event -> destroyTableLocally(event.tableId()));

            return falseCompletedFuture();
        } catch (Throwable t) {
            return failedFuture(t);
        } finally {
            busyLock.leaveBusy();
        }
    }

    private CompletableFuture<?> onTablePropertiesChanged(AlterTablePropertiesEventParameters parameters) {
        return inBusyLockAsync(busyLock, () -> tablesVv.update(
                parameters.causalityToken(),
                (ignore, e) -> {
                    if (e != null) {
                        return failedFuture(e);
                    }

                    TableViewInternal table = tables.get(parameters.tableId());

                    table.updateStalenessConfiguration(parameters.staleRowsFraction(), parameters.minStaleRowsCount());

                    return nullCompletedFuture();
                })
        );
    }

    private CompletableFuture<?> onTableRename(RenameTableEventParameters parameters) {
        return inBusyLockAsync(busyLock, () -> tablesVv.update(
                parameters.causalityToken(),
                (ignore, e) -> {
                    if (e != null) {
                        return failedFuture(e);
                    }

                    TableViewInternal table = tables.get(parameters.tableId());

                    // TODO: revisit this approach, see https://issues.apache.org/jira/browse/IGNITE-21235.
                    ((TableImpl) table).name(parameters.newTableName());

                    return nullCompletedFuture();
                })
        );
    }

    private PartitionReplicaListener createReplicaListener(
            ZonePartitionId replicationGroupId,
            TableViewInternal table,
            PendingComparableValuesTracker<HybridTimestamp, Void> safeTimeTracker,
            MvPartitionStorage mvPartitionStorage,
            PartitionUpdateHandlers partitionUpdateHandlers,
            RaftCommandRunner raftClient
    ) {
        int partitionIndex = replicationGroupId.partitionId();

        return new PartitionReplicaListener(
                mvPartitionStorage,
                new ExecutorInclinedRaftCommandRunner(raftClient, partitionOperationsExecutor),
                txManager,
                lockMgr,
                scanRequestExecutor,
                replicationGroupId,
                table.tableId(),
                table.indexesLockers(partitionIndex),
                new Lazy<>(() -> table.indexStorageAdapters(partitionIndex).get().get(table.pkId())),
                () -> table.indexStorageAdapters(partitionIndex).get(),
                clockService,
                safeTimeTracker,
                transactionStateResolver,
                partitionUpdateHandlers.storageUpdateHandler,
                new CatalogValidationSchemasSource(catalogService, schemaManager),
                localNode(),
                executorInclinedSchemaSyncService,
                catalogService,
                executorInclinedPlacementDriver,
                topologyService,
                remotelyTriggeredResourceRegistry,
                schemaManager.schemaRegistry(table.tableId()),
                indexMetaStorage,
                lowWatermark,
                failureProcessor,
                table.metrics()
        );
    }

    private PartitionDataStorage partitionDataStorage(PartitionKey partitionKey, int tableId, MvPartitionStorage partitionStorage) {
        return new SnapshotAwarePartitionDataStorage(
                tableId,
                partitionStorage,
                outgoingSnapshotsManager,
                partitionKey
        );
    }

    @Override
    public void beforeNodeStop() {
        if (!beforeStopGuard.compareAndSet(false, true)) {
            return;
        }

        stopManagerFuture.completeExceptionally(new NodeStoppingException());

        busyLock.block();

        lowWatermark.removeListener(LowWatermarkEvent.LOW_WATERMARK_CHANGED, onLowWatermarkChangedListener);

        catalogService.removeListener(CatalogEvent.TABLE_CREATE, onTableCreateWithColocationListener);
        catalogService.removeListener(CatalogEvent.TABLE_DROP, onTableDropListener);
        catalogService.removeListener(CatalogEvent.TABLE_ALTER, onTableAlterListener);
    }

    @Override
    public CompletableFuture<Void> stopAsync(ComponentContext componentContext) {
        // NB: busy lock had already gotten in {@link beforeNodeStop}
        assert beforeStopGuard.get() : "'stop' called before 'beforeNodeStop'";

        if (!stopGuard.compareAndSet(false, true)) {
            return nullCompletedFuture();
        }

        partitionReplicaLifecycleManager.removeListener(AFTER_REPLICA_DESTROYED, onZoneReplicaDestroyedListener);
        partitionReplicaLifecycleManager.removeListener(AFTER_REPLICA_STOPPED, onZoneReplicaStoppedListener);
        partitionReplicaLifecycleManager.removeListener(BEFORE_REPLICA_STARTED, onBeforeZoneReplicaStartedListener);

        int shutdownTimeoutSeconds = 10;

        try {
            closeAllManually(
                    () -> closeAllManually(tables.values().stream().map(table -> () -> closeTable(table))),
                    mvGc,
                    fullStateTransferIndexChooser,
                    () -> shutdownAndAwaitTermination(scanRequestExecutor, shutdownTimeoutSeconds, TimeUnit.SECONDS),
                    () -> shutdownAndAwaitTermination(incomingSnapshotsExecutor, shutdownTimeoutSeconds, TimeUnit.SECONDS),
                    () -> {
                        ScheduledExecutorService streamerFlushExecutor;

                        synchronized (this) {
                            streamerFlushExecutor = this.streamerFlushExecutor;
                        }

                        shutdownAndAwaitTermination(streamerFlushExecutor, shutdownTimeoutSeconds, TimeUnit.SECONDS);
                    }
            );
        } catch (Exception e) {
            return failedFuture(e);
        }

        return nullCompletedFuture();
    }

    private CompletableFuture<Void> stopTablePartitions(TableViewInternal table) {
        return supplyAsync(() -> {
            InternalTable internalTable = table.internalTable();

            var stopReplicaFutures = new CompletableFuture<?>[internalTable.partitions()];

            for (int p = 0; p < internalTable.partitions(); p++) {
                TablePartitionId replicationGroupId = new TablePartitionId(table.tableId(), p);

                stopReplicaFutures[p] = stopTablePartition(replicationGroupId, table);
            }

            return allOf(stopReplicaFutures);
        }, ioExecutor).thenCompose(identity());
    }

    private static void closeTable(TableViewInternal table) throws Exception {
        InternalTable internalTable = table.internalTable();

        closeAllManually(
                internalTable.storage(),
                internalTable
        );
    }

    /**
     * Create table storages and internal instance.
     *
     * @param causalityToken Causality token.
     * @param tableDescriptor Catalog table descriptor.
     * @param zoneDescriptor Catalog distribution zone descriptor.
     * @param schemaDescriptor Catalog schema descriptor.
     * @return Table instance.
     */
    private TableImpl createTableImpl(
            long causalityToken,
            CatalogTableDescriptor tableDescriptor,
            CatalogZoneDescriptor zoneDescriptor,
            CatalogSchemaDescriptor schemaDescriptor
    ) {
        QualifiedName tableName = QualifiedNameHelper.fromNormalized(schemaDescriptor.name(), tableDescriptor.name());

        LOG.trace("Creating local table: name={}, id={}, token={}", tableName.toCanonicalForm(), tableDescriptor.id(), causalityToken);

        MvTableStorage tableStorage = createTableStorage(tableDescriptor, zoneDescriptor);

        int partitions = zoneDescriptor.partitions();

        InternalTableImpl internalTable = new InternalTableImpl(
                tableName,
                zoneDescriptor.id(),
                tableDescriptor.id(),
                partitions,
                topologyService,
                txManager,
                tableStorage,
                replicaSvc,
                clockService,
                observableTimestampTracker,
                executorInclinedPlacementDriver,
                transactionInflights,
                this::streamerFlushExecutor,
                Objects.requireNonNull(streamerReceiverRunner),
                () -> txCfg.value().readWriteTimeoutMillis(),
                () -> txCfg.value().readOnlyTimeoutMillis(),
                createAndRegisterMetricsSource(tableStorage.getTableDescriptor(), tableName)
        );

        CatalogTableProperties descProps = tableDescriptor.properties();

        return new TableImpl(
                internalTable,
                lockMgr,
                schemaVersions,
                marshallers,
                sql.get(),
                failureProcessor,
                tableDescriptor.primaryKeyIndexId(),
                new TableStatsStalenessConfiguration(descProps.staleRowsFraction(), descProps.minStaleRowsCount())
        );
    }

    /**
     * Creates data storage for the provided table.
     *
     * @param tableDescriptor Catalog table descriptor.
     * @param zoneDescriptor Catalog distributed zone descriptor.
     */
    protected MvTableStorage createTableStorage(CatalogTableDescriptor tableDescriptor, CatalogZoneDescriptor zoneDescriptor) {
        StorageEngine engine = dataStorageMgr.engineByStorageProfile(tableDescriptor.storageProfile());

        if (engine == null) {
            // Create a placeholder to allow Table object being created.
            engine = new NullStorageEngine();
        }

        return engine.createMvTable(
                new StorageTableDescriptor(tableDescriptor.id(), zoneDescriptor.partitions(), tableDescriptor.storageProfile()),
                new CatalogStorageIndexDescriptorSupplier(catalogService, lowWatermark)
        );
    }

    /**
     * Drops local structures for a table.
     *
     * @param tableId Table id to destroy.
     */
    private CompletableFuture<Void> destroyTableLocally(int tableId) {
        TableViewInternal table = startedTables.remove(tableId);

        localPartsByTableId.remove(tableId);

        assert table != null : tableId;

        InternalTable internalTable = table.internalTable();

        if (!nodeProperties.colocationEnabled()) {
            Set<ByteArray> assignmentKeys = IntStream.range(0, internalTable.partitions())
                    .mapToObj(p -> stablePartAssignmentsKey(new TablePartitionId(tableId, p)))
                    .collect(toSet());

            metaStorageMgr.removeAll(assignmentKeys)
                    .whenComplete((v, e) -> {
                        if (e != null) {
                            LOG.error("Failed to remove assignments from metastorage [tableId={}]", e, tableId);
                        }
                    });
        }

        return stopAndDestroyTablePartitions(table)
                .thenComposeAsync(unused -> inBusyLockAsync(busyLock, () -> internalTable.storage().destroy()), ioExecutor)
                .thenAccept(unused -> inBusyLock(busyLock, () -> {
                    tables.remove(tableId);
                    schemaManager.dropRegistry(tableId);
                }))
                .whenComplete((v, e) -> {
                    if (e != null && !hasCause(e, NodeStoppingException.class)) {
                        LOG.error("Unable to destroy table [name={}, tableId={}]", e, table.name(), tableId);
                    }
                });
    }

    @Override
    public List<Table> tables() {
        return sync(tablesAsync());
    }

    @Override
    public CompletableFuture<List<Table>> tablesAsync() {
        return inBusyLockAsync(busyLock, this::tablesAsyncInternalBusy);
    }

    private CompletableFuture<List<Table>> tablesAsyncInternalBusy() {
        HybridTimestamp now = clockService.now();

        return orStopManagerFuture(executorInclinedSchemaSyncService.waitForMetadataCompleteness(now))
                .thenCompose(unused -> inBusyLockAsync(busyLock, () -> {
                    Catalog catalog = catalogService.activeCatalog(now.longValue());

                    Collection<CatalogTableDescriptor> tableDescriptors = catalog.tables();

                    if (tableDescriptors.isEmpty()) {
                        return emptyListCompletedFuture();
                    }

                    @SuppressWarnings("unchecked")
                    CompletableFuture<Table>[] tableImplFutures = tableDescriptors.stream()
                            .map(tableDescriptor -> tableAsyncInternalBusy(tableDescriptor.id()))
                            .toArray(CompletableFuture[]::new);

                    return allOfToList(tableImplFutures);
                }));
    }

    /**
     * Returns the tables by ID future for the given causality token.
     *
     * <p>The future will only be completed when corresponding assignments update completes.
     *
     * @param causalityToken Causality token.
     * @return The future with tables map.
     * @see #assignmentsUpdatedVv
     */
    private CompletableFuture<Map<Integer, TableViewInternal>> tablesById(long causalityToken) {
        return assignmentsUpdatedVv.get(causalityToken).thenApply(v -> unmodifiableMap(startedTables));
    }

    /**
     * Returns an internal map, which contains all managed tables by their ID.
     */
    private Map<Integer, TableViewInternal> tablesById() {
        return unmodifiableMap(tables);
    }

    /**
     * Returns a map with started tables.
     */
    @TestOnly
    public Map<Integer, TableViewInternal> startedTables() {
        return unmodifiableMap(startedTables);
    }

    @Override
    public Table table(QualifiedName name) {
        return sync(tableAsync(name));
    }

    @Override
    public TableViewInternal table(int id) throws NodeStoppingException {
        return sync(tableAsync(id));
    }

    @Override
    public CompletableFuture<Table> tableAsync(QualifiedName name) {
        return tableAsyncInternal(name)
                .thenApply(identity());
    }

    /**
     * Asynchronously gets the table using causality token.
     *
     * @param causalityToken Causality token.
     * @param id Table id.
     * @return Future.
     */
    public CompletableFuture<TableViewInternal> tableAsync(long causalityToken, int id) {
        return inBusyLockAsync(busyLock, () -> tablesById(causalityToken).thenApply(tablesById -> tablesById.get(id)));
    }

    @Override
    public CompletableFuture<TableViewInternal> tableAsync(int tableId) {
        return inBusyLockAsync(busyLock, () -> {
            HybridTimestamp now = clockService.now();

            return orStopManagerFuture(executorInclinedSchemaSyncService.waitForMetadataCompleteness(now))
                    .thenCompose(unused -> inBusyLockAsync(busyLock, () -> {
                        Catalog catalog = catalogService.activeCatalog(now.longValue());

                        // Check if the table has been deleted.
                        if (catalog.table(tableId) == null) {
                            return nullCompletedFuture();
                        }

                        return tableAsyncInternalBusy(tableId);
                    }));
        });
    }

    /**
     * Asynchronously gets the local partitions set of a table using causality token.
     *
     * @param causalityToken Causality token.
     * @return Future.
     */
    public CompletableFuture<PartitionSet> localPartitionSetAsync(long causalityToken, int tableId) {
        if (!busyLock.enterBusy()) {
            throw new IgniteException(NODE_STOPPING_ERR, new NodeStoppingException());
        }

        try {
            return localPartitionsVv.get(causalityToken)
                    .thenApply(unused -> localPartsByTableId.getOrDefault(tableId, PartitionSet.EMPTY_SET));
        } finally {
            busyLock.leaveBusy();
        }
    }

    @Override
    public TableViewInternal tableView(QualifiedName name) {
        return sync(tableViewAsync(name));
    }

    @Override
    public CompletableFuture<TableViewInternal> tableViewAsync(QualifiedName name) {
        return tableAsyncInternal(name);
    }

    /**
     * Gets a table by name, if it was created before. Doesn't parse canonical name.
     *
     * @param name Table name.
     * @return Future representing pending completion of the {@code TableManager#tableAsyncInternal} operation.
     */
    private CompletableFuture<TableViewInternal> tableAsyncInternal(QualifiedName name) {
        return inBusyLockAsync(busyLock, () -> {
            HybridTimestamp now = clockService.now();

            return orStopManagerFuture(executorInclinedSchemaSyncService.waitForMetadataCompleteness(now))
                    .thenCompose(unused -> inBusyLockAsync(busyLock, () -> {
                        Catalog catalog = catalogService.activeCatalog(now.longValue());
                        CatalogTableDescriptor tableDescriptor = catalog.table(name.schemaName(), name.objectName());

                        // Check if the table has been deleted.
                        if (tableDescriptor == null) {
                            return nullCompletedFuture();
                        }

                        return tableAsyncInternalBusy(tableDescriptor.id());
                    }));
        });
    }

    private CompletableFuture<TableViewInternal> tableAsyncInternalBusy(int tableId) {
        TableViewInternal tableImpl = startedTables.get(tableId);

        if (tableImpl != null) {
            return completedFuture(tableImpl);
        }

        CompletableFuture<TableViewInternal> getLatestTableFuture = new CompletableFuture<>();

        CompletionListener<Void> tablesListener = (token, v, th) -> {
            if (th == null) {
                CompletableFuture<?> tablesFuture = tablesVv.get(token);

                tablesFuture.whenComplete((tables, e) -> {
                    if (e != null) {
                        getLatestTableFuture.completeExceptionally(e);
                    } else {
                        getLatestTableFuture.complete(startedTables.get(tableId));
                    }
                });
            } else {
                getLatestTableFuture.completeExceptionally(th);
            }

            return nullCompletedFuture();
        };

        assignmentsUpdatedVv.whenComplete(tablesListener);

        // This check is needed for the case when we have registered tablesListener,
        // but tablesVv has already been completed, so listener would be triggered only for the next versioned value update.
        tableImpl = startedTables.get(tableId);

        if (tableImpl != null) {
            assignmentsUpdatedVv.removeWhenComplete(tablesListener);

            return completedFuture(tableImpl);
        }

        return orStopManagerFuture(getLatestTableFuture)
                .whenComplete((unused, throwable) -> assignmentsUpdatedVv.removeWhenComplete(tablesListener));
    }

    private static <T> T sync(CompletableFuture<T> future) {
        return IgniteUtils.getInterruptibly(future);
    }

    private static PartitionSet extendPartitionSet(@Nullable PartitionSet oldPartitionSet, int partitionId) {
        PartitionSet newPartitionSet = Objects.requireNonNullElseGet(oldPartitionSet, BitSetPartitionSet::new);
        newPartitionSet.set(partitionId);
        return newPartitionSet;
    }

    /**
     * Gets MV partition storage.
     *
     * @param table Table.
     * @param partitionId Partition ID.
     * @return MvPartitionStorage.
     */
    private static MvPartitionStorage getMvPartitionStorage(TableViewInternal table, int partitionId) {
        InternalTable internalTable = table.internalTable();

        MvPartitionStorage mvPartition;
        try {
            mvPartition = internalTable.storage().getMvPartition(partitionId);
        } catch (StorageClosedException e) {
            throw new TableClosedException(table.tableId(), e);
        }

        assert mvPartition != null : "tableId=" + table.tableId() + ", partitionId=" + partitionId;

        return mvPartition;
    }

    // TODO: https://issues.apache.org/jira/browse/IGNITE-19739 Create storages only once.
    private CompletableFuture<Void> getOrCreatePartitionStorages(TableViewInternal table, PartitionSet partitions) {
        InternalTable internalTable = table.internalTable();

        CompletableFuture<?>[] storageFuts = partitions.stream().mapToObj(partitionId -> {
            MvPartitionStorage mvPartition;
            try {
                mvPartition = internalTable.storage().getMvPartition(partitionId);
            } catch (StorageClosedException e) {
                return failedFuture(new TableClosedException(table.tableId(), e));
            }

            return (mvPartition != null ? completedFuture(mvPartition) : internalTable.storage().createMvPartition(partitionId))
                    .thenComposeAsync(mvPartitionStorage -> {
                        if (mvPartitionStorage.lastAppliedIndex() == MvPartitionStorage.REBALANCE_IN_PROGRESS) {
                            destroyReplicationProtocolStorages(
                                    new ZonePartitionId(table.zoneId(), partitionId),
                                    table,
                                    false
                            );

                            return internalTable.storage().clearPartition(partitionId);
                        } else {
                            return nullCompletedFuture();
                        }
                    }, ioExecutor);
        }).toArray(CompletableFuture[]::new);

        return allOf(storageFuts);
    }

    private CompletableFuture<Void> stopAndDestroyTablePartitions(TableViewInternal table) {
        InternalTable internalTable = table.internalTable();

        int partitions = internalTable.partitions();

        NaiveAsyncReadWriteLock zoneLock = tablesPerZoneLocks.computeIfAbsent(
                internalTable.zoneId(),
                id -> new NaiveAsyncReadWriteLock());

        CompletableFuture<Long> writeLockAcquisitionFuture = zoneLock.writeLock();

        try {
            return writeLockAcquisitionFuture.thenCompose(stamp -> {
                CompletableFuture<?>[] stopReplicaAndDestroyFutures = new CompletableFuture<?>[partitions];

                // TODO https://issues.apache.org/jira/browse/IGNITE-19170 Partitions should be stopped on the assignments change
                //  event triggered by zone drop or alter. Stop replica asynchronously, out of metastorage event pipeline.
                for (int partitionId = 0; partitionId < partitions; partitionId++) {
                    CompletableFuture<Void> resourcesUnloadFuture;

                    if (nodeProperties.colocationEnabled()) {
                        resourcesUnloadFuture = partitionReplicaLifecycleManager.unloadTableResourcesFromZoneReplica(
                                new ZonePartitionId(internalTable.zoneId(), partitionId),
                                internalTable.tableId()
                        );
                    } else {
                        resourcesUnloadFuture = nullCompletedFuture();
                    }

                    var tablePartitionId = new TablePartitionId(internalTable.tableId(), partitionId);

                    stopReplicaAndDestroyFutures[partitionId] = resourcesUnloadFuture
                            .thenCompose(v -> stopAndDestroyTablePartition(tablePartitionId, table));
                }

                return allOf(stopReplicaAndDestroyFutures).whenComplete((res, th) -> {
                    tablesPerZone.getOrDefault(internalTable.zoneId(), emptySet()).remove(table);
                });
            }).whenComplete((unused, t) -> writeLockAcquisitionFuture.thenAccept(zoneLock::unlockWrite));
        } catch (Throwable t) {
            writeLockAcquisitionFuture.thenAccept(zoneLock::unlockWrite);

            throw t;
        }
    }

    private CompletableFuture<Void> stopAndDestroyTablePartition(TablePartitionId tablePartitionId, long causalityToken) {
        CompletableFuture<?> tokenFuture;

        try {
            tokenFuture = tablesVv.get(causalityToken);
        } catch (OutdatedTokenException e) {
            // Here we need only to ensure that the token has been seen.
            // TODO https://issues.apache.org/jira/browse/IGNITE-25742
            tokenFuture = nullCompletedFuture();
        }

        return tokenFuture
                .thenCompose(ignore -> {
                    TableViewInternal table = tables.get(tablePartitionId.tableId());
                    assert table != null : tablePartitionId;

                    return stopAndDestroyTablePartition(tablePartitionId, table);
                });
    }

    private CompletableFuture<Void> stopAndDestroyTablePartition(
            TablePartitionId tablePartitionId,
            TableViewInternal table
    ) {
        return stopTablePartition(tablePartitionId, table)
<<<<<<< HEAD
                .thenComposeAsync(v -> destroyPartitionStorages(tablePartitionId, table), ioExecutor);
=======
                .thenComposeAsync(v -> destroyPartitionStorages(tablePartitionId, table, destroyingWholeTable), ioExecutor);
>>>>>>> ff2a387d
    }

    /**
     * Stops all resources associated with a given partition, like replicas and partition trackers.
     *
     * @param tablePartitionId Partition ID.
     * @param table Table which this partition belongs to.
     * @return Future that will be completed after all resources have been closed.
     */
    private CompletableFuture<Void> stopTablePartition(TablePartitionId tablePartitionId, TableViewInternal table) {
        CompletableFuture<Boolean> stopReplicaFuture;

        try {
            // In case of colocation there shouldn't be any table replica and thus it shouldn't be stopped.
            stopReplicaFuture = nodeProperties.colocationEnabled()
                    ? trueCompletedFuture()
                    : replicaMgr.stopReplica(tablePartitionId);
        } catch (NodeStoppingException e) {
            // No-op.
            stopReplicaFuture = falseCompletedFuture();
        }

        return stopReplicaFuture
                .thenCompose(v -> {
                    closePartitionTrackers(table.internalTable(), tablePartitionId.partitionId());

                    minTimeCollectorService.removePartition(tablePartitionId);

                    PartitionModificationCounterMetricSource metricSource = partModCounterMetricSources.remove(tablePartitionId);
                    if (metricSource != null) {
                        try {
                            metricManager.unregisterSource(metricSource);
                        } catch (Exception e) {
                            String message = "Failed to register metrics source for table [name={}, partitionId={}].";
                            LOG.warn(message, e, table.name(), tablePartitionId.partitionId());
                        }
                    }

                    return mvGc.removeStorage(tablePartitionId);
                });
    }

    private CompletableFuture<Void> destroyPartitionStorages(
            TablePartitionId tablePartitionId,
            TableViewInternal table
    ) {
        InternalTable internalTable = table.internalTable();

        int partitionId = tablePartitionId.partitionId();

        List<CompletableFuture<?>> destroyFutures = new ArrayList<>();

        try {
            if (internalTable.storage().getMvPartition(partitionId) != null) {
                destroyFutures.add(internalTable.storage().destroyPartition(partitionId));
            }
        } catch (StorageDestroyedException ignored) {
            // Ignore as the storage is already destroyed, no need to destroy it again.
        } catch (StorageClosedException ignored) {
            // The storage is closed, so the node is being stopped. We'll destroy the partition on node recovery.
        }

        // TODO: IGNITE-24926 - reduce set in localPartsByTableId after storages destruction.
        return allOf(destroyFutures.toArray(new CompletableFuture[]{}));
    }

    private void destroyReplicationProtocolStorages(
            ReplicationGroupId replicationGroupId,
            TableViewInternal table,
            boolean destroyDurably
    ) {
        var internalTbl = (InternalTableImpl) table.internalTable();

        destroyReplicationProtocolStorages(replicationGroupId, internalTbl.storage().isVolatile(), destroyDurably);
    }

    private void destroyReplicationProtocolStorages(
            ReplicationGroupId replicationGroupId,
            boolean isVolatileStorage,
            boolean destroyDurably
    ) {
        try {
            if (destroyDurably) {
                replicaMgr.destroyReplicationProtocolStoragesDurably(replicationGroupId, isVolatileStorage);
            } else {
                replicaMgr.destroyReplicationProtocolStorages(replicationGroupId, isVolatileStorage);
            }
        } catch (NodeStoppingException e) {
            throw new IgniteInternalException(NODE_STOPPING_ERR, e);
        }
    }

    private static void closePartitionTrackers(InternalTable internalTable, int partitionId) {
        closeTracker(internalTable.getPartitionSafeTimeTracker(partitionId));

        closeTracker(internalTable.getPartitionStorageIndexTracker(partitionId));
    }

    private static void closeTracker(@Nullable PendingComparableValuesTracker<?, Void> tracker) {
        if (tracker != null) {
            tracker.close();
        }
    }

    private InternalClusterNode localNode() {
        return topologyService.localMember();
    }

    private PartitionUpdateHandlers createPartitionUpdateHandlers(
            int partitionId,
            PartitionDataStorage partitionDataStorage,
            TableViewInternal table,
            PendingComparableValuesTracker<HybridTimestamp, Void> safeTimeTracker,
            ReplicationConfiguration replicationConfiguration
    ) {
        TableIndexStoragesSupplier indexes = table.indexStorageAdapters(partitionId);

        IndexUpdateHandler indexUpdateHandler = new IndexUpdateHandler(indexes);

        GcUpdateHandler gcUpdateHandler = new GcUpdateHandler(partitionDataStorage, safeTimeTracker, indexUpdateHandler);

        SizeSupplier partSizeSupplier = () -> partitionDataStorage.getStorage().estimatedSize();

        PartitionModificationCounter modificationCounter =
                partitionModificationCounterFactory.create(partSizeSupplier, table::stalenessConfiguration, table.tableId(), partitionId);

        registerPartitionModificationCounterMetrics(table, partitionId, modificationCounter);

        StorageUpdateHandler storageUpdateHandler = new StorageUpdateHandler(
                partitionId,
                partitionDataStorage,
                indexUpdateHandler,
                replicationConfiguration,
                modificationCounter
        );
        storageUpdateHandler.start();

        return new PartitionUpdateHandlers(storageUpdateHandler, indexUpdateHandler, gcUpdateHandler);
    }

    private void registerPartitionModificationCounterMetrics(
            TableViewInternal table,
            int partitionId,
            PartitionModificationCounter counter
    ) {
        PartitionModificationCounterMetricSource metricSource =
                new PartitionModificationCounterMetricSource(table.tableId(), partitionId);

        metricSource.addMetric(new LongGauge(
                PartitionModificationCounterMetricSource.METRIC_COUNTER,
                "The value of the volatile counter of partition modifications. "
                        + "This value is used to determine staleness of the related SQL statistics.",
                counter::value
        ));

        metricSource.addMetric(new LongGauge(
                PartitionModificationCounterMetricSource.METRIC_NEXT_MILESTONE,
                "The value of the next milestone for the number of partition modifications. "
                        + "This value is used to determine staleness of the related SQL statistics.",
                counter::nextMilestone
        ));

        metricSource.addMetric(new LongGauge(
                PartitionModificationCounterMetricSource.METRIC_LAST_MILESTONE_TIMESTAMP,
                "The timestamp value representing the commit time of the last modification operation that "
                        + "reached the milestone. This value is used to determine staleness of the related SQL statistics.",
                () -> counter.lastMilestoneTimestamp().longValue()
        ));

        try {
            metricManager.registerSource(metricSource);
            metricManager.enable(metricSource);

            partModCounterMetricSources.put(new TablePartitionId(table.tableId(), partitionId), metricSource);
        } catch (Exception e) {
            LOG.warn("Failed to register metrics source for table [name={}, partitionId={}].", e, table.name(), partitionId);
        }
    }

    /**
     * Returns a cached table instance if it exists, {@code null} otherwise. Can return a table that is being stopped.
     *
     * @param tableId Table id.
     */
    @Override
    public @Nullable TableViewInternal cachedTable(int tableId) {
        return tables.get(tableId);
    }

    /**
     * Returns a cached table instance if it exists, {@code null} otherwise. Can return a table that is being stopped.
     *
     * @param name Table name.
     */
    @TestOnly
    public @Nullable TableViewInternal cachedTable(String name) {
        return findTableImplByName(tables.values(), name);
    }

    private CatalogZoneDescriptor getZoneDescriptor(CatalogTableDescriptor tableDescriptor, int catalogVersion) {
        return getZoneDescriptor(tableDescriptor, catalogService.catalog(catalogVersion));
    }

    private static CatalogZoneDescriptor getZoneDescriptor(CatalogTableDescriptor tableDescriptor, Catalog catalog) {
        CatalogZoneDescriptor zoneDescriptor = catalog.zone(tableDescriptor.zoneId());

        assert zoneDescriptor != null :
                "tableId=" + tableDescriptor.id() + ", zoneId=" + tableDescriptor.zoneId() + ", catalogVersion=" + catalog.version();

        return zoneDescriptor;
    }

    private CatalogSchemaDescriptor getSchemaDescriptor(CatalogTableDescriptor tableDescriptor, int catalogVersion) {
        CatalogSchemaDescriptor schemaDescriptor = catalogService.catalog(catalogVersion).schema(tableDescriptor.schemaId());

        assert schemaDescriptor != null :
                "tableId=" + tableDescriptor.id() + ", schemaId=" + tableDescriptor.schemaId() + ", catalogVersion=" + catalogVersion;

        return schemaDescriptor;
    }

    private static @Nullable TableViewInternal findTableImplByName(Collection<TableViewInternal> tables, String name) {
        return tables.stream().filter(table -> table.qualifiedName().equals(QualifiedName.fromSimple(name))).findAny().orElse(null);
    }

    private CompletableFuture<Void> recoverTables(long recoveryRevision, @Nullable HybridTimestamp lwm) {
        int earliestCatalogVersion = lwm == null
                ? catalogService.earliestCatalogVersion()
                : catalogService.activeCatalogVersion(lwm.longValue());

        int latestCatalogVersion = catalogService.latestCatalogVersion();

        var startedTables = new IntOpenHashSet();
        var startTableFutures = new ArrayList<CompletableFuture<?>>();

        Catalog nextCatalog = null;

        for (int ver = latestCatalogVersion; ver >= earliestCatalogVersion; ver--) {
            Catalog catalog = catalogService.catalog(ver);

            for (CatalogTableDescriptor tableDescriptor : catalog.tables()) {
                // Handle missed table drop event.
                int tableId = tableDescriptor.id();

                boolean destroyTableEventFired = nextCatalog != null && nextCatalog.table(tableId) == null;
                if (destroyTableEventFired) {
                    destructionEventsQueue.enqueue(new DestroyTableEvent(nextCatalog.version(), tableId));
                }

                if (!startedTables.add(tableId)) {
                    continue;
                }

                CatalogZoneDescriptor zoneDescriptor = getZoneDescriptor(tableDescriptor, ver);
                CatalogSchemaDescriptor schemaDescriptor = getSchemaDescriptor(tableDescriptor, ver);

                CompletableFuture<?> startTableFuture = prepareTableResourcesOnRecovery(
                        recoveryRevision,
                        zoneDescriptor,
                        tableDescriptor,
                        schemaDescriptor
                );

                if (destroyTableEventFired) {
                    // prepareTableResourcesOnRecovery registers a table metric source, so we need to unregister it here,
                    // just because the table is being dropped and there is no need to keep the metric source.
                    unregisterMetricsSource(tables.get(tableId));
                }

                startTableFutures.add(startTableFuture);
            }

            nextCatalog = catalog;
        }

        return allOf(startTableFutures.toArray(CompletableFuture[]::new))
                // Only now do we complete the future allowing replica starts being processed. This is why on node recovery
                // PartitionReplicaLifecycleManager does not acquire write locks (as mutual exclusion of replica starts and table additions
                // is guaranteed bu completing the future here, in TableManager).
                .whenComplete(copyStateTo(readyToProcessReplicaStarts))
                .whenComplete((unused, throwable) -> {
                    if (throwable != null) {
                        failureProcessor.process(new FailureContext(throwable, "Error starting tables"));
                    } else {
                        LOG.info("Tables started successfully [count={}]", startTableFutures.size());
                    }
                });
    }

    /**
     * Returns the future that will complete when, either the future from the argument or {@link #stopManagerFuture} will complete,
     * successfully or exceptionally. Allows to protect from getting stuck at {@link IgniteComponent#stopAsync(ComponentContext)} when
     * someone is blocked (by using {@link #busyLock}) for a long time.
     *
     * @param future Future.
     */
    private <T> CompletableFuture<T> orStopManagerFuture(CompletableFuture<T> future) {
        if (future.isDone()) {
            return future;
        }

        return anyOf(future, stopManagerFuture).thenApply(o -> (T) o);
    }

    /** Internal event. */
    private static class DestroyTableEvent {
        final int catalogVersion;
        final int tableId;

        DestroyTableEvent(int catalogVersion, int tableId) {
            this.catalogVersion = catalogVersion;
            this.tableId = tableId;
        }

        public int catalogVersion() {
            return catalogVersion;
        }

        public int tableId() {
            return tableId;
        }
    }

    private void cleanUpResourcesForDroppedTablesOnRecoveryBusy() {
        // TODO: IGNITE-20384 Clean up abandoned resources for dropped zones from vault and metastore

        Set<Integer> aliveTableIds = aliveTables(catalogService, lowWatermark.getLowWatermark());

        destroyMvStoragesForTablesNotIn(aliveTableIds);

        if (!nodeProperties.colocationEnabled()) {
            destroyTxStateStoragesForTablesNotIn(aliveTableIds);
            destroyReplicationProtocolStoragesForTablesNotIn(aliveTableIds);
        }
    }

    private void destroyMvStoragesForTablesNotIn(Set<Integer> aliveTableIds) {
        for (StorageEngine storageEngine : dataStorageMgr.allStorageEngines()) {
            Set<Integer> tableIdsOnDisk = storageEngine.tableIdsOnDisk();

            for (int tableId : difference(tableIdsOnDisk, aliveTableIds)) {
                storageEngine.destroyMvTable(tableId);
                LOG.info("Destroyed table MV storage for table {} in storage engine '{}'", tableId, storageEngine.name());
            }
        }
    }

    private void destroyTxStateStoragesForTablesNotIn(Set<Integer> aliveTableIds) {
        Set<Integer> tableIdsOnDisk = sharedTxStateStorage.zoneIdsOnDisk();

        for (int tableId : difference(tableIdsOnDisk, aliveTableIds)) {
            sharedTxStateStorage.destroyStorage(tableId);
            LOG.info("Destroyed table TX state storage for table {}", tableId);
        }
    }

    private void destroyReplicationProtocolStoragesForTablesNotIn(Set<Integer> aliveTableIds) {
        Set<TablePartitionId> partitionIdsOnDisk;
        try {
            partitionIdsOnDisk = replicaMgr.replicationProtocolTablePartitionIdsOnDisk();
        } catch (NodeStoppingException e) {
            // We'll proceed on next start.
            return;
        }

        Map<Integer, List<TablePartitionId>> partitionIdsByTableId = partitionIdsOnDisk.stream()
                .collect(groupingBy(TablePartitionId::tableId));

        for (Map.Entry<Integer, List<TablePartitionId>> entry : partitionIdsByTableId.entrySet()) {
            int tableId = entry.getKey();
            List<TablePartitionId> partitionIds = entry.getValue();

            if (!aliveTableIds.contains(tableId)) {
                destroyReplicationProtocolStoragesOnRecovery(tableId, partitionIds);
            }
        }
    }

    private void destroyReplicationProtocolStoragesOnRecovery(int tableId, List<TablePartitionId> partitionIds) {
        for (TablePartitionId partitionId : partitionIds) {
            try {
                replicaMgr.destroyReplicationProtocolStoragesOnStartup(partitionId);
            } catch (NodeStoppingException e) {
                // No problem, we'll proceed on next start.
                break;
            }
        }

        List<Integer> partitionIndexes = partitionIds.stream()
                .map(TablePartitionId::partitionId)
                .collect(toList());
        LOG.info(
                "Destroyed replication protocol storages for table {} and partitions {}",
                tableId,
                partitionIndexes
        );
    }

    private synchronized ScheduledExecutorService streamerFlushExecutor() {
        if (!busyLock.enterBusy()) {
            throw new IgniteException(NODE_STOPPING_ERR, new NodeStoppingException());
        }

        try {
            if (streamerFlushExecutor == null) {
                streamerFlushExecutor = Executors.newSingleThreadScheduledExecutor(
                        IgniteThreadFactory.create(nodeName, "streamer-flush-executor", LOG, STORAGE_WRITE));
            }

            return streamerFlushExecutor;
        } finally {
            busyLock.leaveBusy();
        }
    }

    @Override
    public void setStreamerReceiverRunner(StreamerReceiverRunner runner) {
        this.streamerReceiverRunner = runner;
    }

    /**
     * Returns a copy of tables that belong to the specified zone.
     *
     * @param zoneId Zone identifier.
     * @return Set of tables.
     * @throws IgniteInternalException If failed to acquire a read lock for the zone or current thread was interrupted while waiting.
     */
    public Set<TableViewInternal> zoneTables(int zoneId) throws IgniteInternalException {
        NaiveAsyncReadWriteLock zoneLock = tablesPerZoneLocks.computeIfAbsent(zoneId, id -> new NaiveAsyncReadWriteLock());

        CompletableFuture<Long> readLockAcquisitionFuture = zoneLock.readLock();

        try {
            return readLockAcquisitionFuture.thenApply(stamp -> {
                Set<TableViewInternal> res = Set.copyOf(zoneTablesRawSet(zoneId));

                zoneLock.unlockRead(stamp);

                return res;
            }).get();
        } catch (Throwable t) {
            readLockAcquisitionFuture.thenAccept(zoneLock::unlockRead);

            if (t instanceof InterruptedException) {
                Thread.currentThread().interrupt();
            }

            throw new IgniteInternalException(INTERNAL_ERR, "Failed to acquire a read lock for zone [zoneId=" + zoneId + ']', t);
        }
    }

    /**
     * Returns a set of tables that belong to the specified zone.
     * Note that this method call should be properly synchronized using {@link #tablesPerZoneLocks}.
     *
     * @param zoneId Zone identifier.
     * @return Set of tables.
     */
    private Set<TableViewInternal> zoneTablesRawSet(int zoneId) {
        return tablesPerZone.getOrDefault(zoneId, Set.of());
    }

    /**
     * Adds a table to the specified zone.
     *
     * @param zoneId Zone identifier.
     * @param table Table to add.
     * @throws IgniteInternalException If failed to acquire a write lock for the zone or current thread was interrupted while waiting.
     */
    private void addTableToZone(int zoneId, TableImpl table) throws IgniteInternalException {
        NaiveAsyncReadWriteLock zoneLock = tablesPerZoneLocks.computeIfAbsent(zoneId, id -> new NaiveAsyncReadWriteLock());

        CompletableFuture<Long> writeLockAcquisitionFuture = zoneLock.writeLock();

        try {
            writeLockAcquisitionFuture.thenAccept(stamp -> {
                tablesPerZone.compute(zoneId, (id, tables) -> {
                    if (tables == null) {
                        tables = new HashSet<>();
                    }

                    tables.add(table);

                    return tables;
                });

                zoneLock.unlockWrite(stamp);
            }).get();
        } catch (Throwable t) {
            writeLockAcquisitionFuture.thenAccept(zoneLock::unlockWrite);

            if (t instanceof InterruptedException) {
                Thread.currentThread().interrupt();
            }

            throw new IgniteInternalException(INTERNAL_ERR, "Failed to acquire a write lock for zone [zoneId=" + zoneId + ']', t);
        }
    }

    private TableMetricSource createAndRegisterMetricsSource(StorageTableDescriptor tableDescriptor, QualifiedName tableName) {
        StorageEngine engine = dataStorageMgr.engineByStorageProfile(tableDescriptor.getStorageProfile());

        // Engine can be null sometimes, see "TableManager.createTableStorage".
        if (engine != null) {
            StorageEngineTablesMetricSource engineMetricSource = new StorageEngineTablesMetricSource(engine.name(), tableName);

            engine.addTableMetrics(tableDescriptor, engineMetricSource);

            try {
                metricManager.registerSource(engineMetricSource);
                metricManager.enable(engineMetricSource);
            } catch (Exception e) {
                String message = "Failed to register storage engine metrics source for table [id={}, name={}].";
                LOG.warn(message, e, tableDescriptor.getId(), tableName);
            }
        }

        TableMetricSource source = new TableMetricSource(tableName);

        try {
            metricManager.registerSource(source);
            metricManager.enable(source);
        } catch (Exception e) {
            LOG.warn("Failed to register metrics source for table [id={}, name={}].", e, tableDescriptor.getId(), tableName);
        }

        return source;
    }

    private void unregisterMetricsSource(TableViewInternal table) {
        if (table == null) {
            return;
        }

        QualifiedName tableName = table.qualifiedName();

        try {
            metricManager.unregisterSource(TableMetricSource.sourceName(tableName));
        } catch (Exception e) {
            LOG.warn("Failed to unregister metrics source for table [id={}, name={}].", e, table.tableId(), tableName);
        }

        String storageProfile = table.internalTable().storage().getTableDescriptor().getStorageProfile();
        StorageEngine engine = dataStorageMgr.engineByStorageProfile(storageProfile);
        // Engine can be null sometimes, see "TableManager.createTableStorage".
        if (engine != null) {
            try {
                metricManager.unregisterSource(StorageEngineTablesMetricSource.sourceName(engine.name(), tableName));
            } catch (Exception e) {
                LOG.warn("Failed to unregister storage engine metrics source for table [id={}, name={}].", e, table.tableId(), tableName);
            }
        }
    }

    private static class TableClosedException extends IgniteInternalException {
        private static final long serialVersionUID = 1L;

        private TableClosedException(int tableId, @Nullable Throwable cause) {
            super(INTERNAL_ERR, "Table is closed [tableId=" + tableId + "]", cause);
        }
    }
}<|MERGE_RESOLUTION|>--- conflicted
+++ resolved
@@ -858,11 +858,7 @@
 
         var safeTimeTracker = new SafeTimeValuesTracker(HybridTimestamp.MIN_VALUE);
 
-<<<<<<< HEAD
         MvPartitionStorage mvPartitionStorage;
-=======
-        PartitionStorages partitionStorages;
->>>>>>> ff2a387d
         try {
             mvPartitionStorage = getMvPartitionStorage(table, partId);
         } catch (TableClosedException e) {
@@ -1593,11 +1589,7 @@
             TableViewInternal table
     ) {
         return stopTablePartition(tablePartitionId, table)
-<<<<<<< HEAD
                 .thenComposeAsync(v -> destroyPartitionStorages(tablePartitionId, table), ioExecutor);
-=======
-                .thenComposeAsync(v -> destroyPartitionStorages(tablePartitionId, table, destroyingWholeTable), ioExecutor);
->>>>>>> ff2a387d
     }
 
     /**
