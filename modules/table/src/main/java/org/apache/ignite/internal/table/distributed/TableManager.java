--- conflicted
+++ resolved
@@ -130,12 +130,6 @@
 import org.apache.ignite.internal.partition.replicator.NaiveAsyncReadWriteLock;
 import org.apache.ignite.internal.partition.replicator.PartitionReplicaLifecycleManager;
 import org.apache.ignite.internal.partition.replicator.ReplicaTableProcessor;
-<<<<<<< HEAD
-=======
-import org.apache.ignite.internal.partition.replicator.network.PartitionReplicationMessagesFactory;
-import org.apache.ignite.internal.partition.replicator.network.replication.ChangePeersAndLearnersAsyncReplicaRequest;
-import org.apache.ignite.internal.partition.replicator.raft.snapshot.LogStorageAccessImpl;
->>>>>>> d2d9cf20
 import org.apache.ignite.internal.partition.replicator.raft.snapshot.PartitionDataStorage;
 import org.apache.ignite.internal.partition.replicator.raft.snapshot.PartitionKey;
 import org.apache.ignite.internal.partition.replicator.raft.snapshot.ZonePartitionKey;
@@ -153,6 +147,7 @@
 import org.apache.ignite.internal.replicator.ReplicaManager;
 import org.apache.ignite.internal.replicator.ReplicaManager.WeakReplicaStopReason;
 import org.apache.ignite.internal.replicator.ReplicaService;
+import org.apache.ignite.internal.replicator.ReplicationGroupId;
 import org.apache.ignite.internal.replicator.TablePartitionId;
 import org.apache.ignite.internal.replicator.ZonePartitionId;
 import org.apache.ignite.internal.replicator.configuration.ReplicationConfiguration;
@@ -1625,169 +1620,6 @@
         return newPartitionSet;
     }
 
-<<<<<<< HEAD
-=======
-    private void executeIfLocalNodeIsPrimaryForGroup(
-            ReplicationGroupId groupId,
-            Consumer<ReplicaMeta> toExecute
-    ) {
-        CompletableFuture<ReplicaMeta> primaryReplicaFuture = getPrimaryReplica(groupId);
-
-        isLocalNodeIsPrimary(primaryReplicaFuture).thenAccept(isPrimary -> {
-            if (isPrimary) {
-                primaryReplicaFuture.thenAccept(toExecute);
-            }
-        });
-    }
-
-    private void sendChangePeersAndLearnersRequest(
-            ReplicaMeta replicaMeta,
-            TablePartitionId replicationGroupId,
-            Assignments pendingAssignments,
-            long currentRevision
-    ) {
-        metaStorageMgr.get(pendingPartAssignmentsQueueKey(replicationGroupId)).thenAccept(latestPendingAssignmentsEntry -> {
-            // Do not change peers of the raft group if this is a stale event.
-            // Note that we start raft node before for the sake of the consistency in a
-            // starting and stopping raft nodes.
-            if (currentRevision < latestPendingAssignmentsEntry.revision()) {
-                return;
-            }
-
-            TablePartitionIdMessage partitionIdMessage = ReplicaMessageUtils
-                    .toTablePartitionIdMessage(REPLICA_MESSAGES_FACTORY, replicationGroupId);
-
-            ChangePeersAndLearnersAsyncReplicaRequest request = TABLE_MESSAGES_FACTORY.changePeersAndLearnersAsyncReplicaRequest()
-                    .groupId(partitionIdMessage)
-                    .pendingAssignments(pendingAssignments.toBytes())
-                    .sequenceToken(currentRevision)
-                    .enlistmentConsistencyToken(replicaMeta.getStartTime().longValue())
-                    .build();
-
-            replicaSvc.invoke(localNode(), request);
-        });
-    }
-
-    private boolean isNodeInReducedStableOrPendingAssignments(
-            TablePartitionId replicaGrpId,
-            @Nullable Assignments stableAssignments,
-            Assignments pendingAssignments,
-            long revision
-    ) {
-        Entry reduceEntry = metaStorageMgr.getLocally(RebalanceUtil.switchReduceKey(replicaGrpId), revision);
-
-        Assignments reduceAssignments = reduceEntry != null
-                ? Assignments.fromBytes(reduceEntry.value())
-                : null;
-
-        Set<Assignment> reducedStableAssignments = reduceAssignments != null
-                ? subtract(stableAssignments.nodes(), reduceAssignments.nodes())
-                : stableAssignments.nodes();
-
-        return isLocalNodeInAssignments(union(reducedStableAssignments, pendingAssignments.nodes()));
-    }
-
-    private SnapshotStorageFactory createSnapshotStorageFactory(
-            TablePartitionId replicaGrpId,
-            PartitionUpdateHandlers partitionUpdateHandlers,
-            InternalTable internalTable
-    ) {
-        int partitionId = replicaGrpId.partitionId();
-
-        var partitionAccess = new PartitionMvStorageAccessImpl(
-                partitionId,
-                internalTable.storage(),
-                mvGc,
-                partitionUpdateHandlers.indexUpdateHandler,
-                partitionUpdateHandlers.gcUpdateHandler,
-                fullStateTransferIndexChooser,
-                schemaManager.schemaRegistry(replicaGrpId.tableId()),
-                lowWatermark
-        );
-
-        var txStateAccess = new PartitionTxStateAccessImpl(internalTable.txStateStorage().getPartitionStorage(partitionId));
-
-        var snapshotStorage = new PartitionSnapshotStorage(
-                new TablePartitionKey(replicaGrpId.tableId(), replicaGrpId.partitionId()),
-                topologyService,
-                outgoingSnapshotsManager,
-                txStateAccess,
-                catalogService,
-                failureProcessor,
-                incomingSnapshotsExecutor,
-                new LogStorageAccessImpl(replicaMgr)
-        );
-
-        snapshotStorage.addMvPartition(internalTable.tableId(), partitionAccess);
-
-        return new PartitionSnapshotStorageFactory(snapshotStorage);
-    }
-
-    /**
-     * Creates Meta storage listener for stable assignments updates.
-     *
-     * @return The watch listener.
-     */
-    private WatchListener createStableAssignmentsRebalanceListener() {
-        return evt -> {
-            if (!busyLock.enterBusy()) {
-                return failedFuture(new NodeStoppingException());
-            }
-
-            try {
-                return handleChangeStableAssignmentEvent(evt);
-            } finally {
-                busyLock.leaveBusy();
-            }
-        };
-    }
-
-    /** Creates Meta storage listener for switch reduce assignments updates. */
-    private WatchListener createAssignmentsSwitchRebalanceListener() {
-        return evt -> inBusyLockAsync(busyLock, () -> {
-            byte[] key = evt.entryEvent().newEntry().key();
-
-            TablePartitionId replicaGrpId = extractTablePartitionId(key, ASSIGNMENTS_SWITCH_REDUCE_PREFIX_BYTES);
-
-            return tablesById(evt.revision())
-                    .thenCompose(tables -> inBusyLockAsync(busyLock, () -> {
-                        Assignments assignments = Assignments.fromBytes(evt.entryEvent().newEntry().value());
-
-                        long assignmentsTimestamp = assignments.timestamp();
-
-                        return reliableCatalogVersions.safeReliableCatalogFor(hybridTimestamp(assignmentsTimestamp))
-                                .thenCompose(catalog -> inBusyLockAsync(busyLock, () -> {
-                                    CatalogTableDescriptor tableDescriptor = getTableDescriptor(replicaGrpId.tableId(), catalog);
-
-                                    CatalogZoneDescriptor zoneDescriptor = getZoneDescriptor(tableDescriptor, catalog);
-
-                                    return handleReduceChanged(evt, catalog.version(), zoneDescriptor, replicaGrpId, assignmentsTimestamp);
-                                }));
-                    }));
-        });
-    }
-
-    private CompletableFuture<Void> handleReduceChanged(
-            WatchEvent evt,
-            int catalogVersion,
-            CatalogZoneDescriptor zoneDescriptor,
-            TablePartitionId replicaGrpId,
-            long assignmentsTimestamp
-    ) {
-        return distributionZoneManager.dataNodes(zoneDescriptor.updateTimestamp(), catalogVersion, zoneDescriptor.id())
-                .thenCompose(dataNodes -> RebalanceUtilEx.handleReduceChanged(
-                        metaStorageMgr,
-                        dataNodes,
-                        zoneDescriptor.partitions(),
-                        zoneDescriptor.replicas(),
-                        zoneDescriptor.consensusGroupSize(),
-                        replicaGrpId,
-                        evt,
-                        assignmentsTimestamp
-                ));
-    }
-
->>>>>>> d2d9cf20
     /**
      * Gets partition stores.
      *
