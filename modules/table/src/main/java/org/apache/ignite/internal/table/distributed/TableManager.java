--- conflicted
+++ resolved
@@ -712,13 +712,7 @@
 
                 // start new nodes, only if it is table creation, other cases will be covered by rebalance logic
                 if (oldPartAssignment.isEmpty() && localMemberAssignment != null) {
-<<<<<<< HEAD
-                    startGroupFut = getOrCreatePartitionStorages(table, partId).thenComposeAsync(partitionStoragesHolder -> {
-                        MvPartitionStorage mvPartitionStorage = partitionStoragesHolder.getMvPartitionStorage();
-
-=======
                     startGroupFut = mvPartitionStorageFut.thenComposeAsync(mvPartitionStorage -> {
->>>>>>> 118a33b5
                         boolean hasData = mvPartitionStorage.lastAppliedIndex() > 0;
 
                         CompletableFuture<Boolean> fut;
@@ -757,13 +751,9 @@
                                 return completedFuture(null);
                             }
 
-<<<<<<< HEAD
-                            return completedFuture(partitionStoragesHolder.getTxStateStorage())
-=======
                             return partitionDataStorageFut
                                     .thenCompose(s -> storageUpdateHandlerFut)
                                     .thenCompose(s -> getOrCreateTxStateStorageAsync(internalTbl.txStateStorage(), partId))
->>>>>>> 118a33b5
                                     .thenAcceptAsync(txStatePartitionStorage -> {
                                         RaftGroupOptions groupOptions = groupOptionsForPartition(
                                                 internalTbl.storage(),
@@ -828,22 +818,12 @@
                                 return completedFuture(null);
                             }
 
-<<<<<<< HEAD
-                            CompletableFuture<PartitionStoragesHolder> partitionStoragesFuture
-                                    = getOrCreatePartitionStorages(table, partId);
-
-                            return partitionStoragesFuture.thenAccept(partitionStoragesHolder -> {
-                                MvPartitionStorage partitionStorage = partitionStoragesHolder.getMvPartitionStorage();
-                                TxStateStorage txStateStorage = partitionStoragesHolder.getTxStateStorage();
-
-=======
                             CompletableFuture<TxStateStorage> txStateStorageFuture =
                                     getOrCreateTxStateStorageAsync(internalTbl.txStateStorage(), partId);
 
                             StorageUpdateHandler storageUpdateHandler = storageUpdateHandlerFut.join();
 
                             return mvPartitionStorageFut.thenAcceptBoth(txStateStorageFuture, (partitionStorage, txStateStorage) -> {
->>>>>>> 118a33b5
                                 try {
                                     replicaMgr.startReplica(replicaGrpId,
                                             new PartitionReplicaListener(
@@ -1863,17 +1843,12 @@
                             pendingAssignmentsWatchEvent.key(), partId, tbl.name(), localMember.address());
 
                     if (shouldStartLocalServices) {
-<<<<<<< HEAD
-                        PartitionStoragesHolder partitionStoragesHolder = getOrCreatePartitionStorages(tbl, partId).join();
-=======
                         MvPartitionStorage mvPartitionStorage = getOrCreateMvPartition(internalTable.storage(), partId).join();
                         PartitionDataStorage partitionDataStorage = partitionDataStorage(mvPartitionStorage, internalTable, partId);
                         StorageUpdateHandler storageUpdateHandler =
                                 new StorageUpdateHandler(partId, partitionDataStorage, tbl.indexStorageAdapters(partId));
->>>>>>> 118a33b5
-
-                        MvPartitionStorage mvPartitionStorage = partitionStoragesHolder.getMvPartitionStorage();
-                        TxStateStorage txStatePartitionStorage = partitionStoragesHolder.getTxStateStorage();
+
+                        TxStateStorage txStatePartitionStorage = getOrCreateTxStateStorage(internalTable.txStateStorage(), partId);
 
                         RaftGroupOptions groupOptions = groupOptionsForPartition(
                                 internalTable.storage(),
