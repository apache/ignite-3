/*
 * Licensed to the Apache Software Foundation (ASF) under one or more
 * contributor license agreements.  See the NOTICE file distributed with
 * this work for additional information regarding copyright ownership.
 * The ASF licenses this file to You under the Apache License, Version 2.0
 * (the "License"); you may not use this file except in compliance with
 * the License.  You may obtain a copy of the License at
 *
 *      http://www.apache.org/licenses/LICENSE-2.0
 *
 * Unless required by applicable law or agreed to in writing, software
 * distributed under the License is distributed on an "AS IS" BASIS,
 * WITHOUT WARRANTIES OR CONDITIONS OF ANY KIND, either express or implied.
 * See the License for the specific language governing permissions and
 * limitations under the License.
 */

package org.apache.ignite.internal.table.distributed;

import java.io.IOException;
import java.nio.file.Files;
import java.nio.file.Path;
import java.util.ArrayList;
import java.util.Arrays;
import java.util.HashMap;
import java.util.HashSet;
import java.util.List;
import java.util.Map;
import java.util.Set;
import java.util.UUID;
import java.util.concurrent.CompletableFuture;
import java.util.concurrent.CompletionException;
import java.util.concurrent.ConcurrentHashMap;
import java.util.function.Consumer;
<<<<<<< HEAD
=======
import java.util.function.Function;
import java.util.stream.IntStream;

>>>>>>> f6af3973
import org.apache.ignite.configuration.notifications.ConfigurationNamedListListener;
import org.apache.ignite.configuration.notifications.ConfigurationNotificationEvent;
import org.apache.ignite.configuration.schemas.store.DataStorageConfiguration;
import org.apache.ignite.configuration.schemas.table.TableChange;
import org.apache.ignite.configuration.schemas.table.TableView;
import org.apache.ignite.configuration.schemas.table.TablesConfiguration;
import org.apache.ignite.internal.affinity.AffinityUtils;
import org.apache.ignite.internal.baseline.BaselineManager;
import org.apache.ignite.internal.configuration.schema.ExtendedTableChange;
import org.apache.ignite.internal.configuration.schema.ExtendedTableConfiguration;
import org.apache.ignite.internal.configuration.schema.ExtendedTableView;
import org.apache.ignite.internal.configuration.schema.SchemaView;
import org.apache.ignite.internal.configuration.tree.NamedListNode;
import org.apache.ignite.internal.configuration.util.ConfigurationUtil;
import org.apache.ignite.internal.manager.EventListener;
import org.apache.ignite.internal.manager.IgniteComponent;
import org.apache.ignite.internal.manager.Producer;
import org.apache.ignite.internal.metastorage.MetaStorageManager;
import org.apache.ignite.internal.metastorage.client.Entry;
import org.apache.ignite.internal.raft.Loza;
import org.apache.ignite.internal.schema.SchemaDescriptor;
import org.apache.ignite.internal.schema.SchemaUtils;
import org.apache.ignite.internal.schema.marshaller.schema.SchemaSerializerImpl;
import org.apache.ignite.internal.schema.registry.SchemaRegistryImpl;
import org.apache.ignite.internal.storage.engine.DataRegion;
import org.apache.ignite.internal.storage.engine.StorageEngine;
import org.apache.ignite.internal.storage.engine.TableStorage;
import org.apache.ignite.internal.storage.rocksdb.RocksDbStorageEngine;
import org.apache.ignite.internal.table.IgniteTablesInternal;
import org.apache.ignite.internal.table.TableImpl;
import org.apache.ignite.internal.table.distributed.raft.PartitionListener;
import org.apache.ignite.internal.table.distributed.storage.InternalTableImpl;
import org.apache.ignite.internal.table.event.TableEvent;
import org.apache.ignite.internal.table.event.TableEventParameters;
import org.apache.ignite.internal.util.ByteUtils;
import org.apache.ignite.internal.util.Cursor;
import org.apache.ignite.lang.ByteArray;
import org.apache.ignite.lang.IgniteBiTuple;
import org.apache.ignite.lang.IgniteException;
import org.apache.ignite.lang.IgniteInternalCheckedException;
import org.apache.ignite.lang.IgniteInternalException;
import org.apache.ignite.lang.IgniteLogger;
import org.apache.ignite.lang.IgniteUuid;
import org.apache.ignite.lang.IgniteUuidGenerator;
import org.apache.ignite.lang.LoggerMessageHelper;
import org.apache.ignite.network.ClusterNode;
import org.apache.ignite.network.NetworkAddress;
import org.apache.ignite.network.TopologyService;
import org.apache.ignite.raft.client.service.RaftGroupService;
import org.apache.ignite.table.Table;
import org.apache.ignite.table.manager.IgniteTables;
import org.jetbrains.annotations.NotNull;
import org.jetbrains.annotations.Nullable;

/**
 * Table manager.
 */
public class TableManager extends Producer<TableEvent, TableEventParameters> implements IgniteTables, IgniteTablesInternal, IgniteComponent {
    /** The logger. */
    private static final IgniteLogger LOG = IgniteLogger.forClass(TableManager.class);

    /** */
    private static final int INITIAL_SCHEMA_VERSION = 1;

    /** Public prefix for metastorage. */
    // TODO: IGNITE-15412 Remove after implementation. Configuration manager will be used to retrieve distributed values
    // TODO: instead of metastorage manager.
    private static final String PUBLIC_PREFIX = "dst-cfg.table.tables.";

    /** */
    private static final IgniteUuidGenerator TABLE_ID_GENERATOR = new IgniteUuidGenerator(UUID.randomUUID(), 0);

    /** Tables configuration. */
    private final TablesConfiguration tablesCfg;

    /** Data storage configuration. */
    private final DataStorageConfiguration dataStorageCfg;

    /** Raft manager. */
    private final Loza raftMgr;

    /** Baseline manager. */
    private final BaselineManager baselineMgr;

    // TODO: IGNITE-15412 Remove after implementation. Configuration manager will be used to retrieve distributed values
    // TODO: instead of metastorage manager.
    /** Meta storage service. */
    private final MetaStorageManager metaStorageMgr;

    /** Storage engine instance. Only one type is available right now, which is the {@link RocksDbStorageEngine}. */
    private final StorageEngine engine;

    /** Partitions store directory. */
    private final Path partitionsStoreDir;

    /** Tables. */
    private final Map<String, TableImpl> tables = new ConcurrentHashMap<>();

    /** Tables. */
    private final Map<IgniteUuid, TableImpl> tablesById = new ConcurrentHashMap<>();

<<<<<<< HEAD
    /** Default data region instance. */
    private DataRegion defaultDataRegion;

    //TODO: IGNITE-15161 These should go into TableImpl instances.
    /** Instances of table storages that need to be stopped on component stop. */
    private final Set<TableStorage> tableStorages = ConcurrentHashMap.newKeySet();
=======
    /** Resolver that resolves a network address to node id. */
    private final Function<NetworkAddress, String> netAddrResolver;
>>>>>>> f6af3973

    /**
     * Creates a new table manager.
     *
     * @param tablesCfg Tables configuration.
     * @param dataStorageCfg Data storage configuration.
     * @param raftMgr Raft manager.
     * @param baselineMgr Baseline manager.
     * @param metaStorageMgr Meta storage manager.
     * @param partitionsStoreDir Partitions store directory.
     */
    public TableManager(
        TablesConfiguration tablesCfg,
        DataStorageConfiguration dataStorageCfg,
        Loza raftMgr,
        BaselineManager baselineMgr,
        TopologyService topologyService,
        MetaStorageManager metaStorageMgr,
        Path partitionsStoreDir
    ) {
        this.tablesCfg = tablesCfg;
        this.dataStorageCfg = dataStorageCfg;
        this.raftMgr = raftMgr;
        this.baselineMgr = baselineMgr;
        this.metaStorageMgr = metaStorageMgr;
        this.partitionsStoreDir = partitionsStoreDir;

<<<<<<< HEAD
        engine = new RocksDbStorageEngine();
=======
        netAddrResolver = addr -> {
            ClusterNode node = topologyService.getByAddress(addr);

            if (node == null)
                throw new IllegalStateException("Can't resolve ClusterNode by its networkAddress=" + addr);

            return node.id();
        };
>>>>>>> f6af3973
    }

    /** {@inheritDoc} */
    @Override public void start() {
        tablesCfg.tables().
            listenElements(new ConfigurationNamedListListener<TableView>() {
            @Override
            public @NotNull CompletableFuture<?> onCreate(@NotNull ConfigurationNotificationEvent<TableView> ctx) {
                // Empty assignments might be a valid case if tables are created from within cluster init HOCON
                // configuration, which is not supported now.
                assert ((ExtendedTableView)ctx.newValue()).assignments() != null :
                    "Table =[" + ctx.newValue().name() + "] has empty assignments.";

                final IgniteUuid tblId = IgniteUuid.fromString(((ExtendedTableView)ctx.newValue()).id());

                // TODO: IGNITE-15409 Listener with any placeholder should be used instead.
                ((ExtendedTableConfiguration)tablesCfg.tables().get(ctx.newValue().name())).schemas().
                    listenElements(new ConfigurationNamedListListener<>() {
                        @Override public @NotNull CompletableFuture<?> onCreate(
                            @NotNull ConfigurationNotificationEvent<SchemaView> schemasCtx) {
                            try {
                                ((SchemaRegistryImpl)tables.get(ctx.newValue().name()).schemaView()).
                                    onSchemaRegistered(
                                        SchemaSerializerImpl.INSTANCE.deserialize((schemasCtx.newValue().schema()))
                                    );

                                fireEvent(TableEvent.ALTER, new TableEventParameters(tablesById.get(tblId)), null);
                            }
                            catch (Exception e) {
                                fireEvent(TableEvent.ALTER, new TableEventParameters(tblId, ctx.newValue().name()), e);
                            }

                            return CompletableFuture.completedFuture(null);
                        }

                        @Override
                        public @NotNull CompletableFuture<?> onRename(@NotNull String oldName, @NotNull String newName,
                            @NotNull ConfigurationNotificationEvent<SchemaView> ctx) {
                            return CompletableFuture.completedFuture(null);
                        }

                        @Override public @NotNull CompletableFuture<?> onDelete(
                            @NotNull ConfigurationNotificationEvent<SchemaView> ctx) {
                            return CompletableFuture.completedFuture(null);
                        }

                        @Override public @NotNull CompletableFuture<?> onUpdate(
                            @NotNull ConfigurationNotificationEvent<SchemaView> ctx) {
                            return CompletableFuture.completedFuture(null);
                        }
                    });

                createTableLocally(
                    ctx.newValue().name(),
                    IgniteUuid.fromString(((ExtendedTableView)ctx.newValue()).id()),
                    (List<List<ClusterNode>>)ByteUtils.fromBytes(((ExtendedTableView)ctx.newValue()).assignments()),
                    SchemaSerializerImpl.INSTANCE.deserialize(((ExtendedTableView)ctx.newValue()).schemas().
                        get(String.valueOf(INITIAL_SCHEMA_VERSION)).schema())
                );

                return CompletableFuture.completedFuture(null);
            }

            @Override public @NotNull CompletableFuture<?> onRename(@NotNull String oldName, @NotNull String newName,
                @NotNull ConfigurationNotificationEvent<TableView> ctx) {
                // TODO: IGNITE-15485 Support table rename operation.

                return CompletableFuture.completedFuture(null);
            }

            @Override public @NotNull CompletableFuture<?> onDelete(
                @NotNull ConfigurationNotificationEvent<TableView> ctx
            ) {
                dropTableLocally(
                    ctx.oldValue().name(),
                    IgniteUuid.fromString(((ExtendedTableView)ctx.oldValue()).id()),
                    (List<List<ClusterNode>>)ByteUtils.fromBytes(((ExtendedTableView)ctx.oldValue()).assignments())
                );

                return CompletableFuture.completedFuture(null);
            }

            @Override
            public @NotNull CompletableFuture<?> onUpdate(@NotNull ConfigurationNotificationEvent<TableView> ctx) {
                return CompletableFuture.completedFuture(null);
            }
        });

        this.defaultDataRegion = engine.createDataRegion(dataStorageCfg.defaultRegion());

        defaultDataRegion.start();
    }

    /** {@inheritDoc} */
    @Override public void stop() {
        for (TableStorage tableStorage : tableStorages) {
            try {
                tableStorage.stop();
            }
            catch (Exception e) {
                LOG.error("Failed to stop table storage " + tableStorage, e);
            }
        }

        try {
            if (defaultDataRegion != null)
                defaultDataRegion.stop();
        }
        catch (Exception e) {
            LOG.error("Failed to stop data region " + defaultDataRegion, e);
        }
        // TODO: IGNITE-15161 Implement component's stop.
    }

    /**
     * Creates local structures for a table.
     *
     * @param name Table name.
     * @param tblId Table id.
     * @param assignment Affinity assignment.
     */
    private void createTableLocally(
        String name,
        IgniteUuid tblId,
        List<List<ClusterNode>> assignment,
        SchemaDescriptor schemaDesc
    ) {
        int partitions = assignment.size();

        var partitionsGroupsFutures = new ArrayList<CompletableFuture<RaftGroupService>>();

        Path storageDir = partitionsStoreDir.resolve(name);

        try {
            Files.createDirectories(storageDir);
        }
        catch (IOException e) {
            throw new IgniteInternalException(
                "Failed to create partitions store directory for " + name + ": " + e.getMessage(),
                e
            );
        }

        TableStorage tableStorage = engine.createTable(
            storageDir,
            tablesCfg.tables().get(name),
            defaultDataRegion,
            (tableCfgView, indexName) -> {
                throw new UnsupportedOperationException("Not implemented yet.");
            }
        );

        tableStorage.start();

        tableStorages.add(tableStorage);

        for (int p = 0; p < partitions; p++) {
            int partId = p;

            partitionsGroupsFutures.add(
                raftMgr.prepareRaftGroup(
                    raftGroupName(tblId, p),
                    assignment.get(p),
                    () -> new PartitionListener(tableStorage.getOrCreatePartition(partId))
                )
            );
        }

        CompletableFuture.allOf(partitionsGroupsFutures.toArray(CompletableFuture[]::new)).thenRun(() -> {
            try {
                HashMap<Integer, RaftGroupService> partitionMap = new HashMap<>(partitions);

                for (int p = 0; p < partitions; p++) {
                    CompletableFuture<RaftGroupService> future = partitionsGroupsFutures.get(p);

                    assert future.isDone();

                    RaftGroupService service = future.join();

                    partitionMap.put(p, service);
                }

                InternalTableImpl internalTable = new InternalTableImpl(name, tblId, partitionMap, partitions, netAddrResolver);

                var schemaRegistry = new SchemaRegistryImpl(v -> schemaDesc);

                schemaRegistry.onSchemaRegistered(schemaDesc);

                var table = new TableImpl(
                    internalTable,
                    schemaRegistry,
                    TableManager.this
                );

                tables.put(name, table);
                tablesById.put(tblId, table);

                fireEvent(TableEvent.CREATE, new TableEventParameters(table), null);
            }
            catch (Exception e) {
                fireEvent(TableEvent.CREATE, new TableEventParameters(tblId, name), e);
            }
        });
    }

    /**
     * Drops local structures for a table.
     *
     * @param name Table name.
     * @param tblId Table id.
     * @param assignment Affinity assignment.
     */
    private void dropTableLocally(String name, IgniteUuid tblId, List<List<ClusterNode>> assignment) {
        try {
            int partitions = assignment.size();

            for (int p = 0; p < partitions; p++)
                raftMgr.stopRaftGroup(raftGroupName(tblId, p), assignment.get(p));

            TableImpl table = tables.get(name);

            assert table != null : "There is no table with the name specified [name=" + name + ']';

            tables.remove(name);
            tablesById.remove(table.tableId());

            fireEvent(TableEvent.DROP, new TableEventParameters(table), null);
        }
        catch (Exception e) {
            fireEvent(TableEvent.DROP, new TableEventParameters(tblId, name), e);
        }
    }

    /**
     * Compounds a RAFT group unique name.
     *
     * @param tblId Table identifier.
     * @param partition Number of table partitions.
     * @return A RAFT group name.
     */
    @NotNull private String raftGroupName(IgniteUuid tblId, int partition) {
        return tblId + "_part_" + partition;
    }

    /** {@inheritDoc} */
    @Override public Table createTable(String name, Consumer<TableChange> tableInitChange) {
        return createTableAsync(name, tableInitChange).join();
    }

    /** {@inheritDoc} */
    @Override public CompletableFuture<Table> createTableAsync(String name, Consumer<TableChange> tableInitChange) {
        return createTableAsync(name, tableInitChange, true);
    }

    /** {@inheritDoc} */
    @Override public Table createTableIfNotExists(String name, Consumer<TableChange> tableInitChange) {
        return createTableIfNotExistsAsync(name, tableInitChange).join();
    }

    /** {@inheritDoc} */
    @Override public CompletableFuture<Table> createTableIfNotExistsAsync(String name, Consumer<TableChange> tableInitChange) {
        return createTableAsync(name, tableInitChange, false);
    }

    /**
     * Creates a new table with the specified name or returns an existing table with the same name.
     *
     * @param name Table name.
     * @param tableInitChange Table configuration.
     * @param exceptionWhenExist If the value is {@code true}, an exception will be thrown when the table already exists,
     * {@code false} means the existing table will be returned.
     * @return A table instance.
     */
    private CompletableFuture<Table> createTableAsync(
        String name,
        Consumer<TableChange> tableInitChange,
        boolean exceptionWhenExist
    ) {
        CompletableFuture<Table> tblFut = new CompletableFuture<>();

        tableAsync(name, true).thenAccept(tbl -> {
            if (tbl != null) {
                if (exceptionWhenExist) {
                    tblFut.completeExceptionally(new IgniteInternalCheckedException(
                        LoggerMessageHelper.format("Table already exists [name={}]", name)));
                }
                else
                    tblFut.complete(tbl);
            }
            else {
                IgniteUuid tblId = TABLE_ID_GENERATOR.randomUuid();

                EventListener<TableEventParameters> clo = new EventListener<>() {
                    @Override public boolean notify(@NotNull TableEventParameters parameters, @Nullable Throwable e) {
                        IgniteUuid notificationTblId = parameters.tableId();

                        if (!tblId.equals(notificationTblId))
                            return false;

                        if (e == null)
                            tblFut.complete(parameters.table());
                        else
                            tblFut.completeExceptionally(e);

                        return true;
                    }

                    @Override public void remove(@NotNull Throwable e) {
                        tblFut.completeExceptionally(e);
                    }
                };

                listen(TableEvent.CREATE, clo);

                tablesCfg.tables()
                    .change(
                        change -> change.create(
                            name,
                            (ch) -> {
                                tableInitChange.accept(ch);
                                ((ExtendedTableChange)ch).
                                    // Table id specification.
                                        changeId(tblId.toString()).
                                    // Affinity assignments calculation.
                                        changeAssignments(
                                        ByteUtils.toBytes(
                                            AffinityUtils.calculateAssignments(
                                                baselineMgr.nodes(),
                                                ch.partitions(),
                                                ch.replicas()
                                            )
                                        )
                                    ).
                                    // Table schema preparation.
                                        changeSchemas(
                                        schemasCh -> schemasCh.create(
                                            String.valueOf(INITIAL_SCHEMA_VERSION),
                                            schemaCh -> schemaCh.changeSchema(
                                                SchemaSerializerImpl.INSTANCE.serialize(
                                                    SchemaUtils.prepareSchemaDescriptor(
                                                        ((ExtendedTableView)ch).schemas().size(),
                                                        ch
                                                    )
                                                )
                                            )
                                        )
                                    );
                            }
                        )
                    )
                    .exceptionally(t -> {
                        LOG.error(LoggerMessageHelper.format("Table wasn't created [name={}]", name), t);

                        removeListener(TableEvent.CREATE, clo, new IgniteInternalCheckedException(t));

                        return null;
                    });
            }
        });

        return tblFut;
    }

    /** {@inheritDoc} */
    @Override public void alterTable(String name, Consumer<TableChange> tableChange) {
        alterTableAsync(name, tableChange).join();
    }

    /** {@inheritDoc} */
    @Override public CompletableFuture<Void> alterTableAsync(String name, Consumer<TableChange> tableChange) {
        CompletableFuture<Void> tblFut = new CompletableFuture<>();

        tableAsync(name, true).thenAccept(tbl -> {
            if (tbl == null) {
                tblFut.completeExceptionally(new IgniteException(
                    LoggerMessageHelper.format("Table [name={}] does not exist and cannot be altered", name)));
            }
            else {
                IgniteUuid tblId = ((TableImpl) tbl).tableId();

                EventListener<TableEventParameters> clo = new EventListener<>() {
                    @Override public boolean notify(@NotNull TableEventParameters parameters, @Nullable Throwable e) {
                        IgniteUuid notificationTblId = parameters.tableId();

                        if (!tblId.equals(notificationTblId))
                            return false;

                        if (e == null)
                            tblFut.complete(null);
                        else
                            tblFut.completeExceptionally(e);

                        return true;
                    }

                    @Override public void remove(@NotNull Throwable e) {
                        tblFut.completeExceptionally(e);
                    }
                };

                listen(TableEvent.ALTER, clo);

                tablesCfg.tables()
                    .change(ch -> {
                        ch.createOrUpdate(name, tableChange);
                        ch.createOrUpdate(name, tblCh ->
                            ((ExtendedTableChange)tblCh).changeSchemas(
                                schemasCh ->
                                    schemasCh.createOrUpdate(
                                        String.valueOf(schemasCh.size() + 1),
                                        schemaCh -> {
                                            ExtendedTableView currTableView = (ExtendedTableView)tablesCfg.tables().get(name).value();

                                            SchemaDescriptor descriptor = SchemaUtils.prepareSchemaDescriptor(
                                                ((ExtendedTableView)tblCh).schemas().size(),
                                                tblCh
                                            );

                                            descriptor.columnMapping(SchemaUtils.columnMapper(
                                                tablesById.get(tblId).schemaView().schema(currTableView.schemas().size()),
                                                currTableView,
                                                descriptor,
                                                tblCh
                                            ));

                                            schemaCh.changeSchema(SchemaSerializerImpl.INSTANCE.serialize(descriptor));
                                        }
                                    )
                            ));
                    })
                    .exceptionally(t -> {
                        LOG.error(LoggerMessageHelper.format("Table wasn't altered [name={}]", name), t);

                        removeListener(TableEvent.ALTER, clo, new IgniteInternalCheckedException(t));

                        return null;
                    });
            }
        });

        return tblFut;
    }

    /** {@inheritDoc} */
    @Override public void dropTable(String name) {
        dropTableAsync(name).join();
    }

    /** {@inheritDoc} */
    @Override public CompletableFuture<Void> dropTableAsync(String name) {
        CompletableFuture<Void> dropTblFut = new CompletableFuture<>();

        tableAsync(name, true).thenAccept(tbl -> {
            // In case of drop it's an optimization that allows not to fire drop-change-closure if there's no such
            // distributed table and the local config has lagged behind.
            if (tbl == null)
                dropTblFut.complete(null);
            else {
                EventListener<TableEventParameters> clo = new EventListener<>() {
                    @Override public boolean notify(@NotNull TableEventParameters parameters, @Nullable Throwable e) {
                        String tableName = parameters.tableName();

                        if (!name.equals(tableName))
                            return false;

                        if (e == null)
                            dropTblFut.complete(null);
                        else
                            dropTblFut.completeExceptionally(e);

                        return true;
                    }

                    @Override public void remove(@NotNull Throwable e) {
                        dropTblFut.completeExceptionally(e);
                    }
                };

                listen(TableEvent.DROP, clo);

                tablesCfg
                    .tables()
                    .change(change -> change.delete(name))
                    .exceptionally(t -> {
                        LOG.error(LoggerMessageHelper.format("Table wasn't dropped [name={}]", name), t);

                        removeListener(TableEvent.DROP, clo, new IgniteInternalCheckedException(t));

                        return null;
                    });
            }
        });

        return dropTblFut;
    }

    /** {@inheritDoc} */
    @Override public List<Table> tables() {
        return tablesAsync().join();
    }

    /** {@inheritDoc} */
    @Override public CompletableFuture<List<Table>> tablesAsync() {
        var tableNames = tableNamesConfigured();
        var tableFuts = new CompletableFuture[tableNames.size()];
        var i = 0;

        for (String tblName : tableNames)
            tableFuts[i++] = tableAsync(tblName, false);

        return CompletableFuture.allOf(tableFuts).thenApply(unused -> {
            var tables = new ArrayList<Table>(tableNames.size());

            try {
                for (var fut : tableFuts) {
                    var table = fut.get();

                    if (table != null)
                        tables.add((Table) table);
                }
            } catch (Throwable t) {
                throw new CompletionException(t);
            }

            return tables;
        });
    }

    /**
     * Collects a set of table names from the distributed configuration storage.
     *
     * @return A set of table names.
     */
    // TODO: IGNITE-15412 Configuration manager will be used to retrieve distributed values
    // TODO: instead of metastorage manager. That will automatically resolve several bugs of current implementation.
    private Set<String> tableNamesConfigured() {
        IgniteBiTuple<ByteArray, ByteArray> range = toRange(new ByteArray(PUBLIC_PREFIX));

        Set<String> tableNames = new HashSet<>();

        try (Cursor<Entry> cursor = metaStorageMgr.range(range.get1(), range.get2())) {
            while (cursor.hasNext()) {
                Entry entry = cursor.next();

                List<String> keySplit = ConfigurationUtil.split(entry.key().toString());

                if (keySplit.size() == 5 && NamedListNode.NAME.equals(keySplit.get(4))) {
                    @Nullable byte[] value = entry.value();
                    if (value != null)
                        tableNames.add(ByteUtils.fromBytes(value).toString());
                }
            }
        }
        catch (Exception e) {
            LOG.error("Can't get table names.", e);
        }

        return tableNames;
    }

    /**
     * Transforms a prefix bytes to range.
     * This method should be replaced to direct call of range by prefix
     * in Meta storage manager when it will be implemented.
     *
     * @param prefixKey Prefix bytes.
     * @return Tuple with left and right borders for range.
     */
    // TODO: IGNITE-15412 Remove after implementation. Configuration manager will be used to retrieve distributed values
    // TODO: instead of metastorage manager.
    private IgniteBiTuple<ByteArray, ByteArray> toRange(ByteArray prefixKey) {
        var bytes = Arrays.copyOf(prefixKey.bytes(), prefixKey.bytes().length);

        if (bytes[bytes.length - 1] != Byte.MAX_VALUE)
            bytes[bytes.length - 1]++;
        else
            bytes = Arrays.copyOf(bytes, bytes.length + 1);

        return new IgniteBiTuple<>(prefixKey, new ByteArray(bytes));
    }

    /** {@inheritDoc} */
    @Override public Table table(String name) {
        return tableAsync(name).join();
    }

    /** {@inheritDoc} */
    @Override public CompletableFuture<Table> tableAsync(String name) {
        return tableAsync(name, true);
    }

    /**
     * Gets a table if it exists or {@code null} if it was not created or was removed before.
     *
     * @param id Table ID.
     * @return A table or {@code null} if table does not exist.
     */
    @Override public TableImpl table(IgniteUuid id) {
        var tbl = tablesById.get(id);

        if (tbl != null)
            return tbl;

        CompletableFuture<TableImpl> getTblFut = new CompletableFuture<>();

        EventListener<TableEventParameters> clo = new EventListener<>() {
            @Override public boolean notify(@NotNull TableEventParameters parameters, @Nullable Throwable e) {
                if (!id.equals(parameters.tableId()))
                    return false;

                if (e == null)
                    getTblFut.complete(parameters.table());
                else
                    getTblFut.completeExceptionally(e);

                return true;
            }

            @Override public void remove(@NotNull Throwable e) {
                getTblFut.completeExceptionally(e);
            }
        };

        listen(TableEvent.CREATE, clo);

        tbl = tablesById.get(id);

        if (tbl != null && getTblFut.complete(tbl) || getTblFut.complete(null))
            removeListener(TableEvent.CREATE, clo, null);

        return getTblFut.join();
    }

    /**
     * Gets a table if it exists or {@code null} if it was not created or was removed before.
     *
     * @param checkConfiguration True when the method checks a configuration before tries to get a table,
     * false otherwise.
     * @return A table or {@code null} if table does not exist.
     */
    private CompletableFuture<Table> tableAsync(String name, boolean checkConfiguration) {
        if (checkConfiguration && !isTableConfigured(name))
            return CompletableFuture.completedFuture(null);

        Table tbl = tables.get(name);

        if (tbl != null)
            return CompletableFuture.completedFuture(tbl);

        CompletableFuture<Table> getTblFut = new CompletableFuture<>();

        EventListener<TableEventParameters> clo = new EventListener<>() {
            @Override public boolean notify(@NotNull TableEventParameters parameters, @Nullable Throwable e) {
                String tableName = parameters.tableName();

                if (!name.equals(tableName))
                    return false;

                if (e == null)
                    getTblFut.complete(parameters.table());
                else
                    getTblFut.completeExceptionally(e);

                return true;
            }

            @Override public void remove(@NotNull Throwable e) {
                getTblFut.completeExceptionally(e);
            }
        };

        listen(TableEvent.CREATE, clo);

        tbl = tables.get(name);

        if (tbl != null && getTblFut.complete(tbl) ||
            !isTableConfigured(name) && getTblFut.complete(null))
            removeListener(TableEvent.CREATE, clo, null);

        return getTblFut;
    }

    /**
     * Checks that the table is configured.
     *
     * @param name Table name.
     * @return True if table configured, false otherwise.
     */
    private boolean isTableConfigured(String name) {
        return tableNamesConfigured().contains(name);
    }
}<|MERGE_RESOLUTION|>--- conflicted
+++ resolved
@@ -32,12 +32,6 @@
 import java.util.concurrent.CompletionException;
 import java.util.concurrent.ConcurrentHashMap;
 import java.util.function.Consumer;
-<<<<<<< HEAD
-=======
-import java.util.function.Function;
-import java.util.stream.IntStream;
-
->>>>>>> f6af3973
 import org.apache.ignite.configuration.notifications.ConfigurationNamedListListener;
 import org.apache.ignite.configuration.notifications.ConfigurationNotificationEvent;
 import org.apache.ignite.configuration.schemas.store.DataStorageConfiguration;
@@ -62,7 +56,6 @@
 import org.apache.ignite.internal.schema.SchemaUtils;
 import org.apache.ignite.internal.schema.marshaller.schema.SchemaSerializerImpl;
 import org.apache.ignite.internal.schema.registry.SchemaRegistryImpl;
-import org.apache.ignite.internal.storage.engine.DataRegion;
 import org.apache.ignite.internal.storage.engine.StorageEngine;
 import org.apache.ignite.internal.storage.engine.TableStorage;
 import org.apache.ignite.internal.storage.rocksdb.RocksDbStorageEngine;
@@ -84,7 +77,6 @@
 import org.apache.ignite.lang.IgniteUuidGenerator;
 import org.apache.ignite.lang.LoggerMessageHelper;
 import org.apache.ignite.network.ClusterNode;
-import org.apache.ignite.network.NetworkAddress;
 import org.apache.ignite.network.TopologyService;
 import org.apache.ignite.raft.client.service.RaftGroupService;
 import org.apache.ignite.table.Table;
@@ -139,17 +131,15 @@
     /** Tables. */
     private final Map<IgniteUuid, TableImpl> tablesById = new ConcurrentHashMap<>();
 
-<<<<<<< HEAD
+    /** Resolver that resolves a network address to node id. */
+    private final Function<NetworkAddress, String> netAddrResolver;
+
     /** Default data region instance. */
     private DataRegion defaultDataRegion;
 
     //TODO: IGNITE-15161 These should go into TableImpl instances.
     /** Instances of table storages that need to be stopped on component stop. */
     private final Set<TableStorage> tableStorages = ConcurrentHashMap.newKeySet();
-=======
-    /** Resolver that resolves a network address to node id. */
-    private final Function<NetworkAddress, String> netAddrResolver;
->>>>>>> f6af3973
 
     /**
      * Creates a new table manager.
@@ -177,9 +167,6 @@
         this.metaStorageMgr = metaStorageMgr;
         this.partitionsStoreDir = partitionsStoreDir;
 
-<<<<<<< HEAD
-        engine = new RocksDbStorageEngine();
-=======
         netAddrResolver = addr -> {
             ClusterNode node = topologyService.getByAddress(addr);
 
@@ -188,7 +175,8 @@
 
             return node.id();
         };
->>>>>>> f6af3973
+
+        engine = new RocksDbStorageEngine();
     }
 
     /** {@inheritDoc} */
