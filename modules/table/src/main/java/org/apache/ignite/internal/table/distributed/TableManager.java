/*
 * Licensed to the Apache Software Foundation (ASF) under one or more
 * contributor license agreements. See the NOTICE file distributed with
 * this work for additional information regarding copyright ownership.
 * The ASF licenses this file to You under the Apache License, Version 2.0
 * (the "License"); you may not use this file except in compliance with
 * the License. You may obtain a copy of the License at
 *
 *      http://www.apache.org/licenses/LICENSE-2.0
 *
 * Unless required by applicable law or agreed to in writing, software
 * distributed under the License is distributed on an "AS IS" BASIS,
 * WITHOUT WARRANTIES OR CONDITIONS OF ANY KIND, either express or implied.
 * See the License for the specific language governing permissions and
 * limitations under the License.
 */

package org.apache.ignite.internal.table.distributed;

import static java.util.Collections.emptyMap;
import static java.util.Collections.unmodifiableMap;
import static java.util.concurrent.CompletableFuture.allOf;
import static java.util.concurrent.CompletableFuture.completedFuture;
import static java.util.concurrent.CompletableFuture.failedFuture;
import static java.util.concurrent.CompletableFuture.runAsync;
import static java.util.concurrent.CompletableFuture.supplyAsync;
import static java.util.stream.Collectors.toList;
import static org.apache.ignite.internal.catalog.descriptors.CatalogDescriptorUtils.toTableDescriptor;
import static org.apache.ignite.internal.catalog.descriptors.CatalogDescriptorUtils.toZoneDescriptor;
import static org.apache.ignite.internal.causality.IncrementalVersionedValue.dependingOn;
import static org.apache.ignite.internal.distributionzones.DistributionZonesUtil.getZoneById;
import static org.apache.ignite.internal.distributionzones.rebalance.RebalanceUtil.partitionAssignments;
import static org.apache.ignite.internal.distributionzones.rebalance.RebalanceUtil.tableAssignments;
import static org.apache.ignite.internal.metastorage.dsl.Operations.put;
import static org.apache.ignite.internal.schema.SchemaManager.INITIAL_SCHEMA_VERSION;
import static org.apache.ignite.internal.schema.configuration.SchemaConfigurationUtils.findTableView;
import static org.apache.ignite.internal.util.IgniteUtils.inBusyLock;
import static org.apache.ignite.internal.util.IgniteUtils.shutdownAndAwaitTermination;
import static org.apache.ignite.internal.utils.RebalanceUtil.ASSIGNMENTS_SWITCH_REDUCE_PREFIX;
import static org.apache.ignite.internal.utils.RebalanceUtil.PENDING_ASSIGNMENTS_PREFIX;
import static org.apache.ignite.internal.utils.RebalanceUtil.STABLE_ASSIGNMENTS_PREFIX;
import static org.apache.ignite.internal.utils.RebalanceUtil.extractPartitionNumber;
import static org.apache.ignite.internal.utils.RebalanceUtil.extractTableId;
import static org.apache.ignite.internal.utils.RebalanceUtil.pendingPartAssignmentsKey;
import static org.apache.ignite.internal.utils.RebalanceUtil.stablePartAssignmentsKey;

import it.unimi.dsi.fastutil.ints.Int2ObjectOpenHashMap;
import java.io.IOException;
import java.nio.charset.StandardCharsets;
import java.nio.file.Files;
import java.nio.file.Path;
import java.util.ArrayList;
import java.util.Arrays;
import java.util.Collection;
import java.util.Collections;
import java.util.HashMap;
import java.util.HashSet;
import java.util.List;
import java.util.Map;
import java.util.NoSuchElementException;
import java.util.Objects;
import java.util.Set;
import java.util.concurrent.CompletableFuture;
import java.util.concurrent.CompletionException;
import java.util.concurrent.ConcurrentHashMap;
import java.util.concurrent.CopyOnWriteArrayList;
import java.util.concurrent.ExecutionException;
import java.util.concurrent.ExecutorService;
import java.util.concurrent.Executors;
import java.util.concurrent.LinkedBlockingQueue;
import java.util.concurrent.ScheduledExecutorService;
import java.util.concurrent.ScheduledThreadPoolExecutor;
import java.util.concurrent.ThreadPoolExecutor;
import java.util.concurrent.TimeUnit;
import java.util.concurrent.atomic.AtomicBoolean;
import java.util.concurrent.atomic.AtomicReference;
import java.util.function.Consumer;
import java.util.function.Function;
import java.util.function.IntSupplier;
import java.util.function.LongFunction;
import java.util.function.Supplier;
import java.util.stream.Collectors;
import java.util.stream.Stream;
import org.apache.ignite.configuration.ConfigurationChangeException;
import org.apache.ignite.configuration.ConfigurationProperty;
import org.apache.ignite.configuration.NamedConfigurationTree;
import org.apache.ignite.configuration.notifications.ConfigurationNamedListListener;
import org.apache.ignite.configuration.notifications.ConfigurationNotificationEvent;
import org.apache.ignite.internal.affinity.AffinityUtils;
import org.apache.ignite.internal.affinity.Assignment;
import org.apache.ignite.internal.baseline.BaselineManager;
import org.apache.ignite.internal.catalog.descriptors.CatalogDataStorageDescriptor;
import org.apache.ignite.internal.catalog.descriptors.CatalogTableDescriptor;
import org.apache.ignite.internal.catalog.descriptors.CatalogZoneDescriptor;
import org.apache.ignite.internal.causality.CompletionListener;
import org.apache.ignite.internal.causality.IncrementalVersionedValue;
import org.apache.ignite.internal.cluster.management.ClusterManagementGroupManager;
import org.apache.ignite.internal.distributionzones.DistributionZoneManager;
import org.apache.ignite.internal.distributionzones.configuration.DistributionZonesConfiguration;
import org.apache.ignite.internal.hlc.HybridClock;
import org.apache.ignite.internal.hlc.HybridTimestamp;
import org.apache.ignite.internal.logger.IgniteLogger;
import org.apache.ignite.internal.logger.Loggers;
import org.apache.ignite.internal.manager.EventListener;
import org.apache.ignite.internal.manager.IgniteComponent;
import org.apache.ignite.internal.manager.Producer;
import org.apache.ignite.internal.metastorage.Entry;
import org.apache.ignite.internal.metastorage.MetaStorageManager;
import org.apache.ignite.internal.metastorage.WatchEvent;
import org.apache.ignite.internal.metastorage.WatchListener;
import org.apache.ignite.internal.metastorage.dsl.Condition;
import org.apache.ignite.internal.metastorage.dsl.Conditions;
import org.apache.ignite.internal.metastorage.dsl.Operation;
import org.apache.ignite.internal.raft.Loza;
import org.apache.ignite.internal.raft.Peer;
import org.apache.ignite.internal.raft.PeersAndLearners;
import org.apache.ignite.internal.raft.RaftGroupEventsListener;
import org.apache.ignite.internal.raft.RaftManager;
import org.apache.ignite.internal.raft.RaftNodeId;
import org.apache.ignite.internal.raft.client.TopologyAwareRaftGroupService;
import org.apache.ignite.internal.raft.client.TopologyAwareRaftGroupServiceFactory;
import org.apache.ignite.internal.raft.server.RaftGroupOptions;
import org.apache.ignite.internal.raft.service.RaftGroupListener;
import org.apache.ignite.internal.raft.service.RaftGroupService;
import org.apache.ignite.internal.raft.storage.impl.LogStorageFactoryCreator;
import org.apache.ignite.internal.replicator.ReplicaManager;
import org.apache.ignite.internal.replicator.ReplicaService;
import org.apache.ignite.internal.replicator.TablePartitionId;
import org.apache.ignite.internal.schema.SchemaManager;
import org.apache.ignite.internal.schema.configuration.ExtendedTableChange;
import org.apache.ignite.internal.schema.configuration.TableChange;
import org.apache.ignite.internal.schema.configuration.TableConfiguration;
import org.apache.ignite.internal.schema.configuration.TableView;
import org.apache.ignite.internal.schema.configuration.TablesConfiguration;
import org.apache.ignite.internal.schema.configuration.index.TableIndexView;
import org.apache.ignite.internal.schema.configuration.storage.DataStorageConfiguration;
import org.apache.ignite.internal.schema.event.SchemaEvent;
import org.apache.ignite.internal.schema.event.SchemaEventParameters;
import org.apache.ignite.internal.storage.DataStorageManager;
import org.apache.ignite.internal.storage.MvPartitionStorage;
import org.apache.ignite.internal.storage.StorageException;
import org.apache.ignite.internal.storage.engine.MvTableStorage;
import org.apache.ignite.internal.storage.engine.StorageEngine;
import org.apache.ignite.internal.storage.engine.StorageTableDescriptor;
import org.apache.ignite.internal.storage.index.StorageIndexDescriptorSupplier;
import org.apache.ignite.internal.table.IgniteTablesInternal;
import org.apache.ignite.internal.table.InternalTable;
import org.apache.ignite.internal.table.TableImpl;
import org.apache.ignite.internal.table.distributed.gc.GcUpdateHandler;
import org.apache.ignite.internal.table.distributed.gc.MvGc;
import org.apache.ignite.internal.table.distributed.index.IndexBuilder;
import org.apache.ignite.internal.table.distributed.index.IndexUpdateHandler;
import org.apache.ignite.internal.table.distributed.message.HasDataRequest;
import org.apache.ignite.internal.table.distributed.message.HasDataResponse;
import org.apache.ignite.internal.table.distributed.raft.PartitionDataStorage;
import org.apache.ignite.internal.table.distributed.raft.PartitionListener;
import org.apache.ignite.internal.table.distributed.raft.RebalanceRaftGroupEventsListener;
import org.apache.ignite.internal.table.distributed.raft.snapshot.PartitionAccessImpl;
import org.apache.ignite.internal.table.distributed.raft.snapshot.PartitionKey;
import org.apache.ignite.internal.table.distributed.raft.snapshot.PartitionSnapshotStorageFactory;
import org.apache.ignite.internal.table.distributed.raft.snapshot.outgoing.OutgoingSnapshotsManager;
import org.apache.ignite.internal.table.distributed.raft.snapshot.outgoing.SnapshotAwarePartitionDataStorage;
import org.apache.ignite.internal.table.distributed.replicator.PartitionReplicaListener;
import org.apache.ignite.internal.table.distributed.replicator.PlacementDriver;
import org.apache.ignite.internal.table.distributed.schema.NonHistoricSchemas;
import org.apache.ignite.internal.table.distributed.storage.InternalTableImpl;
import org.apache.ignite.internal.table.distributed.storage.PartitionStorages;
import org.apache.ignite.internal.table.event.TableEvent;
import org.apache.ignite.internal.table.event.TableEventParameters;
import org.apache.ignite.internal.thread.NamedThreadFactory;
import org.apache.ignite.internal.tx.LockManager;
import org.apache.ignite.internal.tx.TxManager;
import org.apache.ignite.internal.tx.storage.state.TxStateStorage;
import org.apache.ignite.internal.tx.storage.state.TxStateTableStorage;
import org.apache.ignite.internal.tx.storage.state.rocksdb.TxStateRocksDbTableStorage;
import org.apache.ignite.internal.util.ByteUtils;
import org.apache.ignite.internal.util.IgniteNameUtils;
import org.apache.ignite.internal.util.IgniteSpinBusyLock;
import org.apache.ignite.internal.util.IgniteUtils;
import org.apache.ignite.internal.util.Lazy;
import org.apache.ignite.internal.util.PendingComparableValuesTracker;
import org.apache.ignite.internal.utils.RebalanceUtil;
import org.apache.ignite.internal.vault.VaultManager;
import org.apache.ignite.lang.ByteArray;
import org.apache.ignite.lang.DistributionZoneNotFoundException;
import org.apache.ignite.lang.IgniteException;
import org.apache.ignite.lang.IgniteInternalException;
import org.apache.ignite.lang.IgniteStringFormatter;
import org.apache.ignite.lang.IgniteSystemProperties;
import org.apache.ignite.lang.NodeStoppingException;
import org.apache.ignite.lang.TableAlreadyExistsException;
import org.apache.ignite.lang.TableNotFoundException;
import org.apache.ignite.network.ClusterNode;
import org.apache.ignite.network.ClusterService;
import org.apache.ignite.network.MessagingService;
import org.apache.ignite.network.TopologyService;
import org.apache.ignite.raft.jraft.storage.impl.VolatileRaftMetaStorage;
import org.apache.ignite.table.Table;
import org.jetbrains.annotations.NotNull;
import org.jetbrains.annotations.Nullable;
import org.jetbrains.annotations.TestOnly;

/**
 * Table manager.
 */
public class TableManager extends Producer<TableEvent, TableEventParameters> implements IgniteTablesInternal, IgniteComponent {
    private static final String DEFAULT_SCHEMA_NAME = "PUBLIC";

    private static final long QUERY_DATA_NODES_COUNT_TIMEOUT = TimeUnit.SECONDS.toMillis(3);

    /** The logger. */
    private static final IgniteLogger LOG = Loggers.forClass(TableManager.class);

    /** Name of a transaction state directory. */
    private static final String TX_STATE_DIR = "tx-state-";

    /** Transaction storage flush delay. */
    private static final int TX_STATE_STORAGE_FLUSH_DELAY = 1000;
    private static final IntSupplier TX_STATE_STORAGE_FLUSH_DELAY_SUPPLIER = () -> TX_STATE_STORAGE_FLUSH_DELAY;

    /**
     * If this property is set to {@code true} then an attempt to get the configuration property directly from Meta storage will be skipped,
     * and the local property will be returned.
     * TODO: IGNITE-16774 This property and overall approach, access configuration directly through Meta storage,
     * TODO: will be removed after fix of the issue.
     */
    private final boolean getMetadataLocallyOnly = IgniteSystemProperties.getBoolean("IGNITE_GET_METADATA_LOCALLY_ONLY");

    /** Tables configuration. */
    private final TablesConfiguration tablesCfg;

    /** Distribution zones configuration. */
    private final DistributionZonesConfiguration zonesConfig;

    private final ClusterService clusterService;

    /** Raft manager. */
    private final RaftManager raftMgr;

    /** Replica manager. */
    private final ReplicaManager replicaMgr;

    /** Lock manager. */
    private final LockManager lockMgr;

    /** Replica service. */
    private final ReplicaService replicaSvc;

    /** Baseline manager. */
    private final BaselineManager baselineMgr;

    /** Transaction manager. */
    private final TxManager txManager;

    /** Meta storage manager. */
    private final MetaStorageManager metaStorageMgr;

    /** Vault manager. */
    private final VaultManager vaultManager;

    /** Data storage manager. */
    private final DataStorageManager dataStorageMgr;

    /** Placement driver. */
    private final PlacementDriver placementDriver;

    /** Here a table future stores during creation (until the table can be provided to client). */
    private final Map<Integer, CompletableFuture<Table>> tableCreateFuts = new ConcurrentHashMap<>();

    /**
     * Versioned store for tables by id. Only table instances are created here, RAFT groups may not be initialized yet.
     *
     * @see #assignmentsUpdatedVv
     */
    private final IncrementalVersionedValue<Map<Integer, TableImpl>> tablesByIdVv;

    /** Versioned store for local partition set by table id. */
    private final IncrementalVersionedValue<Map<Integer, PartitionSet>> localPartsByTableIdVv;

    /**
     * Versioned store for tracking RAFT groups initialization and starting completion.
     * Only explicitly updated in {@link #createTablePartitionsLocally(long, List, int, TableImpl)}.
     */
    private final IncrementalVersionedValue<Void> assignmentsUpdatedVv;

    /**
     * {@link TableImpl} is created during update of tablesByIdVv, we store reference to it in case of updating of tablesByIdVv fails, so we
     * can stop resources associated with the table or to clean up table resources on {@code TableManager#stop()}.
     */
    private final Map<Integer, TableImpl> pendingTables = new ConcurrentHashMap<>();

    /** Started tables. */
    private final Map<Integer, TableImpl> startedTables = new ConcurrentHashMap<>();

    /** Resolver that resolves a node consistent ID to cluster node. */
    private final Function<String, ClusterNode> clusterNodeResolver;

    /** Busy lock to stop synchronously. */
    private final IgniteSpinBusyLock busyLock = new IgniteSpinBusyLock();

    /** Prevents double stopping the component. */
    private final AtomicBoolean stopGuard = new AtomicBoolean();

    /** Schema manager. */
    private final SchemaManager schemaManager;

    private final LogStorageFactoryCreator volatileLogStorageFactoryCreator;

    /** Executor for scheduling retries of a rebalance. */
    private final ScheduledExecutorService rebalanceScheduler;

    /** Transaction state storage scheduled pool. */
    private final ScheduledExecutorService txStateStorageScheduledPool;

    /** Transaction state storage pool. */
    private final ExecutorService txStateStoragePool;

    /** Scan request executor. */
    private final ExecutorService scanRequestExecutor;

    /**
     * Separate executor for IO operations like partition storage initialization or partition raft group meta data persisting.
     */
    private final ExecutorService ioExecutor;

    private final HybridClock clock;

    private final OutgoingSnapshotsManager outgoingSnapshotsManager;

    private final TopologyAwareRaftGroupServiceFactory raftGroupServiceFactory;

    private final ClusterManagementGroupManager cmgMgr;

    private final DistributionZoneManager distributionZoneManager;

    /** Partitions storage path. */
    private final Path storagePath;

    /** Assignment change event listeners. */
    private final CopyOnWriteArrayList<Consumer<IgniteTablesInternal>> assignmentsChangeListeners = new CopyOnWriteArrayList<>();

    /** Incoming RAFT snapshots executor. */
    private final ExecutorService incomingSnapshotsExecutor;

    /** Rebalance scheduler pool size. */
    private static final int REBALANCE_SCHEDULER_POOL_SIZE = Math.min(Runtime.getRuntime().availableProcessors() * 3, 20);

    private static final TableMessagesFactory TABLE_MESSAGES_FACTORY = new TableMessagesFactory();

    /** Meta storage listener for pending assignments. */
    private final WatchListener pendingAssignmentsRebalanceListener;

    /** Meta storage listener for stable assignments. */
    private final WatchListener stableAssignmentsRebalanceListener;

    /** Meta storage listener for switch reduce assignments. */
    private final WatchListener assignmentsSwitchRebalanceListener;

    private final MvGc mvGc;

    private final LowWatermark lowWatermark;

    private final IndexBuilder indexBuilder;

    /**
     * Creates a new table manager.
     *
     * @param nodeName Node name.
     * @param registry Registry for versioned values.
     * @param tablesCfg Tables configuration.
     * @param raftMgr Raft manager.
     * @param replicaMgr Replica manager.
     * @param lockMgr Lock manager.
     * @param replicaSvc Replica service.
     * @param baselineMgr Baseline manager.
     * @param txManager Transaction manager.
     * @param dataStorageMgr Data storage manager.
     * @param schemaManager Schema manager.
     * @param volatileLogStorageFactoryCreator Creator for {@link org.apache.ignite.internal.raft.storage.LogStorageFactory} for
     *         volatile tables.
     * @param raftGroupServiceFactory Factory that is used for creation of raft group services for replication groups.
     * @param vaultManager Vault manager.
     */
    public TableManager(
            String nodeName,
            Consumer<LongFunction<CompletableFuture<?>>> registry,
            TablesConfiguration tablesCfg,
            DistributionZonesConfiguration zonesConfig,
            ClusterService clusterService,
            RaftManager raftMgr,
            ReplicaManager replicaMgr,
            LockManager lockMgr,
            ReplicaService replicaSvc,
            BaselineManager baselineMgr,
            TopologyService topologyService,
            TxManager txManager,
            DataStorageManager dataStorageMgr,
            Path storagePath,
            MetaStorageManager metaStorageMgr,
            SchemaManager schemaManager,
            LogStorageFactoryCreator volatileLogStorageFactoryCreator,
            HybridClock clock,
            OutgoingSnapshotsManager outgoingSnapshotsManager,
            TopologyAwareRaftGroupServiceFactory raftGroupServiceFactory,
            VaultManager vaultManager,
            ClusterManagementGroupManager cmgMgr,
            DistributionZoneManager distributionZoneManager
    ) {
        this.tablesCfg = tablesCfg;
        this.zonesConfig = zonesConfig;
        this.clusterService = clusterService;
        this.raftMgr = raftMgr;
        this.baselineMgr = baselineMgr;
        this.replicaMgr = replicaMgr;
        this.lockMgr = lockMgr;
        this.replicaSvc = replicaSvc;
        this.txManager = txManager;
        this.dataStorageMgr = dataStorageMgr;
        this.storagePath = storagePath;
        this.metaStorageMgr = metaStorageMgr;
        this.vaultManager = vaultManager;
        this.schemaManager = schemaManager;
        this.volatileLogStorageFactoryCreator = volatileLogStorageFactoryCreator;
        this.clock = clock;
        this.outgoingSnapshotsManager = outgoingSnapshotsManager;
        this.raftGroupServiceFactory = raftGroupServiceFactory;
        this.cmgMgr = cmgMgr;
        this.distributionZoneManager = distributionZoneManager;

        clusterNodeResolver = topologyService::getByConsistentId;

        placementDriver = new PlacementDriver(replicaSvc, clusterNodeResolver);

        tablesByIdVv = new IncrementalVersionedValue<>(registry, HashMap::new);

        localPartsByTableIdVv = new IncrementalVersionedValue<>(registry, HashMap::new);

        assignmentsUpdatedVv = new IncrementalVersionedValue<>(dependingOn(localPartsByTableIdVv));

        txStateStorageScheduledPool = Executors.newSingleThreadScheduledExecutor(
                NamedThreadFactory.create(nodeName, "tx-state-storage-scheduled-pool", LOG));

        txStateStoragePool = Executors.newFixedThreadPool(Runtime.getRuntime().availableProcessors(),
                NamedThreadFactory.create(nodeName, "tx-state-storage-pool", LOG));

        scanRequestExecutor = Executors.newSingleThreadExecutor(
                NamedThreadFactory.create(nodeName, "scan-query-executor-", LOG));

        rebalanceScheduler = new ScheduledThreadPoolExecutor(REBALANCE_SCHEDULER_POOL_SIZE,
                NamedThreadFactory.create(nodeName, "rebalance-scheduler", LOG));

        int cpus = Runtime.getRuntime().availableProcessors();

        ioExecutor = new ThreadPoolExecutor(
                Math.min(cpus * 3, 25),
                Integer.MAX_VALUE,
                100,
                TimeUnit.MILLISECONDS,
                new LinkedBlockingQueue<>(),
                NamedThreadFactory.create(nodeName, "tableManager-io", LOG));

        incomingSnapshotsExecutor = new ThreadPoolExecutor(
                cpus,
                cpus,
                100,
                TimeUnit.MILLISECONDS,
                new LinkedBlockingQueue<>(),
                NamedThreadFactory.create(nodeName, "incoming-raft-snapshot", LOG)
        );

        pendingAssignmentsRebalanceListener = createPendingAssignmentsRebalanceListener();

        stableAssignmentsRebalanceListener = createStableAssignmentsRebalanceListener();

        assignmentsSwitchRebalanceListener = createAssignmentsSwitchRebalanceListener();

        mvGc = new MvGc(nodeName, tablesCfg);

        lowWatermark = new LowWatermark(nodeName, tablesCfg.lowWatermark(), clock, txManager, vaultManager, mvGc);

        indexBuilder = new IndexBuilder(nodeName, cpus);
    }

    @Override
    public void start() {
        mvGc.start();

        lowWatermark.start();

        metaStorageMgr.registerPrefixWatch(ByteArray.fromString(PENDING_ASSIGNMENTS_PREFIX), pendingAssignmentsRebalanceListener);
        metaStorageMgr.registerPrefixWatch(ByteArray.fromString(STABLE_ASSIGNMENTS_PREFIX), stableAssignmentsRebalanceListener);
        metaStorageMgr.registerPrefixWatch(ByteArray.fromString(ASSIGNMENTS_SWITCH_REDUCE_PREFIX), assignmentsSwitchRebalanceListener);

        tablesCfg.tables().listenElements(new ConfigurationNamedListListener<>() {
            @Override
            public CompletableFuture<?> onCreate(ConfigurationNotificationEvent<TableView> ctx) {
                return onTableCreate(ctx);
            }

            @Override
            public CompletableFuture<?> onRename(ConfigurationNotificationEvent<TableView> ctx) {
                // TODO: IGNITE-15485 Support table rename operation.

                return completedFuture(null);
            }

            @Override
            public CompletableFuture<?> onDelete(ConfigurationNotificationEvent<TableView> ctx) {
                return onTableDelete(ctx);
            }
        });

        schemaManager.listen(SchemaEvent.CREATE, new EventListener<>() {
            @Override
            public CompletableFuture<Boolean> notify(@NotNull SchemaEventParameters parameters, @Nullable Throwable exception) {
                var eventParameters = new TableEventParameters(parameters.causalityToken(), parameters.tableId());

                return fireEvent(TableEvent.ALTER, eventParameters).thenApply(v -> false);
            }
        });

        addMessageHandler(clusterService.messagingService());
    }

    /**
     * Adds a table manager message handler.
     *
     * @param messagingService Messaging service.
     */
    private void addMessageHandler(MessagingService messagingService) {
        messagingService.addMessageHandler(TableMessageGroup.class, (message, sender, correlationId) -> {
            if (message instanceof HasDataRequest) {
                // This message queries if a node has any data for a specific partition of a table
                assert correlationId != null;

                HasDataRequest msg = (HasDataRequest) message;

                int tableId = msg.tableId();
                int partitionId = msg.partitionId();

                boolean contains = false;

                TableImpl table = latestTablesById().get(tableId);

                if (table != null) {
                    MvTableStorage storage = table.internalTable().storage();

                    MvPartitionStorage mvPartition = storage.getMvPartition(partitionId);

                    // If node's recovery process is incomplete (no partition storage), then we consider this node's
                    // partition storage empty.
                    if (mvPartition != null) {
                        // If applied index of a storage is greater than 0,
                        // then there is data.
                        contains = mvPartition.lastAppliedIndex() > 0;
                    }
                }

                messagingService.respond(sender, TABLE_MESSAGES_FACTORY.hasDataResponse().result(contains).build(), correlationId);
            }
        });
    }

    /**
     * Listener of table create configuration change.
     *
     * @param ctx Table configuration context.
     * @return A future.
     */
    private CompletableFuture<?> onTableCreate(ConfigurationNotificationEvent<TableView> ctx) {
        if (!busyLock.enterBusy()) {
            fireEvent(TableEvent.CREATE,
                    new TableEventParameters(ctx.storageRevision(), ctx.newValue().id()),
                    new NodeStoppingException()
            );

            return failedFuture(new NodeStoppingException());
        }

        try {
            CatalogTableDescriptor tableDescriptor = toTableDescriptor(ctx.newValue());
            CatalogZoneDescriptor zoneDescriptor = getZoneDescriptor(tableDescriptor.zoneId());

            List<Set<Assignment>> assignments;

            int tableId = tableDescriptor.id();

            // Check if the table already has assignments in the vault.
            // So, it means, that it is a recovery process and we should use the vault assignments instead of calculation for the new ones.
            if (partitionAssignments(vaultManager, tableId, 0) != null) {
                assignments = tableAssignments(vaultManager, tableId, zoneDescriptor.partitions());
            } else {
                assignments = AffinityUtils.calculateAssignments(
                        // TODO: https://issues.apache.org/jira/browse/IGNITE-19425 use data nodes from DistributionZoneManager instead.
                        baselineMgr.nodes().stream().map(ClusterNode::name).collect(toList()),
                        zoneDescriptor.partitions(),
                        zoneDescriptor.replicas()
                );
            }

            assert !assignments.isEmpty() : "Couldn't create the table with empty assignments.";

            CompletableFuture<?> createTableFut = createTableLocally(
                    ctx.storageRevision(),
                    tableDescriptor,
                    zoneDescriptor,
                    assignments
            ).whenComplete((v, e) -> {
                if (e == null) {
                    for (var listener : assignmentsChangeListeners) {
                        listener.accept(this);
                    }
                }
            });

            writeTableAssignmentsToMetastore(tableId, assignments);

            return createTableFut;
        } finally {
            busyLock.leaveBusy();
        }
    }

    private void writeTableAssignmentsToMetastore(int tableId, List<Set<Assignment>> assignments) {
        assert !assignments.isEmpty();

        List<Operation> partitionAssignments = new ArrayList<>(assignments.size());

        for (int i = 0; i < assignments.size(); i++) {
            partitionAssignments.add(put(
                    stablePartAssignmentsKey(
                            new TablePartitionId(tableId, i)),
                    ByteUtils.toBytes(assignments.get(i))));
        }

        Condition condition = Conditions.notExists(new ByteArray(partitionAssignments.get(0).key()));

        metaStorageMgr
                .invoke(condition, partitionAssignments, Collections.emptyList())
                .exceptionally(e -> {
                    LOG.error("Couldn't write assignments to metastore", e);

                    return null;
                });
    }

    /**
     * Listener of table drop configuration change.
     *
     * @param ctx Table configuration context.
     * @return A future.
     */
    private CompletableFuture<?> onTableDelete(ConfigurationNotificationEvent<TableView> ctx) {
        if (!busyLock.enterBusy()) {
            fireEvent(
                    TableEvent.DROP,
                    new TableEventParameters(ctx.storageRevision(), ctx.oldValue().id()),
                    new NodeStoppingException()
            );

            return failedFuture(new NodeStoppingException());
        }

        try {
            CatalogTableDescriptor tableDescriptor = toTableDescriptor(ctx.oldValue());
            CatalogZoneDescriptor zoneDescriptor = getZoneDescriptor(tableDescriptor.zoneId());

            dropTableLocally(ctx.storageRevision(), tableDescriptor, zoneDescriptor);
        } finally {
            busyLock.leaveBusy();
        }

        return completedFuture(null);
    }

    /**
     * Updates or creates partition raft groups and storages.
     *
     * @param causalityToken Causality token.
     * @param assignments Table assignments.
     * @param zoneId Distributed zone ID.
     * @param table Initialized table entity.
     * @return future, which will be completed when the partitions creations done.
     */
    private CompletableFuture<?> createTablePartitionsLocally(
            long causalityToken,
            List<Set<Assignment>> assignments,
            int zoneId,
            TableImpl table
    ) {
        int tableId = table.tableId();

        List<Set<Assignment>> newAssignments = assignments;

        // Empty assignments might be a valid case if tables are created from within cluster init HOCON
        // configuration, which is not supported now.
        assert newAssignments != null : IgniteStringFormatter.format("Table [id={}] has empty assignments.", tableId);

        int partitions = newAssignments.size();

        CompletableFuture<?>[] futures = new CompletableFuture<?>[partitions];

        // TODO: https://issues.apache.org/jira/browse/IGNITE-19713 Process assignments and set partitions only for assigned partitions.
        PartitionSet parts = new BitSetPartitionSet();

        for (int i = 0; i < futures.length; i++) {
            futures[i] = new CompletableFuture<>();

            parts.set(i);
        }

        String localMemberName = localNode().name();

        // Create new raft nodes according to new assignments.
        Supplier<CompletableFuture<Void>> updateAssignmentsClosure = () -> {
            for (int i = 0; i < partitions; i++) {
                int partId = i;

                Set<Assignment> newPartAssignment = newAssignments.get(partId);

                InternalTable internalTbl = table.internalTable();

                Assignment localMemberAssignment = newPartAssignment.stream()
                        .filter(a -> a.consistentId().equals(localMemberName))
                        .findAny()
                        .orElse(null);

                PeersAndLearners newConfiguration = configurationFromAssignments(newPartAssignment);

                TablePartitionId replicaGrpId = new TablePartitionId(tableId, partId);

                placementDriver.updateAssignment(replicaGrpId, newConfiguration.peers().stream().map(Peer::consistentId)
                        .collect(toList()));

                var safeTimeTracker = new PendingComparableValuesTracker<HybridTimestamp, Void>(
                        new HybridTimestamp(1, 0)
                );
                var storageIndexTracker = new PendingComparableValuesTracker<Long, Void>(0L);

                ((InternalTableImpl) internalTbl).updatePartitionTrackers(partId, safeTimeTracker, storageIndexTracker);

                PartitionStorages partitionStorages = getPartitionStorages(table, partId);

                PartitionDataStorage partitionDataStorage = partitionDataStorage(partitionStorages.getMvPartitionStorage(),
                        internalTbl, partId);

                PartitionUpdateHandlers partitionUpdateHandlers = createPartitionUpdateHandlers(
                        partId,
                        partitionDataStorage,
                        table,
                        getZoneById(zonesConfig, zoneId).dataStorage(),
                        safeTimeTracker
                );

                mvGc.addStorage(replicaGrpId, partitionUpdateHandlers.gcUpdateHandler);

                CompletableFuture<Void> startGroupFut;

                // start new nodes, only if it is table creation, other cases will be covered by rebalance logic
                if (localMemberAssignment != null) {
                    CompletableFuture<Boolean> shouldStartGroupFut;

                    // If Raft is running in in-memory mode or the PDS has been cleared, we need to remove the current node
                    // from the Raft group in order to avoid the double vote problem.
                    // <MUTED> See https://issues.apache.org/jira/browse/IGNITE-16668 for details.
                    // TODO: https://issues.apache.org/jira/browse/IGNITE-19046 Restore "|| !hasData"
                    if (internalTbl.storage().isVolatile()) {
                        shouldStartGroupFut = queryDataNodesCount(tableId, partId, newConfiguration.peers()).thenApply(dataNodesCount -> {
                            boolean fullPartitionRestart = dataNodesCount == 0;

                            if (fullPartitionRestart) {
                                return true;
                            }

                            boolean majorityAvailable = dataNodesCount >= (newConfiguration.peers().size() / 2) + 1;

                            if (majorityAvailable) {
                                RebalanceUtil.startPeerRemoval(replicaGrpId, localMemberAssignment, metaStorageMgr);

                                return false;
                            } else {
                                // No majority and not a full partition restart - need to restart nodes
                                // with current partition.
                                String msg = "Unable to start partition " + partId + ". Majority not available.";

                                throw new IgniteInternalException(msg);
                            }
                        });
                    } else {
                        shouldStartGroupFut = completedFuture(true);
                    }

                    startGroupFut = shouldStartGroupFut.thenAcceptAsync(startGroup -> inBusyLock(busyLock, () -> {
                        if (!startGroup) {
                            return;
                        }
                        TxStateStorage txStatePartitionStorage = partitionStorages.getTxStateStorage();

                        RaftGroupOptions groupOptions = groupOptionsForPartition(
                                internalTbl.storage(),
                                internalTbl.txStateStorage(),
                                partitionKey(internalTbl, partId),
                                partitionUpdateHandlers
                        );

                        Peer serverPeer = newConfiguration.peer(localMemberName);

                        var raftNodeId = new RaftNodeId(replicaGrpId, serverPeer);

                        try {
                            // TODO: use RaftManager interface, see https://issues.apache.org/jira/browse/IGNITE-18273
                            ((Loza) raftMgr).startRaftGroupNode(
                                    raftNodeId,
                                    newConfiguration,
                                    new PartitionListener(
                                            partitionDataStorage,
                                            partitionUpdateHandlers.storageUpdateHandler,
                                            txStatePartitionStorage,
                                            safeTimeTracker,
                                            storageIndexTracker
                                    ),
                                    new RebalanceRaftGroupEventsListener(
                                            metaStorageMgr,
                                            replicaGrpId,
                                            busyLock,
                                            createPartitionMover(internalTbl, partId),
                                            this::calculateAssignments,
                                            rebalanceScheduler
                                    ),
                                    groupOptions
                            );
                        } catch (NodeStoppingException ex) {
                            throw new CompletionException(ex);
                        }
                    }), ioExecutor);
                } else {
                    startGroupFut = completedFuture(null);
                }

                startGroupFut
                        .thenComposeAsync(v -> inBusyLock(busyLock, () -> {
                            try {
                                //TODO IGNITE-19614 This procedure takes 10 seconds if there's no majority online.
                                return raftMgr.startRaftGroupService(replicaGrpId, newConfiguration, raftGroupServiceFactory);
                            } catch (NodeStoppingException ex) {
                                return failedFuture(ex);
                            }
                        }), ioExecutor)
                        .thenAcceptAsync(updatedRaftGroupService -> inBusyLock(busyLock, () -> {
                            ((InternalTableImpl) internalTbl).updateInternalTableRaftGroupService(partId, updatedRaftGroupService);

                            if (localMemberAssignment == null) {
                                return;
                            }

                            MvPartitionStorage partitionStorage = partitionStorages.getMvPartitionStorage();
                            TxStateStorage txStateStorage = partitionStorages.getTxStateStorage();

                            try {
                                replicaMgr.startReplica(
                                        replicaGrpId,
                                        allOf(
                                                ((Loza) raftMgr).raftNodeReadyFuture(replicaGrpId),
                                                table.pkIndexesReadyFuture()
                                        ),
                                        new PartitionReplicaListener(
                                                partitionStorage,
                                                updatedRaftGroupService,
                                                txManager,
                                                lockMgr,
                                                scanRequestExecutor,
                                                partId,
                                                tableId,
                                                table.indexesLockers(partId),
                                                new Lazy<>(
                                                        () -> table.indexStorageAdapters(partId).get().get(table.pkId())
                                                ),
                                                () -> table.indexStorageAdapters(partId).get(),
                                                clock,
                                                safeTimeTracker,
                                                txStateStorage,
                                                placementDriver,
                                                partitionUpdateHandlers.storageUpdateHandler,
                                                new NonHistoricSchemas(schemaManager),
                                                schemaManager.schemaRegistry(causalityToken, tableId),
                                                localNode(),
                                                table.internalTable().storage(),
                                                indexBuilder,
                                                tablesCfg
                                        ),
                                        updatedRaftGroupService,
                                        storageIndexTracker
                                );
                            } catch (NodeStoppingException ex) {
                                throw new AssertionError("Loza was stopped before Table manager", ex);
                            }
                        }), ioExecutor)
                        .whenComplete((res, ex) -> {
                            if (ex != null) {
                                LOG.warn("Unable to update raft groups on the node", ex);
                            }

                            futures[partId].complete(null);
                        });
            }

            return allOf(futures);
        };

        return localPartsByTableIdVv.update(causalityToken, (previous, throwable) -> inBusyLock(busyLock, () -> {
            return getOrCreatePartitionStorages(table, parts).thenApply(u -> {
                var newValue = new HashMap<>(previous);

                newValue.put(tableId, parts);

                return newValue;
            });
        })).thenCompose(unused -> {
            CompletableFuture<Void> updateAssignmentsFuture = tablesByIdVv.get(causalityToken).thenComposeAsync(
                    tablesById -> inBusyLock(busyLock, updateAssignmentsClosure),
                    ioExecutor
            );

            return assignmentsUpdatedVv.update(causalityToken, (token, e) -> {
                if (e != null) {
                    return failedFuture(e);
                }

                return updateAssignmentsFuture;
            });
        });
    }

    private boolean isLocalPeer(Peer peer) {
        return peer.consistentId().equals(localNode().name());
    }

    private PartitionDataStorage partitionDataStorage(MvPartitionStorage partitionStorage, InternalTable internalTbl, int partId) {
        return new SnapshotAwarePartitionDataStorage(
                partitionStorage,
                outgoingSnapshotsManager,
                partitionKey(internalTbl, partId)
        );
    }

    private PartitionKey partitionKey(InternalTable internalTbl, int partId) {
        return new PartitionKey(internalTbl.tableId(), partId);
    }

    /**
     * Calculates the quantity of the data nodes for the partition of the table.
     *
     * @param tblId Table id.
     * @param partId Partition id.
     * @param peers Raft peers.
     * @return A future that will hold the quantity of data nodes.
     */
    private CompletableFuture<Long> queryDataNodesCount(int tblId, int partId, Collection<Peer> peers) {
        HasDataRequest request = TABLE_MESSAGES_FACTORY.hasDataRequest().tableId(tblId).partitionId(partId).build();

        //noinspection unchecked
        CompletableFuture<Boolean>[] requestFutures = peers.stream()
                .map(Peer::consistentId)
                .map(clusterNodeResolver)
                .filter(Objects::nonNull)
                .map(node -> clusterService.messagingService()
                        .invoke(node, request, QUERY_DATA_NODES_COUNT_TIMEOUT)
                        .thenApply(response -> {
                            assert response instanceof HasDataResponse : response;

                            return ((HasDataResponse) response).result();
                        })
                        .exceptionally(unused -> false))
                .toArray(CompletableFuture[]::new);

        return allOf(requestFutures)
                .thenApply(unused -> Arrays.stream(requestFutures).filter(CompletableFuture::join).count());
    }

    private RaftGroupOptions groupOptionsForPartition(
            MvTableStorage mvTableStorage,
            TxStateTableStorage txStateTableStorage,
            PartitionKey partitionKey,
            PartitionUpdateHandlers partitionUpdateHandlers
    ) {
        RaftGroupOptions raftGroupOptions;

        if (mvTableStorage.isVolatile()) {
            raftGroupOptions = RaftGroupOptions.forVolatileStores()
                    // TODO: use RaftManager interface, see https://issues.apache.org/jira/browse/IGNITE-18273
                    .setLogStorageFactory(volatileLogStorageFactoryCreator.factory(((Loza) raftMgr).volatileRaft().logStorage().value()))
                    .raftMetaStorageFactory((groupId, raftOptions) -> new VolatileRaftMetaStorage());
        } else {
            raftGroupOptions = RaftGroupOptions.forPersistentStores();
        }

        raftGroupOptions.snapshotStorageFactory(new PartitionSnapshotStorageFactory(
                clusterService.topologyService(),
                outgoingSnapshotsManager,
                new PartitionAccessImpl(
                        partitionKey,
                        mvTableStorage,
                        txStateTableStorage,
                        mvGc,
                        partitionUpdateHandlers.indexUpdateHandler,
                        partitionUpdateHandlers.gcUpdateHandler
                ),
                incomingSnapshotsExecutor
        ));

        return raftGroupOptions;
    }

    @Override
    public void stop() {
        if (!stopGuard.compareAndSet(false, true)) {
            return;
        }

        busyLock.block();

        metaStorageMgr.unregisterWatch(pendingAssignmentsRebalanceListener);
        metaStorageMgr.unregisterWatch(stableAssignmentsRebalanceListener);
        metaStorageMgr.unregisterWatch(assignmentsSwitchRebalanceListener);

        Map<Integer, TableImpl> tablesToStop = Stream.concat(latestTablesById().entrySet().stream(), pendingTables.entrySet().stream())
                .collect(Collectors.toMap(Map.Entry::getKey, Map.Entry::getValue, (v1, v2) -> v1));

        cleanUpTablesResources(tablesToStop);

        try {
            IgniteUtils.closeAllManually(lowWatermark, mvGc, indexBuilder);
        } catch (Throwable t) {
            LOG.error("Failed to close internal components", t);
        }

        shutdownAndAwaitTermination(rebalanceScheduler, 10, TimeUnit.SECONDS);
        shutdownAndAwaitTermination(ioExecutor, 10, TimeUnit.SECONDS);
        shutdownAndAwaitTermination(txStateStoragePool, 10, TimeUnit.SECONDS);
        shutdownAndAwaitTermination(txStateStorageScheduledPool, 10, TimeUnit.SECONDS);
        shutdownAndAwaitTermination(scanRequestExecutor, 10, TimeUnit.SECONDS);
        shutdownAndAwaitTermination(incomingSnapshotsExecutor, 10, TimeUnit.SECONDS);
    }

    /**
     * Stops resources that are related to provided tables.
     *
     * @param tables Tables to stop.
     */
    private void cleanUpTablesResources(Map<Integer, TableImpl> tables) {
        for (TableImpl table : tables.values()) {
            table.beforeClose();

            List<Runnable> stopping = new ArrayList<>();

            AtomicReference<Throwable> throwable = new AtomicReference<>();

            AtomicBoolean nodeStoppingEx = new AtomicBoolean();

            InternalTable internalTable = table.internalTable();

            for (int p = 0; p < internalTable.partitions(); p++) {
                int partitionId = p;

                TablePartitionId replicationGroupId = new TablePartitionId(table.tableId(), p);

                stopping.add(() -> {
                    try {
                        raftMgr.stopRaftNodes(replicationGroupId);
                    } catch (Throwable t) {
                        handleExceptionOnCleanUpTablesResources(t, throwable, nodeStoppingEx);
                    }
                });

                stopping.add(() -> {
                    try {
                        replicaMgr.stopReplica(replicationGroupId).join();
                    } catch (Throwable t) {
                        handleExceptionOnCleanUpTablesResources(t, throwable, nodeStoppingEx);
                    }
                });

                CompletableFuture<Void> removeFromGcFuture = mvGc.removeStorage(replicationGroupId);

                stopping.add(() -> {
                    try {
                        closePartitionTrackers(internalTable, partitionId);
                    } catch (Throwable t) {
                        handleExceptionOnCleanUpTablesResources(t, throwable, nodeStoppingEx);
                    }
                });

                stopping.add(() -> {
                    try {
                        // Should be done fairly quickly.
                        removeFromGcFuture.join();
                    } catch (Throwable t) {
                        handleExceptionOnCleanUpTablesResources(t, throwable, nodeStoppingEx);
                    }
                });
            }

            stopping.forEach(Runnable::run);

            try {
                IgniteUtils.closeAllManually(
                        internalTable.storage(),
                        internalTable.txStateStorage(),
                        internalTable
                );
            } catch (Throwable t) {
                handleExceptionOnCleanUpTablesResources(t, throwable, nodeStoppingEx);
            }

            if (throwable.get() != null) {
                LOG.error("Unable to stop table [name={}, tableId={}]", throwable.get(), table.name(), table.tableId());
            }
        }
    }

    /** {@inheritDoc} */
    @Override
    public List<String> assignments(int tableId) throws NodeStoppingException {
        if (!busyLock.enterBusy()) {
            throw new NodeStoppingException();
        }
        try {
            TableImpl table = table(tableId);

            if (table == null) {
                return null;
            }

            return table.internalTable().assignments();
        } finally {
            busyLock.leaveBusy();
        }
    }

    /** {@inheritDoc} */
    @Override
    public void addAssignmentsChangeListener(Consumer<IgniteTablesInternal> listener) {
        Objects.requireNonNull(listener);

        assignmentsChangeListeners.add(listener);
    }

    /** {@inheritDoc} */
    @Override
    public boolean removeAssignmentsChangeListener(Consumer<IgniteTablesInternal> listener) {
        Objects.requireNonNull(listener);

        return assignmentsChangeListeners.remove(listener);
    }

    /**
     * Creates local structures for a table.
     *
     * @param causalityToken Causality token.
     * @param tableDescriptor Catalog table descriptor.
     * @param zoneDescriptor Catalog distributed zone descriptor.
     * @return Future that will be completed when local changes related to the table creation are applied.
     */
    private CompletableFuture<?> createTableLocally(
            long causalityToken,
            CatalogTableDescriptor tableDescriptor,
            CatalogZoneDescriptor zoneDescriptor,
            List<Set<Assignment>> assignments
    ) {
        String tableName = tableDescriptor.name();
        int tableId = tableDescriptor.id();

        LOG.trace("Creating local table: name={}, id={}, token={}", tableDescriptor.name(), tableDescriptor.id(), causalityToken);

        MvTableStorage tableStorage = createTableStorage(tableDescriptor, zoneDescriptor);
        TxStateTableStorage txStateStorage = createTxStateTableStorage(tableDescriptor, zoneDescriptor);

        int partitions = zoneDescriptor.partitions();

        InternalTableImpl internalTable = new InternalTableImpl(tableName, tableId,
                new Int2ObjectOpenHashMap<>(partitions),
                partitions, clusterNodeResolver, txManager, tableStorage,
                txStateStorage, replicaSvc, clock);

        var table = new TableImpl(internalTable, lockMgr);

        // TODO: IGNITE-19082 Need another way to wait for indexes
        table.addIndexesToWait(collectTableIndexIds(tableId));

        tablesByIdVv.update(causalityToken, (previous, e) -> inBusyLock(busyLock, () -> {
            if (e != null) {
                return failedFuture(e);
            }

            return schemaManager.schemaRegistry(causalityToken, tableId)
                    .thenApply(schema -> {
                        table.schemaView(schema);

                        var val = new HashMap<>(previous);

                        val.put(tableId, table);

                        return val;
                    });
        }));

        createTablePartitionsLocally(causalityToken, assignments, zoneDescriptor.id(), table);

        pendingTables.put(tableId, table);
        startedTables.put(tableId, table);

        tablesById(causalityToken).thenAccept(ignored -> inBusyLock(busyLock, () -> {
            pendingTables.remove(tableId);
        }));

        tablesById(causalityToken)
                .thenRun(() -> inBusyLock(busyLock, () -> completeApiCreateFuture(table)));

        // TODO should be reworked in IGNITE-16763
        // We use the event notification future as the result so that dependent components can complete the schema updates.
        return fireEvent(TableEvent.CREATE, new TableEventParameters(causalityToken, tableId));
    }

    /**
     * Creates data storage for the provided table.
     *
     * @param tableDescriptor Catalog table descriptor.
     * @param zoneDescriptor Catalog distributed zone descriptor.
     */
    protected MvTableStorage createTableStorage(CatalogTableDescriptor tableDescriptor, CatalogZoneDescriptor zoneDescriptor) {
        CatalogDataStorageDescriptor dataStorage = zoneDescriptor.getDataStorage();

        StorageEngine engine = dataStorageMgr.engine(dataStorage.getEngine());

        assert engine != null : "tableId=" + tableDescriptor.id() + ", engine=" + dataStorage.getEngine();

        MvTableStorage tableStorage = engine.createMvTable(
                new StorageTableDescriptor(tableDescriptor.id(), zoneDescriptor.partitions(), dataStorage.getDataRegion()),
                new StorageIndexDescriptorSupplier(tablesCfg)
        );

        tableStorage.start();

        return tableStorage;
    }

    /**
     * Creates transaction state storage for the provided table.
     *
     * @param tableDescriptor Catalog table descriptor.
     * @param zoneDescriptor Catalog distributed zone descriptor.
     */
    protected TxStateTableStorage createTxStateTableStorage(CatalogTableDescriptor tableDescriptor, CatalogZoneDescriptor zoneDescriptor) {
        int tableId = tableDescriptor.id();

        Path path = storagePath.resolve(TX_STATE_DIR + tableId);

        try {
            Files.createDirectories(path);
        } catch (IOException e) {
            throw new StorageException("Failed to create transaction state storage directory for table: " + tableId, e);
        }

        TxStateTableStorage txStateTableStorage = new TxStateRocksDbTableStorage(
                tableId,
                zoneDescriptor.partitions(),
                path,
                txStateStorageScheduledPool,
                txStateStoragePool,
                TX_STATE_STORAGE_FLUSH_DELAY_SUPPLIER
        );

        txStateTableStorage.start();

        return txStateTableStorage;
    }

    /**
     * Completes appropriate future to return result from API {@link TableManager#createTableAsync(String, String, Consumer)}.
     *
     * @param table Table.
     */
    private void completeApiCreateFuture(TableImpl table) {
        LOG.trace("Finish creating table: name={}, id={}", table.name(), table.tableId());

        CompletableFuture<Table> tblFut = tableCreateFuts.get(table.tableId());

        if (tblFut != null) {
            tblFut.complete(table);

            tableCreateFuts.values().removeIf(fut -> fut == tblFut);
        }
    }

    /**
     * Drops local structures for a table.
     *
     * @param causalityToken Causality token.
     * @param tableDescriptor Catalog table descriptor.
     * @param zoneDescriptor Catalog distributed zone descriptor.
     */
    private void dropTableLocally(long causalityToken, CatalogTableDescriptor tableDescriptor, CatalogZoneDescriptor zoneDescriptor) {
        int tableId = tableDescriptor.id();
        int partitions = zoneDescriptor.partitions();

        try {
            CompletableFuture<?>[] removeStorageFromGcFutures = new CompletableFuture<?>[partitions];

            for (int p = 0; p < partitions; p++) {
                TablePartitionId replicationGroupId = new TablePartitionId(tableId, p);

                raftMgr.stopRaftNodes(replicationGroupId);

                removeStorageFromGcFutures[p] = replicaMgr
                        .stopReplica(replicationGroupId)
                        .thenCompose((notUsed) -> mvGc.removeStorage(replicationGroupId));
            }

            localPartsByTableIdVv.update(causalityToken, (previousVal, e) -> inBusyLock(busyLock, () -> {
                if (e != null) {
                    return failedFuture(e);
                }

                var newMap = new HashMap<>(previousVal);
                newMap.remove(tableId);

                return completedFuture(newMap);
            }));

            tablesByIdVv.update(causalityToken, (previousVal, e) -> inBusyLock(busyLock, () -> {
                if (e != null) {
                    return failedFuture(e);
                }

                var map = new HashMap<>(previousVal);

                TableImpl table = map.remove(tableId);

                assert table != null : tableId;

                InternalTable internalTable = table.internalTable();

                for (int partitionId = 0; partitionId < partitions; partitionId++) {
                    closePartitionTrackers(internalTable, partitionId);
                }

                // TODO: IGNITE-18703 Destroy raft log and meta

                CompletableFuture<Void> destroyTableStoragesFuture = allOf(removeStorageFromGcFutures)
                        .thenCompose(unused -> allOf(
                                internalTable.storage().destroy(),
                                runAsync(() -> internalTable.txStateStorage().destroy(), ioExecutor))
                        );

                CompletableFuture<?> dropSchemaRegistryFuture = schemaManager.dropRegistry(causalityToken, table.tableId());

                return allOf(destroyTableStoragesFuture, dropSchemaRegistryFuture)
                        .thenApply(v -> map);
            }));

            startedTables.remove(tableId);

            fireEvent(TableEvent.DROP, new TableEventParameters(causalityToken, tableId))
                    .whenComplete((v, e) -> {
                        if (e != null) {
                            LOG.error("Error on " + TableEvent.DROP + " notification", e);
                        }
                    });
        } catch (NodeStoppingException e) {
            fireEvent(TableEvent.DROP, new TableEventParameters(causalityToken, tableId), e);
        }
    }

    private Set<Assignment> calculateAssignments(TablePartitionId tablePartitionId) {
        CatalogTableDescriptor tableDescriptor = getTableDescriptor(tablePartitionId.tableId());

        assert tableDescriptor != null : tablePartitionId;

        return AffinityUtils.calculateAssignmentForPartition(
                // TODO: https://issues.apache.org/jira/browse/IGNITE-19425 we must use distribution zone keys here
                baselineMgr.nodes().stream().map(ClusterNode::name).collect(toList()),
                tablePartitionId.partitionId(),
                getZoneDescriptor(tableDescriptor.zoneId()).replicas()
        );
    }

    /**
     * Creates a new table with the given {@code name} asynchronously. If a table with the same name already exists, a future will be
     * completed with {@link TableAlreadyExistsException}.
     *
     * @param name Table name.
     * @param zoneName Distribution zone name.
     * @param tableInitChange Table changer.
     * @return Future representing pending completion of the operation.
     * @throws IgniteException If an unspecified platform exception has happened internally. Is thrown when:
     *         <ul>
     *             <li>the node is stopping.</li>
     *         </ul>
     * @see TableAlreadyExistsException
     */
    public CompletableFuture<Table> createTableAsync(String name, String zoneName, Consumer<TableChange> tableInitChange) {
        if (!busyLock.enterBusy()) {
            throw new IgniteException(new NodeStoppingException());
        }
        try {
            return createTableAsyncInternal(name, zoneName, tableInitChange);
        } finally {
            busyLock.leaveBusy();
        }
    }

    /** See {@link #createTableAsync(String, String, Consumer)} for details. */
    private CompletableFuture<Table> createTableAsyncInternal(
            String name,
            String zoneName,
            Consumer<TableChange> tableInitChange
    ) {
        CompletableFuture<Table> tblFut = new CompletableFuture<>();

        tableAsyncInternal(name)
                .handle((tbl, tblEx) -> {
                    if (tbl != null) {
                        tblFut.completeExceptionally(new TableAlreadyExistsException(DEFAULT_SCHEMA_NAME, name));
                    } else if (tblEx != null) {
                        tblFut.completeExceptionally(tblEx);
                    } else {
                        if (!busyLock.enterBusy()) {
                            NodeStoppingException nodeStoppingException = new NodeStoppingException();

                            tblFut.completeExceptionally(nodeStoppingException);

                            throw new IgniteException(nodeStoppingException);
                        }

                        try {
                            distributionZoneManager.zoneIdAsyncInternal(zoneName).handle((zoneId, zoneIdEx) -> {
                                if (zoneId == null) {
                                    tblFut.completeExceptionally(new DistributionZoneNotFoundException(zoneName));
                                } else if (zoneIdEx != null) {
                                    tblFut.completeExceptionally(zoneIdEx);
                                } else {
                                    if (!busyLock.enterBusy()) {
                                        NodeStoppingException nodeStoppingException = new NodeStoppingException();

                                        tblFut.completeExceptionally(nodeStoppingException);

                                        throw new IgniteException(nodeStoppingException);
                                    }

                                    try {
                                        cmgMgr.logicalTopology()
                                                .handle((cmgTopology, e) -> {
                                                    if (e == null) {
                                                        if (!busyLock.enterBusy()) {
                                                            NodeStoppingException nodeStoppingException = new NodeStoppingException();

                                                            tblFut.completeExceptionally(nodeStoppingException);

                                                            throw new IgniteException(nodeStoppingException);
                                                        }

                                                        try {
                                                            changeTablesConfiguration(
                                                                    name,
                                                                    zoneId,
                                                                    tableInitChange,
                                                                    tblFut
                                                            );
                                                        } finally {
                                                            busyLock.leaveBusy();
                                                        }
                                                    } else {
                                                        tblFut.completeExceptionally(e);
                                                    }

                                                    return null;
                                                });
                                    } finally {
                                        busyLock.leaveBusy();
                                    }
                                }

                                return null;
                            });
                        } finally {
                            busyLock.leaveBusy();
                        }
                    }

                    return null;
                });

        return tblFut;
    }

    /**
     * Creates a new table in {@link TablesConfiguration}.
     *
     * @param name Table name.
     * @param zoneId Distribution zone id.
     * @param tableInitChange Table changer.
     * @param tblFut Future representing pending completion of the table creation.
     */
    private void changeTablesConfiguration(
            String name,
            int zoneId,
            Consumer<TableChange> tableInitChange,
            CompletableFuture<Table> tblFut
    ) {
        tablesCfg.change(tablesChange -> tablesChange.changeTables(tablesListChange -> {
            if (tablesListChange.get(name) != null) {
                throw new TableAlreadyExistsException(DEFAULT_SCHEMA_NAME, name);
            }

            tablesListChange.create(name, (tableChange) -> {
                tableInitChange.accept(tableChange);

                tableChange.changeZoneId(zoneId);

                var extConfCh = ((ExtendedTableChange) tableChange);

                int tableId = tablesChange.globalIdCounter() + 1;

                extConfCh.changeId(tableId);

                tablesChange.changeGlobalIdCounter(tableId);

                extConfCh.changeSchemaId(INITIAL_SCHEMA_VERSION);

                tableCreateFuts.put(extConfCh.id(), tblFut);
            });
        })).exceptionally(t -> {
            Throwable ex = getRootCause(t);

            if (ex instanceof TableAlreadyExistsException) {
                tblFut.completeExceptionally(ex);
            } else {
                LOG.debug("Unable to create table [name={}]", ex, name);

                tblFut.completeExceptionally(ex);

                tableCreateFuts.values().removeIf(fut -> fut == tblFut);
            }

            return null;
        });
    }

    /**
     * Alters a cluster table. If an appropriate table does not exist, a future will be completed with {@link TableNotFoundException}.
     *
     * @param name Table name.
     * @param tableChange Table changer.
     * @return Future representing pending completion of the operation.
     * @throws IgniteException If an unspecified platform exception has happened internally. Is thrown when:
     *         <ul>
     *             <li>the node is stopping.</li>
     *         </ul>
     * @see TableNotFoundException
     */
    public CompletableFuture<Void> alterTableAsync(String name, Function<TableChange, Boolean> tableChange) {
        if (!busyLock.enterBusy()) {
            throw new IgniteException(new NodeStoppingException());
        }
        try {
            return alterTableAsyncInternal(name, tableChange);
        } finally {
            busyLock.leaveBusy();
        }
    }

    /** See {@link #alterTableAsync(String, Function)} for details. */
    private CompletableFuture<Void> alterTableAsyncInternal(String name, Function<TableChange, Boolean> tableChange) {
        CompletableFuture<Void> tblFut = new CompletableFuture<>();

        tableAsync(name).thenAccept(tbl -> {
            if (tbl == null) {
                tblFut.completeExceptionally(new TableNotFoundException(DEFAULT_SCHEMA_NAME, name));
            } else {
                tablesCfg.tables().change(ch -> {
                    if (ch.get(name) == null) {
                        throw new TableNotFoundException(DEFAULT_SCHEMA_NAME, name);
                    }

                    ch.update(name, tblCh -> {
                        if (!tableChange.apply(tblCh)) {
                            return;
                        }

                        ExtendedTableChange exTblChange = (ExtendedTableChange) tblCh;

                        exTblChange.changeSchemaId(exTblChange.schemaId() + 1);
                    });
                }).whenComplete((res, t) -> {
                    if (t != null) {
                        Throwable ex = getRootCause(t);

                        if (ex instanceof TableNotFoundException) {
                            tblFut.completeExceptionally(ex);
                        } else {
                            LOG.debug("Unable to modify table [name={}]", ex, name);

                            tblFut.completeExceptionally(ex);
                        }
                    } else {
                        tblFut.complete(res);
                    }
                });
            }
        }).exceptionally(th -> {
            tblFut.completeExceptionally(th);

            return null;
        });

        return tblFut;
    }

    /**
     * Gets a cause exception for a client.
     *
     * @param t Exception wrapper.
     * @return A root exception which will be acceptable to throw for public API.
     */
    //TODO: IGNITE-16051 Implement exception converter for public API.
    private @NotNull IgniteException getRootCause(Throwable t) {
        Throwable ex;

        if (t instanceof CompletionException) {
            if (t.getCause() instanceof ConfigurationChangeException) {
                ex = t.getCause().getCause();
            } else {
                ex = t.getCause();
            }

        } else {
            ex = t;
        }

        return (ex instanceof IgniteException) ? (IgniteException) ex : IgniteException.wrap(ex);
    }

    /**
     * Drops a table with the name specified. If appropriate table does not be found, a future will be completed with
     * {@link TableNotFoundException}.
     *
     * @param name Table name.
     * @return Future representing pending completion of the operation.
     * @throws IgniteException If an unspecified platform exception has happened internally. Is thrown when:
     *         <ul>
     *             <li>the node is stopping.</li>
     *         </ul>
     * @see TableNotFoundException
     */
    public CompletableFuture<Void> dropTableAsync(String name) {
        if (!busyLock.enterBusy()) {
            throw new IgniteException(new NodeStoppingException());
        }
        try {
            return dropTableAsyncInternal(name);
        } finally {
            busyLock.leaveBusy();
        }
    }

    /** See {@link #dropTableAsync(String)} for details. */
    private CompletableFuture<Void> dropTableAsyncInternal(String name) {
        return tableAsyncInternal(name).thenCompose(tbl -> {
            // In case of drop it's an optimization that allows not to fire drop-change-closure if there's no such
            // distributed table and the local config has lagged behind.
            if (tbl == null) {
                return failedFuture(new TableNotFoundException(DEFAULT_SCHEMA_NAME, name));
            }

            return tablesCfg
                    .change(chg -> chg
                            .changeTables(tblChg -> {
                                if (tblChg.get(name) == null) {
                                    throw new TableNotFoundException(DEFAULT_SCHEMA_NAME, name);
                                }

                                tblChg.delete(name);
                            })
                            .changeIndexes(idxChg -> {
                                for (TableIndexView index : idxChg) {
                                    if (index.tableId() == tbl.tableId()) {
                                        idxChg.delete(index.name());
                                    }
                                }
                            }))
                    .exceptionally(t -> {
                        Throwable ex = getRootCause(t);

                        if (!(ex instanceof TableNotFoundException)) {
                            LOG.debug("Unable to drop table [name={}]", ex, name);
                        }

                        throw new CompletionException(ex);
                    });
        });
    }

    /** {@inheritDoc} */
    @Override
    public List<Table> tables() {
        return join(tablesAsync());
    }

    /** {@inheritDoc} */
    @Override
    public CompletableFuture<List<Table>> tablesAsync() {
        if (!busyLock.enterBusy()) {
            throw new IgniteException(new NodeStoppingException());
        }
        try {
            return tablesAsyncInternal();
        } finally {
            busyLock.leaveBusy();
        }
    }

    /**
     * Internal method for getting table.
     *
     * @return Future representing pending completion of the operation.
     */
    private CompletableFuture<List<Table>> tablesAsyncInternal() {
        // TODO: IGNITE-16288 directTableIds should use async configuration API
        return supplyAsync(() -> inBusyLock(busyLock, this::directTableIds), ioExecutor)
                .thenCompose(tableIds -> inBusyLock(busyLock, () -> {
                    var tableFuts = new CompletableFuture[tableIds.size()];

                    var i = 0;

                    for (int tblId : tableIds) {
                        tableFuts[i++] = tableAsyncInternal(tblId, false);
                    }

                    return allOf(tableFuts).thenApply(unused -> inBusyLock(busyLock, () -> {
                        var tables = new ArrayList<Table>(tableIds.size());

                        for (var fut : tableFuts) {
                            var table = fut.join();

                            if (table != null) {
                                tables.add((Table) table);
                            }
                        }

                        return tables;
                    }));
                }));
    }

    /**
     * Collects a list of direct table ids.
     *
     * @return A list of direct table ids.
     */
    private List<Integer> directTableIds() {
        return directProxy(tablesCfg.tables()).value().stream()
                .map(TableView::id)
                .collect(toList());
    }

    /**
     * Gets direct id of table with {@code tblName}.
     *
     * @param tblName Name of the table.
     * @return Direct id of the table, or {@code null} if the table with the {@code tblName} has not been found.
     */
    @Nullable
    private Integer directTableId(String tblName) {
        try {
            TableConfiguration exTblCfg = directProxy(tablesCfg.tables()).get(tblName);

            if (exTblCfg == null) {
                return null;
            } else {
                return exTblCfg.id().value();
            }
        } catch (NoSuchElementException e) {
            return null;
        }
    }

    /**
     * Returns the tables by ID future for the given causality token.
     * The future will only be completed when corresponding assignments update completes.
     *
     * @param causalityToken Causality token.
     * @return The future with tables map.
     * @see #assignmentsUpdatedVv
     */
    private CompletableFuture<Map<Integer, TableImpl>> tablesById(long causalityToken) {
        return assignmentsUpdatedVv.get(causalityToken).thenCompose(v -> tablesByIdVv.get(causalityToken));
    }

    /**
     * Returns the latest tables by ID map, for which all assignment updates have been completed.
     */
    private Map<Integer, TableImpl> latestTablesById() {
        long latestCausalityToken = assignmentsUpdatedVv.latestCausalityToken();

        if (latestCausalityToken < 0L) {
            // No tables at all in case of empty causality token.
            return emptyMap();
        } else {
            CompletableFuture<Map<Integer, TableImpl>> tablesByIdFuture = tablesByIdVv.get(latestCausalityToken);

            // "tablesByIdVv" is always completed strictly before the "assignmentsUpdatedVv".
            assert tablesByIdFuture.isDone();

            return tablesByIdFuture.join();
        }
    }

    /**
     * Actual tables map.
     *
     * @return Actual tables map.
     */
    @TestOnly
    public Map<Integer, TableImpl> latestTables() {
        return unmodifiableMap(latestTablesById());
    }

    /** {@inheritDoc} */
    @Override
    public Table table(String name) {
        return join(tableAsync(name));
    }

    /** {@inheritDoc} */
    @Override
    public TableImpl table(int id) throws NodeStoppingException {
        return join(tableAsync(id));
    }

    /** {@inheritDoc} */
    @Override
    public CompletableFuture<Table> tableAsync(String name) {
        return tableAsyncInternal(IgniteNameUtils.parseSimpleName(name))
                .thenApply(Function.identity());
    }

    /**
     * Asynchronously gets the table using causality token.
     *
     * @param causalityToken Causality token.
     * @param id Table id.
     * @return Future.
     */
    public CompletableFuture<TableImpl> tableAsync(long causalityToken, int id) {
        if (!busyLock.enterBusy()) {
            throw new IgniteException(new NodeStoppingException());
        }
        try {
            return tablesById(causalityToken).thenApply(tablesById -> tablesById.get(id));
        } finally {
            busyLock.leaveBusy();
        }
    }

    /** {@inheritDoc} */
    @Override
    public CompletableFuture<TableImpl> tableAsync(int id) {
        if (!busyLock.enterBusy()) {
            throw new IgniteException(new NodeStoppingException());
        }
        try {
            return tableAsyncInternal(id, true);
        } finally {
            busyLock.leaveBusy();
        }
    }

    /**
     * Asynchronously gets the local partitions set of a table using causality token.
     *
     * @param causalityToken Causality token.
     * @return Future.
     */
    public CompletableFuture<PartitionSet> localPartitionSetAsync(long causalityToken, int tableId) {
        if (!busyLock.enterBusy()) {
            throw new IgniteException(new NodeStoppingException());
        }

        try {
            return localPartsByTableIdVv.get(causalityToken).thenApply(partitionSetById -> partitionSetById.get(tableId));
        } finally {
            busyLock.leaveBusy();
        }
    }

    /** {@inheritDoc} */
    @Override
    public TableImpl tableImpl(String name) {
        return join(tableImplAsync(name));
    }

    /** {@inheritDoc} */
    @Override
    public CompletableFuture<TableImpl> tableImplAsync(String name) {
        return tableAsyncInternal(IgniteNameUtils.parseSimpleName(name));
    }

    /**
     * Gets a table by name, if it was created before. Doesn't parse canonical name.
     *
     * @param name Table name.
     * @return Future representing pending completion of the {@code TableManager#tableAsyncInternal} operation.
     */
    public CompletableFuture<TableImpl> tableAsyncInternal(String name) {
        if (!busyLock.enterBusy()) {
            throw new IgniteException(new NodeStoppingException());
        }

        try {
            // TODO: IGNITE-16288 directTableId should use async configuration API
            return supplyAsync(() -> inBusyLock(busyLock, () -> directTableId(name)), ioExecutor)
                    .thenCompose(tableId -> inBusyLock(busyLock, () -> {
                        if (tableId == null) {
                            return completedFuture(null);
                        }

                        return tableAsyncInternal(tableId, false);
                    }));
        } finally {
            busyLock.leaveBusy();
        }
    }

    /**
     * Internal method for getting table by id.
     *
     * @param id Table id.
     * @param checkConfiguration {@code True} when the method checks a configuration before trying to get a table, {@code false}
     *         otherwise.
     * @return Future representing pending completion of the operation.
     */
    public CompletableFuture<TableImpl> tableAsyncInternal(int id, boolean checkConfiguration) {
        CompletableFuture<Boolean> tblCfgFut = checkConfiguration
                // TODO: IGNITE-16288 isTableConfigured should use async configuration API
                ? supplyAsync(() -> inBusyLock(busyLock, () -> isTableConfigured(id)), ioExecutor)
                : completedFuture(true);

        return tblCfgFut.thenCompose(isCfg -> inBusyLock(busyLock, () -> {
            if (!isCfg) {
                return completedFuture(null);
            }

            TableImpl tbl = tablesByIdVv.latest().get(id);

            if (tbl != null) {
                return completedFuture(tbl);
            }

            CompletableFuture<TableImpl> getTblFut = new CompletableFuture<>();

            CompletionListener<Map<Integer, TableImpl>> tablesListener = (token, tables, th) -> {
                if (th == null) {
                    TableImpl table = tables.get(id);

                    if (table != null) {
                        assignmentsUpdatedVv.get(token).whenComplete((v, e) -> {
                            if (e != null) {
                                getTblFut.completeExceptionally(e);
                            } else {
                                getTblFut.complete(table);
                            }
                        });
                    }
                } else {
                    getTblFut.completeExceptionally(th);
                }
            };

            tablesByIdVv.whenComplete(tablesListener);

            // This check is needed for the case when we have registered tablesListener,
            // but tablesByIdVv has already been completed, so listener would be triggered only for the next versioned value update.
            tbl = latestTablesById().get(id);

            if (tbl != null) {
                tablesByIdVv.removeWhenComplete(tablesListener);

                return completedFuture(tbl);
            }

            return getTblFut.whenComplete((unused, throwable) -> tablesByIdVv.removeWhenComplete(tablesListener));
        }));
    }

    /**
     * Checks that the table is configured with specific id.
     *
     * @param id Table id.
     * @return True when the table is configured into cluster, false otherwise.
     */
    private boolean isTableConfigured(int id) {
        NamedConfigurationTree<TableConfiguration, TableView, TableChange> tables = directProxy(tablesCfg.tables());

        for (TableView tableConfig : tables.value()) {
            if (tableConfig.id() == id) {
                return true;
            }
        }

        return false;
    }

    /**
     * Waits for future result and return, or unwraps {@link CompletionException} to {@link IgniteException} if failed.
     *
     * @param future Completable future.
     * @return Future result.
     */
    private <T> T join(CompletableFuture<T> future) {
        if (!busyLock.enterBusy()) {
            throw new IgniteException(new NodeStoppingException());
        }

        try {
            return future.join();
        } catch (CompletionException ex) {
            throw convertThrowable(ex.getCause());
        } finally {
            busyLock.leaveBusy();
        }
    }

    /**
     * Convert to public throwable.
     *
     * @param th Throwable.
     * @return Public throwable.
     */
    private RuntimeException convertThrowable(Throwable th) {
        if (th instanceof RuntimeException) {
            return (RuntimeException) th;
        }

        return new IgniteException(th);
    }

    /**
     * Creates meta storage listener for pending assignments updates.
     *
     * @return The watch listener.
     */
    private WatchListener createPendingAssignmentsRebalanceListener() {
        return new WatchListener() {
            @Override
            public CompletableFuture<Void> onUpdate(WatchEvent evt) {
                if (!busyLock.enterBusy()) {
                    return failedFuture(new NodeStoppingException());
                }

                try {
                    return handleChangePendingAssignmentEvent(evt);
                } finally {
                    busyLock.leaveBusy();
                }
            }

            @Override
            public void onError(Throwable e) {
                LOG.warn("Unable to process pending assignments event", e);
            }
        };
    }

    private CompletableFuture<Void> handleChangePendingAssignmentEvent(WatchEvent evt) {
        assert evt.single();

        Entry pendingAssignmentsWatchEntry = evt.entryEvent().newEntry();

        if (pendingAssignmentsWatchEntry.value() == null) {
            return completedFuture(null);
        }

        int partId = extractPartitionNumber(pendingAssignmentsWatchEntry.key());
        int tblId = extractTableId(pendingAssignmentsWatchEntry.key(), PENDING_ASSIGNMENTS_PREFIX);

        var replicaGrpId = new TablePartitionId(tblId, partId);

        // Stable assignments from the meta store, which revision is bounded by the current pending event.
        CompletableFuture<Entry> stableAssignmentsFuture = metaStorageMgr.get(stablePartAssignmentsKey(replicaGrpId), evt.revision());

        return tablesById(evt.revision())
                .thenCombineAsync(stableAssignmentsFuture, (tables, stableAssignmentsEntry) -> {
                    if (!busyLock.enterBusy()) {
                        return CompletableFuture.<Void>failedFuture(new NodeStoppingException());
                    }

                    try {
                        return handleChangePendingAssignmentEvent(
                                evt.revision(),
                                replicaGrpId,
                                tables.get(tblId),
                                pendingAssignmentsWatchEntry,
                                stableAssignmentsEntry
                        );
                    } finally {
                        busyLock.leaveBusy();
                    }
                }, ioExecutor)
                .thenCompose(Function.identity());
    }

    private CompletableFuture<Void> handleChangePendingAssignmentEvent(
            long causalityToken,
            TablePartitionId replicaGrpId,
            TableImpl tbl,
            Entry pendingAssignmentsEntry,
            Entry stableAssignmentsEntry
    ) {
        // Assignments of the pending rebalance that we received through the Meta storage watch mechanism.
        Set<Assignment> pendingAssignments = ByteUtils.fromBytes(pendingAssignmentsEntry.value());

        PeersAndLearners pendingConfiguration = configurationFromAssignments(pendingAssignments);

        CatalogTableDescriptor tableDescriptor = getTableDescriptor(tbl.tableId());

        int tableId = tbl.tableId();
        int partId = replicaGrpId.partitionId();

        byte[] stableAssignmentsBytes = stableAssignmentsEntry.value();

        Set<Assignment> stableAssignments = ByteUtils.fromBytes(stableAssignmentsBytes);

        PeersAndLearners stableConfiguration = configurationFromAssignments(stableAssignments);

        placementDriver.updateAssignment(
                replicaGrpId,
                stableConfiguration.peers().stream().map(Peer::consistentId).collect(toList())
        );

        ClusterNode localMember = localNode();

        // Start a new Raft node and Replica if this node has appeared in the new assignments.
        boolean shouldStartLocalServices = pendingAssignments.stream()
                .filter(assignment -> localMember.name().equals(assignment.consistentId()))
                .anyMatch(assignment -> !stableAssignments.contains(assignment));

        PendingComparableValuesTracker<HybridTimestamp, Void> safeTimeTracker =
                new PendingComparableValuesTracker<>(new HybridTimestamp(1, 0));
        PendingComparableValuesTracker<Long, Void> storageIndexTracker = new PendingComparableValuesTracker<>(0L);

        InternalTable internalTable = tbl.internalTable();

        LOG.info("Received update on pending assignments. Check if new raft group should be started"
                        + " [key={}, partition={}, table={}, localMemberAddress={}]",
                new String(pendingAssignmentsEntry.key(), StandardCharsets.UTF_8), partId, tbl.name(), localMember.address());

        CompletableFuture<Void> localServicesStartFuture;

        if (shouldStartLocalServices) {
            localServicesStartFuture = localPartsByTableIdVv.get(causalityToken).thenComposeAsync(oldMap -> {
                PartitionSet partitionSet = oldMap.get(tableId).copy();

                return getOrCreatePartitionStorages(tbl, partitionSet).thenApply(u -> {
                    var newMap = new HashMap<>(oldMap);

                    newMap.put(tableId, partitionSet);

                    return newMap;
                });
            }).thenComposeAsync(unused -> {
                PartitionStorages partitionStorages = getPartitionStorages(tbl, partId);

                MvPartitionStorage mvPartitionStorage = partitionStorages.getMvPartitionStorage();
                TxStateStorage txStatePartitionStorage = partitionStorages.getTxStateStorage();

                PartitionDataStorage partitionDataStorage = partitionDataStorage(mvPartitionStorage, internalTable, partId);

                PartitionUpdateHandlers partitionUpdateHandlers = createPartitionUpdateHandlers(
                        partId,
                        partitionDataStorage,
                        tbl,
                        getZoneById(zonesConfig, tableDescriptor.zoneId()).dataStorage(),
                        safeTimeTracker
                );

                RaftGroupOptions groupOptions = groupOptionsForPartition(
                        internalTable.storage(),
                        internalTable.txStateStorage(),
                        partitionKey(internalTable, partId),
                        partitionUpdateHandlers
                );

                RaftGroupListener raftGrpLsnr = new PartitionListener(
                        partitionDataStorage,
                        partitionUpdateHandlers.storageUpdateHandler,
                        txStatePartitionStorage,
                        safeTimeTracker,
                        storageIndexTracker
                );

                RaftGroupEventsListener raftGrpEvtsLsnr = new RebalanceRaftGroupEventsListener(
                        metaStorageMgr,
                        replicaGrpId,
                        busyLock,
                        createPartitionMover(internalTable, partId),
                        this::calculateAssignments,
                        rebalanceScheduler
                );

                Peer serverPeer = pendingConfiguration.peer(localMember.name());

                var raftNodeId = new RaftNodeId(replicaGrpId, serverPeer);

                return runAsync(() -> inBusyLock(busyLock, () -> {
                    try {
                        // TODO: use RaftManager interface, see https://issues.apache.org/jira/browse/IGNITE-18273
                        ((Loza) raftMgr).startRaftGroupNode(
                                raftNodeId,
                                stableConfiguration,
                                raftGrpLsnr,
                                raftGrpEvtsLsnr,
                                groupOptions
                        );

                        replicaMgr.startReplica(
                                replicaGrpId,
                                allOf(
                                        ((Loza) raftMgr).raftNodeReadyFuture(replicaGrpId),
                                        tbl.pkIndexesReadyFuture()
                                ),
                                new PartitionReplicaListener(
                                        mvPartitionStorage,
                                        internalTable.partitionRaftGroupService(partId),
                                        txManager,
                                        lockMgr,
                                        scanRequestExecutor,
                                        partId,
                                        tableId,
                                        tbl.indexesLockers(partId),
                                        new Lazy<>(() -> tbl.indexStorageAdapters(partId).get().get(tbl.pkId())),
                                        () -> tbl.indexStorageAdapters(partId).get(),
                                        clock,
                                        safeTimeTracker,
                                        txStatePartitionStorage,
                                        placementDriver,
                                        partitionUpdateHandlers.storageUpdateHandler,
                                        new NonHistoricSchemas(schemaManager),
                                        completedFuture(schemaManager.schemaRegistry(tableId)),
                                        localNode(),
                                        internalTable.storage(),
                                        indexBuilder,
                                        tablesCfg
                                ),
                                (TopologyAwareRaftGroupService) internalTable.partitionRaftGroupService(partId),
                                storageIndexTracker
                        );
                    } catch (NodeStoppingException ignored) {
                        // No-op.
                    }
                }), ioExecutor);
            });
        } else {
            localServicesStartFuture = completedFuture(null);
        }

        return localServicesStartFuture
                .thenCompose(v -> metaStorageMgr.get(pendingPartAssignmentsKey(replicaGrpId)))
                .thenCompose(latestPendingAssignmentsEntry -> {
                    // Do not change peers of the raft group if this is a stale event.
                    // Note that we start raft node before for the sake of the consistency in a starting and stopping raft nodes.
                    if (pendingAssignmentsEntry.revision() < latestPendingAssignmentsEntry.revision()) {
                        return completedFuture(null);
                    }

                    RaftGroupService partGrpSvc = internalTable.partitionRaftGroupService(partId);

                    return partGrpSvc.refreshAndGetLeaderWithTerm()
                            .thenCompose(leaderWithTerm -> {
                                // run update of raft configuration if this node is a leader
                                if (isLocalPeer(leaderWithTerm.leader())) {
                                    LOG.info("Current node={} is the leader of partition raft group={}. "
                                                    + "Initiate rebalance process for partition={}, table={}",
                                            localMember.address(), replicaGrpId, partId, tbl.name());

                                    return partGrpSvc.changePeersAsync(pendingConfiguration, leaderWithTerm.term());
                                } else {
                                    return completedFuture(null);
                                }
                            });
                });
    }

    /**
     * Creates Meta storage listener for stable assignments updates.
     *
     * @return The watch listener.
     */
    private WatchListener createStableAssignmentsRebalanceListener() {
        return new WatchListener() {
            @Override
            public CompletableFuture<Void> onUpdate(WatchEvent evt) {
                if (!busyLock.enterBusy()) {
                    return failedFuture(new NodeStoppingException());
                }

                try {
                    return handleChangeStableAssignmentEvent(evt);
                } finally {
                    busyLock.leaveBusy();
                }
            }

            @Override
            public void onError(Throwable e) {
                LOG.warn("Unable to process stable assignments event", e);
            }
        };
    }

    /**
     * Creates Meta storage listener for switch reduce assignments updates.
     *
     * @return The watch listener.
     */
    private WatchListener createAssignmentsSwitchRebalanceListener() {
        return new WatchListener() {
            @Override
            public CompletableFuture<Void> onUpdate(WatchEvent evt) {
                if (!busyLock.enterBusy()) {
                    return failedFuture(new NodeStoppingException());
                }

                try {
                    byte[] key = evt.entryEvent().newEntry().key();

                    int partitionId = extractPartitionNumber(key);
                    int tableId = extractTableId(key, ASSIGNMENTS_SWITCH_REDUCE_PREFIX);

                    TablePartitionId replicaGrpId = new TablePartitionId(tableId, partitionId);

                    return tablesById(evt.revision())
                            .thenCompose(tables -> {
                                if (!busyLock.enterBusy()) {
                                    return failedFuture(new NodeStoppingException());
                                }

                                try {
                                    CatalogTableDescriptor tableDescriptor = getTableDescriptor(tableId);

                                    assert tableDescriptor != null : replicaGrpId;

                                    return RebalanceUtil.handleReduceChanged(
                                            metaStorageMgr,
                                            baselineMgr.nodes().stream().map(ClusterNode::name).collect(toList()),
                                            getZoneDescriptor(tableDescriptor.zoneId()).replicas(),
                                            replicaGrpId,
                                            evt
                                    );
                                } finally {
                                    busyLock.leaveBusy();
                                }
                            });
                } finally {
                    busyLock.leaveBusy();
                }
            }

            @Override
            public void onError(Throwable e) {
                LOG.warn("Unable to process switch reduce event", e);
            }
        };
    }

    private PartitionMover createPartitionMover(InternalTable internalTable, int partId) {
        return new PartitionMover(busyLock, () -> internalTable.partitionRaftGroupService(partId));
    }

    /**
     * Gets a direct accessor for the configuration distributed property. If the metadata access only locally configured the method will
     * return local property accessor.
     *
     * @param property Distributed configuration property to receive direct access.
     * @param <T> Type of the property accessor.
     * @return An accessor for distributive property.
     * @see #getMetadataLocallyOnly
     */
    private <T extends ConfigurationProperty<?>> T directProxy(T property) {
        return getMetadataLocallyOnly ? property : (T) property.directProxy();
    }

    private static PeersAndLearners configurationFromAssignments(Collection<Assignment> assignments) {
        var peers = new HashSet<String>();
        var learners = new HashSet<String>();

        for (Assignment assignment : assignments) {
            if (assignment.isPeer()) {
                peers.add(assignment.consistentId());
            } else {
                learners.add(assignment.consistentId());
            }
        }

        return PeersAndLearners.fromConsistentIds(peers, learners);
    }

    /**
     * Gets partition stores.
     *
     * @param table Table.
     * @param partitionId Partition ID.
     * @return PartitionStorages.
     */
    private PartitionStorages getPartitionStorages(TableImpl table, int partitionId) {
        InternalTable internalTable = table.internalTable();

        MvPartitionStorage mvPartition = internalTable.storage().getMvPartition(partitionId);

        assert mvPartition != null;

<<<<<<< HEAD
                    if (mvPartitionStorage.lastAppliedIndex() == MvPartitionStorage.REBALANCE_IN_PROGRESS
                            || txStateStorage.lastAppliedIndex() == TxStateStorage.REBALANCE_IN_PROGRESS) {
                        return allOf(
                                internalTable.storage().clearPartition(partitionId),
                                txStateStorage.clear()
                        ).thenApply(unused -> new PartitionStorages(mvPartitionStorage, txStateStorage));
                    } else {
                        return completedFuture(new PartitionStorages(mvPartitionStorage, txStateStorage));
                    }
                }, ioExecutor);
=======
        TxStateStorage txStateStorage = internalTable.txStateStorage().getTxStateStorage(partitionId);

        assert txStateStorage != null;

        return new PartitionStorages(mvPartition, txStateStorage);
    }

    // TODO: https://issues.apache.org/jira/browse/IGNITE-19739 Create storages only once.
    private CompletableFuture<Void> getOrCreatePartitionStorages(TableImpl table, PartitionSet partitions) {
        InternalTable internalTable = table.internalTable();

        CompletableFuture<?>[] storageFuts = partitions.stream().mapToObj(partitionId -> {
            MvPartitionStorage mvPartition = internalTable.storage().getMvPartition(partitionId);

            return (mvPartition != null ? completedFuture(mvPartition) : internalTable.storage().createMvPartition(partitionId))
                    .thenComposeAsync(mvPartitionStorage -> {
                        TxStateStorage txStateStorage = internalTable.txStateStorage().getOrCreateTxStateStorage(partitionId);

                        if (mvPartitionStorage.persistedIndex() == MvPartitionStorage.REBALANCE_IN_PROGRESS
                                || txStateStorage.persistedIndex() == TxStateStorage.REBALANCE_IN_PROGRESS) {
                            return allOf(
                                    internalTable.storage().clearPartition(partitionId),
                                    txStateStorage.clear()
                            ).thenApply(unused -> new PartitionStorages(mvPartitionStorage, txStateStorage));
                        } else {
                            return completedFuture(new PartitionStorages(mvPartitionStorage, txStateStorage));
                        }
                    }, ioExecutor);
        }).toArray(CompletableFuture[]::new);

        return allOf(storageFuts);
>>>>>>> 95d87679
    }

    /**
     * Handles the {@link RebalanceUtil#STABLE_ASSIGNMENTS_PREFIX} update event.
     *
     * @param evt Event.
     */
    protected CompletableFuture<Void> handleChangeStableAssignmentEvent(WatchEvent evt) {
        if (evt.entryEvents().stream().allMatch(e -> e.oldEntry().value() == null)) {
            // It's the initial write to table stable assignments on table create event.
            return completedFuture(null);
        }

        // here we can receive only update from the rebalance logic
        // these updates always processing only 1 partition, so, only 1 stable partition key.
        assert evt.single() : evt;

        Entry stableAssignmentsWatchEvent = evt.entryEvent().newEntry();

        if (stableAssignmentsWatchEvent.value() == null) {
            return completedFuture(null);
        }

        int partitionId = extractPartitionNumber(stableAssignmentsWatchEvent.key());
        int tableId = extractTableId(stableAssignmentsWatchEvent.key(), STABLE_ASSIGNMENTS_PREFIX);

        TablePartitionId tablePartitionId = new TablePartitionId(tableId, partitionId);

        Set<Assignment> stableAssignments = ByteUtils.fromBytes(stableAssignmentsWatchEvent.value());

        return metaStorageMgr.get(pendingPartAssignmentsKey(tablePartitionId), stableAssignmentsWatchEvent.revision())
                .thenComposeAsync(pendingAssignmentsEntry -> {
                    byte[] pendingAssignmentsFromMetaStorage = pendingAssignmentsEntry.value();

                    Set<Assignment> pendingAssignments = pendingAssignmentsFromMetaStorage == null
                            ? Set.of()
                            : ByteUtils.fromBytes(pendingAssignmentsFromMetaStorage);

                    String localMemberName = localNode().name();

                    boolean shouldStopLocalServices = Stream.concat(stableAssignments.stream(), pendingAssignments.stream())
                            .noneMatch(assignment -> assignment.consistentId().equals(localMemberName));

                    if (!shouldStopLocalServices) {
                        return completedFuture(null);
                    }

                    try {
                        raftMgr.stopRaftNodes(tablePartitionId);
                    } catch (NodeStoppingException e) {
                        // No-op
                    }

                    CompletableFuture<Boolean> stopReplicaFut;
                    try {
                        stopReplicaFut = replicaMgr.stopReplica(tablePartitionId);
                    } catch (NodeStoppingException e) {
                        stopReplicaFut = completedFuture(true);
                    }

                    CompletableFuture<Boolean> finalStopReplicaFut = stopReplicaFut;

                    return tablesById(evt.revision())
                            // TODO: IGNITE-18703 Destroy raft log and meta
                            .thenCombine(mvGc.removeStorage(tablePartitionId), (tables, unused) -> {
                                InternalTable internalTable = tables.get(tableId).internalTable();

                                closePartitionTrackers(internalTable, partitionId);

                                return allOf(
                                        finalStopReplicaFut,
                                        internalTable.storage().destroyPartition(partitionId),
                                        runAsync(() -> internalTable.txStateStorage().destroyTxStateStorage(partitionId), ioExecutor)
                                );
                            })
                            .thenCompose(Function.identity());
                }, ioExecutor);
    }

    private static void handleExceptionOnCleanUpTablesResources(
            Throwable t,
            AtomicReference<Throwable> throwable,
            AtomicBoolean nodeStoppingEx
    ) {
        if (t instanceof CompletionException || t instanceof ExecutionException) {
            t = t.getCause();
        }

        if (!throwable.compareAndSet(null, t)) {
            if (!(t instanceof NodeStoppingException) || !nodeStoppingEx.get()) {
                throwable.get().addSuppressed(t);
            }
        }

        if (t instanceof NodeStoppingException) {
            nodeStoppingEx.set(true);
        }
    }

    private int[] collectTableIndexIds(int tableId) {
        return tablesCfg.value().indexes().stream()
                .filter(tableIndexView -> tableIndexView.tableId() == tableId)
                .mapToInt(TableIndexView::id)
                .toArray();
    }

    private static void closePartitionTrackers(InternalTable internalTable, int partitionId) {
        closeTracker(internalTable.getPartitionSafeTimeTracker(partitionId));

        closeTracker(internalTable.getPartitionStorageIndexTracker(partitionId));
    }

    private static void closeTracker(@Nullable PendingComparableValuesTracker<?, Void> tracker) {
        if (tracker != null) {
            tracker.close();
        }
    }

    private ClusterNode localNode() {
        return clusterService.topologyService().localMember();
    }

    private PartitionUpdateHandlers createPartitionUpdateHandlers(
            int partitionId,
            PartitionDataStorage partitionDataStorage,
            TableImpl table,
            DataStorageConfiguration dsCfg,
            PendingComparableValuesTracker<HybridTimestamp, Void> safeTimeTracker
    ) {
        TableIndexStoragesSupplier indexes = table.indexStorageAdapters(partitionId);

        IndexUpdateHandler indexUpdateHandler = new IndexUpdateHandler(indexes);

        GcUpdateHandler gcUpdateHandler = new GcUpdateHandler(partitionDataStorage, safeTimeTracker, indexUpdateHandler);

        StorageUpdateHandler storageUpdateHandler = new StorageUpdateHandler(
                partitionId,
                partitionDataStorage,
                dsCfg,
                lowWatermark,
                indexUpdateHandler,
                gcUpdateHandler
        );

        return new PartitionUpdateHandlers(storageUpdateHandler, indexUpdateHandler, gcUpdateHandler);
    }

    /**
     * Returns a table instance if it exists, {@code null} otherwise.
     *
     * @param tableId Table id.
     */
    public @Nullable TableImpl getTable(int tableId) {
        return startedTables.get(tableId);
    }

    private @Nullable CatalogTableDescriptor getTableDescriptor(int id) {
        TableView tableView = findTableView(tablesCfg.value(), id);

        return tableView == null ? null : toTableDescriptor(tableView);
    }

    private CatalogZoneDescriptor getZoneDescriptor(int id) {
        return toZoneDescriptor(getZoneById(zonesConfig, id).value());
    }
}<|MERGE_RESOLUTION|>--- conflicted
+++ resolved
@@ -2418,18 +2418,6 @@
 
         assert mvPartition != null;
 
-<<<<<<< HEAD
-                    if (mvPartitionStorage.lastAppliedIndex() == MvPartitionStorage.REBALANCE_IN_PROGRESS
-                            || txStateStorage.lastAppliedIndex() == TxStateStorage.REBALANCE_IN_PROGRESS) {
-                        return allOf(
-                                internalTable.storage().clearPartition(partitionId),
-                                txStateStorage.clear()
-                        ).thenApply(unused -> new PartitionStorages(mvPartitionStorage, txStateStorage));
-                    } else {
-                        return completedFuture(new PartitionStorages(mvPartitionStorage, txStateStorage));
-                    }
-                }, ioExecutor);
-=======
         TxStateStorage txStateStorage = internalTable.txStateStorage().getTxStateStorage(partitionId);
 
         assert txStateStorage != null;
@@ -2448,8 +2436,8 @@
                     .thenComposeAsync(mvPartitionStorage -> {
                         TxStateStorage txStateStorage = internalTable.txStateStorage().getOrCreateTxStateStorage(partitionId);
 
-                        if (mvPartitionStorage.persistedIndex() == MvPartitionStorage.REBALANCE_IN_PROGRESS
-                                || txStateStorage.persistedIndex() == TxStateStorage.REBALANCE_IN_PROGRESS) {
+                        if (mvPartitionStorage.lastAppliedIndex() == MvPartitionStorage.REBALANCE_IN_PROGRESS
+                                || txStateStorage.lastAppliedIndex() == TxStateStorage.REBALANCE_IN_PROGRESS) {
                             return allOf(
                                     internalTable.storage().clearPartition(partitionId),
                                     txStateStorage.clear()
@@ -2461,7 +2449,6 @@
         }).toArray(CompletableFuture[]::new);
 
         return allOf(storageFuts);
->>>>>>> 95d87679
     }
 
     /**
