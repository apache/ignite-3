/*
 * Licensed to the Apache Software Foundation (ASF) under one or more
 * contributor license agreements. See the NOTICE file distributed with
 * this work for additional information regarding copyright ownership.
 * The ASF licenses this file to You under the Apache License, Version 2.0
 * (the "License"); you may not use this file except in compliance with
 * the License. You may obtain a copy of the License at
 *
 *      http://www.apache.org/licenses/LICENSE-2.0
 *
 * Unless required by applicable law or agreed to in writing, software
 * distributed under the License is distributed on an "AS IS" BASIS,
 * WITHOUT WARRANTIES OR CONDITIONS OF ANY KIND, either express or implied.
 * See the License for the specific language governing permissions and
 * limitations under the License.
 */

package org.apache.ignite.internal.table.distributed;

import static java.nio.charset.StandardCharsets.UTF_8;
import static java.util.Collections.emptySet;
import static java.util.Collections.unmodifiableMap;
import static java.util.concurrent.CompletableFuture.allOf;
import static java.util.concurrent.CompletableFuture.anyOf;
import static java.util.concurrent.CompletableFuture.completedFuture;
import static java.util.concurrent.CompletableFuture.failedFuture;
import static java.util.concurrent.CompletableFuture.runAsync;
import static java.util.concurrent.CompletableFuture.supplyAsync;
import static java.util.function.Function.identity;
import static java.util.stream.Collectors.toList;
import static java.util.stream.Collectors.toSet;
import static org.apache.ignite.internal.causality.IncrementalVersionedValue.dependingOn;
import static org.apache.ignite.internal.distributionzones.DistributionZonesUtil.findTablesByZoneId;
import static org.apache.ignite.internal.distributionzones.rebalance.RebalanceUtil.ASSIGNMENTS_SWITCH_REDUCE_PREFIX;
import static org.apache.ignite.internal.distributionzones.rebalance.RebalanceUtil.PENDING_ASSIGNMENTS_PREFIX;
import static org.apache.ignite.internal.distributionzones.rebalance.RebalanceUtil.STABLE_ASSIGNMENTS_PREFIX;
import static org.apache.ignite.internal.distributionzones.rebalance.RebalanceUtil.catalogVersionKey;
import static org.apache.ignite.internal.distributionzones.rebalance.RebalanceUtil.extractPartitionNumber;
import static org.apache.ignite.internal.distributionzones.rebalance.RebalanceUtil.extractTableId;
import static org.apache.ignite.internal.distributionzones.rebalance.RebalanceUtil.intersect;
import static org.apache.ignite.internal.distributionzones.rebalance.RebalanceUtil.partitionAssignmentsGetLocally;
import static org.apache.ignite.internal.distributionzones.rebalance.RebalanceUtil.pendingPartAssignmentsKey;
import static org.apache.ignite.internal.distributionzones.rebalance.RebalanceUtil.stablePartAssignmentsKey;
import static org.apache.ignite.internal.distributionzones.rebalance.RebalanceUtil.subtract;
import static org.apache.ignite.internal.distributionzones.rebalance.RebalanceUtil.tableAssignmentsGetLocally;
import static org.apache.ignite.internal.distributionzones.rebalance.RebalanceUtil.tablesCounterKey;
import static org.apache.ignite.internal.distributionzones.rebalance.RebalanceUtil.union;
import static org.apache.ignite.internal.event.EventListener.fromConsumer;
import static org.apache.ignite.internal.hlc.HybridTimestamp.hybridTimestampToLong;
import static org.apache.ignite.internal.metastorage.dsl.Conditions.notExists;
import static org.apache.ignite.internal.metastorage.dsl.Conditions.or;
import static org.apache.ignite.internal.metastorage.dsl.Conditions.revision;
import static org.apache.ignite.internal.metastorage.dsl.Conditions.value;
import static org.apache.ignite.internal.metastorage.dsl.Operations.ops;
import static org.apache.ignite.internal.metastorage.dsl.Operations.put;
import static org.apache.ignite.internal.metastorage.dsl.Statements.iif;
import static org.apache.ignite.internal.raft.PeersAndLearners.fromAssignments;
import static org.apache.ignite.internal.table.distributed.TableUtils.droppedTables;
import static org.apache.ignite.internal.table.distributed.index.IndexUtils.registerIndexesToTable;
import static org.apache.ignite.internal.thread.ThreadOperation.STORAGE_READ;
import static org.apache.ignite.internal.thread.ThreadOperation.STORAGE_WRITE;
import static org.apache.ignite.internal.util.ByteUtils.intToBytes;
import static org.apache.ignite.internal.util.ByteUtils.toByteArray;
import static org.apache.ignite.internal.util.ByteUtils.toBytes;
import static org.apache.ignite.internal.util.CompletableFutures.allOfToList;
import static org.apache.ignite.internal.util.CompletableFutures.emptyListCompletedFuture;
import static org.apache.ignite.internal.util.CompletableFutures.falseCompletedFuture;
import static org.apache.ignite.internal.util.CompletableFutures.nullCompletedFuture;
import static org.apache.ignite.internal.util.CompletableFutures.trueCompletedFuture;
import static org.apache.ignite.internal.util.ExceptionUtils.unwrapCause;
import static org.apache.ignite.internal.util.IgniteUtils.inBusyLock;
import static org.apache.ignite.internal.util.IgniteUtils.inBusyLockAsync;
import static org.apache.ignite.internal.util.IgniteUtils.shutdownAndAwaitTermination;
import static org.apache.ignite.lang.ErrorGroups.Common.INTERNAL_ERR;

import it.unimi.dsi.fastutil.ints.IntOpenHashSet;
import java.nio.file.Path;
import java.util.ArrayList;
import java.util.Collection;
import java.util.Collections;
import java.util.List;
import java.util.Map;
import java.util.Set;
import java.util.concurrent.CompletableFuture;
import java.util.concurrent.CompletionException;
import java.util.concurrent.ConcurrentHashMap;
import java.util.concurrent.ExecutionException;
import java.util.concurrent.Executor;
import java.util.concurrent.ExecutorService;
import java.util.concurrent.Executors;
import java.util.concurrent.LinkedBlockingQueue;
import java.util.concurrent.ScheduledExecutorService;
import java.util.concurrent.ThreadPoolExecutor;
import java.util.concurrent.TimeUnit;
import java.util.concurrent.TimeoutException;
import java.util.concurrent.atomic.AtomicBoolean;
import java.util.function.BiFunction;
import java.util.function.Consumer;
import java.util.function.Function;
import java.util.function.IntSupplier;
import java.util.function.LongFunction;
import java.util.function.Predicate;
import java.util.function.Supplier;
import java.util.stream.IntStream;
import java.util.stream.Stream;
import org.apache.ignite.internal.affinity.AffinityUtils;
import org.apache.ignite.internal.affinity.Assignment;
import org.apache.ignite.internal.affinity.Assignments;
import org.apache.ignite.internal.catalog.CatalogService;
import org.apache.ignite.internal.catalog.descriptors.CatalogObjectDescriptor;
import org.apache.ignite.internal.catalog.descriptors.CatalogTableDescriptor;
import org.apache.ignite.internal.catalog.descriptors.CatalogZoneDescriptor;
import org.apache.ignite.internal.catalog.events.CatalogEvent;
import org.apache.ignite.internal.catalog.events.CreateTableEventParameters;
import org.apache.ignite.internal.catalog.events.DropTableEventParameters;
import org.apache.ignite.internal.catalog.events.RenameTableEventParameters;
import org.apache.ignite.internal.causality.CompletionListener;
import org.apache.ignite.internal.causality.IncrementalVersionedValue;
import org.apache.ignite.internal.close.ManuallyCloseable;
import org.apache.ignite.internal.distributionzones.DistributionZoneManager;
import org.apache.ignite.internal.distributionzones.rebalance.PartitionMover;
import org.apache.ignite.internal.distributionzones.rebalance.RebalanceRaftGroupEventsListener;
import org.apache.ignite.internal.distributionzones.rebalance.RebalanceUtil;
import org.apache.ignite.internal.hlc.ClockService;
import org.apache.ignite.internal.hlc.HybridClock;
import org.apache.ignite.internal.hlc.HybridTimestamp;
import org.apache.ignite.internal.lang.ByteArray;
import org.apache.ignite.internal.lang.IgniteInternalException;
import org.apache.ignite.internal.lang.IgniteStringFormatter;
import org.apache.ignite.internal.lang.NodeStoppingException;
import org.apache.ignite.internal.logger.IgniteLogger;
import org.apache.ignite.internal.logger.Loggers;
import org.apache.ignite.internal.lowwatermark.LowWatermark;
import org.apache.ignite.internal.lowwatermark.event.ChangeLowWatermarkEventParameters;
import org.apache.ignite.internal.lowwatermark.event.LowWatermarkEvent;
import org.apache.ignite.internal.manager.ComponentContext;
import org.apache.ignite.internal.manager.IgniteComponent;
import org.apache.ignite.internal.marshaller.ReflectionMarshallersProvider;
import org.apache.ignite.internal.metastorage.Entry;
import org.apache.ignite.internal.metastorage.MetaStorageManager;
import org.apache.ignite.internal.metastorage.WatchEvent;
import org.apache.ignite.internal.metastorage.WatchListener;
import org.apache.ignite.internal.metastorage.dsl.Condition;
import org.apache.ignite.internal.metastorage.dsl.Operation;
import org.apache.ignite.internal.metastorage.dsl.SimpleCondition;
import org.apache.ignite.internal.network.MessagingService;
import org.apache.ignite.internal.network.TopologyService;
import org.apache.ignite.internal.network.serialization.MessageSerializationRegistry;
import org.apache.ignite.internal.placementdriver.PlacementDriver;
import org.apache.ignite.internal.placementdriver.event.PrimaryReplicaEvent;
import org.apache.ignite.internal.placementdriver.event.PrimaryReplicaEventParameters;
import org.apache.ignite.internal.raft.ExecutorInclinedRaftCommandRunner;
import org.apache.ignite.internal.raft.Peer;
import org.apache.ignite.internal.raft.PeersAndLearners;
import org.apache.ignite.internal.raft.RaftGroupEventsListener;
import org.apache.ignite.internal.raft.service.LeaderWithTerm;
import org.apache.ignite.internal.raft.service.RaftGroupListener;
import org.apache.ignite.internal.raft.service.RaftGroupService;
import org.apache.ignite.internal.raft.storage.SnapshotStorageFactory;
import org.apache.ignite.internal.replicator.Replica;
import org.apache.ignite.internal.replicator.ReplicaManager;
import org.apache.ignite.internal.replicator.ReplicaManager.WeakReplicaStopReason;
import org.apache.ignite.internal.replicator.ReplicaService;
import org.apache.ignite.internal.replicator.ReplicationGroupId;
import org.apache.ignite.internal.replicator.TablePartitionId;
import org.apache.ignite.internal.replicator.listener.ReplicaListener;
import org.apache.ignite.internal.schema.SchemaManager;
import org.apache.ignite.internal.schema.SchemaRegistry;
import org.apache.ignite.internal.schema.configuration.GcConfiguration;
import org.apache.ignite.internal.schema.configuration.StorageUpdateConfiguration;
import org.apache.ignite.internal.storage.DataStorageManager;
import org.apache.ignite.internal.storage.MvPartitionStorage;
import org.apache.ignite.internal.storage.engine.MvTableStorage;
import org.apache.ignite.internal.storage.engine.StorageEngine;
import org.apache.ignite.internal.storage.engine.StorageTableDescriptor;
import org.apache.ignite.internal.table.IgniteTablesInternal;
import org.apache.ignite.internal.table.InternalTable;
import org.apache.ignite.internal.table.LongPriorityQueue;
import org.apache.ignite.internal.table.TableImpl;
import org.apache.ignite.internal.table.TableViewInternal;
import org.apache.ignite.internal.table.distributed.gc.GcUpdateHandler;
import org.apache.ignite.internal.table.distributed.gc.MvGc;
import org.apache.ignite.internal.table.distributed.index.IndexMetaStorage;
import org.apache.ignite.internal.table.distributed.index.IndexUpdateHandler;
import org.apache.ignite.internal.table.distributed.raft.PartitionDataStorage;
import org.apache.ignite.internal.table.distributed.raft.PartitionListener;
import org.apache.ignite.internal.table.distributed.raft.snapshot.FullStateTransferIndexChooser;
import org.apache.ignite.internal.table.distributed.raft.snapshot.PartitionAccessImpl;
import org.apache.ignite.internal.table.distributed.raft.snapshot.PartitionKey;
import org.apache.ignite.internal.table.distributed.raft.snapshot.PartitionSnapshotStorageFactory;
import org.apache.ignite.internal.table.distributed.raft.snapshot.outgoing.OutgoingSnapshotsManager;
import org.apache.ignite.internal.table.distributed.raft.snapshot.outgoing.SnapshotAwarePartitionDataStorage;
import org.apache.ignite.internal.table.distributed.replicator.PartitionReplicaListener;
import org.apache.ignite.internal.table.distributed.replicator.TransactionStateResolver;
import org.apache.ignite.internal.table.distributed.schema.CatalogValidationSchemasSource;
import org.apache.ignite.internal.table.distributed.schema.ExecutorInclinedSchemaSyncService;
import org.apache.ignite.internal.table.distributed.schema.SchemaSyncService;
import org.apache.ignite.internal.table.distributed.schema.SchemaVersions;
import org.apache.ignite.internal.table.distributed.schema.SchemaVersionsImpl;
import org.apache.ignite.internal.table.distributed.storage.InternalTableImpl;
import org.apache.ignite.internal.table.distributed.storage.PartitionStorages;
import org.apache.ignite.internal.table.distributed.wrappers.ExecutorInclinedPlacementDriver;
import org.apache.ignite.internal.thread.IgniteThreadFactory;
import org.apache.ignite.internal.thread.NamedThreadFactory;
import org.apache.ignite.internal.tx.HybridTimestampTracker;
import org.apache.ignite.internal.tx.LockManager;
import org.apache.ignite.internal.tx.TxManager;
import org.apache.ignite.internal.tx.configuration.TransactionConfiguration;
import org.apache.ignite.internal.tx.impl.RemotelyTriggeredResourceRegistry;
import org.apache.ignite.internal.tx.impl.TransactionInflights;
import org.apache.ignite.internal.tx.impl.TxMessageSender;
import org.apache.ignite.internal.tx.storage.state.ThreadAssertingTxStateTableStorage;
import org.apache.ignite.internal.tx.storage.state.TxStateStorage;
import org.apache.ignite.internal.tx.storage.state.TxStateTableStorage;
import org.apache.ignite.internal.tx.storage.state.rocksdb.TxStateRocksDbSharedStorage;
import org.apache.ignite.internal.tx.storage.state.rocksdb.TxStateRocksDbTableStorage;
import org.apache.ignite.internal.util.CompletableFutures;
import org.apache.ignite.internal.util.Cursor;
import org.apache.ignite.internal.util.ExceptionUtils;
import org.apache.ignite.internal.util.IgniteSpinBusyLock;
import org.apache.ignite.internal.util.IgniteUtils;
import org.apache.ignite.internal.util.Lazy;
import org.apache.ignite.internal.util.PendingComparableValuesTracker;
import org.apache.ignite.internal.utils.RebalanceUtilEx;
import org.apache.ignite.internal.worker.ThreadAssertions;
import org.apache.ignite.lang.IgniteException;
import org.apache.ignite.lang.util.IgniteNameUtils;
import org.apache.ignite.network.ClusterNode;
import org.apache.ignite.sql.IgniteSql;
import org.apache.ignite.table.Table;
import org.jetbrains.annotations.Nullable;
import org.jetbrains.annotations.TestOnly;

/**
 * Table manager.
 */
public class TableManager implements IgniteTablesInternal, IgniteComponent {

    /** The logger. */
    private static final IgniteLogger LOG = Loggers.forClass(TableManager.class);

    /** Name of a transaction state directory. */
    private static final String TX_STATE_DIR = "tx-state";

    /** Transaction storage flush delay. */
    private static final int TX_STATE_STORAGE_FLUSH_DELAY = 100;
    private static final IntSupplier TX_STATE_STORAGE_FLUSH_DELAY_SUPPLIER = () -> TX_STATE_STORAGE_FLUSH_DELAY;

    private final TopologyService topologyService;

    /** Replica manager. */
    private final ReplicaManager replicaMgr;

    /** Lock manager. */
    private final LockManager lockMgr;

    /** Replica service. */
    private final ReplicaService replicaSvc;

    /** Transaction manager. */
    private final TxManager txManager;

    /** Meta storage manager. */
    private final MetaStorageManager metaStorageMgr;

    /** Data storage manager. */
    private final DataStorageManager dataStorageMgr;

    /** Transaction state resolver. */
    private final TransactionStateResolver transactionStateResolver;

    /**
     * Versioned value for linearizing table changing events.
     *
     * @see #localPartitionsVv
     * @see #assignmentsUpdatedVv
     */
    private final IncrementalVersionedValue<Void> tablesVv;

    /**
     * Versioned value for linearizing table partitions changing events.
     *
     * <p>Completed strictly after {@link #tablesVv} and strictly before {@link #assignmentsUpdatedVv}.
     */
    private final IncrementalVersionedValue<Void> localPartitionsVv;

    /**
     * Versioned value for tracking RAFT groups initialization and starting completion.
     *
     * <p>Only explicitly updated in {@link #startLocalPartitionsAndClients(CompletableFuture, TableImpl, int, boolean)}.
     *
     * <p>Completed strictly after {@link #localPartitionsVv}.
     */
    private final IncrementalVersionedValue<Void> assignmentsUpdatedVv;

    /** Registered tables. */
    private final Map<Integer, TableImpl> tables = new ConcurrentHashMap<>();

    /** Started tables. */
    private final Map<Integer, TableImpl> startedTables = new ConcurrentHashMap<>();

    /** A queue for deferred table destruction events. */
    private final LongPriorityQueue<DestroyTableEvent> destructionEventsQueue =
            new LongPriorityQueue<>(DestroyTableEvent::catalogVersion);

    /** Local partitions. */
    private final Map<Integer, PartitionSet> localPartsByTableId = new ConcurrentHashMap<>();

    /** Busy lock to stop synchronously. */
    private final IgniteSpinBusyLock busyLock = new IgniteSpinBusyLock();

    /** Prevents double stopping the component. */
    private final AtomicBoolean beforeStopGuard = new AtomicBoolean();

    private final AtomicBoolean stopGuard = new AtomicBoolean();

    /** Schema manager. */
    private final SchemaManager schemaManager;

    /** Transaction state storage scheduled pool. */
    private final ScheduledExecutorService txStateStorageScheduledPool;

    /** Transaction state storage pool. */
    private final ExecutorService txStateStoragePool;

    private final TxStateRocksDbSharedStorage sharedTxStateStorage;

    /** Scan request executor. */
    private final ExecutorService scanRequestExecutor;

    /**
     * Separate executor for IO operations like partition storage initialization or partition raft group meta data persisting.
     */
    private final ExecutorService ioExecutor;

    private final HybridClock clock;

    private final ClockService clockService;

    private final OutgoingSnapshotsManager outgoingSnapshotsManager;

    private final DistributionZoneManager distributionZoneManager;

    private final SchemaSyncService executorInclinedSchemaSyncService;

    private final CatalogService catalogService;

    /** Incoming RAFT snapshots executor. */
    private final ExecutorService incomingSnapshotsExecutor;

    /** Meta storage listener for pending assignments. */
    private final WatchListener pendingAssignmentsRebalanceListener;

    /** Meta storage listener for stable assignments. */
    private final WatchListener stableAssignmentsRebalanceListener;

    /** Meta storage listener for switch reduce assignments. */
    private final WatchListener assignmentsSwitchRebalanceListener;

    private final MvGc mvGc;

    private final LowWatermark lowWatermark;

    private final HybridTimestampTracker observableTimestampTracker;

    /** Placement driver. */
    private final PlacementDriver executorInclinedPlacementDriver;

    /** A supplier function that returns {@link IgniteSql}. */
    private final Supplier<IgniteSql> sql;

    private final SchemaVersions schemaVersions;

    private final PartitionReplicatorNodeRecovery partitionReplicatorNodeRecovery;

    /** Versioned value used only at manager startup to correctly fire table creation events. */
    private final IncrementalVersionedValue<Void> startVv;

    /** Ends at the {@link IgniteComponent#stopAsync(ComponentContext)} with an {@link NodeStoppingException}. */
    private final CompletableFuture<Void> stopManagerFuture = new CompletableFuture<>();

    /** Configuration for {@link StorageUpdateHandler}. */
    private final StorageUpdateConfiguration storageUpdateConfig;

    /**
     * Executes partition operations (that might cause I/O and/or be blocked on locks).
     */
    private final Executor partitionOperationsExecutor;

    /** Executor for scheduling rebalance routine. */
    private final ScheduledExecutorService rebalanceScheduler;

    /** Marshallers provider. */
    private final ReflectionMarshallersProvider marshallers = new ReflectionMarshallersProvider();

    /** Index chooser for full state transfer. */
    private final FullStateTransferIndexChooser fullStateTransferIndexChooser;

    private final RemotelyTriggeredResourceRegistry remotelyTriggeredResourceRegistry;

    private final TransactionInflights transactionInflights;

    private final TransactionConfiguration txCfg;

    private final String nodeName;

    private long implicitTransactionTimeout;

    private int attemptsObtainLock;

    @Nullable
    private ScheduledExecutorService streamerFlushExecutor;

    private final IndexMetaStorage indexMetaStorage;

    private final Predicate<Assignment> isLocalNodeAssignment = assignment -> assignment.consistentId().equals(localNode().name());

    /**
     * Creates a new table manager.
     *
     * @param nodeName Node name.
     * @param registry Registry for versioned values.
     * @param gcConfig Garbage collector configuration.
     * @param txCfg Transaction configuration.
     * @param storageUpdateConfig Storage update handler configuration.
     * @param replicaMgr Replica manager.
     * @param lockMgr Lock manager.
     * @param replicaSvc Replica service.
     * @param txManager Transaction manager.
     * @param dataStorageMgr Data storage manager.
     * @param schemaManager Schema manager.
     * @param ioExecutor Separate executor for IO operations like partition storage initialization or partition raft group meta data
     *     persisting.
     * @param partitionOperationsExecutor Striped executor on which partition operations (potentially requiring I/O with storages)
     *     will be executed.
     * @param rebalanceScheduler Executor for scheduling rebalance routine.
     * @param placementDriver Placement driver.
     * @param sql A supplier function that returns {@link IgniteSql}.
     * @param lowWatermark Low watermark.
     * @param transactionInflights Transaction inflights.
     * @param indexMetaStorage Index meta storage.
     */
    public TableManager(
            String nodeName,
            Consumer<LongFunction<CompletableFuture<?>>> registry,
            GcConfiguration gcConfig,
            TransactionConfiguration txCfg,
            StorageUpdateConfiguration storageUpdateConfig,
            MessagingService messagingService,
            TopologyService topologyService,
            MessageSerializationRegistry messageSerializationRegistry,
            ReplicaManager replicaMgr,
            LockManager lockMgr,
            ReplicaService replicaSvc,
            TxManager txManager,
            DataStorageManager dataStorageMgr,
            Path storagePath,
            MetaStorageManager metaStorageMgr,
            SchemaManager schemaManager,
            ExecutorService ioExecutor,
            Executor partitionOperationsExecutor,
            ScheduledExecutorService rebalanceScheduler,
            HybridClock clock,
            ClockService clockService,
            OutgoingSnapshotsManager outgoingSnapshotsManager,
            DistributionZoneManager distributionZoneManager,
            SchemaSyncService schemaSyncService,
            CatalogService catalogService,
            HybridTimestampTracker observableTimestampTracker,
            PlacementDriver placementDriver,
            Supplier<IgniteSql> sql,
            RemotelyTriggeredResourceRegistry remotelyTriggeredResourceRegistry,
            LowWatermark lowWatermark,
            TransactionInflights transactionInflights,
            IndexMetaStorage indexMetaStorage
    ) {
        this.topologyService = topologyService;
        this.replicaMgr = replicaMgr;
        this.lockMgr = lockMgr;
        this.replicaSvc = replicaSvc;
        this.txManager = txManager;
        this.dataStorageMgr = dataStorageMgr;
        this.metaStorageMgr = metaStorageMgr;
        this.schemaManager = schemaManager;
        this.ioExecutor = ioExecutor;
        this.partitionOperationsExecutor = partitionOperationsExecutor;
        this.rebalanceScheduler = rebalanceScheduler;
        this.clock = clock;
        this.clockService = clockService;
        this.outgoingSnapshotsManager = outgoingSnapshotsManager;
        this.distributionZoneManager = distributionZoneManager;
        this.catalogService = catalogService;
        this.observableTimestampTracker = observableTimestampTracker;
        this.sql = sql;
        this.storageUpdateConfig = storageUpdateConfig;
        this.remotelyTriggeredResourceRegistry = remotelyTriggeredResourceRegistry;
        this.lowWatermark = lowWatermark;
        this.transactionInflights = transactionInflights;
        this.txCfg = txCfg;
        this.nodeName = nodeName;
        this.indexMetaStorage = indexMetaStorage;

        this.executorInclinedSchemaSyncService = new ExecutorInclinedSchemaSyncService(schemaSyncService, partitionOperationsExecutor);
        this.executorInclinedPlacementDriver = new ExecutorInclinedPlacementDriver(placementDriver, partitionOperationsExecutor);

        TxMessageSender txMessageSender = new TxMessageSender(
                messagingService,
                replicaSvc,
                clockService,
                txCfg
        );

        transactionStateResolver = new TransactionStateResolver(
                txManager,
                clockService,
                topologyService,
                messagingService,
                executorInclinedPlacementDriver,
                txMessageSender
        );

        schemaVersions = new SchemaVersionsImpl(executorInclinedSchemaSyncService, catalogService, clockService);

        tablesVv = new IncrementalVersionedValue<>(registry);

        localPartitionsVv = new IncrementalVersionedValue<>(dependingOn(tablesVv));

        assignmentsUpdatedVv = new IncrementalVersionedValue<>(dependingOn(localPartitionsVv));

        txStateStorageScheduledPool = Executors.newSingleThreadScheduledExecutor(
                NamedThreadFactory.create(nodeName, "tx-state-storage-scheduled-pool", LOG));

        txStateStoragePool = Executors.newFixedThreadPool(Runtime.getRuntime().availableProcessors(),
                NamedThreadFactory.create(nodeName, "tx-state-storage-pool", LOG));

        scanRequestExecutor = Executors.newSingleThreadExecutor(
                IgniteThreadFactory.create(nodeName, "scan-query-executor", LOG, STORAGE_READ));

        int cpus = Runtime.getRuntime().availableProcessors();

        incomingSnapshotsExecutor = new ThreadPoolExecutor(
                cpus,
                cpus,
                100,
                TimeUnit.MILLISECONDS,
                new LinkedBlockingQueue<>(),
                IgniteThreadFactory.create(nodeName, "incoming-raft-snapshot", LOG, STORAGE_READ, STORAGE_WRITE)
        );

        pendingAssignmentsRebalanceListener = createPendingAssignmentsRebalanceListener();

        stableAssignmentsRebalanceListener = createStableAssignmentsRebalanceListener();

        assignmentsSwitchRebalanceListener = createAssignmentsSwitchRebalanceListener();

        mvGc = new MvGc(nodeName, gcConfig, lowWatermark);

        partitionReplicatorNodeRecovery = new PartitionReplicatorNodeRecovery(
                metaStorageMgr,
                messagingService,
                topologyService,
                partitionOperationsExecutor,
                tableId -> tablesById().get(tableId)
        );

        startVv = new IncrementalVersionedValue<>(registry);

        sharedTxStateStorage = new TxStateRocksDbSharedStorage(
                storagePath.resolve(TX_STATE_DIR),
                txStateStorageScheduledPool,
                txStateStoragePool,
                replicaMgr.getLogSyncer(),
                TX_STATE_STORAGE_FLUSH_DELAY_SUPPLIER
        );

        fullStateTransferIndexChooser = new FullStateTransferIndexChooser(catalogService, lowWatermark);
    }

    @Override
    public CompletableFuture<Void> startAsync(ComponentContext componentContext) {
        return inBusyLockAsync(busyLock, () -> {
            mvGc.start();

            transactionStateResolver.start();

            fullStateTransferIndexChooser.start();

            CompletableFuture<Long> recoveryFinishFuture = metaStorageMgr.recoveryFinishedFuture();

            assert recoveryFinishFuture.isDone();

            long recoveryRevision = recoveryFinishFuture.join();

            cleanUpResourcesForDroppedTablesOnRecoveryBusy();

            startTables(recoveryRevision, lowWatermark.getLowWatermark());

            processAssignmentsOnRecovery(recoveryRevision);

            metaStorageMgr.registerPrefixWatch(ByteArray.fromString(PENDING_ASSIGNMENTS_PREFIX), pendingAssignmentsRebalanceListener);
            metaStorageMgr.registerPrefixWatch(ByteArray.fromString(STABLE_ASSIGNMENTS_PREFIX), stableAssignmentsRebalanceListener);
            metaStorageMgr.registerPrefixWatch(ByteArray.fromString(ASSIGNMENTS_SWITCH_REDUCE_PREFIX), assignmentsSwitchRebalanceListener);

            catalogService.listen(CatalogEvent.TABLE_CREATE, parameters -> onTableCreate((CreateTableEventParameters) parameters));
            catalogService.listen(CatalogEvent.TABLE_DROP, fromConsumer(this::onTableDrop));
            catalogService.listen(CatalogEvent.TABLE_ALTER, parameters -> {
                if (parameters instanceof RenameTableEventParameters) {
                    return onTableRename((RenameTableEventParameters) parameters).thenApply(unused -> false);
                } else {
                    return falseCompletedFuture();
                }
            });

            lowWatermark.listen(
                    LowWatermarkEvent.LOW_WATERMARK_CHANGED,
                    parameters -> onLwmChanged((ChangeLowWatermarkEventParameters) parameters)
            );

            partitionReplicatorNodeRecovery.start();

            implicitTransactionTimeout = txCfg.implicitTransactionTimeout().value();
            attemptsObtainLock = txCfg.attemptsObtainLock().value();

            executorInclinedPlacementDriver.listen(PrimaryReplicaEvent.PRIMARY_REPLICA_EXPIRED, this::onPrimaryReplicaExpired);

            return nullCompletedFuture();
        });
    }

    private CompletableFuture<Boolean> onPrimaryReplicaExpired(PrimaryReplicaEventParameters parameters) {
        if (topologyService.localMember().id().equals(parameters.leaseholderId())) {
            TablePartitionId groupId = (TablePartitionId) parameters.groupId();

            replicaMgr.weakStopReplica(
                    groupId,
                    WeakReplicaStopReason.PRIMARY_EXPIRED,
                    () -> stopAndDestroyPartition(groupId, tablesVv.latestCausalityToken())
            );
        }

        return falseCompletedFuture();
    }

    private void processAssignmentsOnRecovery(long recoveryRevision) {
        var stableAssignmentsPrefix = new ByteArray(STABLE_ASSIGNMENTS_PREFIX);
        var pendingAssignmentsPrefix = new ByteArray(PENDING_ASSIGNMENTS_PREFIX);

        startVv.update(recoveryRevision, (v, e) -> handleAssignmentsOnRecovery(
                stableAssignmentsPrefix,
                recoveryRevision,
                (entry, rev) ->  handleChangeStableAssignmentEvent(entry, rev, true),
                "stable"
        ));
        startVv.update(recoveryRevision, (v, e) -> handleAssignmentsOnRecovery(
                pendingAssignmentsPrefix,
                recoveryRevision,
                (entry, rev) -> handleChangePendingAssignmentEvent(entry, rev, true),
                "pending"
        ));
    }

    private CompletableFuture<Void> handleAssignmentsOnRecovery(
            ByteArray prefix,
            long revision,
            BiFunction<Entry, Long, CompletableFuture<Void>> assignmentsEventHandler,
            String assignmentsType
    ) {
        try (Cursor<Entry> cursor = metaStorageMgr.prefixLocally(prefix, revision)) {
            CompletableFuture<?>[] futures = cursor.stream()
                    .map(entry -> {
                        if (LOG.isInfoEnabled()) {
                            LOG.info(
                                    "Missed {} assignments for key '{}' discovered, performing recovery",
                                    assignmentsType,
                                    new String(entry.key(), UTF_8)
                            );
                        }

                        // We use the Meta Storage recovery revision here instead of the entry revision, because
                        // 'handleChangePendingAssignmentEvent' accesses some Versioned Values that only store values starting with
                        // tokens equal to Meta Storage recovery revision. In other words, if the entry has a lower revision than the
                        // recovery revision, there will never be a Versioned Value corresponding to its revision.
                        return assignmentsEventHandler.apply(entry, revision);
                    })
                    .toArray(CompletableFuture[]::new);

            return allOf(futures)
                    // Simply log any errors, we don't want to block watch processing.
                    .exceptionally(e -> {
                        LOG.error("Error when performing assignments recovery", e);

                        return null;
                    });
        }
    }

    private CompletableFuture<Boolean> onTableCreate(CreateTableEventParameters parameters) {
        return createTableLocally(parameters.causalityToken(), parameters.catalogVersion(), parameters.tableDescriptor(), false)
                .thenApply(unused -> false);
    }

    /**
     * Writes the set of assignments to meta storage. If there are some assignments already, gets them from meta storage. Returns
     * the list of assignments that really are in meta storage.
     *
     * @param tableId  Table id.
     * @param assignmentsFuture Assignments future, to get the assignments that should be written.
     * @return Real list of assignments.
     */
    public CompletableFuture<List<Assignments>> writeTableAssignmentsToMetastore(
            int tableId,
            CompletableFuture<List<Assignments>> assignmentsFuture
    ) {
        return assignmentsFuture.thenCompose(newAssignments -> {
            assert !newAssignments.isEmpty();

            List<Operation> partitionAssignments = new ArrayList<>(newAssignments.size());

            for (int i = 0; i < newAssignments.size(); i++) {
                ByteArray stableAssignmentsKey = stablePartAssignmentsKey(new TablePartitionId(tableId, i));
                byte[] anAssignment = newAssignments.get(i).toBytes();
                Operation op = put(stableAssignmentsKey, anAssignment);
                partitionAssignments.add(op);
            }

            Condition condition = notExists(new ByteArray(toByteArray(partitionAssignments.get(0).key())));

            return metaStorageMgr
                    .invoke(condition, partitionAssignments, Collections.emptyList())
                    .handle((invokeResult, e) -> {
                        if (e != null) {
                            LOG.error(
                                    "Couldn't write assignments [assignmentsList={}] to metastore during invoke.",
                                    e,
                                    Assignments.assignmentListToString(newAssignments)
                            );

                            throw ExceptionUtils.sneakyThrow(e);
                        }

                        return invokeResult;
                    })
                    .thenCompose(invokeResult -> {
                        if (invokeResult) {
                            LOG.info(
                                    "Assignments calculated from data nodes are successfully written to meta storage"
                                            + " [tableId={}, assignments={}].",
                                    tableId,
                                    Assignments.assignmentListToString(newAssignments)
                            );

                            return completedFuture(newAssignments);
                        } else {
                            Set<ByteArray> partKeys = IntStream.range(0, newAssignments.size())
                                    .mapToObj(p -> stablePartAssignmentsKey(new TablePartitionId(tableId, p)))
                                    .collect(toSet());

                            CompletableFuture<Map<ByteArray, Entry>> resFuture = metaStorageMgr.getAll(partKeys);

                            return resFuture.thenApply(metaStorageAssignments -> {
                                List<Assignments> realAssignments = new ArrayList<>();

                                for (int p = 0; p < newAssignments.size(); p++) {
                                    var partId = new TablePartitionId(tableId, p);
                                    Entry assignmentsEntry = metaStorageAssignments.get(stablePartAssignmentsKey(partId));

                                    assert assignmentsEntry != null && !assignmentsEntry.empty() && !assignmentsEntry.tombstone()
                                            : "Unexpected assignments for partition [" + partId + ", entry=" + assignmentsEntry + "].";

                                    Assignments real = Assignments.fromBytes(assignmentsEntry.value());

                                    realAssignments.add(real);
                                }

                                LOG.info(
                                        "Assignments picked up from meta storage [tableId={}, assignments={}].",
                                        tableId,
                                        Assignments.assignmentListToString(realAssignments)
                                );

                                return realAssignments;
                            });
                        }
                    })
                    .handle((realAssignments, e) -> {
                        if (e != null) {
                            LOG.error("Couldn't get assignments from metastore for table [tableId={}].", e, tableId);

                            throw ExceptionUtils.sneakyThrow(e);
                        }

                        return realAssignments;
                    });
        });
    }

    private void onTableDrop(DropTableEventParameters parameters) {
        inBusyLock(busyLock, () -> {
            destructionEventsQueue.enqueue(new DestroyTableEvent(parameters.catalogVersion(), parameters.tableId()));
        });
    }

    private CompletableFuture<Boolean> onLwmChanged(ChangeLowWatermarkEventParameters parameters) {
        return inBusyLockAsync(busyLock, () -> {
            int newEarliestCatalogVersion = catalogService.activeCatalogVersion(parameters.newLowWatermark().longValue());

            List<CompletableFuture<Void>> futures = destructionEventsQueue.drainUpTo(newEarliestCatalogVersion).stream()
                    .map(event -> destroyTableLocally(event.tableId()))
                    .collect(toList());

            return allOf(futures.toArray(CompletableFuture[]::new)).thenApply(unused -> false);
        });
    }

    private CompletableFuture<?> onTableRename(RenameTableEventParameters parameters) {
        return inBusyLockAsync(busyLock, () -> tablesVv.update(
                parameters.causalityToken(),
                (ignore, e) -> {
                    if (e != null) {
                        return failedFuture(e);
                    }

                    TableImpl table = tables.get(parameters.tableId());

                    // TODO: revisit this approach, see https://issues.apache.org/jira/browse/IGNITE-21235.
                    table.name(parameters.newTableName());

                    return nullCompletedFuture();
                })
        );
    }

    /**
     * Updates or creates partition raft groups and storages.
     *
     * @param assignmentsFuture Table assignments.
     * @param table Initialized table entity.
     * @param zoneId Zone id.
     * @param isRecovery {@code true} if the node is being started up.
     * @return future, which will be completed when the partitions creations done.
     */
    private CompletableFuture<Void> startLocalPartitionsAndClients(
            CompletableFuture<List<Assignments>> assignmentsFuture,
            TableImpl table,
            int zoneId,
            boolean isRecovery
    ) {
        int tableId = table.tableId();

        // Create new raft nodes according to new assignments.
        return assignmentsFuture.thenCompose(tableAssignments -> {
            // Empty assignments might be a valid case if tables are created from within cluster init HOCON
            // configuration, which is not supported now.
            assert tableAssignments != null : IgniteStringFormatter.format("Table [id={}] has empty assignments.", tableId);

            int partitions = tableAssignments.size();

            var futures = new CompletableFuture<?>[partitions];

            for (int i = 0; i < partitions; i++) {
                int partId = i;

                Assignments assignments = tableAssignments.get(i);

                CompletableFuture<?> future = startPartitionAndStartClient(
                        table,
                        partId,
                        localMemberAssignment(assignments),
                        assignments,
                        zoneId,
                        isRecovery
                )
                        .whenComplete((res, ex) -> {
                            if (ex != null) {
                                LOG.warn("Unable to update raft groups on the node [tableId={}, partitionId={}]", ex, tableId, partId);
                            }
                        });

                futures[i] = future;
            }

            return allOf(futures);
        });
    }

    private CompletableFuture<Void> startPartitionAndStartClient(
            TableImpl table,
            int partId,
            @Nullable Assignment localMemberAssignment,
            Assignments stableAssignments,
            int zoneId,
            boolean isRecovery
    ) {
        if (localMemberAssignment == null) {
            // (0) in case if node not in the assignments
            return nullCompletedFuture();
        }

        int tableId = table.tableId();

        var internalTbl = (InternalTableImpl) table.internalTable();

        PeersAndLearners stablePeersAndLearners = fromAssignments(stableAssignments.nodes());

        TablePartitionId replicaGrpId = new TablePartitionId(tableId, partId);

<<<<<<< HEAD
=======
        // TODO: will be removed in https://issues.apache.org/jira/browse/IGNITE-22218
        Consumer<RaftGroupService> updateTableRaftService = raftClient -> internalTbl
                .tableRaftService()
                .updateInternalTableRaftGroupService(partId, raftClient);

>>>>>>> 84b760b5
        CompletableFuture<Boolean> shouldStartGroupFut = isRecovery
                ? partitionReplicatorNodeRecovery.initiateGroupReentryIfNeeded(
                        replicaGrpId,
                        internalTbl,
                        stablePeersAndLearners,
                        localMemberAssignment
                )
                : trueCompletedFuture();

        Assignments forcedAssignments = stableAssignments.force() ? stableAssignments : null;

        Supplier<CompletableFuture<Boolean>> startReplicaSupplier = () -> shouldStartGroupFut
                .thenComposeAsync(startGroup -> inBusyLock(busyLock, () -> {
                    // (1) if partitionReplicatorNodeRecovery#shouldStartGroup fails -> do start nothing
                    if (!startGroup) {
                        return falseCompletedFuture();
                    }

                    // (2) Otherwise let's start replica manually
                    var safeTimeTracker = new PendingComparableValuesTracker<HybridTimestamp, Void>(HybridTimestamp.MIN_VALUE);

                    var storageIndexTracker = new PendingComparableValuesTracker<Long, Void>(0L);

                    PartitionStorages partitionStorages = getPartitionStorages(table, partId);

                    PartitionDataStorage partitionDataStorage = partitionDataStorage(partitionStorages.getMvPartitionStorage(),
                            internalTbl, partId);

                    storageIndexTracker.update(partitionDataStorage.lastAppliedIndex(), null);

                    PartitionUpdateHandlers partitionUpdateHandlers = createPartitionUpdateHandlers(
                            partId,
                            partitionDataStorage,
                            table,
                            safeTimeTracker,
                            storageUpdateConfig
                    );

                    internalTbl.updatePartitionTrackers(partId, safeTimeTracker, storageIndexTracker);

                    mvGc.addStorage(replicaGrpId, partitionUpdateHandlers.gcUpdateHandler);

                    RaftGroupListener raftGroupListener = new PartitionListener(
                            txManager,
                            partitionDataStorage,
                            partitionUpdateHandlers.storageUpdateHandler,
                            partitionStorages.getTxStateStorage(),
                            safeTimeTracker,
                            storageIndexTracker,
                            catalogService,
                            table.schemaView(),
                            clockService,
                            indexMetaStorage
                    );

                    SnapshotStorageFactory snapshotStorageFactory = createSnapshotStorageFactory(replicaGrpId,
                            partitionUpdateHandlers, internalTbl);

                    Function<RaftGroupService, ReplicaListener> createListener = (raftClient) -> createReplicaListener(
                            replicaGrpId,
                            table,
                            safeTimeTracker,
                            partitionStorages.getMvPartitionStorage(),
                            partitionStorages.getTxStateStorage(),
                            partitionUpdateHandlers,
                            raftClient);

                    RaftGroupEventsListener raftGroupEventsListener = createRaftGroupEventsListener(zoneId, replicaGrpId);

                    MvTableStorage mvTableStorage = internalTbl.storage();

                    try {
                        return replicaMgr.startReplica(
                                raftGroupEventsListener,
                                raftGroupListener,
                                mvTableStorage.isVolatile(),
                                snapshotStorageFactory,
<<<<<<< HEAD
=======
                                updateTableRaftService,
>>>>>>> 84b760b5
                                createListener,
                                storageIndexTracker,
                                replicaGrpId,
                                stablePeersAndLearners);
                    } catch (NodeStoppingException e) {
                        throw new AssertionError("Loza was stopped before Table manager", e);
                    }
                }), ioExecutor);

        return replicaMgr.weakStartReplica(
                replicaGrpId,
                startReplicaSupplier,
                forcedAssignments
        ).handle((res, ex) -> {
            if (ex != null) {
                LOG.warn("Unable to update raft groups on the node [tableId={}, partitionId={}]", ex, tableId, partId);
            }
            return null;
        });
    }

    @Nullable
    private Assignment localMemberAssignment(Assignments assignments) {
        Assignment localMemberAssignment = Assignment.forPeer(localNode().name());

        return assignments.nodes().contains(localMemberAssignment) ? localMemberAssignment : null;
    }

    private PartitionMover createPartitionMover(TablePartitionId replicaGrpId) {
        return new PartitionMover(busyLock, () -> {
            CompletableFuture<Replica> replicaFut = replicaMgr.replica(replicaGrpId);
            if (replicaFut == null) {
                return failedFuture(new IgniteInternalException("No such replica for partition " + replicaGrpId.partitionId()
                        + " in table " + replicaGrpId.tableId()));
            }
            return replicaFut.thenApply(Replica::raftClient);
        });
    }

    private RaftGroupEventsListener createRaftGroupEventsListener(int zoneId, TablePartitionId replicaGrpId) {
        PartitionMover partitionMover = createPartitionMover(replicaGrpId);

        return new RebalanceRaftGroupEventsListener(
                metaStorageMgr,
                replicaGrpId,
                busyLock,
                partitionMover,
                rebalanceScheduler,
                zoneId
        );
    }

    private PartitionReplicaListener createReplicaListener(
            TablePartitionId tablePartitionId,
            TableImpl table,
            PendingComparableValuesTracker<HybridTimestamp, Void> safeTimeTracker,
            MvPartitionStorage mvPartitionStorage,
            TxStateStorage txStatePartitionStorage,
            PartitionUpdateHandlers partitionUpdateHandlers,
            RaftGroupService raftClient
    ) {
        int tableId = tablePartitionId.tableId();
        int partId = tablePartitionId.partitionId();

        return new PartitionReplicaListener(
                mvPartitionStorage,
                new ExecutorInclinedRaftCommandRunner(raftClient, partitionOperationsExecutor),
                txManager,
                lockMgr,
                scanRequestExecutor,
                partId,
                tableId,
                table.indexesLockers(partId),
                new Lazy<>(() -> table.indexStorageAdapters(partId).get().get(table.pkId())),
                () -> table.indexStorageAdapters(partId).get(),
                clockService,
                safeTimeTracker,
                txStatePartitionStorage,
                transactionStateResolver,
                partitionUpdateHandlers.storageUpdateHandler,
                new CatalogValidationSchemasSource(catalogService, schemaManager),
                localNode(),
                executorInclinedSchemaSyncService,
                catalogService,
                executorInclinedPlacementDriver,
                topologyService,
                remotelyTriggeredResourceRegistry,
                schemaManager.schemaRegistry(tableId),
                indexMetaStorage
        );
    }

    private boolean isLocalPeer(Peer peer) {
        return peer.consistentId().equals(localNode().name());
    }

    private boolean isLocalNodeInAssignments(Collection<Assignment> assignments) {
        return assignments.stream().anyMatch(isLocalNodeAssignment);
    }

    private PartitionDataStorage partitionDataStorage(MvPartitionStorage partitionStorage, InternalTable internalTbl, int partId) {
        return new SnapshotAwarePartitionDataStorage(
                partitionStorage,
                outgoingSnapshotsManager,
                partitionKey(internalTbl, partId)
        );
    }

    private static PartitionKey partitionKey(InternalTable internalTbl, int partId) {
        return new PartitionKey(internalTbl.tableId(), partId);
    }

    @Override
    public void beforeNodeStop() {
        if (!beforeStopGuard.compareAndSet(false, true)) {
            return;
        }

        stopManagerFuture.completeExceptionally(new NodeStoppingException());

        busyLock.block();

        metaStorageMgr.unregisterWatch(pendingAssignmentsRebalanceListener);
        metaStorageMgr.unregisterWatch(stableAssignmentsRebalanceListener);
        metaStorageMgr.unregisterWatch(assignmentsSwitchRebalanceListener);

        cleanUpTablesResources(tables);
    }

    @Override
    public CompletableFuture<Void> stopAsync(ComponentContext componentContext) {
        // NB: busy lock had already gotten in {@link beforeNodeStop}
        assert beforeStopGuard.get() : "'stop' called before 'beforeNodeStop'";

        if (!stopGuard.compareAndSet(false, true)) {
            return nullCompletedFuture();
        }

        int shutdownTimeoutSeconds = 10;

        try {
            IgniteUtils.closeAllManually(
                    mvGc,
                    fullStateTransferIndexChooser,
                    sharedTxStateStorage,
                    () -> shutdownAndAwaitTermination(txStateStoragePool, shutdownTimeoutSeconds, TimeUnit.SECONDS),
                    () -> shutdownAndAwaitTermination(txStateStorageScheduledPool, shutdownTimeoutSeconds, TimeUnit.SECONDS),
                    () -> shutdownAndAwaitTermination(scanRequestExecutor, shutdownTimeoutSeconds, TimeUnit.SECONDS),
                    () -> shutdownAndAwaitTermination(incomingSnapshotsExecutor, shutdownTimeoutSeconds, TimeUnit.SECONDS),
                    () -> shutdownAndAwaitTermination(rebalanceScheduler, shutdownTimeoutSeconds, TimeUnit.SECONDS),
                    () -> shutdownAndAwaitTermination(streamerFlushExecutor, shutdownTimeoutSeconds, TimeUnit.SECONDS)
            );
        } catch (Exception e) {
            return failedFuture(e);
        }

        return nullCompletedFuture();
    }

    /**
     * Stops resources that are related to provided tables.
     *
     * @param tables Tables to stop.
     */
    private void cleanUpTablesResources(Map<Integer, TableImpl> tables) {
        var futures = new ArrayList<CompletableFuture<Void>>(tables.size());

        for (TableImpl table : tables.values()) {
            futures.add(runAsync(() -> {
                Stream.Builder<ManuallyCloseable> stopping = Stream.builder();

                InternalTable internalTable = table.internalTable();

                stopping.add(() -> {
                    var stopReplicaFutures = new CompletableFuture<?>[internalTable.partitions()];

                    for (int p = 0; p < internalTable.partitions(); p++) {
                        TablePartitionId replicationGroupId = new TablePartitionId(table.tableId(), p);

                        stopReplicaFutures[p] = stopPartition(replicationGroupId, table);
                    }

                    allOf(stopReplicaFutures).get(10, TimeUnit.SECONDS);
                });

                stopping.add(internalTable.storage());
                stopping.add(internalTable.txStateStorage());
                stopping.add(internalTable);

                try {
                    IgniteUtils.closeAllManually(stopping.build());
                } catch (Throwable t) {
                    LOG.error("Unable to stop table [name={}, tableId={}]", t, table.name(), table.tableId());
                }
            }, ioExecutor));
        }

        try {
            allOf(futures.toArray(CompletableFuture[]::new)).get(30, TimeUnit.SECONDS);
        } catch (InterruptedException | ExecutionException | TimeoutException e) {
            LOG.error("Unable to clean table resources", e);
        }
    }

    /**
     * Creates local structures for a table.
     *
     * @param causalityToken Causality token.
     * @param catalogVersion Catalog version on which the table was created.
     * @param tableDescriptor Catalog table descriptor.
     * @param onNodeRecovery {@code true} when called during node recovery, {@code false} otherwise.
     * @return Future that will be completed when local changes related to the table creation are applied.
     */
    private CompletableFuture<?> createTableLocally(
            long causalityToken,
            int catalogVersion,
            CatalogTableDescriptor tableDescriptor,
            boolean onNodeRecovery
    ) {
        return inBusyLockAsync(busyLock, () -> {
            int tableId = tableDescriptor.id();

            // Retrieve descriptor during synchronous call, before the previous catalog version could be concurrently compacted.
            CatalogZoneDescriptor zoneDescriptor = getZoneDescriptor(tableDescriptor, catalogVersion);

            CompletableFuture<List<Assignments>> assignmentsFuture = getOrCreateAssignments(
                    tableDescriptor,
                    zoneDescriptor,
                    causalityToken,
                    catalogVersion
            );

            CompletableFuture<List<Assignments>> assignmentsFutureAfterInvoke =
                    writeTableAssignmentsToMetastore(tableId, assignmentsFuture);

            return createTableLocally(
                    causalityToken,
                    tableDescriptor,
                    zoneDescriptor,
                    assignmentsFutureAfterInvoke,
                    onNodeRecovery
            );
        });
    }

    /**
     * Creates local structures for a table.
     *
     * @param causalityToken Causality token.
     * @param tableDescriptor Catalog table descriptor.
     * @param zoneDescriptor Catalog distributed zone descriptor.
     * @param assignmentsFuture Future with assignments.
     * @param onNodeRecovery {@code true} when called during node recovery, {@code false} otherwise.
     * @return Future that will be completed when local changes related to the table creation are applied.
     */
    private CompletableFuture<Void> createTableLocally(
            long causalityToken,
            CatalogTableDescriptor tableDescriptor,
            CatalogZoneDescriptor zoneDescriptor,
            CompletableFuture<List<Assignments>> assignmentsFuture,
            boolean onNodeRecovery
    ) {
        String tableName = tableDescriptor.name();
        int tableId = tableDescriptor.id();

        LOG.trace("Creating local table: name={}, id={}, token={}", tableDescriptor.name(), tableDescriptor.id(), causalityToken);

        MvTableStorage tableStorage = createTableStorage(tableDescriptor, zoneDescriptor);
        TxStateTableStorage txStateStorage = createTxStateTableStorage(tableDescriptor, zoneDescriptor);

        int partitions = zoneDescriptor.partitions();

        InternalTableImpl internalTable = new InternalTableImpl(
                tableName,
                tableId,
                partitions,
                topologyService,
                txManager,
                tableStorage,
                txStateStorage,
                replicaSvc,
                clock,
                observableTimestampTracker,
                executorInclinedPlacementDriver,
                transactionInflights,
                implicitTransactionTimeout,
                attemptsObtainLock,
                this::streamerFlushExecutor
        );

        var table = new TableImpl(
                internalTable,
                lockMgr,
                schemaVersions,
                marshallers,
                sql.get(),
                tableDescriptor.primaryKeyIndexId()
        );

        tablesVv.update(causalityToken, (ignore, e) -> inBusyLock(busyLock, () -> {
            if (e != null) {
                return failedFuture(e);
            }

            return schemaManager.schemaRegistry(causalityToken, tableId).thenAccept(table::schemaView);
        }));

        // NB: all vv.update() calls must be made from the synchronous part of the method (not in thenCompose()/etc!).
        CompletableFuture<?> localPartsUpdateFuture = localPartitionsVv.update(causalityToken,
                (ignore, throwable) -> inBusyLock(busyLock, () -> assignmentsFuture.thenComposeAsync(newAssignments -> {
                    PartitionSet parts = new BitSetPartitionSet();

                    // TODO: https://issues.apache.org/jira/browse/IGNITE-19713 Process assignments and set partitions only for
                    // TODO assigned partitions.
                    for (int i = 0; i < newAssignments.size(); i++) {
                        parts.set(i);
                    }

                    return getOrCreatePartitionStorages(table, parts).thenAccept(u -> localPartsByTableId.put(tableId, parts));
                }, ioExecutor)));

        CompletableFuture<?> tablesByIdFuture = tablesVv.get(causalityToken);

        // TODO https://issues.apache.org/jira/browse/IGNITE-19170 Partitions should be started only on the assignments change
        //  event triggered by zone create or alter.
        CompletableFuture<?> createPartsFut = assignmentsUpdatedVv.update(causalityToken, (token, e) -> {
            if (e != null) {
                return failedFuture(e);
            }

            return allOf(localPartsUpdateFuture, tablesByIdFuture).thenComposeAsync(ignore -> inBusyLock(busyLock, () -> {
                        if (onNodeRecovery) {
                            SchemaRegistry schemaRegistry = table.schemaView();
                            PartitionSet partitionSet = localPartsByTableId.get(tableId);
                            // LWM starts updating only after the node is restored.
                            HybridTimestamp lwm = lowWatermark.getLowWatermark();

                            registerIndexesToTable(table, catalogService, partitionSet, schemaRegistry, lwm);
                        }
                        return startLocalPartitionsAndClients(assignmentsFuture, table, zoneDescriptor.id(), onNodeRecovery);
                    }
            ), ioExecutor);
        });

        tables.put(tableId, table);

        // TODO should be reworked in IGNITE-16763

        // TODO: https://issues.apache.org/jira/browse/IGNITE-19913 Possible performance degradation.
        return createPartsFut.thenAccept(ignore -> startedTables.put(tableId, table));
    }

    /**
     * Check if the table already has assignments in the meta storage locally.
     * So, it means, that it is a recovery process and we should use the meta storage local assignments instead of calculation
     * of the new ones.
     */
    private CompletableFuture<List<Assignments>> getOrCreateAssignments(
            CatalogTableDescriptor tableDescriptor,
            CatalogZoneDescriptor zoneDescriptor,
            long causalityToken,
            int catalogVersion
    ) {
        int tableId = tableDescriptor.id();
        CompletableFuture<List<Assignments>> assignmentsFuture;

        if (partitionAssignmentsGetLocally(metaStorageMgr, tableId, 0, causalityToken) != null) {
            assignmentsFuture = completedFuture(
                    tableAssignmentsGetLocally(metaStorageMgr, tableId, zoneDescriptor.partitions(), causalityToken));
        } else {
            assignmentsFuture = distributionZoneManager.dataNodes(causalityToken, catalogVersion, zoneDescriptor.id())
                    .thenApply(dataNodes -> AffinityUtils.calculateAssignments(
                            dataNodes,
                            zoneDescriptor.partitions(),
                            zoneDescriptor.replicas()
                    ).stream().map(Assignments::of).collect(toList()));

            assignmentsFuture.thenAccept(assignmentsList -> LOG.info(
                    "Assignments calculated from data nodes [table={}, tableId={}, assignments={}, revision={}]",
                    tableDescriptor.name(),
                    tableId,
                    Assignments.assignmentListToString(assignmentsList),
                    causalityToken
            ));
        }

        return assignmentsFuture;
    }

    /**
     * Creates data storage for the provided table.
     *
     * @param tableDescriptor Catalog table descriptor.
     * @param zoneDescriptor Catalog distributed zone descriptor.
     */
    protected MvTableStorage createTableStorage(CatalogTableDescriptor tableDescriptor, CatalogZoneDescriptor zoneDescriptor) {
        StorageEngine engine = dataStorageMgr.engineByStorageProfile(tableDescriptor.storageProfile());

        assert engine != null : "tableId=" + tableDescriptor.id() + ", storageProfile=" + tableDescriptor.storageProfile();

        return engine.createMvTable(
                new StorageTableDescriptor(tableDescriptor.id(), zoneDescriptor.partitions(), tableDescriptor.storageProfile()),
                new CatalogStorageIndexDescriptorSupplier(catalogService, lowWatermark)
        );
    }

    /**
     * Creates transaction state storage for the provided table.
     *
     * @param tableDescriptor Catalog table descriptor.
     * @param zoneDescriptor Catalog distributed zone descriptor.
     */
    protected TxStateTableStorage createTxStateTableStorage(CatalogTableDescriptor tableDescriptor, CatalogZoneDescriptor zoneDescriptor) {
        int tableId = tableDescriptor.id();

        TxStateTableStorage txStateTableStorage = new TxStateRocksDbTableStorage(
                tableId,
                zoneDescriptor.partitions(),
                sharedTxStateStorage
        );
        if (ThreadAssertions.enabled()) {
            txStateTableStorage = new ThreadAssertingTxStateTableStorage(txStateTableStorage);
        }

        txStateTableStorage.start();

        return txStateTableStorage;
    }

    /**
     * Drops local structures for a table.
     *
     * @param tableId Table id to destroy.
     */
    private CompletableFuture<Void> destroyTableLocally(int tableId) {
        TableImpl table = startedTables.remove(tableId);
        localPartsByTableId.remove(tableId);

        assert table != null : tableId;

        InternalTable internalTable = table.internalTable();
        int partitions = internalTable.partitions();

        // TODO https://issues.apache.org/jira/browse/IGNITE-18991 Move assigment manipulations to Distribution zones.
        Set<ByteArray> assignmentKeys = IntStream.range(0, partitions)
                .mapToObj(p -> stablePartAssignmentsKey(new TablePartitionId(tableId, p)))
                .collect(toSet());
        metaStorageMgr.removeAll(assignmentKeys);

        CompletableFuture<?>[] stopReplicaFutures = new CompletableFuture<?>[partitions];

        // TODO https://issues.apache.org/jira/browse/IGNITE-19170 Partitions should be stopped on the assignments change
        //  event triggered by zone drop or alter. Stop replica asynchronously, out of metastorage event pipeline.
        for (int partitionId = 0; partitionId < partitions; partitionId++) {
            var replicationGroupId = new TablePartitionId(tableId, partitionId);

            stopReplicaFutures[partitionId] = stopPartition(replicationGroupId, table);
        }

        // TODO: IGNITE-18703 Destroy raft log and meta
        return allOf(stopReplicaFutures)
                .thenComposeAsync(
                        unused -> inBusyLockAsync(busyLock, () -> allOf(
                                internalTable.storage().destroy(),
                                runAsync(() -> inBusyLock(busyLock, () -> internalTable.txStateStorage().destroy()), ioExecutor)
                        )),
                        ioExecutor)
                .thenAccept(ignore0 -> tables.remove(tableId))
                .thenAcceptAsync(ignore0 -> schemaManager.dropRegistryAsync(tableId), ioExecutor);
    }

    @Override
    public List<Table> tables() {
        return join(tablesAsync());
    }

    @Override
    public CompletableFuture<List<Table>> tablesAsync() {
        return inBusyLockAsync(busyLock, this::tablesAsyncInternalBusy);
    }

    private CompletableFuture<List<Table>> tablesAsyncInternalBusy() {
        HybridTimestamp now = clockService.now();

        return orStopManagerFuture(executorInclinedSchemaSyncService.waitForMetadataCompleteness(now))
                .thenCompose(unused -> inBusyLockAsync(busyLock, () -> {
                    int catalogVersion = catalogService.activeCatalogVersion(now.longValue());

                    Collection<CatalogTableDescriptor> tableDescriptors = catalogService.tables(catalogVersion);

                    if (tableDescriptors.isEmpty()) {
                        return emptyListCompletedFuture();
                    }

                    CompletableFuture<Table>[] tableImplFutures = tableDescriptors.stream()
                            .map(tableDescriptor -> tableAsyncInternalBusy(tableDescriptor.id()))
                            .toArray(CompletableFuture[]::new);

                    return allOfToList(tableImplFutures);
                }));
    }

    /**
     * Returns the tables by ID future for the given causality token.
     *
     * <p>The future will only be completed when corresponding assignments update completes.
     *
     * @param causalityToken Causality token.
     * @return The future with tables map.
     * @see #assignmentsUpdatedVv
     */
    private CompletableFuture<Map<Integer, TableImpl>> tablesById(long causalityToken) {
        return assignmentsUpdatedVv.get(causalityToken).thenApply(v -> unmodifiableMap(startedTables));
    }

    /**
     * Returns an internal map, which contains all managed tables by their ID.
     */
    private Map<Integer, TableImpl> tablesById() {
        return unmodifiableMap(tables);
    }

    /**
     * Returns a map with started tables.
     */
    @TestOnly
    public Map<Integer, TableImpl> startedTables() {
        return unmodifiableMap(startedTables);
    }

    @Override
    public Table table(String name) {
        return join(tableAsync(name));
    }

    @Override
    public TableViewInternal table(int id) throws NodeStoppingException {
        return join(tableAsync(id));
    }

    @Override
    public CompletableFuture<Table> tableAsync(String name) {
        return tableAsyncInternal(IgniteNameUtils.parseSimpleName(name))
                .thenApply(identity());
    }

    /**
     * Asynchronously gets the table using causality token.
     *
     * @param causalityToken Causality token.
     * @param id Table id.
     * @return Future.
     */
    public CompletableFuture<TableViewInternal> tableAsync(long causalityToken, int id) {
        return inBusyLockAsync(busyLock, () -> tablesById(causalityToken).thenApply(tablesById -> tablesById.get(id)));
    }

    @Override
    public CompletableFuture<TableViewInternal> tableAsync(int tableId) {
        return inBusyLockAsync(busyLock, () -> {
            HybridTimestamp now = clockService.now();

            return orStopManagerFuture(executorInclinedSchemaSyncService.waitForMetadataCompleteness(now))
                    .thenCompose(unused -> inBusyLockAsync(busyLock, () -> {
                        int catalogVersion = catalogService.activeCatalogVersion(now.longValue());

                        // Check if the table has been deleted.
                        if (catalogService.table(tableId, catalogVersion) == null) {
                            return nullCompletedFuture();
                        }

                        return tableAsyncInternalBusy(tableId);
                    }));
        });
    }

    /**
     * Asynchronously gets the local partitions set of a table using causality token.
     *
     * @param causalityToken Causality token.
     * @return Future.
     */
    public CompletableFuture<PartitionSet> localPartitionSetAsync(long causalityToken, int tableId) {
        if (!busyLock.enterBusy()) {
            throw new IgniteException(new NodeStoppingException());
        }

        try {
            return localPartitionsVv.get(causalityToken).thenApply(unused -> localPartsByTableId.get(tableId));
        } finally {
            busyLock.leaveBusy();
        }
    }

    @Override
    public TableViewInternal tableView(String name) {
        return join(tableViewAsync(name));
    }

    @Override
    public CompletableFuture<TableViewInternal> tableViewAsync(String name) {
        return tableAsyncInternal(IgniteNameUtils.parseSimpleName(name));
    }

    /**
     * Gets a table by name, if it was created before. Doesn't parse canonical name.
     *
     * @param name Table name.
     * @return Future representing pending completion of the {@code TableManager#tableAsyncInternal} operation.
     */
    private CompletableFuture<TableViewInternal> tableAsyncInternal(String name) {
        return inBusyLockAsync(busyLock, () -> {
            HybridTimestamp now = clockService.now();

            return orStopManagerFuture(executorInclinedSchemaSyncService.waitForMetadataCompleteness(now))
                    .thenCompose(unused -> inBusyLockAsync(busyLock, () -> {
                        CatalogTableDescriptor tableDescriptor = catalogService.table(name, now.longValue());

                        // Check if the table has been deleted.
                        if (tableDescriptor == null) {
                            return nullCompletedFuture();
                        }

                        return tableAsyncInternalBusy(tableDescriptor.id());
                    }));
        });
    }

    private CompletableFuture<TableViewInternal> tableAsyncInternalBusy(int tableId) {
        TableImpl tableImpl = startedTables.get(tableId);

        if (tableImpl != null) {
            return completedFuture(tableImpl);
        }

        CompletableFuture<TableViewInternal> getLatestTableFuture = new CompletableFuture<>();

        CompletionListener<Void> tablesListener = (token, v, th) -> {
            if (th == null) {
                CompletableFuture<?> tablesFuture = tablesVv.get(token);

                tablesFuture.whenComplete((tables, e) -> {
                    if (e != null) {
                        getLatestTableFuture.completeExceptionally(e);
                    } else {
                        getLatestTableFuture.complete(startedTables.get(tableId));
                    }
                });
            } else {
                getLatestTableFuture.completeExceptionally(th);
            }
        };

        assignmentsUpdatedVv.whenComplete(tablesListener);

        // This check is needed for the case when we have registered tablesListener,
        // but tablesVv has already been completed, so listener would be triggered only for the next versioned value update.
        tableImpl = startedTables.get(tableId);

        if (tableImpl != null) {
            assignmentsUpdatedVv.removeWhenComplete(tablesListener);

            return completedFuture(tableImpl);
        }

        return orStopManagerFuture(getLatestTableFuture)
                .whenComplete((unused, throwable) -> assignmentsUpdatedVv.removeWhenComplete(tablesListener));
    }

    /**
     * Waits for future result and return, or unwraps {@link CompletionException} to {@link IgniteException} if failed.
     *
     * @param future Completable future.
     * @return Future result.
     */
    private static <T> T join(CompletableFuture<T> future) {
        try {
            return future.join();
        } catch (CompletionException ex) {
            throw convertThrowable(ex.getCause());
        }
    }

    /**
     * Convert to public throwable.
     *
     * @param th Throwable.
     * @return Public throwable.
     */
    private static RuntimeException convertThrowable(Throwable th) {
        if (th instanceof RuntimeException) {
            return (RuntimeException) th;
        }

        return new IgniteException(th);
    }

    /**
     * Creates meta storage listener for pending assignments updates.
     *
     * @return The watch listener.
     */
    private WatchListener createPendingAssignmentsRebalanceListener() {
        return new WatchListener() {
            @Override
            public CompletableFuture<Void> onUpdate(WatchEvent evt) {
                if (!busyLock.enterBusy()) {
                    return failedFuture(new NodeStoppingException());
                }

                try {
                    Entry newEntry = evt.entryEvent().newEntry();

                    return handleChangePendingAssignmentEvent(newEntry, evt.revision(), false);
                } finally {
                    busyLock.leaveBusy();
                }
            }

            @Override
            public void onError(Throwable e) {
                LOG.warn("Unable to process pending assignments event", e);
            }
        };
    }

    private CompletableFuture<Void> handleChangePendingAssignmentEvent(
            Entry pendingAssignmentsEntry,
            long revision,
            boolean isRecovery
    ) {
        if (pendingAssignmentsEntry.value() == null) {
            return nullCompletedFuture();
        }

        int partId = extractPartitionNumber(pendingAssignmentsEntry.key());
        int tblId = extractTableId(pendingAssignmentsEntry.key(), PENDING_ASSIGNMENTS_PREFIX);

        var replicaGrpId = new TablePartitionId(tblId, partId);

        // Stable assignments from the meta store, which revision is bounded by the current pending event.
        Assignments stableAssignments = stableAssignments(replicaGrpId, revision);

        Assignments pendingAssignments = Assignments.fromBytes(pendingAssignmentsEntry.value());

        return tablesVv.get(revision)
                .thenApply(ignore -> {
                    if (!busyLock.enterBusy()) {
                        return CompletableFuture.<Void>failedFuture(new NodeStoppingException());
                    }

                    try {
                        TableImpl table = tables.get(tblId);

                        // Table can be null only recovery, because we use a revision from the future. See comment inside
                        // performRebalanceOnRecovery.
                        if (table == null) {
                            if (LOG.isInfoEnabled()) {
                                LOG.info("Skipping Pending Assignments update, because table {} does not exist", tblId);
                            }

                            return CompletableFutures.<Void>nullCompletedFuture();
                        }

                        if (LOG.isInfoEnabled()) {
                            var stringKey = new String(pendingAssignmentsEntry.key(), UTF_8);

                            LOG.info("Received update on pending assignments. Check if new raft group should be started [key={}, "
                                            + "partition={}, table={}, localMemberAddress={}, pendingAssignments={}, revision={}]",
                                    stringKey, partId, table.name(), localNode().address(), pendingAssignments, revision);
                        }

<<<<<<< HEAD
                        return setTablesPartitionCountersForRebalance(replicaGrpId, revision, pendingAssignments.force())
=======
                        // TODO: IGNITE-22661 should come from the assignments. The version valid at the time of assignment creation.
                        int catalogVersion = catalogService.latestCatalogVersion();

                        return setTablesPartitionCountersForRebalance(replicaGrpId, revision, pendingAssignments.force(), catalogVersion)
>>>>>>> 84b760b5
                                .thenCompose(v -> handleChangePendingAssignmentEvent(
                                        replicaGrpId,
                                        table,
                                        stableAssignments,
                                        pendingAssignments,
                                        revision,
                                        isRecovery,
                                        catalogVersion
                                ))
                                .thenCompose(v -> {
                                    boolean isLocalNodeInStableOrPending = isNodeInReducedStableOrPendingAssignments(
                                            replicaGrpId,
                                            stableAssignments,
                                            pendingAssignments,
                                            revision
                                    );

                                    if (!isLocalNodeInStableOrPending) {
                                        return nullCompletedFuture();
                                    }

<<<<<<< HEAD
                                    return changePeersOnRebalance(replicaGrpId, pendingAssignments.nodes(), revision);
=======
                                    return changePeersOnRebalance(table, replicaGrpId, pendingAssignments.nodes(), revision);
>>>>>>> 84b760b5
                                });
                    } finally {
                        busyLock.leaveBusy();
                    }
                })
                .thenCompose(identity());
    }

    private CompletableFuture<Void> handleChangePendingAssignmentEvent(
            TablePartitionId replicaGrpId,
            TableImpl tbl,
            @Nullable Assignments stableAssignments,
            Assignments pendingAssignments,
            long revision,
            boolean isRecovery,
            int catalogVersion
    ) {
        boolean pendingAssignmentsAreForced = pendingAssignments.force();
        Set<Assignment> pendingAssignmentsNodes = pendingAssignments.nodes();

        // Start a new Raft node and Replica if this node has appeared in the new assignments.
        Assignment localMemberAssignment = localMemberAssignment(pendingAssignments);

        boolean shouldStartLocalGroupNode = localMemberAssignment != null
                && (stableAssignments == null || !stableAssignments.nodes().contains(localMemberAssignment));

        // This is a set of assignments for nodes that are not the part of stable assignments, i.e. unstable part of the distribution.
        // For regular pending assignments we use (old) stable set, so that none of new nodes would be able to propose itself as a leader.
        // For forced assignments, we should do the same thing, but only for the subset of stable set that is alive right now. Dead nodes
        // are excluded. It is calculated precisely as an intersection between forced assignments and (old) stable assignments.
        Assignments computedStableAssignments;

        if (stableAssignments == null) {
            // This condition can only pass if all stable nodes are dead, and we start new raft group from scratch.
            // In this case new initial configuration must match new forced assignments.
            computedStableAssignments = Assignments.forced(pendingAssignmentsNodes);
        } else if (pendingAssignmentsAreForced) {
            // In case of forced assignments we need to remove nodes that are present in the stable set but are missing from the
            // pending set. Such operation removes dead stable nodes from the resulting stable set, which guarantees that we will
            // have a live majority.
            Set<Assignment> intersection = intersect(stableAssignments.nodes(), pendingAssignmentsNodes);

            computedStableAssignments = intersection.isEmpty() ? pendingAssignments : Assignments.forced(intersection);
        } else {
            computedStableAssignments = stableAssignments;
        }

        int partitionId = replicaGrpId.partitionId();

        CompletableFuture<Void> localServicesStartFuture;

        if (shouldStartLocalGroupNode) {
            PartitionSet singlePartitionIdSet = PartitionSet.of(partitionId);

            localServicesStartFuture = localPartitionsVv.get(revision)
                    // TODO https://issues.apache.org/jira/browse/IGNITE-20957 Revisit this code
                    .thenComposeAsync(
                            partitionSet -> inBusyLock(busyLock, () -> getOrCreatePartitionStorages(tbl, singlePartitionIdSet)),
                            ioExecutor
                    )
                    .thenComposeAsync(unused -> inBusyLock(busyLock, () -> {
                        if (!isRecovery) {
                            // We create index storages (and also register the necessary structures) for the rebalancing one partition
                            // before start the raft node, so that the updates that come when applying the replication log can safely
                            // update the indexes. On recovery node, we do not need to call this code, since during restoration we start
                            // all partitions and already register indexes there.
                            lowWatermark.getLowWatermarkSafe(lwm ->
                                    registerIndexesToTable(tbl, catalogService, singlePartitionIdSet, tbl.schemaView(), lwm)
                            );
                        }

                        int zoneId = getTableDescriptor(tbl.tableId(), catalogVersion).zoneId();

                        return startPartitionAndStartClient(
                                tbl,
                                replicaGrpId.partitionId(),
                                localMemberAssignment,
                                computedStableAssignments,
                                zoneId,
                                isRecovery
                        );
                    }), ioExecutor);
        } else {
            localServicesStartFuture = runAsync(() -> {
                if (pendingAssignmentsAreForced && localMemberAssignment != null) {

                    assert replicaMgr.isReplicaStarted(replicaGrpId) : "The local node is outside of the replication group";

                    replicaMgr.resetPeers(replicaGrpId, fromAssignments(computedStableAssignments.nodes()));
                } else if (pendingAssignmentsAreForced && localMemberAssignment == null) {
                    assert !replicaMgr.isReplicaStarted(replicaGrpId)
                            : "The local node is inside of the replication group";
                }
            }, ioExecutor);
        }

        return localServicesStartFuture
                .thenComposeAsync(v -> inBusyLock(busyLock, () -> isLocalNodeLeaseholder(replicaGrpId)), ioExecutor)
                .thenAcceptAsync(isLeaseholder -> inBusyLock(busyLock, () -> {
                    boolean isLocalNodeInStableOrPending = isNodeInReducedStableOrPendingAssignments(
                            replicaGrpId,
                            stableAssignments,
                            pendingAssignments,
                            revision
                    );
<<<<<<< HEAD

                    if (!isLocalNodeInStableOrPending && !isLeaseholder) {
                        return;
                    }

=======

                    if (!isLocalNodeInStableOrPending && !isLeaseholder) {
                        return;
                    }

>>>>>>> 84b760b5
                    assert isLocalNodeInStableOrPending || isLeaseholder
                            : "The local node is outside of the replication group [inStableOrPending=" + isLocalNodeInStableOrPending
                            + ", isLeaseholder=" + isLeaseholder + "].";

                    // For forced assignments, we exclude dead stable nodes, and all alive stable nodes are already in pending assignments.
                    // Union is not required in such a case.
                    Set<Assignment> newAssignments = pendingAssignmentsAreForced || stableAssignments == null
                            ? pendingAssignmentsNodes
                            : union(pendingAssignmentsNodes, stableAssignments.nodes());

<<<<<<< HEAD
                    replicaMgr.replica(replicaGrpId)
                            .thenApply(Replica::raftClient)
                            .thenAccept(raftClient -> raftClient.updateConfiguration(fromAssignments(newAssignments)));
                }), ioExecutor);
    }

    private boolean isNodeInReducedStableOrPendingAssignments(
            TablePartitionId replicaGrpId,
            @Nullable Assignments stableAssignments,
            Assignments pendingAssignments,
            long revision
    ) {
        Entry reduceEntry  = metaStorageMgr.getLocally(RebalanceUtil.switchReduceKey(replicaGrpId), revision);

        Assignments reduceAssignments = reduceEntry != null
                ? Assignments.fromBytes(reduceEntry.value())
                : null;

        Set<Assignment> reducedStableAssignments = reduceAssignments != null
                ? subtract(stableAssignments.nodes(), reduceAssignments.nodes())
                : stableAssignments.nodes();

        if (!isLocalNodeInAssignments(union(reducedStableAssignments, pendingAssignments.nodes()))) {
            return false;
        }

        assert replicaMgr.isReplicaStarted(replicaGrpId) : "The local node is outside of the replication group ["
                + ", stable=" + stableAssignments
                + ", pending=" + pendingAssignments
                + ", reduce=" + reduceAssignments
                + ", localName=" + localNode().name() + "].";

        return true;
=======
                    tbl.internalTable()
                            .tableRaftService()
                            .partitionRaftGroupService(partitionId)
                            .updateConfiguration(fromAssignments(newAssignments));
                }), ioExecutor);
>>>>>>> 84b760b5
    }

    private boolean isNodeInReducedStableOrPendingAssignments(
            TablePartitionId replicaGrpId,
            @Nullable Assignments stableAssignments,
            Assignments pendingAssignments,
            long revision
    ) {
        Entry reduceEntry  = metaStorageMgr.getLocally(RebalanceUtil.switchReduceKey(replicaGrpId), revision);

        Assignments reduceAssignments = reduceEntry != null
                ? Assignments.fromBytes(reduceEntry.value())
                : null;

        Set<Assignment> reducedStableAssignments = reduceAssignments != null
                ? subtract(stableAssignments.nodes(), reduceAssignments.nodes())
                : stableAssignments.nodes();

        if (!isLocalNodeInAssignments(union(reducedStableAssignments, pendingAssignments.nodes()))) {
            return false;
        }

        assert replicaMgr.isReplicaStarted(replicaGrpId) : "The local node is outside of the replication group ["
                + ", stable=" + stableAssignments
                + ", pending=" + pendingAssignments
                + ", reduce=" + reduceAssignments
                + ", localName=" + localNode().name() + "].";

        return true;
    }

    private CompletableFuture<Void> setTablesPartitionCountersForRebalance(
            TablePartitionId replicaGrpId,
            long revision,
            boolean force,
            int catalogVersion
    ) {
        int tableId = replicaGrpId.tableId();

        CatalogZoneDescriptor zoneDescriptor = getZoneDescriptor(getTableDescriptor(tableId, catalogVersion), catalogVersion);

        int zoneId = zoneDescriptor.id();

        int partId = replicaGrpId.partitionId();

        SimpleCondition revisionMatches = revision(tablesCounterKey(zoneId, partId)).lt(revision);
        SimpleCondition counterIsEmpty = value(tablesCounterKey(zoneId, partId)).eq(toBytes(Set.of()));

        Condition condition = or(
                notExists(tablesCounterKey(zoneId, partId)),
                force ? revisionMatches : revisionMatches.and(counterIsEmpty)
        );

        Set<Integer> tablesInZone = findTablesByZoneId(zoneId, catalogVersion, catalogService).stream()
                .map(CatalogObjectDescriptor::id)
                .collect(toSet());

        byte[] countersValue = toBytes(tablesInZone);

        // The collected tables are valid for the current catalog version but may be removed in future versions.
        // Therefore, we need to store the `catalogVersion` alongside the counter to ensure we read the correct catalog version later.
        return metaStorageMgr.invoke(iif(
                condition,
                ops(
                        put(tablesCounterKey(zoneId, partId), countersValue),
                        put(catalogVersionKey(zoneId, partId), intToBytes(catalogVersion))
                ).yield(true),
                ops().yield(false)
        )).whenComplete((res, e) -> {
            if (e != null) {
                LOG.error("Failed to update counter for the zone [zoneId = {}]", zoneId);
            } else if (res.getAsBoolean()) {
                LOG.info(
                        "Rebalance counter for the zone is updated [zoneId = {}, partId = {}, counter = {}, revision = {}]",
                        zoneId,
                        partId,
                        tablesInZone,
                        revision
                );
            } else {
                LOG.debug(
                        "Rebalance counter for the zone is not updated [zoneId = {}, partId = {}, revision = {}]",
                        zoneId,
                        partId,
                        revision
                );
            }
        }).thenCompose((ignored) -> nullCompletedFuture());
    }

    private CompletableFuture<Void> changePeersOnRebalance(
<<<<<<< HEAD
=======
            // TODO: remove excessive argument (used to get raft-client) https://issues.apache.org/jira/browse/IGNITE-22218
            TableImpl table,
>>>>>>> 84b760b5
            TablePartitionId replicaGrpId,
            Set<Assignment> pendingAssignments,
            long revision
    ) {
        return replicaMgr.replica(replicaGrpId)
                .thenApply(Replica::raftClient)
                .thenCompose(raftClient -> raftClient.refreshAndGetLeaderWithTerm()
                        .exceptionally(throwable -> {
                            throwable = unwrapCause(throwable);

                            if (throwable instanceof TimeoutException) {
                                LOG.info(
                                        "Node couldn't get the leader within timeout so the changing peers is skipped [grp={}].",
                                        replicaGrpId
                                );

                                return LeaderWithTerm.NO_LEADER;
                            }

                            throw new IgniteInternalException(
                                    INTERNAL_ERR,
                                    "Failed to get a leader for the RAFT replication group [get=" + replicaGrpId + "].",
                                    throwable
                            );
                        })
                        .thenCompose(leaderWithTerm -> {
                            if (leaderWithTerm.isEmpty() || !isLocalPeer(leaderWithTerm.leader())) {
                                return nullCompletedFuture();
                            }

                            // run update of raft configuration if this node is a leader
                            LOG.info("Current node={} is the leader of partition raft group={}. "
                                            + "Initiate rebalance process for partition={}, table={}",
                                    leaderWithTerm.leader(),
                                    replicaGrpId,
                                    replicaGrpId.partitionId(),
                                    tables.get(replicaGrpId.tableId()).name()
                            );

<<<<<<< HEAD
                            return metaStorageMgr.get(pendingPartAssignmentsKey(replicaGrpId))
                                    .thenCompose(latestPendingAssignmentsEntry -> {
                                        // Do not change peers of the raft group if this is a stale event.
                                        // Note that we start raft node before for the sake of the consistency in a
                                        // starting and stopping raft nodes.
                                        if (revision < latestPendingAssignmentsEntry.revision()) {
                                            return nullCompletedFuture();
                                        }

                                        PeersAndLearners newConfiguration = fromAssignments(pendingAssignments);
=======
                    // run update of raft configuration if this node is a leader
                    LOG.info("Current node={} is the leader of partition raft group={}. "
                                    + "Initiate rebalance process for partition={}, table={}",
                            leaderWithTerm.leader(), replicaGrpId, partId, tables.get(replicaGrpId.tableId()).name());

                    return metaStorageMgr.get(pendingPartAssignmentsKey(replicaGrpId))
                            .thenCompose(latestPendingAssignmentsEntry -> {
                                // Do not change peers of the raft group if this is a stale event.
                                // Note that we start raft node before for the sake of the consistency in a
                                // starting and stopping raft nodes.
                                if (revision < latestPendingAssignmentsEntry.revision()) {
                                    return nullCompletedFuture();
                                }

                                PeersAndLearners newConfiguration = fromAssignments(pendingAssignments);
>>>>>>> 84b760b5

                                        return raftClient.changePeersAsync(newConfiguration, leaderWithTerm.term());
                                    });
                        })
                );
    }

    private SnapshotStorageFactory createSnapshotStorageFactory(
            TablePartitionId replicaGrpId,
            PartitionUpdateHandlers partitionUpdateHandlers,
            InternalTable internalTable
    ) {
        PartitionKey partitionKey = partitionKey(internalTable, replicaGrpId.partitionId());

        return new PartitionSnapshotStorageFactory(
                topologyService,
                outgoingSnapshotsManager,
                new PartitionAccessImpl(
                        partitionKey,
                        internalTable.storage(),
                        internalTable.txStateStorage(),
                        mvGc,
                        partitionUpdateHandlers.indexUpdateHandler,
                        partitionUpdateHandlers.gcUpdateHandler,
                        fullStateTransferIndexChooser,
                        schemaManager.schemaRegistry(partitionKey.tableId()),
                        lowWatermark
                ),
                catalogService,
                incomingSnapshotsExecutor
        );
    }

    /**
     * Creates Meta storage listener for stable assignments updates.
     *
     * @return The watch listener.
     */
    private WatchListener createStableAssignmentsRebalanceListener() {
        return new WatchListener() {
            @Override
            public CompletableFuture<Void> onUpdate(WatchEvent evt) {
                if (!busyLock.enterBusy()) {
                    return failedFuture(new NodeStoppingException());
                }

                try {
                    return handleChangeStableAssignmentEvent(evt);
                } finally {
                    busyLock.leaveBusy();
                }
            }

            @Override
            public void onError(Throwable e) {
                LOG.warn("Unable to process stable assignments event", e);
            }
        };
    }

    /** Creates Meta storage listener for switch reduce assignments updates. */
    private WatchListener createAssignmentsSwitchRebalanceListener() {
        return new WatchListener() {
            @Override
            public CompletableFuture<Void> onUpdate(WatchEvent evt) {
                return inBusyLockAsync(busyLock, () -> {
                    byte[] key = evt.entryEvent().newEntry().key();

                    int partitionId = extractPartitionNumber(key);
                    int tableId = extractTableId(key, ASSIGNMENTS_SWITCH_REDUCE_PREFIX);

                    TablePartitionId replicaGrpId = new TablePartitionId(tableId, partitionId);

                    // It is safe to get the latest version of the catalog as we are in the metastore thread.
                    // TODO: IGNITE-22661 Potentially unsafe to use the latest catalog version, as the tables might not already present
                    //  in the catalog. Better to take the version from Assignments.
                    int catalogVersion = catalogService.latestCatalogVersion();

                    return tablesById(evt.revision())
                            .thenCompose(tables -> inBusyLockAsync(busyLock, () -> {
                                CatalogTableDescriptor tableDescriptor = getTableDescriptor(tableId, catalogVersion);

                                CatalogZoneDescriptor zoneDescriptor = getZoneDescriptor(tableDescriptor, catalogVersion);

                                long causalityToken = zoneDescriptor.updateToken();

                                return distributionZoneManager.dataNodes(causalityToken, catalogVersion, tableDescriptor.zoneId())
                                        .thenCompose(dataNodes -> RebalanceUtilEx.handleReduceChanged(
                                                metaStorageMgr,
                                                dataNodes,
                                                zoneDescriptor.replicas(),
                                                replicaGrpId,
                                                evt
                                        ));
                            }));
                });
            }

            @Override
            public void onError(Throwable e) {
                LOG.warn("Unable to process switch reduce event", e);
            }
        };
    }

    /**
     * Gets partition stores.
     *
     * @param table Table.
     * @param partitionId Partition ID.
     * @return PartitionStorages.
     */
    private static PartitionStorages getPartitionStorages(TableImpl table, int partitionId) {
        InternalTable internalTable = table.internalTable();

        MvPartitionStorage mvPartition = internalTable.storage().getMvPartition(partitionId);

        assert mvPartition != null : "tableId=" + table.tableId() + ", partitionId=" + partitionId;

        TxStateStorage txStateStorage = internalTable.txStateStorage().getTxStateStorage(partitionId);

        assert txStateStorage != null : "tableId=" + table.tableId() + ", partitionId=" + partitionId;

        return new PartitionStorages(mvPartition, txStateStorage);
    }

    // TODO: https://issues.apache.org/jira/browse/IGNITE-19739 Create storages only once.
    private CompletableFuture<Void> getOrCreatePartitionStorages(TableImpl table, PartitionSet partitions) {
        InternalTable internalTable = table.internalTable();

        CompletableFuture<?>[] storageFuts = partitions.stream().mapToObj(partitionId -> {
            MvPartitionStorage mvPartition = internalTable.storage().getMvPartition(partitionId);

            return (mvPartition != null ? completedFuture(mvPartition) : internalTable.storage().createMvPartition(partitionId))
                    .thenComposeAsync(mvPartitionStorage -> {
                        TxStateStorage txStateStorage = internalTable.txStateStorage().getOrCreateTxStateStorage(partitionId);

                        if (mvPartitionStorage.lastAppliedIndex() == MvPartitionStorage.REBALANCE_IN_PROGRESS
                                || txStateStorage.lastAppliedIndex() == TxStateStorage.REBALANCE_IN_PROGRESS) {
                            return allOf(
                                    internalTable.storage().clearPartition(partitionId),
                                    txStateStorage.clear()
                            );
                        } else {
                            return nullCompletedFuture();
                        }
                    }, ioExecutor);
        }).toArray(CompletableFuture[]::new);

        return allOf(storageFuts);
    }

    /**
     * Handles the {@link RebalanceUtil#STABLE_ASSIGNMENTS_PREFIX} update event.
     *
     * @param evt Event.
     */
    protected CompletableFuture<Void> handleChangeStableAssignmentEvent(WatchEvent evt) {
        if (evt.entryEvents().stream().allMatch(e -> e.oldEntry().value() == null)) {
            // It's the initial write to table stable assignments on table create event.
            return nullCompletedFuture();
        }

        if (!evt.single()) {
            // If there is not a single entry, then all entries must be tombstones (this happens after table drop).
            assert evt.entryEvents().stream().allMatch(entryEvent -> entryEvent.newEntry().tombstone()) : evt;

            return nullCompletedFuture();
        }

        // here we can receive only update from the rebalance logic
        // these updates always processing only 1 partition, so, only 1 stable partition key.
        assert evt.single() : evt;

        if (evt.entryEvent().oldEntry() == null) {
            // This means it's an event on table creation.
            return nullCompletedFuture();
        }

        Entry stableAssignmentsWatchEvent = evt.entryEvent().newEntry();

        long revision = evt.revision();

        assert stableAssignmentsWatchEvent.revision() == revision : stableAssignmentsWatchEvent;

        if (stableAssignmentsWatchEvent.value() == null) {
            return nullCompletedFuture();
        }

        return handleChangeStableAssignmentEvent(stableAssignmentsWatchEvent, evt.revision(), false);
    }

    protected CompletableFuture<Void> handleChangeStableAssignmentEvent(
            Entry stableAssignmentsWatchEvent,
            long revision,
            boolean isRecovery
    ) {
        int partitionId = extractPartitionNumber(stableAssignmentsWatchEvent.key());
        int tableId = extractTableId(stableAssignmentsWatchEvent.key(), STABLE_ASSIGNMENTS_PREFIX);

        TablePartitionId tablePartitionId = new TablePartitionId(tableId, partitionId);

        Set<Assignment> stableAssignments = stableAssignmentsWatchEvent.value() == null
                ? emptySet()
                : Assignments.fromBytes(stableAssignmentsWatchEvent.value()).nodes();

        return supplyAsync(() -> {
            Entry pendingAssignmentsEntry = metaStorageMgr.getLocally(pendingPartAssignmentsKey(tablePartitionId), revision);

            byte[] pendingAssignmentsFromMetaStorage = pendingAssignmentsEntry.value();

            Assignments pendingAssignments = pendingAssignmentsFromMetaStorage == null
                    ? Assignments.EMPTY
                    : Assignments.fromBytes(pendingAssignmentsFromMetaStorage);

            if (LOG.isInfoEnabled()) {
                var stringKey = new String(stableAssignmentsWatchEvent.key(), UTF_8);

                LOG.info("Received update on stable assignments [key={}, partition={}, localMemberAddress={}, "
                                + "stableAssignments={}, pendingAssignments={}, revision={}]", stringKey, tablePartitionId,
                        localNode().address(), stableAssignments, pendingAssignments, revision);
            }

            return stopAndDestroyPartitionAndUpdateClients(
                    tablePartitionId,
                    stableAssignments,
                    pendingAssignments,
                    isRecovery,
                    revision
            );
        }, ioExecutor).thenCompose(identity());
    }

    private CompletableFuture<Boolean> isLocalNodeLeaseholder(ReplicationGroupId replicationGroupId) {
        HybridTimestamp previousMetastoreSafeTime = metaStorageMgr.clusterTime()
                .currentSafeTime()
                .addPhysicalTime(-clockService.maxClockSkewMillis());

        return executorInclinedPlacementDriver.getPrimaryReplica(replicationGroupId, previousMetastoreSafeTime)
                .thenApply(replicaMeta -> replicaMeta != null
                    && replicaMeta.getLeaseholderId() != null
                    && replicaMeta.getLeaseholderId().equals(localNode().name()));
    }

    private CompletableFuture<Void> updatePartitionClients(
            TablePartitionId tablePartitionId,
            Set<Assignment> stableAssignments,
            long revision
    ) {
        return isLocalNodeLeaseholder(tablePartitionId).thenCompose(isLeaseholder -> inBusyLock(busyLock, () -> {
            boolean isLocalInStable = isLocalNodeInAssignments(stableAssignments);

            if (!isLocalInStable && !isLeaseholder) {
                return nullCompletedFuture();
            }

            assert replicaMgr.isReplicaStarted(tablePartitionId)
                    : "The local node is outside of the replication group [inStable=" + isLocalInStable
                            + ", isLeaseholder=" + isLeaseholder + "].";

            // Update raft client peers and learners according to the actual assignments.
<<<<<<< HEAD
            return replicaMgr.replica(tablePartitionId)
                    .thenApply(Replica::raftClient)
                    .thenAccept(raftClient -> raftClient.updateConfiguration(fromAssignments(stableAssignments)));
=======
            return tablesById(revision).thenAccept(t -> t.get(tablePartitionId.tableId())
                    .internalTable()
                    .tableRaftService()
                    .partitionRaftGroupService(tablePartitionId.partitionId())
                    .updateConfiguration(fromAssignments(stableAssignments))
            );
>>>>>>> 84b760b5
        }));
    }

    private CompletableFuture<Void> stopAndDestroyPartitionAndUpdateClients(
            TablePartitionId tablePartitionId,
            Set<Assignment> stableAssignments,
            Assignments pendingAssignments,
            boolean isRecovery,
            long revision
    ) {
        CompletableFuture<Void> clientUpdateFuture = isRecovery
                // Updating clients is not needed on recovery.
                ? nullCompletedFuture()
                : updatePartitionClients(tablePartitionId, stableAssignments, revision);

        boolean shouldStopLocalServices = (pendingAssignments.force()
                        ? pendingAssignments.nodes().stream()
                        : Stream.concat(stableAssignments.stream(), pendingAssignments.nodes().stream())
                )
                .noneMatch(isLocalNodeAssignment);

        if (shouldStopLocalServices) {
            return allOf(
                    clientUpdateFuture,
                    weakStopAndDestroyPartition(tablePartitionId, revision)
            );
        } else {
            return clientUpdateFuture;
        }
    }

    private CompletableFuture<Void> weakStopAndDestroyPartition(TablePartitionId tablePartitionId, long causalityToken) {
        return replicaMgr.weakStopReplica(
                tablePartitionId,
                WeakReplicaStopReason.EXCLUDED_FROM_ASSIGNMENTS,
                () -> stopAndDestroyPartition(tablePartitionId, causalityToken)
        );
    }

    private CompletableFuture<Void> stopAndDestroyPartition(TablePartitionId tablePartitionId, long causalityToken) {
        return tablesVv
                .get(causalityToken)
                .thenCompose(ignore -> {
                    TableImpl table = tables.get(tablePartitionId.tableId());

                    return stopPartition(tablePartitionId, table)
                            .thenComposeAsync(v -> destroyPartitionStorages(tablePartitionId, table), ioExecutor);
                });
    }

    /**
     * Stops all resources associated with a given partition, like replicas and partition trackers. Calls
     * {@link ReplicaManager#weakStopReplica} in order to change the replica state.
     *
     * @param tablePartitionId Partition ID.
     * @param table Table which this partition belongs to.
     * @return Future that will be completed after all resources have been closed.
     */
    private CompletableFuture<Void> stopPartitionForRestart(TablePartitionId tablePartitionId, TableImpl table) {
        return replicaMgr.weakStopReplica(tablePartitionId, WeakReplicaStopReason.RESTART, () -> stopPartition(tablePartitionId, table));
    }

    /**
     * Stops all resources associated with a given partition, like replicas and partition trackers.
     *
     * @param tablePartitionId Partition ID.
     * @param table Table which this partition belongs to.
     * @return Future that will be completed after all resources have been closed.
     */
    private CompletableFuture<Void> stopPartition(TablePartitionId tablePartitionId, TableImpl table) {
        if (table != null) {
            closePartitionTrackers(table.internalTable(), tablePartitionId.partitionId());
        }

        CompletableFuture<Boolean> stopReplicaFuture;

        try {
            stopReplicaFuture = replicaMgr.stopReplica(tablePartitionId);
        } catch (NodeStoppingException e) {
            // No-op.
            stopReplicaFuture = falseCompletedFuture();
        }

        return stopReplicaFuture
                .thenCompose(v -> mvGc.removeStorage(tablePartitionId));
    }

    private CompletableFuture<Void> destroyPartitionStorages(TablePartitionId tablePartitionId, TableImpl table) {
        // TODO: IGNITE-18703 Destroy raft log and meta
        if (table == null) {
            return nullCompletedFuture();
        }

        InternalTable internalTable = table.internalTable();

        int partitionId = tablePartitionId.partitionId();

        List<CompletableFuture<?>> destroyFutures = new ArrayList<>();

        if (internalTable.storage().getMvPartition(partitionId) != null) {
            destroyFutures.add(internalTable.storage().destroyPartition(partitionId));
        }

        if (internalTable.txStateStorage().getTxStateStorage(partitionId) != null) {
            destroyFutures.add(runAsync(() -> internalTable.txStateStorage().destroyTxStateStorage(partitionId), ioExecutor));
        }

        return allOf(destroyFutures.toArray(new CompletableFuture[]{}));
    }

    private static void closePartitionTrackers(InternalTable internalTable, int partitionId) {
        closeTracker(internalTable.getPartitionSafeTimeTracker(partitionId));

        closeTracker(internalTable.getPartitionStorageIndexTracker(partitionId));
    }

    private static void closeTracker(@Nullable PendingComparableValuesTracker<?, Void> tracker) {
        if (tracker != null) {
            tracker.close();
        }
    }

    private ClusterNode localNode() {
        return topologyService.localMember();
    }

    private static PartitionUpdateHandlers createPartitionUpdateHandlers(
            int partitionId,
            PartitionDataStorage partitionDataStorage,
            TableImpl table,
            PendingComparableValuesTracker<HybridTimestamp, Void> safeTimeTracker,
            StorageUpdateConfiguration storageUpdateConfig
    ) {
        TableIndexStoragesSupplier indexes = table.indexStorageAdapters(partitionId);

        IndexUpdateHandler indexUpdateHandler = new IndexUpdateHandler(indexes);

        GcUpdateHandler gcUpdateHandler = new GcUpdateHandler(partitionDataStorage, safeTimeTracker, indexUpdateHandler);

        StorageUpdateHandler storageUpdateHandler = new StorageUpdateHandler(
                partitionId,
                partitionDataStorage,
                indexUpdateHandler,
                storageUpdateConfig
        );

        return new PartitionUpdateHandlers(storageUpdateHandler, indexUpdateHandler, gcUpdateHandler);
    }

    /**
     * Returns a cached table instance if it exists, {@code null} otherwise. Can return a table that is being stopped.
     *
     * @param tableId Table id.
     */
    @Override
    public @Nullable TableViewInternal cachedTable(int tableId) {
        return tables.get(tableId);
    }

    /**
     * Returns a cached table instance if it exists, {@code null} otherwise. Can return a table that is being stopped.
     *
     * @param name Table name.
     */
    @TestOnly
    public @Nullable TableViewInternal cachedTable(String name) {
        return findTableImplByName(tables.values(), name);
    }

    private CatalogTableDescriptor getTableDescriptor(int tableId, int catalogVersion) {
        CatalogTableDescriptor tableDescriptor = catalogService.table(tableId, catalogVersion);

        assert tableDescriptor != null : "tableId=" + tableId + ", catalogVersion=" + catalogVersion;

        return tableDescriptor;
    }

    private CatalogZoneDescriptor getZoneDescriptor(CatalogTableDescriptor tableDescriptor, int catalogVersion) {
        CatalogZoneDescriptor zoneDescriptor = catalogService.zone(tableDescriptor.zoneId(), catalogVersion);

        assert zoneDescriptor != null :
                "tableId=" + tableDescriptor.id() + ", zoneId=" + tableDescriptor.zoneId() + ", catalogVersion=" + catalogVersion;

        return zoneDescriptor;
    }

    private static @Nullable TableImpl findTableImplByName(Collection<TableImpl> tables, String name) {
        return tables.stream().filter(table -> table.name().equals(name)).findAny().orElse(null);
    }

    private void startTables(long recoveryRevision, @Nullable HybridTimestamp lwm) {
        sharedTxStateStorage.start();

        int earliestCatalogVersion = catalogService.activeCatalogVersion(hybridTimestampToLong(lwm));
        int latestCatalogVersion = catalogService.latestCatalogVersion();

        var startedTables = new IntOpenHashSet();
        var startTableFutures = new ArrayList<CompletableFuture<?>>();

        for (int ver = latestCatalogVersion; ver >= earliestCatalogVersion; ver--) {
            int ver0 = ver;
            catalogService.tables(ver).stream()
                    .filter(tbl -> startedTables.add(tbl.id()))
                    .forEach(tableDescriptor -> startTableFutures.add(createTableLocally(recoveryRevision, ver0, tableDescriptor, true)));
        }

        // Forces you to wait until recovery is complete before the metastore watches is deployed to avoid races with catalog listeners.
        startVv.update(recoveryRevision, (unused, throwable) -> allOf(startTableFutures.toArray(CompletableFuture[]::new)))
                .whenComplete((unused, throwable) -> {
                    if (throwable != null) {
                        LOG.error("Error starting tables", throwable);
                    } else {
                        LOG.debug("Tables started successfully");
                    }
                });
    }

    /**
     * Returns the future that will complete when, either the future from the argument or {@link #stopManagerFuture} will complete,
     * successfully or exceptionally. Allows to protect from getting stuck at {@link IgniteComponent#stopAsync(ComponentContext)}
     * when someone is blocked (by using {@link #busyLock}) for a long time.
     *
     * @param future Future.
     */
    private <T> CompletableFuture<T> orStopManagerFuture(CompletableFuture<T> future) {
        if (future.isDone()) {
            return future;
        }

        return anyOf(future, stopManagerFuture).thenApply(o -> (T) o);
    }

    /** Internal event. */
    private static class DestroyTableEvent {
        final int catalogVersion;
        final int tableId;

        DestroyTableEvent(int catalogVersion, int tableId) {
            this.catalogVersion = catalogVersion;
            this.tableId = tableId;
        }

        public int catalogVersion() {
            return catalogVersion;
        }

        public int tableId() {
            return tableId;
        }
    }

    private void cleanUpResourcesForDroppedTablesOnRecoveryBusy() {
        // TODO: IGNITE-20384 Clean up abandoned resources for dropped zones from vault and metastore
        for (DroppedTableInfo droppedTableInfo : droppedTables(catalogService, lowWatermark.getLowWatermark())) {
            int catalogVersion = droppedTableInfo.tableRemovalCatalogVersion() - 1;

            CatalogTableDescriptor tableDescriptor = catalogService.table(droppedTableInfo.tableId(), catalogVersion);

            assert tableDescriptor != null : "tableId=" + droppedTableInfo.tableId() + ", catalogVersion=" + catalogVersion;

            destroyTableStorageOnRecoveryBusy(tableDescriptor);
        }
    }

    private void destroyTableStorageOnRecoveryBusy(CatalogTableDescriptor tableDescriptor) {
        StorageEngine engine = dataStorageMgr.engineByStorageProfile(tableDescriptor.storageProfile());

        assert engine != null : "tableId=" + tableDescriptor.id() + ", storageProfile=" + tableDescriptor.storageProfile();

        engine.dropMvTable(tableDescriptor.id());
    }

    private synchronized ScheduledExecutorService streamerFlushExecutor() {
        if (!busyLock.enterBusy()) {
            throw new IgniteException(new NodeStoppingException());
        }

        try {
            if (streamerFlushExecutor == null) {
                streamerFlushExecutor = Executors.newSingleThreadScheduledExecutor(
                        IgniteThreadFactory.create(nodeName, "streamer-flush-executor", LOG, STORAGE_WRITE));
            }

            return streamerFlushExecutor;
        } finally {
            busyLock.leaveBusy();
        }
    }

    /**
     * Restarts the table partition including the replica and raft node.
     *
     * @param tablePartitionId Table partition that needs to be restarted.
     * @param revision Metastore revision.
     * @return Operation future.
     */
    public CompletableFuture<Void> restartPartition(TablePartitionId tablePartitionId, long revision) {
        return inBusyLockAsync(busyLock, () -> tablesVv.get(revision).thenComposeAsync(unused -> inBusyLockAsync(busyLock, () -> {
            TableImpl table = tables.get(tablePartitionId.tableId());

            return stopPartitionForRestart(tablePartitionId, table).thenComposeAsync(unused1 -> {
                Assignments stableAssignments = stableAssignments(tablePartitionId, revision);

                assert stableAssignments != null : "tablePartitionId=" + tablePartitionId + ", revision=" + revision;

                // TODO: IGNITE-22661 Potentially unsafe to use the latest catalog version, as the tables might not already present
                //  in the catalog. Better to store this version in ManualGroupRestartRequest.
                int catalogVersion = catalogService.latestCatalogVersion();

                int zoneId = getTableDescriptor(tablePartitionId.tableId(), catalogVersion).zoneId();

                return startPartitionAndStartClient(
                        table,
                        tablePartitionId.partitionId(),
                        localMemberAssignment(stableAssignments),
                        stableAssignments,
                        zoneId,
                        false
                );
            }, ioExecutor);
        }), ioExecutor));
    }

    private @Nullable Assignments stableAssignments(TablePartitionId tablePartitionId, long revision) {
        Entry entry = metaStorageMgr.getLocally(stablePartAssignmentsKey(tablePartitionId), revision);

        return Assignments.fromBytes(entry.value());
    }
}<|MERGE_RESOLUTION|>--- conflicted
+++ resolved
@@ -904,14 +904,6 @@
 
         TablePartitionId replicaGrpId = new TablePartitionId(tableId, partId);
 
-<<<<<<< HEAD
-=======
-        // TODO: will be removed in https://issues.apache.org/jira/browse/IGNITE-22218
-        Consumer<RaftGroupService> updateTableRaftService = raftClient -> internalTbl
-                .tableRaftService()
-                .updateInternalTableRaftGroupService(partId, raftClient);
-
->>>>>>> 84b760b5
         CompletableFuture<Boolean> shouldStartGroupFut = isRecovery
                 ? partitionReplicatorNodeRecovery.initiateGroupReentryIfNeeded(
                         replicaGrpId,
@@ -989,10 +981,6 @@
                                 raftGroupListener,
                                 mvTableStorage.isVolatile(),
                                 snapshotStorageFactory,
-<<<<<<< HEAD
-=======
-                                updateTableRaftService,
->>>>>>> 84b760b5
                                 createListener,
                                 storageIndexTracker,
                                 replicaGrpId,
@@ -1765,14 +1753,10 @@
                                     stringKey, partId, table.name(), localNode().address(), pendingAssignments, revision);
                         }
 
-<<<<<<< HEAD
-                        return setTablesPartitionCountersForRebalance(replicaGrpId, revision, pendingAssignments.force())
-=======
                         // TODO: IGNITE-22661 should come from the assignments. The version valid at the time of assignment creation.
                         int catalogVersion = catalogService.latestCatalogVersion();
 
                         return setTablesPartitionCountersForRebalance(replicaGrpId, revision, pendingAssignments.force(), catalogVersion)
->>>>>>> 84b760b5
                                 .thenCompose(v -> handleChangePendingAssignmentEvent(
                                         replicaGrpId,
                                         table,
@@ -1794,11 +1778,7 @@
                                         return nullCompletedFuture();
                                     }
 
-<<<<<<< HEAD
                                     return changePeersOnRebalance(replicaGrpId, pendingAssignments.nodes(), revision);
-=======
-                                    return changePeersOnRebalance(table, replicaGrpId, pendingAssignments.nodes(), revision);
->>>>>>> 84b760b5
                                 });
                     } finally {
                         busyLock.leaveBusy();
@@ -1904,19 +1884,11 @@
                             pendingAssignments,
                             revision
                     );
-<<<<<<< HEAD
 
                     if (!isLocalNodeInStableOrPending && !isLeaseholder) {
                         return;
                     }
 
-=======
-
-                    if (!isLocalNodeInStableOrPending && !isLeaseholder) {
-                        return;
-                    }
-
->>>>>>> 84b760b5
                     assert isLocalNodeInStableOrPending || isLeaseholder
                             : "The local node is outside of the replication group [inStableOrPending=" + isLocalNodeInStableOrPending
                             + ", isLeaseholder=" + isLeaseholder + "].";
@@ -1927,47 +1899,10 @@
                             ? pendingAssignmentsNodes
                             : union(pendingAssignmentsNodes, stableAssignments.nodes());
 
-<<<<<<< HEAD
                     replicaMgr.replica(replicaGrpId)
                             .thenApply(Replica::raftClient)
                             .thenAccept(raftClient -> raftClient.updateConfiguration(fromAssignments(newAssignments)));
                 }), ioExecutor);
-    }
-
-    private boolean isNodeInReducedStableOrPendingAssignments(
-            TablePartitionId replicaGrpId,
-            @Nullable Assignments stableAssignments,
-            Assignments pendingAssignments,
-            long revision
-    ) {
-        Entry reduceEntry  = metaStorageMgr.getLocally(RebalanceUtil.switchReduceKey(replicaGrpId), revision);
-
-        Assignments reduceAssignments = reduceEntry != null
-                ? Assignments.fromBytes(reduceEntry.value())
-                : null;
-
-        Set<Assignment> reducedStableAssignments = reduceAssignments != null
-                ? subtract(stableAssignments.nodes(), reduceAssignments.nodes())
-                : stableAssignments.nodes();
-
-        if (!isLocalNodeInAssignments(union(reducedStableAssignments, pendingAssignments.nodes()))) {
-            return false;
-        }
-
-        assert replicaMgr.isReplicaStarted(replicaGrpId) : "The local node is outside of the replication group ["
-                + ", stable=" + stableAssignments
-                + ", pending=" + pendingAssignments
-                + ", reduce=" + reduceAssignments
-                + ", localName=" + localNode().name() + "].";
-
-        return true;
-=======
-                    tbl.internalTable()
-                            .tableRaftService()
-                            .partitionRaftGroupService(partitionId)
-                            .updateConfiguration(fromAssignments(newAssignments));
-                }), ioExecutor);
->>>>>>> 84b760b5
     }
 
     private boolean isNodeInReducedStableOrPendingAssignments(
@@ -2059,11 +1994,8 @@
     }
 
     private CompletableFuture<Void> changePeersOnRebalance(
-<<<<<<< HEAD
-=======
             // TODO: remove excessive argument (used to get raft-client) https://issues.apache.org/jira/browse/IGNITE-22218
             TableImpl table,
->>>>>>> 84b760b5
             TablePartitionId replicaGrpId,
             Set<Assignment> pendingAssignments,
             long revision
@@ -2103,7 +2035,6 @@
                                     tables.get(replicaGrpId.tableId()).name()
                             );
 
-<<<<<<< HEAD
                             return metaStorageMgr.get(pendingPartAssignmentsKey(replicaGrpId))
                                     .thenCompose(latestPendingAssignmentsEntry -> {
                                         // Do not change peers of the raft group if this is a stale event.
@@ -2114,23 +2045,6 @@
                                         }
 
                                         PeersAndLearners newConfiguration = fromAssignments(pendingAssignments);
-=======
-                    // run update of raft configuration if this node is a leader
-                    LOG.info("Current node={} is the leader of partition raft group={}. "
-                                    + "Initiate rebalance process for partition={}, table={}",
-                            leaderWithTerm.leader(), replicaGrpId, partId, tables.get(replicaGrpId.tableId()).name());
-
-                    return metaStorageMgr.get(pendingPartAssignmentsKey(replicaGrpId))
-                            .thenCompose(latestPendingAssignmentsEntry -> {
-                                // Do not change peers of the raft group if this is a stale event.
-                                // Note that we start raft node before for the sake of the consistency in a
-                                // starting and stopping raft nodes.
-                                if (revision < latestPendingAssignmentsEntry.revision()) {
-                                    return nullCompletedFuture();
-                                }
-
-                                PeersAndLearners newConfiguration = fromAssignments(pendingAssignments);
->>>>>>> 84b760b5
 
                                         return raftClient.changePeersAsync(newConfiguration, leaderWithTerm.term());
                                     });
@@ -2392,18 +2306,9 @@
                             + ", isLeaseholder=" + isLeaseholder + "].";
 
             // Update raft client peers and learners according to the actual assignments.
-<<<<<<< HEAD
             return replicaMgr.replica(tablePartitionId)
                     .thenApply(Replica::raftClient)
                     .thenAccept(raftClient -> raftClient.updateConfiguration(fromAssignments(stableAssignments)));
-=======
-            return tablesById(revision).thenAccept(t -> t.get(tablePartitionId.tableId())
-                    .internalTable()
-                    .tableRaftService()
-                    .partitionRaftGroupService(tablePartitionId.partitionId())
-                    .updateConfiguration(fromAssignments(stableAssignments))
-            );
->>>>>>> 84b760b5
         }));
     }
 
