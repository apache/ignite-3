/*
 * Licensed to the Apache Software Foundation (ASF) under one or more
 * contributor license agreements. See the NOTICE file distributed with
 * this work for additional information regarding copyright ownership.
 * The ASF licenses this file to You under the Apache License, Version 2.0
 * (the "License"); you may not use this file except in compliance with
 * the License. You may obtain a copy of the License at
 *
 *      http://www.apache.org/licenses/LICENSE-2.0
 *
 * Unless required by applicable law or agreed to in writing, software
 * distributed under the License is distributed on an "AS IS" BASIS,
 * WITHOUT WARRANTIES OR CONDITIONS OF ANY KIND, either express or implied.
 * See the License for the specific language governing permissions and
 * limitations under the License.
 */

package org.apache.ignite.internal.table.distributed;

import static java.util.Collections.emptyMap;
import static java.util.Collections.unmodifiableMap;
import static java.util.concurrent.CompletableFuture.allOf;
import static java.util.concurrent.CompletableFuture.completedFuture;
import static java.util.concurrent.CompletableFuture.failedFuture;
import static java.util.concurrent.CompletableFuture.runAsync;
import static java.util.concurrent.CompletableFuture.supplyAsync;
import static java.util.stream.Collectors.toList;
import static org.apache.ignite.internal.catalog.events.CatalogEvent.TABLE_CREATE;
import static org.apache.ignite.internal.catalog.events.CatalogEvent.TABLE_DROP;
import static org.apache.ignite.internal.causality.IncrementalVersionedValue.dependingOn;
import static org.apache.ignite.internal.distributionzones.rebalance.RebalanceUtil.partitionAssignments;
import static org.apache.ignite.internal.distributionzones.rebalance.RebalanceUtil.tableAssignments;
import static org.apache.ignite.internal.metastorage.dsl.Operations.put;
import static org.apache.ignite.internal.util.IgniteUtils.inBusyLock;
import static org.apache.ignite.internal.util.IgniteUtils.inBusyLockAsync;
import static org.apache.ignite.internal.util.IgniteUtils.shutdownAndAwaitTermination;
import static org.apache.ignite.internal.utils.RebalanceUtil.ASSIGNMENTS_SWITCH_REDUCE_PREFIX;
import static org.apache.ignite.internal.utils.RebalanceUtil.PENDING_ASSIGNMENTS_PREFIX;
import static org.apache.ignite.internal.utils.RebalanceUtil.STABLE_ASSIGNMENTS_PREFIX;
import static org.apache.ignite.internal.utils.RebalanceUtil.extractPartitionNumber;
import static org.apache.ignite.internal.utils.RebalanceUtil.extractTableId;
import static org.apache.ignite.internal.utils.RebalanceUtil.pendingPartAssignmentsKey;
import static org.apache.ignite.internal.utils.RebalanceUtil.stablePartAssignmentsKey;

import it.unimi.dsi.fastutil.ints.Int2ObjectOpenHashMap;
import java.io.IOException;
import java.nio.charset.StandardCharsets;
import java.nio.file.Files;
import java.nio.file.Path;
import java.util.ArrayList;
import java.util.Arrays;
import java.util.Collection;
import java.util.Collections;
import java.util.HashMap;
import java.util.HashSet;
import java.util.List;
import java.util.Map;
import java.util.NoSuchElementException;
import java.util.Objects;
import java.util.Set;
import java.util.concurrent.CompletableFuture;
import java.util.concurrent.CompletionException;
import java.util.concurrent.ConcurrentHashMap;
import java.util.concurrent.CopyOnWriteArrayList;
import java.util.concurrent.ExecutionException;
import java.util.concurrent.ExecutorService;
import java.util.concurrent.Executors;
import java.util.concurrent.LinkedBlockingQueue;
import java.util.concurrent.ScheduledExecutorService;
import java.util.concurrent.ScheduledThreadPoolExecutor;
import java.util.concurrent.ThreadPoolExecutor;
import java.util.concurrent.TimeUnit;
import java.util.concurrent.atomic.AtomicBoolean;
import java.util.concurrent.atomic.AtomicReference;
import java.util.function.Consumer;
import java.util.function.Function;
import java.util.function.IntSupplier;
import java.util.function.LongFunction;
import java.util.function.Supplier;
import java.util.stream.Collectors;
import java.util.stream.Stream;
import org.apache.ignite.configuration.ConfigurationProperty;
import org.apache.ignite.internal.affinity.AffinityUtils;
import org.apache.ignite.internal.affinity.Assignment;
import org.apache.ignite.internal.baseline.BaselineManager;
import org.apache.ignite.internal.catalog.CatalogService;
import org.apache.ignite.internal.catalog.descriptors.CatalogDataStorageDescriptor;
import org.apache.ignite.internal.catalog.descriptors.CatalogIndexDescriptor;
import org.apache.ignite.internal.catalog.descriptors.CatalogTableDescriptor;
import org.apache.ignite.internal.catalog.descriptors.CatalogZoneDescriptor;
import org.apache.ignite.internal.catalog.events.CreateTableEventParameters;
import org.apache.ignite.internal.catalog.events.DropTableEventParameters;
import org.apache.ignite.internal.causality.CompletionListener;
import org.apache.ignite.internal.causality.IncrementalVersionedValue;
import org.apache.ignite.internal.distributionzones.DistributionZoneManager;
import org.apache.ignite.internal.hlc.HybridClock;
import org.apache.ignite.internal.hlc.HybridTimestamp;
import org.apache.ignite.internal.logger.IgniteLogger;
import org.apache.ignite.internal.logger.Loggers;
import org.apache.ignite.internal.manager.IgniteComponent;
import org.apache.ignite.internal.manager.Producer;
import org.apache.ignite.internal.metastorage.Entry;
import org.apache.ignite.internal.metastorage.MetaStorageManager;
import org.apache.ignite.internal.metastorage.WatchEvent;
import org.apache.ignite.internal.metastorage.WatchListener;
import org.apache.ignite.internal.metastorage.dsl.Condition;
import org.apache.ignite.internal.metastorage.dsl.Conditions;
import org.apache.ignite.internal.metastorage.dsl.Operation;
import org.apache.ignite.internal.raft.Loza;
import org.apache.ignite.internal.raft.Peer;
import org.apache.ignite.internal.raft.PeersAndLearners;
import org.apache.ignite.internal.raft.RaftGroupEventsListener;
import org.apache.ignite.internal.raft.RaftManager;
import org.apache.ignite.internal.raft.RaftNodeId;
import org.apache.ignite.internal.raft.client.TopologyAwareRaftGroupService;
import org.apache.ignite.internal.raft.client.TopologyAwareRaftGroupServiceFactory;
import org.apache.ignite.internal.raft.server.RaftGroupOptions;
import org.apache.ignite.internal.raft.service.RaftGroupListener;
import org.apache.ignite.internal.raft.service.RaftGroupService;
import org.apache.ignite.internal.raft.storage.impl.LogStorageFactoryCreator;
import org.apache.ignite.internal.replicator.ReplicaManager;
import org.apache.ignite.internal.replicator.ReplicaService;
import org.apache.ignite.internal.replicator.TablePartitionId;
import org.apache.ignite.internal.schema.CatalogSchemaManager;
import org.apache.ignite.internal.schema.configuration.GcConfiguration;
import org.apache.ignite.internal.schema.configuration.TableConfiguration;
import org.apache.ignite.internal.schema.configuration.TablesConfiguration;
import org.apache.ignite.internal.schema.event.SchemaEvent;
import org.apache.ignite.internal.storage.DataStorageManager;
import org.apache.ignite.internal.storage.MvPartitionStorage;
import org.apache.ignite.internal.storage.RowId;
import org.apache.ignite.internal.storage.StorageException;
import org.apache.ignite.internal.storage.engine.MvTableStorage;
import org.apache.ignite.internal.storage.engine.StorageEngine;
import org.apache.ignite.internal.storage.engine.StorageTableDescriptor;
import org.apache.ignite.internal.storage.index.StorageIndexDescriptorSupplier;
import org.apache.ignite.internal.table.IgniteTablesInternal;
import org.apache.ignite.internal.table.InternalTable;
import org.apache.ignite.internal.table.TableImpl;
import org.apache.ignite.internal.table.distributed.gc.GcUpdateHandler;
import org.apache.ignite.internal.table.distributed.gc.MvGc;
import org.apache.ignite.internal.table.distributed.index.IndexBuilder;
import org.apache.ignite.internal.table.distributed.index.IndexUpdateHandler;
import org.apache.ignite.internal.table.distributed.message.HasDataRequest;
import org.apache.ignite.internal.table.distributed.message.HasDataResponse;
import org.apache.ignite.internal.table.distributed.raft.PartitionDataStorage;
import org.apache.ignite.internal.table.distributed.raft.PartitionListener;
import org.apache.ignite.internal.table.distributed.raft.RebalanceRaftGroupEventsListener;
import org.apache.ignite.internal.table.distributed.raft.snapshot.PartitionAccessImpl;
import org.apache.ignite.internal.table.distributed.raft.snapshot.PartitionKey;
import org.apache.ignite.internal.table.distributed.raft.snapshot.PartitionSnapshotStorageFactory;
import org.apache.ignite.internal.table.distributed.raft.snapshot.outgoing.OutgoingSnapshotsManager;
import org.apache.ignite.internal.table.distributed.raft.snapshot.outgoing.SnapshotAwarePartitionDataStorage;
import org.apache.ignite.internal.table.distributed.replicator.PartitionReplicaListener;
import org.apache.ignite.internal.table.distributed.replicator.PlacementDriver;
import org.apache.ignite.internal.table.distributed.schema.NonHistoricSchemas;
import org.apache.ignite.internal.table.distributed.schema.SchemaSyncService;
import org.apache.ignite.internal.table.distributed.schema.ThreadLocalPartitionCommandsMarshaller;
import org.apache.ignite.internal.table.distributed.storage.InternalTableImpl;
import org.apache.ignite.internal.table.distributed.storage.PartitionStorages;
import org.apache.ignite.internal.table.event.TableEvent;
import org.apache.ignite.internal.table.event.TableEventParameters;
import org.apache.ignite.internal.thread.NamedThreadFactory;
import org.apache.ignite.internal.tx.LockManager;
import org.apache.ignite.internal.tx.TxManager;
import org.apache.ignite.internal.tx.storage.state.TxStateStorage;
import org.apache.ignite.internal.tx.storage.state.TxStateTableStorage;
import org.apache.ignite.internal.tx.storage.state.rocksdb.TxStateRocksDbTableStorage;
import org.apache.ignite.internal.util.ByteUtils;
import org.apache.ignite.internal.util.IgniteSpinBusyLock;
import org.apache.ignite.internal.util.IgniteUtils;
import org.apache.ignite.internal.util.Lazy;
import org.apache.ignite.internal.util.PendingComparableValuesTracker;
import org.apache.ignite.internal.utils.RebalanceUtil;
import org.apache.ignite.internal.vault.VaultManager;
import org.apache.ignite.lang.ByteArray;
import org.apache.ignite.lang.IgniteException;
import org.apache.ignite.lang.IgniteInternalException;
import org.apache.ignite.lang.IgniteStringFormatter;
import org.apache.ignite.lang.IgniteSystemProperties;
import org.apache.ignite.lang.NodeStoppingException;
import org.apache.ignite.lang.util.IgniteNameUtils;
import org.apache.ignite.network.ClusterNode;
import org.apache.ignite.network.ClusterService;
import org.apache.ignite.network.MessagingService;
import org.apache.ignite.network.TopologyService;
import org.apache.ignite.raft.jraft.storage.impl.VolatileRaftMetaStorage;
import org.apache.ignite.raft.jraft.util.Marshaller;
import org.apache.ignite.table.Table;
import org.jetbrains.annotations.Nullable;
import org.jetbrains.annotations.TestOnly;

/**
 * Table manager.
 */
public class TableManager extends Producer<TableEvent, TableEventParameters> implements IgniteTablesInternal, IgniteComponent {
    private static final long QUERY_DATA_NODES_COUNT_TIMEOUT = TimeUnit.SECONDS.toMillis(3);

    /** The logger. */
    private static final IgniteLogger LOG = Loggers.forClass(TableManager.class);

    /** Name of a transaction state directory. */
    private static final String TX_STATE_DIR = "tx-state-";

    /** Transaction storage flush delay. */
    private static final int TX_STATE_STORAGE_FLUSH_DELAY = 1000;
    private static final IntSupplier TX_STATE_STORAGE_FLUSH_DELAY_SUPPLIER = () -> TX_STATE_STORAGE_FLUSH_DELAY;

    /**
     * If this property is set to {@code true} then an attempt to get the configuration property directly from Meta storage will be skipped,
     * and the local property will be returned.
     * TODO: IGNITE-16774 This property and overall approach, access configuration directly through Meta storage,
     * TODO: will be removed after fix of the issue.
     */
    private final boolean getMetadataLocallyOnly = IgniteSystemProperties.getBoolean("IGNITE_GET_METADATA_LOCALLY_ONLY");

    /** Tables configuration. */
    // TODO: IGNITE-19499 избавиться
    private final TablesConfiguration tablesCfg;

    /** Garbage collector configuration. */
    private final GcConfiguration gcConfig;

    private final ClusterService clusterService;

    /** Raft manager. */
    private final RaftManager raftMgr;

    /** Replica manager. */
    private final ReplicaManager replicaMgr;

    /** Lock manager. */
    private final LockManager lockMgr;

    /** Replica service. */
    private final ReplicaService replicaSvc;

    /** Baseline manager. */
    private final BaselineManager baselineMgr;

    /** Transaction manager. */
    private final TxManager txManager;

    /** Meta storage manager. */
    private final MetaStorageManager metaStorageMgr;

    /** Vault manager. */
    private final VaultManager vaultManager;

    /** Data storage manager. */
    private final DataStorageManager dataStorageMgr;

    /** Placement driver. */
    private final PlacementDriver placementDriver;

    /** Here a table future stores during creation (until the table can be provided to client). */
    private final Map<Integer, CompletableFuture<Table>> tableCreateFuts = new ConcurrentHashMap<>();

    /**
     * Versioned store for tables by id. Only table instances are created here, local storages and RAFT groups may not be initialized yet.
     *
     * @see #localPartsByTableIdVv
     * @see #assignmentsUpdatedVv
     */
    private final IncrementalVersionedValue<Map<Integer, TableImpl>> tablesByIdVv;

    /**
     * Versioned store for local partition set by table id.
     * Completed strictly after {@link #tablesByIdVv} and strictly before {@link #assignmentsUpdatedVv}.
     */
    private final IncrementalVersionedValue<Map<Integer, PartitionSet>> localPartsByTableIdVv;

    /**
     * Versioned store for tracking RAFT groups initialization and starting completion.
     * Completed strictly after {@link #localPartsByTableIdVv}.
     */
    private final IncrementalVersionedValue<Void> assignmentsUpdatedVv;

    /**
     * {@link TableImpl} is created during update of tablesByIdVv, we store reference to it in case of updating of tablesByIdVv fails, so we
     * can stop resources associated with the table or to clean up table resources on {@code TableManager#stop()}.
     */
    private final Map<Integer, TableImpl> pendingTables = new ConcurrentHashMap<>();

    /** Started tables. */
    private final Map<Integer, TableImpl> startedTables = new ConcurrentHashMap<>();

    /** Resolver that resolves a node consistent ID to cluster node. */
    private final Function<String, ClusterNode> clusterNodeResolver;

    /** Busy lock to stop synchronously. */
    private final IgniteSpinBusyLock busyLock = new IgniteSpinBusyLock();

    /** Prevents double stopping the component. */
    private final AtomicBoolean stopGuard = new AtomicBoolean();

    /** Schema manager. */
    private final CatalogSchemaManager schemaManager;

    private final LogStorageFactoryCreator volatileLogStorageFactoryCreator;

    /** Executor for scheduling retries of a rebalance. */
    private final ScheduledExecutorService rebalanceScheduler;

    /** Transaction state storage scheduled pool. */
    private final ScheduledExecutorService txStateStorageScheduledPool;

    /** Transaction state storage pool. */
    private final ExecutorService txStateStoragePool;

    /** Scan request executor. */
    private final ExecutorService scanRequestExecutor;

    /**
     * Separate executor for IO operations like partition storage initialization or partition raft group meta data persisting.
     */
    private final ExecutorService ioExecutor;

    private final HybridClock clock;

    private final OutgoingSnapshotsManager outgoingSnapshotsManager;

    private final TopologyAwareRaftGroupServiceFactory raftGroupServiceFactory;

    private final DistributionZoneManager distributionZoneManager;

    private final SchemaSyncService schemaSyncService;

    private final CatalogService catalogService;

    /** Partitions storage path. */
    private final Path storagePath;

    /** Assignment change event listeners. */
    private final CopyOnWriteArrayList<Consumer<IgniteTablesInternal>> assignmentsChangeListeners = new CopyOnWriteArrayList<>();

    /** Incoming RAFT snapshots executor. */
    private final ExecutorService incomingSnapshotsExecutor;

    /** Rebalance scheduler pool size. */
    private static final int REBALANCE_SCHEDULER_POOL_SIZE = Math.min(Runtime.getRuntime().availableProcessors() * 3, 20);

    private static final TableMessagesFactory TABLE_MESSAGES_FACTORY = new TableMessagesFactory();

    /** Meta storage listener for pending assignments. */
    private final WatchListener pendingAssignmentsRebalanceListener;

    /** Meta storage listener for stable assignments. */
    private final WatchListener stableAssignmentsRebalanceListener;

    /** Meta storage listener for switch reduce assignments. */
    private final WatchListener assignmentsSwitchRebalanceListener;

    private final MvGc mvGc;

    private final LowWatermark lowWatermark;

    private final IndexBuilder indexBuilder;

    private final ConfiguredTablesCache configuredTablesCache;

    private final Marshaller raftCommandsMarshaller;

    /** Versioned value used only at manager startup to correctly fire table creation events. */
    private final IncrementalVersionedValue<Void> startVv;

    /**
     * Creates a new table manager.
     *
     * @param nodeName Node name.
     * @param registry Registry for versioned values.
     * @param tablesCfg Tables configuration.
     * @param gcConfig Garbage collector configuration.
     * @param raftMgr Raft manager.
     * @param replicaMgr Replica manager.
     * @param lockMgr Lock manager.
     * @param replicaSvc Replica service.
     * @param baselineMgr Baseline manager.
     * @param txManager Transaction manager.
     * @param dataStorageMgr Data storage manager.
     * @param schemaManager Schema manager.
     * @param volatileLogStorageFactoryCreator Creator for {@link org.apache.ignite.internal.raft.storage.LogStorageFactory} for
     *         volatile tables.
     * @param raftGroupServiceFactory Factory that is used for creation of raft group services for replication groups.
     * @param vaultManager Vault manager.
     */
    public TableManager(
            String nodeName,
            Consumer<LongFunction<CompletableFuture<?>>> registry,
            TablesConfiguration tablesCfg,
            GcConfiguration gcConfig,
            ClusterService clusterService,
            RaftManager raftMgr,
            ReplicaManager replicaMgr,
            LockManager lockMgr,
            ReplicaService replicaSvc,
            BaselineManager baselineMgr,
            TopologyService topologyService,
            TxManager txManager,
            DataStorageManager dataStorageMgr,
            Path storagePath,
            MetaStorageManager metaStorageMgr,
            CatalogSchemaManager schemaManager,
            LogStorageFactoryCreator volatileLogStorageFactoryCreator,
            HybridClock clock,
            OutgoingSnapshotsManager outgoingSnapshotsManager,
            TopologyAwareRaftGroupServiceFactory raftGroupServiceFactory,
            VaultManager vaultManager,
            DistributionZoneManager distributionZoneManager,
            SchemaSyncService schemaSyncService,
            CatalogService catalogService
    ) {
        this.tablesCfg = tablesCfg;
        this.gcConfig = gcConfig;
        this.clusterService = clusterService;
        this.raftMgr = raftMgr;
        this.baselineMgr = baselineMgr;
        this.replicaMgr = replicaMgr;
        this.lockMgr = lockMgr;
        this.replicaSvc = replicaSvc;
        this.txManager = txManager;
        this.dataStorageMgr = dataStorageMgr;
        this.storagePath = storagePath;
        this.metaStorageMgr = metaStorageMgr;
        this.vaultManager = vaultManager;
        this.schemaManager = schemaManager;
        this.volatileLogStorageFactoryCreator = volatileLogStorageFactoryCreator;
        this.clock = clock;
        this.outgoingSnapshotsManager = outgoingSnapshotsManager;
        this.raftGroupServiceFactory = raftGroupServiceFactory;
        this.distributionZoneManager = distributionZoneManager;
        this.schemaSyncService = schemaSyncService;
        this.catalogService = catalogService;

        clusterNodeResolver = topologyService::getByConsistentId;

        placementDriver = new PlacementDriver(replicaSvc, clusterNodeResolver);

        tablesByIdVv = new IncrementalVersionedValue<>(registry, HashMap::new);

        localPartsByTableIdVv = new IncrementalVersionedValue<>(dependingOn(tablesByIdVv), HashMap::new);

        assignmentsUpdatedVv = new IncrementalVersionedValue<>(dependingOn(localPartsByTableIdVv));

        txStateStorageScheduledPool = Executors.newSingleThreadScheduledExecutor(
                NamedThreadFactory.create(nodeName, "tx-state-storage-scheduled-pool", LOG));

        txStateStoragePool = Executors.newFixedThreadPool(Runtime.getRuntime().availableProcessors(),
                NamedThreadFactory.create(nodeName, "tx-state-storage-pool", LOG));

        scanRequestExecutor = Executors.newSingleThreadExecutor(
                NamedThreadFactory.create(nodeName, "scan-query-executor-", LOG));

        rebalanceScheduler = new ScheduledThreadPoolExecutor(REBALANCE_SCHEDULER_POOL_SIZE,
                NamedThreadFactory.create(nodeName, "rebalance-scheduler", LOG));

        int cpus = Runtime.getRuntime().availableProcessors();

        ioExecutor = new ThreadPoolExecutor(
                Math.min(cpus * 3, 25),
                Integer.MAX_VALUE,
                100,
                TimeUnit.MILLISECONDS,
                new LinkedBlockingQueue<>(),
                NamedThreadFactory.create(nodeName, "tableManager-io", LOG));

        incomingSnapshotsExecutor = new ThreadPoolExecutor(
                cpus,
                cpus,
                100,
                TimeUnit.MILLISECONDS,
                new LinkedBlockingQueue<>(),
                NamedThreadFactory.create(nodeName, "incoming-raft-snapshot", LOG)
        );

        pendingAssignmentsRebalanceListener = createPendingAssignmentsRebalanceListener();

        stableAssignmentsRebalanceListener = createStableAssignmentsRebalanceListener();

        assignmentsSwitchRebalanceListener = createAssignmentsSwitchRebalanceListener();

        mvGc = new MvGc(nodeName, gcConfig);

        lowWatermark = new LowWatermark(nodeName, gcConfig.lowWatermark(), clock, txManager, vaultManager, mvGc);

        indexBuilder = new IndexBuilder(nodeName, cpus);

        configuredTablesCache = new ConfiguredTablesCache(tablesCfg, getMetadataLocallyOnly);

        raftCommandsMarshaller = new ThreadLocalPartitionCommandsMarshaller(clusterService.serializationRegistry());

        startVv = new IncrementalVersionedValue<>(registry);
    }

    @Override
    public void start() {
        inBusyLock(busyLock, () -> {
            mvGc.start();

            lowWatermark.start();

            fireCreateTablesOnManagerStart();

            metaStorageMgr.registerPrefixWatch(ByteArray.fromString(PENDING_ASSIGNMENTS_PREFIX), pendingAssignmentsRebalanceListener);
            metaStorageMgr.registerPrefixWatch(ByteArray.fromString(STABLE_ASSIGNMENTS_PREFIX), stableAssignmentsRebalanceListener);
            metaStorageMgr.registerPrefixWatch(ByteArray.fromString(ASSIGNMENTS_SWITCH_REDUCE_PREFIX), assignmentsSwitchRebalanceListener);

            catalogManager.listen(TABLE_CREATE, (parameters, exception) -> {
                assert exception == null : parameters;

                return onTableCreate((CreateTableEventParameters) parameters).thenApply(unused -> false);
            });

            catalogManager.listen(TABLE_DROP, (parameters, exception) -> {
                assert exception == null : parameters;

                return onTableDelete(((DropTableEventParameters) parameters)).thenApply(unused -> false);
            });

            schemaManager.listen(SchemaEvent.CREATE, (parameters, exception) -> inBusyLockAsync(busyLock, () -> {
                var eventParameters = new TableEventParameters(parameters.causalityToken(), parameters.tableId());

                return fireEvent(TableEvent.ALTER, eventParameters).thenApply(v -> false);
            }));

            addMessageHandler(clusterService.messagingService());
        });
    }

    /**
     * Adds a table manager message handler.
     *
     * @param messagingService Messaging service.
     */
    private void addMessageHandler(MessagingService messagingService) {
        messagingService.addMessageHandler(TableMessageGroup.class, (message, sender, correlationId) -> {
            if (message instanceof HasDataRequest) {
                // This message queries if a node has any data for a specific partition of a table
                assert correlationId != null;

                HasDataRequest msg = (HasDataRequest) message;

                int tableId = msg.tableId();
                int partitionId = msg.partitionId();

                boolean contains = false;

                TableImpl table = latestTablesById().get(tableId);

                if (table != null) {
                    MvTableStorage storage = table.internalTable().storage();

                    MvPartitionStorage mvPartition = storage.getMvPartition(partitionId);

                    // If node's recovery process is incomplete (no partition storage), then we consider this node's
                    // partition storage empty.
                    if (mvPartition != null) {
                        contains = mvPartition.closestRowId(RowId.lowestRowId(partitionId)) != null;
                    }
                }

                messagingService.respond(sender, TABLE_MESSAGES_FACTORY.hasDataResponse().result(contains).build(), correlationId);
            }
        });
    }

    private CompletableFuture<Void> onTableCreate(CreateTableEventParameters parameters) {
        long causalityToken = parameters.causalityToken();
        int catalogVersion = parameters.catalogVersion();

        int tableId = parameters.tableDescriptor().id();

        if (!busyLock.enterBusy()) {
            fireEvent(TableEvent.CREATE, new TableEventParameters(causalityToken, tableId), new NodeStoppingException());

            return failedFuture(new NodeStoppingException());
        }

        try {
<<<<<<< HEAD
            int zoneId = parameters.tableDescriptor().zoneId();
=======
            CatalogTableDescriptor tableDescriptor = toTableDescriptor(ctx.newValue());
            // TODO: IGNITE-19499 It is now safe to get the latest version of the catalog since we are in the metasore thread, we need to
            //  change to the version from the catalog listener
            CatalogZoneDescriptor zoneDescriptor = getZoneDescriptor(tableDescriptor.zoneId(), catalogService.latestCatalogVersion());
>>>>>>> 69b65cb0

            CatalogZoneDescriptor zoneDescriptor = getZoneDescriptor(parameters.tableDescriptor(), catalogVersion);

            CompletableFuture<List<Set<Assignment>>> assignmentsFuture;

            // Check if the table already has assignments in the vault.
            // So, it means, that it is a recovery process and we should use the vault assignments instead of calculation for the new ones.
            if (partitionAssignments(vaultManager, tableId, 0) != null) {
                assignmentsFuture = completedFuture(tableAssignments(vaultManager, tableId, zoneDescriptor.partitions()));
            } else {
                assignmentsFuture = distributionZoneManager.dataNodes(causalityToken, zoneId)
                        .thenApply(dataNodes -> AffinityUtils.calculateAssignments(
                                dataNodes,
                                zoneDescriptor.partitions(),
                                zoneDescriptor.replicas()
                        ));
            }

            return createTableLocally(
                    causalityToken,
                    parameters.tableDescriptor(),
                    zoneDescriptor,
                    assignmentsFuture,
                    catalogVersion
            ).whenComplete((v, e) -> {
                if (e == null) {
                    for (var listener : assignmentsChangeListeners) {
                        listener.accept(this);
                    }
                }
            }).thenCompose(ignored -> writeTableAssignmentsToMetastore(tableId, assignmentsFuture)).thenApply(writeResult -> null);
        } finally {
            busyLock.leaveBusy();
        }
    }

    private CompletableFuture<Boolean> writeTableAssignmentsToMetastore(
            int tableId,
            CompletableFuture<List<Set<Assignment>>> assignmentsFuture
    ) {
        return assignmentsFuture.thenCompose(newAssignments -> {
            assert !newAssignments.isEmpty();

            List<Operation> partitionAssignments = new ArrayList<>(newAssignments.size());

            for (int i = 0; i < newAssignments.size(); i++) {
                partitionAssignments.add(put(
                        stablePartAssignmentsKey(
                                new TablePartitionId(tableId, i)),
                        ByteUtils.toBytes(newAssignments.get(i))));
            }

            Condition condition = Conditions.notExists(new ByteArray(partitionAssignments.get(0).key()));

            return metaStorageMgr
                    .invoke(condition, partitionAssignments, Collections.emptyList())
                    .exceptionally(e -> {
                        LOG.error("Couldn't write assignments to metastore", e);

                        return null;
                    });
        });
    }

    private CompletableFuture<Void> onTableDelete(DropTableEventParameters parameters) {
        long causalityToken = parameters.causalityToken();
        int catalogVersion = parameters.catalogVersion();

        int tableId = parameters.tableId();

        if (!busyLock.enterBusy()) {
            fireEvent(TableEvent.DROP, new TableEventParameters(causalityToken, tableId), new NodeStoppingException());

            return failedFuture(new NodeStoppingException());
        }

        try {
<<<<<<< HEAD
            CatalogTableDescriptor tableDescriptor = getTableDescriptor(tableId, catalogVersion - 1);
            CatalogZoneDescriptor zoneDescriptor = getZoneDescriptor(tableDescriptor, catalogVersion - 1);
=======
            CatalogTableDescriptor tableDescriptor = toTableDescriptor(ctx.oldValue());
            // TODO: IGNITE-19499 It is now safe to get the latest version of the catalog since we are in the metasore thread, we need to
            //  change to the version from the catalog listener
            CatalogZoneDescriptor zoneDescriptor = getZoneDescriptor(tableDescriptor.zoneId(), catalogService.latestCatalogVersion());
>>>>>>> 69b65cb0

            dropTableLocally(causalityToken, tableDescriptor, zoneDescriptor);
        } finally {
            busyLock.leaveBusy();
        }

        return completedFuture(null);
    }

    /**
     * Updates or creates partition raft groups and storages.
     *
     * @param causalityToken Causality token.
     * @param assignmentsFuture Table assignments.
     * @param table Initialized table entity.
     * @return future, which will be completed when the partitions creations done.
     */
    private CompletableFuture<?> createTablePartitionsLocally(
            long causalityToken,
            CompletableFuture<List<Set<Assignment>>> assignmentsFuture,
            TableImpl table
    ) {
        int tableId = table.tableId();

        // Create new raft nodes according to new assignments.
        Supplier<CompletableFuture<Void>> updateAssignmentsClosure = () -> assignmentsFuture.thenCompose(newAssignments -> {
            // Empty assignments might be a valid case if tables are created from within cluster init HOCON
            // configuration, which is not supported now.
            assert newAssignments != null : IgniteStringFormatter.format("Table [id={}] has empty assignments.", tableId);

            int partitions = newAssignments.size();

            CompletableFuture<?>[] futures = new CompletableFuture<?>[partitions];

            // TODO: https://issues.apache.org/jira/browse/IGNITE-19713 Process assignments and set partitions only for assigned partitions.
            PartitionSet parts = new BitSetPartitionSet();

            for (int i = 0; i < futures.length; i++) {
                futures[i] = new CompletableFuture<>();

                parts.set(i);
            }

            String localMemberName = localNode().name();

            for (int i = 0; i < partitions; i++) {
                int partId = i;

                Set<Assignment> newPartAssignment = newAssignments.get(partId);

                InternalTable internalTbl = table.internalTable();

                Assignment localMemberAssignment = newPartAssignment.stream()
                        .filter(a -> a.consistentId().equals(localMemberName))
                        .findAny()
                        .orElse(null);

                PeersAndLearners newConfiguration = configurationFromAssignments(newPartAssignment);

                TablePartitionId replicaGrpId = new TablePartitionId(tableId, partId);

                placementDriver.updateAssignment(replicaGrpId, newConfiguration.peers().stream().map(Peer::consistentId)
                        .collect(toList()));

                var safeTimeTracker = new PendingComparableValuesTracker<HybridTimestamp, Void>(
                        new HybridTimestamp(1, 0)
                );
                var storageIndexTracker = new PendingComparableValuesTracker<Long, Void>(0L);

                ((InternalTableImpl) internalTbl).updatePartitionTrackers(partId, safeTimeTracker, storageIndexTracker);

                PartitionStorages partitionStorages = getPartitionStorages(table, partId);

                PartitionDataStorage partitionDataStorage = partitionDataStorage(partitionStorages.getMvPartitionStorage(),
                        internalTbl, partId);

                PartitionUpdateHandlers partitionUpdateHandlers = createPartitionUpdateHandlers(
                        partId,
                        partitionDataStorage,
                        table,
                        safeTimeTracker
                );

                mvGc.addStorage(replicaGrpId, partitionUpdateHandlers.gcUpdateHandler);

                CompletableFuture<Boolean> startGroupFut;

                // start new nodes, only if it is table creation, other cases will be covered by rebalance logic
                if (localMemberAssignment != null) {
                    CompletableFuture<Boolean> shouldStartGroupFut;

                    // If Raft is running in in-memory mode or the PDS has been cleared, we need to remove the current node
                    // from the Raft group in order to avoid the double vote problem.
                    // <MUTED> See https://issues.apache.org/jira/browse/IGNITE-16668 for details.
                    // TODO: https://issues.apache.org/jira/browse/IGNITE-19046 Restore "|| !hasData"
                    if (internalTbl.storage().isVolatile()) {
                        shouldStartGroupFut = queryDataNodesCount(tableId, partId, newConfiguration.peers())
                                .thenApply(dataNodesCount -> {
                                    boolean fullPartitionRestart = dataNodesCount == 0;

                                    if (fullPartitionRestart) {
                                        return true;
                                    }

                                    boolean majorityAvailable = dataNodesCount >= (newConfiguration.peers().size() / 2) + 1;

                                    if (majorityAvailable) {
                                        RebalanceUtil.startPeerRemoval(replicaGrpId, localMemberAssignment, metaStorageMgr);

                                        return false;
                                    } else {
                                        // No majority and not a full partition restart - need to restart nodes
                                        // with current partition.
                                        String msg = "Unable to start partition " + partId + ". Majority not available.";

                                        throw new IgniteInternalException(msg);
                                    }
                                });
                    } else {
                        shouldStartGroupFut = completedFuture(true);
                    }

                    startGroupFut = shouldStartGroupFut.thenApplyAsync(startGroup -> inBusyLock(busyLock, () -> {
                        if (!startGroup) {
                            return false;
                        }
                        TxStateStorage txStatePartitionStorage = partitionStorages.getTxStateStorage();

                        RaftGroupOptions groupOptions = groupOptionsForPartition(
                                internalTbl.storage(),
                                internalTbl.txStateStorage(),
                                partitionKey(internalTbl, partId),
                                partitionUpdateHandlers
                        );

                        Peer serverPeer = newConfiguration.peer(localMemberName);

                        var raftNodeId = new RaftNodeId(replicaGrpId, serverPeer);

                        try {
                            // TODO: use RaftManager interface, see https://issues.apache.org/jira/browse/IGNITE-18273
                            ((Loza) raftMgr).startRaftGroupNode(
                                    raftNodeId,
                                    newConfiguration,
                                    new PartitionListener(
                                            partitionDataStorage,
                                            partitionUpdateHandlers.storageUpdateHandler,
                                            txStatePartitionStorage,
                                            safeTimeTracker,
                                            storageIndexTracker
                                    ),
                                    new RebalanceRaftGroupEventsListener(
                                            metaStorageMgr,
                                            replicaGrpId,
                                            busyLock,
                                            createPartitionMover(internalTbl, partId),
                                            this::calculateAssignments,
                                            rebalanceScheduler
                                    ),
                                    groupOptions
                            );

                            return true;
                        } catch (NodeStoppingException ex) {
                            throw new CompletionException(ex);
                        }
                    }), ioExecutor);
                } else {
                    startGroupFut = completedFuture(false);
                }

                startGroupFut
                        .thenComposeAsync(v -> inBusyLock(busyLock, () -> {
                            try {
                                //TODO IGNITE-19614 This procedure takes 10 seconds if there's no majority online.
                                return raftMgr.startRaftGroupService(replicaGrpId, newConfiguration, raftGroupServiceFactory);
                            } catch (NodeStoppingException ex) {
                                return failedFuture(ex);
                            }
                        }), ioExecutor)
                        .thenAcceptAsync(updatedRaftGroupService -> inBusyLock(busyLock, () -> {
                            ((InternalTableImpl) internalTbl).updateInternalTableRaftGroupService(partId, updatedRaftGroupService);

                            boolean startedRaftNode = startGroupFut.join();
                            if (localMemberAssignment == null || !startedRaftNode) {
                                return;
                            }

                            MvPartitionStorage partitionStorage = partitionStorages.getMvPartitionStorage();
                            TxStateStorage txStateStorage = partitionStorages.getTxStateStorage();

                            try {
                                startReplicaWithNewListener(
                                        replicaGrpId,
                                        table,
                                        safeTimeTracker,
                                        storageIndexTracker,
                                        partitionStorage,
                                        txStateStorage,
                                        partitionUpdateHandlers,
                                        updatedRaftGroupService
                                );
                            } catch (NodeStoppingException ex) {
                                throw new AssertionError("Loza was stopped before Table manager", ex);
                            }
                        }), ioExecutor)
                        .whenComplete((res, ex) -> {
                            if (ex != null) {
                                LOG.warn("Unable to update raft groups on the node [tableId={}, partitionId={}]", ex, tableId, partId);

                                futures[partId].completeExceptionally(ex);
                            } else {
                                futures[partId].complete(null);
                            }
                        });
            }

            return allOf(futures);
        });

        // NB: all vv.update() calls must be made from the synchronous part of the method (not in thenCompose()/etc!).
        CompletableFuture<?> localPartsUpdateFuture = localPartsByTableIdVv.update(causalityToken,
                (previous, throwable) -> inBusyLock(busyLock, () -> assignmentsFuture.thenCompose(newAssignments -> {
                    PartitionSet parts = new BitSetPartitionSet();

                    for (int i = 0; i < newAssignments.size(); i++) {
                        parts.set(i);
                    }

                    return getOrCreatePartitionStorages(table, parts).thenApply(u -> {
                        var newValue = new HashMap<>(previous);

                        newValue.put(tableId, parts);

                        return newValue;
                    });
                })));

        return assignmentsUpdatedVv.update(causalityToken, (token, e) -> {
            if (e != null) {
                return failedFuture(e);
            }

            return localPartsUpdateFuture.thenCompose(unused ->
                    tablesByIdVv.get(causalityToken)
                            .thenComposeAsync(tablesById -> inBusyLock(busyLock, updateAssignmentsClosure), ioExecutor)
            );
        });
    }

    private void startReplicaWithNewListener(
            TablePartitionId replicaGrpId,
            TableImpl table,
            PendingComparableValuesTracker<HybridTimestamp, Void> safeTimeTracker,
            PendingComparableValuesTracker<Long, Void> storageIndexTracker,
            MvPartitionStorage mvPartitionStorage,
            TxStateStorage txStatePartitionStorage,
            PartitionUpdateHandlers partitionUpdateHandlers,
            TopologyAwareRaftGroupService raftGroupService
    ) throws NodeStoppingException {
        PartitionReplicaListener listener = createReplicaListener(
                replicaGrpId,
                table,
                safeTimeTracker,
                mvPartitionStorage,
                txStatePartitionStorage,
                partitionUpdateHandlers,
                raftGroupService
        );

        replicaMgr.startReplica(
                replicaGrpId,
                allOf(
                        ((Loza) raftMgr).raftNodeReadyFuture(replicaGrpId),
                        table.pkIndexesReadyFuture()
                ),
                listener,
                raftGroupService,
                storageIndexTracker
        );
    }

    private PartitionReplicaListener createReplicaListener(
            TablePartitionId tablePartitionId,
            TableImpl table,
            PendingComparableValuesTracker<HybridTimestamp, Void> safeTimeTracker,
            MvPartitionStorage mvPartitionStorage,
            TxStateStorage txStatePartitionStorage,
            PartitionUpdateHandlers partitionUpdateHandlers,
            RaftGroupService raftClient
    ) {
        int tableId = tablePartitionId.tableId();
        int partId = tablePartitionId.partitionId();

        return new PartitionReplicaListener(
                mvPartitionStorage,
                raftClient,
                txManager,
                lockMgr,
                scanRequestExecutor,
                partId,
                tableId,
                table.indexesLockers(partId),
                new Lazy<>(() -> table.indexStorageAdapters(partId).get().get(table.pkId())),
                () -> table.indexStorageAdapters(partId).get(),
                clock,
                safeTimeTracker,
                txStatePartitionStorage,
                placementDriver,
                partitionUpdateHandlers.storageUpdateHandler,
                new NonHistoricSchemas(schemaManager),
                localNode(),
                table.internalTable().storage(),
                indexBuilder,
<<<<<<< HEAD
                catalogManager
=======
                schemaSyncService,
                catalogService,
                tablesCfg
>>>>>>> 69b65cb0
        );
    }

    private boolean isLocalPeer(Peer peer) {
        return peer.consistentId().equals(localNode().name());
    }

    private PartitionDataStorage partitionDataStorage(MvPartitionStorage partitionStorage, InternalTable internalTbl, int partId) {
        return new SnapshotAwarePartitionDataStorage(
                partitionStorage,
                outgoingSnapshotsManager,
                partitionKey(internalTbl, partId)
        );
    }

    private static PartitionKey partitionKey(InternalTable internalTbl, int partId) {
        return new PartitionKey(internalTbl.tableId(), partId);
    }

    /**
     * Calculates the quantity of the data nodes for the partition of the table.
     *
     * @param tblId Table id.
     * @param partId Partition id.
     * @param peers Raft peers.
     * @return A future that will hold the quantity of data nodes.
     */
    private CompletableFuture<Long> queryDataNodesCount(int tblId, int partId, Collection<Peer> peers) {
        HasDataRequest request = TABLE_MESSAGES_FACTORY.hasDataRequest().tableId(tblId).partitionId(partId).build();

        //noinspection unchecked
        CompletableFuture<Boolean>[] requestFutures = peers.stream()
                .map(Peer::consistentId)
                .map(clusterNodeResolver)
                .filter(Objects::nonNull)
                .map(node -> clusterService.messagingService()
                        .invoke(node, request, QUERY_DATA_NODES_COUNT_TIMEOUT)
                        .thenApply(response -> {
                            assert response instanceof HasDataResponse : response;

                            return ((HasDataResponse) response).result();
                        })
                        .exceptionally(unused -> false))
                .toArray(CompletableFuture[]::new);

        return allOf(requestFutures)
                .thenApply(unused -> Arrays.stream(requestFutures).filter(CompletableFuture::join).count());
    }

    private RaftGroupOptions groupOptionsForPartition(
            MvTableStorage mvTableStorage,
            TxStateTableStorage txStateTableStorage,
            PartitionKey partitionKey,
            PartitionUpdateHandlers partitionUpdateHandlers
    ) {
        RaftGroupOptions raftGroupOptions;

        if (mvTableStorage.isVolatile()) {
            raftGroupOptions = RaftGroupOptions.forVolatileStores()
                    // TODO: use RaftManager interface, see https://issues.apache.org/jira/browse/IGNITE-18273
                    .setLogStorageFactory(volatileLogStorageFactoryCreator.factory(((Loza) raftMgr).volatileRaft().logStorage().value()))
                    .raftMetaStorageFactory((groupId, raftOptions) -> new VolatileRaftMetaStorage());
        } else {
            raftGroupOptions = RaftGroupOptions.forPersistentStores();
        }

        raftGroupOptions.snapshotStorageFactory(new PartitionSnapshotStorageFactory(
                clusterService.topologyService(),
                outgoingSnapshotsManager,
                new PartitionAccessImpl(
                        partitionKey,
                        mvTableStorage,
                        txStateTableStorage,
                        mvGc,
                        partitionUpdateHandlers.indexUpdateHandler,
                        partitionUpdateHandlers.gcUpdateHandler
                ),
                incomingSnapshotsExecutor
        ));

        raftGroupOptions.commandsMarshaller(raftCommandsMarshaller);

        return raftGroupOptions;
    }

    @Override
    public void stop() {
        if (!stopGuard.compareAndSet(false, true)) {
            return;
        }

        busyLock.block();

        metaStorageMgr.unregisterWatch(pendingAssignmentsRebalanceListener);
        metaStorageMgr.unregisterWatch(stableAssignmentsRebalanceListener);
        metaStorageMgr.unregisterWatch(assignmentsSwitchRebalanceListener);

        Map<Integer, TableImpl> tablesToStop = Stream.concat(latestTablesById().entrySet().stream(), pendingTables.entrySet().stream())
                .collect(Collectors.toMap(Map.Entry::getKey, Map.Entry::getValue, (v1, v2) -> v1));

        cleanUpTablesResources(tablesToStop);

        try {
            IgniteUtils.closeAllManually(lowWatermark, mvGc, indexBuilder);
        } catch (Throwable t) {
            LOG.error("Failed to close internal components", t);
        }

        shutdownAndAwaitTermination(rebalanceScheduler, 10, TimeUnit.SECONDS);
        shutdownAndAwaitTermination(ioExecutor, 10, TimeUnit.SECONDS);
        shutdownAndAwaitTermination(txStateStoragePool, 10, TimeUnit.SECONDS);
        shutdownAndAwaitTermination(txStateStorageScheduledPool, 10, TimeUnit.SECONDS);
        shutdownAndAwaitTermination(scanRequestExecutor, 10, TimeUnit.SECONDS);
        shutdownAndAwaitTermination(incomingSnapshotsExecutor, 10, TimeUnit.SECONDS);
    }

    /**
     * Stops resources that are related to provided tables.
     *
     * @param tables Tables to stop.
     */
    private void cleanUpTablesResources(Map<Integer, TableImpl> tables) {
        for (TableImpl table : tables.values()) {
            table.beforeClose();

            List<Runnable> stopping = new ArrayList<>();

            AtomicReference<Throwable> throwable = new AtomicReference<>();

            AtomicBoolean nodeStoppingEx = new AtomicBoolean();

            InternalTable internalTable = table.internalTable();

            for (int p = 0; p < internalTable.partitions(); p++) {
                int partitionId = p;

                TablePartitionId replicationGroupId = new TablePartitionId(table.tableId(), p);

                stopping.add(() -> {
                    try {
                        raftMgr.stopRaftNodes(replicationGroupId);
                    } catch (Throwable t) {
                        handleExceptionOnCleanUpTablesResources(t, throwable, nodeStoppingEx);
                    }
                });

                stopping.add(() -> {
                    try {
                        replicaMgr.stopReplica(replicationGroupId).join();
                    } catch (Throwable t) {
                        handleExceptionOnCleanUpTablesResources(t, throwable, nodeStoppingEx);
                    }
                });

                CompletableFuture<Void> removeFromGcFuture = mvGc.removeStorage(replicationGroupId);

                stopping.add(() -> {
                    try {
                        closePartitionTrackers(internalTable, partitionId);
                    } catch (Throwable t) {
                        handleExceptionOnCleanUpTablesResources(t, throwable, nodeStoppingEx);
                    }
                });

                stopping.add(() -> {
                    try {
                        // Should be done fairly quickly.
                        removeFromGcFuture.join();
                    } catch (Throwable t) {
                        handleExceptionOnCleanUpTablesResources(t, throwable, nodeStoppingEx);
                    }
                });
            }

            stopping.forEach(Runnable::run);

            try {
                IgniteUtils.closeAllManually(
                        internalTable.storage(),
                        internalTable.txStateStorage(),
                        internalTable
                );
            } catch (Throwable t) {
                handleExceptionOnCleanUpTablesResources(t, throwable, nodeStoppingEx);
            }

            if (throwable.get() != null) {
                LOG.error("Unable to stop table [name={}, tableId={}]", throwable.get(), table.name(), table.tableId());
            }
        }
    }

    /** {@inheritDoc} */
    @Override
    public CompletableFuture<List<String>> assignmentsAsync(int tableId) {
        return tableAsync(tableId).thenApply(table -> {
            if (table == null) {
                return null;
            }

            return table.internalTable().assignments();
        });
    }

    /** {@inheritDoc} */
    @Override
    public void addAssignmentsChangeListener(Consumer<IgniteTablesInternal> listener) {
        Objects.requireNonNull(listener);

        assignmentsChangeListeners.add(listener);
    }

    /** {@inheritDoc} */
    @Override
    public boolean removeAssignmentsChangeListener(Consumer<IgniteTablesInternal> listener) {
        Objects.requireNonNull(listener);

        return assignmentsChangeListeners.remove(listener);
    }

    /**
     * Creates local structures for a table.
     *
     * @param causalityToken Causality token.
     * @param tableDescriptor Catalog table descriptor.
     * @param zoneDescriptor Catalog distributed zone descriptor.
     * @param assignmentsFuture Future with assignments.
     * @param catalogVersion Catalog version on which the table was created.
     * @return Future that will be completed when local changes related to the table creation are applied.
     */
    private CompletableFuture<Void> createTableLocally(
            long causalityToken,
            CatalogTableDescriptor tableDescriptor,
            CatalogZoneDescriptor zoneDescriptor,
            CompletableFuture<List<Set<Assignment>>> assignmentsFuture,
            int catalogVersion
    ) {
        String tableName = tableDescriptor.name();
        int tableId = tableDescriptor.id();

        LOG.trace("Creating local table: name={}, id={}, token={}", tableDescriptor.name(), tableDescriptor.id(), causalityToken);

        MvTableStorage tableStorage = createTableStorage(tableDescriptor, zoneDescriptor);
        TxStateTableStorage txStateStorage = createTxStateTableStorage(tableDescriptor, zoneDescriptor);

        int partitions = zoneDescriptor.partitions();

        InternalTableImpl internalTable = new InternalTableImpl(tableName, tableId,
                new Int2ObjectOpenHashMap<>(partitions),
                partitions, clusterNodeResolver, txManager, tableStorage,
                txStateStorage, replicaSvc, clock);

        var table = new TableImpl(internalTable, lockMgr);

        // TODO: IGNITE-19082 Need another way to wait for indexes
        table.addIndexesToWait(collectTableIndexIds(tableId, catalogVersion));

        tablesByIdVv.update(causalityToken, (previous, e) -> inBusyLock(busyLock, () -> {
            if (e != null) {
                return failedFuture(e);
            }

            return schemaManager.schemaRegistry(causalityToken, tableId)
                    .thenApply(schema -> {
                        table.schemaView(schema);

                        var val = new HashMap<>(previous);

                        val.put(tableId, table);

                        return val;
                    });
        }));

        CompletableFuture<?> createPartsFut = createTablePartitionsLocally(causalityToken, assignmentsFuture, table);

        pendingTables.put(tableId, table);
        startedTables.put(tableId, table);

        tablesById(causalityToken).thenAccept(ignored -> inBusyLock(busyLock, () -> {
            pendingTables.remove(tableId);
        }));

        tablesById(causalityToken)
                .thenRun(() -> inBusyLock(busyLock, () -> completeApiCreateFuture(table)));

        // TODO should be reworked in IGNITE-16763
        // We use the event notification future as the result so that dependent components can complete the schema updates.

        // TODO: https://issues.apache.org/jira/browse/IGNITE-19913 Possible performance degradation.
        return allOf(createPartsFut, fireEvent(TableEvent.CREATE, new TableEventParameters(causalityToken, tableId)));
    }

    /**
     * Creates data storage for the provided table.
     *
     * @param tableDescriptor Catalog table descriptor.
     * @param zoneDescriptor Catalog distributed zone descriptor.
     */
    protected MvTableStorage createTableStorage(CatalogTableDescriptor tableDescriptor, CatalogZoneDescriptor zoneDescriptor) {
        CatalogDataStorageDescriptor dataStorage = zoneDescriptor.dataStorage();

        StorageEngine engine = dataStorageMgr.engine(dataStorage.engine());

        assert engine != null : "tableId=" + tableDescriptor.id() + ", engine=" + dataStorage.engine();

        MvTableStorage tableStorage = engine.createMvTable(
                new StorageTableDescriptor(tableDescriptor.id(), zoneDescriptor.partitions(), dataStorage.dataRegion()),
                new StorageIndexDescriptorSupplier(catalogService)
        );

        tableStorage.start();

        return tableStorage;
    }

    /**
     * Creates transaction state storage for the provided table.
     *
     * @param tableDescriptor Catalog table descriptor.
     * @param zoneDescriptor Catalog distributed zone descriptor.
     */
    protected TxStateTableStorage createTxStateTableStorage(CatalogTableDescriptor tableDescriptor, CatalogZoneDescriptor zoneDescriptor) {
        int tableId = tableDescriptor.id();

        Path path = storagePath.resolve(TX_STATE_DIR + tableId);

        try {
            Files.createDirectories(path);
        } catch (IOException e) {
            throw new StorageException("Failed to create transaction state storage directory for table: " + tableId, e);
        }

        TxStateTableStorage txStateTableStorage = new TxStateRocksDbTableStorage(
                tableId,
                zoneDescriptor.partitions(),
                path,
                txStateStorageScheduledPool,
                txStateStoragePool,
                TX_STATE_STORAGE_FLUSH_DELAY_SUPPLIER
        );

        txStateTableStorage.start();

        return txStateTableStorage;
    }

    /**
     * Completes appropriate future to return result from API {@link TableManager#createTableLocally}.
     *
     * @param table Table.
     */
    private void completeApiCreateFuture(TableImpl table) {
        LOG.trace("Finish creating table: name={}, id={}", table.name(), table.tableId());

        CompletableFuture<Table> tblFut = tableCreateFuts.get(table.tableId());

        if (tblFut != null) {
            tblFut.complete(table);

            tableCreateFuts.values().removeIf(fut -> fut == tblFut);
        }
    }

    /**
     * Drops local structures for a table.
     *
     * @param causalityToken Causality token.
     * @param tableDescriptor Catalog table descriptor.
     * @param zoneDescriptor Catalog distributed zone descriptor.
     */
    private void dropTableLocally(long causalityToken, CatalogTableDescriptor tableDescriptor, CatalogZoneDescriptor zoneDescriptor) {
        int tableId = tableDescriptor.id();
        int partitions = zoneDescriptor.partitions();

        try {
            CompletableFuture<?>[] removeStorageFromGcFutures = new CompletableFuture<?>[partitions];

            for (int p = 0; p < partitions; p++) {
                TablePartitionId replicationGroupId = new TablePartitionId(tableId, p);

                raftMgr.stopRaftNodes(replicationGroupId);

                removeStorageFromGcFutures[p] = replicaMgr
                        .stopReplica(replicationGroupId)
                        .thenCompose((notUsed) -> mvGc.removeStorage(replicationGroupId));
            }

            localPartsByTableIdVv.update(causalityToken, (previousVal, e) -> inBusyLock(busyLock, () -> {
                if (e != null) {
                    return failedFuture(e);
                }

                var newMap = new HashMap<>(previousVal);
                newMap.remove(tableId);

                return completedFuture(newMap);
            }));

            tablesByIdVv.update(causalityToken, (previousVal, e) -> inBusyLock(busyLock, () -> {
                if (e != null) {
                    return failedFuture(e);
                }

                var map = new HashMap<>(previousVal);

                TableImpl table = map.remove(tableId);

                assert table != null : tableId;

                InternalTable internalTable = table.internalTable();

                for (int partitionId = 0; partitionId < partitions; partitionId++) {
                    closePartitionTrackers(internalTable, partitionId);
                }

                // TODO: IGNITE-18703 Destroy raft log and meta

                CompletableFuture<Void> destroyTableStoragesFuture = allOf(removeStorageFromGcFutures)
                        .thenCompose(unused -> allOf(
                                internalTable.storage().destroy(),
                                runAsync(() -> internalTable.txStateStorage().destroy(), ioExecutor))
                        );

                CompletableFuture<?> dropSchemaRegistryFuture = schemaManager.dropRegistry(causalityToken, table.tableId());

                return allOf(destroyTableStoragesFuture, dropSchemaRegistryFuture)
                        .thenApply(v -> map);
            }));

            startedTables.remove(tableId);

            fireEvent(TableEvent.DROP, new TableEventParameters(causalityToken, tableId))
                    .whenComplete((v, e) -> {
                        Set<ByteArray> assignmentKeys = new HashSet<>();

                        for (int p = 0; p < partitions; p++) {
                            assignmentKeys.add(stablePartAssignmentsKey(new TablePartitionId(tableId, p)));
                        }

                        metaStorageMgr.removeAll(assignmentKeys);

                        if (e != null) {
                            LOG.error("Error on " + TableEvent.DROP + " notification", e);
                        }
                    });
        } catch (NodeStoppingException e) {
            fireEvent(TableEvent.DROP, new TableEventParameters(causalityToken, tableId), e);
        }
    }

    private Set<Assignment> calculateAssignments(TablePartitionId tablePartitionId) {
        int catalogVersion = catalogManager.latestCatalogVersion();

        CatalogTableDescriptor tableDescriptor = getTableDescriptor(tablePartitionId.tableId(), catalogVersion);

        return AffinityUtils.calculateAssignmentForPartition(
                // TODO: https://issues.apache.org/jira/browse/IGNITE-19425 we must use distribution zone keys here
                baselineMgr.nodes().stream().map(ClusterNode::name).collect(toList()),
                tablePartitionId.partitionId(),
<<<<<<< HEAD
                getZoneDescriptor(tableDescriptor, catalogVersion).replicas()
        );
    }

=======
                getZoneDescriptor(tableDescriptor.zoneId(), catalogService.latestCatalogVersion()).replicas()
        );
    }

    /**
     * Creates a new table with the given {@code name} asynchronously. If a table with the same name already exists, a future will be
     * completed with {@link TableAlreadyExistsException}.
     *
     * @param name Table name.
     * @param zoneName Distribution zone name.
     * @param tableInitChange Table changer.
     * @return Future representing pending completion of the operation.
     * @throws IgniteException If an unspecified platform exception has happened internally. Is thrown when:
     *         <ul>
     *             <li>the node is stopping.</li>
     *         </ul>
     * @see TableAlreadyExistsException
     */
    public CompletableFuture<Table> createTableAsync(String name, String zoneName, Consumer<TableChange> tableInitChange) {
        if (!busyLock.enterBusy()) {
            throw new IgniteException(new NodeStoppingException());
        }
        try {
            return createTableAsyncInternal(name, zoneName, tableInitChange);
        } finally {
            busyLock.leaveBusy();
        }
    }

    /** See {@link #createTableAsync(String, String, Consumer)} for details. */
    private CompletableFuture<Table> createTableAsyncInternal(
            String name,
            String zoneName,
            Consumer<TableChange> tableInitChange
    ) {
        CompletableFuture<Table> tblFut = new CompletableFuture<>();

        tableAsyncInternal(name)
                .handle((tbl, tblEx) -> {
                    if (tbl != null) {
                        tblFut.completeExceptionally(new TableAlreadyExistsException(DEFAULT_SCHEMA_NAME, name));
                    } else if (tblEx != null) {
                        tblFut.completeExceptionally(tblEx);
                    } else {
                        if (!busyLock.enterBusy()) {
                            NodeStoppingException nodeStoppingException = new NodeStoppingException();

                            tblFut.completeExceptionally(nodeStoppingException);

                            throw new IgniteException(nodeStoppingException);
                        }

                        try {
                            // TODO: IGNITE-19499 Should listen to event CreateTableEventParameters and get the zone ID from it
                            CatalogZoneDescriptor zoneDescriptor = catalogService.zone(zoneName, clock.nowLong());

                            if (zoneDescriptor == null) {
                                tblFut.completeExceptionally(new DistributionZoneNotFoundException(zoneName));

                                return null;
                            }

                            cmgMgr.logicalTopology()
                                    .handle((cmgTopology, e) -> {
                                        if (e == null) {
                                            if (!busyLock.enterBusy()) {
                                                NodeStoppingException nodeStoppingException = new NodeStoppingException();

                                                tblFut.completeExceptionally(nodeStoppingException);

                                                throw new IgniteException(nodeStoppingException);
                                            }

                                            try {
                                                changeTablesConfigurationOnTableCreate(
                                                        name,
                                                        zoneDescriptor.id(),
                                                        tableInitChange,
                                                        tblFut
                                                );
                                            } finally {
                                                busyLock.leaveBusy();
                                            }
                                        } else {
                                            tblFut.completeExceptionally(e);
                                        }

                                        return null;
                                    });
                        } catch (Throwable t) {
                            tblFut.completeExceptionally(t);
                        } finally {
                            busyLock.leaveBusy();
                        }
                    }

                    return null;
                });

        return tblFut;
    }

    /**
     * Creates a new table in {@link TablesConfiguration}.
     *
     * @param name Table name.
     * @param zoneId Distribution zone id.
     * @param tableInitChange Table changer.
     * @param tblFut Future representing pending completion of the table creation.
     */
    private void changeTablesConfigurationOnTableCreate(
            String name,
            int zoneId,
            Consumer<TableChange> tableInitChange,
            CompletableFuture<Table> tblFut
    ) {
        tablesCfg.change(tablesChange -> {
            incrementTablesGeneration(tablesChange);

            tablesChange.changeTables(tablesListChange -> {
                if (tablesListChange.get(name) != null) {
                    throw new TableAlreadyExistsException(DEFAULT_SCHEMA_NAME, name);
                }

                tablesListChange.create(name, (tableChange) -> {
                    tableInitChange.accept(tableChange);

                    tableChange.changeZoneId(zoneId);

                    var extConfCh = ((ExtendedTableChange) tableChange);

                    int tableId = tablesChange.globalIdCounter() + 1;

                    extConfCh.changeId(tableId);

                    tablesChange.changeGlobalIdCounter(tableId);

                    extConfCh.changeSchemaId(INITIAL_SCHEMA_VERSION);

                    tableCreateFuts.put(extConfCh.id(), tblFut);
                });
            });
        }).exceptionally(t -> {
            Throwable ex = getRootCause(t);

            if (ex instanceof TableAlreadyExistsException) {
                tblFut.completeExceptionally(ex);
            } else {
                LOG.debug("Unable to create table [name={}]", ex, name);

                tblFut.completeExceptionally(ex);

                tableCreateFuts.values().removeIf(fut -> fut == tblFut);
            }

            return null;
        });
    }

    private static void incrementTablesGeneration(TablesChange tablesChange) {
        tablesChange.changeTablesGeneration(tablesChange.tablesGeneration() + 1);
    }

    /**
     * Alters a cluster table. If an appropriate table does not exist, a future will be completed with {@link TableNotFoundException}.
     *
     * @param name Table name.
     * @param tableChange Table changer.
     * @return Future representing pending completion of the operation.
     * @throws IgniteException If an unspecified platform exception has happened internally. Is thrown when:
     *         <ul>
     *             <li>the node is stopping.</li>
     *         </ul>
     * @see TableNotFoundException
     */
    public CompletableFuture<Void> alterTableAsync(String name, Function<TableChange, Boolean> tableChange) {
        if (!busyLock.enterBusy()) {
            throw new IgniteException(new NodeStoppingException());
        }
        try {
            return alterTableAsyncInternal(name, tableChange);
        } finally {
            busyLock.leaveBusy();
        }
    }

    /** See {@link #alterTableAsync(String, Function)} for details. */
    private CompletableFuture<Void> alterTableAsyncInternal(String name, Function<TableChange, Boolean> tableChange) {
        CompletableFuture<Void> tblFut = new CompletableFuture<>();

        tableAsync(name).thenAccept(tbl -> {
            if (tbl == null) {
                tblFut.completeExceptionally(new TableNotFoundException(DEFAULT_SCHEMA_NAME, name));
            } else {
                tablesCfg.tables().change(ch -> {
                    if (ch.get(name) == null) {
                        throw new TableNotFoundException(DEFAULT_SCHEMA_NAME, name);
                    }

                    ch.update(name, tblCh -> {
                        if (!tableChange.apply(tblCh)) {
                            return;
                        }

                        ExtendedTableChange exTblChange = (ExtendedTableChange) tblCh;

                        exTblChange.changeSchemaId(exTblChange.schemaId() + 1);
                    });
                }).whenComplete((res, t) -> {
                    if (t != null) {
                        Throwable ex = getRootCause(t);

                        if (ex instanceof TableNotFoundException) {
                            tblFut.completeExceptionally(ex);
                        } else {
                            LOG.debug("Unable to modify table [name={}]", ex, name);

                            tblFut.completeExceptionally(ex);
                        }
                    } else {
                        tblFut.complete(res);
                    }
                });
            }
        }).exceptionally(th -> {
            tblFut.completeExceptionally(th);

            return null;
        });

        return tblFut;
    }

    /**
     * Gets a cause exception for a client.
     *
     * @param t Exception wrapper.
     * @return A root exception which will be acceptable to throw for public API.
     */
    //TODO: IGNITE-16051 Implement exception converter for public API.
    private IgniteException getRootCause(Throwable t) {
        Throwable ex;

        if (t instanceof CompletionException) {
            if (t.getCause() instanceof ConfigurationChangeException) {
                ex = t.getCause().getCause();
            } else {
                ex = t.getCause();
            }

        } else {
            ex = t;
        }

        // TODO https://issues.apache.org/jira/browse/IGNITE-19539
        return (ex instanceof IgniteException) ? (IgniteException) ex : ExceptionUtils.wrap(ex);
    }

    /**
     * Drops a table with the name specified. If appropriate table does not be found, a future will be completed with
     * {@link TableNotFoundException}.
     *
     * @param name Table name.
     * @return Future representing pending completion of the operation.
     * @throws IgniteException If an unspecified platform exception has happened internally. Is thrown when:
     *         <ul>
     *             <li>the node is stopping.</li>
     *         </ul>
     * @see TableNotFoundException
     */
    public CompletableFuture<Void> dropTableAsync(String name) {
        if (!busyLock.enterBusy()) {
            throw new IgniteException(new NodeStoppingException());
        }
        try {
            return dropTableAsyncInternal(name);
        } finally {
            busyLock.leaveBusy();
        }
    }

    /** See {@link #dropTableAsync(String)} for details. */
    private CompletableFuture<Void> dropTableAsyncInternal(String name) {
        return tableAsyncInternal(name).thenCompose(tbl -> {
            // In case of drop it's an optimization that allows not to fire drop-change-closure if there's no such
            // distributed table and the local config has lagged behind.
            if (tbl == null) {
                return failedFuture(new TableNotFoundException(DEFAULT_SCHEMA_NAME, name));
            }

            return tablesCfg
                    .change(chg -> {
                        incrementTablesGeneration(chg);

                        chg
                                .changeTables(tblChg -> {
                                    if (tblChg.get(name) == null) {
                                        throw new TableNotFoundException(DEFAULT_SCHEMA_NAME, name);
                                    }

                                    tblChg.delete(name);
                                });
                    })
                    .exceptionally(t -> {
                        Throwable ex = getRootCause(t);

                        if (!(ex instanceof TableNotFoundException)) {
                            LOG.debug("Unable to drop table [name={}]", ex, name);
                        }

                        throw new CompletionException(ex);
                    });
        });
    }

>>>>>>> 69b65cb0
    /** {@inheritDoc} */
    @Override
    public List<Table> tables() {
        return join(tablesAsync());
    }

    /** {@inheritDoc} */
    @Override
    public CompletableFuture<List<Table>> tablesAsync() {
        if (!busyLock.enterBusy()) {
            throw new IgniteException(new NodeStoppingException());
        }
        try {
            return tablesAsyncInternal();
        } finally {
            busyLock.leaveBusy();
        }
    }

    /**
     * Internal method for getting table.
     *
     * @return Future representing pending completion of the operation.
     */
    private CompletableFuture<List<Table>> tablesAsyncInternal() {
        return supplyAsync(() -> inBusyLock(busyLock, this::directTableIds), ioExecutor)
                .thenCompose(tableIds -> inBusyLock(busyLock, () -> {
                    var tableFuts = new CompletableFuture[tableIds.size()];

                    var i = 0;

                    for (int tblId : tableIds) {
                        tableFuts[i++] = tableAsyncInternal(tblId, false);
                    }

                    return allOf(tableFuts).thenApply(unused -> inBusyLock(busyLock, () -> {
                        var tables = new ArrayList<Table>(tableIds.size());

                        for (var fut : tableFuts) {
                            var table = fut.join();

                            if (table != null) {
                                tables.add((Table) table);
                            }
                        }

                        return tables;
                    }));
                }));
    }

    /**
     * Collects a list of direct table ids.
     *
     * @return A list of direct table ids.
     */
    private List<Integer> directTableIds() {
        return configuredTablesCache.configuredTableIds();
    }

    /**
     * Gets direct id of table with {@code tblName}.
     *
     * @param tblName Name of the table.
     * @return Direct id of the table, or {@code null} if the table with the {@code tblName} has not been found.
     */
    @Nullable
    private Integer directTableId(String tblName) {
        try {
            TableConfiguration exTblCfg = directProxy(tablesCfg.tables()).get(tblName);

            if (exTblCfg == null) {
                return null;
            } else {
                return exTblCfg.id().value();
            }
        } catch (NoSuchElementException e) {
            return null;
        }
    }

    /**
     * Returns the tables by ID future for the given causality token.
     * The future will only be completed when corresponding assignments update completes.
     *
     * @param causalityToken Causality token.
     * @return The future with tables map.
     * @see #assignmentsUpdatedVv
     */
    private CompletableFuture<Map<Integer, TableImpl>> tablesById(long causalityToken) {
        return assignmentsUpdatedVv.get(causalityToken).thenCompose(v -> tablesByIdVv.get(causalityToken));
    }

    /**
     * Returns the latest tables by ID map, for which all assignment updates have been completed.
     */
    private Map<Integer, TableImpl> latestTablesById() {
        long latestCausalityToken = assignmentsUpdatedVv.latestCausalityToken();

        if (latestCausalityToken < 0L) {
            // No tables at all in case of empty causality token.
            return emptyMap();
        } else {
            CompletableFuture<Map<Integer, TableImpl>> tablesByIdFuture = tablesByIdVv.get(latestCausalityToken);

            assert tablesByIdFuture.isDone()
                    : "'tablesByIdVv' is always completed strictly before the 'assignmentsUpdatedVv'";

            return tablesByIdFuture.join();
        }
    }

    /**
     * Actual tables map.
     *
     * @return Actual tables map.
     */
    @TestOnly
    public Map<Integer, TableImpl> latestTables() {
        return unmodifiableMap(latestTablesById());
    }

    /** {@inheritDoc} */
    @Override
    public Table table(String name) {
        return join(tableAsync(name));
    }

    /** {@inheritDoc} */
    @Override
    public TableImpl table(int id) throws NodeStoppingException {
        return join(tableAsync(id));
    }

    /** {@inheritDoc} */
    @Override
    public CompletableFuture<Table> tableAsync(String name) {
        return tableAsyncInternal(IgniteNameUtils.parseSimpleName(name))
                .thenApply(Function.identity());
    }

    /**
     * Asynchronously gets the table using causality token.
     *
     * @param causalityToken Causality token.
     * @param id Table id.
     * @return Future.
     */
    public CompletableFuture<TableImpl> tableAsync(long causalityToken, int id) {
        if (!busyLock.enterBusy()) {
            throw new IgniteException(new NodeStoppingException());
        }
        try {
            return tablesById(causalityToken).thenApply(tablesById -> tablesById.get(id));
        } finally {
            busyLock.leaveBusy();
        }
    }

    /** {@inheritDoc} */
    @Override
    public CompletableFuture<TableImpl> tableAsync(int id) {
        if (!busyLock.enterBusy()) {
            throw new IgniteException(new NodeStoppingException());
        }
        try {
            return tableAsyncInternal(id, true);
        } finally {
            busyLock.leaveBusy();
        }
    }

    /**
     * Asynchronously gets the local partitions set of a table using causality token.
     *
     * @param causalityToken Causality token.
     * @return Future.
     */
    public CompletableFuture<PartitionSet> localPartitionSetAsync(long causalityToken, int tableId) {
        if (!busyLock.enterBusy()) {
            throw new IgniteException(new NodeStoppingException());
        }

        try {
            return localPartsByTableIdVv.get(causalityToken).thenApply(partitionSetById -> partitionSetById.get(tableId));
        } finally {
            busyLock.leaveBusy();
        }
    }

    /** {@inheritDoc} */
    @Override
    public TableImpl tableImpl(String name) {
        return join(tableImplAsync(name));
    }

    /** {@inheritDoc} */
    @Override
    public CompletableFuture<TableImpl> tableImplAsync(String name) {
        return tableAsyncInternal(IgniteNameUtils.parseSimpleName(name));
    }

    /**
     * Gets a table by name, if it was created before. Doesn't parse canonical name.
     *
     * @param name Table name.
     * @return Future representing pending completion of the {@code TableManager#tableAsyncInternal} operation.
     */
    public CompletableFuture<TableImpl> tableAsyncInternal(String name) {
        if (!busyLock.enterBusy()) {
            throw new IgniteException(new NodeStoppingException());
        }

        try {
            return supplyAsync(() -> inBusyLock(busyLock, () -> directTableId(name)), ioExecutor)
                    .thenCompose(tableId -> inBusyLock(busyLock, () -> {
                        if (tableId == null) {
                            return completedFuture(null);
                        }

                        return tableAsyncInternal(tableId, false);
                    }));
        } finally {
            busyLock.leaveBusy();
        }
    }

    /**
     * Internal method for getting table by id.
     *
     * @param id Table id.
     * @param checkConfiguration {@code True} when the method checks a configuration before trying to get a table, {@code false}
     *         otherwise.
     * @return Future representing pending completion of the operation.
     */
    public CompletableFuture<TableImpl> tableAsyncInternal(int id, boolean checkConfiguration) {
        CompletableFuture<Boolean> tblCfgFut = checkConfiguration
                ? supplyAsync(() -> inBusyLock(busyLock, () -> isTableConfigured(id)), ioExecutor)
                : completedFuture(true);

        return tblCfgFut.thenCompose(isCfg -> inBusyLock(busyLock, () -> {
            if (!isCfg) {
                return completedFuture(null);
            }

            TableImpl tbl = latestTablesById().get(id);

            if (tbl != null) {
                return completedFuture(tbl);
            }

            CompletableFuture<TableImpl> getTblFut = new CompletableFuture<>();

            CompletionListener<Void> tablesListener = (token, v, th) -> {
                if (th == null) {
                    CompletableFuture<Map<Integer, TableImpl>> tablesFut = tablesByIdVv.get(token);

                    tablesFut.whenComplete((tables, e) -> {
                        if (e != null) {
                            getTblFut.completeExceptionally(e);
                        } else {
                            TableImpl table = tables.get(id);

                            if (table != null) {
                                getTblFut.complete(table);
                            }
                        }
                    });
                } else {
                    getTblFut.completeExceptionally(th);
                }
            };

            assignmentsUpdatedVv.whenComplete(tablesListener);

            // This check is needed for the case when we have registered tablesListener,
            // but tablesByIdVv has already been completed, so listener would be triggered only for the next versioned value update.
            tbl = latestTablesById().get(id);

            if (tbl != null) {
                assignmentsUpdatedVv.removeWhenComplete(tablesListener);

                return completedFuture(tbl);
            }

            return getTblFut.whenComplete((unused, throwable) -> assignmentsUpdatedVv.removeWhenComplete(tablesListener));
        }));
    }

    /**
     * Checks that the table is configured with specific id.
     *
     * @param id Table id.
     * @return True when the table is configured into cluster, false otherwise.
     */
    private boolean isTableConfigured(int id) {
        return configuredTablesCache.isTableConfigured(id);
    }

    /**
     * Waits for future result and return, or unwraps {@link CompletionException} to {@link IgniteException} if failed.
     *
     * @param future Completable future.
     * @return Future result.
     */
    private <T> T join(CompletableFuture<T> future) {
        if (!busyLock.enterBusy()) {
            throw new IgniteException(new NodeStoppingException());
        }

        try {
            return future.join();
        } catch (CompletionException ex) {
            throw convertThrowable(ex.getCause());
        } finally {
            busyLock.leaveBusy();
        }
    }

    /**
     * Convert to public throwable.
     *
     * @param th Throwable.
     * @return Public throwable.
     */
    private static RuntimeException convertThrowable(Throwable th) {
        if (th instanceof RuntimeException) {
            return (RuntimeException) th;
        }

        return new IgniteException(th);
    }

    /**
     * Creates meta storage listener for pending assignments updates.
     *
     * @return The watch listener.
     */
    private WatchListener createPendingAssignmentsRebalanceListener() {
        return new WatchListener() {
            @Override
            public CompletableFuture<Void> onUpdate(WatchEvent evt) {
                if (!busyLock.enterBusy()) {
                    return failedFuture(new NodeStoppingException());
                }

                try {
                    return handleChangePendingAssignmentEvent(evt);
                } finally {
                    busyLock.leaveBusy();
                }
            }

            @Override
            public void onError(Throwable e) {
                LOG.warn("Unable to process pending assignments event", e);
            }
        };
    }

    private CompletableFuture<Void> handleChangePendingAssignmentEvent(WatchEvent evt) {
        assert evt.single();

        Entry pendingAssignmentsWatchEntry = evt.entryEvent().newEntry();

        if (pendingAssignmentsWatchEntry.value() == null) {
            return completedFuture(null);
        }

        int partId = extractPartitionNumber(pendingAssignmentsWatchEntry.key());
        int tblId = extractTableId(pendingAssignmentsWatchEntry.key(), PENDING_ASSIGNMENTS_PREFIX);

        var replicaGrpId = new TablePartitionId(tblId, partId);

        // Stable assignments from the meta store, which revision is bounded by the current pending event.
        CompletableFuture<Entry> stableAssignmentsFuture = metaStorageMgr.get(stablePartAssignmentsKey(replicaGrpId), evt.revision());

        return tablesById(evt.revision())
                .thenCombineAsync(stableAssignmentsFuture, (tables, stableAssignmentsEntry) -> {
                    if (!busyLock.enterBusy()) {
                        return CompletableFuture.<Void>failedFuture(new NodeStoppingException());
                    }

                    try {
                        return handleChangePendingAssignmentEvent(
                                evt.revision(),
                                replicaGrpId,
                                tables.get(tblId),
                                pendingAssignmentsWatchEntry,
                                stableAssignmentsEntry
                        );
                    } finally {
                        busyLock.leaveBusy();
                    }
                }, ioExecutor)
                .thenCompose(Function.identity());
    }

    private CompletableFuture<Void> handleChangePendingAssignmentEvent(
            long causalityToken,
            TablePartitionId replicaGrpId,
            TableImpl tbl,
            Entry pendingAssignmentsEntry,
            Entry stableAssignmentsEntry
    ) {
        // Assignments of the pending rebalance that we received through the Meta storage watch mechanism.
        Set<Assignment> pendingAssignments = ByteUtils.fromBytes(pendingAssignmentsEntry.value());

        PeersAndLearners pendingConfiguration = configurationFromAssignments(pendingAssignments);

        int tableId = tbl.tableId();
        int partId = replicaGrpId.partitionId();

        byte[] stableAssignmentsBytes = stableAssignmentsEntry.value();

        Set<Assignment> stableAssignments = ByteUtils.fromBytes(stableAssignmentsBytes);

        PeersAndLearners stableConfiguration = configurationFromAssignments(stableAssignments);

        placementDriver.updateAssignment(
                replicaGrpId,
                stableConfiguration.peers().stream().map(Peer::consistentId).collect(toList())
        );

        ClusterNode localMember = localNode();

        // Start a new Raft node and Replica if this node has appeared in the new assignments.
        boolean shouldStartLocalServices = pendingAssignments.stream()
                .filter(assignment -> localMember.name().equals(assignment.consistentId()))
                .anyMatch(assignment -> !stableAssignments.contains(assignment));

        PendingComparableValuesTracker<HybridTimestamp, Void> safeTimeTracker =
                new PendingComparableValuesTracker<>(new HybridTimestamp(1, 0));
        PendingComparableValuesTracker<Long, Void> storageIndexTracker = new PendingComparableValuesTracker<>(0L);

        InternalTable internalTable = tbl.internalTable();

        LOG.info("Received update on pending assignments. Check if new raft group should be started"
                        + " [key={}, partition={}, table={}, localMemberAddress={}]",
                new String(pendingAssignmentsEntry.key(), StandardCharsets.UTF_8), partId, tbl.name(), localMember.address());

        CompletableFuture<Void> localServicesStartFuture;

        if (shouldStartLocalServices) {
            localServicesStartFuture = localPartsByTableIdVv.get(causalityToken).thenComposeAsync(oldMap -> {
                PartitionSet partitionSet = oldMap.get(tableId).copy();

                return getOrCreatePartitionStorages(tbl, partitionSet).thenApply(u -> {
                    var newMap = new HashMap<>(oldMap);

                    newMap.put(tableId, partitionSet);

                    return newMap;
                });
            }).thenComposeAsync(unused -> {
                PartitionStorages partitionStorages = getPartitionStorages(tbl, partId);

                MvPartitionStorage mvPartitionStorage = partitionStorages.getMvPartitionStorage();
                TxStateStorage txStatePartitionStorage = partitionStorages.getTxStateStorage();

                PartitionDataStorage partitionDataStorage = partitionDataStorage(mvPartitionStorage, internalTable, partId);

                PartitionUpdateHandlers partitionUpdateHandlers = createPartitionUpdateHandlers(
                        partId,
                        partitionDataStorage,
                        tbl,
                        safeTimeTracker
                );

                return runAsync(() -> inBusyLock(busyLock, () -> {
                    try {
                        startPartitionRaftGroupNode(
                                replicaGrpId,
                                pendingConfiguration,
                                stableConfiguration,
                                safeTimeTracker,
                                storageIndexTracker,
                                internalTable,
                                txStatePartitionStorage,
                                partitionDataStorage,
                                partitionUpdateHandlers
                        );

                        startReplicaWithNewListener(
                                replicaGrpId,
                                tbl,
                                safeTimeTracker,
                                storageIndexTracker,
                                mvPartitionStorage,
                                txStatePartitionStorage,
                                partitionUpdateHandlers,
                                (TopologyAwareRaftGroupService) internalTable.partitionRaftGroupService(partId)
                        );
                    } catch (NodeStoppingException ignored) {
                        // No-op.
                    }
                }), ioExecutor);
            });
        } else {
            localServicesStartFuture = completedFuture(null);
        }

        return localServicesStartFuture
                .thenCompose(v -> metaStorageMgr.get(pendingPartAssignmentsKey(replicaGrpId)))
                .thenCompose(latestPendingAssignmentsEntry -> {
                    // Do not change peers of the raft group if this is a stale event.
                    // Note that we start raft node before for the sake of the consistency in a starting and stopping raft nodes.
                    if (pendingAssignmentsEntry.revision() < latestPendingAssignmentsEntry.revision()) {
                        return completedFuture(null);
                    }

                    RaftGroupService partGrpSvc = internalTable.partitionRaftGroupService(partId);

                    return partGrpSvc.refreshAndGetLeaderWithTerm()
                            .thenCompose(leaderWithTerm -> {
                                // run update of raft configuration if this node is a leader
                                if (isLocalPeer(leaderWithTerm.leader())) {
                                    LOG.info("Current node={} is the leader of partition raft group={}. "
                                                    + "Initiate rebalance process for partition={}, table={}",
                                            localMember.address(), replicaGrpId, partId, tbl.name());

                                    return partGrpSvc.changePeersAsync(pendingConfiguration, leaderWithTerm.term());
                                } else {
                                    return completedFuture(null);
                                }
                            });
                });
    }

    private void startPartitionRaftGroupNode(
            TablePartitionId replicaGrpId,
            PeersAndLearners pendingConfiguration,
            PeersAndLearners stableConfiguration,
            PendingComparableValuesTracker<HybridTimestamp, Void> safeTimeTracker,
            PendingComparableValuesTracker<Long, Void> storageIndexTracker,
            InternalTable internalTable,
            TxStateStorage txStatePartitionStorage,
            PartitionDataStorage partitionDataStorage,
            PartitionUpdateHandlers partitionUpdateHandlers
    ) throws NodeStoppingException {
        ClusterNode localMember = localNode();

        RaftGroupOptions groupOptions = groupOptionsForPartition(
                internalTable.storage(),
                internalTable.txStateStorage(),
                partitionKey(internalTable, replicaGrpId.partitionId()),
                partitionUpdateHandlers
        );

        RaftGroupListener raftGrpLsnr = new PartitionListener(
                partitionDataStorage,
                partitionUpdateHandlers.storageUpdateHandler,
                txStatePartitionStorage,
                safeTimeTracker,
                storageIndexTracker
        );

        RaftGroupEventsListener raftGrpEvtsLsnr = new RebalanceRaftGroupEventsListener(
                metaStorageMgr,
                replicaGrpId,
                busyLock,
                createPartitionMover(internalTable, replicaGrpId.partitionId()),
                this::calculateAssignments,
                rebalanceScheduler
        );

        Peer serverPeer = pendingConfiguration.peer(localMember.name());

        var raftNodeId = new RaftNodeId(replicaGrpId, serverPeer);

        // TODO: use RaftManager interface, see https://issues.apache.org/jira/browse/IGNITE-18273
        ((Loza) raftMgr).startRaftGroupNode(
                raftNodeId,
                stableConfiguration,
                raftGrpLsnr,
                raftGrpEvtsLsnr,
                groupOptions
        );
    }

    /**
     * Creates Meta storage listener for stable assignments updates.
     *
     * @return The watch listener.
     */
    private WatchListener createStableAssignmentsRebalanceListener() {
        return new WatchListener() {
            @Override
            public CompletableFuture<Void> onUpdate(WatchEvent evt) {
                if (!busyLock.enterBusy()) {
                    return failedFuture(new NodeStoppingException());
                }

                try {
                    return handleChangeStableAssignmentEvent(evt);
                } finally {
                    busyLock.leaveBusy();
                }
            }

            @Override
            public void onError(Throwable e) {
                LOG.warn("Unable to process stable assignments event", e);
            }
        };
    }

    /** Creates Meta storage listener for switch reduce assignments updates. */
    private WatchListener createAssignmentsSwitchRebalanceListener() {
        return new WatchListener() {
            @Override
            public CompletableFuture<Void> onUpdate(WatchEvent evt) {
                return inBusyLockAsync(busyLock, () -> {
                    byte[] key = evt.entryEvent().newEntry().key();

                    int partitionId = extractPartitionNumber(key);
                    int tableId = extractTableId(key, ASSIGNMENTS_SWITCH_REDUCE_PREFIX);

                    TablePartitionId replicaGrpId = new TablePartitionId(tableId, partitionId);

<<<<<<< HEAD
                    // It is safe to get the latest version of the catalog as we are in the metastore thread.
                    int catalogVersion = catalogManager.latestCatalogVersion();
=======
                    // It's safe to get the latest version of the catalog since we're in the metastore thread.
                    int catalogVersion = catalogService.latestCatalogVersion();
>>>>>>> 69b65cb0

                    return tablesById(evt.revision())
                            .thenCompose(tables -> inBusyLockAsync(busyLock, () -> {
                                CatalogTableDescriptor tableDescriptor = getTableDescriptor(tableId, catalogVersion);

                                return distributionZoneManager.dataNodes(evt.revision(), tableDescriptor.zoneId())
                                        .thenCompose(dataNodes -> RebalanceUtil.handleReduceChanged(
                                                metaStorageMgr,
                                                dataNodes,
                                                getZoneDescriptor(tableDescriptor, catalogVersion).replicas(),
                                                replicaGrpId,
                                                evt
                                        ));
                            }));
                });
            }

            @Override
            public void onError(Throwable e) {
                LOG.warn("Unable to process switch reduce event", e);
            }
        };
    }

    private PartitionMover createPartitionMover(InternalTable internalTable, int partId) {
        return new PartitionMover(busyLock, () -> internalTable.partitionRaftGroupService(partId));
    }

    /**
     * Gets a direct accessor for the configuration distributed property. If the metadata access only locally configured the method will
     * return local property accessor.
     *
     * @param property Distributed configuration property to receive direct access.
     * @param <T> Type of the property accessor.
     * @return An accessor for distributive property.
     * @see #getMetadataLocallyOnly
     */
    private <T extends ConfigurationProperty<?>> T directProxy(T property) {
        return getMetadataLocallyOnly ? property : (T) property.directProxy();
    }

    private static PeersAndLearners configurationFromAssignments(Collection<Assignment> assignments) {
        var peers = new HashSet<String>();
        var learners = new HashSet<String>();

        for (Assignment assignment : assignments) {
            if (assignment.isPeer()) {
                peers.add(assignment.consistentId());
            } else {
                learners.add(assignment.consistentId());
            }
        }

        return PeersAndLearners.fromConsistentIds(peers, learners);
    }

    /**
     * Gets partition stores.
     *
     * @param table Table.
     * @param partitionId Partition ID.
     * @return PartitionStorages.
     */
    private PartitionStorages getPartitionStorages(TableImpl table, int partitionId) {
        InternalTable internalTable = table.internalTable();

        MvPartitionStorage mvPartition = internalTable.storage().getMvPartition(partitionId);

        assert mvPartition != null;

        TxStateStorage txStateStorage = internalTable.txStateStorage().getTxStateStorage(partitionId);

        assert txStateStorage != null;

        return new PartitionStorages(mvPartition, txStateStorage);
    }

    // TODO: https://issues.apache.org/jira/browse/IGNITE-19739 Create storages only once.
    private CompletableFuture<Void> getOrCreatePartitionStorages(TableImpl table, PartitionSet partitions) {
        InternalTable internalTable = table.internalTable();

        CompletableFuture<?>[] storageFuts = partitions.stream().mapToObj(partitionId -> {
            MvPartitionStorage mvPartition = internalTable.storage().getMvPartition(partitionId);

            return (mvPartition != null ? completedFuture(mvPartition) : internalTable.storage().createMvPartition(partitionId))
                    .thenComposeAsync(mvPartitionStorage -> {
                        TxStateStorage txStateStorage = internalTable.txStateStorage().getOrCreateTxStateStorage(partitionId);

                        if (mvPartitionStorage.lastAppliedIndex() == MvPartitionStorage.REBALANCE_IN_PROGRESS
                                || txStateStorage.lastAppliedIndex() == TxStateStorage.REBALANCE_IN_PROGRESS) {
                            return allOf(
                                    internalTable.storage().clearPartition(partitionId),
                                    txStateStorage.clear()
                            ).thenApply(unused -> new PartitionStorages(mvPartitionStorage, txStateStorage));
                        } else {
                            return completedFuture(new PartitionStorages(mvPartitionStorage, txStateStorage));
                        }
                    }, ioExecutor);
        }).toArray(CompletableFuture[]::new);

        return allOf(storageFuts);
    }

    /**
     * Handles the {@link RebalanceUtil#STABLE_ASSIGNMENTS_PREFIX} update event.
     *
     * @param evt Event.
     */
    protected CompletableFuture<Void> handleChangeStableAssignmentEvent(WatchEvent evt) {
        if (evt.entryEvents().stream().allMatch(e -> e.oldEntry().value() == null)) {
            // It's the initial write to table stable assignments on table create event.
            return completedFuture(null);
        }

        if (!evt.single()) {
            // If there is not a single entry, then all entries must be tombstones (this happens after table drop).
            assert evt.entryEvents().stream().allMatch(entryEvent -> entryEvent.newEntry().tombstone()) : evt;

            return completedFuture(null);
        }

        // here we can receive only update from the rebalance logic
        // these updates always processing only 1 partition, so, only 1 stable partition key.
        assert evt.single() : evt;

        Entry stableAssignmentsWatchEvent = evt.entryEvent().newEntry();

        if (stableAssignmentsWatchEvent.value() == null) {
            return completedFuture(null);
        }

        int partitionId = extractPartitionNumber(stableAssignmentsWatchEvent.key());
        int tableId = extractTableId(stableAssignmentsWatchEvent.key(), STABLE_ASSIGNMENTS_PREFIX);

        TablePartitionId tablePartitionId = new TablePartitionId(tableId, partitionId);

        Set<Assignment> stableAssignments = ByteUtils.fromBytes(stableAssignmentsWatchEvent.value());

        return metaStorageMgr.get(pendingPartAssignmentsKey(tablePartitionId), stableAssignmentsWatchEvent.revision())
                .thenComposeAsync(pendingAssignmentsEntry -> {
                    byte[] pendingAssignmentsFromMetaStorage = pendingAssignmentsEntry.value();

                    Set<Assignment> pendingAssignments = pendingAssignmentsFromMetaStorage == null
                            ? Set.of()
                            : ByteUtils.fromBytes(pendingAssignmentsFromMetaStorage);

                    String localMemberName = localNode().name();

                    boolean shouldStopLocalServices = Stream.concat(stableAssignments.stream(), pendingAssignments.stream())
                            .noneMatch(assignment -> assignment.consistentId().equals(localMemberName));

                    if (shouldStopLocalServices) {
                        return stopAndDestroyPartition(tablePartitionId, evt.revision());
                    } else {
                        return completedFuture(null);
                    }
                }, ioExecutor);
    }

    private CompletableFuture<Void> stopAndDestroyPartition(TablePartitionId tablePartitionId, long revision) {
        try {
            raftMgr.stopRaftNodes(tablePartitionId);
        } catch (NodeStoppingException e) {
            // No-op
        }

        CompletableFuture<Boolean> stopReplicaFut;
        try {
            stopReplicaFut = replicaMgr.stopReplica(tablePartitionId);
        } catch (NodeStoppingException e) {
            stopReplicaFut = completedFuture(true);
        }

        return destroyPartitionStorages(tablePartitionId, revision, stopReplicaFut);
    }

    private CompletableFuture<Void> destroyPartitionStorages(
            TablePartitionId tablePartitionId,
            long revision,
            CompletableFuture<Boolean> stopReplicaFut
    ) {
        int partitionId = tablePartitionId.partitionId();

        return tablesById(revision)
                // TODO: IGNITE-18703 Destroy raft log and meta
                .thenCombine(mvGc.removeStorage(tablePartitionId), (tables, unused) -> {
                    TableImpl table = tables.get(tablePartitionId.tableId());

                    // TODO: IGNITE-19905 - remove the check.
                    if (table == null) {
                        return allOf(stopReplicaFut);
                    }

                    InternalTable internalTable = table.internalTable();

                    closePartitionTrackers(internalTable, partitionId);

                    return allOf(
                            stopReplicaFut,
                            internalTable.storage().destroyPartition(partitionId),
                            runAsync(() -> internalTable.txStateStorage().destroyTxStateStorage(partitionId), ioExecutor)
                    );
                })
                .thenCompose(Function.identity());
    }

    private static void handleExceptionOnCleanUpTablesResources(
            Throwable t,
            AtomicReference<Throwable> throwable,
            AtomicBoolean nodeStoppingEx
    ) {
        if (t instanceof CompletionException || t instanceof ExecutionException) {
            t = t.getCause();
        }

        if (!throwable.compareAndSet(null, t)) {
            if (!(t instanceof NodeStoppingException) || !nodeStoppingEx.get()) {
                throwable.get().addSuppressed(t);
            }
        }

        if (t instanceof NodeStoppingException) {
            nodeStoppingEx.set(true);
        }
    }

    private int[] collectTableIndexIds(int tableId, int catalogVersion) {
        return catalogManager.indexes(catalogVersion).stream()
                .filter(indexDescriptor -> indexDescriptor.tableId() == tableId)
                .mapToInt(CatalogIndexDescriptor::id)
                .toArray();
    }

    private static void closePartitionTrackers(InternalTable internalTable, int partitionId) {
        closeTracker(internalTable.getPartitionSafeTimeTracker(partitionId));

        closeTracker(internalTable.getPartitionStorageIndexTracker(partitionId));
    }

    private static void closeTracker(@Nullable PendingComparableValuesTracker<?, Void> tracker) {
        if (tracker != null) {
            tracker.close();
        }
    }

    private ClusterNode localNode() {
        return clusterService.topologyService().localMember();
    }

    private PartitionUpdateHandlers createPartitionUpdateHandlers(
            int partitionId,
            PartitionDataStorage partitionDataStorage,
            TableImpl table,
            PendingComparableValuesTracker<HybridTimestamp, Void> safeTimeTracker
    ) {
        TableIndexStoragesSupplier indexes = table.indexStorageAdapters(partitionId);

        IndexUpdateHandler indexUpdateHandler = new IndexUpdateHandler(indexes);

        GcUpdateHandler gcUpdateHandler = new GcUpdateHandler(partitionDataStorage, safeTimeTracker, indexUpdateHandler);

        StorageUpdateHandler storageUpdateHandler = new StorageUpdateHandler(
                partitionId,
                partitionDataStorage,
                gcConfig,
                lowWatermark,
                indexUpdateHandler,
                gcUpdateHandler
        );

        return new PartitionUpdateHandlers(storageUpdateHandler, indexUpdateHandler, gcUpdateHandler);
    }

    /**
     * Returns a table instance if it exists, {@code null} otherwise.
     *
     * @param tableId Table id.
     */
    public @Nullable TableImpl getTable(int tableId) {
        return startedTables.get(tableId);
    }

    /**
     * Returns a table instance if it exists, {@code null} otherwise.
     *
     * @param name Table name.
     */
    @TestOnly
    public @Nullable TableImpl getTable(String name) {
        return findTableImplByName(startedTables.values(), name);
    }

    private CatalogTableDescriptor getTableDescriptor(int tableId, int catalogVersion) {
        CatalogTableDescriptor tableDescriptor = catalogManager.table(tableId, catalogVersion);

        assert tableDescriptor != null : "tableId=" + tableId + ", catalogVersion=" + catalogVersion;

        return tableDescriptor;
    }

<<<<<<< HEAD
    private CatalogZoneDescriptor getZoneDescriptor(CatalogTableDescriptor tableDescriptor, int catalogVersion) {
        CatalogZoneDescriptor zoneDescriptor = catalogManager.zone(tableDescriptor.zoneId(), catalogVersion);

        assert zoneDescriptor != null :
                "tableId=" + tableDescriptor.id() + ", zoneId=" + tableDescriptor.zoneId() + ", catalogVersion=" + catalogVersion;

        return zoneDescriptor;
=======
    private @Nullable CatalogZoneDescriptor getZoneDescriptor(int zoneId, int catalogVersion) {
        return catalogService.zone(zoneId, catalogVersion);
>>>>>>> 69b65cb0
    }

    private static @Nullable TableImpl findTableImplByName(Collection<TableImpl> tables, String name) {
        return tables.stream().filter(table -> table.name().equals(name)).findAny().orElse(null);
    }

    /**
     * Fires table creation events so that indexes can be correctly created at IndexManager startup.
     *
     * <p>NOTE: This is a temporary solution that must be get rid/remake/change.
     */
    // TODO: IGNITE-19499 Need to get rid/remake/change
    private void fireCreateTablesOnManagerStart() {
        CompletableFuture<Long> recoveryFinishFuture = metaStorageMgr.recoveryFinishedFuture();

        assert recoveryFinishFuture.isDone();

        int catalogVersion = catalogManager.latestCatalogVersion();
        long causalityToken = recoveryFinishFuture.join();

        List<CompletableFuture<?>> fireEventFutures = new ArrayList<>();

        for (CatalogTableDescriptor tableDescriptor : catalogManager.tables(catalogVersion)) {
            fireEventFutures.add(fireEvent(TableEvent.CREATE, new TableEventParameters(causalityToken, tableDescriptor.id())));
        }

        startVv.update(causalityToken, (unused, throwable) -> allOf(fireEventFutures.toArray(CompletableFuture[]::new)))
                .whenComplete((unused, throwable) -> {
                    if (throwable != null) {
                        LOG.error("Error when firing table creation events at manager start", throwable);
                    } else {
                        if (LOG.isDebugEnabled()) {
                            LOG.debug("Manager successfully fired table creation events at manager start");
                        }
                    }
                });
    }
}<|MERGE_RESOLUTION|>--- conflicted
+++ resolved
@@ -505,13 +505,13 @@
             metaStorageMgr.registerPrefixWatch(ByteArray.fromString(STABLE_ASSIGNMENTS_PREFIX), stableAssignmentsRebalanceListener);
             metaStorageMgr.registerPrefixWatch(ByteArray.fromString(ASSIGNMENTS_SWITCH_REDUCE_PREFIX), assignmentsSwitchRebalanceListener);
 
-            catalogManager.listen(TABLE_CREATE, (parameters, exception) -> {
+            catalogService.listen(TABLE_CREATE, (parameters, exception) -> {
                 assert exception == null : parameters;
 
                 return onTableCreate((CreateTableEventParameters) parameters).thenApply(unused -> false);
             });
 
-            catalogManager.listen(TABLE_DROP, (parameters, exception) -> {
+            catalogService.listen(TABLE_DROP, (parameters, exception) -> {
                 assert exception == null : parameters;
 
                 return onTableDelete(((DropTableEventParameters) parameters)).thenApply(unused -> false);
@@ -577,14 +577,7 @@
         }
 
         try {
-<<<<<<< HEAD
             int zoneId = parameters.tableDescriptor().zoneId();
-=======
-            CatalogTableDescriptor tableDescriptor = toTableDescriptor(ctx.newValue());
-            // TODO: IGNITE-19499 It is now safe to get the latest version of the catalog since we are in the metasore thread, we need to
-            //  change to the version from the catalog listener
-            CatalogZoneDescriptor zoneDescriptor = getZoneDescriptor(tableDescriptor.zoneId(), catalogService.latestCatalogVersion());
->>>>>>> 69b65cb0
 
             CatalogZoneDescriptor zoneDescriptor = getZoneDescriptor(parameters.tableDescriptor(), catalogVersion);
 
@@ -662,15 +655,8 @@
         }
 
         try {
-<<<<<<< HEAD
             CatalogTableDescriptor tableDescriptor = getTableDescriptor(tableId, catalogVersion - 1);
             CatalogZoneDescriptor zoneDescriptor = getZoneDescriptor(tableDescriptor, catalogVersion - 1);
-=======
-            CatalogTableDescriptor tableDescriptor = toTableDescriptor(ctx.oldValue());
-            // TODO: IGNITE-19499 It is now safe to get the latest version of the catalog since we are in the metasore thread, we need to
-            //  change to the version from the catalog listener
-            CatalogZoneDescriptor zoneDescriptor = getZoneDescriptor(tableDescriptor.zoneId(), catalogService.latestCatalogVersion());
->>>>>>> 69b65cb0
 
             dropTableLocally(causalityToken, tableDescriptor, zoneDescriptor);
         } finally {
@@ -985,13 +971,8 @@
                 localNode(),
                 table.internalTable().storage(),
                 indexBuilder,
-<<<<<<< HEAD
-                catalogManager
-=======
                 schemaSyncService,
-                catalogService,
-                tablesCfg
->>>>>>> 69b65cb0
+                catalogService
         );
     }
 
@@ -1444,7 +1425,7 @@
     }
 
     private Set<Assignment> calculateAssignments(TablePartitionId tablePartitionId) {
-        int catalogVersion = catalogManager.latestCatalogVersion();
+        int catalogVersion = catalogService.latestCatalogVersion();
 
         CatalogTableDescriptor tableDescriptor = getTableDescriptor(tablePartitionId.tableId(), catalogVersion);
 
@@ -1452,328 +1433,10 @@
                 // TODO: https://issues.apache.org/jira/browse/IGNITE-19425 we must use distribution zone keys here
                 baselineMgr.nodes().stream().map(ClusterNode::name).collect(toList()),
                 tablePartitionId.partitionId(),
-<<<<<<< HEAD
                 getZoneDescriptor(tableDescriptor, catalogVersion).replicas()
         );
     }
 
-=======
-                getZoneDescriptor(tableDescriptor.zoneId(), catalogService.latestCatalogVersion()).replicas()
-        );
-    }
-
-    /**
-     * Creates a new table with the given {@code name} asynchronously. If a table with the same name already exists, a future will be
-     * completed with {@link TableAlreadyExistsException}.
-     *
-     * @param name Table name.
-     * @param zoneName Distribution zone name.
-     * @param tableInitChange Table changer.
-     * @return Future representing pending completion of the operation.
-     * @throws IgniteException If an unspecified platform exception has happened internally. Is thrown when:
-     *         <ul>
-     *             <li>the node is stopping.</li>
-     *         </ul>
-     * @see TableAlreadyExistsException
-     */
-    public CompletableFuture<Table> createTableAsync(String name, String zoneName, Consumer<TableChange> tableInitChange) {
-        if (!busyLock.enterBusy()) {
-            throw new IgniteException(new NodeStoppingException());
-        }
-        try {
-            return createTableAsyncInternal(name, zoneName, tableInitChange);
-        } finally {
-            busyLock.leaveBusy();
-        }
-    }
-
-    /** See {@link #createTableAsync(String, String, Consumer)} for details. */
-    private CompletableFuture<Table> createTableAsyncInternal(
-            String name,
-            String zoneName,
-            Consumer<TableChange> tableInitChange
-    ) {
-        CompletableFuture<Table> tblFut = new CompletableFuture<>();
-
-        tableAsyncInternal(name)
-                .handle((tbl, tblEx) -> {
-                    if (tbl != null) {
-                        tblFut.completeExceptionally(new TableAlreadyExistsException(DEFAULT_SCHEMA_NAME, name));
-                    } else if (tblEx != null) {
-                        tblFut.completeExceptionally(tblEx);
-                    } else {
-                        if (!busyLock.enterBusy()) {
-                            NodeStoppingException nodeStoppingException = new NodeStoppingException();
-
-                            tblFut.completeExceptionally(nodeStoppingException);
-
-                            throw new IgniteException(nodeStoppingException);
-                        }
-
-                        try {
-                            // TODO: IGNITE-19499 Should listen to event CreateTableEventParameters and get the zone ID from it
-                            CatalogZoneDescriptor zoneDescriptor = catalogService.zone(zoneName, clock.nowLong());
-
-                            if (zoneDescriptor == null) {
-                                tblFut.completeExceptionally(new DistributionZoneNotFoundException(zoneName));
-
-                                return null;
-                            }
-
-                            cmgMgr.logicalTopology()
-                                    .handle((cmgTopology, e) -> {
-                                        if (e == null) {
-                                            if (!busyLock.enterBusy()) {
-                                                NodeStoppingException nodeStoppingException = new NodeStoppingException();
-
-                                                tblFut.completeExceptionally(nodeStoppingException);
-
-                                                throw new IgniteException(nodeStoppingException);
-                                            }
-
-                                            try {
-                                                changeTablesConfigurationOnTableCreate(
-                                                        name,
-                                                        zoneDescriptor.id(),
-                                                        tableInitChange,
-                                                        tblFut
-                                                );
-                                            } finally {
-                                                busyLock.leaveBusy();
-                                            }
-                                        } else {
-                                            tblFut.completeExceptionally(e);
-                                        }
-
-                                        return null;
-                                    });
-                        } catch (Throwable t) {
-                            tblFut.completeExceptionally(t);
-                        } finally {
-                            busyLock.leaveBusy();
-                        }
-                    }
-
-                    return null;
-                });
-
-        return tblFut;
-    }
-
-    /**
-     * Creates a new table in {@link TablesConfiguration}.
-     *
-     * @param name Table name.
-     * @param zoneId Distribution zone id.
-     * @param tableInitChange Table changer.
-     * @param tblFut Future representing pending completion of the table creation.
-     */
-    private void changeTablesConfigurationOnTableCreate(
-            String name,
-            int zoneId,
-            Consumer<TableChange> tableInitChange,
-            CompletableFuture<Table> tblFut
-    ) {
-        tablesCfg.change(tablesChange -> {
-            incrementTablesGeneration(tablesChange);
-
-            tablesChange.changeTables(tablesListChange -> {
-                if (tablesListChange.get(name) != null) {
-                    throw new TableAlreadyExistsException(DEFAULT_SCHEMA_NAME, name);
-                }
-
-                tablesListChange.create(name, (tableChange) -> {
-                    tableInitChange.accept(tableChange);
-
-                    tableChange.changeZoneId(zoneId);
-
-                    var extConfCh = ((ExtendedTableChange) tableChange);
-
-                    int tableId = tablesChange.globalIdCounter() + 1;
-
-                    extConfCh.changeId(tableId);
-
-                    tablesChange.changeGlobalIdCounter(tableId);
-
-                    extConfCh.changeSchemaId(INITIAL_SCHEMA_VERSION);
-
-                    tableCreateFuts.put(extConfCh.id(), tblFut);
-                });
-            });
-        }).exceptionally(t -> {
-            Throwable ex = getRootCause(t);
-
-            if (ex instanceof TableAlreadyExistsException) {
-                tblFut.completeExceptionally(ex);
-            } else {
-                LOG.debug("Unable to create table [name={}]", ex, name);
-
-                tblFut.completeExceptionally(ex);
-
-                tableCreateFuts.values().removeIf(fut -> fut == tblFut);
-            }
-
-            return null;
-        });
-    }
-
-    private static void incrementTablesGeneration(TablesChange tablesChange) {
-        tablesChange.changeTablesGeneration(tablesChange.tablesGeneration() + 1);
-    }
-
-    /**
-     * Alters a cluster table. If an appropriate table does not exist, a future will be completed with {@link TableNotFoundException}.
-     *
-     * @param name Table name.
-     * @param tableChange Table changer.
-     * @return Future representing pending completion of the operation.
-     * @throws IgniteException If an unspecified platform exception has happened internally. Is thrown when:
-     *         <ul>
-     *             <li>the node is stopping.</li>
-     *         </ul>
-     * @see TableNotFoundException
-     */
-    public CompletableFuture<Void> alterTableAsync(String name, Function<TableChange, Boolean> tableChange) {
-        if (!busyLock.enterBusy()) {
-            throw new IgniteException(new NodeStoppingException());
-        }
-        try {
-            return alterTableAsyncInternal(name, tableChange);
-        } finally {
-            busyLock.leaveBusy();
-        }
-    }
-
-    /** See {@link #alterTableAsync(String, Function)} for details. */
-    private CompletableFuture<Void> alterTableAsyncInternal(String name, Function<TableChange, Boolean> tableChange) {
-        CompletableFuture<Void> tblFut = new CompletableFuture<>();
-
-        tableAsync(name).thenAccept(tbl -> {
-            if (tbl == null) {
-                tblFut.completeExceptionally(new TableNotFoundException(DEFAULT_SCHEMA_NAME, name));
-            } else {
-                tablesCfg.tables().change(ch -> {
-                    if (ch.get(name) == null) {
-                        throw new TableNotFoundException(DEFAULT_SCHEMA_NAME, name);
-                    }
-
-                    ch.update(name, tblCh -> {
-                        if (!tableChange.apply(tblCh)) {
-                            return;
-                        }
-
-                        ExtendedTableChange exTblChange = (ExtendedTableChange) tblCh;
-
-                        exTblChange.changeSchemaId(exTblChange.schemaId() + 1);
-                    });
-                }).whenComplete((res, t) -> {
-                    if (t != null) {
-                        Throwable ex = getRootCause(t);
-
-                        if (ex instanceof TableNotFoundException) {
-                            tblFut.completeExceptionally(ex);
-                        } else {
-                            LOG.debug("Unable to modify table [name={}]", ex, name);
-
-                            tblFut.completeExceptionally(ex);
-                        }
-                    } else {
-                        tblFut.complete(res);
-                    }
-                });
-            }
-        }).exceptionally(th -> {
-            tblFut.completeExceptionally(th);
-
-            return null;
-        });
-
-        return tblFut;
-    }
-
-    /**
-     * Gets a cause exception for a client.
-     *
-     * @param t Exception wrapper.
-     * @return A root exception which will be acceptable to throw for public API.
-     */
-    //TODO: IGNITE-16051 Implement exception converter for public API.
-    private IgniteException getRootCause(Throwable t) {
-        Throwable ex;
-
-        if (t instanceof CompletionException) {
-            if (t.getCause() instanceof ConfigurationChangeException) {
-                ex = t.getCause().getCause();
-            } else {
-                ex = t.getCause();
-            }
-
-        } else {
-            ex = t;
-        }
-
-        // TODO https://issues.apache.org/jira/browse/IGNITE-19539
-        return (ex instanceof IgniteException) ? (IgniteException) ex : ExceptionUtils.wrap(ex);
-    }
-
-    /**
-     * Drops a table with the name specified. If appropriate table does not be found, a future will be completed with
-     * {@link TableNotFoundException}.
-     *
-     * @param name Table name.
-     * @return Future representing pending completion of the operation.
-     * @throws IgniteException If an unspecified platform exception has happened internally. Is thrown when:
-     *         <ul>
-     *             <li>the node is stopping.</li>
-     *         </ul>
-     * @see TableNotFoundException
-     */
-    public CompletableFuture<Void> dropTableAsync(String name) {
-        if (!busyLock.enterBusy()) {
-            throw new IgniteException(new NodeStoppingException());
-        }
-        try {
-            return dropTableAsyncInternal(name);
-        } finally {
-            busyLock.leaveBusy();
-        }
-    }
-
-    /** See {@link #dropTableAsync(String)} for details. */
-    private CompletableFuture<Void> dropTableAsyncInternal(String name) {
-        return tableAsyncInternal(name).thenCompose(tbl -> {
-            // In case of drop it's an optimization that allows not to fire drop-change-closure if there's no such
-            // distributed table and the local config has lagged behind.
-            if (tbl == null) {
-                return failedFuture(new TableNotFoundException(DEFAULT_SCHEMA_NAME, name));
-            }
-
-            return tablesCfg
-                    .change(chg -> {
-                        incrementTablesGeneration(chg);
-
-                        chg
-                                .changeTables(tblChg -> {
-                                    if (tblChg.get(name) == null) {
-                                        throw new TableNotFoundException(DEFAULT_SCHEMA_NAME, name);
-                                    }
-
-                                    tblChg.delete(name);
-                                });
-                    })
-                    .exceptionally(t -> {
-                        Throwable ex = getRootCause(t);
-
-                        if (!(ex instanceof TableNotFoundException)) {
-                            LOG.debug("Unable to drop table [name={}]", ex, name);
-                        }
-
-                        throw new CompletionException(ex);
-                    });
-        });
-    }
-
->>>>>>> 69b65cb0
     /** {@inheritDoc} */
     @Override
     public List<Table> tables() {
@@ -2394,13 +2057,8 @@
 
                     TablePartitionId replicaGrpId = new TablePartitionId(tableId, partitionId);
 
-<<<<<<< HEAD
                     // It is safe to get the latest version of the catalog as we are in the metastore thread.
-                    int catalogVersion = catalogManager.latestCatalogVersion();
-=======
-                    // It's safe to get the latest version of the catalog since we're in the metastore thread.
                     int catalogVersion = catalogService.latestCatalogVersion();
->>>>>>> 69b65cb0
 
                     return tablesById(evt.revision())
                             .thenCompose(tables -> inBusyLockAsync(busyLock, () -> {
@@ -2628,7 +2286,7 @@
     }
 
     private int[] collectTableIndexIds(int tableId, int catalogVersion) {
-        return catalogManager.indexes(catalogVersion).stream()
+        return catalogService.indexes(catalogVersion).stream()
                 .filter(indexDescriptor -> indexDescriptor.tableId() == tableId)
                 .mapToInt(CatalogIndexDescriptor::id)
                 .toArray();
@@ -2694,25 +2352,20 @@
     }
 
     private CatalogTableDescriptor getTableDescriptor(int tableId, int catalogVersion) {
-        CatalogTableDescriptor tableDescriptor = catalogManager.table(tableId, catalogVersion);
+        CatalogTableDescriptor tableDescriptor = catalogService.table(tableId, catalogVersion);
 
         assert tableDescriptor != null : "tableId=" + tableId + ", catalogVersion=" + catalogVersion;
 
         return tableDescriptor;
     }
 
-<<<<<<< HEAD
     private CatalogZoneDescriptor getZoneDescriptor(CatalogTableDescriptor tableDescriptor, int catalogVersion) {
-        CatalogZoneDescriptor zoneDescriptor = catalogManager.zone(tableDescriptor.zoneId(), catalogVersion);
+        CatalogZoneDescriptor zoneDescriptor = catalogService.zone(tableDescriptor.zoneId(), catalogVersion);
 
         assert zoneDescriptor != null :
                 "tableId=" + tableDescriptor.id() + ", zoneId=" + tableDescriptor.zoneId() + ", catalogVersion=" + catalogVersion;
 
         return zoneDescriptor;
-=======
-    private @Nullable CatalogZoneDescriptor getZoneDescriptor(int zoneId, int catalogVersion) {
-        return catalogService.zone(zoneId, catalogVersion);
->>>>>>> 69b65cb0
     }
 
     private static @Nullable TableImpl findTableImplByName(Collection<TableImpl> tables, String name) {
@@ -2730,12 +2383,12 @@
 
         assert recoveryFinishFuture.isDone();
 
-        int catalogVersion = catalogManager.latestCatalogVersion();
+        int catalogVersion = catalogService.latestCatalogVersion();
         long causalityToken = recoveryFinishFuture.join();
 
         List<CompletableFuture<?>> fireEventFutures = new ArrayList<>();
 
-        for (CatalogTableDescriptor tableDescriptor : catalogManager.tables(catalogVersion)) {
+        for (CatalogTableDescriptor tableDescriptor : catalogService.tables(catalogVersion)) {
             fireEventFutures.add(fireEvent(TableEvent.CREATE, new TableEventParameters(causalityToken, tableDescriptor.id())));
         }
 
