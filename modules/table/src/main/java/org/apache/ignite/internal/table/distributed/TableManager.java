/*
 * Licensed to the Apache Software Foundation (ASF) under one or more
 * contributor license agreements.  See the NOTICE file distributed with
 * this work for additional information regarding copyright ownership.
 * The ASF licenses this file to You under the Apache License, Version 2.0
 * (the "License"); you may not use this file except in compliance with
 * the License.  You may obtain a copy of the License at
 *
 *      http://www.apache.org/licenses/LICENSE-2.0
 *
 * Unless required by applicable law or agreed to in writing, software
 * distributed under the License is distributed on an "AS IS" BASIS,
 * WITHOUT WARRANTIES OR CONDITIONS OF ANY KIND, either express or implied.
 * See the License for the specific language governing permissions and
 * limitations under the License.
 */

package org.apache.ignite.internal.table.distributed;

import static org.apache.ignite.configuration.schemas.store.DataStorageConfigurationSchema.DEFAULT_DATA_REGION_NAME;
import static org.apache.ignite.internal.configuration.util.ConfigurationUtil.directProxy;
import static org.apache.ignite.internal.configuration.util.ConfigurationUtil.getByInternalId;

import it.unimi.dsi.fastutil.ints.Int2ObjectOpenHashMap;
import java.io.IOException;
import java.nio.file.Files;
import java.nio.file.Path;
import java.util.ArrayList;
import java.util.HashMap;
import java.util.HashSet;
import java.util.List;
import java.util.Map;
import java.util.NoSuchElementException;
import java.util.Set;
import java.util.UUID;
import java.util.concurrent.CompletableFuture;
import java.util.concurrent.CompletionException;
import java.util.concurrent.ConcurrentHashMap;
import java.util.concurrent.atomic.AtomicBoolean;
import java.util.function.Consumer;
import java.util.function.Function;
import java.util.function.Supplier;
import java.util.stream.Collectors;
import org.apache.ignite.Ignite;
import org.apache.ignite.configuration.ConfigurationChangeException;
import org.apache.ignite.configuration.NamedListView;
import org.apache.ignite.configuration.notifications.ConfigurationNamedListListener;
import org.apache.ignite.configuration.notifications.ConfigurationNotificationEvent;
import org.apache.ignite.configuration.schemas.store.DataStorageConfiguration;
import org.apache.ignite.configuration.schemas.table.TableChange;
import org.apache.ignite.configuration.schemas.table.TableConfiguration;
import org.apache.ignite.configuration.schemas.table.TableView;
import org.apache.ignite.configuration.schemas.table.TablesConfiguration;
import org.apache.ignite.configuration.validation.ConfigurationValidationException;
import org.apache.ignite.internal.affinity.AffinityUtils;
import org.apache.ignite.internal.baseline.BaselineManager;
import org.apache.ignite.internal.causality.OutdatedTokenException;
import org.apache.ignite.internal.causality.VersionedValue;
import org.apache.ignite.internal.configuration.schema.ExtendedTableChange;
import org.apache.ignite.internal.configuration.schema.ExtendedTableConfiguration;
import org.apache.ignite.internal.configuration.schema.ExtendedTableView;
import org.apache.ignite.internal.configuration.schema.SchemaConfiguration;
import org.apache.ignite.internal.configuration.schema.SchemaView;
import org.apache.ignite.internal.manager.EventListener;
import org.apache.ignite.internal.manager.IgniteComponent;
import org.apache.ignite.internal.manager.Producer;
import org.apache.ignite.internal.raft.Loza;
import org.apache.ignite.internal.schema.SchemaDescriptor;
import org.apache.ignite.internal.schema.SchemaUtils;
import org.apache.ignite.internal.schema.marshaller.schema.SchemaSerializerImpl;
import org.apache.ignite.internal.schema.registry.SchemaRegistryImpl;
import org.apache.ignite.internal.storage.engine.DataRegion;
import org.apache.ignite.internal.storage.engine.StorageEngine;
import org.apache.ignite.internal.storage.engine.TableStorage;
import org.apache.ignite.internal.storage.rocksdb.RocksDbStorageEngine;
import org.apache.ignite.internal.table.IgniteTablesInternal;
import org.apache.ignite.internal.table.InternalTable;
import org.apache.ignite.internal.table.TableImpl;
import org.apache.ignite.internal.table.distributed.raft.PartitionListener;
import org.apache.ignite.internal.table.distributed.storage.InternalTableImpl;
import org.apache.ignite.internal.table.distributed.storage.VersionedRowStore;
import org.apache.ignite.internal.table.event.TableEvent;
import org.apache.ignite.internal.table.event.TableEventParameters;
import org.apache.ignite.internal.tx.TxManager;
import org.apache.ignite.internal.util.ByteUtils;
import org.apache.ignite.internal.util.IgniteObjectName;
import org.apache.ignite.internal.util.IgniteSpinBusyLock;
import org.apache.ignite.lang.IgniteException;
import org.apache.ignite.lang.IgniteInternalException;
import org.apache.ignite.lang.IgniteLogger;
import org.apache.ignite.lang.IgniteStringFormatter;
import org.apache.ignite.lang.NodeStoppingException;
import org.apache.ignite.lang.TableAlreadyExistsException;
import org.apache.ignite.lang.TableNotFoundException;
import org.apache.ignite.network.ClusterNode;
import org.apache.ignite.network.NetworkAddress;
import org.apache.ignite.network.TopologyService;
import org.apache.ignite.raft.client.service.RaftGroupService;
import org.apache.ignite.table.Table;
import org.apache.ignite.table.manager.IgniteTables;
import org.jetbrains.annotations.NotNull;
import org.jetbrains.annotations.Nullable;

/**
 * Table manager.
 */
public class TableManager extends Producer<TableEvent, TableEventParameters> implements IgniteTables, IgniteTablesInternal,
        IgniteComponent {
    /** The logger. */
    private static final IgniteLogger LOG = IgniteLogger.forClass(TableManager.class);

    private static final int INITIAL_SCHEMA_VERSION = 1;

    /** Tables configuration. */
    private final TablesConfiguration tablesCfg;

    /** Data storage configuration. */
    private final DataStorageConfiguration dataStorageCfg;

    /** Raft manager. */
    private final Loza raftMgr;

    /** Baseline manager. */
    private final BaselineManager baselineMgr;

    /** Storage engine instance. Only one type is available right now, which is the {@link RocksDbStorageEngine}. */
    private final StorageEngine engine;

    /** Transaction manager. */
    private final TxManager txManager;

    /** Partitions store directory. */
    private final Path partitionsStoreDir;

    /** Here a table future stores during creation (until the table can be provided to client). */
    private final Map<UUID, CompletableFuture<Table>> tableCreateFuts = new ConcurrentHashMap<>();

    /** Versioned store for tables by name. */
    private final VersionedValue<Map<String, TableImpl>> tablesVv;

    /** Versioned store for tables by id. */
    private final VersionedValue<Map<UUID, TableImpl>> tablesByIdVv;

    /** Resolver that resolves a network address to node id. */
    private final Function<NetworkAddress, String> netAddrResolver;

    /** Data region instances. */
    private final Map<String, DataRegion> dataRegions = new ConcurrentHashMap<>();

    /** Busy lock to stop synchronously. */
    private final IgniteSpinBusyLock busyLock = new IgniteSpinBusyLock();

    /** Prevents double stopping the component. */
    private final AtomicBoolean stopGuard = new AtomicBoolean();

    /**
     * Creates a new table manager.
     *
     * @param registry           Registry for versioned values.
     * @param tablesCfg          Tables configuration.
     * @param dataStorageCfg     Data storage configuration.
     * @param raftMgr            Raft manager.
     * @param baselineMgr        Baseline manager.
     * @param partitionsStoreDir Partitions store directory.
     * @param txManager          TX manager.
     */
    public TableManager(
            Consumer<Consumer<Long>> registry,
            TablesConfiguration tablesCfg,
            DataStorageConfiguration dataStorageCfg,
            Loza raftMgr,
            BaselineManager baselineMgr,
            TopologyService topologyService,
            Path partitionsStoreDir,
            TxManager txManager
    ) {
        this.tablesCfg = tablesCfg;
        this.dataStorageCfg = dataStorageCfg;
        this.raftMgr = raftMgr;
        this.baselineMgr = baselineMgr;
        this.partitionsStoreDir = partitionsStoreDir;
        this.txManager = txManager;

        netAddrResolver = addr -> {
            ClusterNode node = topologyService.getByAddress(addr);

            if (node == null) {
                throw new IllegalStateException("Can't resolve ClusterNode by its networkAddress=" + addr);
            }

            return node.id();
        };

        engine = new RocksDbStorageEngine();

        tablesVv = new VersionedValue<>(registry);
        tablesByIdVv = new VersionedValue<>(registry);
    }

    /** {@inheritDoc} */
    @Override
    public void start() {
        tablesCfg.tables()
                .listenElements(new ConfigurationNamedListListener<>() {
                    @Override
                    public CompletableFuture<?> onCreate(ConfigurationNotificationEvent<TableView> ctx) {
                        if (!busyLock.enterBusy()) {
                            String tblName = ctx.newValue().name();
                            UUID tblId = ((ExtendedTableView) ctx.newValue()).id();

                            fireEvent(TableEvent.CREATE,
                                    new TableEventParameters(ctx.storageRevision(), tblId, tblName),
                                    new NodeStoppingException()
                            );

                            return CompletableFuture.failedFuture(new NodeStoppingException());
                        }

                        try {
                            onTableCreateInternal(ctx);
                        } finally {
                            busyLock.leaveBusy();
                        }

                        return CompletableFuture.completedFuture(null);
                    }

                    /**
                     * Method for handle a table configuration event.
                     *
                     * @param ctx Configuration event.
                     */
                    private void onTableCreateInternal(ConfigurationNotificationEvent<TableView> ctx) {
                        String tblName = ctx.newValue().name();
                        UUID tblId = ((ExtendedTableView) ctx.newValue()).id();

                        // Empty assignments might be a valid case if tables are created from within cluster init HOCON
                        // configuration, which is not supported now.
                        assert ((ExtendedTableView) ctx.newValue()).assignments() != null :
                                IgniteStringFormatter.format("Table [id={}, name={}] has empty assignments.", tblId, tblName);

                        // TODO: IGNITE-16369 Listener with any placeholder should be used instead.
                        ((ExtendedTableConfiguration) tablesCfg.tables().get(tblName)).schemas()
                                .listenElements(new ConfigurationNamedListListener<>() {
                                    @Override
                                    public CompletableFuture<?> onCreate(ConfigurationNotificationEvent<SchemaView> schemasCtx) {
                                        long causalityToken = schemasCtx.storageRevision();

                                        if (!busyLock.enterBusy()) {
                                            fireEvent(
                                                    TableEvent.ALTER,
                                                    new TableEventParameters(causalityToken, tblId, tblName),
                                                    new NodeStoppingException()
                                            );

                                            return CompletableFuture.failedFuture(new NodeStoppingException());
                                        }

                                        try {
                                            // Avoid calling listener immediately after the listener completes to create the current table.
                                            // FIXME: https://issues.apache.org/jira/browse/IGNITE-16369
                                            if (ctx.storageRevision() != schemasCtx.storageRevision()) {
                                                return tablesByIdVv.get(causalityToken).thenAccept(tablesById -> {
                                                    TableImpl table = tablesById.get(tblId);
<<<<<<< HEAD

                                                    ((SchemaRegistryImpl) table.schemaView())
                                                            .onSchemaRegistered(
                                                                    SchemaSerializerImpl.INSTANCE.deserialize(
                                                                            (schemasCtx.newValue().schema())));

                                                    fireEvent(TableEvent.ALTER, new TableEventParameters(causalityToken,
                                                            table), null);

=======

                                                    ((SchemaRegistryImpl) table.schemaView())
                                                            .onSchemaRegistered(
                                                                    SchemaSerializerImpl.INSTANCE.deserialize(
                                                                            (schemasCtx.newValue().schema())));

                                                    fireEvent(TableEvent.ALTER, new TableEventParameters(causalityToken,
                                                            table), null);

>>>>>>> 7ce365dd
                                                });
                                            }

                                            return CompletableFuture.completedFuture(null);
                                        } catch (Exception e) {
                                            fireEvent(TableEvent.ALTER, new TableEventParameters(causalityToken, tblId,
                                                    tblName), e);

                                            return CompletableFuture.failedFuture(e);
                                        } finally {
                                            busyLock.leaveBusy();
                                        }
                                    }
                                });

                        ((ExtendedTableConfiguration) tablesCfg.tables().get(tblName)).assignments()
                                .listen(assignmentsCtx -> {
                                    if (!busyLock.enterBusy()) {
                                        return CompletableFuture.failedFuture(new NodeStoppingException());
                                    }

                                    try {
                                        // Avoid calling listener immediately after the listener completes to create the current table.
                                        // FIXME: https://issues.apache.org/jira/browse/IGNITE-16369
                                        if (ctx.storageRevision() == assignmentsCtx.storageRevision()) {
                                            return CompletableFuture.completedFuture(null);
                                        } else {
                                            return updateAssignmentInternal(assignmentsCtx.storageRevision(), tblId, assignmentsCtx);
                                        }
                                    } finally {
                                        busyLock.leaveBusy();
                                    }
                                });

                        createTableLocally(
                                ctx.storageRevision(),
                                tblName,
                                tblId,
                                (List<List<ClusterNode>>) ByteUtils.fromBytes(((ExtendedTableView) ctx.newValue()).assignments()),
                                SchemaSerializerImpl.INSTANCE.deserialize(((ExtendedTableView) ctx.newValue()).schemas()
                                        .get(String.valueOf(INITIAL_SCHEMA_VERSION)).schema())
                        );
                    }

                    private CompletableFuture<?> updateAssignmentInternal(
                            long causalityToken,
                            UUID tblId,
                            ConfigurationNotificationEvent<byte[]> assignmentsCtx
                    ) {
                        List<List<ClusterNode>> oldAssignments =
                                (List<List<ClusterNode>>) ByteUtils.fromBytes(assignmentsCtx.oldValue());

                        List<List<ClusterNode>> newAssignments =
                                (List<List<ClusterNode>>) ByteUtils.fromBytes(assignmentsCtx.newValue());

                        CompletableFuture<?>[] futures = new CompletableFuture<?>[oldAssignments.size()];

                        // TODO: IGNITE-15554 Add logic for assignment recalculation in case of partitions or replicas changes
                        // TODO: Until IGNITE-15554 is implemented it's safe to iterate over partitions and replicas cause there will
                        // TODO: be exact same amount of partitions and replicas for both old and new assignments
                        for (int i = 0; i < oldAssignments.size(); i++) {
                            int partId = i;

                            List<ClusterNode> oldPartitionAssignment = oldAssignments.get(partId);
                            List<ClusterNode> newPartitionAssignment = newAssignments.get(partId);

                            var toAdd = new HashSet<>(newPartitionAssignment);

                            toAdd.removeAll(oldPartitionAssignment);

                            // Create new raft nodes according to new assignments.
                            try {
                                futures[i] = tablesByIdVv.get(causalityToken).thenCompose(tablesById -> {
                                    InternalTable internalTable = tablesById.get(tblId).internalTable();

                                    try {
                                        return raftMgr.updateRaftGroup(
                                                raftGroupName(tblId, partId),
                                                newPartitionAssignment,
                                                toAdd,
                                                () -> new PartitionListener(tblId,
                                                        new VersionedRowStore(internalTable.storage().getOrCreatePartition(partId),
                                                                txManager))
                                        ).thenAccept(
                                                updatedRaftGroupService -> ((InternalTableImpl) internalTable)
                                                        .updateInternalTableRaftGroupService(partId, updatedRaftGroupService)
                                        ).exceptionally(th -> {
                                            LOG.error("Failed to update raft groups one the node", th);

                                            return null;
                                        });
                                    } catch (NodeStoppingException e) {
                                        throw new AssertionError("Loza was stopped before Table manager", e);
                                    }
                                });
                            } catch (OutdatedTokenException e) {
                                throw new AssertionError("Token expired before the change has applied", e);
                            }
                        }

                        return CompletableFuture.allOf(futures);
                    }

                    @Override
                    public CompletableFuture<?> onRename(String oldName, String newName, ConfigurationNotificationEvent<TableView> ctx) {
                        // TODO: IGNITE-15485 Support table rename operation.

                        return CompletableFuture.completedFuture(null);
                    }

                    @Override
                    public CompletableFuture<?> onDelete(ConfigurationNotificationEvent<TableView> ctx) {
                        if (!busyLock.enterBusy()) {
                            String tblName = ctx.oldValue().name();
                            UUID tblId = ((ExtendedTableView) ctx.oldValue()).id();

                            fireEvent(
                                    TableEvent.DROP,
                                    new TableEventParameters(ctx.storageRevision(), tblId, tblName),
                                    new NodeStoppingException()
                            );

                            return CompletableFuture.failedFuture(new NodeStoppingException());
                        }

                        try {
                            dropTableLocally(
                                    ctx.storageRevision(),
                                    ctx.oldValue().name(),
                                    ((ExtendedTableView) ctx.oldValue()).id(),
                                    (List<List<ClusterNode>>) ByteUtils.fromBytes(((ExtendedTableView) ctx.oldValue()).assignments())
                            );
                        } finally {
                            busyLock.leaveBusy();
                        }

                        return CompletableFuture.completedFuture(null);
                    }
                });

        engine.start();

        DataRegion defaultDataRegion = engine.createDataRegion(dataStorageCfg.defaultRegion());

        dataRegions.put(DEFAULT_DATA_REGION_NAME, defaultDataRegion);

        defaultDataRegion.start();
    }

    /** {@inheritDoc} */
    @Override
    public void stop() {
        if (!stopGuard.compareAndSet(false, true)) {
            return;
        }

        busyLock.block();

        Map<String, TableImpl> tables = tablesVv.get().join();
<<<<<<< HEAD

        if (tables != null) {
            for (TableImpl table : tables.values()) {
                try {
                    table.internalTable().storage().stop();
                    table.internalTable().close();

=======

        if (tables != null) {
            for (TableImpl table : tables.values()) {
                try {
                    table.internalTable().storage().stop();
                    table.internalTable().close();

>>>>>>> 7ce365dd
                    for (int p = 0; p < table.internalTable().partitions(); p++) {
                        raftMgr.stopRaftGroup(raftGroupName(table.tableId(), p));
                    }
                } catch (Exception e) {
                    LOG.error("Failed to stop a table {}", e, table.name());
                }
            }
        }

        // Stop all data regions when all table storages are stopped.
        for (Map.Entry<String, DataRegion> entry : dataRegions.entrySet()) {
            try {
                entry.getValue().stop();
            } catch (Exception e) {
                LOG.error("Failed to stop data region " + entry.getKey(), e);
            }
        }

        engine.stop();
    }

    /**
     * Creates local structures for a table.
     *
     * @param causalityToken Causality token.
     * @param name  Table name.
     * @param tblId Table id.
     * @param assignment Affinity assignment.
     */
    private void createTableLocally(
            long causalityToken,
            String name,
            UUID tblId,
            List<List<ClusterNode>> assignment,
            SchemaDescriptor schemaDesc
    ) {
        int partitions = assignment.size();

        var partitionsGroupsFutures = new ArrayList<CompletableFuture<RaftGroupService>>();

        Path storageDir = partitionsStoreDir.resolve(name);

        try {
            Files.createDirectories(storageDir);
        } catch (IOException e) {
            throw new IgniteInternalException(
                    "Failed to create partitions store directory for " + name + ": " + e.getMessage(),
                    e
            );
        }

        TableConfiguration tableCfg = tablesCfg.tables().get(name);

        DataRegion dataRegion = dataRegions.computeIfAbsent(tableCfg.dataRegion().value(), dataRegionName -> {
            DataRegion newDataRegion = engine.createDataRegion(dataStorageCfg.regions().get(dataRegionName));

            try {
                newDataRegion.start();
            } catch (Exception e) {
                try {
                    newDataRegion.stop();
                } catch (Exception stopException) {
                    e.addSuppressed(stopException);
                }

                throw e;
            }

            return newDataRegion;
        });

        TableStorage tableStorage = engine.createTable(storageDir, tableCfg, dataRegion);

        tableStorage.start();

        for (int p = 0; p < partitions; p++) {
            int partId = p;

            try {
                partitionsGroupsFutures.add(
                        raftMgr.prepareRaftGroup(
                                raftGroupName(tblId, p),
                                assignment.get(p),
                                () -> new PartitionListener(tblId,
                                        new VersionedRowStore(tableStorage.getOrCreatePartition(partId), txManager))
                        )
                );
            } catch (NodeStoppingException e) {
                throw new AssertionError("Loza was stopped before Table manager", e);
            }
        }

        CompletableFuture.allOf(partitionsGroupsFutures.toArray(CompletableFuture[]::new)).thenRun(() -> {
            try {
                Int2ObjectOpenHashMap<RaftGroupService> partitionMap = new Int2ObjectOpenHashMap<>(partitions);

                for (int p = 0; p < partitions; p++) {
                    CompletableFuture<RaftGroupService> future = partitionsGroupsFutures.get(p);

                    assert future.isDone();

                    RaftGroupService service = future.join();

                    partitionMap.put(p, service);
                }

                InternalTableImpl internalTable = new InternalTableImpl(name, tblId, partitionMap, partitions, netAddrResolver,
                        txManager, tableStorage);

                var schemaRegistry = new SchemaRegistryImpl(v -> {
                    if (!busyLock.enterBusy()) {
                        throw new IgniteException(new NodeStoppingException());
                    }

                    try {
                        return tableSchema(tblId, v);
                    } finally {
                        busyLock.leaveBusy();
                    }
                }, () -> {
                    if (!busyLock.enterBusy()) {
                        throw new IgniteException(new NodeStoppingException());
                    }

                    try {
                        return latestSchemaVersion(tblId);
                    } finally {
                        busyLock.leaveBusy();
                    }
                });

                schemaRegistry.onSchemaRegistered(schemaDesc);

                var table = new TableImpl(
                        internalTable,
                        schemaRegistry
                );

                tablesVv.update(causalityToken, previous -> {
                    var val = previous == null ? new HashMap() : new HashMap<>(previous);

                    val.put(name, table);

                    return val;
                }, th -> {
                    throw new IgniteInternalException(IgniteStringFormatter.format("Cannot create a table [name={}, id={}]", name, tblId),
                            th);
                });

                tablesByIdVv.update(causalityToken, previous -> {
                    var val = previous == null ? new HashMap() : new HashMap<>(previous);

                    val.put(tblId, table);
<<<<<<< HEAD

                    return val;
                }, th -> {
                    throw new IgniteInternalException(IgniteStringFormatter.format("Cannot create a table [name={}, id={}]", name, tblId),
                            th);
                });

=======

                    return val;
                }, th -> {
                    throw new IgniteInternalException(IgniteStringFormatter.format("Cannot create a table [name={}, id={}]", name, tblId),
                            th);
                });

>>>>>>> 7ce365dd
                completeApiCreateFuture(table);

                fireEvent(TableEvent.CREATE, new TableEventParameters(causalityToken, table), null);
            } catch (Exception e) {
                fireEvent(TableEvent.CREATE, new TableEventParameters(causalityToken, tblId, name), e);
            }
        }).join();
    }

    /**
     * Completes appropriate future to return result from API {@link TableManager#createTable(String, Consumer)}.
     *
     * @param table Table.
     */
    private void completeApiCreateFuture(TableImpl table) {
        CompletableFuture<Table> tblFut = tableCreateFuts.get(table.tableId());

        if (tblFut != null) {
            tblFut.complete(table);

            tableCreateFuts.values().removeIf(fut -> fut == tblFut);
        }
    }

    /**
     * Return table schema of certain version from history.
     *
     * @param tblId     Table id.
     * @param schemaVer Schema version.
     * @return Schema descriptor.
     */
    private SchemaDescriptor tableSchema(UUID tblId, int schemaVer) {
        return tablesByIdVv.get().thenCompose(tablesById -> {
            TableImpl table = tablesById == null ? null : tablesById.get(tblId);

            assert table != null : "Table is undefined [tblId=" + tblId + ']';

            ExtendedTableConfiguration tblCfg = ((ExtendedTableConfiguration) tablesCfg.tables().get(table.name()));

            if (schemaVer <= table.schemaView().lastSchemaVersion()) {
                return CompletableFuture.completedFuture(getSchemaDescriptorLocally(schemaVer, tblCfg));
            }

            CompletableFuture<SchemaDescriptor> fut = new CompletableFuture<>();

            var clo = new EventListener<TableEventParameters>() {
                @Override
                public boolean notify(@NotNull TableEventParameters parameters, @Nullable Throwable exception) {
                    if (tblId.equals(parameters.tableId()) && schemaVer <= parameters.table().schemaView().lastSchemaVersion()) {
                        fut.complete(getSchemaDescriptorLocally(schemaVer, tblCfg));

                        return true;
                    }

                    return false;
                }

                @Override
                public void remove(@NotNull Throwable exception) {
                    fut.completeExceptionally(exception);
                }
            };

            listen(TableEvent.ALTER, clo);

            if (schemaVer <= table.schemaView().lastSchemaVersion()) {
                fut.complete(getSchemaDescriptorLocally(schemaVer, tblCfg));
            }

            if (!isSchemaExists(tblId, schemaVer) && fut.complete(null)) {
                removeListener(TableEvent.ALTER, clo);
            }

            return fut;
        }).join();
    }

    /**
     * Gets a schema descriptor from the local node configuration storage.
     *
     * @param schemaVer Schema version.
     * @param tblCfg    Table configuration.
     * @return Schema descriptor.
     */
    @NotNull
    private SchemaDescriptor getSchemaDescriptorLocally(int schemaVer, ExtendedTableConfiguration tblCfg) {
        SchemaConfiguration schemaCfg = tblCfg.schemas().get(String.valueOf(schemaVer));

        assert schemaCfg != null;

        return SchemaSerializerImpl.INSTANCE.deserialize(schemaCfg.schema().value());
    }

    /**
     * Drops local structures for a table.
     *
     * @param causalityToken Causality token.
     * @param name           Table name.
     * @param tblId          Table id.
     * @param assignment     Affinity assignment.
     */
    private void dropTableLocally(long causalityToken, String name, UUID tblId, List<List<ClusterNode>> assignment) {
        try {
            int partitions = assignment.size();

            for (int p = 0; p < partitions; p++) {
                raftMgr.stopRaftGroup(raftGroupName(tblId, p));
            }

            tablesVv.update(causalityToken, previousVal -> {
                var map = new HashMap<>(previousVal);

                map.remove(name);
<<<<<<< HEAD

                return map;
            }, th -> {
                throw new IgniteInternalException(IgniteStringFormatter.format("Cannot drop a table [name={}, id={}]", name, tblId),
                        th);
            });

            Map<UUID, TableImpl> tablesByIdFut = tablesByIdVv.update(causalityToken, previousVal -> {
=======

                return map;
            }, th -> {
                throw new IgniteInternalException(IgniteStringFormatter.format("Cannot drop a table [name={}, id={}]", name, tblId),
                        th);
            });

            CompletableFuture<Map<UUID, TableImpl>> tablesByIdFut = tablesByIdVv.update(causalityToken, previousVal -> {
>>>>>>> 7ce365dd
                var map = new HashMap<>(previousVal);

                map.remove(tblId);

                return map;
            }, th -> {
                throw new IgniteInternalException(IgniteStringFormatter.format("Cannot drop a table [name={}, id={}]", name, tblId),
                        th);
            });

<<<<<<< HEAD
            TableImpl table = tablesByIdFut.get(tblId);
=======
            TableImpl table = tablesByIdFut.join().get(tblId);
>>>>>>> 7ce365dd

            assert table != null : "There is no table with the name specified [name=" + name + ']';

            table.internalTable().storage().destroy();

            fireEvent(TableEvent.DROP, new TableEventParameters(causalityToken, table), null);
        } catch (Exception e) {
            fireEvent(TableEvent.DROP, new TableEventParameters(causalityToken, tblId, name), e);
        }
    }

    /**
     * Compounds a RAFT group unique name.
     *
     * @param tblId Table identifier.
     * @param partition Number of table partitions.
     * @return A RAFT group name.
     */
    @NotNull
    private String raftGroupName(UUID tblId, int partition) {
        return tblId + "_part_" + partition;
    }

    /** {@inheritDoc} */
    @Override
    public Table createTable(String name, Consumer<TableChange> tableInitChange) {
        return join(createTableAsync(name, tableInitChange));
    }

    /** {@inheritDoc} */
    @Override
    public CompletableFuture<Table> createTableAsync(String name, Consumer<TableChange> tableInitChange) {
        if (!busyLock.enterBusy()) {
            throw new IgniteException(new NodeStoppingException());
        }
        try {
            return createTableAsyncInternal(IgniteObjectName.parseCanonicalName(name), tableInitChange);
        } finally {
            busyLock.leaveBusy();
        }
    }

    /**
     * Internal method that creates a new table with the given {@code name} asynchronously. If a table with the same name already exists,
     * a future will be completed with {@link TableAlreadyExistsException}.
     *
     * @param name            Table name.
     * @param tableInitChange Table changer.
     * @return Future representing pending completion of the operation.
     * @throws IgniteException If an unspecified platform exception has happened internally. Is thrown when:
     *                         <ul>
     *                             <li>the node is stopping.</li>
     *                         </ul>
     * @see TableAlreadyExistsException
     */
    private CompletableFuture<Table> createTableAsyncInternal(String name, Consumer<TableChange> tableInitChange) {
        CompletableFuture<Table> tblFut = new CompletableFuture<>();

        tableAsyncInternal(name).thenAccept(tbl -> {
            if (tbl != null) {
                tblFut.completeExceptionally(new TableAlreadyExistsException(name));
            } else {
                tablesCfg.tables().change(change -> {
                    if (change.get(name) != null) {
                        throw new TableAlreadyExistsException(name);
                    }

                    change.create(name, (ch) -> {
                        tableInitChange.accept(ch);

                        var extConfCh = ((ExtendedTableChange) ch);

                        tableCreateFuts.put(extConfCh.id(), tblFut);

                        // Affinity assignments calculation.
                        extConfCh.changeAssignments(ByteUtils.toBytes(AffinityUtils.calculateAssignments(
                                        baselineMgr.nodes(),
                                        ch.partitions(),
                                        ch.replicas())))
                                // Table schema preparation.
                                .changeSchemas(schemasCh -> schemasCh.create(
                                        String.valueOf(INITIAL_SCHEMA_VERSION),
                                        schemaCh -> {
                                            SchemaDescriptor schemaDesc;

                                            //TODO IGNITE-15747 Remove try-catch and force configuration
                                            // validation here to ensure a valid configuration passed to
                                            // prepareSchemaDescriptor() method.
                                            try {
                                                schemaDesc = SchemaUtils.prepareSchemaDescriptor(
                                                        ((ExtendedTableView) ch).schemas().size(),
                                                        ch);
                                            } catch (IllegalArgumentException ex) {
                                                throw new ConfigurationValidationException(ex.getMessage());
                                            }

                                            schemaCh.changeSchema(SchemaSerializerImpl.INSTANCE.serialize(schemaDesc));
                                        }
                                ));
                    });
                }).exceptionally(t -> {
                    Throwable ex = getRootCause(t);

                    if (ex instanceof TableAlreadyExistsException) {
                        tblFut.completeExceptionally(ex);
                    } else {
                        LOG.error(IgniteStringFormatter.format("Table wasn't created [name={}]", name), ex);

                        tblFut.completeExceptionally(ex);

                        tableCreateFuts.values().removeIf(fut -> fut == tblFut);
                    }

                    return null;
                });
            }
        });

        return tblFut;
    }

    /** {@inheritDoc} */
    @Override
    public void alterTable(String name, Consumer<TableChange> tableChange) {
        join(alterTableAsync(name, tableChange));
    }

    /** {@inheritDoc} */
    @Override
    public CompletableFuture<Void> alterTableAsync(String name, Consumer<TableChange> tableChange) {
        if (!busyLock.enterBusy()) {
            throw new IgniteException(new NodeStoppingException());
        }
        try {
            return alterTableAsyncInternal(IgniteObjectName.parseCanonicalName(name), tableChange);
        } finally {
            busyLock.leaveBusy();
        }
    }

    /**
     * Internal method that alters a cluster table. If an appropriate table does not exist, a future will be
     * completed with {@link TableNotFoundException}.
     *
     * @param name        Table name.
     * @param tableChange Table changer.
     * @return Future representing pending completion of the operation.
     * @throws IgniteException If an unspecified platform exception has happened internally. Is thrown when:
     *                         <ul>
     *                             <li>the node is stopping.</li>
     *                         </ul>
     * @see TableNotFoundException
     */
    @NotNull
    private CompletableFuture<Void> alterTableAsyncInternal(String name, Consumer<TableChange> tableChange) {
        CompletableFuture<Void> tblFut = new CompletableFuture<>();

        tableAsync(name).thenAccept(tbl -> {
            if (tbl == null) {
                tblFut.completeExceptionally(new TableNotFoundException(name));
            } else {
                TableImpl tblImpl = (TableImpl) tbl;

                tablesCfg.tables().change(ch -> {
                    if (ch.get(name) == null) {
                        throw new TableNotFoundException(name);
                    }

                    ch.update(name, tblCh -> {
                                tableChange.accept(tblCh);

                                ((ExtendedTableChange) tblCh).changeSchemas(schemasCh ->
                                        schemasCh.createOrUpdate(String.valueOf(schemasCh.size() + 1), schemaCh -> {
                                            ExtendedTableView currTableView = (ExtendedTableView) tablesCfg.tables().get(name).value();

                                            SchemaDescriptor descriptor;

                                            //TODO IGNITE-15747 Remove try-catch and force configuration validation
                                            // here to ensure a valid configuration passed to prepareSchemaDescriptor() method.
                                            try {
                                                descriptor = SchemaUtils.prepareSchemaDescriptor(
                                                        ((ExtendedTableView) tblCh).schemas().size(),
                                                        tblCh);

                                                descriptor.columnMapping(SchemaUtils.columnMapper(
                                                        tblImpl.schemaView().schema(currTableView.schemas().size()),
                                                        currTableView,
                                                        descriptor,
                                                        tblCh));
                                            } catch (IllegalArgumentException ex) {
                                                // Convert unexpected exceptions here,
                                                // because validation actually happens later,
                                                // when bulk configuration update is applied.
                                                ConfigurationValidationException e =
                                                        new ConfigurationValidationException(ex.getMessage());

                                                e.addSuppressed(ex);

                                                throw e;
                                            }

                                            schemaCh.changeSchema(SchemaSerializerImpl.INSTANCE.serialize(descriptor));
                                        }));
                            }
                    );
                }).whenComplete((res, t) -> {
                    if (t != null) {
                        Throwable ex = getRootCause(t);

                        if (ex instanceof TableNotFoundException) {
                            tblFut.completeExceptionally(ex);
                        } else {
                            LOG.error(IgniteStringFormatter.format("Table wasn't altered [name={}]", name), ex);

                            tblFut.completeExceptionally(ex);
                        }
                    } else {
                        tblFut.complete(res);
                    }
                });
            }
        });

        return tblFut;
    }

    /**
     * Gets a cause exception for a client.
     *
     * @param t Exception wrapper.
     * @return A root exception which will be acceptable to throw for public API.
     */
    //TODO: IGNITE-16051 Implement exception converter for public API.
    private @NotNull IgniteException getRootCause(Throwable t) {
        Throwable ex;

        if (t instanceof CompletionException) {
            if (t.getCause() instanceof ConfigurationChangeException) {
                ex = t.getCause().getCause();
            } else {
                ex = t.getCause();
            }

        } else {
            ex = t;
        }

        return ex instanceof IgniteException ? (IgniteException) ex : new IgniteException(ex);
    }

    /** {@inheritDoc} */
    @Override
    public void dropTable(String name) {
        join(dropTableAsync(name));
    }

    /** {@inheritDoc} */
    @Override
    public CompletableFuture<Void> dropTableAsync(String name) {
        if (!busyLock.enterBusy()) {
            throw new IgniteException(new NodeStoppingException());
        }
        try {
            return dropTableAsyncInternal(IgniteObjectName.parseCanonicalName(name));
        } finally {
            busyLock.leaveBusy();
        }
    }

    /**
     * Internal method that drops a table with the name specified. If appropriate table does not be found, a future will be
     * completed with {@link TableNotFoundException}.
     *
     * @param name Table name.
     * @return Future representing pending completion of the operation.
     * @throws IgniteException If an unspecified platform exception has happened internally. Is thrown when:
     *                         <ul>
     *                             <li>the node is stopping.</li>
     *                         </ul>
     * @see TableNotFoundException
     */
    @NotNull
    private CompletableFuture<Void> dropTableAsyncInternal(String name) {
        CompletableFuture<Void> dropTblFut = new CompletableFuture<>();

        tableAsyncInternal(name).thenAccept(tbl -> {
            // In case of drop it's an optimization that allows not to fire drop-change-closure if there's no such
            // distributed table and the local config has lagged behind.
            if (tbl == null) {
                dropTblFut.completeExceptionally(new TableNotFoundException(name));
            } else {
                tablesCfg.tables()
                        .change(change -> {
                            if (change.get(name) == null) {
                                throw new TableNotFoundException(name);
                            }

                            change.delete(name);
                        })
                        .whenComplete((res, t) -> {
                            if (t != null) {
                                Throwable ex = getRootCause(t);

                                if (ex instanceof TableNotFoundException) {
                                    dropTblFut.completeExceptionally(ex);
                                } else {
                                    LOG.error(IgniteStringFormatter.format("Table wasn't dropped [name={}]", name), ex);

                                    dropTblFut.completeExceptionally(ex);
                                }
                            } else {
                                dropTblFut.complete(res);
                            }
                        });
            }
        });

        return dropTblFut;
    }

    /** {@inheritDoc} */
    @Override
    public List<Table> tables() {
        return join(tablesAsync());
    }

    /** {@inheritDoc} */
    @Override
    public CompletableFuture<List<Table>> tablesAsync() {
        if (!busyLock.enterBusy()) {
            throw new IgniteException(new NodeStoppingException());
        }
        try {
            return tablesAsyncInternal();
        } finally {
            busyLock.leaveBusy();
        }
    }

    /**
     * Internal method for getting table.
     *
     * @return Future representing pending completion of the operation.
     */
    private CompletableFuture<List<Table>> tablesAsyncInternal() {
        // TODO: IGNITE-16288 directTableIds should use async configuration API
        return CompletableFuture.supplyAsync(this::directTableIds)
                .thenCompose(tableIds -> {
                    var tableFuts = new CompletableFuture[tableIds.size()];

                    var i = 0;

                    for (UUID tblId : tableIds) {
                        tableFuts[i++] = tableAsyncInternal(tblId, false);
                    }

                    return CompletableFuture.allOf(tableFuts).thenApply(unused -> {
                        var tables = new ArrayList<Table>(tableIds.size());

                        try {
                            for (var fut : tableFuts) {
                                var table = fut.get();

                                if (table != null) {
                                    tables.add((Table) table);
                                }
                            }
                        } catch (Throwable t) {
                            throw new CompletionException(t);
                        }

                        return tables;
                    });
                });
    }

    /**
     * Collects a list of direct table ids.
     *
     * @return A list of direct table ids.
     * @see DirectConfigurationProperty
     */
    private List<UUID> directTableIds() {
        NamedListView<TableView> views = directProxy(tablesCfg.tables()).value();

        List<UUID> tableUuids = new ArrayList<>();

        for (int i = 0; i < views.size(); i++) {
            ExtendedTableView extView = (ExtendedTableView) views.get(i);

            tableUuids.add(extView.id());
        }

        return tableUuids;
    }

    /**
     * Gets direct id of table with {@code tblName}.
     *
     * @param tblName Name of the table.
     * @return Direct id of the table, or {@code null} if the table with the {@code tblName} has not been found.
     * @see DirectConfigurationProperty
     */
    @Nullable
    private UUID directTableId(String tblName) {
        try {
            return ((ExtendedTableConfiguration) directProxy(tablesCfg.tables()).get(tblName)).id().value();
        } catch (NoSuchElementException e) {
            return null;
        }
    }

    /**
     * Checks that the schema is configured in the Metasorage consensus.
     *
     * @param tblId Table id.
     * @param schemaVer Schema version.
     * @return True when the schema configured, false otherwise.
     */
    private boolean isSchemaExists(UUID tblId, int schemaVer) {
        return latestSchemaVersion(tblId) >= schemaVer;
    }

    /**
     * Gets the latest version of the table schema which available in Metastore.
     *
     * @param tblId Table id.
     * @return The latest schema version.
     */
    private int latestSchemaVersion(UUID tblId) {
        try {
            NamedListView<SchemaView> tblSchemas = ((ExtendedTableConfiguration) getByInternalId(directProxy(tablesCfg.tables()), tblId))
                    .schemas().value();

            int lastVer = INITIAL_SCHEMA_VERSION;

            for (String schemaVerAsStr : tblSchemas.namedListKeys()) {
                int ver = Integer.parseInt(schemaVerAsStr);

                if (ver > lastVer) {
                    lastVer = ver;
                }
            }

            return lastVer;
        } catch (NoSuchElementException e) {
            assert false : "Table must exist. [tableId=" + tblId + ']';

            return INITIAL_SCHEMA_VERSION;
        }
    }

    /** {@inheritDoc} */
    @Override
    public Table table(String name) {
        return join(tableAsync(name));
    }

    /** {@inheritDoc} */
    @Override
    public TableImpl table(UUID id) throws NodeStoppingException {
        return join(tableAsync(id));
    }

    /** {@inheritDoc} */
    @Override
    public CompletableFuture<Table> tableAsync(String name) {
        return tableAsyncInternal(IgniteObjectName.parseCanonicalName(name));
    }

    /** {@inheritDoc} */
    @Override
    public CompletableFuture<TableImpl> tableAsync(UUID id) {
        if (!busyLock.enterBusy()) {
            throw new IgniteException(new NodeStoppingException());
        }
        try {
            return tableAsyncInternal(id, true);
        } finally {
            busyLock.leaveBusy();
        }
    }

    /**
     * Gets a table by name, if it was created before. Doesn't parse canonical name.
     *
     * @param name Table name.
     * @return Future representing pending completion of the {@code TableManager#tableAsyncInternal} operation.
     * */
    @NotNull
    private CompletableFuture<Table> tableAsyncInternal(String name) {
        if (!busyLock.enterBusy()) {
            throw new IgniteException(new NodeStoppingException());
        }
        try {
            UUID tableId = directTableId(name);

            if (tableId == null) {
                return CompletableFuture.completedFuture(null);
            }

            return (CompletableFuture) tableAsyncInternal(tableId, false);
        } finally {
            busyLock.leaveBusy();
        }
    }

    /**
     * Internal method for getting table by id.
     *
     * @param id Table id.
     * @param checkConfiguration {@code True} when the method checks a configuration before trying to get a table, {@code false} otherwise.
     * @return Future representing pending completion of the operation.
     */
    @NotNull
    private CompletableFuture<TableImpl> tableAsyncInternal(UUID id, boolean checkConfiguration) {
        if (checkConfiguration && !isTableConfigured(id)) {
            return CompletableFuture.completedFuture(null);
        }

        Map<UUID, TableImpl> tablesById = tablesByIdVv.get().join();

        var tbl = tablesById == null ? null : tablesById.get(id);

        if (tbl != null) {
            return CompletableFuture.completedFuture(tbl);
        }

        CompletableFuture<TableImpl> getTblFut = new CompletableFuture<>();

        EventListener<TableEventParameters> clo = new EventListener<>() {
            @Override
            public boolean notify(@NotNull TableEventParameters parameters, @Nullable Throwable e) {
                if (!id.equals(parameters.tableId())) {
                    return false;
                }

                if (e == null) {
                    getTblFut.complete(parameters.table());
                } else {
                    getTblFut.completeExceptionally(e);
                }

                return true;
            }

            @Override
            public void remove(@NotNull Throwable e) {
                getTblFut.completeExceptionally(e);
            }
        };

        listen(TableEvent.CREATE, clo);

        tablesById = tablesByIdVv.get().join();

        tbl = tablesById == null ? null : tablesById.get(id);

        if (tbl != null && getTblFut.complete(tbl) || !isTableConfigured(id) && getTblFut.complete(null)) {
            removeListener(TableEvent.CREATE, clo, null);
        }

        return getTblFut;
    }

    /**
     * Checks that the table is configured with specific id.
     *
     * @param id Table id.
     * @return True when the table is configured into cluster, false otherwise.
     */
    private boolean isTableConfigured(UUID id) {
        try {
            ((ExtendedTableConfiguration) getByInternalId(directProxy(tablesCfg.tables()), id)).id().value();

            return true;
        } catch (NoSuchElementException e) {
            return false;
        }
    }

    /**
     * Waits for future result and return, or unwraps {@link CompletionException} to {@link IgniteException} if failed.
     *
     * @param future Completable future.
     * @return Future result.
     */
    private <T> T join(CompletableFuture<T> future) {
        if (!busyLock.enterBusy()) {
            throw new IgniteException(new NodeStoppingException());
        }

        try {
            return future.join();
        } catch (CompletionException ex) {
            throw convertThrowable(ex.getCause());
        } finally {
            busyLock.leaveBusy();
        }
    }

    /**
     * Convert to public throwable.
     *
     * @param th Throwable.
     * @return Public throwable.
     */
    private RuntimeException convertThrowable(Throwable th) {
        if (th instanceof RuntimeException) {
            return (RuntimeException) th;
        }

        return new IgniteException(th);
    }

    /**
     * Sets the nodes as baseline for all tables created by the manager.
     *
     * @param nodes New baseline nodes.
     * @throws NodeStoppingException If an implementation stopped before the method was invoked.
     */
    public void setBaseline(Set<String> nodes) throws NodeStoppingException {
        if (!busyLock.enterBusy()) {
            throw new NodeStoppingException();
        }
        try {
            setBaselineInternal(nodes);
        } finally {
            busyLock.leaveBusy();
        }
    }

    /**
     * Internal method for setting a baseline.
     *
     * @param nodes Names of baseline nodes.
     */
    private void setBaselineInternal(Set<String> nodes) {
        if (nodes == null || nodes.isEmpty()) {
            throw new IgniteException("New baseline can't be null or empty");
        }

        var currClusterMembers = new HashSet<>(baselineMgr.nodes());

        var currClusterMemberNames =
                currClusterMembers.stream().map(ClusterNode::name).collect(Collectors.toSet());

        for (String nodeName : nodes) {
            if (!currClusterMemberNames.contains(nodeName)) {
                throw new IgniteException("Node '" + nodeName + "' not in current network cluster membership. "
                        + " Adding not alive nodes is not supported yet.");
            }
        }

        var newBaseline = currClusterMembers
                .stream().filter(n -> nodes.contains(n.name())).collect(Collectors.toSet());

        updateAssignments(currClusterMembers);

        if (!newBaseline.equals(currClusterMembers)) {
            updateAssignments(newBaseline);
        }
    }

    /**
     * Update assignments for all current tables according to input nodes list. These approach has known issues {@link
     * Ignite#setBaseline(Set)}.
     *
     * @param clusterNodes Set of nodes for assignment.
     */
    private void updateAssignments(Set<ClusterNode> clusterNodes) {
        var setBaselineFut = new CompletableFuture<>();

        var changePeersQueue = new ArrayList<Supplier<CompletableFuture<Void>>>();

        tablesCfg.tables()
                .change(tbls -> {
                    changePeersQueue.clear();

                    for (int i = 0; i < tbls.size(); i++) {
                        tbls.createOrUpdate(tbls.get(i).name(), changeX -> {
                            ExtendedTableChange change = (ExtendedTableChange) changeX;
                            byte[] currAssignments = change.assignments();

                            List<List<ClusterNode>> recalculatedAssignments = AffinityUtils.calculateAssignments(
                                    clusterNodes,
                                    change.partitions(),
                                    change.replicas());

                            if (!recalculatedAssignments.equals(ByteUtils.fromBytes(currAssignments))) {
                                change.changeAssignments(ByteUtils.toBytes(recalculatedAssignments));

                                changePeersQueue.add(() ->
                                        updateRaftTopology(
                                                (List<List<ClusterNode>>) ByteUtils.fromBytes(currAssignments),
                                                recalculatedAssignments,
                                                change.id()));
                            }
                        });
                    }
                })
                .thenCompose((v) -> {
                    CompletableFuture<?>[] changePeersFutures = new CompletableFuture<?>[changePeersQueue.size()];

                    int i = 0;

                    for (Supplier<CompletableFuture<Void>> task : changePeersQueue) {
                        changePeersFutures[i++] = task.get();
                    }

                    return CompletableFuture.allOf(changePeersFutures);
                })
                .whenComplete((res, th) -> {
                    if (th != null) {
                        setBaselineFut.completeExceptionally(th);
                    } else {
                        setBaselineFut.complete(null);
                    }
                });

        setBaselineFut.join();
    }

    /**
     * Update raft groups of table partitions to new peers list.
     *
     * @param oldAssignments Old assignment.
     * @param newAssignments New assignment.
     * @param tblId Table ID.
     * @return Future, which completes, when update finished.
     */
    private CompletableFuture<Void> updateRaftTopology(
            List<List<ClusterNode>> oldAssignments,
            List<List<ClusterNode>> newAssignments,
            UUID tblId) {
        CompletableFuture<?>[] futures = new CompletableFuture<?>[oldAssignments.size()];

        // TODO: IGNITE-15554 Add logic for assignment recalculation in case of partitions or replicas changes
        // TODO: Until IGNITE-15554 is implemented it's safe to iterate over partitions and replicas cause there will
        // TODO: be exact same amount of partitions and replicas for both old and new assignments
        for (int i = 0; i < oldAssignments.size(); i++) {
            final int p = i;

            List<ClusterNode> oldPartitionAssignment = oldAssignments.get(p);
            List<ClusterNode> newPartitionAssignment = newAssignments.get(p);

            try {
                futures[i] = raftMgr.changePeers(
                        raftGroupName(tblId, p),
                        oldPartitionAssignment,
                        newPartitionAssignment
                ).exceptionally(th -> {
                    LOG.error("Failed to update raft peers for group " + raftGroupName(tblId, p)
                            + "from " + oldPartitionAssignment + " to " + newPartitionAssignment, th);
                    return null;
                });
            } catch (NodeStoppingException e) {
                throw new AssertionError("Loza was stopped before Table manager", e);
            }
        }

        return CompletableFuture.allOf(futures);
    }
}<|MERGE_RESOLUTION|>--- conflicted
+++ resolved
@@ -262,7 +262,6 @@
                                             if (ctx.storageRevision() != schemasCtx.storageRevision()) {
                                                 return tablesByIdVv.get(causalityToken).thenAccept(tablesById -> {
                                                     TableImpl table = tablesById.get(tblId);
-<<<<<<< HEAD
 
                                                     ((SchemaRegistryImpl) table.schemaView())
                                                             .onSchemaRegistered(
@@ -272,17 +271,6 @@
                                                     fireEvent(TableEvent.ALTER, new TableEventParameters(causalityToken,
                                                             table), null);
 
-=======
-
-                                                    ((SchemaRegistryImpl) table.schemaView())
-                                                            .onSchemaRegistered(
-                                                                    SchemaSerializerImpl.INSTANCE.deserialize(
-                                                                            (schemasCtx.newValue().schema())));
-
-                                                    fireEvent(TableEvent.ALTER, new TableEventParameters(causalityToken,
-                                                            table), null);
-
->>>>>>> 7ce365dd
                                                 });
                                             }
 
@@ -442,7 +430,6 @@
         busyLock.block();
 
         Map<String, TableImpl> tables = tablesVv.get().join();
-<<<<<<< HEAD
 
         if (tables != null) {
             for (TableImpl table : tables.values()) {
@@ -450,15 +437,6 @@
                     table.internalTable().storage().stop();
                     table.internalTable().close();
 
-=======
-
-        if (tables != null) {
-            for (TableImpl table : tables.values()) {
-                try {
-                    table.internalTable().storage().stop();
-                    table.internalTable().close();
-
->>>>>>> 7ce365dd
                     for (int p = 0; p < table.internalTable().partitions(); p++) {
                         raftMgr.stopRaftGroup(raftGroupName(table.tableId(), p));
                     }
@@ -612,7 +590,6 @@
                     var val = previous == null ? new HashMap() : new HashMap<>(previous);
 
                     val.put(tblId, table);
-<<<<<<< HEAD
 
                     return val;
                 }, th -> {
@@ -620,15 +597,6 @@
                             th);
                 });
 
-=======
-
-                    return val;
-                }, th -> {
-                    throw new IgniteInternalException(IgniteStringFormatter.format("Cannot create a table [name={}, id={}]", name, tblId),
-                            th);
-                });
-
->>>>>>> 7ce365dd
                 completeApiCreateFuture(table);
 
                 fireEvent(TableEvent.CREATE, new TableEventParameters(causalityToken, table), null);
@@ -742,7 +710,6 @@
                 var map = new HashMap<>(previousVal);
 
                 map.remove(name);
-<<<<<<< HEAD
 
                 return map;
             }, th -> {
@@ -751,7 +718,9 @@
             });
 
             Map<UUID, TableImpl> tablesByIdFut = tablesByIdVv.update(causalityToken, previousVal -> {
-=======
+                var map = new HashMap<>(previousVal);
+
+                map.remove(tblId);
 
                 return map;
             }, th -> {
@@ -759,23 +728,7 @@
                         th);
             });
 
-            CompletableFuture<Map<UUID, TableImpl>> tablesByIdFut = tablesByIdVv.update(causalityToken, previousVal -> {
->>>>>>> 7ce365dd
-                var map = new HashMap<>(previousVal);
-
-                map.remove(tblId);
-
-                return map;
-            }, th -> {
-                throw new IgniteInternalException(IgniteStringFormatter.format("Cannot drop a table [name={}, id={}]", name, tblId),
-                        th);
-            });
-
-<<<<<<< HEAD
             TableImpl table = tablesByIdFut.get(tblId);
-=======
-            TableImpl table = tablesByIdFut.join().get(tblId);
->>>>>>> 7ce365dd
 
             assert table != null : "There is no table with the name specified [name=" + name + ']';
 
