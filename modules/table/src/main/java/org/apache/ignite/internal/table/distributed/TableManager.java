/*
 * Licensed to the Apache Software Foundation (ASF) under one or more
 * contributor license agreements. See the NOTICE file distributed with
 * this work for additional information regarding copyright ownership.
 * The ASF licenses this file to You under the Apache License, Version 2.0
 * (the "License"); you may not use this file except in compliance with
 * the License. You may obtain a copy of the License at
 *
 *      http://www.apache.org/licenses/LICENSE-2.0
 *
 * Unless required by applicable law or agreed to in writing, software
 * distributed under the License is distributed on an "AS IS" BASIS,
 * WITHOUT WARRANTIES OR CONDITIONS OF ANY KIND, either express or implied.
 * See the License for the specific language governing permissions and
 * limitations under the License.
 */

package org.apache.ignite.internal.table.distributed;

import static java.util.Collections.emptyMap;
import static java.util.Collections.unmodifiableMap;
import static java.util.concurrent.CompletableFuture.allOf;
import static java.util.concurrent.CompletableFuture.completedFuture;
import static java.util.concurrent.CompletableFuture.failedFuture;
import static java.util.concurrent.CompletableFuture.runAsync;
import static java.util.concurrent.CompletableFuture.supplyAsync;
import static java.util.stream.Collectors.toList;
import static org.apache.ignite.internal.catalog.descriptors.CatalogDescriptorUtils.toTableDescriptor;
import static org.apache.ignite.internal.catalog.descriptors.CatalogDescriptorUtils.toZoneDescriptor;
import static org.apache.ignite.internal.causality.IncrementalVersionedValue.dependingOn;
import static org.apache.ignite.internal.distributionzones.DistributionZonesUtil.getZoneById;
import static org.apache.ignite.internal.distributionzones.rebalance.RebalanceUtil.partitionAssignments;
import static org.apache.ignite.internal.distributionzones.rebalance.RebalanceUtil.tableAssignments;
import static org.apache.ignite.internal.metastorage.dsl.Operations.put;
import static org.apache.ignite.internal.schema.SchemaManager.INITIAL_SCHEMA_VERSION;
import static org.apache.ignite.internal.schema.configuration.SchemaConfigurationUtils.findTableView;
import static org.apache.ignite.internal.util.IgniteUtils.inBusyLock;
import static org.apache.ignite.internal.util.IgniteUtils.shutdownAndAwaitTermination;
import static org.apache.ignite.internal.utils.RebalanceUtil.ASSIGNMENTS_SWITCH_REDUCE_PREFIX;
import static org.apache.ignite.internal.utils.RebalanceUtil.PENDING_ASSIGNMENTS_PREFIX;
import static org.apache.ignite.internal.utils.RebalanceUtil.STABLE_ASSIGNMENTS_PREFIX;
import static org.apache.ignite.internal.utils.RebalanceUtil.extractPartitionNumber;
import static org.apache.ignite.internal.utils.RebalanceUtil.extractTableId;
import static org.apache.ignite.internal.utils.RebalanceUtil.pendingPartAssignmentsKey;
import static org.apache.ignite.internal.utils.RebalanceUtil.stablePartAssignmentsKey;

import it.unimi.dsi.fastutil.ints.Int2ObjectOpenHashMap;
import java.io.IOException;
import java.nio.charset.StandardCharsets;
import java.nio.file.Files;
import java.nio.file.Path;
import java.util.ArrayList;
import java.util.Arrays;
import java.util.Collection;
import java.util.Collections;
import java.util.HashMap;
import java.util.HashSet;
import java.util.List;
import java.util.Map;
import java.util.NoSuchElementException;
import java.util.Objects;
import java.util.Set;
import java.util.UUID;
import java.util.concurrent.CompletableFuture;
import java.util.concurrent.CompletionException;
import java.util.concurrent.ConcurrentHashMap;
import java.util.concurrent.CopyOnWriteArrayList;
import java.util.concurrent.ExecutionException;
import java.util.concurrent.ExecutorService;
import java.util.concurrent.Executors;
import java.util.concurrent.LinkedBlockingQueue;
import java.util.concurrent.ScheduledExecutorService;
import java.util.concurrent.ScheduledThreadPoolExecutor;
import java.util.concurrent.ThreadPoolExecutor;
import java.util.concurrent.TimeUnit;
import java.util.concurrent.atomic.AtomicBoolean;
import java.util.concurrent.atomic.AtomicReference;
import java.util.function.Consumer;
import java.util.function.Function;
import java.util.function.IntSupplier;
import java.util.function.LongFunction;
import java.util.function.Supplier;
import java.util.stream.Collectors;
import java.util.stream.Stream;
import org.apache.ignite.configuration.ConfigurationChangeException;
import org.apache.ignite.configuration.ConfigurationProperty;
import org.apache.ignite.configuration.NamedConfigurationTree;
import org.apache.ignite.configuration.notifications.ConfigurationNamedListListener;
import org.apache.ignite.configuration.notifications.ConfigurationNotificationEvent;
import org.apache.ignite.internal.affinity.AffinityUtils;
import org.apache.ignite.internal.affinity.Assignment;
import org.apache.ignite.internal.baseline.BaselineManager;
import org.apache.ignite.internal.catalog.descriptors.CatalogDataStorageDescriptor;
import org.apache.ignite.internal.catalog.descriptors.CatalogTableDescriptor;
import org.apache.ignite.internal.catalog.descriptors.CatalogZoneDescriptor;
import org.apache.ignite.internal.causality.CompletionListener;
import org.apache.ignite.internal.causality.IncrementalVersionedValue;
import org.apache.ignite.internal.cluster.management.ClusterManagementGroupManager;
import org.apache.ignite.internal.distributionzones.DistributionZoneManager;
import org.apache.ignite.internal.distributionzones.configuration.DistributionZonesConfiguration;
import org.apache.ignite.internal.hlc.HybridClock;
import org.apache.ignite.internal.hlc.HybridTimestamp;
import org.apache.ignite.internal.logger.IgniteLogger;
import org.apache.ignite.internal.logger.Loggers;
import org.apache.ignite.internal.manager.EventListener;
import org.apache.ignite.internal.manager.IgniteComponent;
import org.apache.ignite.internal.manager.Producer;
import org.apache.ignite.internal.metastorage.Entry;
import org.apache.ignite.internal.metastorage.MetaStorageManager;
import org.apache.ignite.internal.metastorage.WatchEvent;
import org.apache.ignite.internal.metastorage.WatchListener;
import org.apache.ignite.internal.metastorage.dsl.Condition;
import org.apache.ignite.internal.metastorage.dsl.Conditions;
import org.apache.ignite.internal.metastorage.dsl.Operation;
import org.apache.ignite.internal.raft.Loza;
import org.apache.ignite.internal.raft.Peer;
import org.apache.ignite.internal.raft.PeersAndLearners;
import org.apache.ignite.internal.raft.RaftGroupEventsListener;
import org.apache.ignite.internal.raft.RaftManager;
import org.apache.ignite.internal.raft.RaftNodeId;
import org.apache.ignite.internal.raft.client.TopologyAwareRaftGroupService;
import org.apache.ignite.internal.raft.client.TopologyAwareRaftGroupServiceFactory;
import org.apache.ignite.internal.raft.server.RaftGroupOptions;
import org.apache.ignite.internal.raft.service.RaftGroupListener;
import org.apache.ignite.internal.raft.service.RaftGroupService;
import org.apache.ignite.internal.raft.storage.impl.LogStorageFactoryCreator;
import org.apache.ignite.internal.replicator.ReplicaManager;
import org.apache.ignite.internal.replicator.ReplicaService;
import org.apache.ignite.internal.replicator.TablePartitionId;
import org.apache.ignite.internal.schema.SchemaManager;
import org.apache.ignite.internal.schema.configuration.ExtendedTableChange;
import org.apache.ignite.internal.schema.configuration.TableChange;
import org.apache.ignite.internal.schema.configuration.TableConfiguration;
import org.apache.ignite.internal.schema.configuration.TableView;
import org.apache.ignite.internal.schema.configuration.TablesConfiguration;
import org.apache.ignite.internal.schema.configuration.index.TableIndexView;
import org.apache.ignite.internal.schema.configuration.storage.DataStorageConfiguration;
import org.apache.ignite.internal.schema.event.SchemaEvent;
import org.apache.ignite.internal.schema.event.SchemaEventParameters;
import org.apache.ignite.internal.storage.DataStorageManager;
import org.apache.ignite.internal.storage.MvPartitionStorage;
import org.apache.ignite.internal.storage.StorageException;
import org.apache.ignite.internal.storage.engine.MvTableStorage;
import org.apache.ignite.internal.storage.engine.StorageEngine;
import org.apache.ignite.internal.storage.engine.StorageTableDescriptor;
import org.apache.ignite.internal.storage.index.StorageIndexDescriptorSupplier;
import org.apache.ignite.internal.table.IgniteTablesInternal;
import org.apache.ignite.internal.table.InternalTable;
import org.apache.ignite.internal.table.TableImpl;
import org.apache.ignite.internal.table.distributed.gc.GcUpdateHandler;
import org.apache.ignite.internal.table.distributed.gc.MvGc;
import org.apache.ignite.internal.table.distributed.index.IndexBuilder;
import org.apache.ignite.internal.table.distributed.index.IndexUpdateHandler;
import org.apache.ignite.internal.table.distributed.message.HasDataRequest;
import org.apache.ignite.internal.table.distributed.message.HasDataResponse;
import org.apache.ignite.internal.table.distributed.raft.PartitionDataStorage;
import org.apache.ignite.internal.table.distributed.raft.PartitionListener;
import org.apache.ignite.internal.table.distributed.raft.RebalanceRaftGroupEventsListener;
import org.apache.ignite.internal.table.distributed.raft.snapshot.PartitionAccessImpl;
import org.apache.ignite.internal.table.distributed.raft.snapshot.PartitionKey;
import org.apache.ignite.internal.table.distributed.raft.snapshot.PartitionSnapshotStorageFactory;
import org.apache.ignite.internal.table.distributed.raft.snapshot.outgoing.OutgoingSnapshotsManager;
import org.apache.ignite.internal.table.distributed.raft.snapshot.outgoing.SnapshotAwarePartitionDataStorage;
import org.apache.ignite.internal.table.distributed.replicator.PartitionReplicaListener;
import org.apache.ignite.internal.table.distributed.replicator.PlacementDriver;
import org.apache.ignite.internal.table.distributed.schema.NonHistoricSchemas;
import org.apache.ignite.internal.table.distributed.storage.InternalTableImpl;
import org.apache.ignite.internal.table.distributed.storage.PartitionStorages;
import org.apache.ignite.internal.table.event.TableEvent;
import org.apache.ignite.internal.table.event.TableEventParameters;
import org.apache.ignite.internal.thread.NamedThreadFactory;
import org.apache.ignite.internal.tx.LockManager;
import org.apache.ignite.internal.tx.TxManager;
import org.apache.ignite.internal.tx.storage.state.TxStateStorage;
import org.apache.ignite.internal.tx.storage.state.TxStateTableStorage;
import org.apache.ignite.internal.tx.storage.state.rocksdb.TxStateRocksDbTableStorage;
import org.apache.ignite.internal.util.ByteUtils;
import org.apache.ignite.internal.util.IgniteNameUtils;
import org.apache.ignite.internal.util.IgniteSpinBusyLock;
import org.apache.ignite.internal.util.IgniteUtils;
import org.apache.ignite.internal.util.Lazy;
import org.apache.ignite.internal.util.PendingComparableValuesTracker;
import org.apache.ignite.internal.utils.RebalanceUtil;
import org.apache.ignite.internal.vault.VaultManager;
import org.apache.ignite.lang.ByteArray;
import org.apache.ignite.lang.DistributionZoneNotFoundException;
import org.apache.ignite.lang.IgniteException;
import org.apache.ignite.lang.IgniteInternalException;
import org.apache.ignite.lang.IgniteStringFormatter;
import org.apache.ignite.lang.IgniteSystemProperties;
import org.apache.ignite.lang.NodeStoppingException;
import org.apache.ignite.lang.TableAlreadyExistsException;
import org.apache.ignite.lang.TableNotFoundException;
import org.apache.ignite.network.ClusterNode;
import org.apache.ignite.network.ClusterService;
import org.apache.ignite.network.MessagingService;
import org.apache.ignite.network.TopologyService;
import org.apache.ignite.raft.jraft.storage.impl.VolatileRaftMetaStorage;
import org.apache.ignite.table.Table;
import org.jetbrains.annotations.NotNull;
import org.jetbrains.annotations.Nullable;
import org.jetbrains.annotations.TestOnly;

/**
 * Table manager.
 */
public class TableManager extends Producer<TableEvent, TableEventParameters> implements IgniteTablesInternal, IgniteComponent {
    private static final String DEFAULT_SCHEMA_NAME = "PUBLIC";

    private static final long QUERY_DATA_NODES_COUNT_TIMEOUT = TimeUnit.SECONDS.toMillis(3);

    /** The logger. */
    private static final IgniteLogger LOG = Loggers.forClass(TableManager.class);

    /** Name of a transaction state directory. */
    private static final String TX_STATE_DIR = "tx-state-";

    /** Transaction storage flush delay. */
    private static final int TX_STATE_STORAGE_FLUSH_DELAY = 1000;
    private static final IntSupplier TX_STATE_STORAGE_FLUSH_DELAY_SUPPLIER = () -> TX_STATE_STORAGE_FLUSH_DELAY;

    /**
     * If this property is set to {@code true} then an attempt to get the configuration property directly from Meta storage will be skipped,
     * and the local property will be returned.
     * TODO: IGNITE-16774 This property and overall approach, access configuration directly through Meta storage,
     * TODO: will be removed after fix of the issue.
     */
    private final boolean getMetadataLocallyOnly = IgniteSystemProperties.getBoolean("IGNITE_GET_METADATA_LOCALLY_ONLY");

    /** Tables configuration. */
    private final TablesConfiguration tablesCfg;

    /** Distribution zones configuration. */
    private final DistributionZonesConfiguration zonesConfig;

    private final ClusterService clusterService;

    /** Raft manager. */
    private final RaftManager raftMgr;

    /** Replica manager. */
    private final ReplicaManager replicaMgr;

    /** Lock manager. */
    private final LockManager lockMgr;

    /** Replica service. */
    private final ReplicaService replicaSvc;

    /** Baseline manager. */
    private final BaselineManager baselineMgr;

    /** Transaction manager. */
    private final TxManager txManager;

    /** Meta storage manager. */
    private final MetaStorageManager metaStorageMgr;

    /** Vault manager. */
    private final VaultManager vaultManager;

    /** Data storage manager. */
    private final DataStorageManager dataStorageMgr;

    /** Placement driver. */
    private final PlacementDriver placementDriver;

    /** Here a table future stores during creation (until the table can be provided to client). */
    private final Map<Integer, CompletableFuture<Table>> tableCreateFuts = new ConcurrentHashMap<>();

    /**
     * Versioned store for tables by id. Only table instances are created here, RAFT groups may not be initialized yet.
     *
     * @see #assignmentsUpdatedVv
     */
    private final IncrementalVersionedValue<Map<Integer, TableImpl>> tablesByIdVv;

    /**
     * Versioned store for tracking RAFT groups initialization and starting completion.
     * Only explicitly updated in {@link #createTablePartitionsLocally(long, List, int, TableImpl)}.
     */
    private final IncrementalVersionedValue<Void> assignmentsUpdatedVv;

    /**
     * {@link TableImpl} is created during update of tablesByIdVv, we store reference to it in case of updating of tablesByIdVv fails, so we
     * can stop resources associated with the table or to clean up table resources on {@code TableManager#stop()}.
     */
    private final Map<Integer, TableImpl> pendingTables = new ConcurrentHashMap<>();

    /** Resolver that resolves a node consistent ID to cluster node. */
    private final Function<String, ClusterNode> clusterNodeResolver;

    /** Busy lock to stop synchronously. */
    private final IgniteSpinBusyLock busyLock = new IgniteSpinBusyLock();

    /** Prevents double stopping the component. */
    private final AtomicBoolean stopGuard = new AtomicBoolean();

    /** Schema manager. */
    private final SchemaManager schemaManager;

    private final LogStorageFactoryCreator volatileLogStorageFactoryCreator;

    /** Executor for scheduling retries of a rebalance. */
    private final ScheduledExecutorService rebalanceScheduler;

    /** Transaction state storage scheduled pool. */
    private final ScheduledExecutorService txStateStorageScheduledPool;

    /** Transaction state storage pool. */
    private final ExecutorService txStateStoragePool;

    /** Scan request executor. */
    private final ExecutorService scanRequestExecutor;

    /**
     * Separate executor for IO operations like partition storage initialization or partition raft group meta data persisting.
     */
    private final ExecutorService ioExecutor;

    private final HybridClock clock;

    private final OutgoingSnapshotsManager outgoingSnapshotsManager;

    private final TopologyAwareRaftGroupServiceFactory raftGroupServiceFactory;

    private final ClusterManagementGroupManager cmgMgr;

    private final DistributionZoneManager distributionZoneManager;

    /** Partitions storage path. */
    private final Path storagePath;

    /** Assignment change event listeners. */
    private final CopyOnWriteArrayList<Consumer<IgniteTablesInternal>> assignmentsChangeListeners = new CopyOnWriteArrayList<>();

    /** Incoming RAFT snapshots executor. */
    private final ExecutorService incomingSnapshotsExecutor;

    /** Rebalance scheduler pool size. */
    private static final int REBALANCE_SCHEDULER_POOL_SIZE = Math.min(Runtime.getRuntime().availableProcessors() * 3, 20);

    private static final TableMessagesFactory TABLE_MESSAGES_FACTORY = new TableMessagesFactory();

    /** Meta storage listener for pending assignments. */
    private final WatchListener pendingAssignmentsRebalanceListener;

    /** Meta storage listener for stable assignments. */
    private final WatchListener stableAssignmentsRebalanceListener;

    /** Meta storage listener for switch reduce assignments. */
    private final WatchListener assignmentsSwitchRebalanceListener;

    private final MvGc mvGc;

    private final LowWatermark lowWatermark;

    private final IndexBuilder indexBuilder;

    /**
     * Creates a new table manager.
     *
     * @param nodeName Node name.
     * @param registry Registry for versioned values.
     * @param tablesCfg Tables configuration.
     * @param raftMgr Raft manager.
     * @param replicaMgr Replica manager.
     * @param lockMgr Lock manager.
     * @param replicaSvc Replica service.
     * @param baselineMgr Baseline manager.
     * @param txManager Transaction manager.
     * @param dataStorageMgr Data storage manager.
     * @param schemaManager Schema manager.
     * @param volatileLogStorageFactoryCreator Creator for {@link org.apache.ignite.internal.raft.storage.LogStorageFactory} for
     *         volatile tables.
     * @param raftGroupServiceFactory Factory that is used for creation of raft group services for replication groups.
     * @param vaultManager Vault manager.
     */
    public TableManager(
            String nodeName,
            Consumer<LongFunction<CompletableFuture<?>>> registry,
            TablesConfiguration tablesCfg,
            DistributionZonesConfiguration zonesConfig,
            ClusterService clusterService,
            RaftManager raftMgr,
            ReplicaManager replicaMgr,
            LockManager lockMgr,
            ReplicaService replicaSvc,
            BaselineManager baselineMgr,
            TopologyService topologyService,
            TxManager txManager,
            DataStorageManager dataStorageMgr,
            Path storagePath,
            MetaStorageManager metaStorageMgr,
            SchemaManager schemaManager,
            LogStorageFactoryCreator volatileLogStorageFactoryCreator,
            HybridClock clock,
            OutgoingSnapshotsManager outgoingSnapshotsManager,
            TopologyAwareRaftGroupServiceFactory raftGroupServiceFactory,
            VaultManager vaultManager,
            ClusterManagementGroupManager cmgMgr,
            DistributionZoneManager distributionZoneManager
    ) {
        this.tablesCfg = tablesCfg;
        this.zonesConfig = zonesConfig;
        this.clusterService = clusterService;
        this.raftMgr = raftMgr;
        this.baselineMgr = baselineMgr;
        this.replicaMgr = replicaMgr;
        this.lockMgr = lockMgr;
        this.replicaSvc = replicaSvc;
        this.txManager = txManager;
        this.dataStorageMgr = dataStorageMgr;
        this.storagePath = storagePath;
        this.metaStorageMgr = metaStorageMgr;
        this.vaultManager = vaultManager;
        this.schemaManager = schemaManager;
        this.volatileLogStorageFactoryCreator = volatileLogStorageFactoryCreator;
        this.clock = clock;
        this.outgoingSnapshotsManager = outgoingSnapshotsManager;
        this.raftGroupServiceFactory = raftGroupServiceFactory;
        this.cmgMgr = cmgMgr;
        this.distributionZoneManager = distributionZoneManager;

        clusterNodeResolver = topologyService::getByConsistentId;

        placementDriver = new PlacementDriver(replicaSvc, clusterNodeResolver);

        tablesByIdVv = new IncrementalVersionedValue<>(registry, HashMap::new);
        assignmentsUpdatedVv = new IncrementalVersionedValue<>(dependingOn(tablesByIdVv));

        txStateStorageScheduledPool = Executors.newSingleThreadScheduledExecutor(
                NamedThreadFactory.create(nodeName, "tx-state-storage-scheduled-pool", LOG));

        txStateStoragePool = Executors.newFixedThreadPool(Runtime.getRuntime().availableProcessors(),
                NamedThreadFactory.create(nodeName, "tx-state-storage-pool", LOG));

        scanRequestExecutor = Executors.newSingleThreadExecutor(
                NamedThreadFactory.create(nodeName, "scan-query-executor-", LOG));

        rebalanceScheduler = new ScheduledThreadPoolExecutor(REBALANCE_SCHEDULER_POOL_SIZE,
                NamedThreadFactory.create(nodeName, "rebalance-scheduler", LOG));

        int cpus = Runtime.getRuntime().availableProcessors();

        ioExecutor = new ThreadPoolExecutor(
                Math.min(cpus * 3, 25),
                Integer.MAX_VALUE,
                100,
                TimeUnit.MILLISECONDS,
                new LinkedBlockingQueue<>(),
                NamedThreadFactory.create(nodeName, "tableManager-io", LOG));

        incomingSnapshotsExecutor = new ThreadPoolExecutor(
                cpus,
                cpus,
                100,
                TimeUnit.MILLISECONDS,
                new LinkedBlockingQueue<>(),
                NamedThreadFactory.create(nodeName, "incoming-raft-snapshot", LOG)
        );

        pendingAssignmentsRebalanceListener = createPendingAssignmentsRebalanceListener();

        stableAssignmentsRebalanceListener = createStableAssignmentsRebalanceListener();

        assignmentsSwitchRebalanceListener = createAssignmentsSwitchRebalanceListener();

        mvGc = new MvGc(nodeName, tablesCfg);

        lowWatermark = new LowWatermark(nodeName, tablesCfg.lowWatermark(), clock, txManager, vaultManager, mvGc);

        indexBuilder = new IndexBuilder(nodeName, cpus);
    }

    @Override
    public void start() {
        mvGc.start();

        lowWatermark.start();

        metaStorageMgr.registerPrefixWatch(ByteArray.fromString(PENDING_ASSIGNMENTS_PREFIX), pendingAssignmentsRebalanceListener);
        metaStorageMgr.registerPrefixWatch(ByteArray.fromString(STABLE_ASSIGNMENTS_PREFIX), stableAssignmentsRebalanceListener);
        metaStorageMgr.registerPrefixWatch(ByteArray.fromString(ASSIGNMENTS_SWITCH_REDUCE_PREFIX), assignmentsSwitchRebalanceListener);

        tablesCfg.tables().listenElements(new ConfigurationNamedListListener<>() {
            @Override
            public CompletableFuture<?> onCreate(ConfigurationNotificationEvent<TableView> ctx) {
                return onTableCreate(ctx);
            }

            @Override
            public CompletableFuture<?> onRename(ConfigurationNotificationEvent<TableView> ctx) {
                // TODO: IGNITE-15485 Support table rename operation.

                return completedFuture(null);
            }

            @Override
            public CompletableFuture<?> onDelete(ConfigurationNotificationEvent<TableView> ctx) {
                return onTableDelete(ctx);
            }
        });

        schemaManager.listen(SchemaEvent.CREATE, new EventListener<>() {
            @Override
            public CompletableFuture<Boolean> notify(@NotNull SchemaEventParameters parameters, @Nullable Throwable exception) {
                var eventParameters = new TableEventParameters(parameters.causalityToken(), parameters.tableId());

                return fireEvent(TableEvent.ALTER, eventParameters).thenApply(v -> false);
            }
        });

        addMessageHandler(clusterService.messagingService());
    }

    /**
     * Adds a table manager message handler.
     *
     * @param messagingService Messaging service.
     */
    private void addMessageHandler(MessagingService messagingService) {
        messagingService.addMessageHandler(TableMessageGroup.class, (message, sender, correlationId) -> {
            if (message instanceof HasDataRequest) {
                // This message queries if a node has any data for a specific partition of a table
                assert correlationId != null;

                HasDataRequest msg = (HasDataRequest) message;

                int tableId = msg.tableId();
                int partitionId = msg.partitionId();

                boolean contains = false;

                TableImpl table = latestTablesById().get(tableId);

                if (table != null) {
                    MvTableStorage storage = table.internalTable().storage();

                    MvPartitionStorage mvPartition = storage.getMvPartition(partitionId);

                    // If node's recovery process is incomplete (no partition storage), then we consider this node's
                    // partition storage empty.
                    if (mvPartition != null) {
                        // If applied index of a storage is greater than 0,
                        // then there is data.
                        contains = mvPartition.lastAppliedIndex() > 0;
                    }
                }

                messagingService.respond(sender, TABLE_MESSAGES_FACTORY.hasDataResponse().result(contains).build(), correlationId);
            }
        });
    }

    /**
     * Listener of table create configuration change.
     *
     * @param ctx Table configuration context.
     * @return A future.
     */
    private CompletableFuture<?> onTableCreate(ConfigurationNotificationEvent<TableView> ctx) {
        if (!busyLock.enterBusy()) {
            fireEvent(TableEvent.CREATE,
                    new TableEventParameters(ctx.storageRevision(), ctx.newValue().id()),
                    new NodeStoppingException()
            );

            return failedFuture(new NodeStoppingException());
        }

        try {
            CatalogTableDescriptor tableDescriptor = toTableDescriptor(ctx.newValue());
            CatalogZoneDescriptor zoneDescriptor = getZoneDescriptor(tableDescriptor.zoneId());

<<<<<<< HEAD
            List<Set<Assignment>> assignments = AffinityUtils.calculateAssignments(
                    // TODO: https://issues.apache.org/jira/browse/IGNITE-19425 use data nodes from DistributionZoneManager instead.
                    baselineMgr.nodes().stream().map(ClusterNode::name).collect(toList()),
                    zoneDescriptor.partitions(),
                    zoneDescriptor.replicas()
            );
=======
            List<Set<Assignment>> assignments;

            // Check if the table already has assignments in the vault.
            // So, it means, that it is a recovery process and we should use the vault assignments instead of calculation for the new ones.
            if (partitionAssignments(vaultManager, ctx.newValue().id(), 0) != null) {
                assignments = tableAssignments(vaultManager, ctx.newValue().id(), zone.partitions());
            } else {
                assignments = AffinityUtils.calculateAssignments(
                        // TODO: https://issues.apache.org/jira/browse/IGNITE-19425 use data nodes from DistributionZoneManager instead.
                        baselineMgr.nodes().stream().map(ClusterNode::name).collect(toList()),
                        zone.partitions(),
                        zone.replicas());
            }
>>>>>>> 006ddb06

            assert !assignments.isEmpty() : "Couldn't create the table with empty assignments.";

            CompletableFuture<?> createTableFut = createTableLocally(
                    ctx.storageRevision(),
                    tableDescriptor,
                    zoneDescriptor,
                    assignments
            ).whenComplete((v, e) -> {
                if (e == null) {
                    for (var listener : assignmentsChangeListeners) {
                        listener.accept(this);
                    }
                }
            });

            writeTableAssignmentsToMetastore(tableDescriptor.id(), assignments);

            return createTableFut;
        } finally {
            busyLock.leaveBusy();
        }
    }

    private void writeTableAssignmentsToMetastore(int tableId, List<Set<Assignment>> assignments) {
        assert !assignments.isEmpty();

        List<Operation> partitionAssignments = new ArrayList<>(assignments.size());

        for (int i = 0; i < assignments.size(); i++) {
            partitionAssignments.add(put(
                    stablePartAssignmentsKey(
                            new TablePartitionId(tableId, i)),
                    ByteUtils.toBytes(assignments.get(i))));
        }

        Condition condition = Conditions.notExists(new ByteArray(partitionAssignments.get(0).key()));

        metaStorageMgr
                .invoke(condition, partitionAssignments, Collections.emptyList())
                .exceptionally(e -> {
                    LOG.error("Couldn't write assignments to metastore", e);

                    return null;
                });
    }

    /**
     * Listener of table drop configuration change.
     *
     * @param ctx Table configuration context.
     * @return A future.
     */
    private CompletableFuture<?> onTableDelete(ConfigurationNotificationEvent<TableView> ctx) {
        if (!busyLock.enterBusy()) {
            fireEvent(
                    TableEvent.DROP,
                    new TableEventParameters(ctx.storageRevision(), ctx.oldValue().id()),
                    new NodeStoppingException()
            );

            return failedFuture(new NodeStoppingException());
        }

        try {
            CatalogTableDescriptor tableDescriptor = toTableDescriptor(ctx.oldValue());
            CatalogZoneDescriptor zoneDescriptor = getZoneDescriptor(tableDescriptor.zoneId());

            dropTableLocally(ctx.storageRevision(), tableDescriptor, zoneDescriptor);
        } finally {
            busyLock.leaveBusy();
        }

        return completedFuture(null);
    }

    /**
     * Updates or creates partition raft groups and storages.
     *
     * @param causalityToken Causality token.
     * @param assignments Table assignments.
     * @param zoneId Distributed zone ID.
     * @param table Initialized table entity.
     * @return future, which will be completed when the partitions creations done.
     */
    private CompletableFuture<?> createTablePartitionsLocally(
            long causalityToken,
            List<Set<Assignment>> assignments,
            int zoneId,
            TableImpl table
    ) {
        int tableId = table.tableId();

        List<Set<Assignment>> newAssignments = assignments;

        // Empty assignments might be a valid case if tables are created from within cluster init HOCON
        // configuration, which is not supported now.
        assert newAssignments != null : IgniteStringFormatter.format("Table [id={}] has empty assignments.", tableId);

        int partitions = newAssignments.size();

        CompletableFuture<?>[] futures = new CompletableFuture<?>[partitions];
        for (int i = 0; i < futures.length; i++) {
            futures[i] = new CompletableFuture<>();
        }

        String localMemberName = localNode().name();

        // Create new raft nodes according to new assignments.
        Supplier<CompletableFuture<Void>> updateAssignmentsClosure = () -> {
            for (int i = 0; i < partitions; i++) {
                int partId = i;

                Set<Assignment> newPartAssignment = newAssignments.get(partId);

                InternalTable internalTbl = table.internalTable();

                Assignment localMemberAssignment = newPartAssignment.stream()
                        .filter(a -> a.consistentId().equals(localMemberName))
                        .findAny()
                        .orElse(null);

                PeersAndLearners newConfiguration = configurationFromAssignments(newPartAssignment);

                TablePartitionId replicaGrpId = new TablePartitionId(tableId, partId);

                placementDriver.updateAssignment(replicaGrpId, newConfiguration.peers().stream().map(Peer::consistentId).collect(toList()));

                PendingComparableValuesTracker<HybridTimestamp, Void> safeTimeTracker =
                        new PendingComparableValuesTracker<>(new HybridTimestamp(1, 0));
                PendingComparableValuesTracker<Long, Void> storageIndexTracker =
                        new PendingComparableValuesTracker<>(0L);

                ((InternalTableImpl) internalTbl).updatePartitionTrackers(partId, safeTimeTracker, storageIndexTracker);

                CompletableFuture<PartitionStorages> partitionStoragesFut = getOrCreatePartitionStorages(table, partId);

                CompletableFuture<PartitionDataStorage> partitionDataStorageFut = partitionStoragesFut
                        .thenApply(partitionStorages -> partitionDataStorage(partitionStorages.getMvPartitionStorage(),
                                internalTbl, partId));

                CompletableFuture<PartitionUpdateHandlers> partitionUpdateHandlersFut = partitionDataStorageFut
                        .thenApply(storage -> {
                            PartitionUpdateHandlers partitionUpdateHandlers = createPartitionUpdateHandlers(
                                    partId,
                                    storage,
                                    table,
                                    getZoneById(zonesConfig, zoneId).dataStorage(),
                                    safeTimeTracker
                            );

                            mvGc.addStorage(replicaGrpId, partitionUpdateHandlers.gcUpdateHandler);

                            return partitionUpdateHandlers;
                        });

                CompletableFuture<Void> startGroupFut;

                // start new nodes, only if it is table creation, other cases will be covered by rebalance logic
                if (localMemberAssignment != null) {
                    startGroupFut = partitionStoragesFut.thenComposeAsync(partitionStorages -> {
                        CompletableFuture<Boolean> fut;

                        // If Raft is running in in-memory mode or the PDS has been cleared, we need to remove the current node
                        // from the Raft group in order to avoid the double vote problem.
                        // <MUTED> See https://issues.apache.org/jira/browse/IGNITE-16668 for details.
                        // TODO: https://issues.apache.org/jira/browse/IGNITE-19046 Restore "|| !hasData"
                        if (internalTbl.storage().isVolatile()) {
                            fut = queryDataNodesCount(tableId, partId, newConfiguration.peers()).thenApply(dataNodesCount -> {
                                boolean fullPartitionRestart = dataNodesCount == 0;

                                if (fullPartitionRestart) {
                                    return true;
                                }

                                boolean majorityAvailable = dataNodesCount >= (newConfiguration.peers().size() / 2) + 1;

                                if (majorityAvailable) {
                                    RebalanceUtil.startPeerRemoval(replicaGrpId, localMemberAssignment, metaStorageMgr);

                                    return false;
                                } else {
                                    // No majority and not a full partition restart - need to restart nodes
                                    // with current partition.
                                    String msg = "Unable to start partition " + partId + ". Majority not available.";

                                    throw new IgniteInternalException(msg);
                                }
                            });
                        } else {
                            fut = completedFuture(true);
                        }

                        return fut.thenCompose(startGroup -> inBusyLock(busyLock, () -> {
                            if (!startGroup) {
                                return completedFuture(null);
                            }

                            return partitionDataStorageFut.thenAcceptBothAsync(partitionUpdateHandlersFut,
                                    (partitionDataStorage, partitionUpdateHandlers) -> inBusyLock(busyLock, () -> {
                                        TxStateStorage txStatePartitionStorage = partitionStorages.getTxStateStorage();

                                        RaftGroupOptions groupOptions = groupOptionsForPartition(
                                                internalTbl.storage(),
                                                internalTbl.txStateStorage(),
                                                partitionKey(internalTbl, partId),
                                                partitionUpdateHandlers
                                        );

                                        Peer serverPeer = newConfiguration.peer(localMemberName);

                                        var raftNodeId = new RaftNodeId(replicaGrpId, serverPeer);

                                        try {
                                            // TODO: use RaftManager interface, see https://issues.apache.org/jira/browse/IGNITE-18273
                                            ((Loza) raftMgr).startRaftGroupNode(
                                                    raftNodeId,
                                                    newConfiguration,
                                                    new PartitionListener(
                                                            partitionDataStorage,
                                                            partitionUpdateHandlers.storageUpdateHandler,
                                                            txStatePartitionStorage,
                                                            safeTimeTracker,
                                                            storageIndexTracker
                                                    ),
                                                    new RebalanceRaftGroupEventsListener(
                                                            metaStorageMgr,
                                                            replicaGrpId,
                                                            busyLock,
                                                            createPartitionMover(internalTbl, partId),
                                                            this::calculateAssignments,
                                                            rebalanceScheduler
                                                    ),
                                                    groupOptions
                                            );
                                        } catch (NodeStoppingException ex) {
                                            throw new CompletionException(ex);
                                        }
                                    }), ioExecutor);
                        }));
                    }, ioExecutor);
                } else {
                    startGroupFut = completedFuture(null);
                }

                startGroupFut
                        .thenComposeAsync(v -> inBusyLock(busyLock, () -> {
                            try {
                                //TODO IGNITE-19614 This procedure takes 10 seconds if there's no majority online.
                                return raftMgr.startRaftGroupService(replicaGrpId, newConfiguration, raftGroupServiceFactory);
                            } catch (NodeStoppingException ex) {
                                return failedFuture(ex);
                            }
                        }), ioExecutor)
                        .thenComposeAsync(updatedRaftGroupService -> inBusyLock(busyLock, () -> {
                            ((InternalTableImpl) internalTbl).updateInternalTableRaftGroupService(partId, updatedRaftGroupService);

                            if (localMemberAssignment == null) {
                                return completedFuture(null);
                            }

                            return partitionStoragesFut.thenAcceptBoth(partitionUpdateHandlersFut,
                                    (partitionStorages, partitionUpdateHandlers) -> {
                                        MvPartitionStorage partitionStorage = partitionStorages.getMvPartitionStorage();
                                        TxStateStorage txStateStorage = partitionStorages.getTxStateStorage();

                                        try {
                                            replicaMgr.startReplica(
                                                    replicaGrpId,
                                                    allOf(
                                                            ((Loza) raftMgr).raftNodeReadyFuture(replicaGrpId),
                                                            table.pkIndexesReadyFuture()
                                                    ),
                                                    new PartitionReplicaListener(
                                                            partitionStorage,
                                                            updatedRaftGroupService,
                                                            txManager,
                                                            lockMgr,
                                                            scanRequestExecutor,
                                                            partId,
                                                            tableId,
                                                            table.indexesLockers(partId),
                                                            new Lazy<>(() -> table.indexStorageAdapters(partId).get().get(table.pkId())),
                                                            () -> table.indexStorageAdapters(partId).get(),
                                                            clock,
                                                            safeTimeTracker,
                                                            txStateStorage,
                                                            placementDriver,
                                                            partitionUpdateHandlers.storageUpdateHandler,
                                                            new NonHistoricSchemas(schemaManager),
                                                            schemaManager.schemaRegistry(causalityToken, tableId),
                                                            localNode(),
                                                            table.internalTable().storage(),
                                                            indexBuilder,
                                                            tablesCfg
                                                    ),
                                                    updatedRaftGroupService,
                                                    storageIndexTracker
                                            );
                                        } catch (NodeStoppingException ex) {
                                            throw new AssertionError("Loza was stopped before Table manager", ex);
                                        }
                                    });
                        }), ioExecutor)
                        .whenComplete((res, ex) -> {
                            if (ex != null) {
                                LOG.warn("Unable to update raft groups on the node", ex);
                            }

                            futures[partId].complete(null);
                        });
            }

            return allOf(futures);
        };

        CompletableFuture<Void> updateAssignmentsFuture = tablesByIdVv.get(causalityToken).thenComposeAsync(
                tablesById -> inBusyLock(busyLock, updateAssignmentsClosure),
                ioExecutor
        );

        return assignmentsUpdatedVv.update(causalityToken, (token, e) -> {
            if (e != null) {
                return failedFuture(e);
            }

            return updateAssignmentsFuture;
        });
    }

    private boolean isLocalPeer(Peer peer) {
        return peer.consistentId().equals(localNode().name());
    }

    private PartitionDataStorage partitionDataStorage(MvPartitionStorage partitionStorage, InternalTable internalTbl, int partId) {
        return new SnapshotAwarePartitionDataStorage(
                partitionStorage,
                outgoingSnapshotsManager,
                partitionKey(internalTbl, partId)
        );
    }

    private PartitionKey partitionKey(InternalTable internalTbl, int partId) {
        return new PartitionKey(internalTbl.tableId(), partId);
    }

    /**
     * Calculates the quantity of the data nodes for the partition of the table.
     *
     * @param tblId Table id.
     * @param partId Partition id.
     * @param peers Raft peers.
     * @return A future that will hold the quantity of data nodes.
     */
    private CompletableFuture<Long> queryDataNodesCount(int tblId, int partId, Collection<Peer> peers) {
        HasDataRequest request = TABLE_MESSAGES_FACTORY.hasDataRequest().tableId(tblId).partitionId(partId).build();

        //noinspection unchecked
        CompletableFuture<Boolean>[] requestFutures = peers.stream()
                .map(Peer::consistentId)
                .map(clusterNodeResolver)
                .filter(Objects::nonNull)
                .map(node -> clusterService.messagingService()
                        .invoke(node, request, QUERY_DATA_NODES_COUNT_TIMEOUT)
                        .thenApply(response -> {
                            assert response instanceof HasDataResponse : response;

                            return ((HasDataResponse) response).result();
                        })
                        .exceptionally(unused -> false))
                .toArray(CompletableFuture[]::new);

        return allOf(requestFutures)
                .thenApply(unused -> Arrays.stream(requestFutures).filter(CompletableFuture::join).count());
    }

    private RaftGroupOptions groupOptionsForPartition(
            MvTableStorage mvTableStorage,
            TxStateTableStorage txStateTableStorage,
            PartitionKey partitionKey,
            PartitionUpdateHandlers partitionUpdateHandlers
    ) {
        RaftGroupOptions raftGroupOptions;

        if (mvTableStorage.isVolatile()) {
            raftGroupOptions = RaftGroupOptions.forVolatileStores()
                    // TODO: use RaftManager interface, see https://issues.apache.org/jira/browse/IGNITE-18273
                    .setLogStorageFactory(volatileLogStorageFactoryCreator.factory(((Loza) raftMgr).volatileRaft().logStorage().value()))
                    .raftMetaStorageFactory((groupId, raftOptions) -> new VolatileRaftMetaStorage());
        } else {
            raftGroupOptions = RaftGroupOptions.forPersistentStores();
        }

        raftGroupOptions.snapshotStorageFactory(new PartitionSnapshotStorageFactory(
                clusterService.topologyService(),
                outgoingSnapshotsManager,
                new PartitionAccessImpl(
                        partitionKey,
                        mvTableStorage,
                        txStateTableStorage,
                        mvGc,
                        partitionUpdateHandlers.indexUpdateHandler,
                        partitionUpdateHandlers.gcUpdateHandler
                ),
                incomingSnapshotsExecutor
        ));

        return raftGroupOptions;
    }

    @Override
    public void stop() {
        if (!stopGuard.compareAndSet(false, true)) {
            return;
        }

        busyLock.block();

        metaStorageMgr.unregisterWatch(pendingAssignmentsRebalanceListener);
        metaStorageMgr.unregisterWatch(stableAssignmentsRebalanceListener);
        metaStorageMgr.unregisterWatch(assignmentsSwitchRebalanceListener);

        Map<Integer, TableImpl> tablesToStop = Stream.concat(latestTablesById().entrySet().stream(), pendingTables.entrySet().stream())
                .collect(Collectors.toMap(Map.Entry::getKey, Map.Entry::getValue, (v1, v2) -> v1));

        cleanUpTablesResources(tablesToStop);

        try {
            IgniteUtils.closeAllManually(lowWatermark, mvGc, indexBuilder);
        } catch (Throwable t) {
            LOG.error("Failed to close internal components", t);
        }

        shutdownAndAwaitTermination(rebalanceScheduler, 10, TimeUnit.SECONDS);
        shutdownAndAwaitTermination(ioExecutor, 10, TimeUnit.SECONDS);
        shutdownAndAwaitTermination(txStateStoragePool, 10, TimeUnit.SECONDS);
        shutdownAndAwaitTermination(txStateStorageScheduledPool, 10, TimeUnit.SECONDS);
        shutdownAndAwaitTermination(scanRequestExecutor, 10, TimeUnit.SECONDS);
        shutdownAndAwaitTermination(incomingSnapshotsExecutor, 10, TimeUnit.SECONDS);
    }

    /**
     * Stops resources that are related to provided tables.
     *
     * @param tables Tables to stop.
     */
    private void cleanUpTablesResources(Map<Integer, TableImpl> tables) {
        for (TableImpl table : tables.values()) {
            table.beforeClose();

            List<Runnable> stopping = new ArrayList<>();

            AtomicReference<Throwable> throwable = new AtomicReference<>();

            AtomicBoolean nodeStoppingEx = new AtomicBoolean();

            InternalTable internalTable = table.internalTable();

            for (int p = 0; p < internalTable.partitions(); p++) {
                int partitionId = p;

                TablePartitionId replicationGroupId = new TablePartitionId(table.tableId(), p);

                stopping.add(() -> {
                    try {
                        raftMgr.stopRaftNodes(replicationGroupId);
                    } catch (Throwable t) {
                        handleExceptionOnCleanUpTablesResources(t, throwable, nodeStoppingEx);
                    }
                });

                stopping.add(() -> {
                    try {
                        replicaMgr.stopReplica(replicationGroupId).join();
                    } catch (Throwable t) {
                        handleExceptionOnCleanUpTablesResources(t, throwable, nodeStoppingEx);
                    }
                });

                CompletableFuture<Void> removeFromGcFuture = mvGc.removeStorage(replicationGroupId);

                stopping.add(() -> {
                    try {
                        closePartitionTrackers(internalTable, partitionId);
                    } catch (Throwable t) {
                        handleExceptionOnCleanUpTablesResources(t, throwable, nodeStoppingEx);
                    }
                });

                stopping.add(() -> {
                    try {
                        // Should be done fairly quickly.
                        removeFromGcFuture.join();
                    } catch (Throwable t) {
                        handleExceptionOnCleanUpTablesResources(t, throwable, nodeStoppingEx);
                    }
                });
            }

            stopping.forEach(Runnable::run);

            try {
                IgniteUtils.closeAllManually(
                        internalTable.storage(),
                        internalTable.txStateStorage(),
                        internalTable
                );
            } catch (Throwable t) {
                handleExceptionOnCleanUpTablesResources(t, throwable, nodeStoppingEx);
            }

            if (throwable.get() != null) {
                LOG.error("Unable to stop table [name={}, tableId={}]", throwable.get(), table.name(), table.tableId());
            }
        }
    }

    /** {@inheritDoc} */
    @Override
    public List<String> assignments(int tableId) throws NodeStoppingException {
        if (!busyLock.enterBusy()) {
            throw new NodeStoppingException();
        }
        try {
            TableImpl table = table(tableId);

            if (table == null) {
                return null;
            }

            return table.internalTable().assignments();
        } finally {
            busyLock.leaveBusy();
        }
    }

    /** {@inheritDoc} */
    @Override
    public void addAssignmentsChangeListener(Consumer<IgniteTablesInternal> listener) {
        Objects.requireNonNull(listener);

        assignmentsChangeListeners.add(listener);
    }

    /** {@inheritDoc} */
    @Override
    public boolean removeAssignmentsChangeListener(Consumer<IgniteTablesInternal> listener) {
        Objects.requireNonNull(listener);

        return assignmentsChangeListeners.remove(listener);
    }

    /**
     * Creates local structures for a table.
     *
     * @param causalityToken Causality token.
     * @param tableDescriptor Catalog table descriptor.
     * @param zoneDescriptor Catalog distributed zone descriptor.
     * @return Future that will be completed when local changes related to the table creation are applied.
     */
    private CompletableFuture<?> createTableLocally(
            long causalityToken,
            CatalogTableDescriptor tableDescriptor,
            CatalogZoneDescriptor zoneDescriptor,
            List<Set<Assignment>> assignments
    ) {
        String tableName = tableDescriptor.name();
        int tableId = tableDescriptor.id();

        LOG.trace("Creating local table: name={}, id={}, token={}", tableDescriptor.name(), tableDescriptor.id(), causalityToken);

        MvTableStorage tableStorage = createTableStorage(tableDescriptor, zoneDescriptor);
        TxStateTableStorage txStateStorage = createTxStateTableStorage(tableDescriptor, zoneDescriptor);

        int partitions = zoneDescriptor.partitions();

        InternalTableImpl internalTable = new InternalTableImpl(tableName, tableId,
                new Int2ObjectOpenHashMap<>(partitions),
                partitions, clusterNodeResolver, txManager, tableStorage,
                txStateStorage, replicaSvc, clock);

        var table = new TableImpl(internalTable, lockMgr);

        // TODO: IGNITE-19082 Need another way to wait for indexes
        table.addIndexesToWait(collectTableIndexIds(tableId));

        tablesByIdVv.update(causalityToken, (previous, e) -> inBusyLock(busyLock, () -> {
            if (e != null) {
                return failedFuture(e);
            }

            return schemaManager.schemaRegistry(causalityToken, tableId)
                    .thenApply(schema -> {
                        table.schemaView(schema);

                        var val = new HashMap<>(previous);

                        val.put(tableId, table);

                        return val;
                    });
        }));

        createTablePartitionsLocally(causalityToken, assignments, zoneDescriptor.id(), table);

        pendingTables.put(tableId, table);

        tablesById(causalityToken).thenAccept(ignored -> inBusyLock(busyLock, () -> {
            pendingTables.remove(tableId);
        }));

        tablesById(causalityToken)
                .thenRun(() -> inBusyLock(busyLock, () -> completeApiCreateFuture(table)));

        // TODO should be reworked in IGNITE-16763
        // We use the event notification future as the result so that dependent components can complete the schema updates.
        return fireEvent(TableEvent.CREATE, new TableEventParameters(causalityToken, tableId));
    }

    /**
     * Creates data storage for the provided table.
     *
     * @param tableDescriptor Catalog table descriptor.
     * @param zoneDescriptor Catalog distributed zone descriptor.
     */
    protected MvTableStorage createTableStorage(CatalogTableDescriptor tableDescriptor, CatalogZoneDescriptor zoneDescriptor) {
        CatalogDataStorageDescriptor dataStorage = zoneDescriptor.getDataStorage();

        StorageEngine engine = dataStorageMgr.engine(dataStorage.getEngine());

        assert engine != null : "tableId=" + tableDescriptor.id() + ", engine=" + dataStorage.getEngine();

        MvTableStorage tableStorage = engine.createMvTable(
                new StorageTableDescriptor(tableDescriptor.id(), zoneDescriptor.partitions(), dataStorage.getDataRegion()),
                new StorageIndexDescriptorSupplier(tablesCfg)
        );

        tableStorage.start();

        return tableStorage;
    }

    /**
     * Creates transaction state storage for the provided table.
     *
     * @param tableDescriptor Catalog table descriptor.
     * @param zoneDescriptor Catalog distributed zone descriptor.
     */
    protected TxStateTableStorage createTxStateTableStorage(CatalogTableDescriptor tableDescriptor, CatalogZoneDescriptor zoneDescriptor) {
        int tableId = tableDescriptor.id();

        Path path = storagePath.resolve(TX_STATE_DIR + tableId);

        try {
            Files.createDirectories(path);
        } catch (IOException e) {
            throw new StorageException("Failed to create transaction state storage directory for table: " + tableId, e);
        }

        TxStateTableStorage txStateTableStorage = new TxStateRocksDbTableStorage(
                tableId,
                zoneDescriptor.partitions(),
                path,
                txStateStorageScheduledPool,
                txStateStoragePool,
                TX_STATE_STORAGE_FLUSH_DELAY_SUPPLIER
        );

        txStateTableStorage.start();

        return txStateTableStorage;
    }

    /**
     * Completes appropriate future to return result from API {@link TableManager#createTableAsync(String, String, Consumer)}.
     *
     * @param table Table.
     */
    private void completeApiCreateFuture(TableImpl table) {
        LOG.trace("Finish creating table: name={}, id={}", table.name(), table.tableId());

        CompletableFuture<Table> tblFut = tableCreateFuts.get(table.tableId());

        if (tblFut != null) {
            tblFut.complete(table);

            tableCreateFuts.values().removeIf(fut -> fut == tblFut);
        }
    }

    /**
     * Drops local structures for a table.
     *
     * @param causalityToken Causality token.
     * @param tableDescriptor Catalog table descriptor.
     * @param zoneDescriptor Catalog distributed zone descriptor.
     */
    private void dropTableLocally(long causalityToken, CatalogTableDescriptor tableDescriptor, CatalogZoneDescriptor zoneDescriptor) {
        int tableId = tableDescriptor.id();
        int partitions = zoneDescriptor.partitions();

        try {
            CompletableFuture<?>[] removeStorageFromGcFutures = new CompletableFuture<?>[partitions];

            for (int p = 0; p < partitions; p++) {
                TablePartitionId replicationGroupId = new TablePartitionId(tableId, p);

                raftMgr.stopRaftNodes(replicationGroupId);

                removeStorageFromGcFutures[p] = replicaMgr
                        .stopReplica(replicationGroupId)
                        .thenCompose((notUsed) -> mvGc.removeStorage(replicationGroupId));
            }

            tablesByIdVv.update(causalityToken, (previousVal, e) -> inBusyLock(busyLock, () -> {
                if (e != null) {
                    return failedFuture(e);
                }

                var map = new HashMap<>(previousVal);

                TableImpl table = map.remove(tableId);

                assert table != null : tableId;

                InternalTable internalTable = table.internalTable();

                for (int partitionId = 0; partitionId < partitions; partitionId++) {
                    closePartitionTrackers(internalTable, partitionId);
                }

                // TODO: IGNITE-18703 Destroy raft log and meta

                CompletableFuture<Void> destroyTableStoragesFuture = allOf(removeStorageFromGcFutures)
                        .thenCompose(unused -> allOf(
                                internalTable.storage().destroy(),
                                runAsync(() -> internalTable.txStateStorage().destroy(), ioExecutor))
                        );

                CompletableFuture<?> dropSchemaRegistryFuture = schemaManager.dropRegistry(causalityToken, table.tableId());

                return allOf(destroyTableStoragesFuture, dropSchemaRegistryFuture)
                        .thenApply(v -> map);
            }));

            fireEvent(TableEvent.DROP, new TableEventParameters(causalityToken, tableId))
                    .whenComplete((v, e) -> {
                        if (e != null) {
                            LOG.error("Error on " + TableEvent.DROP + " notification", e);
                        }
                    });
        } catch (NodeStoppingException e) {
            fireEvent(TableEvent.DROP, new TableEventParameters(causalityToken, tableId), e);
        }
    }

    private Set<Assignment> calculateAssignments(TablePartitionId tablePartitionId) {
        CatalogTableDescriptor tableDescriptor = getTableDescriptor(tablePartitionId.tableId());

        assert tableDescriptor != null : tablePartitionId;

        return AffinityUtils.calculateAssignmentForPartition(
                // TODO: https://issues.apache.org/jira/browse/IGNITE-19425 we must use distribution zone keys here
                baselineMgr.nodes().stream().map(ClusterNode::name).collect(toList()),
                tablePartitionId.partitionId(),
                getZoneDescriptor(tableDescriptor.zoneId()).replicas()
        );
    }

    /**
     * Creates a new table with the given {@code name} asynchronously. If a table with the same name already exists, a future will be
     * completed with {@link TableAlreadyExistsException}.
     *
     * @param name Table name.
     * @param zoneName Distribution zone name.
     * @param tableInitChange Table changer.
     * @return Future representing pending completion of the operation.
     * @throws IgniteException If an unspecified platform exception has happened internally. Is thrown when:
     *         <ul>
     *             <li>the node is stopping.</li>
     *         </ul>
     * @see TableAlreadyExistsException
     */
    public CompletableFuture<Table> createTableAsync(String name, String zoneName, Consumer<TableChange> tableInitChange) {
        if (!busyLock.enterBusy()) {
            throw new IgniteException(new NodeStoppingException());
        }
        try {
            return createTableAsyncInternal(name, zoneName, tableInitChange);
        } finally {
            busyLock.leaveBusy();
        }
    }

    /** See {@link #createTableAsync(String, String, Consumer)} for details. */
    private CompletableFuture<Table> createTableAsyncInternal(
            String name,
            String zoneName,
            Consumer<TableChange> tableInitChange
    ) {
        CompletableFuture<Table> tblFut = new CompletableFuture<>();

        tableAsyncInternal(name)
                .handle((tbl, tblEx) -> {
                    if (tbl != null) {
                        tblFut.completeExceptionally(new TableAlreadyExistsException(DEFAULT_SCHEMA_NAME, name));
                    } else if (tblEx != null) {
                        tblFut.completeExceptionally(tblEx);
                    } else {
                        if (!busyLock.enterBusy()) {
                            NodeStoppingException nodeStoppingException = new NodeStoppingException();

                            tblFut.completeExceptionally(nodeStoppingException);

                            throw new IgniteException(nodeStoppingException);
                        }

                        try {
                            distributionZoneManager.zoneIdAsyncInternal(zoneName).handle((zoneId, zoneIdEx) -> {
                                if (zoneId == null) {
                                    tblFut.completeExceptionally(new DistributionZoneNotFoundException(zoneName));
                                } else if (zoneIdEx != null) {
                                    tblFut.completeExceptionally(zoneIdEx);
                                } else {
                                    if (!busyLock.enterBusy()) {
                                        NodeStoppingException nodeStoppingException = new NodeStoppingException();

                                        tblFut.completeExceptionally(nodeStoppingException);

                                        throw new IgniteException(nodeStoppingException);
                                    }

                                    try {
                                        cmgMgr.logicalTopology()
                                                .handle((cmgTopology, e) -> {
                                                    if (e == null) {
                                                        if (!busyLock.enterBusy()) {
                                                            NodeStoppingException nodeStoppingException = new NodeStoppingException();

                                                            tblFut.completeExceptionally(nodeStoppingException);

                                                            throw new IgniteException(nodeStoppingException);
                                                        }

                                                        try {
                                                            changeTablesConfiguration(
                                                                    name,
                                                                    zoneId,
                                                                    tableInitChange,
                                                                    tblFut
                                                            );
                                                        } finally {
                                                            busyLock.leaveBusy();
                                                        }
                                                    } else {
                                                        tblFut.completeExceptionally(e);
                                                    }

                                                    return null;
                                                });
                                    } finally {
                                        busyLock.leaveBusy();
                                    }
                                }

                                return null;
                            });
                        } finally {
                            busyLock.leaveBusy();
                        }
                    }

                    return null;
                });

        return tblFut;
    }

    /**
     * Creates a new table in {@link TablesConfiguration}.
     *
     * @param name Table name.
     * @param zoneId Distribution zone id.
     * @param tableInitChange Table changer.
     * @param tblFut Future representing pending completion of the table creation.
     */
    private void changeTablesConfiguration(
            String name,
            int zoneId,
            Consumer<TableChange> tableInitChange,
            CompletableFuture<Table> tblFut
    ) {
        tablesCfg.change(tablesChange -> tablesChange.changeTables(tablesListChange -> {
            if (tablesListChange.get(name) != null) {
                throw new TableAlreadyExistsException(DEFAULT_SCHEMA_NAME, name);
            }

            tablesListChange.create(name, (tableChange) -> {
                tableInitChange.accept(tableChange);

                tableChange.changeZoneId(zoneId);

                var extConfCh = ((ExtendedTableChange) tableChange);

                int tableId = tablesChange.globalIdCounter() + 1;

                extConfCh.changeId(tableId);

                tablesChange.changeGlobalIdCounter(tableId);

                extConfCh.changeSchemaId(INITIAL_SCHEMA_VERSION);

                tableCreateFuts.put(extConfCh.id(), tblFut);
            });
        })).exceptionally(t -> {
            Throwable ex = getRootCause(t);

            if (ex instanceof TableAlreadyExistsException) {
                tblFut.completeExceptionally(ex);
            } else {
                LOG.debug("Unable to create table [name={}]", ex, name);

                tblFut.completeExceptionally(ex);

                tableCreateFuts.values().removeIf(fut -> fut == tblFut);
            }

            return null;
        });
    }

    /**
     * Alters a cluster table. If an appropriate table does not exist, a future will be completed with {@link TableNotFoundException}.
     *
     * @param name Table name.
     * @param tableChange Table changer.
     * @return Future representing pending completion of the operation.
     * @throws IgniteException If an unspecified platform exception has happened internally. Is thrown when:
     *         <ul>
     *             <li>the node is stopping.</li>
     *         </ul>
     * @see TableNotFoundException
     */
    public CompletableFuture<Void> alterTableAsync(String name, Function<TableChange, Boolean> tableChange) {
        if (!busyLock.enterBusy()) {
            throw new IgniteException(new NodeStoppingException());
        }
        try {
            return alterTableAsyncInternal(name, tableChange);
        } finally {
            busyLock.leaveBusy();
        }
    }

    /** See {@link #alterTableAsync(String, Function)} for details. */
    private CompletableFuture<Void> alterTableAsyncInternal(String name, Function<TableChange, Boolean> tableChange) {
        CompletableFuture<Void> tblFut = new CompletableFuture<>();

        tableAsync(name).thenAccept(tbl -> {
            if (tbl == null) {
                tblFut.completeExceptionally(new TableNotFoundException(DEFAULT_SCHEMA_NAME, name));
            } else {
                tablesCfg.tables().change(ch -> {
                    if (ch.get(name) == null) {
                        throw new TableNotFoundException(DEFAULT_SCHEMA_NAME, name);
                    }

                    ch.update(name, tblCh -> {
                        if (!tableChange.apply(tblCh)) {
                            return;
                        }

                        ExtendedTableChange exTblChange = (ExtendedTableChange) tblCh;

                        exTblChange.changeSchemaId(exTblChange.schemaId() + 1);
                    });
                }).whenComplete((res, t) -> {
                    if (t != null) {
                        Throwable ex = getRootCause(t);

                        if (ex instanceof TableNotFoundException) {
                            tblFut.completeExceptionally(ex);
                        } else {
                            LOG.debug("Unable to modify table [name={}]", ex, name);

                            tblFut.completeExceptionally(ex);
                        }
                    } else {
                        tblFut.complete(res);
                    }
                });
            }
        }).exceptionally(th -> {
            tblFut.completeExceptionally(th);

            return null;
        });

        return tblFut;
    }

    /**
     * Gets a cause exception for a client.
     *
     * @param t Exception wrapper.
     * @return A root exception which will be acceptable to throw for public API.
     */
    //TODO: IGNITE-16051 Implement exception converter for public API.
    private @NotNull IgniteException getRootCause(Throwable t) {
        Throwable ex;

        if (t instanceof CompletionException) {
            if (t.getCause() instanceof ConfigurationChangeException) {
                ex = t.getCause().getCause();
            } else {
                ex = t.getCause();
            }

        } else {
            ex = t;
        }

        return (ex instanceof IgniteException) ? (IgniteException) ex : IgniteException.wrap(ex);
    }

    /**
     * Drops a table with the name specified. If appropriate table does not be found, a future will be completed with
     * {@link TableNotFoundException}.
     *
     * @param name Table name.
     * @return Future representing pending completion of the operation.
     * @throws IgniteException If an unspecified platform exception has happened internally. Is thrown when:
     *         <ul>
     *             <li>the node is stopping.</li>
     *         </ul>
     * @see TableNotFoundException
     */
    public CompletableFuture<Void> dropTableAsync(String name) {
        if (!busyLock.enterBusy()) {
            throw new IgniteException(new NodeStoppingException());
        }
        try {
            return dropTableAsyncInternal(name);
        } finally {
            busyLock.leaveBusy();
        }
    }

    /** See {@link #dropTableAsync(String)} for details. */
    private CompletableFuture<Void> dropTableAsyncInternal(String name) {
        return tableAsyncInternal(name).thenCompose(tbl -> {
            // In case of drop it's an optimization that allows not to fire drop-change-closure if there's no such
            // distributed table and the local config has lagged behind.
            if (tbl == null) {
                return failedFuture(new TableNotFoundException(DEFAULT_SCHEMA_NAME, name));
            }

            return tablesCfg
                    .change(chg -> chg
                            .changeTables(tblChg -> {
                                if (tblChg.get(name) == null) {
                                    throw new TableNotFoundException(DEFAULT_SCHEMA_NAME, name);
                                }

                                tblChg.delete(name);
                            })
                            .changeIndexes(idxChg -> {
                                for (TableIndexView index : idxChg) {
                                    if (index.tableId() == tbl.tableId()) {
                                        idxChg.delete(index.name());
                                    }
                                }
                            }))
                    .exceptionally(t -> {
                        Throwable ex = getRootCause(t);

                        if (!(ex instanceof TableNotFoundException)) {
                            LOG.debug("Unable to drop table [name={}]", ex, name);
                        }

                        throw new CompletionException(ex);
                    });
        });
    }

    /** {@inheritDoc} */
    @Override
    public List<Table> tables() {
        return join(tablesAsync());
    }

    /** {@inheritDoc} */
    @Override
    public CompletableFuture<List<Table>> tablesAsync() {
        if (!busyLock.enterBusy()) {
            throw new IgniteException(new NodeStoppingException());
        }
        try {
            return tablesAsyncInternal();
        } finally {
            busyLock.leaveBusy();
        }
    }

    /**
     * Internal method for getting table.
     *
     * @return Future representing pending completion of the operation.
     */
    private CompletableFuture<List<Table>> tablesAsyncInternal() {
        // TODO: IGNITE-16288 directTableIds should use async configuration API
        return supplyAsync(() -> inBusyLock(busyLock, this::directTableIds), ioExecutor)
                .thenCompose(tableIds -> inBusyLock(busyLock, () -> {
                    var tableFuts = new CompletableFuture[tableIds.size()];

                    var i = 0;

                    for (int tblId : tableIds) {
                        tableFuts[i++] = tableAsyncInternal(tblId, false);
                    }

                    return allOf(tableFuts).thenApply(unused -> inBusyLock(busyLock, () -> {
                        var tables = new ArrayList<Table>(tableIds.size());

                        for (var fut : tableFuts) {
                            var table = fut.join();

                            if (table != null) {
                                tables.add((Table) table);
                            }
                        }

                        return tables;
                    }));
                }));
    }

    /**
     * Collects a list of direct table ids.
     *
     * @return A list of direct table ids.
     */
    private List<Integer> directTableIds() {
        return directProxy(tablesCfg.tables()).value().stream()
                .map(TableView::id)
                .collect(toList());
    }

    /**
     * Collects a list of direct index ids.
     *
     * @return A list of direct index ids.
     */
    private List<UUID> directIndexIds() {
        return directProxy(tablesCfg.indexes()).internalIds();
    }

    /**
     * Gets direct id of table with {@code tblName}.
     *
     * @param tblName Name of the table.
     * @return Direct id of the table, or {@code null} if the table with the {@code tblName} has not been found.
     */
    @Nullable
    private Integer directTableId(String tblName) {
        try {
            TableConfiguration exTblCfg = directProxy(tablesCfg.tables()).get(tblName);

            if (exTblCfg == null) {
                return null;
            } else {
                return exTblCfg.id().value();
            }
        } catch (NoSuchElementException e) {
            return null;
        }
    }

    /**
     * Returns the tables by ID future for the given causality token.
     * The future will only be completed when corresponding assignments update completes.
     *
     * @param causalityToken Causality token.
     * @return The future with tables map.
     * @see #assignmentsUpdatedVv
     */
    private CompletableFuture<Map<Integer, TableImpl>> tablesById(long causalityToken) {
        return assignmentsUpdatedVv.get(causalityToken).thenCompose(v -> tablesByIdVv.get(causalityToken));
    }

    /**
     * Returns the latest tables by ID map, for which all assignment updates have been completed.
     */
    private Map<Integer, TableImpl> latestTablesById() {
        long latestCausalityToken = assignmentsUpdatedVv.latestCausalityToken();

        if (latestCausalityToken < 0L) {
            // No tables at all in case of empty causality token.
            return emptyMap();
        } else {
            CompletableFuture<Map<Integer, TableImpl>> tablesByIdFuture = tablesByIdVv.get(latestCausalityToken);

            // "tablesByIdVv" is always completed strictly before the "assignmentsUpdatedVv".
            assert tablesByIdFuture.isDone();

            return tablesByIdFuture.join();
        }
    }

    /**
     * Actual tables map.
     *
     * @return Actual tables map.
     */
    @TestOnly
    public Map<Integer, TableImpl> latestTables() {
        return unmodifiableMap(latestTablesById());
    }

    /** {@inheritDoc} */
    @Override
    public Table table(String name) {
        return join(tableAsync(name));
    }

    /** {@inheritDoc} */
    @Override
    public TableImpl table(int id) throws NodeStoppingException {
        return join(tableAsync(id));
    }

    /** {@inheritDoc} */
    @Override
    public CompletableFuture<Table> tableAsync(String name) {
        return tableAsyncInternal(IgniteNameUtils.parseSimpleName(name))
                .thenApply(Function.identity());
    }

    /**
     * Asynchronously gets the table using causality token.
     *
     * @param causalityToken Causality token.
     * @param id Table id.
     * @return Future.
     */
    public CompletableFuture<TableImpl> tableAsync(long causalityToken, int id) {
        if (!busyLock.enterBusy()) {
            throw new IgniteException(new NodeStoppingException());
        }
        try {
            return tablesById(causalityToken).thenApply(tablesById -> tablesById.get(id));
        } finally {
            busyLock.leaveBusy();
        }
    }

    /** {@inheritDoc} */
    @Override
    public CompletableFuture<TableImpl> tableAsync(int id) {
        if (!busyLock.enterBusy()) {
            throw new IgniteException(new NodeStoppingException());
        }
        try {
            return tableAsyncInternal(id, true);
        } finally {
            busyLock.leaveBusy();
        }
    }

    /** {@inheritDoc} */
    @Override
    public TableImpl tableImpl(String name) {
        return join(tableImplAsync(name));
    }

    /** {@inheritDoc} */
    @Override
    public CompletableFuture<TableImpl> tableImplAsync(String name) {
        return tableAsyncInternal(IgniteNameUtils.parseSimpleName(name));
    }

    /**
     * Gets a table by name, if it was created before. Doesn't parse canonical name.
     *
     * @param name Table name.
     * @return Future representing pending completion of the {@code TableManager#tableAsyncInternal} operation.
     */
    public CompletableFuture<TableImpl> tableAsyncInternal(String name) {
        if (!busyLock.enterBusy()) {
            throw new IgniteException(new NodeStoppingException());
        }

        try {
            // TODO: IGNITE-16288 directTableId should use async configuration API
            return supplyAsync(() -> inBusyLock(busyLock, () -> directTableId(name)), ioExecutor)
                    .thenCompose(tableId -> inBusyLock(busyLock, () -> {
                        if (tableId == null) {
                            return completedFuture(null);
                        }

                        return tableAsyncInternal(tableId, false);
                    }));
        } finally {
            busyLock.leaveBusy();
        }
    }

    /**
     * Internal method for getting table by id.
     *
     * @param id Table id.
     * @param checkConfiguration {@code True} when the method checks a configuration before trying to get a table, {@code false}
     *         otherwise.
     * @return Future representing pending completion of the operation.
     */
    public CompletableFuture<TableImpl> tableAsyncInternal(int id, boolean checkConfiguration) {
        CompletableFuture<Boolean> tblCfgFut = checkConfiguration
                // TODO: IGNITE-16288 isTableConfigured should use async configuration API
                ? supplyAsync(() -> inBusyLock(busyLock, () -> isTableConfigured(id)), ioExecutor)
                : completedFuture(true);

        return tblCfgFut.thenCompose(isCfg -> inBusyLock(busyLock, () -> {
            if (!isCfg) {
                return completedFuture(null);
            }

            TableImpl tbl = tablesByIdVv.latest().get(id);

            if (tbl != null) {
                return completedFuture(tbl);
            }

            CompletableFuture<TableImpl> getTblFut = new CompletableFuture<>();

            CompletionListener<Map<Integer, TableImpl>> tablesListener = (token, tables, th) -> {
                if (th == null) {
                    TableImpl table = tables.get(id);

                    if (table != null) {
                        assignmentsUpdatedVv.get(token).whenComplete((v, e) -> {
                            if (e != null) {
                                getTblFut.completeExceptionally(e);
                            } else {
                                getTblFut.complete(table);
                            }
                        });
                    }
                } else {
                    getTblFut.completeExceptionally(th);
                }
            };

            tablesByIdVv.whenComplete(tablesListener);

            // This check is needed for the case when we have registered tablesListener,
            // but tablesByIdVv has already been completed, so listener would be triggered only for the next versioned value update.
            tbl = latestTablesById().get(id);

            if (tbl != null) {
                tablesByIdVv.removeWhenComplete(tablesListener);

                return completedFuture(tbl);
            }

            return getTblFut.whenComplete((unused, throwable) -> tablesByIdVv.removeWhenComplete(tablesListener));
        }));
    }

    /**
     * Checks that the table is configured with specific id.
     *
     * @param id Table id.
     * @return True when the table is configured into cluster, false otherwise.
     */
    private boolean isTableConfigured(int id) {
        NamedConfigurationTree<TableConfiguration, TableView, TableChange> tables = directProxy(tablesCfg.tables());

        for (TableView tableConfig : tables.value()) {
            if (tableConfig.id() == id) {
                return true;
            }
        }

        return false;
    }

    /**
     * Waits for future result and return, or unwraps {@link CompletionException} to {@link IgniteException} if failed.
     *
     * @param future Completable future.
     * @return Future result.
     */
    private <T> T join(CompletableFuture<T> future) {
        if (!busyLock.enterBusy()) {
            throw new IgniteException(new NodeStoppingException());
        }

        try {
            return future.join();
        } catch (CompletionException ex) {
            throw convertThrowable(ex.getCause());
        } finally {
            busyLock.leaveBusy();
        }
    }

    /**
     * Convert to public throwable.
     *
     * @param th Throwable.
     * @return Public throwable.
     */
    private RuntimeException convertThrowable(Throwable th) {
        if (th instanceof RuntimeException) {
            return (RuntimeException) th;
        }

        return new IgniteException(th);
    }

    /**
     * Creates meta storage listener for pending assignments updates.
     *
     * @return The watch listener.
     */
    private WatchListener createPendingAssignmentsRebalanceListener() {
        return new WatchListener() {
            @Override
            public CompletableFuture<Void> onUpdate(WatchEvent evt) {
                if (!busyLock.enterBusy()) {
                    return failedFuture(new NodeStoppingException());
                }

                try {
                    return handleChangePendingAssignmentEvent(evt);
                } finally {
                    busyLock.leaveBusy();
                }
            }

            @Override
            public void onError(Throwable e) {
                LOG.warn("Unable to process pending assignments event", e);
            }
        };
    }

    private CompletableFuture<Void> handleChangePendingAssignmentEvent(WatchEvent evt) {
        assert evt.single();

        Entry pendingAssignmentsWatchEntry = evt.entryEvent().newEntry();

        if (pendingAssignmentsWatchEntry.value() == null) {
            return completedFuture(null);
        }

        int partId = extractPartitionNumber(pendingAssignmentsWatchEntry.key());
        int tblId = extractTableId(pendingAssignmentsWatchEntry.key(), PENDING_ASSIGNMENTS_PREFIX);

        var replicaGrpId = new TablePartitionId(tblId, partId);

        // Stable assignments from the meta store, which revision is bounded by the current pending event.
        CompletableFuture<Entry> stableAssignmentsFuture = metaStorageMgr.get(stablePartAssignmentsKey(replicaGrpId), evt.revision());

        return tablesById(evt.revision())
                .thenCombineAsync(stableAssignmentsFuture, (tables, stableAssignmentsEntry) -> {
                    if (!busyLock.enterBusy()) {
                        return CompletableFuture.<Void>failedFuture(new NodeStoppingException());
                    }

                    try {
                        return handleChangePendingAssignmentEvent(
                                replicaGrpId,
                                tables.get(tblId),
                                pendingAssignmentsWatchEntry,
                                stableAssignmentsEntry
                        );
                    } finally {
                        busyLock.leaveBusy();
                    }
                }, ioExecutor)
                .thenCompose(Function.identity());
    }

    private CompletableFuture<Void> handleChangePendingAssignmentEvent(
            TablePartitionId replicaGrpId,
            TableImpl tbl,
            Entry pendingAssignmentsEntry,
            Entry stableAssignmentsEntry
    ) {
        // Assignments of the pending rebalance that we received through the Meta storage watch mechanism.
        Set<Assignment> pendingAssignments = ByteUtils.fromBytes(pendingAssignmentsEntry.value());

        PeersAndLearners pendingConfiguration = configurationFromAssignments(pendingAssignments);

        CatalogTableDescriptor tableDescriptor = getTableDescriptor(tbl.tableId());

        int partId = replicaGrpId.partitionId();

        byte[] stableAssignmentsBytes = stableAssignmentsEntry.value();

        Set<Assignment> stableAssignments = ByteUtils.fromBytes(stableAssignmentsBytes);

        PeersAndLearners stableConfiguration = configurationFromAssignments(stableAssignments);

        placementDriver.updateAssignment(
                replicaGrpId,
                stableConfiguration.peers().stream().map(Peer::consistentId).collect(toList())
        );

        ClusterNode localMember = localNode();

        // Start a new Raft node and Replica if this node has appeared in the new assignments.
        boolean shouldStartLocalServices = pendingAssignments.stream()
                .filter(assignment -> localMember.name().equals(assignment.consistentId()))
                .anyMatch(assignment -> !stableAssignments.contains(assignment));

        PendingComparableValuesTracker<HybridTimestamp, Void> safeTimeTracker =
                new PendingComparableValuesTracker<>(new HybridTimestamp(1, 0));
        PendingComparableValuesTracker<Long, Void> storageIndexTracker = new PendingComparableValuesTracker<>(0L);

        InternalTable internalTable = tbl.internalTable();

        LOG.info("Received update on pending assignments. Check if new raft group should be started"
                        + " [key={}, partition={}, table={}, localMemberAddress={}]",
                new String(pendingAssignmentsEntry.key(), StandardCharsets.UTF_8), partId, tbl.name(), localMember.address());

        CompletableFuture<Void> localServicesStartFuture;

        if (shouldStartLocalServices) {
            ((InternalTableImpl) internalTable).updatePartitionTrackers(partId, safeTimeTracker, storageIndexTracker);

            localServicesStartFuture = getOrCreatePartitionStorages(tbl, partId)
                    .thenAcceptAsync(partitionStorages -> {
                        MvPartitionStorage mvPartitionStorage = partitionStorages.getMvPartitionStorage();
                        TxStateStorage txStatePartitionStorage = partitionStorages.getTxStateStorage();

                        PartitionDataStorage partitionDataStorage = partitionDataStorage(mvPartitionStorage, internalTable, partId);

                        PartitionUpdateHandlers partitionUpdateHandlers = createPartitionUpdateHandlers(
                                partId,
                                partitionDataStorage,
                                tbl,
                                getZoneById(zonesConfig, tableDescriptor.zoneId()).dataStorage(),
                                safeTimeTracker
                        );

                        RaftGroupOptions groupOptions = groupOptionsForPartition(
                                internalTable.storage(),
                                internalTable.txStateStorage(),
                                partitionKey(internalTable, partId),
                                partitionUpdateHandlers
                        );

                        RaftGroupListener raftGrpLsnr = new PartitionListener(
                                partitionDataStorage,
                                partitionUpdateHandlers.storageUpdateHandler,
                                txStatePartitionStorage,
                                safeTimeTracker,
                                storageIndexTracker
                        );

                        RaftGroupEventsListener raftGrpEvtsLsnr = new RebalanceRaftGroupEventsListener(
                                metaStorageMgr,
                                replicaGrpId,
                                busyLock,
                                createPartitionMover(internalTable, partId),
                                this::calculateAssignments,
                                rebalanceScheduler
                        );

                        Peer serverPeer = pendingConfiguration.peer(localMember.name());

                        var raftNodeId = new RaftNodeId(replicaGrpId, serverPeer);

                        try {
                            // TODO: use RaftManager interface, see https://issues.apache.org/jira/browse/IGNITE-18273
                            ((Loza) raftMgr).startRaftGroupNode(
                                    raftNodeId,
                                    stableConfiguration,
                                    raftGrpLsnr,
                                    raftGrpEvtsLsnr,
                                    groupOptions
                            );

                            replicaMgr.startReplica(
                                    replicaGrpId,
                                    allOf(
                                            ((Loza) raftMgr).raftNodeReadyFuture(replicaGrpId),
                                            tbl.pkIndexesReadyFuture()
                                    ),
                                    new PartitionReplicaListener(
                                            mvPartitionStorage,
                                            internalTable.partitionRaftGroupService(partId),
                                            txManager,
                                            lockMgr,
                                            scanRequestExecutor,
                                            partId,
                                            tbl.tableId(),
                                            tbl.indexesLockers(partId),
                                            new Lazy<>(() -> tbl.indexStorageAdapters(partId).get().get(tbl.pkId())),
                                            () -> tbl.indexStorageAdapters(partId).get(),
                                            clock,
                                            safeTimeTracker,
                                            txStatePartitionStorage,
                                            placementDriver,
                                            partitionUpdateHandlers.storageUpdateHandler,
                                            new NonHistoricSchemas(schemaManager),
                                            completedFuture(schemaManager.schemaRegistry(tbl.tableId())),
                                            localNode(),
                                            internalTable.storage(),
                                            indexBuilder,
                                            tablesCfg
                                    ),
                                    (TopologyAwareRaftGroupService) internalTable.partitionRaftGroupService(partId),
                                    storageIndexTracker
                            );
                        } catch (NodeStoppingException ignored) {
                            // no-op
                        }
                    }, ioExecutor);
        } else {
            localServicesStartFuture = completedFuture(null);
        }

        return localServicesStartFuture
                .thenCompose(v -> metaStorageMgr.get(pendingPartAssignmentsKey(replicaGrpId)))
                .thenCompose(latestPendingAssignmentsEntry -> {
                    // Do not change peers of the raft group if this is a stale event.
                    // Note that we start raft node before for the sake of the consistency in a starting and stopping raft nodes.
                    if (pendingAssignmentsEntry.revision() < latestPendingAssignmentsEntry.revision()) {
                        return completedFuture(null);
                    }

                    RaftGroupService partGrpSvc = internalTable.partitionRaftGroupService(partId);

                    return partGrpSvc.refreshAndGetLeaderWithTerm()
                            .thenCompose(leaderWithTerm -> {
                                // run update of raft configuration if this node is a leader
                                if (isLocalPeer(leaderWithTerm.leader())) {
                                    LOG.info("Current node={} is the leader of partition raft group={}. "
                                                    + "Initiate rebalance process for partition={}, table={}",
                                            localMember.address(), replicaGrpId, partId, tbl.name());

                                    return partGrpSvc.changePeersAsync(pendingConfiguration, leaderWithTerm.term());
                                } else {
                                    return completedFuture(null);
                                }
                            });
                });
    }

    /**
     * Creates Meta storage listener for stable assignments updates.
     *
     * @return The watch listener.
     */
    private WatchListener createStableAssignmentsRebalanceListener() {
        return new WatchListener() {
            @Override
            public CompletableFuture<Void> onUpdate(WatchEvent evt) {
                if (!busyLock.enterBusy()) {
                    return failedFuture(new NodeStoppingException());
                }

                try {
                    return handleChangeStableAssignmentEvent(evt);
                } finally {
                    busyLock.leaveBusy();
                }
            }

            @Override
            public void onError(Throwable e) {
                LOG.warn("Unable to process stable assignments event", e);
            }
        };
    }

    /**
     * Creates Meta storage listener for switch reduce assignments updates.
     *
     * @return The watch listener.
     */
    private WatchListener createAssignmentsSwitchRebalanceListener() {
        return new WatchListener() {
            @Override
            public CompletableFuture<Void> onUpdate(WatchEvent evt) {
                if (!busyLock.enterBusy()) {
                    return failedFuture(new NodeStoppingException());
                }

                try {
                    byte[] key = evt.entryEvent().newEntry().key();

                    int partitionId = extractPartitionNumber(key);
                    int tableId = extractTableId(key, ASSIGNMENTS_SWITCH_REDUCE_PREFIX);

                    TablePartitionId replicaGrpId = new TablePartitionId(tableId, partitionId);

                    return tablesById(evt.revision())
                            .thenCompose(tables -> {
                                if (!busyLock.enterBusy()) {
                                    return failedFuture(new NodeStoppingException());
                                }

                                try {
                                    CatalogTableDescriptor tableDescriptor = getTableDescriptor(tableId);

                                    assert tableDescriptor != null : replicaGrpId;

                                    return RebalanceUtil.handleReduceChanged(
                                            metaStorageMgr,
                                            baselineMgr.nodes().stream().map(ClusterNode::name).collect(toList()),
                                            getZoneDescriptor(tableDescriptor.zoneId()).replicas(),
                                            replicaGrpId,
                                            evt
                                    );
                                } finally {
                                    busyLock.leaveBusy();
                                }
                            });
                } finally {
                    busyLock.leaveBusy();
                }
            }

            @Override
            public void onError(Throwable e) {
                LOG.warn("Unable to process switch reduce event", e);
            }
        };
    }

    private PartitionMover createPartitionMover(InternalTable internalTable, int partId) {
        return new PartitionMover(busyLock, () -> internalTable.partitionRaftGroupService(partId));
    }

    /**
     * Gets a direct accessor for the configuration distributed property. If the metadata access only locally configured the method will
     * return local property accessor.
     *
     * @param property Distributed configuration property to receive direct access.
     * @param <T> Type of the property accessor.
     * @return An accessor for distributive property.
     * @see #getMetadataLocallyOnly
     */
    private <T extends ConfigurationProperty<?>> T directProxy(T property) {
        return getMetadataLocallyOnly ? property : (T) property.directProxy();
    }

    private static PeersAndLearners configurationFromAssignments(Collection<Assignment> assignments) {
        var peers = new HashSet<String>();
        var learners = new HashSet<String>();

        for (Assignment assignment : assignments) {
            if (assignment.isPeer()) {
                peers.add(assignment.consistentId());
            } else {
                learners.add(assignment.consistentId());
            }
        }

        return PeersAndLearners.fromConsistentIds(peers, learners);
    }

    /**
     * Creates partition stores. If one of the storages has not completed the rebalance, then the storages are cleared.
     *
     * @param table Table.
     * @param partitionId Partition ID.
     * @return Future of creating or getting partition stores.
     */
    // TODO: IGNITE-18939 Create storages only once, then only get them
    private CompletableFuture<PartitionStorages> getOrCreatePartitionStorages(TableImpl table, int partitionId) {
        InternalTable internalTable = table.internalTable();

        MvPartitionStorage mvPartition = internalTable.storage().getMvPartition(partitionId);

        return (mvPartition != null ? completedFuture(mvPartition) : internalTable.storage().createMvPartition(partitionId))
                .thenComposeAsync(mvPartitionStorage -> {
                    TxStateStorage txStateStorage = internalTable.txStateStorage().getOrCreateTxStateStorage(partitionId);

                    if (mvPartitionStorage.persistedIndex() == MvPartitionStorage.REBALANCE_IN_PROGRESS
                            || txStateStorage.persistedIndex() == TxStateStorage.REBALANCE_IN_PROGRESS) {
                        return allOf(
                                internalTable.storage().clearPartition(partitionId),
                                txStateStorage.clear()
                        ).thenApply(unused -> new PartitionStorages(mvPartitionStorage, txStateStorage));
                    } else {
                        return completedFuture(new PartitionStorages(mvPartitionStorage, txStateStorage));
                    }
                }, ioExecutor);
    }

    /**
     * Handles the {@link RebalanceUtil#STABLE_ASSIGNMENTS_PREFIX} update event.
     *
     * @param evt Event.
     */
    protected CompletableFuture<Void> handleChangeStableAssignmentEvent(WatchEvent evt) {
        if (evt.entryEvents().stream().allMatch(e -> e.oldEntry().value() == null)) {
            // It's the initial write to table stable assignments on table create event.
            return completedFuture(null);
        }

        // here we can receive only update from the rebalance logic
        // these updates always processing only 1 partition, so, only 1 stable partition key.
        assert evt.single() : evt;

        Entry stableAssignmentsWatchEvent = evt.entryEvent().newEntry();

        if (stableAssignmentsWatchEvent.value() == null) {
            return completedFuture(null);
        }

        int partitionId = extractPartitionNumber(stableAssignmentsWatchEvent.key());
        int tableId = extractTableId(stableAssignmentsWatchEvent.key(), STABLE_ASSIGNMENTS_PREFIX);

        TablePartitionId tablePartitionId = new TablePartitionId(tableId, partitionId);

        Set<Assignment> stableAssignments = ByteUtils.fromBytes(stableAssignmentsWatchEvent.value());

        return metaStorageMgr.get(pendingPartAssignmentsKey(tablePartitionId), stableAssignmentsWatchEvent.revision())
                .thenComposeAsync(pendingAssignmentsEntry -> {
                    byte[] pendingAssignmentsFromMetaStorage = pendingAssignmentsEntry.value();

                    Set<Assignment> pendingAssignments = pendingAssignmentsFromMetaStorage == null
                            ? Set.of()
                            : ByteUtils.fromBytes(pendingAssignmentsFromMetaStorage);

                    String localMemberName = localNode().name();

                    boolean shouldStopLocalServices = Stream.concat(stableAssignments.stream(), pendingAssignments.stream())
                            .noneMatch(assignment -> assignment.consistentId().equals(localMemberName));

                    if (!shouldStopLocalServices) {
                        return completedFuture(null);
                    }

                    try {
                        raftMgr.stopRaftNodes(tablePartitionId);
                    } catch (NodeStoppingException e) {
                        // No-op
                    }

                    CompletableFuture<Boolean> stopReplicaFut;
                    try {
                        stopReplicaFut = replicaMgr.stopReplica(tablePartitionId);
                    } catch (NodeStoppingException e) {
                        stopReplicaFut = completedFuture(true);
                    }

                    CompletableFuture<Boolean> finalStopReplicaFut = stopReplicaFut;

                    return tablesById(evt.revision())
                            // TODO: IGNITE-18703 Destroy raft log and meta
                            .thenCombine(mvGc.removeStorage(tablePartitionId), (tables, unused) -> {
                                InternalTable internalTable = tables.get(tableId).internalTable();

                                closePartitionTrackers(internalTable, partitionId);

                                return allOf(
                                        finalStopReplicaFut,
                                        internalTable.storage().destroyPartition(partitionId),
                                        runAsync(() -> internalTable.txStateStorage().destroyTxStateStorage(partitionId), ioExecutor)
                                );
                            })
                            .thenCompose(Function.identity());
                }, ioExecutor);
    }

    private static void handleExceptionOnCleanUpTablesResources(
            Throwable t,
            AtomicReference<Throwable> throwable,
            AtomicBoolean nodeStoppingEx
    ) {
        if (t instanceof CompletionException || t instanceof ExecutionException) {
            t = t.getCause();
        }

        if (!throwable.compareAndSet(null, t)) {
            if (!(t instanceof NodeStoppingException) || !nodeStoppingEx.get()) {
                throwable.get().addSuppressed(t);
            }
        }

        if (t instanceof NodeStoppingException) {
            nodeStoppingEx.set(true);
        }
    }

    private int[] collectTableIndexIds(int tableId) {
        return tablesCfg.value().indexes().stream()
                .filter(tableIndexView -> tableIndexView.tableId() == tableId)
                .mapToInt(TableIndexView::id)
                .toArray();
    }

    private static void closePartitionTrackers(InternalTable internalTable, int partitionId) {
        closeTracker(internalTable.getPartitionSafeTimeTracker(partitionId));

        closeTracker(internalTable.getPartitionStorageIndexTracker(partitionId));
    }

    private static void closeTracker(@Nullable PendingComparableValuesTracker<?, Void> tracker) {
        if (tracker != null) {
            tracker.close();
        }
    }

    private ClusterNode localNode() {
        return clusterService.topologyService().localMember();
    }

    private PartitionUpdateHandlers createPartitionUpdateHandlers(
            int partitionId,
            PartitionDataStorage partitionDataStorage,
            TableImpl table,
            DataStorageConfiguration dsCfg,
            PendingComparableValuesTracker<HybridTimestamp, Void> safeTimeTracker
    ) {
        TableIndexStoragesSupplier indexes = table.indexStorageAdapters(partitionId);

        IndexUpdateHandler indexUpdateHandler = new IndexUpdateHandler(indexes);

        GcUpdateHandler gcUpdateHandler = new GcUpdateHandler(partitionDataStorage, safeTimeTracker, indexUpdateHandler);

        StorageUpdateHandler storageUpdateHandler = new StorageUpdateHandler(
                partitionId,
                partitionDataStorage,
                dsCfg,
                lowWatermark,
                indexUpdateHandler,
                gcUpdateHandler
        );

        return new PartitionUpdateHandlers(storageUpdateHandler, indexUpdateHandler, gcUpdateHandler);
    }

    private @Nullable CatalogTableDescriptor getTableDescriptor(int id) {
        TableView tableView = findTableView(tablesCfg.value(), id);

        return tableView == null ? null : toTableDescriptor(tableView);
    }

    private CatalogZoneDescriptor getZoneDescriptor(int id) {
        return toZoneDescriptor(getZoneById(zonesConfig, id).value());
    }
}<|MERGE_RESOLUTION|>--- conflicted
+++ resolved
@@ -573,14 +573,6 @@
             CatalogTableDescriptor tableDescriptor = toTableDescriptor(ctx.newValue());
             CatalogZoneDescriptor zoneDescriptor = getZoneDescriptor(tableDescriptor.zoneId());
 
-<<<<<<< HEAD
-            List<Set<Assignment>> assignments = AffinityUtils.calculateAssignments(
-                    // TODO: https://issues.apache.org/jira/browse/IGNITE-19425 use data nodes from DistributionZoneManager instead.
-                    baselineMgr.nodes().stream().map(ClusterNode::name).collect(toList()),
-                    zoneDescriptor.partitions(),
-                    zoneDescriptor.replicas()
-            );
-=======
             List<Set<Assignment>> assignments;
 
             // Check if the table already has assignments in the vault.
@@ -591,10 +583,9 @@
                 assignments = AffinityUtils.calculateAssignments(
                         // TODO: https://issues.apache.org/jira/browse/IGNITE-19425 use data nodes from DistributionZoneManager instead.
                         baselineMgr.nodes().stream().map(ClusterNode::name).collect(toList()),
-                        zone.partitions(),
-                        zone.replicas());
-            }
->>>>>>> 006ddb06
+                        zoneDescriptor.partitions(),
+                        zoneDescriptor.replicas()
+            );}
 
             assert !assignments.isEmpty() : "Couldn't create the table with empty assignments.";
 
