--- conflicted
+++ resolved
@@ -410,11 +410,9 @@
     @Nullable
     private ScheduledExecutorService streamerFlushExecutor;
 
-<<<<<<< HEAD
+    private final IndexMetaStorage indexMetaStorage;
+
     private PartitionReplicaLifecycleManager partitionReplicaLifecycleManager;
-=======
-    private final IndexMetaStorage indexMetaStorage;
->>>>>>> dd5fe832
 
     /**
      * Creates a new table manager.
@@ -440,6 +438,7 @@
      * @param lowWatermark Low watermark.
      * @param transactionInflights Transaction inflights.
      * @param indexMetaStorage Index meta storage.
+     * @param partitionReplicaLifecycleManager Partition replica lifecycle manager
      */
     public TableManager(
             String nodeName,
@@ -473,11 +472,8 @@
             RemotelyTriggeredResourceRegistry remotelyTriggeredResourceRegistry,
             LowWatermark lowWatermark,
             TransactionInflights transactionInflights,
-<<<<<<< HEAD
+            IndexMetaStorage indexMetaStorage,
             PartitionReplicaLifecycleManager partitionReplicaLifecycleManager
-=======
-            IndexMetaStorage indexMetaStorage
->>>>>>> dd5fe832
     ) {
         this.topologyService = topologyService;
         this.replicaMgr = replicaMgr;
@@ -503,11 +499,8 @@
         this.transactionInflights = transactionInflights;
         this.txCfg = txCfg;
         this.nodeName = nodeName;
-<<<<<<< HEAD
+        this.indexMetaStorage = indexMetaStorage;
         this.partitionReplicaLifecycleManager = partitionReplicaLifecycleManager;
-=======
-        this.indexMetaStorage = indexMetaStorage;
->>>>>>> dd5fe832
 
         this.executorInclinedSchemaSyncService = new ExecutorInclinedSchemaSyncService(schemaSyncService, partitionOperationsExecutor);
         this.executorInclinedPlacementDriver = new ExecutorInclinedPlacementDriver(placementDriver, partitionOperationsExecutor);
