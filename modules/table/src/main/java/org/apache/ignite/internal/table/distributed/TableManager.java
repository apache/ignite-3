/*
 * Licensed to the Apache Software Foundation (ASF) under one or more
 * contributor license agreements. See the NOTICE file distributed with
 * this work for additional information regarding copyright ownership.
 * The ASF licenses this file to You under the Apache License, Version 2.0
 * (the "License"); you may not use this file except in compliance with
 * the License. You may obtain a copy of the License at
 *
 *      http://www.apache.org/licenses/LICENSE-2.0
 *
 * Unless required by applicable law or agreed to in writing, software
 * distributed under the License is distributed on an "AS IS" BASIS,
 * WITHOUT WARRANTIES OR CONDITIONS OF ANY KIND, either express or implied.
 * See the License for the specific language governing permissions and
 * limitations under the License.
 */

package org.apache.ignite.internal.table.distributed;

import static java.nio.charset.StandardCharsets.UTF_8;
import static java.util.Collections.emptyMap;
import static java.util.Collections.unmodifiableMap;
import static java.util.concurrent.CompletableFuture.allOf;
import static java.util.concurrent.CompletableFuture.anyOf;
import static java.util.concurrent.CompletableFuture.completedFuture;
import static java.util.concurrent.CompletableFuture.failedFuture;
import static java.util.concurrent.CompletableFuture.runAsync;
import static org.apache.ignite.internal.causality.IncrementalVersionedValue.dependingOn;
import static org.apache.ignite.internal.distributionzones.rebalance.RebalanceUtil.partitionAssignments;
import static org.apache.ignite.internal.distributionzones.rebalance.RebalanceUtil.tableAssignments;
import static org.apache.ignite.internal.metastorage.dsl.Operations.put;
import static org.apache.ignite.internal.util.CompletableFutures.emptyListCompletedFuture;
import static org.apache.ignite.internal.util.CompletableFutures.falseCompletedFuture;
import static org.apache.ignite.internal.util.CompletableFutures.nullCompletedFuture;
import static org.apache.ignite.internal.util.IgniteUtils.inBusyLock;
import static org.apache.ignite.internal.util.IgniteUtils.inBusyLockAsync;
import static org.apache.ignite.internal.util.IgniteUtils.shutdownAndAwaitTermination;
import static org.apache.ignite.internal.utils.RebalanceUtil.ASSIGNMENTS_SWITCH_REDUCE_PREFIX;
import static org.apache.ignite.internal.utils.RebalanceUtil.PENDING_ASSIGNMENTS_PREFIX;
import static org.apache.ignite.internal.utils.RebalanceUtil.STABLE_ASSIGNMENTS_PREFIX;
import static org.apache.ignite.internal.utils.RebalanceUtil.extractPartitionNumber;
import static org.apache.ignite.internal.utils.RebalanceUtil.extractTableId;
import static org.apache.ignite.internal.utils.RebalanceUtil.pendingPartAssignmentsKey;
import static org.apache.ignite.internal.utils.RebalanceUtil.stablePartAssignmentsKey;

import it.unimi.dsi.fastutil.ints.Int2ObjectOpenHashMap;
import java.io.IOException;
import java.nio.file.Files;
import java.nio.file.Path;
import java.util.ArrayList;
import java.util.Collection;
import java.util.Collections;
import java.util.HashMap;
import java.util.HashSet;
import java.util.List;
import java.util.Map;
import java.util.Set;
import java.util.concurrent.CompletableFuture;
import java.util.concurrent.CompletionException;
import java.util.concurrent.ConcurrentHashMap;
import java.util.concurrent.ExecutionException;
import java.util.concurrent.ExecutorService;
import java.util.concurrent.Executors;
import java.util.concurrent.LinkedBlockingQueue;
import java.util.concurrent.ScheduledExecutorService;
import java.util.concurrent.ScheduledThreadPoolExecutor;
import java.util.concurrent.ThreadPoolExecutor;
import java.util.concurrent.TimeUnit;
import java.util.concurrent.TimeoutException;
import java.util.concurrent.atomic.AtomicBoolean;
import java.util.function.Consumer;
import java.util.function.Function;
import java.util.function.IntSupplier;
import java.util.function.LongFunction;
import java.util.function.Supplier;
import java.util.stream.Collectors;
import java.util.stream.IntStream;
import java.util.stream.Stream;
import org.apache.ignite.internal.affinity.AffinityUtils;
import org.apache.ignite.internal.affinity.Assignment;
import org.apache.ignite.internal.catalog.CatalogService;
import org.apache.ignite.internal.catalog.commands.CatalogUtils;
import org.apache.ignite.internal.catalog.descriptors.CatalogDataStorageDescriptor;
import org.apache.ignite.internal.catalog.descriptors.CatalogObjectDescriptor;
import org.apache.ignite.internal.catalog.descriptors.CatalogTableDescriptor;
import org.apache.ignite.internal.catalog.descriptors.CatalogZoneDescriptor;
import org.apache.ignite.internal.catalog.events.CatalogEvent;
import org.apache.ignite.internal.catalog.events.CreateTableEventParameters;
import org.apache.ignite.internal.catalog.events.DropTableEventParameters;
import org.apache.ignite.internal.causality.CompletionListener;
import org.apache.ignite.internal.causality.IncrementalVersionedValue;
import org.apache.ignite.internal.close.ManuallyCloseable;
import org.apache.ignite.internal.distributionzones.DistributionZoneManager;
import org.apache.ignite.internal.hlc.HybridClock;
import org.apache.ignite.internal.hlc.HybridTimestamp;
import org.apache.ignite.internal.lang.ByteArray;
import org.apache.ignite.internal.lang.IgniteStringFormatter;
import org.apache.ignite.internal.lang.NodeStoppingException;
import org.apache.ignite.internal.logger.IgniteLogger;
import org.apache.ignite.internal.logger.Loggers;
import org.apache.ignite.internal.manager.IgniteComponent;
import org.apache.ignite.internal.metastorage.Entry;
import org.apache.ignite.internal.metastorage.MetaStorageManager;
import org.apache.ignite.internal.metastorage.WatchEvent;
import org.apache.ignite.internal.metastorage.WatchListener;
import org.apache.ignite.internal.metastorage.dsl.Condition;
import org.apache.ignite.internal.metastorage.dsl.Conditions;
import org.apache.ignite.internal.metastorage.dsl.Operation;
import org.apache.ignite.internal.placementdriver.PlacementDriver;
import org.apache.ignite.internal.raft.Loza;
import org.apache.ignite.internal.raft.Marshaller;
import org.apache.ignite.internal.raft.Peer;
import org.apache.ignite.internal.raft.PeersAndLearners;
import org.apache.ignite.internal.raft.RaftGroupEventsListener;
import org.apache.ignite.internal.raft.RaftManager;
import org.apache.ignite.internal.raft.RaftNodeId;
import org.apache.ignite.internal.raft.client.TopologyAwareRaftGroupService;
import org.apache.ignite.internal.raft.client.TopologyAwareRaftGroupServiceFactory;
import org.apache.ignite.internal.raft.server.RaftGroupOptions;
import org.apache.ignite.internal.raft.service.RaftGroupListener;
import org.apache.ignite.internal.raft.service.RaftGroupService;
import org.apache.ignite.internal.raft.storage.impl.LogStorageFactoryCreator;
import org.apache.ignite.internal.replicator.ReplicaManager;
import org.apache.ignite.internal.replicator.ReplicaService;
import org.apache.ignite.internal.replicator.TablePartitionId;
import org.apache.ignite.internal.schema.SchemaManager;
import org.apache.ignite.internal.schema.configuration.GcConfiguration;
import org.apache.ignite.internal.storage.DataStorageManager;
import org.apache.ignite.internal.storage.MvPartitionStorage;
import org.apache.ignite.internal.storage.StorageException;
import org.apache.ignite.internal.storage.engine.MvTableStorage;
import org.apache.ignite.internal.storage.engine.StorageEngine;
import org.apache.ignite.internal.storage.engine.StorageTableDescriptor;
import org.apache.ignite.internal.storage.index.StorageIndexDescriptorSupplier;
import org.apache.ignite.internal.table.IgniteTablesInternal;
import org.apache.ignite.internal.table.InternalTable;
import org.apache.ignite.internal.table.TableImpl;
import org.apache.ignite.internal.table.TableViewInternal;
import org.apache.ignite.internal.table.distributed.gc.GcUpdateHandler;
import org.apache.ignite.internal.table.distributed.gc.MvGc;
import org.apache.ignite.internal.table.distributed.index.IndexUpdateHandler;
import org.apache.ignite.internal.table.distributed.raft.PartitionDataStorage;
import org.apache.ignite.internal.table.distributed.raft.PartitionListener;
import org.apache.ignite.internal.table.distributed.raft.RebalanceRaftGroupEventsListener;
import org.apache.ignite.internal.table.distributed.raft.snapshot.PartitionAccessImpl;
import org.apache.ignite.internal.table.distributed.raft.snapshot.PartitionKey;
import org.apache.ignite.internal.table.distributed.raft.snapshot.PartitionSnapshotStorageFactory;
import org.apache.ignite.internal.table.distributed.raft.snapshot.outgoing.OutgoingSnapshotsManager;
import org.apache.ignite.internal.table.distributed.raft.snapshot.outgoing.SnapshotAwarePartitionDataStorage;
import org.apache.ignite.internal.table.distributed.replicator.PartitionReplicaListener;
import org.apache.ignite.internal.table.distributed.replicator.TransactionStateResolver;
import org.apache.ignite.internal.table.distributed.schema.CatalogValidationSchemasSource;
import org.apache.ignite.internal.table.distributed.schema.SchemaSyncService;
import org.apache.ignite.internal.table.distributed.schema.SchemaVersions;
import org.apache.ignite.internal.table.distributed.schema.SchemaVersionsImpl;
import org.apache.ignite.internal.table.distributed.schema.ThreadLocalPartitionCommandsMarshaller;
import org.apache.ignite.internal.table.distributed.storage.InternalTableImpl;
import org.apache.ignite.internal.table.distributed.storage.PartitionStorages;
import org.apache.ignite.internal.thread.NamedThreadFactory;
import org.apache.ignite.internal.tx.HybridTimestampTracker;
import org.apache.ignite.internal.tx.LockManager;
import org.apache.ignite.internal.tx.TxManager;
import org.apache.ignite.internal.tx.storage.state.TxStateStorage;
import org.apache.ignite.internal.tx.storage.state.TxStateTableStorage;
import org.apache.ignite.internal.tx.storage.state.rocksdb.TxStateRocksDbTableStorage;
import org.apache.ignite.internal.util.ByteUtils;
import org.apache.ignite.internal.util.CompletableFutures;
import org.apache.ignite.internal.util.Cursor;
import org.apache.ignite.internal.util.IgniteSpinBusyLock;
import org.apache.ignite.internal.util.IgniteUtils;
import org.apache.ignite.internal.util.Lazy;
import org.apache.ignite.internal.util.PendingComparableValuesTracker;
import org.apache.ignite.internal.utils.RebalanceUtil;
import org.apache.ignite.internal.vault.VaultManager;
import org.apache.ignite.lang.IgniteException;
import org.apache.ignite.lang.util.IgniteNameUtils;
import org.apache.ignite.network.ClusterNode;
import org.apache.ignite.network.ClusterService;
import org.apache.ignite.network.TopologyService;
import org.apache.ignite.raft.jraft.storage.impl.VolatileRaftMetaStorage;
import org.apache.ignite.sql.IgniteSql;
import org.apache.ignite.table.Table;
import org.jetbrains.annotations.Nullable;
import org.jetbrains.annotations.TestOnly;

/**
 * Table manager.
 */
public class TableManager implements IgniteTablesInternal, IgniteComponent {

    /** The logger. */
    private static final IgniteLogger LOG = Loggers.forClass(TableManager.class);

    /** Name of a transaction state directory. */
    private static final String TX_STATE_DIR = "tx-state-";

    /** Transaction storage flush delay. */
    private static final int TX_STATE_STORAGE_FLUSH_DELAY = 1000;
    private static final IntSupplier TX_STATE_STORAGE_FLUSH_DELAY_SUPPLIER = () -> TX_STATE_STORAGE_FLUSH_DELAY;

    private final ClusterService clusterService;

    /** Raft manager. */
    private final RaftManager raftMgr;

    /** Replica manager. */
    private final ReplicaManager replicaMgr;

    /** Lock manager. */
    private final LockManager lockMgr;

    /** Replica service. */
    private final ReplicaService replicaSvc;

    /** Transaction manager. */
    private final TxManager txManager;

    /** Meta storage manager. */
    private final MetaStorageManager metaStorageMgr;

    /** Vault manager. */
    private final VaultManager vaultManager;

    /** Data storage manager. */
    private final DataStorageManager dataStorageMgr;

    /** Transaction state resolver. */
    private final TransactionStateResolver transactionStateResolver;

    /** Here a table future stores during creation (until the table can be provided to client). */
    private final Map<Integer, CompletableFuture<Table>> tableCreateFuts = new ConcurrentHashMap<>();

    /**
     * Versioned store for tables by id. Only table instances are created here, local storages and RAFT groups may not be initialized yet.
     *
     * @see #localPartsByTableIdVv
     * @see #assignmentsUpdatedVv
     */
    private final IncrementalVersionedValue<Map<Integer, TableImpl>> tablesByIdVv;

    /**
     * Versioned store for local partition set by table id.
     *
     * <p>Completed strictly after {@link #tablesByIdVv} and strictly before {@link #assignmentsUpdatedVv}.
     */
    private final IncrementalVersionedValue<Map<Integer, PartitionSet>> localPartsByTableIdVv;

    /**
     * Versioned store for tracking RAFT groups initialization and starting completion.
     *
     * <p>Only explicitly updated in {@link #createTablePartitionsLocally(long, CompletableFuture, TableImpl)}.
     *
     * <p>Completed strictly after {@link #localPartsByTableIdVv}.
     */
    private final IncrementalVersionedValue<Void> assignmentsUpdatedVv;

    /**
     * {@link TableImpl} is created during update of tablesByIdVv, we store reference to it in case of updating of tablesByIdVv fails, so we
     * can stop resources associated with the table or to clean up table resources on {@code TableManager#stop()}.
     */
    private final Map<Integer, TableImpl> pendingTables = new ConcurrentHashMap<>();

    /** Started tables. */
    private final Map<Integer, TableImpl> startedTables = new ConcurrentHashMap<>();

    /** Busy lock to stop synchronously. */
    private final IgniteSpinBusyLock busyLock = new IgniteSpinBusyLock();

    /** Prevents double stopping the component. */
    private final AtomicBoolean beforeStopGuard = new AtomicBoolean();

    private final AtomicBoolean stopGuard = new AtomicBoolean();

    /** Schema manager. */
    private final SchemaManager schemaManager;

    private final LogStorageFactoryCreator volatileLogStorageFactoryCreator;

    /** Executor for scheduling retries of a rebalance. */
    private final ScheduledExecutorService rebalanceScheduler;

    /** Transaction state storage scheduled pool. */
    private final ScheduledExecutorService txStateStorageScheduledPool;

    /** Transaction state storage pool. */
    private final ExecutorService txStateStoragePool;

    /** Scan request executor. */
    private final ExecutorService scanRequestExecutor;

    /**
     * Separate executor for IO operations like partition storage initialization or partition raft group meta data persisting.
     */
    private final ExecutorService ioExecutor;

    private final HybridClock clock;

    private final OutgoingSnapshotsManager outgoingSnapshotsManager;

    private final TopologyAwareRaftGroupServiceFactory raftGroupServiceFactory;

    private final DistributionZoneManager distributionZoneManager;

    private final SchemaSyncService schemaSyncService;

    private final CatalogService catalogService;

    /** Partitions storage path. */
    private final Path storagePath;

    /** Incoming RAFT snapshots executor. */
    private final ExecutorService incomingSnapshotsExecutor;

    /** Rebalance scheduler pool size. */
    private static final int REBALANCE_SCHEDULER_POOL_SIZE = Math.min(Runtime.getRuntime().availableProcessors() * 3, 20);

    /** Meta storage listener for pending assignments. */
    private final WatchListener pendingAssignmentsRebalanceListener;

    /** Meta storage listener for stable assignments. */
    private final WatchListener stableAssignmentsRebalanceListener;

    /** Meta storage listener for switch reduce assignments. */
    private final WatchListener assignmentsSwitchRebalanceListener;

    private final MvGc mvGc;

    private final LowWatermark lowWatermark;

    private final Marshaller raftCommandsMarshaller;

    private final HybridTimestampTracker observableTimestampTracker;

    /** Placement driver. */
    private final PlacementDriver placementDriver;

    /** Ignite SQL facade. */
    private final Supplier<IgniteSql> sql;

    private final SchemaVersions schemaVersions;

    private final PartitionReplicatorNodeRecovery partitionReplicatorNodeRecovery;

    /** Versioned value used only at manager startup to correctly fire table creation events. */
    private final IncrementalVersionedValue<Void> startVv;

    /** Ends at the {@link #stop()} with an {@link NodeStoppingException}. */
    private final CompletableFuture<Void> stopManagerFuture = new CompletableFuture<>();

    /**
     * Creates a new table manager.
     *
     * @param registry Registry for versioned values.
     * @param gcConfig Garbage collector configuration.
     * @param raftMgr Raft manager.
     * @param replicaMgr Replica manager.
     * @param lockMgr Lock manager.
     * @param replicaSvc Replica service.
     * @param txManager Transaction manager.
     * @param dataStorageMgr Data storage manager.
     * @param schemaManager Schema manager.
     * @param volatileLogStorageFactoryCreator Creator for {@link org.apache.ignite.internal.raft.storage.LogStorageFactory} for
     *         volatile tables.
     * @param raftGroupServiceFactory Factory that is used for creation of raft group services for replication groups.
     * @param vaultManager Vault manager.
     * @param placementDriver Placement driver.
     * @param sql Ignite SQL facade.
     */
    public TableManager(
            String nodeName,
            Consumer<LongFunction<CompletableFuture<?>>> registry,
            GcConfiguration gcConfig,
            ClusterService clusterService,
            RaftManager raftMgr,
            ReplicaManager replicaMgr,
            LockManager lockMgr,
            ReplicaService replicaSvc,
            TxManager txManager,
            DataStorageManager dataStorageMgr,
            Path storagePath,
            MetaStorageManager metaStorageMgr,
            SchemaManager schemaManager,
            LogStorageFactoryCreator volatileLogStorageFactoryCreator,
            HybridClock clock,
            OutgoingSnapshotsManager outgoingSnapshotsManager,
            TopologyAwareRaftGroupServiceFactory raftGroupServiceFactory,
            VaultManager vaultManager,
            DistributionZoneManager distributionZoneManager,
            SchemaSyncService schemaSyncService,
            CatalogService catalogService,
            HybridTimestampTracker observableTimestampTracker,
            PlacementDriver placementDriver,
            Supplier<IgniteSql> sql
    ) {
        this.clusterService = clusterService;
        this.raftMgr = raftMgr;
        this.replicaMgr = replicaMgr;
        this.lockMgr = lockMgr;
        this.replicaSvc = replicaSvc;
        this.txManager = txManager;
        this.dataStorageMgr = dataStorageMgr;
        this.storagePath = storagePath;
        this.metaStorageMgr = metaStorageMgr;
        this.vaultManager = vaultManager;
        this.schemaManager = schemaManager;
        this.volatileLogStorageFactoryCreator = volatileLogStorageFactoryCreator;
        this.clock = clock;
        this.outgoingSnapshotsManager = outgoingSnapshotsManager;
        this.raftGroupServiceFactory = raftGroupServiceFactory;
        this.distributionZoneManager = distributionZoneManager;
        this.schemaSyncService = schemaSyncService;
        this.catalogService = catalogService;
        this.observableTimestampTracker = observableTimestampTracker;
        this.placementDriver = placementDriver;
        this.sql = sql;

        TopologyService topologyService = clusterService.topologyService();

        transactionStateResolver = new TransactionStateResolver(
                replicaSvc,
                txManager,
                clock,
                topologyService,
                clusterService.messagingService(),
                placementDriver
        );

        schemaVersions = new SchemaVersionsImpl(schemaSyncService, catalogService, clock);

        tablesByIdVv = new IncrementalVersionedValue<>(registry, HashMap::new);

        localPartsByTableIdVv = new IncrementalVersionedValue<>(dependingOn(tablesByIdVv), HashMap::new);

        assignmentsUpdatedVv = new IncrementalVersionedValue<>(dependingOn(localPartsByTableIdVv));

        txStateStorageScheduledPool = Executors.newSingleThreadScheduledExecutor(
                NamedThreadFactory.create(nodeName, "tx-state-storage-scheduled-pool", LOG));

        txStateStoragePool = Executors.newFixedThreadPool(Runtime.getRuntime().availableProcessors(),
                NamedThreadFactory.create(nodeName, "tx-state-storage-pool", LOG));

        scanRequestExecutor = Executors.newSingleThreadExecutor(
                NamedThreadFactory.create(nodeName, "scan-query-executor-", LOG));

        rebalanceScheduler = new ScheduledThreadPoolExecutor(REBALANCE_SCHEDULER_POOL_SIZE,
                NamedThreadFactory.create(nodeName, "rebalance-scheduler", LOG));

        int cpus = Runtime.getRuntime().availableProcessors();

        ioExecutor = new ThreadPoolExecutor(
                Math.min(cpus * 3, 25),
                Integer.MAX_VALUE,
                100,
                TimeUnit.MILLISECONDS,
                new LinkedBlockingQueue<>(),
                NamedThreadFactory.create(nodeName, "tableManager-io", LOG));

        incomingSnapshotsExecutor = new ThreadPoolExecutor(
                cpus,
                cpus,
                100,
                TimeUnit.MILLISECONDS,
                new LinkedBlockingQueue<>(),
                NamedThreadFactory.create(nodeName, "incoming-raft-snapshot", LOG)
        );

        pendingAssignmentsRebalanceListener = createPendingAssignmentsRebalanceListener();

        stableAssignmentsRebalanceListener = createStableAssignmentsRebalanceListener();

        assignmentsSwitchRebalanceListener = createAssignmentsSwitchRebalanceListener();

        mvGc = new MvGc(nodeName, gcConfig);

        lowWatermark = new LowWatermark(nodeName, gcConfig.lowWatermark(), clock, txManager, vaultManager, mvGc);

        raftCommandsMarshaller = new ThreadLocalPartitionCommandsMarshaller(clusterService.serializationRegistry());

        partitionReplicatorNodeRecovery = new PartitionReplicatorNodeRecovery(
                metaStorageMgr,
                clusterService.messagingService(),
                topologyService,
                tableId -> latestTablesById().get(tableId)
        );

        startVv = new IncrementalVersionedValue<>(registry);
    }

    @Override
    public void start() {
        inBusyLock(busyLock, () -> {
            mvGc.start();

            lowWatermark.start();

            transactionStateResolver.start();

            CompletableFuture<Long> recoveryFinishFuture = metaStorageMgr.recoveryFinishedFuture();

            assert recoveryFinishFuture.isDone();

            long recoveryRevision = recoveryFinishFuture.join();

            startTables(recoveryRevision);

            performRebalanceOnRecovery(recoveryRevision);

            metaStorageMgr.registerPrefixWatch(ByteArray.fromString(PENDING_ASSIGNMENTS_PREFIX), pendingAssignmentsRebalanceListener);
            metaStorageMgr.registerPrefixWatch(ByteArray.fromString(STABLE_ASSIGNMENTS_PREFIX), stableAssignmentsRebalanceListener);
            metaStorageMgr.registerPrefixWatch(ByteArray.fromString(ASSIGNMENTS_SWITCH_REDUCE_PREFIX), assignmentsSwitchRebalanceListener);

            catalogService.listen(CatalogEvent.TABLE_CREATE, (parameters, exception) -> {
                assert exception == null : parameters;

                return onTableCreate((CreateTableEventParameters) parameters).thenApply(unused -> false);
            });

            catalogService.listen(CatalogEvent.TABLE_DROP, (parameters, exception) -> {
                assert exception == null : parameters;

                return onTableDelete(((DropTableEventParameters) parameters)).thenApply(unused -> false);
            });

            partitionReplicatorNodeRecovery.start();
        });
    }

    private void performRebalanceOnRecovery(long recoveryRevision) {
        CompletableFuture<Void> pendingAssignmentsRecoveryFuture;

        var prefix = new ByteArray(PENDING_ASSIGNMENTS_PREFIX);

        try (Cursor<Entry> cursor = metaStorageMgr.prefixLocally(prefix, recoveryRevision)) {
            CompletableFuture<?>[] futures = cursor.stream()
                    .map(pendingAssignmentEntry -> {
                        if (LOG.isInfoEnabled()) {
                            LOG.info(
                                    "Missed pending assignments for key '{}' discovered, performing recovery",
                                    new String(pendingAssignmentEntry.key(), UTF_8)
                            );
                        }

                        // We use the Meta Storage recovery revision here instead of the entry revision, because
                        // 'handleChangePendingAssignmentEvent' accesses some Versioned Values that only store values starting with
                        // tokens equal to Meta Storage recovery revision. In other words, if the entry has a lower revision than the
                        // recovery revision, there will never be a Versioned Value corresponding to its revision.
                        return handleChangePendingAssignmentEvent(pendingAssignmentEntry, recoveryRevision);
                    })
                    .toArray(CompletableFuture[]::new);

            pendingAssignmentsRecoveryFuture = allOf(futures)
                    // Simply log any errors, we don't want to block watch processing.
                    .exceptionally(e -> {
                        LOG.error("Error when performing pending assignments recovery", e);

                        return null;
                    });
        }

        startVv.update(recoveryRevision, (v, e) -> pendingAssignmentsRecoveryFuture);
    }

    private CompletableFuture<?> onTableCreate(CreateTableEventParameters parameters) {
        return createTableLocally(parameters.causalityToken(), parameters.catalogVersion(), parameters.tableDescriptor(), false);
    }

    private CompletableFuture<Boolean> writeTableAssignmentsToMetastore(
            int tableId,
            CompletableFuture<List<Set<Assignment>>> assignmentsFuture
    ) {
        return assignmentsFuture.thenCompose(newAssignments -> {
            assert !newAssignments.isEmpty();

            List<Operation> partitionAssignments = new ArrayList<>(newAssignments.size());

            for (int i = 0; i < newAssignments.size(); i++) {
                partitionAssignments.add(put(
                        stablePartAssignmentsKey(
                                new TablePartitionId(tableId, i)),
                        ByteUtils.toBytes(newAssignments.get(i))));
            }

            Condition condition = Conditions.notExists(new ByteArray(partitionAssignments.get(0).key()));

            return metaStorageMgr
                    .invoke(condition, partitionAssignments, Collections.emptyList())
                    .exceptionally(e -> {
                        LOG.error("Couldn't write assignments to metastore", e);

                        return null;
                    });
        });
    }

    private CompletableFuture<Void> onTableDelete(DropTableEventParameters parameters) {
        return inBusyLockAsync(busyLock, () -> {
            long causalityToken = parameters.causalityToken();
            int catalogVersion = parameters.catalogVersion();

            int tableId = parameters.tableId();

            CatalogTableDescriptor tableDescriptor = getTableDescriptor(tableId, catalogVersion - 1);
            CatalogZoneDescriptor zoneDescriptor = getZoneDescriptor(tableDescriptor, catalogVersion - 1);

            dropTableLocally(causalityToken, tableDescriptor, zoneDescriptor);

            return nullCompletedFuture();
        });
    }

    /**
     * Updates or creates partition raft groups and storages.
     *
     * @param causalityToken Causality token.
     * @param assignmentsFuture Table assignments.
     * @param table Initialized table entity.
     * @return future, which will be completed when the partitions creations done.
     */
    private CompletableFuture<?> createTablePartitionsLocally(
            long causalityToken,
            CompletableFuture<List<Set<Assignment>>> assignmentsFuture,
            TableImpl table
    ) {
        int tableId = table.tableId();

        // Create new raft nodes according to new assignments.
        Supplier<CompletableFuture<Void>> updateAssignmentsClosure = () -> assignmentsFuture.thenCompose(newAssignments -> {
            // Empty assignments might be a valid case if tables are created from within cluster init HOCON
            // configuration, which is not supported now.
            assert newAssignments != null : IgniteStringFormatter.format("Table [id={}] has empty assignments.", tableId);

            int partitions = newAssignments.size();

            CompletableFuture<?>[] futures = new CompletableFuture<?>[partitions];

            // TODO: https://issues.apache.org/jira/browse/IGNITE-19713 Process assignments and set partitions only for assigned partitions.
            PartitionSet parts = new BitSetPartitionSet();

            for (int i = 0; i < futures.length; i++) {
                futures[i] = new CompletableFuture<>();

                parts.set(i);
            }

            String localMemberName = localNode().name();

            for (int i = 0; i < partitions; i++) {
                int partId = i;

                Set<Assignment> newPartAssignment = newAssignments.get(partId);

                InternalTable internalTbl = table.internalTable();

                Assignment localMemberAssignment = newPartAssignment.stream()
                        .filter(a -> a.consistentId().equals(localMemberName))
                        .findAny()
                        .orElse(null);

                PeersAndLearners newConfiguration = configurationFromAssignments(newPartAssignment);

                TablePartitionId replicaGrpId = new TablePartitionId(tableId, partId);

                var safeTimeTracker = new PendingComparableValuesTracker<HybridTimestamp, Void>(
                        new HybridTimestamp(1, 0)
                );
                var storageIndexTracker = new PendingComparableValuesTracker<Long, Void>(0L);

                ((InternalTableImpl) internalTbl).updatePartitionTrackers(partId, safeTimeTracker, storageIndexTracker);

                PartitionStorages partitionStorages = getPartitionStorages(table, partId);

                PartitionDataStorage partitionDataStorage = partitionDataStorage(partitionStorages.getMvPartitionStorage(),
                        internalTbl, partId);

                storageIndexTracker.update(partitionDataStorage.lastAppliedIndex(), null);

                PartitionUpdateHandlers partitionUpdateHandlers = createPartitionUpdateHandlers(
                        partId,
                        partitionDataStorage,
                        table,
                        safeTimeTracker
                );

                mvGc.addStorage(replicaGrpId, partitionUpdateHandlers.gcUpdateHandler);

                CompletableFuture<Boolean> startGroupFut;

                // start new nodes, only if it is table creation, other cases will be covered by rebalance logic
                if (localMemberAssignment != null) {
                    CompletableFuture<Boolean> shouldStartGroupFut = partitionReplicatorNodeRecovery.shouldStartGroup(
                            replicaGrpId,
                            internalTbl,
                            newConfiguration,
                            localMemberAssignment
                    );

                    startGroupFut = shouldStartGroupFut.thenApplyAsync(startGroup -> inBusyLock(busyLock, () -> {
                        if (!startGroup) {
                            return false;
                        }
                        TxStateStorage txStatePartitionStorage = partitionStorages.getTxStateStorage();

                        RaftGroupOptions groupOptions = groupOptionsForPartition(
                                internalTbl.storage(),
                                internalTbl.txStateStorage(),
                                partitionKey(internalTbl, partId),
                                partitionUpdateHandlers
                        );

                        Peer serverPeer = newConfiguration.peer(localMemberName);

                        var raftNodeId = new RaftNodeId(replicaGrpId, serverPeer);

                        try {
                            // TODO: use RaftManager interface, see https://issues.apache.org/jira/browse/IGNITE-18273
                            ((Loza) raftMgr).startRaftGroupNode(
                                    raftNodeId,
                                    newConfiguration,
                                    new PartitionListener(
                                            txManager,
                                            partitionDataStorage,
                                            partitionUpdateHandlers.storageUpdateHandler,
                                            txStatePartitionStorage,
                                            safeTimeTracker,
                                            storageIndexTracker
                                    ),
                                    new RebalanceRaftGroupEventsListener(
                                            metaStorageMgr,
                                            replicaGrpId,
                                            busyLock,
                                            createPartitionMover(internalTbl, partId),
                                            this::calculateAssignments,
                                            rebalanceScheduler
                                    ),
                                    groupOptions
                            );

                            return true;
                        } catch (NodeStoppingException ex) {
                            throw new CompletionException(ex);
                        }
                    }), ioExecutor);
                } else {
                    startGroupFut = falseCompletedFuture();
                }

                startGroupFut
                        .thenComposeAsync(v -> inBusyLock(busyLock, () -> {
                            try {
                                //TODO IGNITE-19614 This procedure takes 10 seconds if there's no majority online.
                                return raftMgr.startRaftGroupService(
                                        replicaGrpId, newConfiguration, raftGroupServiceFactory, raftCommandsMarshaller
                                );
                            } catch (NodeStoppingException ex) {
                                return failedFuture(ex);
                            }
                        }), ioExecutor)
                        .thenAcceptAsync(updatedRaftGroupService -> inBusyLock(busyLock, () -> {
                            ((InternalTableImpl) internalTbl).updateInternalTableRaftGroupService(partId, updatedRaftGroupService);

                            boolean startedRaftNode = startGroupFut.join();
                            if (localMemberAssignment == null || !startedRaftNode) {
                                return;
                            }

                            MvPartitionStorage partitionStorage = partitionStorages.getMvPartitionStorage();
                            TxStateStorage txStateStorage = partitionStorages.getTxStateStorage();

                            try {
                                startReplicaWithNewListener(
                                        replicaGrpId,
                                        table,
                                        safeTimeTracker,
                                        storageIndexTracker,
                                        partitionStorage,
                                        txStateStorage,
                                        partitionUpdateHandlers,
                                        updatedRaftGroupService
                                );
                            } catch (NodeStoppingException ex) {
                                throw new AssertionError("Loza was stopped before Table manager", ex);
                            }
                        }), ioExecutor)
                        .whenComplete((res, ex) -> {
                            if (ex != null) {
                                LOG.warn("Unable to update raft groups on the node [tableId={}, partitionId={}]", ex, tableId, partId);

                                futures[partId].completeExceptionally(ex);
                            } else {
                                futures[partId].complete(null);
                            }
                        });
            }

            return allOf(futures);
        });

        // NB: all vv.update() calls must be made from the synchronous part of the method (not in thenCompose()/etc!).
        CompletableFuture<?> localPartsUpdateFuture = localPartsByTableIdVv.update(causalityToken,
                (previous, throwable) -> inBusyLock(busyLock, () -> assignmentsFuture.thenCompose(newAssignments -> {
                    PartitionSet parts = new BitSetPartitionSet();

                    for (int i = 0; i < newAssignments.size(); i++) {
                        parts.set(i);
                    }

                    return getOrCreatePartitionStorages(table, parts).thenApply(u -> {
                        var newValue = new HashMap<>(previous);

                        newValue.put(tableId, parts);

                        return newValue;
                    });
                })));

        // We bring the future outside to avoid OutdatedTokenException.
        CompletableFuture<Map<Integer, TableImpl>> tablesByIdFuture = tablesByIdVv.get(causalityToken);

        return assignmentsUpdatedVv.update(causalityToken, (token, e) -> {
            if (e != null) {
                return failedFuture(e);
            }

            return localPartsUpdateFuture.thenCompose(unused ->
                    tablesByIdFuture.thenComposeAsync(tablesById -> inBusyLock(busyLock, updateAssignmentsClosure), ioExecutor)
            );
        });
    }

    private void startReplicaWithNewListener(
            TablePartitionId replicaGrpId,
            TableImpl table,
            PendingComparableValuesTracker<HybridTimestamp, Void> safeTimeTracker,
            PendingComparableValuesTracker<Long, Void> storageIndexTracker,
            MvPartitionStorage mvPartitionStorage,
            TxStateStorage txStatePartitionStorage,
            PartitionUpdateHandlers partitionUpdateHandlers,
            TopologyAwareRaftGroupService raftGroupService
    ) throws NodeStoppingException {
        PartitionReplicaListener listener = createReplicaListener(
                replicaGrpId,
                table,
                safeTimeTracker,
                mvPartitionStorage,
                txStatePartitionStorage,
                partitionUpdateHandlers,
                raftGroupService
        );

        CompletableFuture<Void> whenReplicaReady = table.pkIndexesReadyFuture();

        replicaMgr.startReplica(
                replicaGrpId,
                whenReplicaReady,
                listener,
                raftGroupService,
                storageIndexTracker
        );
    }

    private PartitionReplicaListener createReplicaListener(
            TablePartitionId tablePartitionId,
            TableImpl table,
            PendingComparableValuesTracker<HybridTimestamp, Void> safeTimeTracker,
            MvPartitionStorage mvPartitionStorage,
            TxStateStorage txStatePartitionStorage,
            PartitionUpdateHandlers partitionUpdateHandlers,
            RaftGroupService raftClient
    ) {
        int tableId = tablePartitionId.tableId();
        int partId = tablePartitionId.partitionId();

        return new PartitionReplicaListener(
                mvPartitionStorage,
                raftClient,
                txManager,
                lockMgr,
                scanRequestExecutor,
                partId,
                tableId,
                table.indexesLockers(partId),
                new Lazy<>(() -> table.indexStorageAdapters(partId).get().get(table.pkId())),
                () -> table.indexStorageAdapters(partId).get(),
                clock,
                safeTimeTracker,
                txStatePartitionStorage,
                transactionStateResolver,
                partitionUpdateHandlers.storageUpdateHandler,
                new CatalogValidationSchemasSource(catalogService, schemaManager),
                localNode(),
                schemaSyncService,
                catalogService,
                placementDriver,
                clusterService.topologyService()
        );
    }

    private boolean isLocalPeer(Peer peer) {
        return peer.consistentId().equals(localNode().name());
    }

    private PartitionDataStorage partitionDataStorage(MvPartitionStorage partitionStorage, InternalTable internalTbl, int partId) {
        return new SnapshotAwarePartitionDataStorage(
                partitionStorage,
                outgoingSnapshotsManager,
                partitionKey(internalTbl, partId)
        );
    }

    private static PartitionKey partitionKey(InternalTable internalTbl, int partId) {
        return new PartitionKey(internalTbl.tableId(), partId);
    }

    private RaftGroupOptions groupOptionsForPartition(
            MvTableStorage mvTableStorage,
            TxStateTableStorage txStateTableStorage,
            PartitionKey partitionKey,
            PartitionUpdateHandlers partitionUpdateHandlers
    ) {
        RaftGroupOptions raftGroupOptions;

        if (mvTableStorage.isVolatile()) {
            raftGroupOptions = RaftGroupOptions.forVolatileStores()
                    // TODO: use RaftManager interface, see https://issues.apache.org/jira/browse/IGNITE-18273
                    .setLogStorageFactory(volatileLogStorageFactoryCreator.factory(((Loza) raftMgr).volatileRaft().logStorage().value()))
                    .raftMetaStorageFactory((groupId, raftOptions) -> new VolatileRaftMetaStorage());
        } else {
            raftGroupOptions = RaftGroupOptions.forPersistentStores();
        }

        raftGroupOptions.snapshotStorageFactory(new PartitionSnapshotStorageFactory(
                clusterService.topologyService(),
                outgoingSnapshotsManager,
                new PartitionAccessImpl(
                        partitionKey,
                        mvTableStorage,
                        txStateTableStorage,
                        mvGc,
                        partitionUpdateHandlers.indexUpdateHandler,
                        partitionUpdateHandlers.gcUpdateHandler
                ),
                catalogService,
                incomingSnapshotsExecutor
        ));

        raftGroupOptions.commandsMarshaller(raftCommandsMarshaller);

        return raftGroupOptions;
    }

    @Override
    public void beforeNodeStop() {
        if (!beforeStopGuard.compareAndSet(false, true)) {
            return;
        }

        stopManagerFuture.completeExceptionally(new NodeStoppingException());

        busyLock.block();

        metaStorageMgr.unregisterWatch(pendingAssignmentsRebalanceListener);
        metaStorageMgr.unregisterWatch(stableAssignmentsRebalanceListener);
        metaStorageMgr.unregisterWatch(assignmentsSwitchRebalanceListener);

        var tablesToStop = new HashMap<Integer, TableImpl>();

        tablesToStop.putAll(latestTablesById());
        tablesToStop.putAll(pendingTables);

        cleanUpTablesResources(tablesToStop);
    }

    @Override
    public void stop() throws Exception {
        assert beforeStopGuard.get() : "'stop' called before 'beforeNodeStop'";

        if (!stopGuard.compareAndSet(false, true)) {
            return;
        }

        IgniteUtils.closeAllManually(
                lowWatermark,
                mvGc,
                () -> shutdownAndAwaitTermination(rebalanceScheduler, 10, TimeUnit.SECONDS),
                () -> shutdownAndAwaitTermination(ioExecutor, 10, TimeUnit.SECONDS),
                () -> shutdownAndAwaitTermination(txStateStoragePool, 10, TimeUnit.SECONDS),
                () -> shutdownAndAwaitTermination(txStateStorageScheduledPool, 10, TimeUnit.SECONDS),
                () -> shutdownAndAwaitTermination(scanRequestExecutor, 10, TimeUnit.SECONDS),
                () -> shutdownAndAwaitTermination(incomingSnapshotsExecutor, 10, TimeUnit.SECONDS)
        );
    }

    /**
     * Stops resources that are related to provided tables.
     *
     * @param tables Tables to stop.
     */
    private void cleanUpTablesResources(Map<Integer, TableImpl> tables) {
        var futures = new ArrayList<CompletableFuture<Void>>(tables.size());

        for (TableImpl table : tables.values()) {
            futures.add(runAsync(() -> {
                Stream.Builder<ManuallyCloseable> stopping = Stream.builder();

                stopping.add(table::beforeClose);

                InternalTable internalTable = table.internalTable();

                stopping.add(() -> {
                    var stopReplicaFutures = new CompletableFuture<?>[internalTable.partitions()];

                    for (int p = 0; p < internalTable.partitions(); p++) {
                        TablePartitionId replicationGroupId = new TablePartitionId(table.tableId(), p);

                        stopReplicaFutures[p] = stopPartition(replicationGroupId, table);
                    }

                    allOf(stopReplicaFutures).get(10, TimeUnit.SECONDS);
                });

                stopping.add(internalTable.storage());
                stopping.add(internalTable.txStateStorage());
                stopping.add(internalTable);

                try {
                    IgniteUtils.closeAllManually(stopping.build());
                } catch (Throwable t) {
                    LOG.error("Unable to stop table [name={}, tableId={}]", t, table.name(), table.tableId());
                }
            }, ioExecutor));
        }

        try {
            allOf(futures.toArray(CompletableFuture[]::new)).get(30, TimeUnit.SECONDS);
        } catch (InterruptedException | ExecutionException | TimeoutException e) {
            LOG.error("Unable to clean table resources", e);
        }
    }

    /**
     * Creates local structures for a table.
     *
     * @param causalityToken Causality token.
     * @param catalogVersion Catalog version on which the table was created.
     * @param tableDescriptor Catalog table descriptor.
     * @param onNodeRecovery {@code true} when called during node recovery, {@code false} otherwise.
     * @return Future that will be completed when local changes related to the table creation are applied.
     */
    private CompletableFuture<?> createTableLocally(
            long causalityToken,
            int catalogVersion,
            CatalogTableDescriptor tableDescriptor,
            // TODO: IGNITE-18595 We need to do something different to wait for indexes before full rebalancing
            boolean onNodeRecovery
    ) {
        return inBusyLockAsync(busyLock, () -> {
            int tableId = tableDescriptor.id();
            int zoneId = tableDescriptor.zoneId();

            CatalogZoneDescriptor zoneDescriptor = getZoneDescriptor(tableDescriptor, catalogVersion);

            CompletableFuture<List<Set<Assignment>>> assignmentsFuture;

            // Check if the table already has assignments in the vault.
            // So, it means, that it is a recovery process and we should use the vault assignments instead of calculation for the new ones.
            // TODO: IGNITE-20210 Fix it
            if (partitionAssignments(vaultManager, tableId, 0) != null) {
                assignmentsFuture = completedFuture(tableAssignments(vaultManager, tableId, zoneDescriptor.partitions()));
            } else {
                assignmentsFuture = distributionZoneManager.dataNodes(causalityToken, catalogVersion, zoneId)
                        .thenApply(dataNodes -> AffinityUtils.calculateAssignments(
                                dataNodes,
                                zoneDescriptor.partitions(),
                                zoneDescriptor.replicas()
                        ));
            }

            return createTableLocally(
                    causalityToken,
                    tableDescriptor,
                    zoneDescriptor,
                    assignmentsFuture,
                    catalogVersion,
                    onNodeRecovery
            ).thenCompose(ignored -> writeTableAssignmentsToMetastore(tableId, assignmentsFuture));
        });
    }

    /**
     * Creates local structures for a table.
     *
     * @param causalityToken Causality token.
     * @param tableDescriptor Catalog table descriptor.
     * @param zoneDescriptor Catalog distributed zone descriptor.
     * @param assignmentsFuture Future with assignments.
     * @param catalogVersion Catalog version on which the table was created.
     * @param onNodeRecovery {@code true} when called during node recovery, {@code false} otherwise.
     * @return Future that will be completed when local changes related to the table creation are applied.
     */
    private CompletableFuture<Void> createTableLocally(
            long causalityToken,
            CatalogTableDescriptor tableDescriptor,
            CatalogZoneDescriptor zoneDescriptor,
            CompletableFuture<List<Set<Assignment>>> assignmentsFuture,
            int catalogVersion,
            // TODO: IGNITE-18595 We need to do something different to wait for indexes before full rebalancing
            boolean onNodeRecovery
    ) {
        String tableName = tableDescriptor.name();
        int tableId = tableDescriptor.id();

        LOG.trace("Creating local table: name={}, id={}, token={}", tableDescriptor.name(), tableDescriptor.id(), causalityToken);

        MvTableStorage tableStorage = createTableStorage(tableDescriptor, zoneDescriptor);
        TxStateTableStorage txStateStorage = createTxStateTableStorage(tableDescriptor, zoneDescriptor);

        int partitions = zoneDescriptor.partitions();

        InternalTableImpl internalTable = new InternalTableImpl(
                tableName,
                tableId,
                new Int2ObjectOpenHashMap<>(partitions),
<<<<<<< HEAD
                partitions, clusterNodeResolver, txManager, tableStorage,
                txStateStorage, replicaSvc, clock, observableTimestampTracker, placementDriver, sql.get());
=======
                partitions, clusterService.topologyService(), txManager, tableStorage,
                txStateStorage, replicaSvc, clock, observableTimestampTracker, placementDriver);
>>>>>>> d46beb2b

        var table = new TableImpl(internalTable, lockMgr, schemaVersions);

        // TODO: IGNITE-18595 We need to do something different to wait for indexes before full rebalancing
        table.addIndexesToWait(collectTableIndexIds(tableId, catalogVersion, onNodeRecovery));

        tablesByIdVv.update(causalityToken, (previous, e) -> inBusyLock(busyLock, () -> {
            if (e != null) {
                return failedFuture(e);
            }

            return schemaManager.schemaRegistry(causalityToken, tableId)
                    .thenApply(schema -> {
                        table.schemaView(schema);

                        var val = new HashMap<>(previous);

                        val.put(tableId, table);

                        return val;
                    });
        }));

        CompletableFuture<?> createPartsFut = createTablePartitionsLocally(causalityToken, assignmentsFuture, table);

        pendingTables.put(tableId, table);
        startedTables.put(tableId, table);

        tablesById(causalityToken).thenAccept(ignored -> inBusyLock(busyLock, () -> {
            pendingTables.remove(tableId);
        }));

        tablesById(causalityToken).thenRun(() -> inBusyLock(busyLock, () -> completeApiCreateFuture(table)));

        // TODO should be reworked in IGNITE-16763

        // TODO: https://issues.apache.org/jira/browse/IGNITE-19913 Possible performance degradation.
        return createPartsFut.thenApply(ignore -> null);
    }

    /**
     * Creates data storage for the provided table.
     *
     * @param tableDescriptor Catalog table descriptor.
     * @param zoneDescriptor Catalog distributed zone descriptor.
     */
    protected MvTableStorage createTableStorage(CatalogTableDescriptor tableDescriptor, CatalogZoneDescriptor zoneDescriptor) {
        CatalogDataStorageDescriptor dataStorage = zoneDescriptor.dataStorage();

        StorageEngine engine = dataStorageMgr.engine(dataStorage.engine());

        assert engine != null : "tableId=" + tableDescriptor.id() + ", engine=" + dataStorage.engine();

        MvTableStorage tableStorage = engine.createMvTable(
                new StorageTableDescriptor(tableDescriptor.id(), zoneDescriptor.partitions(), dataStorage.dataRegion()),
                new StorageIndexDescriptorSupplier(catalogService)
        );

        tableStorage.start();

        return tableStorage;
    }

    /**
     * Creates transaction state storage for the provided table.
     *
     * @param tableDescriptor Catalog table descriptor.
     * @param zoneDescriptor Catalog distributed zone descriptor.
     */
    protected TxStateTableStorage createTxStateTableStorage(CatalogTableDescriptor tableDescriptor, CatalogZoneDescriptor zoneDescriptor) {
        int tableId = tableDescriptor.id();

        Path path = storagePath.resolve(TX_STATE_DIR + tableId);

        try {
            Files.createDirectories(path);
        } catch (IOException e) {
            throw new StorageException("Failed to create transaction state storage directory for table: " + tableId, e);
        }

        TxStateTableStorage txStateTableStorage = new TxStateRocksDbTableStorage(
                tableId,
                zoneDescriptor.partitions(),
                path,
                txStateStorageScheduledPool,
                txStateStoragePool,
                TX_STATE_STORAGE_FLUSH_DELAY_SUPPLIER
        );

        txStateTableStorage.start();

        return txStateTableStorage;
    }

    /**
     * Completes appropriate future to return result from API {@link TableManager#createTableLocally}.
     *
     * @param table Table.
     */
    private void completeApiCreateFuture(TableImpl table) {
        LOG.trace("Finish creating table: name={}, id={}", table.name(), table.tableId());

        CompletableFuture<Table> tblFut = tableCreateFuts.get(table.tableId());

        if (tblFut != null) {
            tblFut.complete(table);

            tableCreateFuts.values().removeIf(fut -> fut == tblFut);
        }
    }

    /**
     * Drops local structures for a table.
     *
     * @param causalityToken Causality token.
     * @param tableDescriptor Catalog table descriptor.
     * @param zoneDescriptor Catalog distributed zone descriptor.
     */
    private void dropTableLocally(long causalityToken, CatalogTableDescriptor tableDescriptor, CatalogZoneDescriptor zoneDescriptor) {
        int tableId = tableDescriptor.id();
        int partitions = zoneDescriptor.partitions();

        localPartsByTableIdVv.update(causalityToken, (previousVal, e) -> inBusyLock(busyLock, () -> {
            if (e != null) {
                return failedFuture(e);
            }

            var newMap = new HashMap<>(previousVal);
            newMap.remove(tableId);

            return completedFuture(newMap);
        }));

        tablesByIdVv.update(causalityToken, (previousVal, e) -> inBusyLock(busyLock, () -> {
            if (e != null) {
                return failedFuture(e);
            }

            var map = new HashMap<>(previousVal);

            TableImpl table = map.remove(tableId);

            assert table != null : tableId;

            InternalTable internalTable = table.internalTable();

            CompletableFuture<?>[] stopReplicaFutures = new CompletableFuture<?>[partitions];

            for (int partitionId = 0; partitionId < partitions; partitionId++) {
                var replicationGroupId = new TablePartitionId(tableId, partitionId);

                stopReplicaFutures[partitionId] = stopPartition(replicationGroupId, table);
            }

            // TODO: IGNITE-18703 Destroy raft log and meta
            CompletableFuture<Void> destroyTableStoragesFuture = allOf(stopReplicaFutures)
                    .thenCompose(unused -> allOf(
                            internalTable.storage().destroy(),
                            runAsync(() -> internalTable.txStateStorage().destroy(), ioExecutor))
                    );

            CompletableFuture<?> dropSchemaRegistryFuture = schemaManager.dropRegistry(causalityToken, table.tableId());

            return allOf(destroyTableStoragesFuture, dropSchemaRegistryFuture)
                    .thenApply(v -> map);
        }));

        startedTables.remove(tableId);

        Set<ByteArray> assignmentKeys = IntStream.range(0, partitions)
                .mapToObj(p -> stablePartAssignmentsKey(new TablePartitionId(tableId, p)))
                .collect(Collectors.toSet());

        metaStorageMgr.removeAll(assignmentKeys);
    }

    private CompletableFuture<Set<Assignment>> calculateAssignments(TablePartitionId tablePartitionId) {
        int catalogVersion = catalogService.latestCatalogVersion();

        CatalogTableDescriptor tableDescriptor = getTableDescriptor(tablePartitionId.tableId(), catalogVersion);

        CatalogZoneDescriptor zoneDescriptor = getZoneDescriptor(tableDescriptor, catalogVersion);

        return distributionZoneManager.dataNodes(
                zoneDescriptor.updateToken(),
                catalogVersion,
                tableDescriptor.zoneId()
        ).thenApply(dataNodes ->
                AffinityUtils.calculateAssignmentForPartition(
                        dataNodes,
                        tablePartitionId.partitionId(),
                        zoneDescriptor.replicas()
                )
        );
    }

    @Override
    public List<Table> tables() {
        return join(tablesAsync());
    }

    @Override
    public CompletableFuture<List<Table>> tablesAsync() {
        return inBusyLockAsync(busyLock, this::tablesAsyncInternalBusy);
    }

    private CompletableFuture<List<Table>> tablesAsyncInternalBusy() {
        HybridTimestamp now = clock.now();

        return orStopManagerFuture(schemaSyncService.waitForMetadataCompleteness(now))
                .thenComposeAsync(unused -> inBusyLockAsync(busyLock, () -> {
                    int catalogVersion = catalogService.activeCatalogVersion(now.longValue());

                    Collection<CatalogTableDescriptor> tableDescriptors = catalogService.tables(catalogVersion);

                    if (tableDescriptors.isEmpty()) {
                        return emptyListCompletedFuture();
                    }

                    CompletableFuture<Table>[] tableImplFutures = tableDescriptors.stream()
                            .map(tableDescriptor -> tableAsyncInternalBusy(tableDescriptor.id()))
                            .toArray(CompletableFuture[]::new);

                    return CompletableFutures.allOf(tableImplFutures);
                }), ioExecutor);
    }

    /**
     * Returns the tables by ID future for the given causality token.
     *
     * <p>The future will only be completed when corresponding assignments update completes.
     *
     * @param causalityToken Causality token.
     * @return The future with tables map.
     * @see #assignmentsUpdatedVv
     */
    private CompletableFuture<Map<Integer, TableImpl>> tablesById(long causalityToken) {
        // We bring the future outside to avoid OutdatedTokenException.
        CompletableFuture<Map<Integer, TableImpl>> tablesByIdFuture = tablesByIdVv.get(causalityToken);

        return assignmentsUpdatedVv.get(causalityToken).thenCompose(v -> tablesByIdFuture);
    }

    /**
     * Returns the latest tables by ID map, for which all assignment updates have been completed.
     */
    private Map<Integer, TableImpl> latestTablesById() {
        if (assignmentsUpdatedVv.latestCausalityToken() < 0L) {
            // No tables at all in case of empty causality token.
            return emptyMap();
        } else {
            CompletableFuture<Map<Integer, TableImpl>> tablesByIdFuture = tablesByIdVv.get(tablesByIdVv.latestCausalityToken());

            assert tablesByIdFuture.isDone() : "'tablesByIdVv' is always completed strictly before the 'assignmentsUpdatedVv'";

            return tablesByIdFuture.join();
        }
    }

    /**
     * Actual tables map.
     *
     * @return Actual tables map.
     */
    @TestOnly
    public Map<Integer, TableImpl> latestTables() {
        return unmodifiableMap(latestTablesById());
    }

    @Override
    public Table table(String name) {
        return join(tableAsync(name));
    }

    @Override
    public TableViewInternal table(int id) throws NodeStoppingException {
        return join(tableAsync(id));
    }

    @Override
    public CompletableFuture<Table> tableAsync(String name) {
        return tableAsyncInternal(IgniteNameUtils.parseSimpleName(name))
                .thenApply(Function.identity());
    }

    /**
     * Asynchronously gets the table using causality token.
     *
     * @param causalityToken Causality token.
     * @param id Table id.
     * @return Future.
     */
    public CompletableFuture<TableViewInternal> tableAsync(long causalityToken, int id) {
        if (!busyLock.enterBusy()) {
            throw new IgniteException(new NodeStoppingException());
        }
        try {
            return tablesById(causalityToken).thenApply(tablesById -> tablesById.get(id));
        } finally {
            busyLock.leaveBusy();
        }
    }

    @Override
    public CompletableFuture<TableViewInternal> tableAsync(int tableId) {
        return inBusyLockAsync(busyLock, () -> {
            HybridTimestamp now = clock.now();

            return orStopManagerFuture(schemaSyncService.waitForMetadataCompleteness(now))
                    .thenComposeAsync(unused -> inBusyLockAsync(busyLock, () -> {
                        int catalogVersion = catalogService.activeCatalogVersion(now.longValue());

                        // Check if the table has been deleted.
                        if (catalogService.table(tableId, catalogVersion) == null) {
                            return nullCompletedFuture();
                        }

                        return tableAsyncInternalBusy(tableId);
                    }), ioExecutor);
        });
    }

    /**
     * Asynchronously gets the local partitions set of a table using causality token.
     *
     * @param causalityToken Causality token.
     * @return Future.
     */
    public CompletableFuture<PartitionSet> localPartitionSetAsync(long causalityToken, int tableId) {
        if (!busyLock.enterBusy()) {
            throw new IgniteException(new NodeStoppingException());
        }

        try {
            return localPartsByTableIdVv.get(causalityToken).thenApply(partitionSetById -> partitionSetById.get(tableId));
        } finally {
            busyLock.leaveBusy();
        }
    }

    @Override
    public TableViewInternal tableView(String name) {
        return join(tableViewAsync(name));
    }

    @Override
    public CompletableFuture<TableViewInternal> tableViewAsync(String name) {
        return tableAsyncInternal(IgniteNameUtils.parseSimpleName(name));
    }

    /**
     * Gets a table by name, if it was created before. Doesn't parse canonical name.
     *
     * @param name Table name.
     * @return Future representing pending completion of the {@code TableManager#tableAsyncInternal} operation.
     */
    private CompletableFuture<TableViewInternal> tableAsyncInternal(String name) {
        return inBusyLockAsync(busyLock, () -> {
            HybridTimestamp now = clock.now();

            return orStopManagerFuture(schemaSyncService.waitForMetadataCompleteness(now))
                    .thenComposeAsync(unused -> inBusyLockAsync(busyLock, () -> {
                        CatalogTableDescriptor tableDescriptor = catalogService.table(name, now.longValue());

                        // Check if the table has been deleted.
                        if (tableDescriptor == null) {
                            return nullCompletedFuture();
                        }

                        return tableAsyncInternalBusy(tableDescriptor.id());
                    }));
        });
    }

    private CompletableFuture<TableViewInternal> tableAsyncInternalBusy(int tableId) {
        TableImpl tableImpl = latestTablesById().get(tableId);

        if (tableImpl != null) {
            return completedFuture(tableImpl);
        }

        CompletableFuture<TableViewInternal> getLatestTableFuture = new CompletableFuture<>();

        CompletionListener<Void> tablesListener = (token, v, th) -> {
            if (th == null) {
                CompletableFuture<Map<Integer, TableImpl>> tablesFuture = tablesByIdVv.get(token);

                tablesFuture.whenComplete((tables, e) -> {
                    if (e != null) {
                        getLatestTableFuture.completeExceptionally(e);
                    } else {
                        TableImpl table = tables.get(tableId);

                        if (table != null) {
                            getLatestTableFuture.complete(table);
                        }
                    }
                });
            } else {
                getLatestTableFuture.completeExceptionally(th);
            }
        };

        assignmentsUpdatedVv.whenComplete(tablesListener);

        // This check is needed for the case when we have registered tablesListener,
        // but tablesByIdVv has already been completed, so listener would be triggered only for the next versioned value update.
        tableImpl = latestTablesById().get(tableId);

        if (tableImpl != null) {
            assignmentsUpdatedVv.removeWhenComplete(tablesListener);

            return completedFuture(tableImpl);
        }

        return orStopManagerFuture(getLatestTableFuture)
                .whenComplete((unused, throwable) -> assignmentsUpdatedVv.removeWhenComplete(tablesListener));
    }

    /**
     * Waits for future result and return, or unwraps {@link CompletionException} to {@link IgniteException} if failed.
     *
     * @param future Completable future.
     * @return Future result.
     */
    private static <T> T join(CompletableFuture<T> future) {
        try {
            return future.join();
        } catch (CompletionException ex) {
            throw convertThrowable(ex.getCause());
        }
    }

    /**
     * Convert to public throwable.
     *
     * @param th Throwable.
     * @return Public throwable.
     */
    private static RuntimeException convertThrowable(Throwable th) {
        if (th instanceof RuntimeException) {
            return (RuntimeException) th;
        }

        return new IgniteException(th);
    }

    /**
     * Creates meta storage listener for pending assignments updates.
     *
     * @return The watch listener.
     */
    private WatchListener createPendingAssignmentsRebalanceListener() {
        return new WatchListener() {
            @Override
            public CompletableFuture<Void> onUpdate(WatchEvent evt) {
                if (!busyLock.enterBusy()) {
                    return failedFuture(new NodeStoppingException());
                }

                try {
                    Entry newEntry = evt.entryEvent().newEntry();

                    return handleChangePendingAssignmentEvent(newEntry, evt.revision());
                } finally {
                    busyLock.leaveBusy();
                }
            }

            @Override
            public void onError(Throwable e) {
                LOG.warn("Unable to process pending assignments event", e);
            }
        };
    }

    private CompletableFuture<Void> handleChangePendingAssignmentEvent(Entry pendingAssignmentsEntry, long revision) {
        if (pendingAssignmentsEntry.value() == null) {
            return nullCompletedFuture();
        }

        int partId = extractPartitionNumber(pendingAssignmentsEntry.key());
        int tblId = extractTableId(pendingAssignmentsEntry.key(), PENDING_ASSIGNMENTS_PREFIX);

        var replicaGrpId = new TablePartitionId(tblId, partId);

        // Stable assignments from the meta store, which revision is bounded by the current pending event.
        CompletableFuture<Entry> stableAssignmentsFuture = metaStorageMgr.get(stablePartAssignmentsKey(replicaGrpId), revision);

        return tablesById(revision)
                .thenCombineAsync(stableAssignmentsFuture, (tables, stableAssignmentsEntry) -> {
                    if (!busyLock.enterBusy()) {
                        return CompletableFuture.<Void>failedFuture(new NodeStoppingException());
                    }

                    try {
                        TableImpl table = tables.get(tblId);

                        // Table can be null only recovery, because we use a revision from the future. See comment inside
                        // performRebalanceOnRecovery.
                        if (table == null) {
                            if (LOG.isInfoEnabled()) {
                                LOG.info("Skipping Pending Assignments update, because table {} does not exist", tblId);
                            }

                            return CompletableFutures.<Void>nullCompletedFuture();
                        }

                        return handleChangePendingAssignmentEvent(
                                replicaGrpId,
                                table,
                                pendingAssignmentsEntry,
                                stableAssignmentsEntry,
                                revision
                        );
                    } finally {
                        busyLock.leaveBusy();
                    }
                }, ioExecutor)
                .thenCompose(Function.identity());
    }

    private CompletableFuture<Void> handleChangePendingAssignmentEvent(
            TablePartitionId replicaGrpId,
            TableImpl tbl,
            Entry pendingAssignmentsEntry,
            Entry stableAssignmentsEntry,
            long revision
    ) {
        ClusterNode localMember = localNode();

        int partId = replicaGrpId.partitionId();

        if (LOG.isInfoEnabled()) {
            var stringKey = new String(pendingAssignmentsEntry.key(), UTF_8);

            LOG.info("Received update on pending assignments. Check if new raft group should be started"
                            + " [key={}, partition={}, table={}, localMemberAddress={}]",
                    stringKey, partId, tbl.name(), localMember.address());
        }

        Set<Assignment> pendingAssignments = ByteUtils.fromBytes(pendingAssignmentsEntry.value());

        Set<Assignment> stableAssignments = ByteUtils.fromBytes(stableAssignmentsEntry.value());

        // Start a new Raft node and Replica if this node has appeared in the new assignments.
        boolean shouldStartLocalServices = pendingAssignments.stream()
                .filter(assignment -> localMember.name().equals(assignment.consistentId()))
                .anyMatch(assignment -> !stableAssignments.contains(assignment));

        CompletableFuture<Void> localServicesStartFuture;

        if (shouldStartLocalServices) {
            localServicesStartFuture = localPartsByTableIdVv.get(revision)
                    .thenComposeAsync(oldMap -> {
                        int tableId = tbl.tableId();

                        PartitionSet partitionSet = oldMap.get(tableId).copy();

                        return getOrCreatePartitionStorages(tbl, partitionSet).thenApply(u -> {
                            var newMap = new HashMap<>(oldMap);

                            newMap.put(tableId, partitionSet);

                            return newMap;
                        });
                    }, ioExecutor)
                    .thenRunAsync(() -> inBusyLock(busyLock, () -> {
                        InternalTable internalTable = tbl.internalTable();

                        var safeTimeTracker = new PendingComparableValuesTracker<HybridTimestamp, Void>(HybridTimestamp.MIN_VALUE);
                        var storageIndexTracker = new PendingComparableValuesTracker<Long, Void>(0L);

                        PartitionStorages partitionStorages = getPartitionStorages(tbl, partId);

                        MvPartitionStorage mvPartitionStorage = partitionStorages.getMvPartitionStorage();
                        TxStateStorage txStatePartitionStorage = partitionStorages.getTxStateStorage();

                        PartitionDataStorage partitionDataStorage = partitionDataStorage(mvPartitionStorage, internalTable, partId);

                        PartitionUpdateHandlers partitionUpdateHandlers = createPartitionUpdateHandlers(
                                partId,
                                partitionDataStorage,
                                tbl,
                                safeTimeTracker
                        );

                        PeersAndLearners pendingConfiguration = configurationFromAssignments(pendingAssignments);

                        try {
                            Peer serverPeer = pendingConfiguration.peer(localMember.name());

                            RaftNodeId raftNodeId = new RaftNodeId(replicaGrpId, serverPeer);

                            if (!((Loza) raftMgr).isStarted(raftNodeId)) {
                                PeersAndLearners stableConfiguration = configurationFromAssignments(stableAssignments);

                                startPartitionRaftGroupNode(
                                        replicaGrpId,
                                        pendingConfiguration,
                                        stableConfiguration,
                                        safeTimeTracker,
                                        storageIndexTracker,
                                        internalTable,
                                        txStatePartitionStorage,
                                        partitionDataStorage,
                                        partitionUpdateHandlers
                                );
                            }

                            if (!replicaMgr.isReplicaStarted(replicaGrpId)) {
                                startReplicaWithNewListener(
                                        replicaGrpId,
                                        tbl,
                                        safeTimeTracker,
                                        storageIndexTracker,
                                        mvPartitionStorage,
                                        txStatePartitionStorage,
                                        partitionUpdateHandlers,
                                        (TopologyAwareRaftGroupService) internalTable.partitionRaftGroupService(partId)
                                );
                            }
                        } catch (NodeStoppingException ignored) {
                            // No-op.
                        }
                    }), ioExecutor);
        } else {
            localServicesStartFuture = nullCompletedFuture();
        }

        return localServicesStartFuture
                .thenCompose(v -> {
                    RaftGroupService partGrpSvc = tbl.internalTable().partitionRaftGroupService(partId);

                    return partGrpSvc.refreshAndGetLeaderWithTerm()
                            .thenCompose(leaderWithTerm -> {
                                if (!isLocalPeer(leaderWithTerm.leader())) {
                                    return nullCompletedFuture();
                                }

                                // run update of raft configuration if this node is a leader
                                LOG.info("Current node={} is the leader of partition raft group={}. "
                                                + "Initiate rebalance process for partition={}, table={}",
                                        leaderWithTerm.leader(), replicaGrpId, partId, tbl.name());

                                return metaStorageMgr.get(pendingPartAssignmentsKey(replicaGrpId))
                                        .thenCompose(latestPendingAssignmentsEntry -> {
                                            // Do not change peers of the raft group if this is a stale event.
                                            // Note that we start raft node before for the sake of the consistency in a starting and
                                            // stopping raft nodes.
                                            if (revision < latestPendingAssignmentsEntry.revision()) {
                                                return nullCompletedFuture();
                                            }

                                            PeersAndLearners newConfiguration = configurationFromAssignments(pendingAssignments);

                                            return partGrpSvc.changePeersAsync(newConfiguration, leaderWithTerm.term());
                                        });
                            });
                });
    }

    private void startPartitionRaftGroupNode(
            TablePartitionId replicaGrpId,
            PeersAndLearners pendingConfiguration,
            PeersAndLearners stableConfiguration,
            PendingComparableValuesTracker<HybridTimestamp, Void> safeTimeTracker,
            PendingComparableValuesTracker<Long, Void> storageIndexTracker,
            InternalTable internalTable,
            TxStateStorage txStatePartitionStorage,
            PartitionDataStorage partitionDataStorage,
            PartitionUpdateHandlers partitionUpdateHandlers
    ) throws NodeStoppingException {
        ClusterNode localMember = localNode();

        RaftGroupOptions groupOptions = groupOptionsForPartition(
                internalTable.storage(),
                internalTable.txStateStorage(),
                partitionKey(internalTable, replicaGrpId.partitionId()),
                partitionUpdateHandlers
        );

        RaftGroupListener raftGrpLsnr = new PartitionListener(
                txManager,
                partitionDataStorage,
                partitionUpdateHandlers.storageUpdateHandler,
                txStatePartitionStorage,
                safeTimeTracker,
                storageIndexTracker
        );

        RaftGroupEventsListener raftGrpEvtsLsnr = new RebalanceRaftGroupEventsListener(
                metaStorageMgr,
                replicaGrpId,
                busyLock,
                createPartitionMover(internalTable, replicaGrpId.partitionId()),
                this::calculateAssignments,
                rebalanceScheduler
        );

        Peer serverPeer = pendingConfiguration.peer(localMember.name());

        var raftNodeId = new RaftNodeId(replicaGrpId, serverPeer);

        // TODO: use RaftManager interface, see https://issues.apache.org/jira/browse/IGNITE-18273
        ((Loza) raftMgr).startRaftGroupNode(
                raftNodeId,
                stableConfiguration,
                raftGrpLsnr,
                raftGrpEvtsLsnr,
                groupOptions
        );
    }

    /**
     * Creates Meta storage listener for stable assignments updates.
     *
     * @return The watch listener.
     */
    private WatchListener createStableAssignmentsRebalanceListener() {
        return new WatchListener() {
            @Override
            public CompletableFuture<Void> onUpdate(WatchEvent evt) {
                if (!busyLock.enterBusy()) {
                    return failedFuture(new NodeStoppingException());
                }

                try {
                    return handleChangeStableAssignmentEvent(evt);
                } finally {
                    busyLock.leaveBusy();
                }
            }

            @Override
            public void onError(Throwable e) {
                LOG.warn("Unable to process stable assignments event", e);
            }
        };
    }

    /** Creates Meta storage listener for switch reduce assignments updates. */
    private WatchListener createAssignmentsSwitchRebalanceListener() {
        return new WatchListener() {
            @Override
            public CompletableFuture<Void> onUpdate(WatchEvent evt) {
                return inBusyLockAsync(busyLock, () -> {
                    byte[] key = evt.entryEvent().newEntry().key();

                    int partitionId = extractPartitionNumber(key);
                    int tableId = extractTableId(key, ASSIGNMENTS_SWITCH_REDUCE_PREFIX);

                    TablePartitionId replicaGrpId = new TablePartitionId(tableId, partitionId);

                    // It is safe to get the latest version of the catalog as we are in the metastore thread.
                    int catalogVersion = catalogService.latestCatalogVersion();

                    return tablesById(evt.revision())
                            .thenCompose(tables -> inBusyLockAsync(busyLock, () -> {
                                CatalogTableDescriptor tableDescriptor = getTableDescriptor(tableId, catalogVersion);

                                CatalogZoneDescriptor zoneDescriptor = getZoneDescriptor(tableDescriptor, catalogVersion);

                                long causalityToken = zoneDescriptor.updateToken();

                                return distributionZoneManager.dataNodes(causalityToken, catalogVersion, tableDescriptor.zoneId())
                                        .thenCompose(dataNodes -> RebalanceUtil.handleReduceChanged(
                                                metaStorageMgr,
                                                dataNodes,
                                                zoneDescriptor.replicas(),
                                                replicaGrpId,
                                                evt
                                        ));
                            }));
                });
            }

            @Override
            public void onError(Throwable e) {
                LOG.warn("Unable to process switch reduce event", e);
            }
        };
    }

    private PartitionMover createPartitionMover(InternalTable internalTable, int partId) {
        return new PartitionMover(busyLock, () -> internalTable.partitionRaftGroupService(partId));
    }

    private static PeersAndLearners configurationFromAssignments(Collection<Assignment> assignments) {
        var peers = new HashSet<String>();
        var learners = new HashSet<String>();

        for (Assignment assignment : assignments) {
            if (assignment.isPeer()) {
                peers.add(assignment.consistentId());
            } else {
                learners.add(assignment.consistentId());
            }
        }

        return PeersAndLearners.fromConsistentIds(peers, learners);
    }

    /**
     * Gets partition stores.
     *
     * @param table Table.
     * @param partitionId Partition ID.
     * @return PartitionStorages.
     */
    private PartitionStorages getPartitionStorages(TableImpl table, int partitionId) {
        InternalTable internalTable = table.internalTable();

        MvPartitionStorage mvPartition = internalTable.storage().getMvPartition(partitionId);

        assert mvPartition != null;

        TxStateStorage txStateStorage = internalTable.txStateStorage().getTxStateStorage(partitionId);

        assert txStateStorage != null;

        return new PartitionStorages(mvPartition, txStateStorage);
    }

    // TODO: https://issues.apache.org/jira/browse/IGNITE-19739 Create storages only once.
    private CompletableFuture<Void> getOrCreatePartitionStorages(TableImpl table, PartitionSet partitions) {
        InternalTable internalTable = table.internalTable();

        CompletableFuture<?>[] storageFuts = partitions.stream().mapToObj(partitionId -> {
            MvPartitionStorage mvPartition = internalTable.storage().getMvPartition(partitionId);

            return (mvPartition != null ? completedFuture(mvPartition) : internalTable.storage().createMvPartition(partitionId))
                    .thenComposeAsync(mvPartitionStorage -> {
                        TxStateStorage txStateStorage = internalTable.txStateStorage().getOrCreateTxStateStorage(partitionId);

                        if (mvPartitionStorage.lastAppliedIndex() == MvPartitionStorage.REBALANCE_IN_PROGRESS
                                || txStateStorage.lastAppliedIndex() == TxStateStorage.REBALANCE_IN_PROGRESS) {
                            return allOf(
                                    internalTable.storage().clearPartition(partitionId),
                                    txStateStorage.clear()
                            ).thenApply(unused -> new PartitionStorages(mvPartitionStorage, txStateStorage));
                        } else {
                            return completedFuture(new PartitionStorages(mvPartitionStorage, txStateStorage));
                        }
                    }, ioExecutor);
        }).toArray(CompletableFuture[]::new);

        return allOf(storageFuts);
    }

    /**
     * Handles the {@link RebalanceUtil#STABLE_ASSIGNMENTS_PREFIX} update event.
     *
     * @param evt Event.
     */
    protected CompletableFuture<Void> handleChangeStableAssignmentEvent(WatchEvent evt) {
        if (evt.entryEvents().stream().allMatch(e -> e.oldEntry().value() == null)) {
            // It's the initial write to table stable assignments on table create event.
            return nullCompletedFuture();
        }

        if (!evt.single()) {
            // If there is not a single entry, then all entries must be tombstones (this happens after table drop).
            assert evt.entryEvents().stream().allMatch(entryEvent -> entryEvent.newEntry().tombstone()) : evt;

            return nullCompletedFuture();
        }

        // here we can receive only update from the rebalance logic
        // these updates always processing only 1 partition, so, only 1 stable partition key.
        assert evt.single() : evt;

        Entry stableAssignmentsWatchEvent = evt.entryEvent().newEntry();

        if (stableAssignmentsWatchEvent.value() == null) {
            return nullCompletedFuture();
        }

        int partitionId = extractPartitionNumber(stableAssignmentsWatchEvent.key());
        int tableId = extractTableId(stableAssignmentsWatchEvent.key(), STABLE_ASSIGNMENTS_PREFIX);

        TablePartitionId tablePartitionId = new TablePartitionId(tableId, partitionId);

        Set<Assignment> stableAssignments = ByteUtils.fromBytes(stableAssignmentsWatchEvent.value());

        return metaStorageMgr.get(pendingPartAssignmentsKey(tablePartitionId), stableAssignmentsWatchEvent.revision())
                .thenComposeAsync(pendingAssignmentsEntry -> {
                    // Update raft client peers and learners according to the actual assignments.
                    CompletableFuture<Void> raftClientUpdateFuture = tablesById(evt.revision()).thenAccept(t -> {
                        t.get(tableId).internalTable()
                                .partitionRaftGroupService(tablePartitionId.partitionId())
                                .updateConfiguration(configurationFromAssignments(stableAssignments));
                    });

                    byte[] pendingAssignmentsFromMetaStorage = pendingAssignmentsEntry.value();

                    Set<Assignment> pendingAssignments = pendingAssignmentsFromMetaStorage == null
                            ? Set.of()
                            : ByteUtils.fromBytes(pendingAssignmentsFromMetaStorage);

                    String localMemberName = localNode().name();

                    boolean shouldStopLocalServices = Stream.concat(stableAssignments.stream(), pendingAssignments.stream())
                            .noneMatch(assignment -> assignment.consistentId().equals(localMemberName));

                    if (shouldStopLocalServices) {
                        return allOf(
                                raftClientUpdateFuture,
                                stopAndDestroyPartition(tablePartitionId, evt.revision()));
                    } else {
                        return raftClientUpdateFuture;
                    }
                }, ioExecutor);
    }

    private CompletableFuture<Void> stopAndDestroyPartition(TablePartitionId tablePartitionId, long causalityToken) {
        return tablesById(causalityToken)
                .thenCompose(tables -> {
                    TableImpl table = tables.get(tablePartitionId.tableId());

                    return stopPartition(tablePartitionId, table)
                            .thenCompose(v -> destroyPartitionStorages(tablePartitionId, table));
                });
    }

    /**
     * Stops all resources associated with a given partition, like replicas and partition trackers.
     *
     * @param tablePartitionId Partition ID.
     * @param table Table which this partition belongs to.
     * @return Future that will be completed after all resources have been closed.
     */
    private CompletableFuture<Void> stopPartition(TablePartitionId tablePartitionId, TableImpl table) {
        if (table != null) {
            closePartitionTrackers(table.internalTable(), tablePartitionId.partitionId());
        }

        CompletableFuture<Boolean> stopReplicaFuture;

        try {
            stopReplicaFuture = replicaMgr.stopReplica(tablePartitionId);
        } catch (NodeStoppingException e) {
            // No-op.
            stopReplicaFuture = falseCompletedFuture();
        }

        return stopReplicaFuture
                .thenCompose(v -> {
                    try {
                        raftMgr.stopRaftNodes(tablePartitionId);
                    } catch (NodeStoppingException ignored) {
                        // No-op.
                    }

                    return mvGc.removeStorage(tablePartitionId);
                });
    }

    private CompletableFuture<Void> destroyPartitionStorages(TablePartitionId tablePartitionId, TableImpl table) {
        // TODO: IGNITE-18703 Destroy raft log and meta
        if (table == null) {
            return nullCompletedFuture();
        }

        InternalTable internalTable = table.internalTable();

        int partitionId = tablePartitionId.partitionId();

        return allOf(
                internalTable.storage().destroyPartition(partitionId),
                runAsync(() -> internalTable.txStateStorage().destroyTxStateStorage(partitionId), ioExecutor)
        );
    }

    private int[] collectTableIndexIds(int tableId, int catalogVersion, boolean onNodeRecovery) {
        // If the method is called on CatalogEvent#TABLE_CREATE, then we only need the catalogVersion in which this table created.
        int catalogVersionFrom = onNodeRecovery ? catalogService.earliestCatalogVersion() : catalogVersion;

        return CatalogUtils.collectIndexes(catalogService, tableId, catalogVersionFrom, catalogVersion).stream()
                .mapToInt(CatalogObjectDescriptor::id)
                .toArray();
    }

    private static void closePartitionTrackers(InternalTable internalTable, int partitionId) {
        closeTracker(internalTable.getPartitionSafeTimeTracker(partitionId));

        closeTracker(internalTable.getPartitionStorageIndexTracker(partitionId));
    }

    private static void closeTracker(@Nullable PendingComparableValuesTracker<?, Void> tracker) {
        if (tracker != null) {
            tracker.close();
        }
    }

    private ClusterNode localNode() {
        return clusterService.topologyService().localMember();
    }

    private static PartitionUpdateHandlers createPartitionUpdateHandlers(
            int partitionId,
            PartitionDataStorage partitionDataStorage,
            TableImpl table,
            PendingComparableValuesTracker<HybridTimestamp, Void> safeTimeTracker
    ) {
        TableIndexStoragesSupplier indexes = table.indexStorageAdapters(partitionId);

        IndexUpdateHandler indexUpdateHandler = new IndexUpdateHandler(indexes);

        GcUpdateHandler gcUpdateHandler = new GcUpdateHandler(partitionDataStorage, safeTimeTracker, indexUpdateHandler);

        StorageUpdateHandler storageUpdateHandler = new StorageUpdateHandler(
                partitionId,
                partitionDataStorage,
                indexUpdateHandler
        );

        return new PartitionUpdateHandlers(storageUpdateHandler, indexUpdateHandler, gcUpdateHandler);
    }

    /**
     * Returns a table instance if it exists, {@code null} otherwise.
     *
     * @param tableId Table id.
     */
    public @Nullable TableViewInternal getTable(int tableId) {
        return startedTables.get(tableId);
    }

    /**
     * Returns a table instance if it exists, {@code null} otherwise.
     *
     * @param name Table name.
     */
    @TestOnly
    public @Nullable TableViewInternal getTable(String name) {
        return findTableImplByName(startedTables.values(), name);
    }

    private CatalogTableDescriptor getTableDescriptor(int tableId, int catalogVersion) {
        CatalogTableDescriptor tableDescriptor = catalogService.table(tableId, catalogVersion);

        assert tableDescriptor != null : "tableId=" + tableId + ", catalogVersion=" + catalogVersion;

        return tableDescriptor;
    }

    private CatalogZoneDescriptor getZoneDescriptor(CatalogTableDescriptor tableDescriptor, int catalogVersion) {
        CatalogZoneDescriptor zoneDescriptor = catalogService.zone(tableDescriptor.zoneId(), catalogVersion);

        assert zoneDescriptor != null :
                "tableId=" + tableDescriptor.id() + ", zoneId=" + tableDescriptor.zoneId() + ", catalogVersion=" + catalogVersion;

        return zoneDescriptor;
    }

    private static @Nullable TableImpl findTableImplByName(Collection<TableImpl> tables, String name) {
        return tables.stream().filter(table -> table.name().equals(name)).findAny().orElse(null);
    }

    private void startTables(long recoveryRevision) {
        int catalogVersion = catalogService.latestCatalogVersion();

        List<CompletableFuture<?>> startTableFutures = new ArrayList<>();

        // TODO: IGNITE-20384 Clean up abandoned resources for dropped zones from volt and metastore
        for (CatalogTableDescriptor tableDescriptor : catalogService.tables(catalogVersion)) {
            startTableFutures.add(createTableLocally(recoveryRevision, catalogVersion, tableDescriptor, true));
        }

        // Forces you to wait until recovery is complete before the metastore watches is deployed to avoid races with catalog listeners.
        startVv.update(recoveryRevision, (unused, throwable) -> allOf(startTableFutures.toArray(CompletableFuture[]::new)))
                .whenComplete((unused, throwable) -> {
                    if (throwable != null) {
                        LOG.error("Error starting tables", throwable);
                    } else {
                        LOG.debug("Tables started successfully");
                    }
                });
    }

    /**
     * Returns the future that will complete when, either the future from the argument or {@link #stopManagerFuture} will complete,
     * successfully or exceptionally. Allows to protect from getting stuck at {@link #stop()} when someone is blocked (by using
     * {@link #busyLock}) for a long time.
     *
     * @param future Future.
     */
    private <T> CompletableFuture<T> orStopManagerFuture(CompletableFuture<T> future) {
        if (future.isDone()) {
            return future;
        }

        return anyOf(future, stopManagerFuture).thenApply(o -> (T) o);
    }
}<|MERGE_RESOLUTION|>--- conflicted
+++ resolved
@@ -1120,13 +1120,8 @@
                 tableName,
                 tableId,
                 new Int2ObjectOpenHashMap<>(partitions),
-<<<<<<< HEAD
-                partitions, clusterNodeResolver, txManager, tableStorage,
+                partitions, clusterService.topologyService(), txManager, tableStorage,
                 txStateStorage, replicaSvc, clock, observableTimestampTracker, placementDriver, sql.get());
-=======
-                partitions, clusterService.topologyService(), txManager, tableStorage,
-                txStateStorage, replicaSvc, clock, observableTimestampTracker, placementDriver);
->>>>>>> d46beb2b
 
         var table = new TableImpl(internalTable, lockMgr, schemaVersions);
 
