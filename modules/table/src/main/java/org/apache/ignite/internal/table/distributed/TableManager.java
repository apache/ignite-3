--- conflicted
+++ resolved
@@ -746,38 +746,18 @@
                                         return CompletableFuture.completedFuture(null);
                                     }
 
-<<<<<<< HEAD
                                     return getOrCreateTxStatePartitionStorage(internalTbl.txStateStorage(), partId, ioExecutor)
                                             .thenComposeAsync(txStatePartitionStorage -> {
                                                 RaftGroupOptions groupOptions = groupOptionsForPartition(
                                                         internalTbl.storage(),
                                                         internalTbl.txStateStorage(),
-=======
-                                    RaftGroupOptions groupOptions = groupOptionsForPartition(internalTbl, tblCfg, partitionStorage,
-                                            newPartAssignment);
-
-                                    try {
-                                        raftMgr.startRaftGroupNode(
-                                                replicaGrpId,
-                                                newPartAssignment,
-                                                new PartitionListener(
-                                                    partitionStorage,
-                                                    internalTbl.txStateStorage().getOrCreateTxStateStorage(partId),
-                                                    txManager,
-                                                    primaryIndex
-                                            ),
-                                                new RebalanceRaftGroupEventsListener(
-                                                        metaStorageMgr,
-                                                        tablesCfg.tables().get(tablesById.get(tblId).name()),
-                                                        replicaGrpId,
->>>>>>> 469c3ea8
                                                         partId,
                                                         newPartAssignment
                                                 );
 
                                                 try {
                                                     raftMgr.startRaftGroupNode(
-                                                            grpId,
+                                                            replicaGrpId,
                                                             newPartAssignment,
                                                             new PartitionListener(
                                                                     mvPartitionStorage,
@@ -788,7 +768,7 @@
                                                             new RebalanceRaftGroupEventsListener(
                                                                     metaStorageMgr,
                                                                     tablesCfg.tables().get(tablesById.get(tblId).name()),
-                                                                    grpId,
+                                                                    replicaGrpId,
                                                                     partId,
                                                                     busyLock,
                                                                     movePartition(() -> internalTbl.partitionRaftGroupService(partId)),
@@ -815,7 +795,6 @@
                                 return CompletableFuture.failedFuture(ex);
                             }
                         }, ioExecutor)
-<<<<<<< HEAD
                         .thenCompose(updatedRaftGroupService -> {
                             ((InternalTableImpl) internalTbl).updateInternalTableRaftGroupService(partId, updatedRaftGroupService);
 
@@ -825,14 +804,14 @@
                                                 getOrCreateTxStatePartitionStorage(internalTbl.txStateStorage(), partId, ioExecutor),
                                                 (mvPartitionStorage, txStatePartitionStorage) -> {
                                                     try {
-                                                        replicaMgr.startReplica(grpId,
+                                                        replicaMgr.startReplica(replicaGrpId,
                                                                 new PartitionReplicaListener(
                                                                         mvPartitionStorage,
                                                                         updatedRaftGroupService,
                                                                         txManager,
                                                                         lockMgr,
                                                                         partId,
-                                                                        grpId,
+
                                                                         tblId,
                                                                         primaryIndex,
                                                                         clock,
@@ -852,38 +831,6 @@
                             }
                         })
                         .exceptionally(th -> {
-=======
-                        .thenAccept(
-                                updatedRaftGroupService -> {
-                                    ((InternalTableImpl) internalTbl)
-                                            .updateInternalTableRaftGroupService(partId, updatedRaftGroupService);
-
-                                    if (replicaMgr.shouldHaveReplicationGroupLocally(nodes)) {
-                                        MvPartitionStorage partitionStorage = internalTbl.storage().getOrCreateMvPartition(partId);
-
-                                        try {
-                                            replicaMgr.startReplica(replicaGrpId,
-                                                    new PartitionReplicaListener(
-                                                            partitionStorage,
-                                                            updatedRaftGroupService,
-                                                            txManager,
-                                                            lockMgr,
-                                                            partId,
-                                                            tblId,
-                                                            primaryIndex,
-                                                            clock,
-                                                            internalTbl.txStateStorage().getOrCreateTxStateStorage(partId),
-                                                            topologyService,
-                                                            placementDriver
-                                                    )
-                                            );
-                                        } catch (NodeStoppingException ex) {
-                                            throw new AssertionError("Loza was stopped before Table manager", ex);
-                                        }
-                                    }
-                                }
-                        ).exceptionally(th -> {
->>>>>>> 469c3ea8
                             LOG.warn("Unable to update raft groups on the node", th);
 
                             return null;
@@ -1811,7 +1758,7 @@
                             replicaMgr.startReplica(replicaGrpId,
                                     new PartitionReplicaListener(
                                             mvPartitionStorage,
-                                            tbl.internalTable().partitionRaftGroupService(partId),
+                                            internalTable.partitionRaftGroupService(partId),
                                             txManager,
                                             lockMgr,
                                             partId,
