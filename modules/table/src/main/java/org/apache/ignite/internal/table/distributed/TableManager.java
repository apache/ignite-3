/*
 * Licensed to the Apache Software Foundation (ASF) under one or more
 * contributor license agreements. See the NOTICE file distributed with
 * this work for additional information regarding copyright ownership.
 * The ASF licenses this file to You under the Apache License, Version 2.0
 * (the "License"); you may not use this file except in compliance with
 * the License. You may obtain a copy of the License at
 *
 *      http://www.apache.org/licenses/LICENSE-2.0
 *
 * Unless required by applicable law or agreed to in writing, software
 * distributed under the License is distributed on an "AS IS" BASIS,
 * WITHOUT WARRANTIES OR CONDITIONS OF ANY KIND, either express or implied.
 * See the License for the specific language governing permissions and
 * limitations under the License.
 */

package org.apache.ignite.internal.table.distributed;

import static java.nio.charset.StandardCharsets.UTF_8;
import static java.util.Collections.emptyMap;
import static java.util.Collections.unmodifiableMap;
import static java.util.concurrent.CompletableFuture.allOf;
import static java.util.concurrent.CompletableFuture.anyOf;
import static java.util.concurrent.CompletableFuture.completedFuture;
import static java.util.concurrent.CompletableFuture.failedFuture;
import static java.util.concurrent.CompletableFuture.runAsync;
import static java.util.stream.Collectors.toList;
import static org.apache.ignite.internal.causality.IncrementalVersionedValue.dependingOn;
import static org.apache.ignite.internal.distributionzones.rebalance.RebalanceUtil.partitionAssignments;
import static org.apache.ignite.internal.distributionzones.rebalance.RebalanceUtil.tableAssignments;
import static org.apache.ignite.internal.metastorage.dsl.Operations.put;
import static org.apache.ignite.internal.util.IgniteUtils.inBusyLock;
import static org.apache.ignite.internal.util.IgniteUtils.inBusyLockAsync;
import static org.apache.ignite.internal.util.IgniteUtils.shutdownAndAwaitTermination;
import static org.apache.ignite.internal.utils.RebalanceUtil.ASSIGNMENTS_SWITCH_REDUCE_PREFIX;
import static org.apache.ignite.internal.utils.RebalanceUtil.PENDING_ASSIGNMENTS_PREFIX;
import static org.apache.ignite.internal.utils.RebalanceUtil.STABLE_ASSIGNMENTS_PREFIX;
import static org.apache.ignite.internal.utils.RebalanceUtil.extractPartitionNumber;
import static org.apache.ignite.internal.utils.RebalanceUtil.extractTableId;
import static org.apache.ignite.internal.utils.RebalanceUtil.pendingPartAssignmentsKey;
import static org.apache.ignite.internal.utils.RebalanceUtil.stablePartAssignmentsKey;

import it.unimi.dsi.fastutil.ints.Int2ObjectOpenHashMap;
import java.io.IOException;
import java.nio.file.Files;
import java.nio.file.Path;
import java.util.ArrayList;
import java.util.Collection;
import java.util.Collections;
import java.util.HashMap;
import java.util.HashSet;
import java.util.List;
import java.util.Map;
import java.util.Objects;
import java.util.Set;
import java.util.concurrent.CompletableFuture;
import java.util.concurrent.CompletionException;
import java.util.concurrent.ConcurrentHashMap;
import java.util.concurrent.CopyOnWriteArrayList;
import java.util.concurrent.ExecutionException;
import java.util.concurrent.ExecutorService;
import java.util.concurrent.Executors;
import java.util.concurrent.LinkedBlockingQueue;
import java.util.concurrent.ScheduledExecutorService;
import java.util.concurrent.ScheduledThreadPoolExecutor;
import java.util.concurrent.ThreadPoolExecutor;
import java.util.concurrent.TimeUnit;
import java.util.concurrent.atomic.AtomicBoolean;
import java.util.concurrent.atomic.AtomicReference;
import java.util.function.Consumer;
import java.util.function.Function;
import java.util.function.IntSupplier;
import java.util.function.LongFunction;
import java.util.function.Supplier;
import java.util.stream.Collectors;
import java.util.stream.IntStream;
import java.util.stream.Stream;
import org.apache.ignite.internal.affinity.AffinityUtils;
import org.apache.ignite.internal.affinity.Assignment;
import org.apache.ignite.internal.catalog.CatalogService;
import org.apache.ignite.internal.catalog.descriptors.CatalogDataStorageDescriptor;
import org.apache.ignite.internal.catalog.descriptors.CatalogIndexDescriptor;
import org.apache.ignite.internal.catalog.descriptors.CatalogTableDescriptor;
import org.apache.ignite.internal.catalog.descriptors.CatalogZoneDescriptor;
import org.apache.ignite.internal.catalog.events.CatalogEvent;
import org.apache.ignite.internal.catalog.events.CreateTableEventParameters;
import org.apache.ignite.internal.catalog.events.DropTableEventParameters;
import org.apache.ignite.internal.causality.CompletionListener;
import org.apache.ignite.internal.causality.IncrementalVersionedValue;
import org.apache.ignite.internal.distributionzones.DistributionZoneManager;
import org.apache.ignite.internal.hlc.HybridClock;
import org.apache.ignite.internal.hlc.HybridTimestamp;
import org.apache.ignite.internal.lang.ByteArray;
import org.apache.ignite.internal.lang.IgniteStringFormatter;
import org.apache.ignite.internal.lang.NodeStoppingException;
import org.apache.ignite.internal.logger.IgniteLogger;
import org.apache.ignite.internal.logger.Loggers;
import org.apache.ignite.internal.manager.IgniteComponent;
import org.apache.ignite.internal.metastorage.Entry;
import org.apache.ignite.internal.metastorage.MetaStorageManager;
import org.apache.ignite.internal.metastorage.WatchEvent;
import org.apache.ignite.internal.metastorage.WatchListener;
import org.apache.ignite.internal.metastorage.dsl.Condition;
import org.apache.ignite.internal.metastorage.dsl.Conditions;
import org.apache.ignite.internal.metastorage.dsl.Operation;
import org.apache.ignite.internal.placementdriver.PlacementDriver;
import org.apache.ignite.internal.raft.Loza;
import org.apache.ignite.internal.raft.Peer;
import org.apache.ignite.internal.raft.PeersAndLearners;
import org.apache.ignite.internal.raft.RaftGroupEventsListener;
import org.apache.ignite.internal.raft.RaftManager;
import org.apache.ignite.internal.raft.RaftNodeId;
import org.apache.ignite.internal.raft.client.TopologyAwareRaftGroupService;
import org.apache.ignite.internal.raft.client.TopologyAwareRaftGroupServiceFactory;
import org.apache.ignite.internal.raft.server.RaftGroupOptions;
import org.apache.ignite.internal.raft.service.RaftGroupListener;
import org.apache.ignite.internal.raft.service.RaftGroupService;
import org.apache.ignite.internal.raft.storage.impl.LogStorageFactoryCreator;
import org.apache.ignite.internal.replicator.ReplicaManager;
import org.apache.ignite.internal.replicator.ReplicaService;
import org.apache.ignite.internal.replicator.TablePartitionId;
import org.apache.ignite.internal.schema.SchemaManager;
import org.apache.ignite.internal.schema.configuration.GcConfiguration;
import org.apache.ignite.internal.storage.DataStorageManager;
import org.apache.ignite.internal.storage.MvPartitionStorage;
import org.apache.ignite.internal.storage.StorageException;
import org.apache.ignite.internal.storage.engine.MvTableStorage;
import org.apache.ignite.internal.storage.engine.StorageEngine;
import org.apache.ignite.internal.storage.engine.StorageTableDescriptor;
import org.apache.ignite.internal.storage.index.StorageIndexDescriptorSupplier;
import org.apache.ignite.internal.table.IgniteTablesInternal;
import org.apache.ignite.internal.table.InternalTable;
import org.apache.ignite.internal.table.TableImpl;
import org.apache.ignite.internal.table.TableViewInternal;
import org.apache.ignite.internal.table.distributed.gc.GcUpdateHandler;
import org.apache.ignite.internal.table.distributed.gc.MvGc;
import org.apache.ignite.internal.table.distributed.index.IndexUpdateHandler;
import org.apache.ignite.internal.table.distributed.raft.PartitionDataStorage;
import org.apache.ignite.internal.table.distributed.raft.PartitionListener;
import org.apache.ignite.internal.table.distributed.raft.RebalanceRaftGroupEventsListener;
import org.apache.ignite.internal.table.distributed.raft.snapshot.PartitionAccessImpl;
import org.apache.ignite.internal.table.distributed.raft.snapshot.PartitionKey;
import org.apache.ignite.internal.table.distributed.raft.snapshot.PartitionSnapshotStorageFactory;
import org.apache.ignite.internal.table.distributed.raft.snapshot.outgoing.OutgoingSnapshotsManager;
import org.apache.ignite.internal.table.distributed.raft.snapshot.outgoing.SnapshotAwarePartitionDataStorage;
import org.apache.ignite.internal.table.distributed.replicator.PartitionReplicaListener;
import org.apache.ignite.internal.table.distributed.replicator.TransactionStateResolver;
import org.apache.ignite.internal.table.distributed.schema.NonHistoricSchemas;
import org.apache.ignite.internal.table.distributed.schema.SchemaSyncService;
import org.apache.ignite.internal.table.distributed.schema.SchemaVersions;
import org.apache.ignite.internal.table.distributed.schema.SchemaVersionsImpl;
import org.apache.ignite.internal.table.distributed.schema.ThreadLocalPartitionCommandsMarshaller;
import org.apache.ignite.internal.table.distributed.storage.InternalTableImpl;
import org.apache.ignite.internal.table.distributed.storage.PartitionStorages;
import org.apache.ignite.internal.thread.NamedThreadFactory;
import org.apache.ignite.internal.tx.HybridTimestampTracker;
import org.apache.ignite.internal.tx.LockManager;
import org.apache.ignite.internal.tx.TxManager;
import org.apache.ignite.internal.tx.storage.state.TxStateStorage;
import org.apache.ignite.internal.tx.storage.state.TxStateTableStorage;
import org.apache.ignite.internal.tx.storage.state.rocksdb.TxStateRocksDbTableStorage;
import org.apache.ignite.internal.util.ByteUtils;
import org.apache.ignite.internal.util.Cursor;
import org.apache.ignite.internal.util.IgniteSpinBusyLock;
import org.apache.ignite.internal.util.IgniteUtils;
import org.apache.ignite.internal.util.Lazy;
import org.apache.ignite.internal.util.PendingComparableValuesTracker;
import org.apache.ignite.internal.utils.RebalanceUtil;
import org.apache.ignite.internal.vault.VaultManager;
import org.apache.ignite.lang.IgniteException;
import org.apache.ignite.lang.util.IgniteNameUtils;
import org.apache.ignite.network.ClusterNode;
import org.apache.ignite.network.ClusterService;
import org.apache.ignite.network.TopologyService;
import org.apache.ignite.raft.jraft.storage.impl.VolatileRaftMetaStorage;
import org.apache.ignite.raft.jraft.util.Marshaller;
import org.apache.ignite.table.Table;
import org.jetbrains.annotations.Nullable;
import org.jetbrains.annotations.TestOnly;

/**
 * Table manager.
 */
public class TableManager implements IgniteTablesInternal, IgniteComponent {

    /** The logger. */
    private static final IgniteLogger LOG = Loggers.forClass(TableManager.class);

    /** Name of a transaction state directory. */
    private static final String TX_STATE_DIR = "tx-state-";

    /** Transaction storage flush delay. */
    private static final int TX_STATE_STORAGE_FLUSH_DELAY = 1000;
    private static final IntSupplier TX_STATE_STORAGE_FLUSH_DELAY_SUPPLIER = () -> TX_STATE_STORAGE_FLUSH_DELAY;

    /** Garbage collector configuration. */
    private final GcConfiguration gcConfig;

    private final ClusterService clusterService;

    /** Raft manager. */
    private final RaftManager raftMgr;

    /** Replica manager. */
    private final ReplicaManager replicaMgr;

    /** Lock manager. */
    private final LockManager lockMgr;

    /** Replica service. */
    private final ReplicaService replicaSvc;

    /** Transaction manager. */
    private final TxManager txManager;

    /** Meta storage manager. */
    private final MetaStorageManager metaStorageMgr;

    /** Vault manager. */
    private final VaultManager vaultManager;

    /** Data storage manager. */
    private final DataStorageManager dataStorageMgr;

    /** Transaction state resolver. */
    private final TransactionStateResolver transactionStateResolver;

    /** Here a table future stores during creation (until the table can be provided to client). */
    private final Map<Integer, CompletableFuture<Table>> tableCreateFuts = new ConcurrentHashMap<>();

    /**
     * Versioned store for tables by id. Only table instances are created here, local storages and RAFT groups may not be initialized yet.
     *
     * @see #localPartsByTableIdVv
     * @see #assignmentsUpdatedVv
     */
    private final IncrementalVersionedValue<Map<Integer, TableImpl>> tablesByIdVv;

    /**
     * Versioned store for local partition set by table id.
     *
     * <p>Completed strictly after {@link #tablesByIdVv} and strictly before {@link #assignmentsUpdatedVv}.
     */
    private final IncrementalVersionedValue<Map<Integer, PartitionSet>> localPartsByTableIdVv;

    /**
     * Versioned store for tracking RAFT groups initialization and starting completion.
     *
     * <p>Only explicitly updated in {@link #createTablePartitionsLocally(long, CompletableFuture, TableImpl)}.
     *
     * <p>Completed strictly after {@link #localPartsByTableIdVv}.
     */
    private final IncrementalVersionedValue<Void> assignmentsUpdatedVv;

    /**
     * {@link TableImpl} is created during update of tablesByIdVv, we store reference to it in case of updating of tablesByIdVv fails, so we
     * can stop resources associated with the table or to clean up table resources on {@code TableManager#stop()}.
     */
    private final Map<Integer, TableImpl> pendingTables = new ConcurrentHashMap<>();

    /** Started tables. */
    private final Map<Integer, TableImpl> startedTables = new ConcurrentHashMap<>();

    /** Resolver that resolves a node consistent ID to cluster node. */
    private final Function<String, ClusterNode> clusterNodeResolver;

    /** Busy lock to stop synchronously. */
    private final IgniteSpinBusyLock busyLock = new IgniteSpinBusyLock();

    /** Prevents double stopping the component. */
    private final AtomicBoolean stopGuard = new AtomicBoolean();

    /** Schema manager. */
    private final SchemaManager schemaManager;

    private final LogStorageFactoryCreator volatileLogStorageFactoryCreator;

    /** Executor for scheduling retries of a rebalance. */
    private final ScheduledExecutorService rebalanceScheduler;

    /** Transaction state storage scheduled pool. */
    private final ScheduledExecutorService txStateStorageScheduledPool;

    /** Transaction state storage pool. */
    private final ExecutorService txStateStoragePool;

    /** Scan request executor. */
    private final ExecutorService scanRequestExecutor;

    /**
     * Separate executor for IO operations like partition storage initialization or partition raft group meta data persisting.
     */
    private final ExecutorService ioExecutor;

    private final HybridClock clock;

    private final OutgoingSnapshotsManager outgoingSnapshotsManager;

    private final TopologyAwareRaftGroupServiceFactory raftGroupServiceFactory;

    private final DistributionZoneManager distributionZoneManager;

    private final SchemaSyncService schemaSyncService;

    private final CatalogService catalogService;

    /** Partitions storage path. */
    private final Path storagePath;

    /** Assignment change event listeners. */
    private final CopyOnWriteArrayList<Consumer<IgniteTablesInternal>> assignmentsChangeListeners = new CopyOnWriteArrayList<>();

    /** Incoming RAFT snapshots executor. */
    private final ExecutorService incomingSnapshotsExecutor;

    /** Rebalance scheduler pool size. */
    private static final int REBALANCE_SCHEDULER_POOL_SIZE = Math.min(Runtime.getRuntime().availableProcessors() * 3, 20);

    /** Meta storage listener for pending assignments. */
    private final WatchListener pendingAssignmentsRebalanceListener;

    /** Meta storage listener for stable assignments. */
    private final WatchListener stableAssignmentsRebalanceListener;

    /** Meta storage listener for switch reduce assignments. */
    private final WatchListener assignmentsSwitchRebalanceListener;

    private final MvGc mvGc;

    private final LowWatermark lowWatermark;

    private final Marshaller raftCommandsMarshaller;

    private final HybridTimestampTracker observableTimestampTracker;

    /** Placement driver. */
    private final PlacementDriver placementDriver;

    private final SchemaVersions schemaVersions;

    private final PartitionReplicatorNodeRecovery partitionReplicatorNodeRecovery;

    /** Versioned value used only at manager startup to correctly fire table creation events. */
    private final IncrementalVersionedValue<Void> startVv;

    /** Ends at the {@link #stop()} with an {@link NodeStoppingException}. */
    private final CompletableFuture<Void> stopManagerFuture = new CompletableFuture<>();

    /**
     * Creates a new table manager.
     *
     * @param nodeName Node name.
     * @param registry Registry for versioned values.
     * @param gcConfig Garbage collector configuration.
     * @param raftMgr Raft manager.
     * @param replicaMgr Replica manager.
     * @param lockMgr Lock manager.
     * @param replicaSvc Replica service.
     * @param txManager Transaction manager.
     * @param dataStorageMgr Data storage manager.
     * @param schemaManager Schema manager.
     * @param volatileLogStorageFactoryCreator Creator for {@link org.apache.ignite.internal.raft.storage.LogStorageFactory} for
     *         volatile tables.
     * @param raftGroupServiceFactory Factory that is used for creation of raft group services for replication groups.
     * @param vaultManager Vault manager.
     * @param placementDriver Placement driver.
     */
    public TableManager(
            String nodeName,
            Consumer<LongFunction<CompletableFuture<?>>> registry,
            GcConfiguration gcConfig,
            ClusterService clusterService,
            RaftManager raftMgr,
            ReplicaManager replicaMgr,
            LockManager lockMgr,
            ReplicaService replicaSvc,
            TxManager txManager,
            DataStorageManager dataStorageMgr,
            Path storagePath,
            MetaStorageManager metaStorageMgr,
            SchemaManager schemaManager,
            LogStorageFactoryCreator volatileLogStorageFactoryCreator,
            HybridClock clock,
            OutgoingSnapshotsManager outgoingSnapshotsManager,
            TopologyAwareRaftGroupServiceFactory raftGroupServiceFactory,
            VaultManager vaultManager,
            DistributionZoneManager distributionZoneManager,
            SchemaSyncService schemaSyncService,
            CatalogService catalogService,
            HybridTimestampTracker observableTimestampTracker,
            PlacementDriver placementDriver
    ) {
        this.gcConfig = gcConfig;
        this.clusterService = clusterService;
        this.raftMgr = raftMgr;
        this.replicaMgr = replicaMgr;
        this.lockMgr = lockMgr;
        this.replicaSvc = replicaSvc;
        this.txManager = txManager;
        this.dataStorageMgr = dataStorageMgr;
        this.storagePath = storagePath;
        this.metaStorageMgr = metaStorageMgr;
        this.vaultManager = vaultManager;
        this.schemaManager = schemaManager;
        this.volatileLogStorageFactoryCreator = volatileLogStorageFactoryCreator;
        this.clock = clock;
        this.outgoingSnapshotsManager = outgoingSnapshotsManager;
        this.raftGroupServiceFactory = raftGroupServiceFactory;
        this.distributionZoneManager = distributionZoneManager;
        this.schemaSyncService = schemaSyncService;
        this.catalogService = catalogService;
        this.observableTimestampTracker = observableTimestampTracker;
        this.placementDriver = placementDriver;

        TopologyService topologyService = clusterService.topologyService();

        clusterNodeResolver = topologyService::getByConsistentId;

        transactionStateResolver = new TransactionStateResolver(
                replicaSvc,
                txManager,
                clock,
                clusterNodeResolver,
                topologyService::getById,
                clusterService.messagingService()
        );

        schemaVersions = new SchemaVersionsImpl(schemaSyncService, catalogService, clock);

        tablesByIdVv = new IncrementalVersionedValue<>(registry, HashMap::new);

        localPartsByTableIdVv = new IncrementalVersionedValue<>(dependingOn(tablesByIdVv), HashMap::new);

        assignmentsUpdatedVv = new IncrementalVersionedValue<>(dependingOn(localPartsByTableIdVv));

        txStateStorageScheduledPool = Executors.newSingleThreadScheduledExecutor(
                NamedThreadFactory.create(nodeName, "tx-state-storage-scheduled-pool", LOG));

        txStateStoragePool = Executors.newFixedThreadPool(Runtime.getRuntime().availableProcessors(),
                NamedThreadFactory.create(nodeName, "tx-state-storage-pool", LOG));

        scanRequestExecutor = Executors.newSingleThreadExecutor(
                NamedThreadFactory.create(nodeName, "scan-query-executor-", LOG));

        rebalanceScheduler = new ScheduledThreadPoolExecutor(REBALANCE_SCHEDULER_POOL_SIZE,
                NamedThreadFactory.create(nodeName, "rebalance-scheduler", LOG));

        int cpus = Runtime.getRuntime().availableProcessors();

        ioExecutor = new ThreadPoolExecutor(
                Math.min(cpus * 3, 25),
                Integer.MAX_VALUE,
                100,
                TimeUnit.MILLISECONDS,
                new LinkedBlockingQueue<>(),
                NamedThreadFactory.create(nodeName, "tableManager-io", LOG));

        incomingSnapshotsExecutor = new ThreadPoolExecutor(
                cpus,
                cpus,
                100,
                TimeUnit.MILLISECONDS,
                new LinkedBlockingQueue<>(),
                NamedThreadFactory.create(nodeName, "incoming-raft-snapshot", LOG)
        );

        pendingAssignmentsRebalanceListener = createPendingAssignmentsRebalanceListener();

        stableAssignmentsRebalanceListener = createStableAssignmentsRebalanceListener();

        assignmentsSwitchRebalanceListener = createAssignmentsSwitchRebalanceListener();

        mvGc = new MvGc(nodeName, gcConfig);

        lowWatermark = new LowWatermark(nodeName, gcConfig.lowWatermark(), clock, txManager, vaultManager, mvGc);

        raftCommandsMarshaller = new ThreadLocalPartitionCommandsMarshaller(clusterService.serializationRegistry());

        partitionReplicatorNodeRecovery = new PartitionReplicatorNodeRecovery(
                metaStorageMgr,
                clusterService.messagingService(),
                topologyService,
                clusterNodeResolver,
                tableId -> latestTablesById().get(tableId)
        );

        startVv = new IncrementalVersionedValue<>(registry);
    }

    @Override
    public void start() {
        inBusyLock(busyLock, () -> {
            mvGc.start();

            lowWatermark.start();

            transactionStateResolver.start();

            CompletableFuture<Long> recoveryFinishFuture = metaStorageMgr.recoveryFinishedFuture();

            assert recoveryFinishFuture.isDone();

            long recoveryRevision = recoveryFinishFuture.join();

            startTables(recoveryRevision);

            performRebalanceOnRecovery(recoveryRevision);

            metaStorageMgr.registerPrefixWatch(ByteArray.fromString(PENDING_ASSIGNMENTS_PREFIX), pendingAssignmentsRebalanceListener);
            metaStorageMgr.registerPrefixWatch(ByteArray.fromString(STABLE_ASSIGNMENTS_PREFIX), stableAssignmentsRebalanceListener);
            metaStorageMgr.registerPrefixWatch(ByteArray.fromString(ASSIGNMENTS_SWITCH_REDUCE_PREFIX), assignmentsSwitchRebalanceListener);

            catalogService.listen(CatalogEvent.TABLE_CREATE, (parameters, exception) -> {
                assert exception == null : parameters;

                return onTableCreate((CreateTableEventParameters) parameters).thenApply(unused -> false);
            });

            catalogService.listen(CatalogEvent.TABLE_DROP, (parameters, exception) -> {
                assert exception == null : parameters;

                return onTableDelete(((DropTableEventParameters) parameters)).thenApply(unused -> false);
            });

            partitionReplicatorNodeRecovery.start();
        });
    }

    private void performRebalanceOnRecovery(long recoveryRevision) {
        CompletableFuture<Void> pendingAssignmentsRecoveryFuture;

        var pendingAssignmentsPrefix = new ByteArray(PENDING_ASSIGNMENTS_PREFIX);
        var stableAssignmentsPrefix = new ByteArray(STABLE_ASSIGNMENTS_PREFIX);

        Stream<CompletableFuture<?>> pendingFutures;
        Stream<CompletableFuture<?>> stableFutures;

        try (Cursor<Entry> cursor = metaStorageMgr.prefixLocally(pendingAssignmentsPrefix, recoveryRevision)) {
            pendingFutures = cursor.stream()
                    .map(pendingAssignmentEntry -> {
                        if (LOG.isInfoEnabled()) {
                            LOG.info(
                                    "Missed pending assignments for key '{}' discovered, performing recovery",
                                    new String(pendingAssignmentEntry.key(), UTF_8)
                            );
                        }

                        // We use the Meta Storage recovery revision here instead of the entry revision, because
                        // 'handleChangePendingAssignmentEvent' accesses some Versioned Values that only store values starting with
                        // tokens equal to Meta Storage recovery revision. In other words, if the entry has a lower revision than the
                        // recovery revision, there will never be a Versioned Value corresponding to its revision.
                        return handleChangePendingAssignmentEvent(pendingAssignmentEntry, recoveryRevision);
                    });
        }

        try (Cursor<Entry> cursor = metaStorageMgr.prefixLocally(stableAssignmentsPrefix, recoveryRevision)) {
            stableFutures = cursor.stream()
                    .map(stableAssignmentEntry -> {
                        if (LOG.isInfoEnabled()) {
                            LOG.info(
                                    "Missed stable assignments for key '{}' discovered, performing recovery",
                                    new String(stableAssignmentEntry.key(), UTF_8)
                            );
                        }

                        return handleChangeStableAssignmentEvent(stableAssignmentEntry, recoveryRevision);
                    });
        }

        CompletableFuture<?>[] futures = Stream.concat(pendingFutures, stableFutures)
                .toArray(CompletableFuture[]::new);

        pendingAssignmentsRecoveryFuture = allOf(futures)
                // Simply log any errors, we don't want to block watch processing.
                .exceptionally(e -> {
                    LOG.error("Error when performing assignments recovery", e);

                    return null;
                });

        startVv.update(recoveryRevision, (v, e) -> pendingAssignmentsRecoveryFuture);
    }

    private CompletableFuture<?> onTableCreate(CreateTableEventParameters parameters) {
        return createTableLocally(parameters.causalityToken(), parameters.catalogVersion(), parameters.tableDescriptor());
    }

    private CompletableFuture<Boolean> writeTableAssignmentsToMetastore(
            int tableId,
            CompletableFuture<List<Set<Assignment>>> assignmentsFuture
    ) {
        return assignmentsFuture.thenCompose(newAssignments -> {
            assert !newAssignments.isEmpty();

            List<Operation> partitionAssignments = new ArrayList<>(newAssignments.size());

            for (int i = 0; i < newAssignments.size(); i++) {
                partitionAssignments.add(put(
                        stablePartAssignmentsKey(
                                new TablePartitionId(tableId, i)),
                        ByteUtils.toBytes(newAssignments.get(i))));
            }

            Condition condition = Conditions.notExists(new ByteArray(partitionAssignments.get(0).key()));

            return metaStorageMgr
                    .invoke(condition, partitionAssignments, Collections.emptyList())
                    .exceptionally(e -> {
                        LOG.error("Couldn't write assignments to metastore", e);

                        return null;
                    });
        });
    }

    private CompletableFuture<Void> onTableDelete(DropTableEventParameters parameters) {
        return inBusyLockAsync(busyLock, () -> {
            long causalityToken = parameters.causalityToken();
            int catalogVersion = parameters.catalogVersion();

            int tableId = parameters.tableId();

            CatalogTableDescriptor tableDescriptor = getTableDescriptor(tableId, catalogVersion - 1);
            CatalogZoneDescriptor zoneDescriptor = getZoneDescriptor(tableDescriptor, catalogVersion - 1);

            dropTableLocally(causalityToken, tableDescriptor, zoneDescriptor);

            return completedFuture(null);
        });
    }

    /**
     * Updates or creates partition raft groups and storages.
     *
     * @param causalityToken Causality token.
     * @param assignmentsFuture Table assignments.
     * @param table Initialized table entity.
     * @return future, which will be completed when the partitions creations done.
     */
    private CompletableFuture<?> createTablePartitionsLocally(
            long causalityToken,
            CompletableFuture<List<Set<Assignment>>> assignmentsFuture,
            TableImpl table
    ) {
        int tableId = table.tableId();

        // Create new raft nodes according to new assignments.
        Supplier<CompletableFuture<Void>> updateAssignmentsClosure = () -> assignmentsFuture.thenCompose(newAssignments -> {
            // Empty assignments might be a valid case if tables are created from within cluster init HOCON
            // configuration, which is not supported now.
            assert newAssignments != null : IgniteStringFormatter.format("Table [id={}] has empty assignments.", tableId);

            int partitions = newAssignments.size();

            CompletableFuture<?>[] futures = new CompletableFuture<?>[partitions];

            // TODO: https://issues.apache.org/jira/browse/IGNITE-19713 Process assignments and set partitions only for assigned partitions.
            PartitionSet parts = new BitSetPartitionSet();

            for (int i = 0; i < futures.length; i++) {
                futures[i] = new CompletableFuture<>();

                parts.set(i);
            }

            for (int p = 0; p < partitions; p++) {
                startPartition0(table, p, null, null, newAssignments, futures[p]);
            }

            return allOf(futures);
        });

        // NB: all vv.update() calls must be made from the synchronous part of the method (not in thenCompose()/etc!).
        CompletableFuture<?> localPartsUpdateFuture = localPartsByTableIdVv.update(causalityToken, (previous, throwable) ->
                inBusyLock(busyLock, () -> assignmentsFuture.thenCompose(
                        newAssignments -> localPartsUpdate(table, previous, newAssignments)
                )));

        // We bring the future outside to avoid OutdatedTokenException.
        CompletableFuture<Map<Integer, TableImpl>> tablesByIdFuture = tablesByIdVv.get(causalityToken);

        return assignmentsUpdatedVv.update(causalityToken, (token, e) -> {
            if (e != null) {
                return failedFuture(e);
            }

            return localPartsUpdateFuture.thenCompose(unused ->
                    tablesByIdFuture.thenComposeAsync(tablesById -> inBusyLock(busyLock, updateAssignmentsClosure), ioExecutor)
            );
        });
    }

    private CompletableFuture<Map<Integer, PartitionSet>> localPartsUpdate(
            TableImpl table,
            Map<Integer, PartitionSet> partitionsMap,
            List<Set<Assignment>> newAssignments
    ) {
        PartitionSet parts = new BitSetPartitionSet();

        for (int i = 0; i < newAssignments.size(); i++) {
            parts.set(i);
        }

        return getOrCreatePartitionStorages(table, parts).thenApply(u -> {
            var newValue = new HashMap<>(partitionsMap);

            newValue.put(table.tableId(), parts);

            return newValue;
        });
    }

    private void startPartition0(
            TableImpl table,
            int partId,
            Set<Assignment> pendingAssignments,
            Set<Assignment> stableAssignments,
            List<Set<Assignment>> newAssignments,
            CompletableFuture<?> partitionFuture
    ) {
        int tableId = table.tableId();

        Set<Assignment> newPartAssignment = newAssignments.get(partId);

        InternalTable internalTbl = table.internalTable();

        Assignment localMemberAssignment = newPartAssignment.stream()
                .filter(a -> a.consistentId().equals(localNode().name()))
                .findAny()
                .orElse(null);

        PeersAndLearners newConfiguration = configurationFromAssignments(newPartAssignment);

<<<<<<< HEAD
        TablePartitionId replicaGrpId = new TablePartitionId(tableId, partId);

        transactionStateResolver.updateAssignment(replicaGrpId, newConfiguration.peers().stream().map(Peer::consistentId)
                .collect(toList()));

        var safeTimeTracker = new PendingComparableValuesTracker<HybridTimestamp, Void>(
                new HybridTimestamp(1, 0)
        );
        var storageIndexTracker = new PendingComparableValuesTracker<Long, Void>(0L);

        ((InternalTableImpl) internalTbl).updatePartitionTrackers(partId, safeTimeTracker, storageIndexTracker);

        PartitionStorages partitionStorages = getPartitionStorages(table, partId);

        PartitionDataStorage partitionDataStorage = partitionDataStorage(partitionStorages.getMvPartitionStorage(),
                internalTbl, partId);

        storageIndexTracker.update(partitionDataStorage.lastAppliedIndex(), null);
=======
                // start new nodes, only if it is table creation, other cases will be covered by rebalance logic
                if (localMemberAssignment != null) {
                    CompletableFuture<Boolean> shouldStartGroupFut = partitionReplicatorNodeRecovery.shouldStartGroup(
                            replicaGrpId,
                            internalTbl,
                            newConfiguration,
                            localMemberAssignment
                    );
>>>>>>> a34cbf8d

        PartitionUpdateHandlers partitionUpdateHandlers = createPartitionUpdateHandlers(
                partId,
                partitionDataStorage,
                table,
                safeTimeTracker
        );

        mvGc.addStorage(replicaGrpId, partitionUpdateHandlers.gcUpdateHandler);

        CompletableFuture<Boolean> startGroupFut;

        // start new nodes, only if it is table creation, other cases will be covered by rebalance logic
        if (localMemberAssignment != null) {
            CompletableFuture<Boolean> shouldStartGroupFut;

            // If Raft is running in in-memory mode or the PDS has been cleared, we need to remove the current node
            // from the Raft group in order to avoid the double vote problem.
            // <MUTED> See https://issues.apache.org/jira/browse/IGNITE-16668 for details.
            // TODO: https://issues.apache.org/jira/browse/IGNITE-19046 Restore "|| !hasData"
            if (internalTbl.storage().isVolatile()) {
                shouldStartGroupFut = queryDataNodesCount(tableId, partId, newConfiguration.peers())
                        .thenApply(dataNodesCount -> {
                            boolean fullPartitionRestart = dataNodesCount == 0;

                            if (fullPartitionRestart) {
                                return true;
                            }

                            boolean majorityAvailable = dataNodesCount >= (newConfiguration.peers().size() / 2) + 1;

                            if (majorityAvailable) {
                                RebalanceUtil.startPeerRemoval(replicaGrpId, localMemberAssignment, metaStorageMgr);

                                return false;
                            } else {
                                // No majority and not a full partition restart - need to restart nodes
                                // with current partition.
                                String msg = "Unable to start partition " + partId + ". Majority not available.";

                                throw new IgniteInternalException(msg);
                            }
                        });
            } else {
                shouldStartGroupFut = completedFuture(true);
            }

            startGroupFut = shouldStartGroupFut.thenApplyAsync(startGroup -> inBusyLock(busyLock, () -> {
                if (!startGroup) {
                    return false;
                }
                TxStateStorage txStatePartitionStorage = partitionStorages.getTxStateStorage();

                RaftGroupOptions groupOptions = groupOptionsForPartition(
                        internalTbl.storage(),
                        internalTbl.txStateStorage(),
                        partitionKey(internalTbl, partId),
                        partitionUpdateHandlers
                );

                Peer serverPeer = newConfiguration.peer(localNode().name());

                var raftNodeId = new RaftNodeId(replicaGrpId, serverPeer);

                try {
                    // TODO: use RaftManager interface, see https://issues.apache.org/jira/browse/IGNITE-18273
                    ((Loza) raftMgr).startRaftGroupNode(
                            raftNodeId,
                            newConfiguration,
                            new PartitionListener(
                                    txManager,
                                    partitionDataStorage,
                                    partitionUpdateHandlers.storageUpdateHandler,
                                    txStatePartitionStorage,
                                    safeTimeTracker,
                                    storageIndexTracker
                            ),
                            new RebalanceRaftGroupEventsListener(
                                    metaStorageMgr,
                                    replicaGrpId,
                                    busyLock,
                                    createPartitionMover(internalTbl, partId),
                                    this::calculateAssignments,
                                    rebalanceScheduler
                            ),
                            groupOptions
                    );

                    return true;
                } catch (NodeStoppingException ex) {
                    throw new CompletionException(ex);
                }
            }), ioExecutor);
        } else {
            startGroupFut = completedFuture(false);
        }

        startGroupFut
                .thenComposeAsync(v -> inBusyLock(busyLock, () -> {
                    try {
                        //TODO IGNITE-19614 This procedure takes 10 seconds if there's no majority online.
                        return raftMgr.startRaftGroupService(replicaGrpId, newConfiguration, raftGroupServiceFactory);
                    } catch (NodeStoppingException ex) {
                        return failedFuture(ex);
                    }
                }), ioExecutor)
                .thenAcceptAsync(updatedRaftGroupService -> inBusyLock(busyLock, () -> {
                    ((InternalTableImpl) internalTbl).updateInternalTableRaftGroupService(partId, updatedRaftGroupService);

                    boolean startedRaftNode = startGroupFut.join();
                    if (localMemberAssignment == null || !startedRaftNode) {
                        return;
                    }

                    MvPartitionStorage partitionStorage = partitionStorages.getMvPartitionStorage();
                    TxStateStorage txStateStorage = partitionStorages.getTxStateStorage();

                    try {
                        startReplicaWithNewListener(
                                replicaGrpId,
                                table,
                                safeTimeTracker,
                                storageIndexTracker,
                                partitionStorage,
                                txStateStorage,
                                partitionUpdateHandlers,
                                updatedRaftGroupService
                        );
                    } catch (NodeStoppingException ex) {
                        throw new AssertionError("Loza was stopped before Table manager", ex);
                    }
                }), ioExecutor)
                .whenComplete((res, ex) -> {
                    if (ex != null) {
                        LOG.warn("Unable to update raft groups on the node [tableId={}, partitionId={}]", ex, tableId, partId);

                        partitionFuture.completeExceptionally(ex);
                    } else {
                        partitionFuture.complete(null);
                    }
                });
    }

    private void startPartition(
            TableImpl tbl,
            TablePartitionId replicaGrpId,
            ClusterNode localMember,
            Set<Assignment> pendingAssignments,
            Set<Assignment> stableAssignments
    ) {
        inBusyLock(busyLock, () -> {
            InternalTable internalTable = tbl.internalTable();
            int partId = replicaGrpId.partitionId();

            var safeTimeTracker = new PendingComparableValuesTracker<HybridTimestamp, Void>(HybridTimestamp.MIN_VALUE);
            var storageIndexTracker = new PendingComparableValuesTracker<Long, Void>(0L);

            PartitionStorages partitionStorages = getPartitionStorages(tbl, partId);

            MvPartitionStorage mvPartitionStorage = partitionStorages.getMvPartitionStorage();
            TxStateStorage txStatePartitionStorage = partitionStorages.getTxStateStorage();

            PartitionDataStorage partitionDataStorage = partitionDataStorage(mvPartitionStorage, internalTable, partId);

            PartitionUpdateHandlers partitionUpdateHandlers = createPartitionUpdateHandlers(
                    partId,
                    partitionDataStorage,
                    tbl,
                    safeTimeTracker
            );

            PeersAndLearners pendingConfiguration = configurationFromAssignments(pendingAssignments);

            try {
                Peer serverPeer = pendingConfiguration.peer(localMember.name());

                RaftNodeId raftNodeId = new RaftNodeId(replicaGrpId, serverPeer);

                if (!((Loza) raftMgr).isStarted(raftNodeId)) {
                    PeersAndLearners stableConfiguration = configurationFromAssignments(stableAssignments);

                    startPartitionRaftGroupNode(
                            replicaGrpId,
                            pendingConfiguration,
                            stableConfiguration,
                            safeTimeTracker,
                            storageIndexTracker,
                            internalTable,
                            txStatePartitionStorage,
                            partitionDataStorage,
                            partitionUpdateHandlers
                    );
                }

                if (!replicaMgr.isReplicaStarted(replicaGrpId)) {
                    startReplicaWithNewListener(
                            replicaGrpId,
                            tbl,
                            safeTimeTracker,
                            storageIndexTracker,
                            mvPartitionStorage,
                            txStatePartitionStorage,
                            partitionUpdateHandlers,
                            (TopologyAwareRaftGroupService) internalTable.partitionRaftGroupService(partId)
                    );
                }
            } catch (NodeStoppingException ignored) {
                // No-op.
            }
        });
    }

    private void startReplicaWithNewListener(
            TablePartitionId replicaGrpId,
            TableImpl table,
            PendingComparableValuesTracker<HybridTimestamp, Void> safeTimeTracker,
            PendingComparableValuesTracker<Long, Void> storageIndexTracker,
            MvPartitionStorage mvPartitionStorage,
            TxStateStorage txStatePartitionStorage,
            PartitionUpdateHandlers partitionUpdateHandlers,
            TopologyAwareRaftGroupService raftGroupService
    ) throws NodeStoppingException {
        PartitionReplicaListener listener = createReplicaListener(
                replicaGrpId,
                table,
                safeTimeTracker,
                mvPartitionStorage,
                txStatePartitionStorage,
                partitionUpdateHandlers,
                raftGroupService
        );

        replicaMgr.startReplica(
                replicaGrpId,
                allOf(
                        ((Loza) raftMgr).raftNodeReadyFuture(replicaGrpId),
                        table.pkIndexesReadyFuture()
                ),
                listener,
                raftGroupService,
                storageIndexTracker
        );
    }

    private PartitionReplicaListener createReplicaListener(
            TablePartitionId tablePartitionId,
            TableImpl table,
            PendingComparableValuesTracker<HybridTimestamp, Void> safeTimeTracker,
            MvPartitionStorage mvPartitionStorage,
            TxStateStorage txStatePartitionStorage,
            PartitionUpdateHandlers partitionUpdateHandlers,
            RaftGroupService raftClient
    ) {
        int tableId = tablePartitionId.tableId();
        int partId = tablePartitionId.partitionId();

        return new PartitionReplicaListener(
                mvPartitionStorage,
                raftClient,
                txManager,
                lockMgr,
                scanRequestExecutor,
                partId,
                tableId,
                table.indexesLockers(partId),
                new Lazy<>(() -> table.indexStorageAdapters(partId).get().get(table.pkId())),
                () -> table.indexStorageAdapters(partId).get(),
                clock,
                safeTimeTracker,
                txStatePartitionStorage,
                transactionStateResolver,
                partitionUpdateHandlers.storageUpdateHandler,
                new NonHistoricSchemas(schemaManager, schemaSyncService),
                localNode(),
                schemaSyncService,
                catalogService,
                placementDriver
        );
    }

    private boolean isLocalPeer(Peer peer) {
        return peer.consistentId().equals(localNode().name());
    }

    private PartitionDataStorage partitionDataStorage(MvPartitionStorage partitionStorage, InternalTable internalTbl, int partId) {
        return new SnapshotAwarePartitionDataStorage(
                partitionStorage,
                outgoingSnapshotsManager,
                partitionKey(internalTbl, partId)
        );
    }

    private static PartitionKey partitionKey(InternalTable internalTbl, int partId) {
        return new PartitionKey(internalTbl.tableId(), partId);
    }

    private RaftGroupOptions groupOptionsForPartition(
            MvTableStorage mvTableStorage,
            TxStateTableStorage txStateTableStorage,
            PartitionKey partitionKey,
            PartitionUpdateHandlers partitionUpdateHandlers
    ) {
        RaftGroupOptions raftGroupOptions;

        if (mvTableStorage.isVolatile()) {
            raftGroupOptions = RaftGroupOptions.forVolatileStores()
                    // TODO: use RaftManager interface, see https://issues.apache.org/jira/browse/IGNITE-18273
                    .setLogStorageFactory(volatileLogStorageFactoryCreator.factory(((Loza) raftMgr).volatileRaft().logStorage().value()))
                    .raftMetaStorageFactory((groupId, raftOptions) -> new VolatileRaftMetaStorage());
        } else {
            raftGroupOptions = RaftGroupOptions.forPersistentStores();
        }

        raftGroupOptions.snapshotStorageFactory(new PartitionSnapshotStorageFactory(
                clusterService.topologyService(),
                outgoingSnapshotsManager,
                new PartitionAccessImpl(
                        partitionKey,
                        mvTableStorage,
                        txStateTableStorage,
                        mvGc,
                        partitionUpdateHandlers.indexUpdateHandler,
                        partitionUpdateHandlers.gcUpdateHandler
                ),
                catalogService,
                incomingSnapshotsExecutor
        ));

        raftGroupOptions.commandsMarshaller(raftCommandsMarshaller);

        return raftGroupOptions;
    }

    @Override
    public void stop() {
        if (!stopGuard.compareAndSet(false, true)) {
            return;
        }

        stopManagerFuture.completeExceptionally(new NodeStoppingException());

        busyLock.block();

        metaStorageMgr.unregisterWatch(pendingAssignmentsRebalanceListener);
        metaStorageMgr.unregisterWatch(stableAssignmentsRebalanceListener);
        metaStorageMgr.unregisterWatch(assignmentsSwitchRebalanceListener);

        Map<Integer, TableImpl> tablesToStop = Stream.concat(latestTablesById().entrySet().stream(), pendingTables.entrySet().stream())
                .collect(Collectors.toMap(Map.Entry::getKey, Map.Entry::getValue, (v1, v2) -> v1));

        cleanUpTablesResources(tablesToStop);

        try {
            IgniteUtils.closeAllManually(lowWatermark, mvGc);
        } catch (Throwable t) {
            LOG.error("Failed to close internal components", t);
        }

        shutdownAndAwaitTermination(rebalanceScheduler, 10, TimeUnit.SECONDS);
        shutdownAndAwaitTermination(ioExecutor, 10, TimeUnit.SECONDS);
        shutdownAndAwaitTermination(txStateStoragePool, 10, TimeUnit.SECONDS);
        shutdownAndAwaitTermination(txStateStorageScheduledPool, 10, TimeUnit.SECONDS);
        shutdownAndAwaitTermination(scanRequestExecutor, 10, TimeUnit.SECONDS);
        shutdownAndAwaitTermination(incomingSnapshotsExecutor, 10, TimeUnit.SECONDS);
    }

    /**
     * Stops resources that are related to provided tables.
     *
     * @param tables Tables to stop.
     */
    private void cleanUpTablesResources(Map<Integer, TableImpl> tables) {
        for (TableImpl table : tables.values()) {
            table.beforeClose();

            List<Runnable> stopping = new ArrayList<>();

            AtomicReference<Throwable> throwable = new AtomicReference<>();

            AtomicBoolean nodeStoppingEx = new AtomicBoolean();

            InternalTable internalTable = table.internalTable();

            for (int p = 0; p < internalTable.partitions(); p++) {
                int partitionId = p;

                TablePartitionId replicationGroupId = new TablePartitionId(table.tableId(), p);

                stopping.add(() -> {
                    try {
                        raftMgr.stopRaftNodes(replicationGroupId);
                    } catch (Throwable t) {
                        handleExceptionOnCleanUpTablesResources(t, throwable, nodeStoppingEx);
                    }
                });

                stopping.add(() -> {
                    try {
                        replicaMgr.stopReplica(replicationGroupId).join();
                    } catch (Throwable t) {
                        handleExceptionOnCleanUpTablesResources(t, throwable, nodeStoppingEx);
                    }
                });

                CompletableFuture<Void> removeFromGcFuture = mvGc.removeStorage(replicationGroupId);

                stopping.add(() -> {
                    try {
                        closePartitionTrackers(internalTable, partitionId);
                    } catch (Throwable t) {
                        handleExceptionOnCleanUpTablesResources(t, throwable, nodeStoppingEx);
                    }
                });

                stopping.add(() -> {
                    try {
                        // Should be done fairly quickly.
                        removeFromGcFuture.join();
                    } catch (Throwable t) {
                        handleExceptionOnCleanUpTablesResources(t, throwable, nodeStoppingEx);
                    }
                });
            }

            stopping.forEach(Runnable::run);

            try {
                IgniteUtils.closeAllManually(
                        internalTable.storage(),
                        internalTable.txStateStorage(),
                        internalTable
                );
            } catch (Throwable t) {
                handleExceptionOnCleanUpTablesResources(t, throwable, nodeStoppingEx);
            }

            if (throwable.get() != null) {
                LOG.error("Unable to stop table [name={}, tableId={}]", throwable.get(), table.name(), table.tableId());
            }
        }
    }

    /** {@inheritDoc} */
    @Override
    public CompletableFuture<List<String>> assignmentsAsync(int tableId) {
        return tableAsync(tableId).thenApply(table -> {
            if (table == null) {
                return null;
            }

            return table.internalTable().assignments();
        });
    }

    /** {@inheritDoc} */
    @Override
    public void addAssignmentsChangeListener(Consumer<IgniteTablesInternal> listener) {
        Objects.requireNonNull(listener);

        assignmentsChangeListeners.add(listener);
    }

    /** {@inheritDoc} */
    @Override
    public boolean removeAssignmentsChangeListener(Consumer<IgniteTablesInternal> listener) {
        Objects.requireNonNull(listener);

        return assignmentsChangeListeners.remove(listener);
    }

    /**
     * Creates local structures for a table.
     *
     * @param causalityToken Causality token.
     * @param catalogVersion Catalog version on which the table was created.
     * @param tableDescriptor Catalog table descriptor.
     * @return Future that will be completed when local changes related to the table creation are applied.
     */
    private CompletableFuture<?> createTableLocally(long causalityToken, int catalogVersion, CatalogTableDescriptor tableDescriptor) {
        return inBusyLockAsync(busyLock, () -> {
            int tableId = tableDescriptor.id();
            int zoneId = tableDescriptor.zoneId();

            CatalogZoneDescriptor zoneDescriptor = getZoneDescriptor(tableDescriptor, catalogVersion);

            CompletableFuture<List<Set<Assignment>>> assignmentsFuture;

            // Check if the table already has assignments in the meta storage.
            // So, it means, that it is a recovery process and we should use the vault assignments instead of calculation for the new ones.
            // TODO: IGNITE-20210 Fix it
            if (partitionAssignments(metaStorageMgr, tableId, 0, causalityToken) != null) {
                assignmentsFuture = completedFuture(tableAssignments(metaStorageMgr, tableId, zoneDescriptor.partitions(), causalityToken));
            } else {
                assignmentsFuture = distributionZoneManager.dataNodes(causalityToken, zoneId)
                        .thenApply(dataNodes -> AffinityUtils.calculateAssignments(
                                dataNodes,
                                zoneDescriptor.partitions(),
                                zoneDescriptor.replicas()
                        ));
            }

            return createTableLocally(
                    causalityToken,
                    tableDescriptor,
                    zoneDescriptor,
                    assignmentsFuture,
                    catalogVersion
            ).whenComplete((v, e) -> {
                if (e == null) {
                    for (var listener : assignmentsChangeListeners) {
                        listener.accept(this);
                    }
                }
            }).thenCompose(ignored -> writeTableAssignmentsToMetastore(tableId, assignmentsFuture));
        });
    }

    /**
     * Creates local structures for a table.
     *
     * @param causalityToken Causality token.
     * @param tableDescriptor Catalog table descriptor.
     * @param zoneDescriptor Catalog distributed zone descriptor.
     * @param assignmentsFuture Future with assignments.
     * @param catalogVersion Catalog version on which the table was created.
     * @return Future that will be completed when local changes related to the table creation are applied.
     */
    private CompletableFuture<Void> createTableLocally(
            long causalityToken,
            CatalogTableDescriptor tableDescriptor,
            CatalogZoneDescriptor zoneDescriptor,
            CompletableFuture<List<Set<Assignment>>> assignmentsFuture,
            int catalogVersion
    ) {
        String tableName = tableDescriptor.name();
        int tableId = tableDescriptor.id();

        LOG.trace("Creating local table: name={}, id={}, token={}", tableDescriptor.name(), tableDescriptor.id(), causalityToken);

        MvTableStorage tableStorage = createTableStorage(tableDescriptor, zoneDescriptor);
        TxStateTableStorage txStateStorage = createTxStateTableStorage(tableDescriptor, zoneDescriptor);

        int partitions = zoneDescriptor.partitions();

        InternalTableImpl internalTable = new InternalTableImpl(
                tableName,
                tableId,
                new Int2ObjectOpenHashMap<>(partitions),
                partitions, clusterNodeResolver, txManager, tableStorage,
                txStateStorage, replicaSvc, clock, observableTimestampTracker, placementDriver);

        var table = new TableImpl(internalTable, lockMgr, schemaVersions);

        // TODO: IGNITE-19082 Need another way to wait for indexes
        table.addIndexesToWait(collectTableIndexIds(tableId, catalogVersion));

        tablesByIdVv.update(causalityToken, (previous, e) -> inBusyLock(busyLock, () -> {
            if (e != null) {
                return failedFuture(e);
            }

            return schemaManager.schemaRegistry(causalityToken, tableId)
                    .thenApply(schema -> {
                        table.schemaView(schema);

                        var val = new HashMap<>(previous);

                        val.put(tableId, table);

                        return val;
                    });
        }));

        CompletableFuture<?> createPartsFut = createTablePartitionsLocally(causalityToken, assignmentsFuture, table);

        pendingTables.put(tableId, table);
        startedTables.put(tableId, table);

        tablesById(causalityToken).thenAccept(ignored -> inBusyLock(busyLock, () -> {
            pendingTables.remove(tableId);
        }));

        tablesById(causalityToken).thenRun(() -> inBusyLock(busyLock, () -> completeApiCreateFuture(table)));

        // TODO should be reworked in IGNITE-16763

        // TODO: https://issues.apache.org/jira/browse/IGNITE-19913 Possible performance degradation.
        return createPartsFut.thenApply(ignore -> null);
    }

    /**
     * Creates data storage for the provided table.
     *
     * @param tableDescriptor Catalog table descriptor.
     * @param zoneDescriptor Catalog distributed zone descriptor.
     */
    protected MvTableStorage createTableStorage(CatalogTableDescriptor tableDescriptor, CatalogZoneDescriptor zoneDescriptor) {
        CatalogDataStorageDescriptor dataStorage = zoneDescriptor.dataStorage();

        StorageEngine engine = dataStorageMgr.engine(dataStorage.engine());

        assert engine != null : "tableId=" + tableDescriptor.id() + ", engine=" + dataStorage.engine();

        MvTableStorage tableStorage = engine.createMvTable(
                new StorageTableDescriptor(tableDescriptor.id(), zoneDescriptor.partitions(), dataStorage.dataRegion()),
                new StorageIndexDescriptorSupplier(catalogService)
        );

        tableStorage.start();

        return tableStorage;
    }

    /**
     * Creates transaction state storage for the provided table.
     *
     * @param tableDescriptor Catalog table descriptor.
     * @param zoneDescriptor Catalog distributed zone descriptor.
     */
    protected TxStateTableStorage createTxStateTableStorage(CatalogTableDescriptor tableDescriptor, CatalogZoneDescriptor zoneDescriptor) {
        int tableId = tableDescriptor.id();

        Path path = storagePath.resolve(TX_STATE_DIR + tableId);

        try {
            Files.createDirectories(path);
        } catch (IOException e) {
            throw new StorageException("Failed to create transaction state storage directory for table: " + tableId, e);
        }

        TxStateTableStorage txStateTableStorage = new TxStateRocksDbTableStorage(
                tableId,
                zoneDescriptor.partitions(),
                path,
                txStateStorageScheduledPool,
                txStateStoragePool,
                TX_STATE_STORAGE_FLUSH_DELAY_SUPPLIER
        );

        txStateTableStorage.start();

        return txStateTableStorage;
    }

    /**
     * Completes appropriate future to return result from API {@link TableManager#createTableLocally}.
     *
     * @param table Table.
     */
    private void completeApiCreateFuture(TableImpl table) {
        LOG.trace("Finish creating table: name={}, id={}", table.name(), table.tableId());

        CompletableFuture<Table> tblFut = tableCreateFuts.get(table.tableId());

        if (tblFut != null) {
            tblFut.complete(table);

            tableCreateFuts.values().removeIf(fut -> fut == tblFut);
        }
    }

    /**
     * Drops local structures for a table.
     *
     * @param causalityToken Causality token.
     * @param tableDescriptor Catalog table descriptor.
     * @param zoneDescriptor Catalog distributed zone descriptor.
     */
    private void dropTableLocally(long causalityToken, CatalogTableDescriptor tableDescriptor, CatalogZoneDescriptor zoneDescriptor) {
        int tableId = tableDescriptor.id();
        int partitions = zoneDescriptor.partitions();

        try {
            CompletableFuture<?>[] removeStorageFromGcFutures = new CompletableFuture<?>[partitions];

            for (int p = 0; p < partitions; p++) {
                TablePartitionId replicationGroupId = new TablePartitionId(tableId, p);

                raftMgr.stopRaftNodes(replicationGroupId);

                removeStorageFromGcFutures[p] = replicaMgr
                        .stopReplica(replicationGroupId)
                        .thenCompose((notUsed) -> mvGc.removeStorage(replicationGroupId));
            }

            localPartsByTableIdVv.update(causalityToken, (previousVal, e) -> inBusyLock(busyLock, () -> {
                if (e != null) {
                    return failedFuture(e);
                }

                var newMap = new HashMap<>(previousVal);
                newMap.remove(tableId);

                return completedFuture(newMap);
            }));

            tablesByIdVv.update(causalityToken, (previousVal, e) -> inBusyLock(busyLock, () -> {
                if (e != null) {
                    return failedFuture(e);
                }

                var map = new HashMap<>(previousVal);

                TableImpl table = map.remove(tableId);

                assert table != null : tableId;

                InternalTable internalTable = table.internalTable();

                for (int partitionId = 0; partitionId < partitions; partitionId++) {
                    closePartitionTrackers(internalTable, partitionId);
                }

                // TODO: IGNITE-18703 Destroy raft log and meta

                CompletableFuture<Void> destroyTableStoragesFuture = allOf(removeStorageFromGcFutures)
                        .thenCompose(unused -> allOf(
                                internalTable.storage().destroy(),
                                runAsync(() -> internalTable.txStateStorage().destroy(), ioExecutor))
                        );

                CompletableFuture<?> dropSchemaRegistryFuture = schemaManager.dropRegistry(causalityToken, table.tableId());

                return allOf(destroyTableStoragesFuture, dropSchemaRegistryFuture)
                        .thenApply(v -> map);
            }));

            startedTables.remove(tableId);

            Set<ByteArray> assignmentKeys = IntStream.range(0, partitions)
                    .mapToObj(p -> stablePartAssignmentsKey(new TablePartitionId(tableId, p)))
                    .collect(Collectors.toSet());

            metaStorageMgr.removeAll(assignmentKeys);
        } catch (NodeStoppingException e) {
            // No op.
        }
    }

    private CompletableFuture<Set<Assignment>> calculateAssignments(TablePartitionId tablePartitionId) {
        int catalogVersion = catalogService.latestCatalogVersion();

        CatalogTableDescriptor tableDescriptor = getTableDescriptor(tablePartitionId.tableId(), catalogVersion);

        CatalogZoneDescriptor zoneDescriptor = getZoneDescriptor(tableDescriptor, catalogVersion);

        return distributionZoneManager.dataNodes(zoneDescriptor.updateToken(), tableDescriptor.zoneId()).thenApply(dataNodes ->
                AffinityUtils.calculateAssignmentForPartition(
                        dataNodes,
                        tablePartitionId.partitionId(),
                        zoneDescriptor.replicas()
                ));
    }

    @Override
    public List<Table> tables() {
        return join(tablesAsync());
    }

    @Override
    public CompletableFuture<List<Table>> tablesAsync() {
        return inBusyLockAsync(busyLock, this::tablesAsyncInternalBusy);
    }

    private CompletableFuture<List<Table>> tablesAsyncInternalBusy() {
        HybridTimestamp now = clock.now();

        return orStopManagerFuture(schemaSyncService.waitForMetadataCompleteness(now))
                .thenComposeAsync(unused -> inBusyLockAsync(busyLock, () -> {
                    int catalogVersion = catalogService.activeCatalogVersion(now.longValue());

                    Collection<CatalogTableDescriptor> tableDescriptors = catalogService.tables(catalogVersion);

                    if (tableDescriptors.isEmpty()) {
                        return completedFuture(List.of());
                    }

                    CompletableFuture<TableImpl>[] tableImplFutures = tableDescriptors.stream()
                            .map(tableDescriptor -> tableAsyncInternalBusy(tableDescriptor.id()))
                            .toArray(CompletableFuture[]::new);

                    return allOf(tableImplFutures)
                            .thenApply(unused1 -> Stream.of(tableImplFutures).map(CompletableFuture::join).collect(toList()));
                }), ioExecutor);
    }

    /**
     * Returns the tables by ID future for the given causality token.
     *
     * <p>The future will only be completed when corresponding assignments update completes.
     *
     * @param causalityToken Causality token.
     * @return The future with tables map.
     * @see #assignmentsUpdatedVv
     */
    private CompletableFuture<Map<Integer, TableImpl>> tablesById(long causalityToken) {
        // We bring the future outside to avoid OutdatedTokenException.
        CompletableFuture<Map<Integer, TableImpl>> tablesByIdFuture = tablesByIdVv.get(causalityToken);

        return assignmentsUpdatedVv.get(causalityToken).thenCompose(v -> tablesByIdFuture);
    }

    /**
     * Returns the latest tables by ID map, for which all assignment updates have been completed.
     */
    private Map<Integer, TableImpl> latestTablesById() {
        if (assignmentsUpdatedVv.latestCausalityToken() < 0L) {
            // No tables at all in case of empty causality token.
            return emptyMap();
        } else {
            CompletableFuture<Map<Integer, TableImpl>> tablesByIdFuture = tablesByIdVv.get(tablesByIdVv.latestCausalityToken());

            assert tablesByIdFuture.isDone() : "'tablesByIdVv' is always completed strictly before the 'assignmentsUpdatedVv'";

            return tablesByIdFuture.join();
        }
    }

    /**
     * Actual tables map.
     *
     * @return Actual tables map.
     */
    @TestOnly
    public Map<Integer, TableImpl> latestTables() {
        return unmodifiableMap(latestTablesById());
    }

    @Override
    public Table table(String name) {
        return join(tableAsync(name));
    }

    @Override
    public TableViewInternal table(int id) throws NodeStoppingException {
        return join(tableAsync(id));
    }

    @Override
    public CompletableFuture<Table> tableAsync(String name) {
        return tableAsyncInternal(IgniteNameUtils.parseSimpleName(name))
                .thenApply(Function.identity());
    }

    /**
     * Asynchronously gets the table using causality token.
     *
     * @param causalityToken Causality token.
     * @param id Table id.
     * @return Future.
     */
    public CompletableFuture<TableViewInternal> tableAsync(long causalityToken, int id) {
        if (!busyLock.enterBusy()) {
            throw new IgniteException(new NodeStoppingException());
        }
        try {
            return tablesById(causalityToken).thenApply(tablesById -> tablesById.get(id));
        } finally {
            busyLock.leaveBusy();
        }
    }

    @Override
    public CompletableFuture<TableViewInternal> tableAsync(int tableId) {
        return inBusyLockAsync(busyLock, () -> {
            HybridTimestamp now = clock.now();

            return orStopManagerFuture(schemaSyncService.waitForMetadataCompleteness(now))
                    .thenComposeAsync(unused -> inBusyLockAsync(busyLock, () -> {
                        int catalogVersion = catalogService.activeCatalogVersion(now.longValue());

                        // Check if the table has been deleted.
                        if (catalogService.table(tableId, catalogVersion) == null) {
                            return completedFuture(null);
                        }

                        return tableAsyncInternalBusy(tableId);
                    }), ioExecutor);
        });
    }

    /**
     * Asynchronously gets the local partitions set of a table using causality token.
     *
     * @param causalityToken Causality token.
     * @return Future.
     */
    public CompletableFuture<PartitionSet> localPartitionSetAsync(long causalityToken, int tableId) {
        if (!busyLock.enterBusy()) {
            throw new IgniteException(new NodeStoppingException());
        }

        try {
            return localPartsByTableIdVv.get(causalityToken).thenApply(partitionSetById -> partitionSetById.get(tableId));
        } finally {
            busyLock.leaveBusy();
        }
    }

    @Override
    public TableViewInternal tableView(String name) {
        return join(tableViewAsync(name));
    }

    @Override
    public CompletableFuture<TableViewInternal> tableViewAsync(String name) {
        return tableAsyncInternal(IgniteNameUtils.parseSimpleName(name));
    }

    /**
     * Gets a table by name, if it was created before. Doesn't parse canonical name.
     *
     * @param name Table name.
     * @return Future representing pending completion of the {@code TableManager#tableAsyncInternal} operation.
     */
    private CompletableFuture<TableViewInternal> tableAsyncInternal(String name) {
        return inBusyLockAsync(busyLock, () -> {
            HybridTimestamp now = clock.now();

            return orStopManagerFuture(schemaSyncService.waitForMetadataCompleteness(now))
                    .thenComposeAsync(unused -> inBusyLockAsync(busyLock, () -> {
                        CatalogTableDescriptor tableDescriptor = catalogService.table(name, now.longValue());

                        // Check if the table has been deleted.
                        if (tableDescriptor == null) {
                            return completedFuture(null);
                        }

                        return tableAsyncInternalBusy(tableDescriptor.id());
                    }));
        });
    }

    private CompletableFuture<TableViewInternal> tableAsyncInternalBusy(int tableId) {
        TableImpl tableImpl = latestTablesById().get(tableId);

        if (tableImpl != null) {
            return completedFuture(tableImpl);
        }

        CompletableFuture<TableViewInternal> getLatestTableFuture = new CompletableFuture<>();

        CompletionListener<Void> tablesListener = (token, v, th) -> {
            if (th == null) {
                CompletableFuture<Map<Integer, TableImpl>> tablesFuture = tablesByIdVv.get(token);

                tablesFuture.whenComplete((tables, e) -> {
                    if (e != null) {
                        getLatestTableFuture.completeExceptionally(e);
                    } else {
                        TableImpl table = tables.get(tableId);

                        if (table != null) {
                            getLatestTableFuture.complete(table);
                        }
                    }
                });
            } else {
                getLatestTableFuture.completeExceptionally(th);
            }
        };

        assignmentsUpdatedVv.whenComplete(tablesListener);

        // This check is needed for the case when we have registered tablesListener,
        // but tablesByIdVv has already been completed, so listener would be triggered only for the next versioned value update.
        tableImpl = latestTablesById().get(tableId);

        if (tableImpl != null) {
            assignmentsUpdatedVv.removeWhenComplete(tablesListener);

            return completedFuture(tableImpl);
        }

        return orStopManagerFuture(getLatestTableFuture)
                .whenComplete((unused, throwable) -> assignmentsUpdatedVv.removeWhenComplete(tablesListener));
    }

    /**
     * Waits for future result and return, or unwraps {@link CompletionException} to {@link IgniteException} if failed.
     *
     * @param future Completable future.
     * @return Future result.
     */
    private static <T> T join(CompletableFuture<T> future) {
        try {
            return future.join();
        } catch (CompletionException ex) {
            throw convertThrowable(ex.getCause());
        }
    }

    /**
     * Convert to public throwable.
     *
     * @param th Throwable.
     * @return Public throwable.
     */
    private static RuntimeException convertThrowable(Throwable th) {
        if (th instanceof RuntimeException) {
            return (RuntimeException) th;
        }

        return new IgniteException(th);
    }

    /**
     * Creates meta storage listener for pending assignments updates.
     *
     * @return The watch listener.
     */
    private WatchListener createPendingAssignmentsRebalanceListener() {
        return new WatchListener() {
            @Override
            public CompletableFuture<Void> onUpdate(WatchEvent evt) {
                if (!busyLock.enterBusy()) {
                    return failedFuture(new NodeStoppingException());
                }

                try {
                    Entry newEntry = evt.entryEvent().newEntry();

                    return handleChangePendingAssignmentEvent(newEntry, evt.revision());
                } finally {
                    busyLock.leaveBusy();
                }
            }

            @Override
            public void onError(Throwable e) {
                LOG.warn("Unable to process pending assignments event", e);
            }
        };
    }

    private CompletableFuture<Void> handleChangePendingAssignmentEvent(Entry pendingAssignmentsEntry, long revision) {
        if (pendingAssignmentsEntry.value() == null) {
            return completedFuture(null);
        }

        int partId = extractPartitionNumber(pendingAssignmentsEntry.key());
        int tblId = extractTableId(pendingAssignmentsEntry.key(), PENDING_ASSIGNMENTS_PREFIX);

        var replicaGrpId = new TablePartitionId(tblId, partId);

        // Stable assignments from the meta store, which revision is bounded by the current pending event.
        CompletableFuture<Entry> stableAssignmentsFuture = metaStorageMgr.get(stablePartAssignmentsKey(replicaGrpId), revision);

        return tablesById(revision)
                .thenCombineAsync(stableAssignmentsFuture, (tables, stableAssignmentsEntry) -> {
                    if (!busyLock.enterBusy()) {
                        return CompletableFuture.<Void>failedFuture(new NodeStoppingException());
                    }

                    try {
                        TableImpl table = tables.get(tblId);

                        // Table can be null only recovery, because we use a revision from the future. See comment inside
                        // performRebalanceOnRecovery.
                        if (table == null) {
                            if (LOG.isInfoEnabled()) {
                                LOG.info("Skipping Pending Assignments update, because table {} does not exist", tblId);
                            }

                            return CompletableFuture.<Void>completedFuture(null);
                        }

                        return handleChangePendingAssignmentEvent(
                                replicaGrpId,
                                table,
                                pendingAssignmentsEntry,
                                stableAssignmentsEntry,
                                revision
                        );
                    } finally {
                        busyLock.leaveBusy();
                    }
                }, ioExecutor)
                .thenCompose(Function.identity());
    }

    private CompletableFuture<Void> handleChangePendingAssignmentEvent(
            TablePartitionId replicaGrpId,
            TableImpl tbl,
            Entry pendingAssignmentsEntry,
            Entry stableAssignmentsEntry,
            long revision
    ) {
        ClusterNode localMember = localNode();

        int partId = replicaGrpId.partitionId();

        if (LOG.isInfoEnabled()) {
            var stringKey = new String(pendingAssignmentsEntry.key(), UTF_8);

            LOG.info("Received update on pending assignments. Check if new raft group should be started"
                            + " [key={}, partition={}, table={}, localMemberAddress={}]",
                    stringKey, partId, tbl.name(), localMember.address());
        }

        Set<Assignment> pendingAssignments = ByteUtils.fromBytes(pendingAssignmentsEntry.value());

        Set<Assignment> stableAssignments = ByteUtils.fromBytes(stableAssignmentsEntry.value());

        transactionStateResolver.updateAssignment(
                replicaGrpId,
                stableAssignments.stream().filter(Assignment::isPeer).map(Assignment::consistentId).collect(toList())
        );

        // Start a new Raft node and Replica if this node has appeared in the new assignments.
        boolean shouldStartLocalServices = pendingAssignments.stream()
                .filter(assignment -> localMember.name().equals(assignment.consistentId()))
                .anyMatch(assignment -> !stableAssignments.contains(assignment));

        CompletableFuture<Void> localServicesStartFuture;

        if (shouldStartLocalServices) {
            localServicesStartFuture = localPartsByTableIdVv.get(revision)
                    .thenComposeAsync(oldMap ->
                        inBusyLock(busyLock, () -> localPartsUpdate(tbl, oldMap, List.of(pendingAssignments)))
                    , ioExecutor)
                    .thenRunAsync(() -> {
                        startPartition0(tbl, replicaGrpId.partitionId(), pendingAssignments, stableAssignments, List.of(pendingAssignments), new CompletableFuture<>());
                    }, ioExecutor);
        } else {
            localServicesStartFuture = completedFuture(null);
        }

        return localServicesStartFuture
                .thenCompose(v -> {
                    RaftGroupService partGrpSvc = tbl.internalTable().partitionRaftGroupService(partId);

                    return partGrpSvc.refreshAndGetLeaderWithTerm()
                            .thenCompose(leaderWithTerm -> {
                                if (!isLocalPeer(leaderWithTerm.leader())) {
                                    return completedFuture(null);
                                }

                                // run update of raft configuration if this node is a leader
                                LOG.info("Current node={} is the leader of partition raft group={}. "
                                                + "Initiate rebalance process for partition={}, table={}",
                                        leaderWithTerm.leader(), replicaGrpId, partId, tbl.name());

                                return metaStorageMgr.get(pendingPartAssignmentsKey(replicaGrpId))
                                        .thenCompose(latestPendingAssignmentsEntry -> {
                                            // Do not change peers of the raft group if this is a stale event.
                                            // Note that we start raft node before for the sake of the consistency in a starting and
                                            // stopping raft nodes.
                                            if (revision < latestPendingAssignmentsEntry.revision()) {
                                                return completedFuture(null);
                                            }

                                            PeersAndLearners newConfiguration = configurationFromAssignments(pendingAssignments);

                                            return partGrpSvc.changePeersAsync(newConfiguration, leaderWithTerm.term());
                                        });
                            });
                });
    }

    private void startPartitionRaftGroupNode(
            TablePartitionId replicaGrpId,
            PeersAndLearners pendingConfiguration,
            PeersAndLearners stableConfiguration,
            PendingComparableValuesTracker<HybridTimestamp, Void> safeTimeTracker,
            PendingComparableValuesTracker<Long, Void> storageIndexTracker,
            InternalTable internalTable,
            TxStateStorage txStatePartitionStorage,
            PartitionDataStorage partitionDataStorage,
            PartitionUpdateHandlers partitionUpdateHandlers
    ) throws NodeStoppingException {
        ClusterNode localMember = localNode();

        RaftGroupOptions groupOptions = groupOptionsForPartition(
                internalTable.storage(),
                internalTable.txStateStorage(),
                partitionKey(internalTable, replicaGrpId.partitionId()),
                partitionUpdateHandlers
        );

        RaftGroupListener raftGrpLsnr = new PartitionListener(
                txManager,
                partitionDataStorage,
                partitionUpdateHandlers.storageUpdateHandler,
                txStatePartitionStorage,
                safeTimeTracker,
                storageIndexTracker
        );

        RaftGroupEventsListener raftGrpEvtsLsnr = new RebalanceRaftGroupEventsListener(
                metaStorageMgr,
                replicaGrpId,
                busyLock,
                createPartitionMover(internalTable, replicaGrpId.partitionId()),
                this::calculateAssignments,
                rebalanceScheduler
        );

        Peer serverPeer = pendingConfiguration.peer(localMember.name());

        var raftNodeId = new RaftNodeId(replicaGrpId, serverPeer);

        // TODO: use RaftManager interface, see https://issues.apache.org/jira/browse/IGNITE-18273
        ((Loza) raftMgr).startRaftGroupNode(
                raftNodeId,
                stableConfiguration,
                raftGrpLsnr,
                raftGrpEvtsLsnr,
                groupOptions
        );
    }

    /**
     * Creates Meta storage listener for stable assignments updates.
     *
     * @return The watch listener.
     */
    private WatchListener createStableAssignmentsRebalanceListener() {
        return new WatchListener() {
            @Override
            public CompletableFuture<Void> onUpdate(WatchEvent evt) {
                if (!busyLock.enterBusy()) {
                    return failedFuture(new NodeStoppingException());
                }

                try {
                    return handleChangeStableAssignmentEvent(evt);
                } finally {
                    busyLock.leaveBusy();
                }
            }

            @Override
            public void onError(Throwable e) {
                LOG.warn("Unable to process stable assignments event", e);
            }
        };
    }

    /** Creates Meta storage listener for switch reduce assignments updates. */
    private WatchListener createAssignmentsSwitchRebalanceListener() {
        return new WatchListener() {
            @Override
            public CompletableFuture<Void> onUpdate(WatchEvent evt) {
                return inBusyLockAsync(busyLock, () -> {
                    byte[] key = evt.entryEvent().newEntry().key();

                    int partitionId = extractPartitionNumber(key);
                    int tableId = extractTableId(key, ASSIGNMENTS_SWITCH_REDUCE_PREFIX);

                    TablePartitionId replicaGrpId = new TablePartitionId(tableId, partitionId);

                    // It is safe to get the latest version of the catalog as we are in the metastore thread.
                    int catalogVersion = catalogService.latestCatalogVersion();

                    return tablesById(evt.revision())
                            .thenCompose(tables -> inBusyLockAsync(busyLock, () -> {
                                CatalogTableDescriptor tableDescriptor = getTableDescriptor(tableId, catalogVersion);

                                CatalogZoneDescriptor zoneDescriptor = getZoneDescriptor(tableDescriptor, catalogVersion);

                                return distributionZoneManager.dataNodes(zoneDescriptor.updateToken(), tableDescriptor.zoneId())
                                        .thenCompose(dataNodes -> RebalanceUtil.handleReduceChanged(
                                                metaStorageMgr,
                                                dataNodes,
                                                zoneDescriptor.replicas(),
                                                replicaGrpId,
                                                evt
                                        ));
                            }));
                });
            }

            @Override
            public void onError(Throwable e) {
                LOG.warn("Unable to process switch reduce event", e);
            }
        };
    }

    private PartitionMover createPartitionMover(InternalTable internalTable, int partId) {
        return new PartitionMover(busyLock, () -> internalTable.partitionRaftGroupService(partId));
    }

    private static PeersAndLearners configurationFromAssignments(Collection<Assignment> assignments) {
        var peers = new HashSet<String>();
        var learners = new HashSet<String>();

        for (Assignment assignment : assignments) {
            if (assignment.isPeer()) {
                peers.add(assignment.consistentId());
            } else {
                learners.add(assignment.consistentId());
            }
        }

        return PeersAndLearners.fromConsistentIds(peers, learners);
    }

    /**
     * Gets partition stores.
     *
     * @param table Table.
     * @param partitionId Partition ID.
     * @return PartitionStorages.
     */
    private PartitionStorages getPartitionStorages(TableImpl table, int partitionId) {
        InternalTable internalTable = table.internalTable();

        MvPartitionStorage mvPartition = internalTable.storage().getMvPartition(partitionId);

        assert mvPartition != null;

        TxStateStorage txStateStorage = internalTable.txStateStorage().getTxStateStorage(partitionId);

        assert txStateStorage != null;

        return new PartitionStorages(mvPartition, txStateStorage);
    }

    // TODO: https://issues.apache.org/jira/browse/IGNITE-19739 Create storages only once.
    private CompletableFuture<Void> getOrCreatePartitionStorages(TableImpl table, PartitionSet partitions) {
        InternalTable internalTable = table.internalTable();

        CompletableFuture<?>[] storageFuts = partitions.stream().mapToObj(partitionId -> {
            MvPartitionStorage mvPartition = internalTable.storage().getMvPartition(partitionId);

            return (mvPartition != null ? completedFuture(mvPartition) : internalTable.storage().createMvPartition(partitionId))
                    .thenComposeAsync(mvPartitionStorage -> {
                        TxStateStorage txStateStorage = internalTable.txStateStorage().getOrCreateTxStateStorage(partitionId);

                        if (mvPartitionStorage.lastAppliedIndex() == MvPartitionStorage.REBALANCE_IN_PROGRESS
                                || txStateStorage.lastAppliedIndex() == TxStateStorage.REBALANCE_IN_PROGRESS) {
                            return allOf(
                                    internalTable.storage().clearPartition(partitionId),
                                    txStateStorage.clear()
                            ).thenApply(unused -> new PartitionStorages(mvPartitionStorage, txStateStorage));
                        } else {
                            return completedFuture(new PartitionStorages(mvPartitionStorage, txStateStorage));
                        }
                    }, ioExecutor);
        }).toArray(CompletableFuture[]::new);

        return allOf(storageFuts);
    }

    /**
     * Handles the {@link RebalanceUtil#STABLE_ASSIGNMENTS_PREFIX} update event.
     *
     * @param evt Event.
     */
    protected CompletableFuture<Void> handleChangeStableAssignmentEvent(WatchEvent evt) {
        if (evt.entryEvents().stream().allMatch(e -> e.oldEntry().value() == null)) {
            // It's the initial write to table stable assignments on table create event.
            return completedFuture(null);
        }

        if (!evt.single()) {
            // If there is not a single entry, then all entries must be tombstones (this happens after table drop).
            assert evt.entryEvents().stream().allMatch(entryEvent -> entryEvent.newEntry().tombstone()) : evt;

            return completedFuture(null);
        }

        // here we can receive only update from the rebalance logic
        // these updates always processing only 1 partition, so, only 1 stable partition key.
        assert evt.single() : evt;

        Entry stableAssignmentsWatchEvent = evt.entryEvent().newEntry();

        if (stableAssignmentsWatchEvent.value() == null) {
            return completedFuture(null);
        }

        return handleChangeStableAssignmentEvent(stableAssignmentsWatchEvent, evt.revision());
    }

    protected CompletableFuture<Void> handleChangeStableAssignmentEvent(Entry stableAssignmentsWatchEvent, long revision) {
        int partitionId = extractPartitionNumber(stableAssignmentsWatchEvent.key());
        int tableId = extractTableId(stableAssignmentsWatchEvent.key(), STABLE_ASSIGNMENTS_PREFIX);

        TablePartitionId tablePartitionId = new TablePartitionId(tableId, partitionId);

        Set<Assignment> stableAssignments = ByteUtils.fromBytes(stableAssignmentsWatchEvent.value());

        return metaStorageMgr.get(pendingPartAssignmentsKey(tablePartitionId), stableAssignmentsWatchEvent.revision())
                .thenComposeAsync(pendingAssignmentsEntry -> {
                    // Update raft client peers and learners according to the actual assignments.
                    CompletableFuture<Void> raftClientUpdateFuture = tablesById(evt.revision()).thenAccept(t -> {
                        t.get(tableId).internalTable()
                                .partitionRaftGroupService(tablePartitionId.partitionId())
                                .updateConfiguration(configurationFromAssignments(stableAssignments));
                    });

                    byte[] pendingAssignmentsFromMetaStorage = pendingAssignmentsEntry.value();

                    Set<Assignment> pendingAssignments = pendingAssignmentsFromMetaStorage == null
                            ? Set.of()
                            : ByteUtils.fromBytes(pendingAssignmentsFromMetaStorage);

                    String localMemberName = localNode().name();

                    boolean shouldStopLocalServices = Stream.concat(stableAssignments.stream(), pendingAssignments.stream())
                            .noneMatch(assignment -> assignment.consistentId().equals(localMemberName));

                    if (shouldStopLocalServices) {
<<<<<<< HEAD
                        return stopAndDestroyPartition(tablePartitionId, revision);
=======
                        return allOf(
                                raftClientUpdateFuture,
                                stopAndDestroyPartition(tablePartitionId, evt.revision()));
>>>>>>> a34cbf8d
                    } else {
                        return raftClientUpdateFuture;
                    }
                }, ioExecutor);
    }

    private CompletableFuture<Void> stopAndDestroyPartition(TablePartitionId tablePartitionId, long revision) {
        try {
            raftMgr.stopRaftNodes(tablePartitionId);
        } catch (NodeStoppingException e) {
            // No-op
        }

        CompletableFuture<Boolean> stopReplicaFut;
        try {
            stopReplicaFut = replicaMgr.stopReplica(tablePartitionId);
        } catch (NodeStoppingException e) {
            stopReplicaFut = completedFuture(true);
        }

        return destroyPartitionStorages(tablePartitionId, revision, stopReplicaFut);
    }

    private CompletableFuture<Void> destroyPartitionStorages(
            TablePartitionId tablePartitionId,
            long revision,
            CompletableFuture<Boolean> stopReplicaFut
    ) {
        int partitionId = tablePartitionId.partitionId();

        return tablesById(revision)
                // TODO: IGNITE-18703 Destroy raft log and meta
                .thenCombine(mvGc.removeStorage(tablePartitionId), (tables, unused) -> {
                    TableImpl table = tables.get(tablePartitionId.tableId());

                    // TODO: IGNITE-19905 - remove the check.
                    if (table == null) {
                        return allOf(stopReplicaFut);
                    }

                    InternalTable internalTable = table.internalTable();

                    closePartitionTrackers(internalTable, partitionId);

                    return allOf(
                            stopReplicaFut,
                            internalTable.storage().destroyPartition(partitionId),
                            runAsync(() -> internalTable.txStateStorage().destroyTxStateStorage(partitionId), ioExecutor)
                    );
                })
                .thenCompose(Function.identity());
    }

    private static void handleExceptionOnCleanUpTablesResources(
            Throwable t,
            AtomicReference<Throwable> throwable,
            AtomicBoolean nodeStoppingEx
    ) {
        if (t instanceof CompletionException || t instanceof ExecutionException) {
            t = t.getCause();
        }

        if (!throwable.compareAndSet(null, t)) {
            if (!(t instanceof NodeStoppingException) || !nodeStoppingEx.get()) {
                throwable.get().addSuppressed(t);
            }
        }

        if (t instanceof NodeStoppingException) {
            nodeStoppingEx.set(true);
        }
    }

    private int[] collectTableIndexIds(int tableId, int catalogVersion) {
        return catalogService.indexes(catalogVersion).stream()
                .filter(indexDescriptor -> indexDescriptor.tableId() == tableId)
                .mapToInt(CatalogIndexDescriptor::id)
                .toArray();
    }

    private static void closePartitionTrackers(InternalTable internalTable, int partitionId) {
        closeTracker(internalTable.getPartitionSafeTimeTracker(partitionId));

        closeTracker(internalTable.getPartitionStorageIndexTracker(partitionId));
    }

    private static void closeTracker(@Nullable PendingComparableValuesTracker<?, Void> tracker) {
        if (tracker != null) {
            tracker.close();
        }
    }

    private ClusterNode localNode() {
        return clusterService.topologyService().localMember();
    }

    private PartitionUpdateHandlers createPartitionUpdateHandlers(
            int partitionId,
            PartitionDataStorage partitionDataStorage,
            TableImpl table,
            PendingComparableValuesTracker<HybridTimestamp, Void> safeTimeTracker
    ) {
        TableIndexStoragesSupplier indexes = table.indexStorageAdapters(partitionId);

        IndexUpdateHandler indexUpdateHandler = new IndexUpdateHandler(indexes);

        GcUpdateHandler gcUpdateHandler = new GcUpdateHandler(partitionDataStorage, safeTimeTracker, indexUpdateHandler);

        StorageUpdateHandler storageUpdateHandler = new StorageUpdateHandler(
                partitionId,
                partitionDataStorage,
                gcConfig,
                lowWatermark,
                indexUpdateHandler,
                gcUpdateHandler
        );

        return new PartitionUpdateHandlers(storageUpdateHandler, indexUpdateHandler, gcUpdateHandler);
    }

    /**
     * Returns a table instance if it exists, {@code null} otherwise.
     *
     * @param tableId Table id.
     */
    public @Nullable TableViewInternal getTable(int tableId) {
        return startedTables.get(tableId);
    }

    /**
     * Returns a table instance if it exists, {@code null} otherwise.
     *
     * @param name Table name.
     */
    @TestOnly
    public @Nullable TableViewInternal getTable(String name) {
        return findTableImplByName(startedTables.values(), name);
    }

    private CatalogTableDescriptor getTableDescriptor(int tableId, int catalogVersion) {
        CatalogTableDescriptor tableDescriptor = catalogService.table(tableId, catalogVersion);

        assert tableDescriptor != null : "tableId=" + tableId + ", catalogVersion=" + catalogVersion;

        return tableDescriptor;
    }

    private CatalogZoneDescriptor getZoneDescriptor(CatalogTableDescriptor tableDescriptor, int catalogVersion) {
        CatalogZoneDescriptor zoneDescriptor = catalogService.zone(tableDescriptor.zoneId(), catalogVersion);

        assert zoneDescriptor != null :
                "tableId=" + tableDescriptor.id() + ", zoneId=" + tableDescriptor.zoneId() + ", catalogVersion=" + catalogVersion;

        return zoneDescriptor;
    }

    private static @Nullable TableImpl findTableImplByName(Collection<TableImpl> tables, String name) {
        return tables.stream().filter(table -> table.name().equals(name)).findAny().orElse(null);
    }

    private void startTables(long recoveryRevision) {
        int catalogVersion = catalogService.latestCatalogVersion();

        List<CompletableFuture<?>> startTableFutures = new ArrayList<>();

        // TODO: IGNITE-20384 Clean up abandoned resources for dropped zones from volt and metastore
        for (CatalogTableDescriptor tableDescriptor : catalogService.tables(catalogVersion)) {
            startTableFutures.add(createTableLocally(recoveryRevision, catalogVersion, tableDescriptor));
        }

        // Forces you to wait until recovery is complete before the metastore watches is deployed to avoid races with catalog listeners.
        startVv.update(recoveryRevision, (unused, throwable) -> allOf(startTableFutures.toArray(CompletableFuture[]::new)))
                .whenComplete((unused, throwable) -> {
                    if (throwable != null) {
                        LOG.error("Error starting tables", throwable);
                    } else {
                        LOG.debug("Tables started successfully");
                    }
                });
    }

    /**
     * Returns the future that will complete when, either the future from the argument or {@link #stopManagerFuture} will complete,
     * successfully or exceptionally. Allows to protect from getting stuck at {@link #stop()} when someone is blocked (by using
     * {@link #busyLock}) for a long time.
     *
     * @param future Future.
     */
    private <T> CompletableFuture<T> orStopManagerFuture(CompletableFuture<T> future) {
        return anyOf(future, stopManagerFuture).thenApply(o -> (T) o);
    }
}<|MERGE_RESOLUTION|>--- conflicted
+++ resolved
@@ -732,7 +732,6 @@
 
         PeersAndLearners newConfiguration = configurationFromAssignments(newPartAssignment);
 
-<<<<<<< HEAD
         TablePartitionId replicaGrpId = new TablePartitionId(tableId, partId);
 
         transactionStateResolver.updateAssignment(replicaGrpId, newConfiguration.peers().stream().map(Peer::consistentId)
@@ -751,16 +750,6 @@
                 internalTbl, partId);
 
         storageIndexTracker.update(partitionDataStorage.lastAppliedIndex(), null);
-=======
-                // start new nodes, only if it is table creation, other cases will be covered by rebalance logic
-                if (localMemberAssignment != null) {
-                    CompletableFuture<Boolean> shouldStartGroupFut = partitionReplicatorNodeRecovery.shouldStartGroup(
-                            replicaGrpId,
-                            internalTbl,
-                            newConfiguration,
-                            localMemberAssignment
-                    );
->>>>>>> a34cbf8d
 
         PartitionUpdateHandlers partitionUpdateHandlers = createPartitionUpdateHandlers(
                 partId,
@@ -775,38 +764,12 @@
 
         // start new nodes, only if it is table creation, other cases will be covered by rebalance logic
         if (localMemberAssignment != null) {
-            CompletableFuture<Boolean> shouldStartGroupFut;
-
-            // If Raft is running in in-memory mode or the PDS has been cleared, we need to remove the current node
-            // from the Raft group in order to avoid the double vote problem.
-            // <MUTED> See https://issues.apache.org/jira/browse/IGNITE-16668 for details.
-            // TODO: https://issues.apache.org/jira/browse/IGNITE-19046 Restore "|| !hasData"
-            if (internalTbl.storage().isVolatile()) {
-                shouldStartGroupFut = queryDataNodesCount(tableId, partId, newConfiguration.peers())
-                        .thenApply(dataNodesCount -> {
-                            boolean fullPartitionRestart = dataNodesCount == 0;
-
-                            if (fullPartitionRestart) {
-                                return true;
-                            }
-
-                            boolean majorityAvailable = dataNodesCount >= (newConfiguration.peers().size() / 2) + 1;
-
-                            if (majorityAvailable) {
-                                RebalanceUtil.startPeerRemoval(replicaGrpId, localMemberAssignment, metaStorageMgr);
-
-                                return false;
-                            } else {
-                                // No majority and not a full partition restart - need to restart nodes
-                                // with current partition.
-                                String msg = "Unable to start partition " + partId + ". Majority not available.";
-
-                                throw new IgniteInternalException(msg);
-                            }
-                        });
-            } else {
-                shouldStartGroupFut = completedFuture(true);
-            }
+            CompletableFuture<Boolean> shouldStartGroupFut = partitionReplicatorNodeRecovery.shouldStartGroup(
+                    replicaGrpId,
+                    internalTbl,
+                    newConfiguration,
+                    localMemberAssignment
+            );
 
             startGroupFut = shouldStartGroupFut.thenApplyAsync(startGroup -> inBusyLock(busyLock, () -> {
                 if (!startGroup) {
@@ -2149,7 +2112,7 @@
         return metaStorageMgr.get(pendingPartAssignmentsKey(tablePartitionId), stableAssignmentsWatchEvent.revision())
                 .thenComposeAsync(pendingAssignmentsEntry -> {
                     // Update raft client peers and learners according to the actual assignments.
-                    CompletableFuture<Void> raftClientUpdateFuture = tablesById(evt.revision()).thenAccept(t -> {
+                    CompletableFuture<Void> raftClientUpdateFuture = tablesById(revision).thenAccept(t -> {
                         t.get(tableId).internalTable()
                                 .partitionRaftGroupService(tablePartitionId.partitionId())
                                 .updateConfiguration(configurationFromAssignments(stableAssignments));
@@ -2167,13 +2130,9 @@
                             .noneMatch(assignment -> assignment.consistentId().equals(localMemberName));
 
                     if (shouldStopLocalServices) {
-<<<<<<< HEAD
-                        return stopAndDestroyPartition(tablePartitionId, revision);
-=======
                         return allOf(
                                 raftClientUpdateFuture,
-                                stopAndDestroyPartition(tablePartitionId, evt.revision()));
->>>>>>> a34cbf8d
+                                stopAndDestroyPartition(tablePartitionId, revision));
                     } else {
                         return raftClientUpdateFuture;
                     }
