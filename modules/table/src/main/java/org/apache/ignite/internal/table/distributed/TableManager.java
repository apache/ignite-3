--- conflicted
+++ resolved
@@ -493,22 +493,6 @@
         for (int p = 0; p < partitions; p++) {
             int partId = p;
 
-<<<<<<< HEAD
-            try {
-                partitionsGroupsFutures.add(
-                        raftMgr.prepareRaftGroup(
-                                raftGroupName(tblId, p),
-                                assignment.get(p),
-                                () -> new PartitionListener(
-                                        tblId,
-                                        new VersionedRowStore(tableStorage.getOrCreatePartition(partId), txManager)
-                                )
-                        )
-                );
-            } catch (NodeStoppingException e) {
-                throw new AssertionError("Loza was stopped before Table manager", e);
-            }
-=======
             partitionsGroupsFutures.add(
                     raftMgr.prepareRaftGroup(
                             raftGroupName(tblId, p),
@@ -516,7 +500,6 @@
                             () -> new PartitionListener(tblId, new VersionedRowStore(tableStorage.getOrCreatePartition(partId), txManager))
                     )
             );
->>>>>>> 2c972286
         }
 
         CompletableFuture.allOf(partitionsGroupsFutures.toArray(CompletableFuture[]::new)).thenRun(() -> {
