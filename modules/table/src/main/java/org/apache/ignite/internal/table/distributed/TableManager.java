--- conflicted
+++ resolved
@@ -748,29 +748,13 @@
 
                 PartitionStorages partitionStorages = getPartitionStorages(table, partId);
 
-<<<<<<< HEAD
-                CompletableFuture<PartitionDataStorage> partitionDataStorageFut = partitionStoragesFut
-                        .thenApply(partitionStorages -> partitionDataStorage(partitionStorages.getMvPartitionStorage(),
-                                internalTbl, partId));
-
-                CompletableFuture<PartitionUpdateHandlers> partitionUpdateHandlersFut = partitionDataStorageFut
-                        .thenApply(storage -> {
-                            PartitionUpdateHandlers partitionUpdateHandlers = createPartitionUpdateHandlers(
-                                    partId,
-                                    storage,
-                                    table,
-                                    safeTimeTracker
-                            );
-=======
                 PartitionDataStorage partitionDataStorage = partitionDataStorage(partitionStorages.getMvPartitionStorage(),
                         internalTbl, partId);
->>>>>>> 95d87679
 
                 PartitionUpdateHandlers partitionUpdateHandlers = createPartitionUpdateHandlers(
                         partId,
                         partitionDataStorage,
                         table,
-                        getZoneById(zonesConfig, zoneId).dataStorage(),
                         safeTimeTracker
                 );
 
@@ -2143,12 +2127,7 @@
 
         PeersAndLearners pendingConfiguration = configurationFromAssignments(pendingAssignments);
 
-<<<<<<< HEAD
-=======
-        CatalogTableDescriptor tableDescriptor = getTableDescriptor(tbl.tableId());
-
         int tableId = tbl.tableId();
->>>>>>> 95d87679
         int partId = replicaGrpId.partitionId();
 
         byte[] stableAssignmentsBytes = stableAssignmentsEntry.value();
@@ -2190,32 +2169,22 @@
 
                     newMap.put(tableId, partitionSet);
 
-<<<<<<< HEAD
+                    return newMap;
+                });
+            }).thenComposeAsync(unused -> {
+                PartitionStorages partitionStorages = getPartitionStorages(tbl, partId);
+
+                MvPartitionStorage mvPartitionStorage = partitionStorages.getMvPartitionStorage();
+                TxStateStorage txStatePartitionStorage = partitionStorages.getTxStateStorage();
+
+                PartitionDataStorage partitionDataStorage = partitionDataStorage(mvPartitionStorage, internalTable, partId);
+
                         PartitionUpdateHandlers partitionUpdateHandlers = createPartitionUpdateHandlers(
                                 partId,
                                 partitionDataStorage,
                                 tbl,
                                 safeTimeTracker
                         );
-=======
-                    return newMap;
-                });
-            }).thenComposeAsync(unused -> {
-                PartitionStorages partitionStorages = getPartitionStorages(tbl, partId);
->>>>>>> 95d87679
-
-                MvPartitionStorage mvPartitionStorage = partitionStorages.getMvPartitionStorage();
-                TxStateStorage txStatePartitionStorage = partitionStorages.getTxStateStorage();
-
-                PartitionDataStorage partitionDataStorage = partitionDataStorage(mvPartitionStorage, internalTable, partId);
-
-                PartitionUpdateHandlers partitionUpdateHandlers = createPartitionUpdateHandlers(
-                        partId,
-                        partitionDataStorage,
-                        tbl,
-                        getZoneById(zonesConfig, tableDescriptor.zoneId()).dataStorage(),
-                        safeTimeTracker
-                );
 
                 RaftGroupOptions groupOptions = groupOptionsForPartition(
                         internalTable.storage(),
