--- conflicted
+++ resolved
@@ -21,7 +21,7 @@
 import static java.util.concurrent.CompletableFuture.completedFuture;
 import static java.util.concurrent.CompletableFuture.failedFuture;
 import static org.apache.ignite.internal.configuration.util.ConfigurationUtil.getByInternalId;
-<<<<<<< HEAD
+import static org.apache.ignite.internal.schema.SchemaManager.INITIAL_SCHEMA_VERSION;
 import static org.apache.ignite.internal.utils.RebalanceUtil.PENDING_ASSIGNMENTS_PREFIX;
 import static org.apache.ignite.internal.utils.RebalanceUtil.STABLE_ASSIGNMENTS_PREFIX;
 import static org.apache.ignite.internal.utils.RebalanceUtil.extractPartitionNumber;
@@ -29,9 +29,6 @@
 import static org.apache.ignite.internal.utils.RebalanceUtil.pendingPartAssignmentsKey;
 import static org.apache.ignite.internal.utils.RebalanceUtil.stablePartAssignmentsKey;
 import static org.apache.ignite.internal.utils.RebalanceUtil.updatePendingAssignmentsKeys;
-=======
-import static org.apache.ignite.internal.schema.SchemaManager.INITIAL_SCHEMA_VERSION;
->>>>>>> 8e22afb9
 
 import it.unimi.dsi.fastutil.ints.Int2ObjectOpenHashMap;
 import java.util.ArrayList;
@@ -101,6 +98,7 @@
 import org.apache.ignite.lang.ByteArray;
 import org.apache.ignite.lang.IgniteBiTuple;
 import org.apache.ignite.lang.IgniteException;
+import org.apache.ignite.lang.IgniteInternalException;
 import org.apache.ignite.lang.IgniteLogger;
 import org.apache.ignite.lang.IgniteStringFormatter;
 import org.apache.ignite.lang.IgniteSystemProperties;
@@ -193,22 +191,16 @@
             TopologyService topologyService,
             TxManager txManager,
             DataStorageManager dataStorageMgr,
-<<<<<<< HEAD
-            MetaStorageManager metaStorageMgr
-=======
+            MetaStorageManager metaStorageMgr,
             SchemaManager schemaManager
->>>>>>> 8e22afb9
     ) {
         this.tablesCfg = tablesCfg;
         this.raftMgr = raftMgr;
         this.baselineMgr = baselineMgr;
         this.txManager = txManager;
         this.dataStorageMgr = dataStorageMgr;
-<<<<<<< HEAD
         this.metaStorageMgr = metaStorageMgr;
-=======
         this.schemaManager = schemaManager;
->>>>>>> 8e22afb9
 
         netAddrResolver = addr -> {
             ClusterNode node = topologyService.getByAddress(addr);
@@ -233,24 +225,11 @@
     /** {@inheritDoc} */
     @Override
     public void start() {
-<<<<<<< HEAD
         tablesCfg.tables().any().replicas().listen(this::onUpdateReplicas);
 
         registerRebalanceListeners();
 
-        ((ExtendedTableConfiguration) tablesCfg.tables().any()).schemas().listenElements(new ConfigurationNamedListListener<>() {
-            @Override
-            public CompletableFuture<?> onCreate(ConfigurationNotificationEvent<SchemaView> schemasCtx) {
-                return onSchemaCreate(schemasCtx);
-            }
-        });
-
         ((ExtendedTableConfiguration) tablesCfg.tables().any()).assignments().listen(this::onUpdateAssignments);
-=======
-        ((ExtendedTableConfiguration) tablesCfg.tables().any()).assignments().listen(assignmentsCtx -> {
-            return onUpdateAssignments(assignmentsCtx);
-        });
->>>>>>> 8e22afb9
 
         tablesCfg.tables().listenElements(new ConfigurationNamedListListener<>() {
             @Override
@@ -448,17 +427,12 @@
             List<ClusterNode> newPartAssignment = newAssignments.get(partId);
 
             // Create new raft nodes according to new assignments.
-<<<<<<< HEAD
-            tablesByIdVv.update(causalityToken, tablesById -> {
-                InternalTable internalTbl = tablesById.get(tblId).internalTable();
-=======
             tablesByIdVv.update(causalityToken, (tablesById, e) -> {
                 if (e != null) {
                     return failedFuture(e);
                 }
 
-                InternalTable internalTable = tablesById.get(tblId).internalTable();
->>>>>>> 8e22afb9
+                InternalTable internalTbl = tablesById.get(tblId).internalTable();
 
                 try {
                     futures[partId] = raftMgr.updateRaftGroup(
