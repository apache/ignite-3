/*
 * Licensed to the Apache Software Foundation (ASF) under one or more
 * contributor license agreements. See the NOTICE file distributed with
 * this work for additional information regarding copyright ownership.
 * The ASF licenses this file to You under the Apache License, Version 2.0
 * (the "License"); you may not use this file except in compliance with
 * the License. You may obtain a copy of the License at
 *
 *      http://www.apache.org/licenses/LICENSE-2.0
 *
 * Unless required by applicable law or agreed to in writing, software
 * distributed under the License is distributed on an "AS IS" BASIS,
 * WITHOUT WARRANTIES OR CONDITIONS OF ANY KIND, either express or implied.
 * See the License for the specific language governing permissions and
 * limitations under the License.
 */

package org.apache.ignite.internal.table.distributed;

import static java.util.Collections.emptyMap;
import static java.util.Collections.unmodifiableMap;
import static java.util.concurrent.CompletableFuture.allOf;
import static java.util.concurrent.CompletableFuture.completedFuture;
import static java.util.concurrent.CompletableFuture.failedFuture;
import static java.util.concurrent.CompletableFuture.runAsync;
import static java.util.concurrent.CompletableFuture.supplyAsync;
import static java.util.stream.Collectors.toList;
import static org.apache.ignite.internal.causality.IncrementalVersionedValue.dependingOn;
import static org.apache.ignite.internal.distributionzones.DistributionZonesUtil.getZoneById;
import static org.apache.ignite.internal.distributionzones.rebalance.RebalanceUtil.partitionAssignments;
import static org.apache.ignite.internal.distributionzones.rebalance.RebalanceUtil.tableAssignments;
import static org.apache.ignite.internal.distributionzones.rebalance.ZoneCatalogDescriptorUtils.toZoneDescriptor;
import static org.apache.ignite.internal.metastorage.dsl.Operations.put;
import static org.apache.ignite.internal.schema.CatalogDescriptorUtils.toTableDescriptor;
import static org.apache.ignite.internal.schema.SchemaManager.INITIAL_SCHEMA_VERSION;
import static org.apache.ignite.internal.schema.configuration.SchemaConfigurationUtils.findTableView;
import static org.apache.ignite.internal.util.IgniteUtils.inBusyLock;
import static org.apache.ignite.internal.util.IgniteUtils.shutdownAndAwaitTermination;
import static org.apache.ignite.internal.utils.RebalanceUtil.ASSIGNMENTS_SWITCH_REDUCE_PREFIX;
import static org.apache.ignite.internal.utils.RebalanceUtil.PENDING_ASSIGNMENTS_PREFIX;
import static org.apache.ignite.internal.utils.RebalanceUtil.STABLE_ASSIGNMENTS_PREFIX;
import static org.apache.ignite.internal.utils.RebalanceUtil.extractPartitionNumber;
import static org.apache.ignite.internal.utils.RebalanceUtil.extractTableId;
import static org.apache.ignite.internal.utils.RebalanceUtil.pendingPartAssignmentsKey;
import static org.apache.ignite.internal.utils.RebalanceUtil.stablePartAssignmentsKey;
import static org.apache.ignite.lang.ErrorGroups.Common.INTERNAL_ERR;

import it.unimi.dsi.fastutil.ints.Int2ObjectOpenHashMap;
import java.io.IOException;
import java.nio.charset.StandardCharsets;
import java.nio.file.Files;
import java.nio.file.Path;
import java.util.ArrayList;
import java.util.Arrays;
import java.util.Collection;
import java.util.Collections;
import java.util.HashMap;
import java.util.HashSet;
import java.util.List;
import java.util.Map;
import java.util.NoSuchElementException;
import java.util.Objects;
import java.util.Set;
import java.util.concurrent.CompletableFuture;
import java.util.concurrent.CompletionException;
import java.util.concurrent.ConcurrentHashMap;
import java.util.concurrent.CopyOnWriteArrayList;
import java.util.concurrent.ExecutionException;
import java.util.concurrent.ExecutorService;
import java.util.concurrent.Executors;
import java.util.concurrent.LinkedBlockingQueue;
import java.util.concurrent.ScheduledExecutorService;
import java.util.concurrent.ScheduledThreadPoolExecutor;
import java.util.concurrent.ThreadPoolExecutor;
import java.util.concurrent.TimeUnit;
import java.util.concurrent.atomic.AtomicBoolean;
import java.util.concurrent.atomic.AtomicReference;
import java.util.function.Consumer;
import java.util.function.Function;
import java.util.function.IntSupplier;
import java.util.function.LongFunction;
import java.util.function.Supplier;
import java.util.stream.Collectors;
import java.util.stream.Stream;
import org.apache.ignite.configuration.ConfigurationChangeException;
import org.apache.ignite.configuration.ConfigurationProperty;
import org.apache.ignite.configuration.notifications.ConfigurationNamedListListener;
import org.apache.ignite.configuration.notifications.ConfigurationNotificationEvent;
import org.apache.ignite.internal.affinity.AffinityUtils;
import org.apache.ignite.internal.affinity.Assignment;
import org.apache.ignite.internal.baseline.BaselineManager;
import org.apache.ignite.internal.catalog.CatalogService;
import org.apache.ignite.internal.catalog.descriptors.CatalogDataStorageDescriptor;
import org.apache.ignite.internal.catalog.descriptors.CatalogTableDescriptor;
import org.apache.ignite.internal.catalog.descriptors.CatalogZoneDescriptor;
import org.apache.ignite.internal.causality.CompletionListener;
import org.apache.ignite.internal.causality.IncrementalVersionedValue;
import org.apache.ignite.internal.cluster.management.ClusterManagementGroupManager;
import org.apache.ignite.internal.distributionzones.DistributionZoneManager;
import org.apache.ignite.internal.distributionzones.DistributionZoneNotFoundException;
import org.apache.ignite.internal.distributionzones.configuration.DistributionZonesConfiguration;
import org.apache.ignite.internal.hlc.HybridClock;
import org.apache.ignite.internal.hlc.HybridTimestamp;
import org.apache.ignite.internal.logger.IgniteLogger;
import org.apache.ignite.internal.logger.Loggers;
import org.apache.ignite.internal.manager.EventListener;
import org.apache.ignite.internal.manager.IgniteComponent;
import org.apache.ignite.internal.manager.Producer;
import org.apache.ignite.internal.metastorage.Entry;
import org.apache.ignite.internal.metastorage.MetaStorageManager;
import org.apache.ignite.internal.metastorage.WatchEvent;
import org.apache.ignite.internal.metastorage.WatchListener;
import org.apache.ignite.internal.metastorage.dsl.Condition;
import org.apache.ignite.internal.metastorage.dsl.Conditions;
import org.apache.ignite.internal.metastorage.dsl.Operation;
import org.apache.ignite.internal.placementdriver.PlacementDriver;
import org.apache.ignite.internal.raft.Loza;
import org.apache.ignite.internal.raft.Peer;
import org.apache.ignite.internal.raft.PeersAndLearners;
import org.apache.ignite.internal.raft.RaftGroupEventsListener;
import org.apache.ignite.internal.raft.RaftManager;
import org.apache.ignite.internal.raft.RaftNodeId;
import org.apache.ignite.internal.raft.client.TopologyAwareRaftGroupService;
import org.apache.ignite.internal.raft.client.TopologyAwareRaftGroupServiceFactory;
import org.apache.ignite.internal.raft.server.RaftGroupOptions;
import org.apache.ignite.internal.raft.service.RaftGroupListener;
import org.apache.ignite.internal.raft.service.RaftGroupService;
import org.apache.ignite.internal.raft.storage.impl.LogStorageFactoryCreator;
import org.apache.ignite.internal.replicator.ReplicaManager;
import org.apache.ignite.internal.replicator.ReplicaService;
import org.apache.ignite.internal.replicator.TablePartitionId;
import org.apache.ignite.internal.schema.SchemaManager;
import org.apache.ignite.internal.schema.configuration.ExtendedTableChange;
import org.apache.ignite.internal.schema.configuration.GcConfiguration;
import org.apache.ignite.internal.schema.configuration.TableChange;
import org.apache.ignite.internal.schema.configuration.TableConfiguration;
import org.apache.ignite.internal.schema.configuration.TableView;
import org.apache.ignite.internal.schema.configuration.TablesChange;
import org.apache.ignite.internal.schema.configuration.TablesConfiguration;
import org.apache.ignite.internal.schema.configuration.index.TableIndexView;
import org.apache.ignite.internal.schema.event.SchemaEvent;
import org.apache.ignite.internal.schema.event.SchemaEventParameters;
import org.apache.ignite.internal.storage.DataStorageManager;
import org.apache.ignite.internal.storage.MvPartitionStorage;
import org.apache.ignite.internal.storage.RowId;
import org.apache.ignite.internal.storage.StorageException;
import org.apache.ignite.internal.storage.engine.MvTableStorage;
import org.apache.ignite.internal.storage.engine.StorageEngine;
import org.apache.ignite.internal.storage.engine.StorageTableDescriptor;
import org.apache.ignite.internal.storage.index.StorageIndexDescriptorSupplier;
import org.apache.ignite.internal.table.IgniteTablesInternal;
import org.apache.ignite.internal.table.InternalTable;
import org.apache.ignite.internal.table.TableImpl;
import org.apache.ignite.internal.table.distributed.gc.GcUpdateHandler;
import org.apache.ignite.internal.table.distributed.gc.MvGc;
import org.apache.ignite.internal.table.distributed.index.IndexBuilder;
import org.apache.ignite.internal.table.distributed.index.IndexUpdateHandler;
import org.apache.ignite.internal.table.distributed.message.HasDataRequest;
import org.apache.ignite.internal.table.distributed.message.HasDataResponse;
import org.apache.ignite.internal.table.distributed.raft.PartitionDataStorage;
import org.apache.ignite.internal.table.distributed.raft.PartitionListener;
import org.apache.ignite.internal.table.distributed.raft.RebalanceRaftGroupEventsListener;
import org.apache.ignite.internal.table.distributed.raft.snapshot.PartitionAccessImpl;
import org.apache.ignite.internal.table.distributed.raft.snapshot.PartitionKey;
import org.apache.ignite.internal.table.distributed.raft.snapshot.PartitionSnapshotStorageFactory;
import org.apache.ignite.internal.table.distributed.raft.snapshot.outgoing.OutgoingSnapshotsManager;
import org.apache.ignite.internal.table.distributed.raft.snapshot.outgoing.SnapshotAwarePartitionDataStorage;
import org.apache.ignite.internal.table.distributed.replicator.PartitionReplicaListener;
import org.apache.ignite.internal.table.distributed.replicator.TransactionStateResolver;
import org.apache.ignite.internal.table.distributed.schema.NonHistoricSchemas;
import org.apache.ignite.internal.table.distributed.schema.SchemaSyncService;
import org.apache.ignite.internal.table.distributed.schema.ThreadLocalPartitionCommandsMarshaller;
import org.apache.ignite.internal.table.distributed.storage.InternalTableImpl;
import org.apache.ignite.internal.table.distributed.storage.PartitionStorages;
import org.apache.ignite.internal.table.event.TableEvent;
import org.apache.ignite.internal.table.event.TableEventParameters;
import org.apache.ignite.internal.thread.NamedThreadFactory;
import org.apache.ignite.internal.tx.HybridTimestampTracker;
import org.apache.ignite.internal.tx.LockManager;
import org.apache.ignite.internal.tx.TxManager;
import org.apache.ignite.internal.tx.storage.state.TxStateStorage;
import org.apache.ignite.internal.tx.storage.state.TxStateTableStorage;
import org.apache.ignite.internal.tx.storage.state.rocksdb.TxStateRocksDbTableStorage;
import org.apache.ignite.internal.util.ByteUtils;
import org.apache.ignite.internal.util.Cursor;
import org.apache.ignite.internal.util.ExceptionUtils;
import org.apache.ignite.internal.util.IgniteSpinBusyLock;
import org.apache.ignite.internal.util.IgniteUtils;
import org.apache.ignite.internal.util.Lazy;
import org.apache.ignite.internal.util.PendingComparableValuesTracker;
import org.apache.ignite.internal.utils.RebalanceUtil;
import org.apache.ignite.internal.vault.VaultManager;
import org.apache.ignite.lang.ByteArray;
import org.apache.ignite.lang.IgniteException;
import org.apache.ignite.lang.IgniteInternalException;
import org.apache.ignite.lang.IgniteStringFormatter;
import org.apache.ignite.lang.IgniteSystemProperties;
import org.apache.ignite.lang.NodeStoppingException;
import org.apache.ignite.lang.TableAlreadyExistsException;
import org.apache.ignite.lang.TableNotFoundException;
import org.apache.ignite.lang.util.IgniteNameUtils;
import org.apache.ignite.network.ClusterNode;
import org.apache.ignite.network.ClusterService;
import org.apache.ignite.network.MessagingService;
import org.apache.ignite.network.TopologyService;
import org.apache.ignite.raft.jraft.storage.impl.VolatileRaftMetaStorage;
import org.apache.ignite.raft.jraft.util.Marshaller;
import org.apache.ignite.table.Table;
import org.jetbrains.annotations.Nullable;
import org.jetbrains.annotations.TestOnly;

/**
 * Table manager.
 */
public class TableManager extends Producer<TableEvent, TableEventParameters> implements IgniteTablesInternal, IgniteComponent {
    private static final String DEFAULT_SCHEMA_NAME = "PUBLIC";

    private static final long QUERY_DATA_NODES_COUNT_TIMEOUT = TimeUnit.SECONDS.toMillis(3);

    /** The logger. */
    private static final IgniteLogger LOG = Loggers.forClass(TableManager.class);

    /** Name of a transaction state directory. */
    private static final String TX_STATE_DIR = "tx-state-";

    /** Transaction storage flush delay. */
    private static final int TX_STATE_STORAGE_FLUSH_DELAY = 1000;
    private static final IntSupplier TX_STATE_STORAGE_FLUSH_DELAY_SUPPLIER = () -> TX_STATE_STORAGE_FLUSH_DELAY;

    /**
     * If this property is set to {@code true} then an attempt to get the configuration property directly from Meta storage will be skipped,
     * and the local property will be returned.
     * TODO: IGNITE-16774 This property and overall approach, access configuration directly through Meta storage,
     * TODO: will be removed after fix of the issue.
     */
    private final boolean getMetadataLocallyOnly = IgniteSystemProperties.getBoolean("IGNITE_GET_METADATA_LOCALLY_ONLY");

    /** Tables configuration. */
    private final TablesConfiguration tablesCfg;

    /** Distribution zones configuration. */
    private final DistributionZonesConfiguration zonesConfig;

    /** Garbage collector configuration. */
    private final GcConfiguration gcConfig;

    private final ClusterService clusterService;

    /** Raft manager. */
    private final RaftManager raftMgr;

    /** Replica manager. */
    private final ReplicaManager replicaMgr;

    /** Lock manager. */
    private final LockManager lockMgr;

    /** Replica service. */
    private final ReplicaService replicaSvc;

    /** Baseline manager. */
    private final BaselineManager baselineMgr;

    /** Transaction manager. */
    private final TxManager txManager;

    /** Meta storage manager. */
    private final MetaStorageManager metaStorageMgr;

    /** Vault manager. */
    private final VaultManager vaultManager;

    /** Data storage manager. */
    private final DataStorageManager dataStorageMgr;

<<<<<<< HEAD
    /** Placement driver. */
=======
    /** Transaction state resolver. */
>>>>>>> 39a3ac4b
    private final TransactionStateResolver transactionStateResolver;

    /** Here a table future stores during creation (until the table can be provided to client). */
    private final Map<Integer, CompletableFuture<Table>> tableCreateFuts = new ConcurrentHashMap<>();

    /**
     * Versioned store for tables by id. Only table instances are created here, local storages and RAFT groups may not be initialized yet.
     *
     * @see #localPartsByTableIdVv
     * @see #assignmentsUpdatedVv
     */
    private final IncrementalVersionedValue<Map<Integer, TableImpl>> tablesByIdVv;

    /**
     * Versioned store for local partition set by table id.
     *
     * <p>Completed strictly after {@link #tablesByIdVv} and strictly before {@link #assignmentsUpdatedVv}.
     */
    private final IncrementalVersionedValue<Map<Integer, PartitionSet>> localPartsByTableIdVv;

    /**
     * Versioned store for tracking RAFT groups initialization and starting completion.
     *
     * <p>Only explicitly updated in {@link #createTablePartitionsLocally(long, CompletableFuture, int, TableImpl)}.
     *
     * <p>Completed strictly after {@link #localPartsByTableIdVv}.
     */
    private final IncrementalVersionedValue<Void> assignmentsUpdatedVv;

    /**
     * {@link TableImpl} is created during update of tablesByIdVv, we store reference to it in case of updating of tablesByIdVv fails, so we
     * can stop resources associated with the table or to clean up table resources on {@code TableManager#stop()}.
     */
    private final Map<Integer, TableImpl> pendingTables = new ConcurrentHashMap<>();

    /** Started tables. */
    private final Map<Integer, TableImpl> startedTables = new ConcurrentHashMap<>();

    /** Resolver that resolves a node consistent ID to cluster node. */
    private final Function<String, ClusterNode> clusterNodeResolver;

    /** Busy lock to stop synchronously. */
    private final IgniteSpinBusyLock busyLock = new IgniteSpinBusyLock();

    /** Prevents double stopping the component. */
    private final AtomicBoolean stopGuard = new AtomicBoolean();

    /** Schema manager. */
    private final SchemaManager schemaManager;

    private final LogStorageFactoryCreator volatileLogStorageFactoryCreator;

    /** Executor for scheduling retries of a rebalance. */
    private final ScheduledExecutorService rebalanceScheduler;

    /** Transaction state storage scheduled pool. */
    private final ScheduledExecutorService txStateStorageScheduledPool;

    /** Transaction state storage pool. */
    private final ExecutorService txStateStoragePool;

    /** Scan request executor. */
    private final ExecutorService scanRequestExecutor;

    /**
     * Separate executor for IO operations like partition storage initialization or partition raft group meta data persisting.
     */
    private final ExecutorService ioExecutor;

    private final HybridClock clock;

    private final OutgoingSnapshotsManager outgoingSnapshotsManager;

    private final TopologyAwareRaftGroupServiceFactory raftGroupServiceFactory;

    private final ClusterManagementGroupManager cmgMgr;

    private final DistributionZoneManager distributionZoneManager;

    private final SchemaSyncService schemaSyncService;

    private final CatalogService catalogService;

    /** Partitions storage path. */
    private final Path storagePath;

    /** Assignment change event listeners. */
    private final CopyOnWriteArrayList<Consumer<IgniteTablesInternal>> assignmentsChangeListeners = new CopyOnWriteArrayList<>();

    /** Incoming RAFT snapshots executor. */
    private final ExecutorService incomingSnapshotsExecutor;

    /** Rebalance scheduler pool size. */
    private static final int REBALANCE_SCHEDULER_POOL_SIZE = Math.min(Runtime.getRuntime().availableProcessors() * 3, 20);

    private static final TableMessagesFactory TABLE_MESSAGES_FACTORY = new TableMessagesFactory();

    /** Meta storage listener for pending assignments. */
    private final WatchListener pendingAssignmentsRebalanceListener;

    /** Meta storage listener for stable assignments. */
    private final WatchListener stableAssignmentsRebalanceListener;

    /** Meta storage listener for switch reduce assignments. */
    private final WatchListener assignmentsSwitchRebalanceListener;

    private final MvGc mvGc;

    private final LowWatermark lowWatermark;

    private final IndexBuilder indexBuilder;

    private final ConfiguredTablesCache configuredTablesCache;

    private final Marshaller raftCommandsMarshaller;

    private final HybridTimestampTracker observableTimestampTracker;

    /** Placement driver. */
    private final PlacementDriver placementDriver;

    /**
     * Creates a new table manager.
     *
     * @param nodeName Node name.
     * @param registry Registry for versioned values.
     * @param tablesCfg Tables configuration.
     * @param zonesConfig Distribution zones configuration.
     * @param gcConfig Garbage collector configuration.
     * @param raftMgr Raft manager.
     * @param replicaMgr Replica manager.
     * @param lockMgr Lock manager.
     * @param replicaSvc Replica service.
     * @param baselineMgr Baseline manager.
     * @param txManager Transaction manager.
     * @param dataStorageMgr Data storage manager.
     * @param schemaManager Schema manager.
     * @param volatileLogStorageFactoryCreator Creator for {@link org.apache.ignite.internal.raft.storage.LogStorageFactory} for
     *         volatile tables.
     * @param raftGroupServiceFactory Factory that is used for creation of raft group services for replication groups.
     * @param vaultManager Vault manager.
     * @param placementDriver Placement driver.
     */
    public TableManager(
            String nodeName,
            Consumer<LongFunction<CompletableFuture<?>>> registry,
            TablesConfiguration tablesCfg,
            DistributionZonesConfiguration zonesConfig,
            GcConfiguration gcConfig,
            ClusterService clusterService,
            RaftManager raftMgr,
            ReplicaManager replicaMgr,
            LockManager lockMgr,
            ReplicaService replicaSvc,
            BaselineManager baselineMgr,
            TopologyService topologyService,
            TxManager txManager,
            DataStorageManager dataStorageMgr,
            Path storagePath,
            MetaStorageManager metaStorageMgr,
            SchemaManager schemaManager,
            LogStorageFactoryCreator volatileLogStorageFactoryCreator,
            HybridClock clock,
            OutgoingSnapshotsManager outgoingSnapshotsManager,
            TopologyAwareRaftGroupServiceFactory raftGroupServiceFactory,
            VaultManager vaultManager,
            ClusterManagementGroupManager cmgMgr,
            DistributionZoneManager distributionZoneManager,
            SchemaSyncService schemaSyncService,
            CatalogService catalogService,
            HybridTimestampTracker observableTimestampTracker,
            PlacementDriver placementDriver
    ) {
        this.tablesCfg = tablesCfg;
        this.zonesConfig = zonesConfig;
        this.gcConfig = gcConfig;
        this.clusterService = clusterService;
        this.raftMgr = raftMgr;
        this.baselineMgr = baselineMgr;
        this.replicaMgr = replicaMgr;
        this.lockMgr = lockMgr;
        this.replicaSvc = replicaSvc;
        this.txManager = txManager;
        this.dataStorageMgr = dataStorageMgr;
        this.storagePath = storagePath;
        this.metaStorageMgr = metaStorageMgr;
        this.vaultManager = vaultManager;
        this.schemaManager = schemaManager;
        this.volatileLogStorageFactoryCreator = volatileLogStorageFactoryCreator;
        this.clock = clock;
        this.outgoingSnapshotsManager = outgoingSnapshotsManager;
        this.raftGroupServiceFactory = raftGroupServiceFactory;
        this.cmgMgr = cmgMgr;
        this.distributionZoneManager = distributionZoneManager;
        this.schemaSyncService = schemaSyncService;
        this.catalogService = catalogService;
        this.observableTimestampTracker = observableTimestampTracker;
        this.placementDriver = placementDriver;

        clusterNodeResolver = topologyService::getByConsistentId;

<<<<<<< HEAD
        transactionStateResolver = new TransactionStateResolver(replicaSvc, txManager, clock, clusterNodeResolver, () -> localNode().id(),
                clusterService.messagingService());
=======
        transactionStateResolver = new TransactionStateResolver(replicaSvc, clusterNodeResolver);
>>>>>>> 39a3ac4b

        tablesByIdVv = new IncrementalVersionedValue<>(registry, HashMap::new);

        localPartsByTableIdVv = new IncrementalVersionedValue<>(dependingOn(tablesByIdVv), HashMap::new);

        assignmentsUpdatedVv = new IncrementalVersionedValue<>(dependingOn(localPartsByTableIdVv));

        txStateStorageScheduledPool = Executors.newSingleThreadScheduledExecutor(
                NamedThreadFactory.create(nodeName, "tx-state-storage-scheduled-pool", LOG));

        txStateStoragePool = Executors.newFixedThreadPool(Runtime.getRuntime().availableProcessors(),
                NamedThreadFactory.create(nodeName, "tx-state-storage-pool", LOG));

        scanRequestExecutor = Executors.newSingleThreadExecutor(
                NamedThreadFactory.create(nodeName, "scan-query-executor-", LOG));

        rebalanceScheduler = new ScheduledThreadPoolExecutor(REBALANCE_SCHEDULER_POOL_SIZE,
                NamedThreadFactory.create(nodeName, "rebalance-scheduler", LOG));

        int cpus = Runtime.getRuntime().availableProcessors();

        ioExecutor = new ThreadPoolExecutor(
                Math.min(cpus * 3, 25),
                Integer.MAX_VALUE,
                100,
                TimeUnit.MILLISECONDS,
                new LinkedBlockingQueue<>(),
                NamedThreadFactory.create(nodeName, "tableManager-io", LOG));

        incomingSnapshotsExecutor = new ThreadPoolExecutor(
                cpus,
                cpus,
                100,
                TimeUnit.MILLISECONDS,
                new LinkedBlockingQueue<>(),
                NamedThreadFactory.create(nodeName, "incoming-raft-snapshot", LOG)
        );

        pendingAssignmentsRebalanceListener = createPendingAssignmentsRebalanceListener();

        stableAssignmentsRebalanceListener = createStableAssignmentsRebalanceListener();

        assignmentsSwitchRebalanceListener = createAssignmentsSwitchRebalanceListener();

        mvGc = new MvGc(nodeName, gcConfig);

        lowWatermark = new LowWatermark(nodeName, gcConfig.lowWatermark(), clock, txManager, vaultManager, mvGc);

        indexBuilder = new IndexBuilder(nodeName, cpus);

        configuredTablesCache = new ConfiguredTablesCache(tablesCfg, getMetadataLocallyOnly);

        raftCommandsMarshaller = new ThreadLocalPartitionCommandsMarshaller(clusterService.serializationRegistry());
    }

    @Override
    public void start() {
        mvGc.start();

        lowWatermark.start();

        transactionStateResolver.start();

        try {
            metaStorageMgr.recoveryFinishedFuture()
                    .thenComposeAsync(this::performRebalanceOnRecovery, ioExecutor)
                    .get();
        } catch (InterruptedException e) {
            Thread.currentThread().interrupt();

            throw new IgniteInternalException(INTERNAL_ERR, e);
        } catch (ExecutionException e) {
            throw new IgniteInternalException(INTERNAL_ERR, e);
        }

        metaStorageMgr.registerPrefixWatch(ByteArray.fromString(PENDING_ASSIGNMENTS_PREFIX), pendingAssignmentsRebalanceListener);
        metaStorageMgr.registerPrefixWatch(ByteArray.fromString(STABLE_ASSIGNMENTS_PREFIX), stableAssignmentsRebalanceListener);
        metaStorageMgr.registerPrefixWatch(ByteArray.fromString(ASSIGNMENTS_SWITCH_REDUCE_PREFIX), assignmentsSwitchRebalanceListener);

        tablesCfg.tables().listenElements(new ConfigurationNamedListListener<>() {
            @Override
            public CompletableFuture<?> onCreate(ConfigurationNotificationEvent<TableView> ctx) {
                return onTableCreate(ctx);
            }

            @Override
            public CompletableFuture<?> onRename(ConfigurationNotificationEvent<TableView> ctx) {
                // TODO: IGNITE-15485 Support table rename operation.

                return completedFuture(null);
            }

            @Override
            public CompletableFuture<?> onDelete(ConfigurationNotificationEvent<TableView> ctx) {
                return onTableDelete(ctx);
            }
        });

        schemaManager.listen(SchemaEvent.CREATE, new EventListener<>() {
            @Override
            public CompletableFuture<Boolean> notify(SchemaEventParameters parameters, @Nullable Throwable exception) {
                var eventParameters = new TableEventParameters(parameters.causalityToken(), parameters.tableId());

                return fireEvent(TableEvent.ALTER, eventParameters).thenApply(v -> false);
            }
        });

        addMessageHandler(clusterService.messagingService());
    }

    private CompletableFuture<Void> performRebalanceOnRecovery(long revision) {
        var prefix = new ByteArray(PENDING_ASSIGNMENTS_PREFIX);

        try (Cursor<Entry> cursor = metaStorageMgr.prefixLocally(prefix, revision)) {
            CompletableFuture<?>[] futures = cursor.stream()
                    .map(this::handleChangePendingAssignmentEvent)
                    .toArray(CompletableFuture[]::new);

            return allOf(futures);
        }
    }

    /**
     * Adds a table manager message handler.
     *
     * @param messagingService Messaging service.
     */
    private void addMessageHandler(MessagingService messagingService) {
        messagingService.addMessageHandler(TableMessageGroup.class, (message, sender, correlationId) -> {
            if (message instanceof HasDataRequest) {
                // This message queries if a node has any data for a specific partition of a table
                assert correlationId != null;

                HasDataRequest msg = (HasDataRequest) message;

                int tableId = msg.tableId();
                int partitionId = msg.partitionId();

                boolean contains = false;

                TableImpl table = latestTablesById().get(tableId);

                if (table != null) {
                    MvTableStorage storage = table.internalTable().storage();

                    MvPartitionStorage mvPartition = storage.getMvPartition(partitionId);

                    // If node's recovery process is incomplete (no partition storage), then we consider this node's
                    // partition storage empty.
                    if (mvPartition != null) {
                        contains = mvPartition.closestRowId(RowId.lowestRowId(partitionId)) != null;
                    }
                }

                messagingService.respond(sender, TABLE_MESSAGES_FACTORY.hasDataResponse().result(contains).build(), correlationId);
            }
        });
    }

    /**
     * Listener of table create configuration change.
     *
     * @param ctx Table configuration context.
     * @return A future.
     */
    private CompletableFuture<?> onTableCreate(ConfigurationNotificationEvent<TableView> ctx) {
        if (!busyLock.enterBusy()) {
            fireEvent(TableEvent.CREATE,
                    new TableEventParameters(ctx.storageRevision(), ctx.newValue().id()),
                    new NodeStoppingException()
            );

            return failedFuture(new NodeStoppingException());
        }

        try {
            CatalogTableDescriptor tableDescriptor = toTableDescriptor(ctx.newValue());
            CatalogZoneDescriptor zoneDescriptor = getZoneDescriptor(tableDescriptor.zoneId());

            CompletableFuture<List<Set<Assignment>>> assignmentsFuture;

            int tableId = tableDescriptor.id();

            // Check if the table already has assignments in the vault.
            // So, it means, that it is a recovery process and we should use the vault assignments instead of calculation for the new ones.
            if (partitionAssignments(vaultManager, tableId, 0) != null) {
                assignmentsFuture = completedFuture(tableAssignments(vaultManager, tableId, zoneDescriptor.partitions()));
            } else {
                assignmentsFuture = distributionZoneManager.dataNodes(ctx.storageRevision(), tableDescriptor.zoneId())
                        .thenApply(dataNodes -> AffinityUtils.calculateAssignments(
                                dataNodes,
                                zoneDescriptor.partitions(),
                                zoneDescriptor.replicas()
                        ));
            }

            CompletableFuture<?> createTableFut = createTableLocally(
                    ctx.storageRevision(),
                    tableDescriptor,
                    zoneDescriptor,
                    assignmentsFuture
            ).whenComplete((v, e) -> {
                if (e == null) {
                    for (var listener : assignmentsChangeListeners) {
                        listener.accept(this);
                    }
                }
            }).thenCompose(ignored -> writeTableAssignmentsToMetastore(tableId, assignmentsFuture));

            return createTableFut;
        } finally {
            busyLock.leaveBusy();
        }
    }

    private CompletableFuture<Boolean> writeTableAssignmentsToMetastore(
            int tableId,
            CompletableFuture<List<Set<Assignment>>> assignmentsFuture
    ) {
        return assignmentsFuture.thenCompose(newAssignments -> {
            assert !newAssignments.isEmpty();

            List<Operation> partitionAssignments = new ArrayList<>(newAssignments.size());

            for (int i = 0; i < newAssignments.size(); i++) {
                partitionAssignments.add(put(
                        stablePartAssignmentsKey(
                                new TablePartitionId(tableId, i)),
                        ByteUtils.toBytes(newAssignments.get(i))));
            }

            Condition condition = Conditions.notExists(new ByteArray(partitionAssignments.get(0).key()));

            return metaStorageMgr
                    .invoke(condition, partitionAssignments, Collections.emptyList())
                    .exceptionally(e -> {
                        LOG.error("Couldn't write assignments to metastore", e);

                        return null;
                    });
        });
    }

    /**
     * Listener of table drop configuration change.
     *
     * @param ctx Table configuration context.
     * @return A future.
     */
    private CompletableFuture<?> onTableDelete(ConfigurationNotificationEvent<TableView> ctx) {
        if (!busyLock.enterBusy()) {
            fireEvent(
                    TableEvent.DROP,
                    new TableEventParameters(ctx.storageRevision(), ctx.oldValue().id()),
                    new NodeStoppingException()
            );

            return failedFuture(new NodeStoppingException());
        }

        try {
            CatalogTableDescriptor tableDescriptor = toTableDescriptor(ctx.oldValue());
            CatalogZoneDescriptor zoneDescriptor = getZoneDescriptor(tableDescriptor.zoneId());

            dropTableLocally(ctx.storageRevision(), tableDescriptor, zoneDescriptor);
        } finally {
            busyLock.leaveBusy();
        }

        return completedFuture(null);
    }

    /**
     * Updates or creates partition raft groups and storages.
     *
     * @param causalityToken Causality token.
     * @param assignmentsFuture Table assignments.
     * @param zoneId Distributed zone ID.
     * @param table Initialized table entity.
     * @return future, which will be completed when the partitions creations done.
     */
    private CompletableFuture<?> createTablePartitionsLocally(
            long causalityToken,
            CompletableFuture<List<Set<Assignment>>> assignmentsFuture,
            int zoneId,
            TableImpl table
    ) {
        int tableId = table.tableId();

        // Create new raft nodes according to new assignments.
        Supplier<CompletableFuture<Void>> updateAssignmentsClosure = () -> assignmentsFuture.thenCompose(newAssignments -> {
            // Empty assignments might be a valid case if tables are created from within cluster init HOCON
            // configuration, which is not supported now.
            assert newAssignments != null : IgniteStringFormatter.format("Table [id={}] has empty assignments.", tableId);

            int partitions = newAssignments.size();

            CompletableFuture<?>[] futures = new CompletableFuture<?>[partitions];

            // TODO: https://issues.apache.org/jira/browse/IGNITE-19713 Process assignments and set partitions only for assigned partitions.
            PartitionSet parts = new BitSetPartitionSet();

            for (int i = 0; i < futures.length; i++) {
                futures[i] = new CompletableFuture<>();

                parts.set(i);
            }

            String localMemberName = localNode().name();

            for (int i = 0; i < partitions; i++) {
                int partId = i;

                Set<Assignment> newPartAssignment = newAssignments.get(partId);

                InternalTable internalTbl = table.internalTable();

                Assignment localMemberAssignment = newPartAssignment.stream()
                        .filter(a -> a.consistentId().equals(localMemberName))
                        .findAny()
                        .orElse(null);

                PeersAndLearners newConfiguration = configurationFromAssignments(newPartAssignment);

                TablePartitionId replicaGrpId = new TablePartitionId(tableId, partId);

                transactionStateResolver.updateAssignment(replicaGrpId, newConfiguration.peers().stream().map(Peer::consistentId)
                        .collect(toList()));

                var safeTimeTracker = new PendingComparableValuesTracker<HybridTimestamp, Void>(
                        new HybridTimestamp(1, 0)
                );
                var storageIndexTracker = new PendingComparableValuesTracker<Long, Void>(0L);

                ((InternalTableImpl) internalTbl).updatePartitionTrackers(partId, safeTimeTracker, storageIndexTracker);

                PartitionStorages partitionStorages = getPartitionStorages(table, partId);

                PartitionDataStorage partitionDataStorage = partitionDataStorage(partitionStorages.getMvPartitionStorage(),
                        internalTbl, partId);

                PartitionUpdateHandlers partitionUpdateHandlers = createPartitionUpdateHandlers(
                        partId,
                        partitionDataStorage,
                        table,
                        safeTimeTracker
                );

                mvGc.addStorage(replicaGrpId, partitionUpdateHandlers.gcUpdateHandler);

                CompletableFuture<Boolean> startGroupFut;

                // start new nodes, only if it is table creation, other cases will be covered by rebalance logic
                if (localMemberAssignment != null) {
                    CompletableFuture<Boolean> shouldStartGroupFut;

                    // If Raft is running in in-memory mode or the PDS has been cleared, we need to remove the current node
                    // from the Raft group in order to avoid the double vote problem.
                    // <MUTED> See https://issues.apache.org/jira/browse/IGNITE-16668 for details.
                    // TODO: https://issues.apache.org/jira/browse/IGNITE-19046 Restore "|| !hasData"
                    if (internalTbl.storage().isVolatile()) {
                        shouldStartGroupFut = queryDataNodesCount(tableId, partId, newConfiguration.peers())
                                .thenApply(dataNodesCount -> {
                                    boolean fullPartitionRestart = dataNodesCount == 0;

                                    if (fullPartitionRestart) {
                                        return true;
                                    }

                                    boolean majorityAvailable = dataNodesCount >= (newConfiguration.peers().size() / 2) + 1;

                                    if (majorityAvailable) {
                                        RebalanceUtil.startPeerRemoval(replicaGrpId, localMemberAssignment, metaStorageMgr);

                                        return false;
                                    } else {
                                        // No majority and not a full partition restart - need to restart nodes
                                        // with current partition.
                                        String msg = "Unable to start partition " + partId + ". Majority not available.";

                                        throw new IgniteInternalException(msg);
                                    }
                                });
                    } else {
                        shouldStartGroupFut = completedFuture(true);
                    }

                    startGroupFut = shouldStartGroupFut.thenApplyAsync(startGroup -> inBusyLock(busyLock, () -> {
                        if (!startGroup) {
                            return false;
                        }
                        TxStateStorage txStatePartitionStorage = partitionStorages.getTxStateStorage();

                        RaftGroupOptions groupOptions = groupOptionsForPartition(
                                internalTbl.storage(),
                                internalTbl.txStateStorage(),
                                partitionKey(internalTbl, partId),
                                partitionUpdateHandlers
                        );

                        Peer serverPeer = newConfiguration.peer(localMemberName);

                        var raftNodeId = new RaftNodeId(replicaGrpId, serverPeer);

                        try {
                            // TODO: use RaftManager interface, see https://issues.apache.org/jira/browse/IGNITE-18273
                            ((Loza) raftMgr).startRaftGroupNode(
                                    raftNodeId,
                                    newConfiguration,
                                    new PartitionListener(
                                            txManager,
                                            partitionDataStorage,
                                            partitionUpdateHandlers.storageUpdateHandler,
                                            txStatePartitionStorage,
                                            safeTimeTracker,
                                            storageIndexTracker
                                    ),
                                    new RebalanceRaftGroupEventsListener(
                                            metaStorageMgr,
                                            replicaGrpId,
                                            busyLock,
                                            createPartitionMover(internalTbl, partId),
                                            this::calculateAssignments,
                                            rebalanceScheduler
                                    ),
                                    groupOptions
                            );

                            return true;
                        } catch (NodeStoppingException ex) {
                            throw new CompletionException(ex);
                        }
                    }), ioExecutor);
                } else {
                    startGroupFut = completedFuture(false);
                }

                startGroupFut
                        .thenComposeAsync(v -> inBusyLock(busyLock, () -> {
                            try {
                                //TODO IGNITE-19614 This procedure takes 10 seconds if there's no majority online.
                                return raftMgr.startRaftGroupService(replicaGrpId, newConfiguration, raftGroupServiceFactory);
                            } catch (NodeStoppingException ex) {
                                return failedFuture(ex);
                            }
                        }), ioExecutor)
                        .thenAcceptAsync(updatedRaftGroupService -> inBusyLock(busyLock, () -> {
                            ((InternalTableImpl) internalTbl).updateInternalTableRaftGroupService(partId, updatedRaftGroupService);

                            boolean startedRaftNode = startGroupFut.join();
                            if (localMemberAssignment == null || !startedRaftNode) {
                                return;
                            }

                            MvPartitionStorage partitionStorage = partitionStorages.getMvPartitionStorage();
                            TxStateStorage txStateStorage = partitionStorages.getTxStateStorage();

                            try {
                                startReplicaWithNewListener(
                                        replicaGrpId,
                                        table,
                                        safeTimeTracker,
                                        storageIndexTracker,
                                        partitionStorage,
                                        txStateStorage,
                                        partitionUpdateHandlers,
                                        updatedRaftGroupService
                                );
                            } catch (NodeStoppingException ex) {
                                throw new AssertionError("Loza was stopped before Table manager", ex);
                            }
                        }), ioExecutor)
                        .whenComplete((res, ex) -> {
                            if (ex != null) {
                                LOG.warn("Unable to update raft groups on the node [tableId={}, partitionId={}]", ex, tableId, partId);

                                futures[partId].completeExceptionally(ex);
                            } else {
                                futures[partId].complete(null);
                            }
                        });
            }

            return allOf(futures);
        });

        // NB: all vv.update() calls must be made from the synchronous part of the method (not in thenCompose()/etc!).
        CompletableFuture<?> localPartsUpdateFuture = localPartsByTableIdVv.update(causalityToken,
                (previous, throwable) -> inBusyLock(busyLock, () -> assignmentsFuture.thenCompose(newAssignments -> {
                    PartitionSet parts = new BitSetPartitionSet();

                    for (int i = 0; i < newAssignments.size(); i++) {
                        parts.set(i);
                    }

                    return getOrCreatePartitionStorages(table, parts).thenApply(u -> {
                        var newValue = new HashMap<>(previous);

                        newValue.put(tableId, parts);

                        return newValue;
                    });
                })));

        return assignmentsUpdatedVv.update(causalityToken, (token, e) -> {
            if (e != null) {
                return failedFuture(e);
            }

            return localPartsUpdateFuture.thenCompose(unused ->
                    tablesByIdVv.get(causalityToken)
                            .thenComposeAsync(tablesById -> inBusyLock(busyLock, updateAssignmentsClosure), ioExecutor)
            );
        });
    }

    private void startReplicaWithNewListener(
            TablePartitionId replicaGrpId,
            TableImpl table,
            PendingComparableValuesTracker<HybridTimestamp, Void> safeTimeTracker,
            PendingComparableValuesTracker<Long, Void> storageIndexTracker,
            MvPartitionStorage mvPartitionStorage,
            TxStateStorage txStatePartitionStorage,
            PartitionUpdateHandlers partitionUpdateHandlers,
            TopologyAwareRaftGroupService raftGroupService
    ) throws NodeStoppingException {
        PartitionReplicaListener listener = createReplicaListener(
                replicaGrpId,
                table,
                safeTimeTracker,
                mvPartitionStorage,
                txStatePartitionStorage,
                partitionUpdateHandlers,
                raftGroupService
        );

        replicaMgr.startReplica(
                replicaGrpId,
                allOf(
                        ((Loza) raftMgr).raftNodeReadyFuture(replicaGrpId),
                        table.pkIndexesReadyFuture()
                ),
                listener,
                raftGroupService,
                storageIndexTracker
        );
    }

    private PartitionReplicaListener createReplicaListener(
            TablePartitionId tablePartitionId,
            TableImpl table,
            PendingComparableValuesTracker<HybridTimestamp, Void> safeTimeTracker,
            MvPartitionStorage mvPartitionStorage,
            TxStateStorage txStatePartitionStorage,
            PartitionUpdateHandlers partitionUpdateHandlers,
            RaftGroupService raftClient
    ) {
        int tableId = tablePartitionId.tableId();
        int partId = tablePartitionId.partitionId();

        return new PartitionReplicaListener(
                mvPartitionStorage,
                raftClient,
                txManager,
                lockMgr,
                scanRequestExecutor,
                partId,
                tableId,
                table.indexesLockers(partId),
                new Lazy<>(() -> table.indexStorageAdapters(partId).get().get(table.pkId())),
                () -> table.indexStorageAdapters(partId).get(),
                clock,
                safeTimeTracker,
                txStatePartitionStorage,
                transactionStateResolver,
                partitionUpdateHandlers.storageUpdateHandler,
                new NonHistoricSchemas(schemaManager),
                localNode(),
                table.internalTable().storage(),
                indexBuilder,
                schemaSyncService,
                catalogService,
                tablesCfg,
                placementDriver
        );
    }

    private boolean isLocalPeer(Peer peer) {
        return peer.consistentId().equals(localNode().name());
    }

    private PartitionDataStorage partitionDataStorage(MvPartitionStorage partitionStorage, InternalTable internalTbl, int partId) {
        return new SnapshotAwarePartitionDataStorage(
                partitionStorage,
                outgoingSnapshotsManager,
                partitionKey(internalTbl, partId)
        );
    }

    private PartitionKey partitionKey(InternalTable internalTbl, int partId) {
        return new PartitionKey(internalTbl.tableId(), partId);
    }

    /**
     * Calculates the quantity of the data nodes for the partition of the table.
     *
     * @param tblId Table id.
     * @param partId Partition id.
     * @param peers Raft peers.
     * @return A future that will hold the quantity of data nodes.
     */
    private CompletableFuture<Long> queryDataNodesCount(int tblId, int partId, Collection<Peer> peers) {
        HasDataRequest request = TABLE_MESSAGES_FACTORY.hasDataRequest().tableId(tblId).partitionId(partId).build();

        //noinspection unchecked
        CompletableFuture<Boolean>[] requestFutures = peers.stream()
                .map(Peer::consistentId)
                .map(clusterNodeResolver)
                .filter(Objects::nonNull)
                .map(node -> clusterService.messagingService()
                        .invoke(node, request, QUERY_DATA_NODES_COUNT_TIMEOUT)
                        .thenApply(response -> {
                            assert response instanceof HasDataResponse : response;

                            return ((HasDataResponse) response).result();
                        })
                        .exceptionally(unused -> false))
                .toArray(CompletableFuture[]::new);

        return allOf(requestFutures)
                .thenApply(unused -> Arrays.stream(requestFutures).filter(CompletableFuture::join).count());
    }

    private RaftGroupOptions groupOptionsForPartition(
            MvTableStorage mvTableStorage,
            TxStateTableStorage txStateTableStorage,
            PartitionKey partitionKey,
            PartitionUpdateHandlers partitionUpdateHandlers
    ) {
        RaftGroupOptions raftGroupOptions;

        if (mvTableStorage.isVolatile()) {
            raftGroupOptions = RaftGroupOptions.forVolatileStores()
                    // TODO: use RaftManager interface, see https://issues.apache.org/jira/browse/IGNITE-18273
                    .setLogStorageFactory(volatileLogStorageFactoryCreator.factory(((Loza) raftMgr).volatileRaft().logStorage().value()))
                    .raftMetaStorageFactory((groupId, raftOptions) -> new VolatileRaftMetaStorage());
        } else {
            raftGroupOptions = RaftGroupOptions.forPersistentStores();
        }

        raftGroupOptions.snapshotStorageFactory(new PartitionSnapshotStorageFactory(
                clusterService.topologyService(),
                outgoingSnapshotsManager,
                new PartitionAccessImpl(
                        partitionKey,
                        mvTableStorage,
                        txStateTableStorage,
                        mvGc,
                        partitionUpdateHandlers.indexUpdateHandler,
                        partitionUpdateHandlers.gcUpdateHandler
                ),
                catalogService,
                incomingSnapshotsExecutor
        ));

        raftGroupOptions.commandsMarshaller(raftCommandsMarshaller);

        return raftGroupOptions;
    }

    @Override
    public void stop() {
        if (!stopGuard.compareAndSet(false, true)) {
            return;
        }

        busyLock.block();

        metaStorageMgr.unregisterWatch(pendingAssignmentsRebalanceListener);
        metaStorageMgr.unregisterWatch(stableAssignmentsRebalanceListener);
        metaStorageMgr.unregisterWatch(assignmentsSwitchRebalanceListener);

        Map<Integer, TableImpl> tablesToStop = Stream.concat(latestTablesById().entrySet().stream(), pendingTables.entrySet().stream())
                .collect(Collectors.toMap(Map.Entry::getKey, Map.Entry::getValue, (v1, v2) -> v1));

        cleanUpTablesResources(tablesToStop);

        try {
            IgniteUtils.closeAllManually(lowWatermark, mvGc, indexBuilder);
        } catch (Throwable t) {
            LOG.error("Failed to close internal components", t);
        }

        shutdownAndAwaitTermination(rebalanceScheduler, 10, TimeUnit.SECONDS);
        shutdownAndAwaitTermination(ioExecutor, 10, TimeUnit.SECONDS);
        shutdownAndAwaitTermination(txStateStoragePool, 10, TimeUnit.SECONDS);
        shutdownAndAwaitTermination(txStateStorageScheduledPool, 10, TimeUnit.SECONDS);
        shutdownAndAwaitTermination(scanRequestExecutor, 10, TimeUnit.SECONDS);
        shutdownAndAwaitTermination(incomingSnapshotsExecutor, 10, TimeUnit.SECONDS);
    }

    /**
     * Stops resources that are related to provided tables.
     *
     * @param tables Tables to stop.
     */
    private void cleanUpTablesResources(Map<Integer, TableImpl> tables) {
        for (TableImpl table : tables.values()) {
            table.beforeClose();

            List<Runnable> stopping = new ArrayList<>();

            AtomicReference<Throwable> throwable = new AtomicReference<>();

            AtomicBoolean nodeStoppingEx = new AtomicBoolean();

            InternalTable internalTable = table.internalTable();

            for (int p = 0; p < internalTable.partitions(); p++) {
                int partitionId = p;

                TablePartitionId replicationGroupId = new TablePartitionId(table.tableId(), p);

                stopping.add(() -> {
                    try {
                        raftMgr.stopRaftNodes(replicationGroupId);
                    } catch (Throwable t) {
                        handleExceptionOnCleanUpTablesResources(t, throwable, nodeStoppingEx);
                    }
                });

                stopping.add(() -> {
                    try {
                        replicaMgr.stopReplica(replicationGroupId).join();
                    } catch (Throwable t) {
                        handleExceptionOnCleanUpTablesResources(t, throwable, nodeStoppingEx);
                    }
                });

                CompletableFuture<Void> removeFromGcFuture = mvGc.removeStorage(replicationGroupId);

                stopping.add(() -> {
                    try {
                        closePartitionTrackers(internalTable, partitionId);
                    } catch (Throwable t) {
                        handleExceptionOnCleanUpTablesResources(t, throwable, nodeStoppingEx);
                    }
                });

                stopping.add(() -> {
                    try {
                        // Should be done fairly quickly.
                        removeFromGcFuture.join();
                    } catch (Throwable t) {
                        handleExceptionOnCleanUpTablesResources(t, throwable, nodeStoppingEx);
                    }
                });
            }

            stopping.forEach(Runnable::run);

            try {
                IgniteUtils.closeAllManually(
                        internalTable.storage(),
                        internalTable.txStateStorage(),
                        internalTable
                );
            } catch (Throwable t) {
                handleExceptionOnCleanUpTablesResources(t, throwable, nodeStoppingEx);
            }

            if (throwable.get() != null) {
                LOG.error("Unable to stop table [name={}, tableId={}]", throwable.get(), table.name(), table.tableId());
            }
        }
    }

    /** {@inheritDoc} */
    @Override
    public CompletableFuture<List<String>> assignmentsAsync(int tableId) {
        return tableAsync(tableId).thenApply(table -> {
            if (table == null) {
                return null;
            }

            return table.internalTable().assignments();
        });
    }

    /** {@inheritDoc} */
    @Override
    public void addAssignmentsChangeListener(Consumer<IgniteTablesInternal> listener) {
        Objects.requireNonNull(listener);

        assignmentsChangeListeners.add(listener);
    }

    /** {@inheritDoc} */
    @Override
    public boolean removeAssignmentsChangeListener(Consumer<IgniteTablesInternal> listener) {
        Objects.requireNonNull(listener);

        return assignmentsChangeListeners.remove(listener);
    }

    /**
     * Creates local structures for a table.
     *
     * @param causalityToken Causality token.
     * @param tableDescriptor Catalog table descriptor.
     * @param zoneDescriptor Catalog distributed zone descriptor.
     * @param assignmentsFuture Future with assignments.
     * @return Future that will be completed when local changes related to the table creation are applied.
     */
    private CompletableFuture<?> createTableLocally(
            long causalityToken,
            CatalogTableDescriptor tableDescriptor,
            CatalogZoneDescriptor zoneDescriptor,
            CompletableFuture<List<Set<Assignment>>> assignmentsFuture
    ) {
        String tableName = tableDescriptor.name();
        int tableId = tableDescriptor.id();

        LOG.trace("Creating local table: name={}, id={}, token={}", tableDescriptor.name(), tableDescriptor.id(), causalityToken);

        MvTableStorage tableStorage = createTableStorage(tableDescriptor, zoneDescriptor);
        TxStateTableStorage txStateStorage = createTxStateTableStorage(tableDescriptor, zoneDescriptor);

        int partitions = zoneDescriptor.partitions();

        InternalTableImpl internalTable = new InternalTableImpl(
                tableName,
                tableId,
                new Int2ObjectOpenHashMap<>(partitions),
                partitions, clusterNodeResolver, txManager, tableStorage,
                txStateStorage, replicaSvc, clock, observableTimestampTracker, placementDriver);

        var table = new TableImpl(internalTable, lockMgr);

        // TODO: IGNITE-19082 Need another way to wait for indexes
        table.addIndexesToWait(collectTableIndexIds(tableId));

        tablesByIdVv.update(causalityToken, (previous, e) -> inBusyLock(busyLock, () -> {
            if (e != null) {
                return failedFuture(e);
            }

            return schemaManager.schemaRegistry(causalityToken, tableId)
                    .thenApply(schema -> {
                        table.schemaView(schema);

                        var val = new HashMap<>(previous);

                        val.put(tableId, table);

                        return val;
                    });
        }));

        CompletableFuture<?> createPartsFut = createTablePartitionsLocally(causalityToken, assignmentsFuture, zoneDescriptor.id(), table);

        pendingTables.put(tableId, table);
        startedTables.put(tableId, table);

        tablesById(causalityToken).thenAccept(ignored -> inBusyLock(busyLock, () -> {
            pendingTables.remove(tableId);
        }));

        tablesById(causalityToken)
                .thenRun(() -> inBusyLock(busyLock, () -> completeApiCreateFuture(table)));

        // TODO should be reworked in IGNITE-16763
        // We use the event notification future as the result so that dependent components can complete the schema updates.

        // TODO: https://issues.apache.org/jira/browse/IGNITE-19913 Possible performance degradation.
        return allOf(createPartsFut, fireEvent(TableEvent.CREATE, new TableEventParameters(causalityToken, tableId)));
    }

    /**
     * Creates data storage for the provided table.
     *
     * @param tableDescriptor Catalog table descriptor.
     * @param zoneDescriptor Catalog distributed zone descriptor.
     */
    protected MvTableStorage createTableStorage(CatalogTableDescriptor tableDescriptor, CatalogZoneDescriptor zoneDescriptor) {
        CatalogDataStorageDescriptor dataStorage = zoneDescriptor.dataStorage();

        StorageEngine engine = dataStorageMgr.engine(dataStorage.engine());

        assert engine != null : "tableId=" + tableDescriptor.id() + ", engine=" + dataStorage.engine();

        MvTableStorage tableStorage = engine.createMvTable(
                new StorageTableDescriptor(tableDescriptor.id(), zoneDescriptor.partitions(), dataStorage.dataRegion()),
                new StorageIndexDescriptorSupplier(tablesCfg)
        );

        tableStorage.start();

        return tableStorage;
    }

    /**
     * Creates transaction state storage for the provided table.
     *
     * @param tableDescriptor Catalog table descriptor.
     * @param zoneDescriptor Catalog distributed zone descriptor.
     */
    protected TxStateTableStorage createTxStateTableStorage(CatalogTableDescriptor tableDescriptor, CatalogZoneDescriptor zoneDescriptor) {
        int tableId = tableDescriptor.id();

        Path path = storagePath.resolve(TX_STATE_DIR + tableId);

        try {
            Files.createDirectories(path);
        } catch (IOException e) {
            throw new StorageException("Failed to create transaction state storage directory for table: " + tableId, e);
        }

        TxStateTableStorage txStateTableStorage = new TxStateRocksDbTableStorage(
                tableId,
                zoneDescriptor.partitions(),
                path,
                txStateStorageScheduledPool,
                txStateStoragePool,
                TX_STATE_STORAGE_FLUSH_DELAY_SUPPLIER
        );

        txStateTableStorage.start();

        return txStateTableStorage;
    }

    /**
     * Completes appropriate future to return result from API {@link TableManager#createTableAsync(String, String, Consumer)}.
     *
     * @param table Table.
     */
    private void completeApiCreateFuture(TableImpl table) {
        LOG.trace("Finish creating table: name={}, id={}", table.name(), table.tableId());

        CompletableFuture<Table> tblFut = tableCreateFuts.get(table.tableId());

        if (tblFut != null) {
            tblFut.complete(table);

            tableCreateFuts.values().removeIf(fut -> fut == tblFut);
        }
    }

    /**
     * Drops local structures for a table.
     *
     * @param causalityToken Causality token.
     * @param tableDescriptor Catalog table descriptor.
     * @param zoneDescriptor Catalog distributed zone descriptor.
     */
    private void dropTableLocally(long causalityToken, CatalogTableDescriptor tableDescriptor, CatalogZoneDescriptor zoneDescriptor) {
        int tableId = tableDescriptor.id();
        int partitions = zoneDescriptor.partitions();

        try {
            CompletableFuture<?>[] removeStorageFromGcFutures = new CompletableFuture<?>[partitions];

            for (int p = 0; p < partitions; p++) {
                TablePartitionId replicationGroupId = new TablePartitionId(tableId, p);

                raftMgr.stopRaftNodes(replicationGroupId);

                removeStorageFromGcFutures[p] = replicaMgr
                        .stopReplica(replicationGroupId)
                        .thenCompose((notUsed) -> mvGc.removeStorage(replicationGroupId));
            }

            localPartsByTableIdVv.update(causalityToken, (previousVal, e) -> inBusyLock(busyLock, () -> {
                if (e != null) {
                    return failedFuture(e);
                }

                var newMap = new HashMap<>(previousVal);
                newMap.remove(tableId);

                return completedFuture(newMap);
            }));

            tablesByIdVv.update(causalityToken, (previousVal, e) -> inBusyLock(busyLock, () -> {
                if (e != null) {
                    return failedFuture(e);
                }

                var map = new HashMap<>(previousVal);

                TableImpl table = map.remove(tableId);

                assert table != null : tableId;

                InternalTable internalTable = table.internalTable();

                for (int partitionId = 0; partitionId < partitions; partitionId++) {
                    closePartitionTrackers(internalTable, partitionId);
                }

                // TODO: IGNITE-18703 Destroy raft log and meta

                CompletableFuture<Void> destroyTableStoragesFuture = allOf(removeStorageFromGcFutures)
                        .thenCompose(unused -> allOf(
                                internalTable.storage().destroy(),
                                runAsync(() -> internalTable.txStateStorage().destroy(), ioExecutor))
                        );

                CompletableFuture<?> dropSchemaRegistryFuture = schemaManager.dropRegistry(causalityToken, table.tableId());

                return allOf(destroyTableStoragesFuture, dropSchemaRegistryFuture)
                        .thenApply(v -> map);
            }));

            startedTables.remove(tableId);

            fireEvent(TableEvent.DROP, new TableEventParameters(causalityToken, tableId))
                    .whenComplete((v, e) -> {
                        Set<ByteArray> assignmentKeys = new HashSet<>();

                        for (int p = 0; p < partitions; p++) {
                            assignmentKeys.add(stablePartAssignmentsKey(new TablePartitionId(tableId, p)));
                        }

                        metaStorageMgr.removeAll(assignmentKeys);

                        if (e != null) {
                            LOG.error("Error on " + TableEvent.DROP + " notification", e);
                        }
                    });
        } catch (NodeStoppingException e) {
            fireEvent(TableEvent.DROP, new TableEventParameters(causalityToken, tableId), e);
        }
    }

    private Set<Assignment> calculateAssignments(TablePartitionId tablePartitionId) {
        CatalogTableDescriptor tableDescriptor = getTableDescriptor(tablePartitionId.tableId());

        assert tableDescriptor != null : tablePartitionId;

        return AffinityUtils.calculateAssignmentForPartition(
                // TODO: https://issues.apache.org/jira/browse/IGNITE-19425 we must use distribution zone keys here
                baselineMgr.nodes().stream().map(ClusterNode::name).collect(toList()),
                tablePartitionId.partitionId(),
                getZoneDescriptor(tableDescriptor.zoneId()).replicas()
        );
    }

    /**
     * Creates a new table with the given {@code name} asynchronously. If a table with the same name already exists, a future will be
     * completed with {@link TableAlreadyExistsException}.
     *
     * @param name Table name.
     * @param zoneName Distribution zone name.
     * @param tableInitChange Table changer.
     * @return Future representing pending completion of the operation.
     * @throws IgniteException If an unspecified platform exception has happened internally. Is thrown when:
     *         <ul>
     *             <li>the node is stopping.</li>
     *         </ul>
     * @see TableAlreadyExistsException
     */
    public CompletableFuture<Table> createTableAsync(String name, String zoneName, Consumer<TableChange> tableInitChange) {
        if (!busyLock.enterBusy()) {
            throw new IgniteException(new NodeStoppingException());
        }
        try {
            return createTableAsyncInternal(name, zoneName, tableInitChange);
        } finally {
            busyLock.leaveBusy();
        }
    }

    /** See {@link #createTableAsync(String, String, Consumer)} for details. */
    private CompletableFuture<Table> createTableAsyncInternal(
            String name,
            String zoneName,
            Consumer<TableChange> tableInitChange
    ) {
        CompletableFuture<Table> tblFut = new CompletableFuture<>();

        tableAsyncInternal(name)
                .handle((tbl, tblEx) -> {
                    if (tbl != null) {
                        tblFut.completeExceptionally(new TableAlreadyExistsException(DEFAULT_SCHEMA_NAME, name));
                    } else if (tblEx != null) {
                        tblFut.completeExceptionally(tblEx);
                    } else {
                        if (!busyLock.enterBusy()) {
                            NodeStoppingException nodeStoppingException = new NodeStoppingException();

                            tblFut.completeExceptionally(nodeStoppingException);

                            throw new IgniteException(nodeStoppingException);
                        }

                        try {
                            distributionZoneManager.zoneIdAsyncInternal(zoneName).handle((zoneId, zoneIdEx) -> {
                                if (zoneId == null) {
                                    tblFut.completeExceptionally(new DistributionZoneNotFoundException(zoneName));
                                } else if (zoneIdEx != null) {
                                    tblFut.completeExceptionally(zoneIdEx);
                                } else {
                                    if (!busyLock.enterBusy()) {
                                        NodeStoppingException nodeStoppingException = new NodeStoppingException();

                                        tblFut.completeExceptionally(nodeStoppingException);

                                        throw new IgniteException(nodeStoppingException);
                                    }

                                    try {
                                        cmgMgr.logicalTopology()
                                                .handle((cmgTopology, e) -> {
                                                    if (e == null) {
                                                        if (!busyLock.enterBusy()) {
                                                            NodeStoppingException nodeStoppingException = new NodeStoppingException();

                                                            tblFut.completeExceptionally(nodeStoppingException);

                                                            throw new IgniteException(nodeStoppingException);
                                                        }

                                                        try {
                                                            changeTablesConfigurationOnTableCreate(
                                                                    name,
                                                                    zoneId,
                                                                    tableInitChange,
                                                                    tblFut
                                                            );
                                                        } finally {
                                                            busyLock.leaveBusy();
                                                        }
                                                    } else {
                                                        tblFut.completeExceptionally(e);
                                                    }

                                                    return null;
                                                });
                                    } finally {
                                        busyLock.leaveBusy();
                                    }
                                }

                                return null;
                            });
                        } finally {
                            busyLock.leaveBusy();
                        }
                    }

                    return null;
                });

        return tblFut;
    }

    /**
     * Creates a new table in {@link TablesConfiguration}.
     *
     * @param name Table name.
     * @param zoneId Distribution zone id.
     * @param tableInitChange Table changer.
     * @param tblFut Future representing pending completion of the table creation.
     */
    private void changeTablesConfigurationOnTableCreate(
            String name,
            int zoneId,
            Consumer<TableChange> tableInitChange,
            CompletableFuture<Table> tblFut
    ) {
        tablesCfg.change(tablesChange -> {
            incrementTablesGeneration(tablesChange);

            tablesChange.changeTables(tablesListChange -> {
                if (tablesListChange.get(name) != null) {
                    throw new TableAlreadyExistsException(DEFAULT_SCHEMA_NAME, name);
                }

                tablesListChange.create(name, (tableChange) -> {
                    tableInitChange.accept(tableChange);

                    tableChange.changeZoneId(zoneId);

                    var extConfCh = ((ExtendedTableChange) tableChange);

                    int tableId = tablesChange.globalIdCounter() + 1;

                    extConfCh.changeId(tableId);

                    tablesChange.changeGlobalIdCounter(tableId);

                    extConfCh.changeSchemaId(INITIAL_SCHEMA_VERSION);

                    tableCreateFuts.put(extConfCh.id(), tblFut);
                });
            });
        }).exceptionally(t -> {
            Throwable ex = getRootCause(t);

            if (ex instanceof TableAlreadyExistsException) {
                tblFut.completeExceptionally(ex);
            } else {
                LOG.debug("Unable to create table [name={}]", ex, name);

                tblFut.completeExceptionally(ex);

                tableCreateFuts.values().removeIf(fut -> fut == tblFut);
            }

            return null;
        });
    }

    private static void incrementTablesGeneration(TablesChange tablesChange) {
        tablesChange.changeTablesGeneration(tablesChange.tablesGeneration() + 1);
    }

    /**
     * Alters a cluster table. If an appropriate table does not exist, a future will be completed with {@link TableNotFoundException}.
     *
     * @param name Table name.
     * @param tableChange Table changer.
     * @return Future representing pending completion of the operation.
     * @throws IgniteException If an unspecified platform exception has happened internally. Is thrown when:
     *         <ul>
     *             <li>the node is stopping.</li>
     *         </ul>
     * @see TableNotFoundException
     */
    public CompletableFuture<Void> alterTableAsync(String name, Function<TableChange, Boolean> tableChange) {
        if (!busyLock.enterBusy()) {
            throw new IgniteException(new NodeStoppingException());
        }
        try {
            return alterTableAsyncInternal(name, tableChange);
        } finally {
            busyLock.leaveBusy();
        }
    }

    /** See {@link #alterTableAsync(String, Function)} for details. */
    private CompletableFuture<Void> alterTableAsyncInternal(String name, Function<TableChange, Boolean> tableChange) {
        CompletableFuture<Void> tblFut = new CompletableFuture<>();

        tableAsync(name).thenAccept(tbl -> {
            if (tbl == null) {
                tblFut.completeExceptionally(new TableNotFoundException(DEFAULT_SCHEMA_NAME, name));
            } else {
                tablesCfg.tables().change(ch -> {
                    if (ch.get(name) == null) {
                        throw new TableNotFoundException(DEFAULT_SCHEMA_NAME, name);
                    }

                    ch.update(name, tblCh -> {
                        if (!tableChange.apply(tblCh)) {
                            return;
                        }

                        ExtendedTableChange exTblChange = (ExtendedTableChange) tblCh;

                        exTblChange.changeSchemaId(exTblChange.schemaId() + 1);
                    });
                }).whenComplete((res, t) -> {
                    if (t != null) {
                        Throwable ex = getRootCause(t);

                        if (ex instanceof TableNotFoundException) {
                            tblFut.completeExceptionally(ex);
                        } else {
                            LOG.debug("Unable to modify table [name={}]", ex, name);

                            tblFut.completeExceptionally(ex);
                        }
                    } else {
                        tblFut.complete(res);
                    }
                });
            }
        }).exceptionally(th -> {
            tblFut.completeExceptionally(th);

            return null;
        });

        return tblFut;
    }

    /**
     * Gets a cause exception for a client.
     *
     * @param t Exception wrapper.
     * @return A root exception which will be acceptable to throw for public API.
     */
    //TODO: IGNITE-16051 Implement exception converter for public API.
    private IgniteException getRootCause(Throwable t) {
        Throwable ex;

        if (t instanceof CompletionException) {
            if (t.getCause() instanceof ConfigurationChangeException) {
                ex = t.getCause().getCause();
            } else {
                ex = t.getCause();
            }

        } else {
            ex = t;
        }

        // TODO https://issues.apache.org/jira/browse/IGNITE-19539
        return (ex instanceof IgniteException) ? (IgniteException) ex : ExceptionUtils.wrap(ex);
    }

    /**
     * Drops a table with the name specified. If appropriate table does not be found, a future will be completed with
     * {@link TableNotFoundException}.
     *
     * @param name Table name.
     * @return Future representing pending completion of the operation.
     * @throws IgniteException If an unspecified platform exception has happened internally. Is thrown when:
     *         <ul>
     *             <li>the node is stopping.</li>
     *         </ul>
     * @see TableNotFoundException
     */
    public CompletableFuture<Void> dropTableAsync(String name) {
        if (!busyLock.enterBusy()) {
            throw new IgniteException(new NodeStoppingException());
        }
        try {
            return dropTableAsyncInternal(name);
        } finally {
            busyLock.leaveBusy();
        }
    }

    /** See {@link #dropTableAsync(String)} for details. */
    private CompletableFuture<Void> dropTableAsyncInternal(String name) {
        return tableAsyncInternal(name).thenCompose(tbl -> {
            // In case of drop it's an optimization that allows not to fire drop-change-closure if there's no such
            // distributed table and the local config has lagged behind.
            if (tbl == null) {
                return failedFuture(new TableNotFoundException(DEFAULT_SCHEMA_NAME, name));
            }

            return tablesCfg
                    .change(chg -> {
                        incrementTablesGeneration(chg);

                        chg
                                .changeTables(tblChg -> {
                                    if (tblChg.get(name) == null) {
                                        throw new TableNotFoundException(DEFAULT_SCHEMA_NAME, name);
                                    }

                                    tblChg.delete(name);
                                })
                                .changeIndexes(idxChg -> {
                                    for (TableIndexView index : idxChg) {
                                        if (index.tableId() == tbl.tableId()) {
                                            idxChg.delete(index.name());
                                        }
                                    }
                                });
                    })
                    .exceptionally(t -> {
                        Throwable ex = getRootCause(t);

                        if (!(ex instanceof TableNotFoundException)) {
                            LOG.debug("Unable to drop table [name={}]", ex, name);
                        }

                        throw new CompletionException(ex);
                    });
        });
    }

    /** {@inheritDoc} */
    @Override
    public List<Table> tables() {
        return join(tablesAsync());
    }

    /** {@inheritDoc} */
    @Override
    public CompletableFuture<List<Table>> tablesAsync() {
        if (!busyLock.enterBusy()) {
            throw new IgniteException(new NodeStoppingException());
        }
        try {
            return tablesAsyncInternal();
        } finally {
            busyLock.leaveBusy();
        }
    }

    /**
     * Internal method for getting table.
     *
     * @return Future representing pending completion of the operation.
     */
    private CompletableFuture<List<Table>> tablesAsyncInternal() {
        return supplyAsync(() -> inBusyLock(busyLock, this::directTableIds), ioExecutor)
                .thenCompose(tableIds -> inBusyLock(busyLock, () -> {
                    var tableFuts = new CompletableFuture[tableIds.size()];

                    var i = 0;

                    for (int tblId : tableIds) {
                        tableFuts[i++] = tableAsyncInternal(tblId, false);
                    }

                    return allOf(tableFuts).thenApply(unused -> inBusyLock(busyLock, () -> {
                        var tables = new ArrayList<Table>(tableIds.size());

                        for (var fut : tableFuts) {
                            var table = fut.join();

                            if (table != null) {
                                tables.add((Table) table);
                            }
                        }

                        return tables;
                    }));
                }));
    }

    /**
     * Collects a list of direct table ids.
     *
     * @return A list of direct table ids.
     */
    private List<Integer> directTableIds() {
        return configuredTablesCache.configuredTableIds();
    }

    /**
     * Gets direct id of table with {@code tblName}.
     *
     * @param tblName Name of the table.
     * @return Direct id of the table, or {@code null} if the table with the {@code tblName} has not been found.
     */
    @Nullable
    private Integer directTableId(String tblName) {
        try {
            TableConfiguration exTblCfg = directProxy(tablesCfg.tables()).get(tblName);

            if (exTblCfg == null) {
                return null;
            } else {
                return exTblCfg.id().value();
            }
        } catch (NoSuchElementException e) {
            return null;
        }
    }

    /**
     * Returns the tables by ID future for the given causality token.
     *
     * <p>The future will only be completed when corresponding assignments update completes.
     *
     * @param causalityToken Causality token.
     * @return The future with tables map.
     * @see #assignmentsUpdatedVv
     */
    private CompletableFuture<Map<Integer, TableImpl>> tablesById(long causalityToken) {
        return assignmentsUpdatedVv.get(causalityToken).thenCompose(v -> tablesByIdVv.get(causalityToken));
    }

    /**
     * Returns the latest tables by ID map, for which all assignment updates have been completed.
     */
    private Map<Integer, TableImpl> latestTablesById() {
        long latestCausalityToken = assignmentsUpdatedVv.latestCausalityToken();

        if (latestCausalityToken < 0L) {
            // No tables at all in case of empty causality token.
            return emptyMap();
        } else {
            CompletableFuture<Map<Integer, TableImpl>> tablesByIdFuture = tablesByIdVv.get(latestCausalityToken);

            assert tablesByIdFuture.isDone()
                    : "'tablesByIdVv' is always completed strictly before the 'assignmentsUpdatedVv'";

            return tablesByIdFuture.join();
        }
    }

    /**
     * Actual tables map.
     *
     * @return Actual tables map.
     */
    @TestOnly
    public Map<Integer, TableImpl> latestTables() {
        return unmodifiableMap(latestTablesById());
    }

    /** {@inheritDoc} */
    @Override
    public Table table(String name) {
        return join(tableAsync(name));
    }

    /** {@inheritDoc} */
    @Override
    public TableImpl table(int id) throws NodeStoppingException {
        return join(tableAsync(id));
    }

    /** {@inheritDoc} */
    @Override
    public CompletableFuture<Table> tableAsync(String name) {
        return tableAsyncInternal(IgniteNameUtils.parseSimpleName(name))
                .thenApply(Function.identity());
    }

    /**
     * Asynchronously gets the table using causality token.
     *
     * @param causalityToken Causality token.
     * @param id Table id.
     * @return Future.
     */
    public CompletableFuture<TableImpl> tableAsync(long causalityToken, int id) {
        if (!busyLock.enterBusy()) {
            throw new IgniteException(new NodeStoppingException());
        }
        try {
            return tablesById(causalityToken).thenApply(tablesById -> tablesById.get(id));
        } finally {
            busyLock.leaveBusy();
        }
    }

    /** {@inheritDoc} */
    @Override
    public CompletableFuture<TableImpl> tableAsync(int id) {
        if (!busyLock.enterBusy()) {
            throw new IgniteException(new NodeStoppingException());
        }
        try {
            return tableAsyncInternal(id, true);
        } finally {
            busyLock.leaveBusy();
        }
    }

    /**
     * Asynchronously gets the local partitions set of a table using causality token.
     *
     * @param causalityToken Causality token.
     * @return Future.
     */
    public CompletableFuture<PartitionSet> localPartitionSetAsync(long causalityToken, int tableId) {
        if (!busyLock.enterBusy()) {
            throw new IgniteException(new NodeStoppingException());
        }

        try {
            return localPartsByTableIdVv.get(causalityToken).thenApply(partitionSetById -> partitionSetById.get(tableId));
        } finally {
            busyLock.leaveBusy();
        }
    }

    /** {@inheritDoc} */
    @Override
    public TableImpl tableImpl(String name) {
        return join(tableImplAsync(name));
    }

    /** {@inheritDoc} */
    @Override
    public CompletableFuture<TableImpl> tableImplAsync(String name) {
        return tableAsyncInternal(IgniteNameUtils.parseSimpleName(name));
    }

    /**
     * Gets a table by name, if it was created before. Doesn't parse canonical name.
     *
     * @param name Table name.
     * @return Future representing pending completion of the {@code TableManager#tableAsyncInternal} operation.
     */
    private CompletableFuture<TableImpl> tableAsyncInternal(String name) {
        if (!busyLock.enterBusy()) {
            throw new IgniteException(new NodeStoppingException());
        }

        try {
            return supplyAsync(() -> inBusyLock(busyLock, () -> directTableId(name)), ioExecutor)
                    .thenCompose(tableId -> inBusyLock(busyLock, () -> {
                        if (tableId == null) {
                            return completedFuture(null);
                        }

                        return tableAsyncInternal(tableId, false);
                    }));
        } finally {
            busyLock.leaveBusy();
        }
    }

    /**
     * Internal method for getting table by id.
     *
     * @param id Table id.
     * @param checkConfiguration {@code True} when the method checks a configuration before trying to get a table, {@code false}
     *         otherwise.
     * @return Future representing pending completion of the operation.
     */
    private CompletableFuture<TableImpl> tableAsyncInternal(int id, boolean checkConfiguration) {
        CompletableFuture<Boolean> tblCfgFut = checkConfiguration
                ? supplyAsync(() -> inBusyLock(busyLock, () -> isTableConfigured(id)), ioExecutor)
                : completedFuture(true);

        return tblCfgFut.thenCompose(isCfg -> inBusyLock(busyLock, () -> {
            if (!isCfg) {
                return completedFuture(null);
            }

            TableImpl tbl = latestTablesById().get(id);

            if (tbl != null) {
                return completedFuture(tbl);
            }

            CompletableFuture<TableImpl> getTblFut = new CompletableFuture<>();

            CompletionListener<Void> tablesListener = (token, v, th) -> {
                if (th == null) {
                    CompletableFuture<Map<Integer, TableImpl>> tablesFut = tablesByIdVv.get(token);

                    tablesFut.whenComplete((tables, e) -> {
                        if (e != null) {
                            getTblFut.completeExceptionally(e);
                        } else {
                            TableImpl table = tables.get(id);

                            if (table != null) {
                                getTblFut.complete(table);
                            }
                        }
                    });
                } else {
                    getTblFut.completeExceptionally(th);
                }
            };

            assignmentsUpdatedVv.whenComplete(tablesListener);

            // This check is needed for the case when we have registered tablesListener,
            // but tablesByIdVv has already been completed, so listener would be triggered only for the next versioned value update.
            tbl = latestTablesById().get(id);

            if (tbl != null) {
                assignmentsUpdatedVv.removeWhenComplete(tablesListener);

                return completedFuture(tbl);
            }

            return getTblFut.whenComplete((unused, throwable) -> assignmentsUpdatedVv.removeWhenComplete(tablesListener));
        }));
    }

    /**
     * Checks that the table is configured with specific id.
     *
     * @param id Table id.
     * @return True when the table is configured into cluster, false otherwise.
     */
    private boolean isTableConfigured(int id) {
        return configuredTablesCache.isTableConfigured(id);
    }

    /**
     * Waits for future result and return, or unwraps {@link CompletionException} to {@link IgniteException} if failed.
     *
     * @param future Completable future.
     * @return Future result.
     */
    private <T> T join(CompletableFuture<T> future) {
        if (!busyLock.enterBusy()) {
            throw new IgniteException(new NodeStoppingException());
        }

        try {
            return future.join();
        } catch (CompletionException ex) {
            throw convertThrowable(ex.getCause());
        } finally {
            busyLock.leaveBusy();
        }
    }

    /**
     * Convert to public throwable.
     *
     * @param th Throwable.
     * @return Public throwable.
     */
    private RuntimeException convertThrowable(Throwable th) {
        if (th instanceof RuntimeException) {
            return (RuntimeException) th;
        }

        return new IgniteException(th);
    }

    /**
     * Creates meta storage listener for pending assignments updates.
     *
     * @return The watch listener.
     */
    private WatchListener createPendingAssignmentsRebalanceListener() {
        return new WatchListener() {
            @Override
            public CompletableFuture<Void> onUpdate(WatchEvent evt) {
                if (!busyLock.enterBusy()) {
                    return failedFuture(new NodeStoppingException());
                }

                try {
                    assert evt.single();

                    return handleChangePendingAssignmentEvent(evt.entryEvent().newEntry());
                } finally {
                    busyLock.leaveBusy();
                }
            }

            @Override
            public void onError(Throwable e) {
                LOG.warn("Unable to process pending assignments event", e);
            }
        };
    }

    private CompletableFuture<Void> handleChangePendingAssignmentEvent(Entry pendingAssignmentsEntry) {
        if (pendingAssignmentsEntry.value() == null) {
            return completedFuture(null);
        }

        int partId = extractPartitionNumber(pendingAssignmentsEntry.key());
        int tblId = extractTableId(pendingAssignmentsEntry.key(), PENDING_ASSIGNMENTS_PREFIX);
        long revision = pendingAssignmentsEntry.revision();

        var replicaGrpId = new TablePartitionId(tblId, partId);

        // Stable assignments from the meta store, which revision is bounded by the current pending event.
        CompletableFuture<Entry> stableAssignmentsFuture = metaStorageMgr.get(stablePartAssignmentsKey(replicaGrpId), revision);

        return tablesById(revision)
                .thenCombineAsync(stableAssignmentsFuture, (tables, stableAssignmentsEntry) -> {
                    if (!busyLock.enterBusy()) {
                        return CompletableFuture.<Void>failedFuture(new NodeStoppingException());
                    }

                    try {
                        return handleChangePendingAssignmentEvent(
                                replicaGrpId,
                                tables.get(tblId),
                                pendingAssignmentsEntry,
                                stableAssignmentsEntry
                        );
                    } finally {
                        busyLock.leaveBusy();
                    }
                }, ioExecutor)
                .thenCompose(Function.identity());
    }

    private CompletableFuture<Void> handleChangePendingAssignmentEvent(
            TablePartitionId replicaGrpId,
            TableImpl tbl,
            Entry pendingAssignmentsEntry,
            Entry stableAssignmentsEntry
    ) {
        ClusterNode localMember = localNode();

        int partId = replicaGrpId.partitionId();

        if (LOG.isInfoEnabled()) {
            var stringKey = new String(pendingAssignmentsEntry.key(), StandardCharsets.UTF_8);

            LOG.info("Received update on pending assignments. Check if new raft group should be started"
                            + " [key={}, partition={}, table={}, localMemberAddress={}]",
                    stringKey, partId, tbl.name(), localMember.address());
        }

        Set<Assignment> pendingAssignments = ByteUtils.fromBytes(pendingAssignmentsEntry.value());

        Set<Assignment> stableAssignments = ByteUtils.fromBytes(stableAssignmentsEntry.value());

        transactionStateResolver.updateAssignment(
                replicaGrpId,
                stableAssignments.stream().filter(Assignment::isPeer).map(Assignment::consistentId).collect(toList())
        );

        // Start a new Raft node and Replica if this node has appeared in the new assignments.
        boolean shouldStartLocalServices = pendingAssignments.stream()
                .filter(assignment -> localMember.name().equals(assignment.consistentId()))
                .anyMatch(assignment -> !stableAssignments.contains(assignment));

        CompletableFuture<Void> localServicesStartFuture;

        if (shouldStartLocalServices) {
            localServicesStartFuture = localPartsByTableIdVv.get(pendingAssignmentsEntry.revision())
                    .thenComposeAsync(oldMap -> {
                        int tableId = tbl.tableId();

                        PartitionSet partitionSet = oldMap.get(tableId).copy();

                        return getOrCreatePartitionStorages(tbl, partitionSet).thenApply(u -> {
                            var newMap = new HashMap<>(oldMap);

                            newMap.put(tableId, partitionSet);

                            return newMap;
                        });
                    }, ioExecutor)
                    .thenRunAsync(() -> inBusyLock(busyLock, () -> {
                        InternalTable internalTable = tbl.internalTable();

                        var safeTimeTracker = new PendingComparableValuesTracker<HybridTimestamp, Void>(HybridTimestamp.MIN_VALUE);
                        var storageIndexTracker = new PendingComparableValuesTracker<Long, Void>(0L);

                        PartitionStorages partitionStorages = getPartitionStorages(tbl, partId);

                        MvPartitionStorage mvPartitionStorage = partitionStorages.getMvPartitionStorage();
                        TxStateStorage txStatePartitionStorage = partitionStorages.getTxStateStorage();

                        PartitionDataStorage partitionDataStorage = partitionDataStorage(mvPartitionStorage, internalTable, partId);

                        PartitionUpdateHandlers partitionUpdateHandlers = createPartitionUpdateHandlers(
                                partId,
                                partitionDataStorage,
                                tbl,
                                safeTimeTracker
                        );

                        PeersAndLearners pendingConfiguration = configurationFromAssignments(pendingAssignments);

                        try {
                            Peer serverPeer = pendingConfiguration.peer(localMember.name());

                            RaftNodeId raftNodeId = new RaftNodeId(replicaGrpId, serverPeer);

                            if (!((Loza) raftMgr).isStarted(raftNodeId)) {
                                PeersAndLearners stableConfiguration = configurationFromAssignments(stableAssignments);

                                startPartitionRaftGroupNode(
                                        replicaGrpId,
                                        pendingConfiguration,
                                        stableConfiguration,
                                        safeTimeTracker,
                                        storageIndexTracker,
                                        internalTable,
                                        txStatePartitionStorage,
                                        partitionDataStorage,
                                        partitionUpdateHandlers
                                );
                            }

                            if (!replicaMgr.isReplicaStarted(replicaGrpId)) {
                                startReplicaWithNewListener(
                                        replicaGrpId,
                                        tbl,
                                        safeTimeTracker,
                                        storageIndexTracker,
                                        mvPartitionStorage,
                                        txStatePartitionStorage,
                                        partitionUpdateHandlers,
                                        (TopologyAwareRaftGroupService) internalTable.partitionRaftGroupService(partId)
                                );
                            }
                        } catch (NodeStoppingException ignored) {
                            // No-op.
                        }
                    }), ioExecutor);
        } else {
            localServicesStartFuture = completedFuture(null);
        }

        return localServicesStartFuture
                .thenCompose(v -> {
                    RaftGroupService partGrpSvc = tbl.internalTable().partitionRaftGroupService(partId);

                    return partGrpSvc.refreshAndGetLeaderWithTerm()
                            .thenCompose(leaderWithTerm -> {
                                if (!isLocalPeer(leaderWithTerm.leader())) {
                                    return completedFuture(null);
                                }

                                // run update of raft configuration if this node is a leader
                                LOG.info("Current node={} is the leader of partition raft group={}. "
                                                + "Initiate rebalance process for partition={}, table={}",
                                        leaderWithTerm.leader(), replicaGrpId, partId, tbl.name());

                                return metaStorageMgr.get(pendingPartAssignmentsKey(replicaGrpId))
                                        .thenCompose(latestPendingAssignmentsEntry -> {
                                            // Do not change peers of the raft group if this is a stale event.
                                            // Note that we start raft node before for the sake of the consistency in a starting and
                                            // stopping raft nodes.
                                            if (pendingAssignmentsEntry.revision() < latestPendingAssignmentsEntry.revision()) {
                                                return completedFuture(null);
                                            }

                                            PeersAndLearners newConfiguration = configurationFromAssignments(pendingAssignments);

                                            return partGrpSvc.changePeersAsync(newConfiguration, leaderWithTerm.term());
                                        });
                            });
                });
    }

    private void startPartitionRaftGroupNode(
            TablePartitionId replicaGrpId,
            PeersAndLearners pendingConfiguration,
            PeersAndLearners stableConfiguration,
            PendingComparableValuesTracker<HybridTimestamp, Void> safeTimeTracker,
            PendingComparableValuesTracker<Long, Void> storageIndexTracker,
            InternalTable internalTable,
            TxStateStorage txStatePartitionStorage,
            PartitionDataStorage partitionDataStorage,
            PartitionUpdateHandlers partitionUpdateHandlers
    ) throws NodeStoppingException {
        ClusterNode localMember = localNode();

        RaftGroupOptions groupOptions = groupOptionsForPartition(
                internalTable.storage(),
                internalTable.txStateStorage(),
                partitionKey(internalTable, replicaGrpId.partitionId()),
                partitionUpdateHandlers
        );

        RaftGroupListener raftGrpLsnr = new PartitionListener(
                txManager,
                partitionDataStorage,
                partitionUpdateHandlers.storageUpdateHandler,
                txStatePartitionStorage,
                safeTimeTracker,
                storageIndexTracker
        );

        RaftGroupEventsListener raftGrpEvtsLsnr = new RebalanceRaftGroupEventsListener(
                metaStorageMgr,
                replicaGrpId,
                busyLock,
                createPartitionMover(internalTable, replicaGrpId.partitionId()),
                this::calculateAssignments,
                rebalanceScheduler
        );

        Peer serverPeer = pendingConfiguration.peer(localMember.name());

        var raftNodeId = new RaftNodeId(replicaGrpId, serverPeer);

        // TODO: use RaftManager interface, see https://issues.apache.org/jira/browse/IGNITE-18273
        ((Loza) raftMgr).startRaftGroupNode(
                raftNodeId,
                stableConfiguration,
                raftGrpLsnr,
                raftGrpEvtsLsnr,
                groupOptions
        );
    }

    /**
     * Creates Meta storage listener for stable assignments updates.
     *
     * @return The watch listener.
     */
    private WatchListener createStableAssignmentsRebalanceListener() {
        return new WatchListener() {
            @Override
            public CompletableFuture<Void> onUpdate(WatchEvent evt) {
                if (!busyLock.enterBusy()) {
                    return failedFuture(new NodeStoppingException());
                }

                try {
                    return handleChangeStableAssignmentEvent(evt);
                } finally {
                    busyLock.leaveBusy();
                }
            }

            @Override
            public void onError(Throwable e) {
                LOG.warn("Unable to process stable assignments event", e);
            }
        };
    }

    /**
     * Creates Meta storage listener for switch reduce assignments updates.
     *
     * @return The watch listener.
     */
    private WatchListener createAssignmentsSwitchRebalanceListener() {
        return new WatchListener() {
            @Override
            public CompletableFuture<Void> onUpdate(WatchEvent evt) {
                if (!busyLock.enterBusy()) {
                    return failedFuture(new NodeStoppingException());
                }

                try {
                    byte[] key = evt.entryEvent().newEntry().key();

                    int partitionId = extractPartitionNumber(key);
                    int tableId = extractTableId(key, ASSIGNMENTS_SWITCH_REDUCE_PREFIX);

                    TablePartitionId replicaGrpId = new TablePartitionId(tableId, partitionId);

                    return tablesById(evt.revision())
                            .thenCompose(tables -> {
                                if (!busyLock.enterBusy()) {
                                    return failedFuture(new NodeStoppingException());
                                }

                                try {
                                    CatalogTableDescriptor tableDescriptor = getTableDescriptor(tableId);

                                    assert tableDescriptor != null : replicaGrpId;

                                    return distributionZoneManager.dataNodes(evt.revision(), tableDescriptor.zoneId())
                                            .thenCompose(dataNodes -> RebalanceUtil.handleReduceChanged(
                                                    metaStorageMgr,
                                                    dataNodes,
                                                    getZoneDescriptor(tableDescriptor.zoneId()).replicas(),
                                                    replicaGrpId,
                                                    evt
                                            ));
                                } finally {
                                    busyLock.leaveBusy();
                                }
                            });
                } finally {
                    busyLock.leaveBusy();
                }
            }

            @Override
            public void onError(Throwable e) {
                LOG.warn("Unable to process switch reduce event", e);
            }
        };
    }

    private PartitionMover createPartitionMover(InternalTable internalTable, int partId) {
        return new PartitionMover(busyLock, () -> internalTable.partitionRaftGroupService(partId));
    }

    /**
     * Gets a direct accessor for the configuration distributed property. If the metadata access only locally configured the method will
     * return local property accessor.
     *
     * @param property Distributed configuration property to receive direct access.
     * @param <T> Type of the property accessor.
     * @return An accessor for distributive property.
     * @see #getMetadataLocallyOnly
     */
    private <T extends ConfigurationProperty<?>> T directProxy(T property) {
        return getMetadataLocallyOnly ? property : (T) property.directProxy();
    }

    private static PeersAndLearners configurationFromAssignments(Collection<Assignment> assignments) {
        var peers = new HashSet<String>();
        var learners = new HashSet<String>();

        for (Assignment assignment : assignments) {
            if (assignment.isPeer()) {
                peers.add(assignment.consistentId());
            } else {
                learners.add(assignment.consistentId());
            }
        }

        return PeersAndLearners.fromConsistentIds(peers, learners);
    }

    /**
     * Gets partition stores.
     *
     * @param table Table.
     * @param partitionId Partition ID.
     * @return PartitionStorages.
     */
    private PartitionStorages getPartitionStorages(TableImpl table, int partitionId) {
        InternalTable internalTable = table.internalTable();

        MvPartitionStorage mvPartition = internalTable.storage().getMvPartition(partitionId);

        assert mvPartition != null;

        TxStateStorage txStateStorage = internalTable.txStateStorage().getTxStateStorage(partitionId);

        assert txStateStorage != null;

        return new PartitionStorages(mvPartition, txStateStorage);
    }

    // TODO: https://issues.apache.org/jira/browse/IGNITE-19739 Create storages only once.
    private CompletableFuture<Void> getOrCreatePartitionStorages(TableImpl table, PartitionSet partitions) {
        InternalTable internalTable = table.internalTable();

        CompletableFuture<?>[] storageFuts = partitions.stream().mapToObj(partitionId -> {
            MvPartitionStorage mvPartition = internalTable.storage().getMvPartition(partitionId);

            return (mvPartition != null ? completedFuture(mvPartition) : internalTable.storage().createMvPartition(partitionId))
                    .thenComposeAsync(mvPartitionStorage -> {
                        TxStateStorage txStateStorage = internalTable.txStateStorage().getOrCreateTxStateStorage(partitionId);

                        if (mvPartitionStorage.lastAppliedIndex() == MvPartitionStorage.REBALANCE_IN_PROGRESS
                                || txStateStorage.lastAppliedIndex() == TxStateStorage.REBALANCE_IN_PROGRESS) {
                            return allOf(
                                    internalTable.storage().clearPartition(partitionId),
                                    txStateStorage.clear()
                            ).thenApply(unused -> new PartitionStorages(mvPartitionStorage, txStateStorage));
                        } else {
                            return completedFuture(new PartitionStorages(mvPartitionStorage, txStateStorage));
                        }
                    }, ioExecutor);
        }).toArray(CompletableFuture[]::new);

        return allOf(storageFuts);
    }

    /**
     * Handles the {@link RebalanceUtil#STABLE_ASSIGNMENTS_PREFIX} update event.
     *
     * @param evt Event.
     */
    protected CompletableFuture<Void> handleChangeStableAssignmentEvent(WatchEvent evt) {
        if (evt.entryEvents().stream().allMatch(e -> e.oldEntry().value() == null)) {
            // It's the initial write to table stable assignments on table create event.
            return completedFuture(null);
        }

        if (!evt.single()) {
            // If there is not a single entry, then all entries must be tombstones (this happens after table drop).
            assert evt.entryEvents().stream().allMatch(entryEvent -> entryEvent.newEntry().tombstone()) : evt;

            return completedFuture(null);
        }

        // here we can receive only update from the rebalance logic
        // these updates always processing only 1 partition, so, only 1 stable partition key.
        assert evt.single() : evt;

        Entry stableAssignmentsWatchEvent = evt.entryEvent().newEntry();

        if (stableAssignmentsWatchEvent.value() == null) {
            return completedFuture(null);
        }

        int partitionId = extractPartitionNumber(stableAssignmentsWatchEvent.key());
        int tableId = extractTableId(stableAssignmentsWatchEvent.key(), STABLE_ASSIGNMENTS_PREFIX);

        TablePartitionId tablePartitionId = new TablePartitionId(tableId, partitionId);

        Set<Assignment> stableAssignments = ByteUtils.fromBytes(stableAssignmentsWatchEvent.value());

        return metaStorageMgr.get(pendingPartAssignmentsKey(tablePartitionId), stableAssignmentsWatchEvent.revision())
                .thenComposeAsync(pendingAssignmentsEntry -> {
                    byte[] pendingAssignmentsFromMetaStorage = pendingAssignmentsEntry.value();

                    Set<Assignment> pendingAssignments = pendingAssignmentsFromMetaStorage == null
                            ? Set.of()
                            : ByteUtils.fromBytes(pendingAssignmentsFromMetaStorage);

                    String localMemberName = localNode().name();

                    boolean shouldStopLocalServices = Stream.concat(stableAssignments.stream(), pendingAssignments.stream())
                            .noneMatch(assignment -> assignment.consistentId().equals(localMemberName));

                    if (shouldStopLocalServices) {
                        return stopAndDestroyPartition(tablePartitionId, evt.revision());
                    } else {
                        return completedFuture(null);
                    }
                }, ioExecutor);
    }

    private CompletableFuture<Void> stopAndDestroyPartition(TablePartitionId tablePartitionId, long revision) {
        try {
            raftMgr.stopRaftNodes(tablePartitionId);
        } catch (NodeStoppingException e) {
            // No-op
        }

        CompletableFuture<Boolean> stopReplicaFut;
        try {
            stopReplicaFut = replicaMgr.stopReplica(tablePartitionId);
        } catch (NodeStoppingException e) {
            stopReplicaFut = completedFuture(true);
        }

        return destroyPartitionStorages(tablePartitionId, revision, stopReplicaFut);
    }

    private CompletableFuture<Void> destroyPartitionStorages(
            TablePartitionId tablePartitionId,
            long revision,
            CompletableFuture<Boolean> stopReplicaFut
    ) {
        int partitionId = tablePartitionId.partitionId();

        return tablesById(revision)
                // TODO: IGNITE-18703 Destroy raft log and meta
                .thenCombine(mvGc.removeStorage(tablePartitionId), (tables, unused) -> {
                    TableImpl table = tables.get(tablePartitionId.tableId());

                    // TODO: IGNITE-19905 - remove the check.
                    if (table == null) {
                        return allOf(stopReplicaFut);
                    }

                    InternalTable internalTable = table.internalTable();

                    closePartitionTrackers(internalTable, partitionId);

                    return allOf(
                            stopReplicaFut,
                            internalTable.storage().destroyPartition(partitionId),
                            runAsync(() -> internalTable.txStateStorage().destroyTxStateStorage(partitionId), ioExecutor)
                    );
                })
                .thenCompose(Function.identity());
    }

    private static void handleExceptionOnCleanUpTablesResources(
            Throwable t,
            AtomicReference<Throwable> throwable,
            AtomicBoolean nodeStoppingEx
    ) {
        if (t instanceof CompletionException || t instanceof ExecutionException) {
            t = t.getCause();
        }

        if (!throwable.compareAndSet(null, t)) {
            if (!(t instanceof NodeStoppingException) || !nodeStoppingEx.get()) {
                throwable.get().addSuppressed(t);
            }
        }

        if (t instanceof NodeStoppingException) {
            nodeStoppingEx.set(true);
        }
    }

    private int[] collectTableIndexIds(int tableId) {
        return tablesCfg.value().indexes().stream()
                .filter(tableIndexView -> tableIndexView.tableId() == tableId)
                .mapToInt(TableIndexView::id)
                .toArray();
    }

    private static void closePartitionTrackers(InternalTable internalTable, int partitionId) {
        closeTracker(internalTable.getPartitionSafeTimeTracker(partitionId));

        closeTracker(internalTable.getPartitionStorageIndexTracker(partitionId));
    }

    private static void closeTracker(@Nullable PendingComparableValuesTracker<?, Void> tracker) {
        if (tracker != null) {
            tracker.close();
        }
    }

    private ClusterNode localNode() {
        return clusterService.topologyService().localMember();
    }

    private PartitionUpdateHandlers createPartitionUpdateHandlers(
            int partitionId,
            PartitionDataStorage partitionDataStorage,
            TableImpl table,
            PendingComparableValuesTracker<HybridTimestamp, Void> safeTimeTracker
    ) {
        TableIndexStoragesSupplier indexes = table.indexStorageAdapters(partitionId);

        IndexUpdateHandler indexUpdateHandler = new IndexUpdateHandler(indexes);

        GcUpdateHandler gcUpdateHandler = new GcUpdateHandler(partitionDataStorage, safeTimeTracker, indexUpdateHandler);

        StorageUpdateHandler storageUpdateHandler = new StorageUpdateHandler(
                partitionId,
                partitionDataStorage,
                gcConfig,
                lowWatermark,
                indexUpdateHandler,
                gcUpdateHandler
        );

        return new PartitionUpdateHandlers(storageUpdateHandler, indexUpdateHandler, gcUpdateHandler);
    }

    /**
     * Returns a table instance if it exists, {@code null} otherwise.
     *
     * @param tableId Table id.
     */
    public @Nullable TableImpl getTable(int tableId) {
        return startedTables.get(tableId);
    }

    private @Nullable CatalogTableDescriptor getTableDescriptor(int id) {
        TableView tableView = findTableView(tablesCfg.value(), id);

        return tableView == null ? null : toTableDescriptor(tableView);
    }

    private CatalogZoneDescriptor getZoneDescriptor(int id) {
        return toZoneDescriptor(getZoneById(zonesConfig, id).value());
    }
}<|MERGE_RESOLUTION|>--- conflicted
+++ resolved
@@ -273,11 +273,7 @@
     /** Data storage manager. */
     private final DataStorageManager dataStorageMgr;
 
-<<<<<<< HEAD
-    /** Placement driver. */
-=======
     /** Transaction state resolver. */
->>>>>>> 39a3ac4b
     private final TransactionStateResolver transactionStateResolver;
 
     /** Here a table future stores during creation (until the table can be provided to client). */
@@ -479,12 +475,8 @@
 
         clusterNodeResolver = topologyService::getByConsistentId;
 
-<<<<<<< HEAD
         transactionStateResolver = new TransactionStateResolver(replicaSvc, txManager, clock, clusterNodeResolver, () -> localNode().id(),
                 clusterService.messagingService());
-=======
-        transactionStateResolver = new TransactionStateResolver(replicaSvc, clusterNodeResolver);
->>>>>>> 39a3ac4b
 
         tablesByIdVv = new IncrementalVersionedValue<>(registry, HashMap::new);
 
