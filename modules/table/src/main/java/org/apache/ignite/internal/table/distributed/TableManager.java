--- conflicted
+++ resolved
@@ -164,11 +164,7 @@
 
         InternalTableImpl internalTable = new InternalTableImpl(name, tblId, partitionMap, partitions);
 
-<<<<<<< HEAD
-        var table = new TableImpl(internalTable, schemaReg, null);
-=======
-        var table = new TableImpl(internalTable, schemaReg, this);
->>>>>>> 7ada2bb4
+        var table = new TableImpl(internalTable, schemaReg, this, null);
 
         tables.put(name, table);
 
