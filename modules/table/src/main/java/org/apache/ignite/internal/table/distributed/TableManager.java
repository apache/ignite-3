/*
 * Licensed to the Apache Software Foundation (ASF) under one or more
 * contributor license agreements. See the NOTICE file distributed with
 * this work for additional information regarding copyright ownership.
 * The ASF licenses this file to You under the Apache License, Version 2.0
 * (the "License"); you may not use this file except in compliance with
 * the License. You may obtain a copy of the License at
 *
 *      http://www.apache.org/licenses/LICENSE-2.0
 *
 * Unless required by applicable law or agreed to in writing, software
 * distributed under the License is distributed on an "AS IS" BASIS,
 * WITHOUT WARRANTIES OR CONDITIONS OF ANY KIND, either express or implied.
 * See the License for the specific language governing permissions and
 * limitations under the License.
 */

package org.apache.ignite.internal.table.distributed;

import static java.util.Collections.unmodifiableMap;
import static java.util.concurrent.CompletableFuture.allOf;
import static java.util.concurrent.CompletableFuture.completedFuture;
import static java.util.concurrent.CompletableFuture.failedFuture;
import static java.util.stream.Collectors.toList;
import static org.apache.ignite.internal.configuration.util.ConfigurationUtil.getByInternalId;
import static org.apache.ignite.internal.schema.SchemaManager.INITIAL_SCHEMA_VERSION;
import static org.apache.ignite.internal.util.IgniteUtils.inBusyLock;
import static org.apache.ignite.internal.util.IgniteUtils.shutdownAndAwaitTermination;
import static org.apache.ignite.internal.utils.RebalanceUtil.ASSIGNMENTS_SWITCH_REDUCE_PREFIX;
import static org.apache.ignite.internal.utils.RebalanceUtil.PENDING_ASSIGNMENTS_PREFIX;
import static org.apache.ignite.internal.utils.RebalanceUtil.STABLE_ASSIGNMENTS_PREFIX;
import static org.apache.ignite.internal.utils.RebalanceUtil.extractPartitionNumber;
import static org.apache.ignite.internal.utils.RebalanceUtil.extractTableId;
import static org.apache.ignite.internal.utils.RebalanceUtil.pendingPartAssignmentsKey;
import static org.apache.ignite.internal.utils.RebalanceUtil.stablePartAssignmentsKey;
import static org.apache.ignite.internal.utils.RebalanceUtil.updatePendingAssignmentsKeys;

import it.unimi.dsi.fastutil.ints.Int2ObjectOpenHashMap;
import java.io.IOException;
import java.nio.file.Files;
import java.nio.file.Path;
import java.util.ArrayList;
import java.util.Arrays;
import java.util.Collection;
import java.util.HashMap;
import java.util.HashSet;
import java.util.List;
import java.util.Map;
import java.util.NoSuchElementException;
import java.util.Objects;
import java.util.Set;
import java.util.UUID;
import java.util.concurrent.CompletableFuture;
import java.util.concurrent.CompletionException;
import java.util.concurrent.ConcurrentHashMap;
import java.util.concurrent.CopyOnWriteArrayList;
import java.util.concurrent.ExecutorService;
import java.util.concurrent.Executors;
import java.util.concurrent.LinkedBlockingQueue;
import java.util.concurrent.ScheduledExecutorService;
import java.util.concurrent.ScheduledThreadPoolExecutor;
import java.util.concurrent.ThreadPoolExecutor;
import java.util.concurrent.TimeUnit;
import java.util.concurrent.atomic.AtomicBoolean;
import java.util.concurrent.atomic.AtomicReference;
import java.util.function.Consumer;
import java.util.function.Function;
import java.util.function.IntSupplier;
import java.util.stream.Stream;
import org.apache.ignite.configuration.ConfigurationChangeException;
import org.apache.ignite.configuration.ConfigurationProperty;
import org.apache.ignite.configuration.notifications.ConfigurationNamedListListener;
import org.apache.ignite.configuration.notifications.ConfigurationNotificationEvent;
import org.apache.ignite.internal.affinity.AffinityUtils;
import org.apache.ignite.internal.affinity.Assignment;
import org.apache.ignite.internal.baseline.BaselineManager;
import org.apache.ignite.internal.causality.VersionedValue;
import org.apache.ignite.internal.configuration.util.ConfigurationUtil;
import org.apache.ignite.internal.hlc.HybridClock;
import org.apache.ignite.internal.hlc.HybridTimestamp;
import org.apache.ignite.internal.logger.IgniteLogger;
import org.apache.ignite.internal.logger.Loggers;
import org.apache.ignite.internal.manager.EventListener;
import org.apache.ignite.internal.manager.IgniteComponent;
import org.apache.ignite.internal.manager.Producer;
import org.apache.ignite.internal.metastorage.Entry;
import org.apache.ignite.internal.metastorage.MetaStorageManager;
import org.apache.ignite.internal.metastorage.WatchEvent;
import org.apache.ignite.internal.metastorage.WatchListener;
import org.apache.ignite.internal.raft.Loza;
import org.apache.ignite.internal.raft.Peer;
import org.apache.ignite.internal.raft.PeersAndLearners;
import org.apache.ignite.internal.raft.RaftGroupEventsListener;
import org.apache.ignite.internal.raft.RaftManager;
import org.apache.ignite.internal.raft.RaftNodeId;
import org.apache.ignite.internal.raft.server.RaftGroupOptions;
import org.apache.ignite.internal.raft.service.LeaderWithTerm;
import org.apache.ignite.internal.raft.service.RaftGroupListener;
import org.apache.ignite.internal.raft.service.RaftGroupService;
import org.apache.ignite.internal.raft.storage.impl.LogStorageFactoryCreator;
import org.apache.ignite.internal.replicator.ReplicaManager;
import org.apache.ignite.internal.replicator.ReplicaService;
import org.apache.ignite.internal.schema.SchemaManager;
import org.apache.ignite.internal.schema.configuration.ExtendedTableChange;
import org.apache.ignite.internal.schema.configuration.ExtendedTableConfiguration;
import org.apache.ignite.internal.schema.configuration.ExtendedTableView;
import org.apache.ignite.internal.schema.configuration.TableChange;
import org.apache.ignite.internal.schema.configuration.TableConfiguration;
import org.apache.ignite.internal.schema.configuration.TableView;
import org.apache.ignite.internal.schema.configuration.TablesConfiguration;
import org.apache.ignite.internal.schema.event.SchemaEvent;
import org.apache.ignite.internal.schema.event.SchemaEventParameters;
import org.apache.ignite.internal.storage.DataStorageManager;
import org.apache.ignite.internal.storage.MvPartitionStorage;
import org.apache.ignite.internal.storage.StorageException;
import org.apache.ignite.internal.storage.engine.MvTableStorage;
import org.apache.ignite.internal.table.IgniteTablesInternal;
import org.apache.ignite.internal.table.InternalTable;
import org.apache.ignite.internal.table.TableImpl;
import org.apache.ignite.internal.table.distributed.message.HasDataRequest;
import org.apache.ignite.internal.table.distributed.message.HasDataResponse;
import org.apache.ignite.internal.table.distributed.raft.PartitionDataStorage;
import org.apache.ignite.internal.table.distributed.raft.PartitionListener;
import org.apache.ignite.internal.table.distributed.raft.RebalanceRaftGroupEventsListener;
import org.apache.ignite.internal.table.distributed.raft.snapshot.PartitionAccessImpl;
import org.apache.ignite.internal.table.distributed.raft.snapshot.PartitionKey;
import org.apache.ignite.internal.table.distributed.raft.snapshot.PartitionSnapshotStorageFactory;
import org.apache.ignite.internal.table.distributed.raft.snapshot.outgoing.OutgoingSnapshotsManager;
import org.apache.ignite.internal.table.distributed.raft.snapshot.outgoing.SnapshotAwarePartitionDataStorage;
import org.apache.ignite.internal.table.distributed.replicator.PartitionReplicaListener;
import org.apache.ignite.internal.table.distributed.replicator.PlacementDriver;
import org.apache.ignite.internal.table.distributed.replicator.TablePartitionId;
import org.apache.ignite.internal.table.distributed.storage.InternalTableImpl;
import org.apache.ignite.internal.table.event.TableEvent;
import org.apache.ignite.internal.table.event.TableEventParameters;
import org.apache.ignite.internal.thread.NamedThreadFactory;
import org.apache.ignite.internal.tx.LockManager;
import org.apache.ignite.internal.tx.TxManager;
import org.apache.ignite.internal.tx.storage.state.TxStateStorage;
import org.apache.ignite.internal.tx.storage.state.TxStateTableStorage;
import org.apache.ignite.internal.tx.storage.state.rocksdb.TxStateRocksDbTableStorage;
import org.apache.ignite.internal.util.ByteUtils;
import org.apache.ignite.internal.util.IgniteNameUtils;
import org.apache.ignite.internal.util.IgniteSpinBusyLock;
import org.apache.ignite.internal.util.IgniteUtils;
import org.apache.ignite.internal.util.Lazy;
import org.apache.ignite.internal.util.PendingComparableValuesTracker;
import org.apache.ignite.internal.utils.RebalanceUtil;
import org.apache.ignite.lang.ByteArray;
import org.apache.ignite.lang.IgniteException;
import org.apache.ignite.lang.IgniteInternalException;
import org.apache.ignite.lang.IgniteStringFormatter;
import org.apache.ignite.lang.IgniteSystemProperties;
import org.apache.ignite.lang.IgniteTriConsumer;
import org.apache.ignite.lang.NodeStoppingException;
import org.apache.ignite.lang.TableAlreadyExistsException;
import org.apache.ignite.lang.TableNotFoundException;
import org.apache.ignite.network.ClusterNode;
import org.apache.ignite.network.ClusterService;
import org.apache.ignite.network.MessagingService;
import org.apache.ignite.network.TopologyService;
import org.apache.ignite.raft.jraft.storage.impl.VolatileRaftMetaStorage;
import org.apache.ignite.table.Table;
import org.jetbrains.annotations.NotNull;
import org.jetbrains.annotations.Nullable;
import org.jetbrains.annotations.TestOnly;

/**
 * Table manager.
 */
public class TableManager extends Producer<TableEvent, TableEventParameters> implements IgniteTablesInternal, IgniteComponent {
    private static final String DEFAULT_SCHEMA_NAME = "PUBLIC";

    // TODO get rid of this in future? IGNITE-17307
    /** Timeout to complete the tablesByIdVv on revision update. */
    private static final long TABLES_COMPLETE_TIMEOUT = 120;

    private static final long QUERY_DATA_NODES_COUNT_TIMEOUT = TimeUnit.SECONDS.toMillis(3);

    /** The logger. */
    private static final IgniteLogger LOG = Loggers.forClass(TableManager.class);

    /** Name of a transaction state directory. */
    private static final String TX_STATE_DIR = "tx-state-";

    /** Transaction storage flush delay. */
    private static final int TX_STATE_STORAGE_FLUSH_DELAY = 1000;
    private static final IntSupplier TX_STATE_STORAGE_FLUSH_DELAY_SUPPLIER = () -> TX_STATE_STORAGE_FLUSH_DELAY;

    /**
     * If this property is set to {@code true} then an attempt to get the configuration property directly from the meta storage will be
     * skipped, and the local property will be returned.
     * TODO: IGNITE-16774 This property and overall approach, access configuration directly through the Metastorage,
     * TODO: will be removed after fix of the issue.
     */
    private final boolean getMetadataLocallyOnly = IgniteSystemProperties.getBoolean("IGNITE_GET_METADATA_LOCALLY_ONLY");

    /** Tables configuration. */
    private final TablesConfiguration tablesCfg;

    private final ClusterService clusterService;

    /** Raft manager. */
    private final RaftManager raftMgr;

    /** Replica manager. */
    private final ReplicaManager replicaMgr;

    /** Lock manager. */
    private final LockManager lockMgr;

    /** Replica service. */
    private final ReplicaService replicaSvc;

    /** Baseline manager. */
    private final BaselineManager baselineMgr;

    /** Transaction manager. */
    private final TxManager txManager;

    /** Meta storage manager. */
    private final MetaStorageManager metaStorageMgr;

    /** Data storage manager. */
    private final DataStorageManager dataStorageMgr;

    /** Placement driver. */
    private final PlacementDriver placementDriver;

    /** Here a table future stores during creation (until the table can be provided to client). */
    private final Map<UUID, CompletableFuture<Table>> tableCreateFuts = new ConcurrentHashMap<>();

    /** Versioned store for tables by id. */
    private final VersionedValue<Map<UUID, TableImpl>> tablesByIdVv;

    /** Set of futures that should complete before completion of {@link #tablesByIdVv}, after completion this set is cleared. */
    private final Set<CompletableFuture<?>> beforeTablesVvComplete = ConcurrentHashMap.newKeySet();

    /**
     * {@link TableImpl} is created during update of tablesByIdVv, we store reference to it in case of updating of tablesByIdVv fails, so we
     * can stop resources associated with the table.
     */
    private final Map<UUID, TableImpl> tablesToStopInCaseOfError = new ConcurrentHashMap<>();

    /** Resolver that resolves a node consistent ID to cluster node. */
    private final Function<String, ClusterNode> clusterNodeResolver;

    /** Busy lock to stop synchronously. */
    private final IgniteSpinBusyLock busyLock = new IgniteSpinBusyLock();

    /** Prevents double stopping the component. */
    private final AtomicBoolean stopGuard = new AtomicBoolean();

    /** Schema manager. */
    private final SchemaManager schemaManager;

    private final LogStorageFactoryCreator volatileLogStorageFactoryCreator;

    /** Executor for scheduling retries of a rebalance. */
    private final ScheduledExecutorService rebalanceScheduler;

    /** Transaction state storage scheduled pool. */
    private final ScheduledExecutorService txStateStorageScheduledPool;

    /** Transaction state storage pool. */
    private final ExecutorService txStateStoragePool;

    /** Scan request executor. */
    private final ExecutorService scanRequestExecutor;

    /**
     * Separate executor for IO operations like partition storage initialization or partition raft group meta data persisting.
     */
    private final ExecutorService ioExecutor;

    private final HybridClock clock;

    private final OutgoingSnapshotsManager outgoingSnapshotsManager;

    /** Partitions storage path. */
    private final Path storagePath;

    /** Assignment change event listeners. */
    private final CopyOnWriteArrayList<Consumer<IgniteTablesInternal>> assignmentsChangeListeners = new CopyOnWriteArrayList<>();

    /** Incoming RAFT snapshots executor. */
    private final ExecutorService incomingSnapshotsExecutor;

    /** Rebalance scheduler pool size. */
    private static final int REBALANCE_SCHEDULER_POOL_SIZE = Math.min(Runtime.getRuntime().availableProcessors() * 3, 20);

    private static final TableMessagesFactory TABLE_MESSAGES_FACTORY = new TableMessagesFactory();

    /**
     * Creates a new table manager.
     *
     * @param nodeName Node name.
     * @param registry Registry for versioned values.
     * @param tablesCfg Tables configuration.
     * @param raftMgr Raft manager.
     * @param replicaMgr Replica manager.
     * @param lockMgr Lock manager.
     * @param replicaSvc Replica service.
     * @param baselineMgr Baseline manager.
     * @param txManager Transaction manager.
     * @param dataStorageMgr Data storage manager.
     * @param schemaManager Schema manager.
     * @param volatileLogStorageFactoryCreator Creator for {@link org.apache.ignite.internal.raft.storage.LogStorageFactory} for volatile
     *                                         tables.
     */
    public TableManager(
            String nodeName,
            Consumer<Function<Long, CompletableFuture<?>>> registry,
            TablesConfiguration tablesCfg,
            ClusterService clusterService,
            RaftManager raftMgr,
            ReplicaManager replicaMgr,
            LockManager lockMgr,
            ReplicaService replicaSvc,
            BaselineManager baselineMgr,
            TopologyService topologyService,
            TxManager txManager,
            DataStorageManager dataStorageMgr,
            Path storagePath,
            MetaStorageManager metaStorageMgr,
            SchemaManager schemaManager,
            LogStorageFactoryCreator volatileLogStorageFactoryCreator,
            HybridClock clock,
            OutgoingSnapshotsManager outgoingSnapshotsManager
    ) {
        this.tablesCfg = tablesCfg;
        this.clusterService = clusterService;
        this.raftMgr = raftMgr;
        this.baselineMgr = baselineMgr;
        this.replicaMgr = replicaMgr;
        this.lockMgr = lockMgr;
        this.replicaSvc = replicaSvc;
        this.txManager = txManager;
        this.dataStorageMgr = dataStorageMgr;
        this.storagePath = storagePath;
        this.metaStorageMgr = metaStorageMgr;
        this.schemaManager = schemaManager;
        this.volatileLogStorageFactoryCreator = volatileLogStorageFactoryCreator;
        this.clock = clock;
        this.outgoingSnapshotsManager = outgoingSnapshotsManager;

        clusterNodeResolver = topologyService::getByConsistentId;

        placementDriver = new PlacementDriver(replicaSvc, clusterNodeResolver);

        tablesByIdVv = new VersionedValue<>(null, HashMap::new);

        registry.accept(token -> {
            List<CompletableFuture<?>> futures = new ArrayList<>(beforeTablesVvComplete);

            beforeTablesVvComplete.clear();

            return allOf(futures.toArray(new CompletableFuture[]{}))
                    .orTimeout(TABLES_COMPLETE_TIMEOUT, TimeUnit.SECONDS)
                    .whenComplete((v, e) -> {
                        if (!busyLock.enterBusy()) {
                            if (e != null) {
                                LOG.warn("Error occurred while updating tables and stopping components.", e);
                                // Stop of the components has been started, so we do nothing and resources of tablesByIdVv will be
                                // freed in the logic of TableManager stop. We cannot complete tablesByIdVv exceptionally because
                                // we will lose a context of tables.
                            }
                            return;
                        }
                        try {
                            if (e != null) {
                                LOG.warn("Error occurred while updating tables.", e);
                                if (e instanceof CompletionException) {
                                    Throwable th = e.getCause();
                                    // Case when stopping of the previous component has been started and related futures completed
                                    // exceptionally
                                    if (th instanceof NodeStoppingException || (th.getCause() != null
                                            && th.getCause() instanceof NodeStoppingException)) {
                                        // Stop of the components has been started so we do nothing and resources will be freed in the
                                        // logic of TableManager stop
                                        return;
                                    }
                                }
                                // TODO: https://issues.apache.org/jira/browse/IGNITE-17515
                                tablesByIdVv.completeExceptionally(token, e);
                            }

                            //Normal scenario, when all related futures for tablesByIdVv are completed and we can complete tablesByIdVv
                            tablesByIdVv.complete(token);

                            tablesToStopInCaseOfError.clear();
                        } finally {
                            busyLock.leaveBusy();
                        }
                    });
        });

        txStateStorageScheduledPool = Executors.newSingleThreadScheduledExecutor(
                NamedThreadFactory.create(nodeName, "tx-state-storage-scheduled-pool", LOG));

        txStateStoragePool = Executors.newFixedThreadPool(Runtime.getRuntime().availableProcessors(),
                NamedThreadFactory.create(nodeName, "tx-state-storage-pool", LOG));

        scanRequestExecutor = Executors.newSingleThreadExecutor(
                NamedThreadFactory.create(nodeName, "scan-query-executor-", LOG));

        rebalanceScheduler = new ScheduledThreadPoolExecutor(REBALANCE_SCHEDULER_POOL_SIZE,
                NamedThreadFactory.create(nodeName, "rebalance-scheduler", LOG));

        int cpus = Runtime.getRuntime().availableProcessors();

        ioExecutor = new ThreadPoolExecutor(
                Math.min(cpus * 3, 25),
                Integer.MAX_VALUE,
                100,
                TimeUnit.MILLISECONDS,
                new LinkedBlockingQueue<>(),
                NamedThreadFactory.create(nodeName, "tableManager-io", LOG));

        incomingSnapshotsExecutor = new ThreadPoolExecutor(
                cpus,
                cpus,
                100,
                TimeUnit.MILLISECONDS,
                new LinkedBlockingQueue<>(),
                NamedThreadFactory.create(nodeName, "incoming-raft-snapshot", LOG)
        );
    }

    /** {@inheritDoc} */
    @Override
    public void start() {
        tablesCfg.tables().any().replicas().listen(this::onUpdateReplicas);

        registerRebalanceListeners();

        ((ExtendedTableConfiguration) tablesCfg.tables().any()).assignments().listen(this::onUpdateAssignments);

        tablesCfg.tables().listenElements(new ConfigurationNamedListListener<>() {
            @Override
            public CompletableFuture<?> onCreate(ConfigurationNotificationEvent<TableView> ctx) {
                return onTableCreate(ctx);
            }

            @Override
            public CompletableFuture<?> onRename(String oldName, String newName, ConfigurationNotificationEvent<TableView> ctx) {
                // TODO: IGNITE-15485 Support table rename operation.

                return completedFuture(null);
            }

            @Override
            public CompletableFuture<?> onDelete(ConfigurationNotificationEvent<TableView> ctx) {
                return onTableDelete(ctx);
            }
        });

        schemaManager.listen(SchemaEvent.CREATE, new EventListener<>() {
            /** {@inheritDoc} */
            @Override
            public CompletableFuture<Boolean> notify(@NotNull SchemaEventParameters parameters, @Nullable Throwable exception) {
                if (tablesByIdVv.latest().get(parameters.tableId()) != null) {
                    fireEvent(
                            TableEvent.ALTER,
                            new TableEventParameters(parameters.causalityToken(), tablesByIdVv.latest().get(parameters.tableId())), null
                    );
                }

                return completedFuture(false);
            }
        });

        addMessageHandler(clusterService.messagingService());
    }

    /**
     * Adds a table manager message handler.
     *
     * @param messagingService Messaging service.
     */
    private void addMessageHandler(MessagingService messagingService) {
        messagingService.addMessageHandler(TableMessageGroup.class, (message, sender, correlationId) -> {
            if (message instanceof HasDataRequest) {
                // This message queries if a node has any data for a specific partition of a table
                assert correlationId != null;

                HasDataRequest msg = (HasDataRequest) message;

                UUID tableId = msg.tableId();
                int partitionId = msg.partitionId();

                boolean contains = false;

                TableImpl table = tablesByIdVv.latest().get(tableId);

                if (table != null) {
                    MvTableStorage storage = table.internalTable().storage();

                    MvPartitionStorage mvPartition = storage.getMvPartition(partitionId);

                    // If node's recovery process is incomplete (no partition storage), then we consider this node's
                    // partition storage empty.
                    if (mvPartition != null) {
                        // If applied index of a storage is greater than 0,
                        // then there is data.
                        contains = mvPartition.lastAppliedIndex() > 0;
                    }
                }

                messagingService.respond(sender, TABLE_MESSAGES_FACTORY.hasDataResponse().result(contains).build(), correlationId);
            }
        });
    }

    /**
     * Listener of table create configuration change.
     *
     * @param ctx Table configuration context.
     * @return A future.
     */
    private CompletableFuture<?> onTableCreate(ConfigurationNotificationEvent<TableView> ctx) {
        if (!busyLock.enterBusy()) {
            String tblName = ctx.newValue().name();
            UUID tblId = ((ExtendedTableView) ctx.newValue()).id();

            fireEvent(TableEvent.CREATE,
                    new TableEventParameters(ctx.storageRevision(), tblId, tblName),
                    new NodeStoppingException()
            );

            return failedFuture(new NodeStoppingException());
        }

        try {
            return createTableLocally(
                    ctx.storageRevision(),
                    ctx.newValue().name(),
                    ((ExtendedTableView) ctx.newValue()).id(),
                    ctx.newValue().partitions()
            );
        } finally {
            busyLock.leaveBusy();
        }
    }

    /**
     * Listener of table drop configuration change.
     *
     * @param ctx Table configuration context.
     * @return A future.
     */
    private CompletableFuture<?> onTableDelete(ConfigurationNotificationEvent<TableView> ctx) {
        if (!busyLock.enterBusy()) {
            String tblName = ctx.oldValue().name();
            UUID tblId = ((ExtendedTableView) ctx.oldValue()).id();

            fireEvent(
                    TableEvent.DROP,
                    new TableEventParameters(ctx.storageRevision(), tblId, tblName),
                    new NodeStoppingException()
            );

            return failedFuture(new NodeStoppingException());
        }

        try {
            dropTableLocally(
                    ctx.storageRevision(),
                    ctx.oldValue().name(),
                    ((ExtendedTableView) ctx.oldValue()).id(),
                    ByteUtils.fromBytes(((ExtendedTableView) ctx.oldValue()).assignments())
            );
        } finally {
            busyLock.leaveBusy();
        }

        return completedFuture(null);
    }

    /**
     * Listener of replicas configuration changes.
     *
     * @param replicasCtx Replicas configuration event context.
     * @return A future, which will be completed, when event processed by listener.
     */
    private CompletableFuture<?> onUpdateReplicas(ConfigurationNotificationEvent<Integer> replicasCtx) {
        if (!busyLock.enterBusy()) {
            return completedFuture(new NodeStoppingException());
        }

        try {
            if (replicasCtx.oldValue() != null && replicasCtx.oldValue() > 0) {
                TableConfiguration tblCfg = replicasCtx.config(TableConfiguration.class);

                LOG.info("Received update for replicas number [table={}, oldNumber={}, newNumber={}]",
                        tblCfg.name().value(), replicasCtx.oldValue(), replicasCtx.newValue());

                int partCnt = tblCfg.partitions().value();

                int newReplicas = replicasCtx.newValue();

                CompletableFuture<?>[] futures = new CompletableFuture<?>[partCnt];

                for (int i = 0; i < partCnt; i++) {
                    TablePartitionId replicaGrpId = new TablePartitionId(((ExtendedTableConfiguration) tblCfg).id().value(), i);

                    futures[i] = updatePendingAssignmentsKeys(tblCfg.name().value(), replicaGrpId, baselineMgr.nodes(), newReplicas,
                            replicasCtx.storageRevision(), metaStorageMgr, i);
                }

                return allOf(futures);
            } else {
                return completedFuture(null);
            }
        } finally {
            busyLock.leaveBusy();
        }
    }

    /**
     * Listener of assignment configuration changes.
     *
     * @param assignmentsCtx Assignment configuration context.
     * @return A future.
     */
    private CompletableFuture<?> onUpdateAssignments(ConfigurationNotificationEvent<byte[]> assignmentsCtx) {
        if (!busyLock.enterBusy()) {
            return failedFuture(new NodeStoppingException());
        }

        try {
            updateAssignmentInternal(assignmentsCtx);
        } finally {
            busyLock.leaveBusy();
        }

        for (var listener : assignmentsChangeListeners) {
            listener.accept(this);
        }

        return completedFuture(null);
    }

    /**
     * Updates or creates partition raft groups.
     *
     * @param assignmentsCtx Change assignment event.
     */
    private void updateAssignmentInternal(ConfigurationNotificationEvent<byte[]> assignmentsCtx) {
        ExtendedTableConfiguration tblCfg = assignmentsCtx.config(ExtendedTableConfiguration.class);

        UUID tblId = tblCfg.id().value();

        long causalityToken = assignmentsCtx.storageRevision();

        List<Set<Assignment>> oldAssignments = assignmentsCtx.oldValue() == null ? null : ByteUtils.fromBytes(assignmentsCtx.oldValue());

        List<Set<Assignment>> newAssignments = ByteUtils.fromBytes(assignmentsCtx.newValue());

        // Empty assignments might be a valid case if tables are created from within cluster init HOCON
        // configuration, which is not supported now.
        assert newAssignments != null : IgniteStringFormatter.format("Table [id={}] has empty assignments.", tblId);

        int partitions = newAssignments.size();

        CompletableFuture<?>[] futures = new CompletableFuture<?>[partitions];
        for (int i = 0; i < futures.length; i++) {
            futures[i] = new CompletableFuture<>();
        }

        String localMemberName = clusterService.topologyService().localMember().name();

        // Create new raft nodes according to new assignments.
        tablesByIdVv.update(causalityToken, (tablesById, e) -> {
            if (e != null) {
                return failedFuture(e);
            }

            for (int i = 0; i < partitions; i++) {
                int partId = i;

                Set<Assignment> oldPartAssignment = oldAssignments == null ? Set.of() : oldAssignments.get(partId);

                Set<Assignment> newPartAssignment = newAssignments.get(partId);

                TableImpl table = tablesById.get(tblId);
                InternalTable internalTbl = table.internalTable();

                Assignment localMemberAssignment = newPartAssignment.stream()
                        .filter(a -> a.consistentId().equals(localMemberName))
                        .findAny()
                        .orElse(null);

                PeersAndLearners newConfiguration = configurationFromAssignments(newPartAssignment);

                TablePartitionId replicaGrpId = new TablePartitionId(tblId, partId);

                placementDriver.updateAssignment(replicaGrpId, newConfiguration.peers().stream().map(Peer::consistentId).collect(toList()));

                PendingComparableValuesTracker<HybridTimestamp> safeTime = new PendingComparableValuesTracker<>(clock.now());

                CompletableFuture<MvPartitionStorage> mvPartitionStorageFut = getOrCreateMvPartition(internalTbl.storage(), partId);

                CompletableFuture<PartitionDataStorage> partitionDataStorageFut = mvPartitionStorageFut
                        .thenApply(mvPartitionStorage -> partitionDataStorage(mvPartitionStorage, internalTbl, partId));

                CompletableFuture<StorageUpdateHandler> storageUpdateHandlerFut = partitionDataStorageFut
                        .thenApply(storage -> new StorageUpdateHandler(partId, storage, table.indexStorageAdapters(partId)));

                CompletableFuture<Void> startGroupFut;

                // start new nodes, only if it is table creation, other cases will be covered by rebalance logic
                if (oldPartAssignment.isEmpty() && localMemberAssignment != null) {
                    startGroupFut = mvPartitionStorageFut.thenComposeAsync(mvPartitionStorage -> {
                        boolean hasData = mvPartitionStorage.lastAppliedIndex() > 0;

                        CompletableFuture<Boolean> fut;

                        // If Raft is running in in-memory mode or the PDS has been cleared, we need to remove the current node
                        // from the Raft group in order to avoid the double vote problem.
                        // <MUTED> See https://issues.apache.org/jira/browse/IGNITE-16668 for details.
                        if (internalTbl.storage().isVolatile() || !hasData) {
                            fut = queryDataNodesCount(tblId, partId, newConfiguration.peers()).thenApply(dataNodesCount -> {
                                boolean fullPartitionRestart = dataNodesCount == 0;

                                if (fullPartitionRestart) {
                                    return true;
                                }

                                boolean majorityAvailable = dataNodesCount >= (newConfiguration.peers().size() / 2) + 1;

                                if (majorityAvailable) {
                                    RebalanceUtil.startPeerRemoval(replicaGrpId, localMemberAssignment, metaStorageMgr);

                                    return false;
                                } else {
                                    // No majority and not a full partition restart - need to restart nodes
                                    // with current partition.
                                    String msg = "Unable to start partition " + partId + ". Majority not available.";

                                    throw new IgniteInternalException(msg);
                                }
                            });
                        } else {
                            fut = completedFuture(true);
                        }

                        return fut.thenCompose(startGroup -> {
                            if (!startGroup) {
                                return completedFuture(null);
                            }

<<<<<<< HEAD
                            return getOrCreateTxStateStorage(internalTbl.txStateStorage(), partId)
=======
                            return partitionDataStorageFut
                                    .thenCompose(s -> storageUpdateHandlerFut)
                                    .thenCompose(s -> getOrCreateTxStateStorageAsync(internalTbl.txStateStorage(), partId))
>>>>>>> 118a33b5
                                    .thenAcceptAsync(txStatePartitionStorage -> {
                                        RaftGroupOptions groupOptions = groupOptionsForPartition(
                                                internalTbl.storage(),
                                                internalTbl.txStateStorage(),
                                                partitionKey(internalTbl, partId),
                                                table
                                        );

                                        Peer serverPeer = newConfiguration.peer(localMemberName);

                                        var raftNodeId = new RaftNodeId(replicaGrpId, serverPeer);

                                        PartitionDataStorage partitionDataStorage = partitionDataStorageFut.join();
                                        StorageUpdateHandler storageUpdateHandler = storageUpdateHandlerFut.join();

                                        try {
                                            // TODO: use RaftManager interface, see https://issues.apache.org/jira/browse/IGNITE-18273
                                            ((Loza) raftMgr).startRaftGroupNode(
                                                    raftNodeId,
                                                    newConfiguration,
                                                    new PartitionListener(
                                                            partitionDataStorage,
                                                            storageUpdateHandler,
                                                            txStatePartitionStorage,
                                                            safeTime
                                                    ),
                                                    new RebalanceRaftGroupEventsListener(
                                                            metaStorageMgr,
                                                            tablesCfg.tables().get(table.name()),
                                                            replicaGrpId,
                                                            partId,
                                                            busyLock,
                                                            createPartitionMover(internalTbl, partId),
                                                            this::calculateAssignments,
                                                            rebalanceScheduler
                                                    ),
                                                    groupOptions
                                            );
                                        } catch (NodeStoppingException ex) {
                                            throw new CompletionException(ex);
                                        }
                                    }, ioExecutor);
                        });
                    }, ioExecutor);
                } else {
                    startGroupFut = completedFuture(null);
                }

                startGroupFut
                        .thenCompose(v -> storageUpdateHandlerFut)
                        .thenComposeAsync(v -> {
                            try {
                                return raftMgr.startRaftGroupService(replicaGrpId, newConfiguration);
                            } catch (NodeStoppingException ex) {
                                return failedFuture(ex);
                            }
                        }, ioExecutor)
                        .thenCompose(updatedRaftGroupService -> {
                            ((InternalTableImpl) internalTbl).updateInternalTableRaftGroupService(partId, updatedRaftGroupService);

                            if (localMemberAssignment == null) {
                                return completedFuture(null);
                            }

                            CompletableFuture<TxStateStorage> txStateStorageFuture =
                                    getOrCreateTxStateStorage(internalTbl.txStateStorage(), partId);

                            StorageUpdateHandler storageUpdateHandler = storageUpdateHandlerFut.join();

                            return mvPartitionStorageFut.thenAcceptBoth(txStateStorageFuture, (partitionStorage, txStateStorage) -> {
                                try {
                                    replicaMgr.startReplica(replicaGrpId,
                                            new PartitionReplicaListener(
                                                    partitionStorage,
                                                    updatedRaftGroupService,
                                                    txManager,
                                                    lockMgr,
                                                    scanRequestExecutor,
                                                    partId,
                                                    tblId,
                                                    table.indexesLockers(partId),
                                                    new Lazy<>(() -> table.indexStorageAdapters(partId).get().get(table.pkId())),
                                                    () -> table.indexStorageAdapters(partId).get(),
                                                    clock,
                                                    safeTime,
                                                    txStateStorage,
                                                    placementDriver,
                                                    storageUpdateHandler,
                                                    this::isLocalPeer,
                                                    schemaManager.schemaRegistry(causalityToken, tblId)
                                            )
                                    );
                                } catch (NodeStoppingException ex) {
                                    throw new AssertionError("Loza was stopped before Table manager", ex);
                                }
                            });
                        })
                        .whenComplete((res, ex) -> {
                            if (ex != null) {
                                LOG.warn("Unable to update raft groups on the node", ex);
                            }

                            futures[partId].complete(null);
                        });
            }

            return allOf(futures).thenApply(unused -> tablesById);
        }).join();
    }

    private boolean isLocalPeer(Peer peer) {
        return peer.consistentId().equals(clusterService.topologyService().localMember().name());
    }

    private PartitionDataStorage partitionDataStorage(MvPartitionStorage partitionStorage, InternalTable internalTbl, int partId) {
        return new SnapshotAwarePartitionDataStorage(
                partitionStorage,
                outgoingSnapshotsManager,
                partitionKey(internalTbl, partId)
        );
    }

    private PartitionKey partitionKey(InternalTable internalTbl, int partId) {
        return new PartitionKey(internalTbl.tableId(), partId);
    }

    /**
     * Calculates the quantity of the data nodes for the partition of the table.
     *
     * @param tblId Table id.
     * @param partId Partition id.
     * @param peers Raft peers.
     * @return A future that will hold the quantity of data nodes.
     */
    private CompletableFuture<Long> queryDataNodesCount(UUID tblId, int partId, Collection<Peer> peers) {
        HasDataRequest request = TABLE_MESSAGES_FACTORY.hasDataRequest().tableId(tblId).partitionId(partId).build();

        //noinspection unchecked
        CompletableFuture<Boolean>[] requestFutures = peers.stream()
                .map(Peer::consistentId)
                .map(clusterNodeResolver)
                .filter(Objects::nonNull)
                .map(node -> clusterService.messagingService()
                        .invoke(node, request, QUERY_DATA_NODES_COUNT_TIMEOUT)
                        .thenApply(response -> {
                            assert response instanceof HasDataResponse : response;

                            return ((HasDataResponse) response).result();
                        })
                        .exceptionally(unused -> false))
                .toArray(CompletableFuture[]::new);

        return allOf(requestFutures)
                .thenApply(unused -> Arrays.stream(requestFutures).filter(CompletableFuture::join).count());
    }

    private RaftGroupOptions groupOptionsForPartition(
            MvTableStorage mvTableStorage,
            TxStateTableStorage txStateTableStorage,
            PartitionKey partitionKey,
            TableImpl tableImpl
    ) {
        RaftGroupOptions raftGroupOptions;

        if (mvTableStorage.isVolatile()) {
            raftGroupOptions = RaftGroupOptions.forVolatileStores()
                    // TODO: use RaftManager interface, see https://issues.apache.org/jira/browse/IGNITE-18273
                    .setLogStorageFactory(volatileLogStorageFactoryCreator.factory(((Loza) raftMgr).volatileRaft().logStorage().value()))
                    .raftMetaStorageFactory((groupId, raftOptions) -> new VolatileRaftMetaStorage());
        } else {
            raftGroupOptions = RaftGroupOptions.forPersistentStores();
        }

        raftGroupOptions.snapshotStorageFactory(new PartitionSnapshotStorageFactory(
                clusterService.topologyService(),
                outgoingSnapshotsManager,
                new PartitionAccessImpl(
                        partitionKey,
                        mvTableStorage,
                        txStateTableStorage,
                        () -> tableImpl.indexStorageAdapters(partitionKey.partitionId()).get().values()
                ),
                incomingSnapshotsExecutor
        ));

        return raftGroupOptions;
    }

    /** {@inheritDoc} */
    @Override
    public void stop() {
        if (!stopGuard.compareAndSet(false, true)) {
            return;
        }

        busyLock.block();

        Map<UUID, TableImpl> tables = tablesByIdVv.latest();

        cleanUpTablesResources(tables);

        cleanUpTablesResources(tablesToStopInCaseOfError);

        tablesToStopInCaseOfError.clear();

        shutdownAndAwaitTermination(rebalanceScheduler, 10, TimeUnit.SECONDS);
        shutdownAndAwaitTermination(ioExecutor, 10, TimeUnit.SECONDS);
        shutdownAndAwaitTermination(txStateStoragePool, 10, TimeUnit.SECONDS);
        shutdownAndAwaitTermination(txStateStorageScheduledPool, 10, TimeUnit.SECONDS);
        shutdownAndAwaitTermination(scanRequestExecutor, 10, TimeUnit.SECONDS);
        shutdownAndAwaitTermination(incomingSnapshotsExecutor, 10, TimeUnit.SECONDS);
    }

    /**
     * Stops resources that are related to provided tables.
     *
     * @param tables Tables to stop.
     */
    private void cleanUpTablesResources(Map<UUID, TableImpl> tables) {
        for (TableImpl table : tables.values()) {
            table.beforeClose();

            List<Runnable> stopping = new ArrayList<>();

            AtomicReference<Exception> exception = new AtomicReference<>();

            AtomicBoolean nodeStoppingEx = new AtomicBoolean();

            for (int p = 0; p < table.internalTable().partitions(); p++) {
                TablePartitionId replicationGroupId = new TablePartitionId(table.tableId(), p);

                stopping.add(() -> {
                    try {
                        raftMgr.stopRaftNodes(replicationGroupId);
                    } catch (Exception e) {
                        if (!exception.compareAndSet(null, e)) {
                            if (!(e instanceof NodeStoppingException) || !nodeStoppingEx.get()) {
                                exception.get().addSuppressed(e);
                            }
                        }

                        if (e instanceof NodeStoppingException) {
                            nodeStoppingEx.set(true);
                        }
                    }
                });

                stopping.add(() -> {
                    try {
                        replicaMgr.stopReplica(replicationGroupId);
                    } catch (Exception e) {
                        if (!exception.compareAndSet(null, e)) {
                            if (!(e instanceof NodeStoppingException) || !nodeStoppingEx.get()) {
                                exception.get().addSuppressed(e);
                            }
                        }

                        if (e instanceof NodeStoppingException) {
                            nodeStoppingEx.set(true);
                        }
                    }
                });
            }

            stopping.forEach(Runnable::run);

            try {
                IgniteUtils.closeAllManually(
                        table.internalTable().storage(),
                        table.internalTable().txStateStorage(),
                        table.internalTable()
                );
            } catch (Exception e) {
                if (!exception.compareAndSet(null, e)) {
                    exception.get().addSuppressed(e);
                }
            }

            if (exception.get() != null) {
                LOG.info("Unable to stop table [name={}, tableId={}]", exception.get(), table.name(), table.tableId());
            }
        }
    }

    /** {@inheritDoc} */
    @Override
    public List<String> assignments(UUID tableId) throws NodeStoppingException {
        if (!busyLock.enterBusy()) {
            throw new NodeStoppingException();
        }
        try {
            return table(tableId).internalTable().assignments();
        } finally {
            busyLock.leaveBusy();
        }
    }

    /** {@inheritDoc} */
    @Override
    public void addAssignmentsChangeListener(Consumer<IgniteTablesInternal> listener) {
        Objects.requireNonNull(listener);

        assignmentsChangeListeners.add(listener);
    }

    /** {@inheritDoc} */
    @Override
    public boolean removeAssignmentsChangeListener(Consumer<IgniteTablesInternal> listener) {
        Objects.requireNonNull(listener);

        return assignmentsChangeListeners.remove(listener);
    }

    /**
     * Creates local structures for a table.
     *
     * @param causalityToken Causality token.
     * @param name Table name.
     * @param tblId Table id.
     * @param partitions Count of partitions.
     * @return Future that will be completed when local changes related to the table creation are applied.
     */
    private CompletableFuture<?> createTableLocally(long causalityToken, String name, UUID tblId, int partitions) {
        LOG.trace("Creating local table: name={}, id={}, token={}", name, tblId, causalityToken);

        TableConfiguration tableCfg = tablesCfg.tables().get(name);

        MvTableStorage tableStorage = createTableStorage(tableCfg, tablesCfg);
        TxStateTableStorage txStateStorage = createTxStateTableStorage(tableCfg);

        InternalTableImpl internalTable = new InternalTableImpl(name, tblId, new Int2ObjectOpenHashMap<>(partitions),
                partitions, clusterNodeResolver, txManager, tableStorage, txStateStorage, replicaSvc, clock);

        // TODO: IGNITE-16288 directIndexIds should use async configuration API
        var table = new TableImpl(internalTable, lockMgr, () -> CompletableFuture.supplyAsync(() -> directIndexIds()));

        tablesByIdVv.update(causalityToken, (previous, e) -> inBusyLock(busyLock, () -> {
            if (e != null) {
                return failedFuture(e);
            }

            var val = new HashMap<>(previous);

            val.put(tblId, table);

            return completedFuture(val);
        }));

        CompletableFuture<?> schemaFut = schemaManager.schemaRegistry(causalityToken, tblId)
                .thenAccept(schema -> inBusyLock(busyLock, () -> table.schemaView(schema)))
                .thenCompose(
                        v -> inBusyLock(busyLock, () -> fireEvent(TableEvent.CREATE, new TableEventParameters(causalityToken, table)))
                );

        beforeTablesVvComplete.add(schemaFut);

        tablesToStopInCaseOfError.put(tblId, table);

        tablesByIdVv.get(causalityToken)
                .thenRun(() -> inBusyLock(busyLock, () -> completeApiCreateFuture(table)));

        // TODO should be reworked in IGNITE-16763
        return completedFuture(null);
    }

    /**
     * Creates data storage for the provided table.
     *
     * @param tableCfg Table configuration.
     * @param tablesCfg Tables configuration.
     * @return Table data storage.
     */
    protected MvTableStorage createTableStorage(TableConfiguration tableCfg, TablesConfiguration tablesCfg) {
        MvTableStorage tableStorage = dataStorageMgr.engine(tableCfg.dataStorage()).createMvTable(tableCfg, tablesCfg);

        tableStorage.start();

        return tableStorage;
    }

    /**
     * Creates transaction state storage for the provided table.
     *
     * @param tableCfg Table configuration.
     * @return Transaction state storage.
     */
    protected TxStateTableStorage createTxStateTableStorage(TableConfiguration tableCfg) {
        Path path = storagePath.resolve(TX_STATE_DIR + tableCfg.value().tableId());

        try {
            Files.createDirectories(path);
        } catch (IOException e) {
            throw new StorageException("Failed to create transaction state storage directory for " + tableCfg.value().name(), e);
        }

        TxStateTableStorage txStateTableStorage = new TxStateRocksDbTableStorage(
                tableCfg,
                path,
                txStateStorageScheduledPool,
                txStateStoragePool,
                TX_STATE_STORAGE_FLUSH_DELAY_SUPPLIER
        );

        txStateTableStorage.start();

        return txStateTableStorage;
    }

    /**
     * Completes appropriate future to return result from API {@link TableManager#createTableAsync(String, Consumer)}.
     *
     * @param table Table.
     */
    private void completeApiCreateFuture(TableImpl table) {
        LOG.trace("Finish creating table: name={}, id={}", table.name(), table.tableId());

        CompletableFuture<Table> tblFut = tableCreateFuts.get(table.tableId());

        if (tblFut != null) {
            tblFut.complete(table);

            tableCreateFuts.values().removeIf(fut -> fut == tblFut);
        }
    }

    /**
     * Drops local structures for a table.
     *
     * @param causalityToken Causality token.
     * @param name Table name.
     * @param tblId Table id.
     * @param assignment Affinity assignment.
     */
    private void dropTableLocally(long causalityToken, String name, UUID tblId, List<Set<ClusterNode>> assignment) {
        try {
            int partitions = assignment.size();

            for (int p = 0; p < partitions; p++) {
                TablePartitionId replicationGroupId = new TablePartitionId(tblId, p);

                raftMgr.stopRaftNodes(replicationGroupId);

                replicaMgr.stopReplica(replicationGroupId);
            }

            tablesByIdVv.update(causalityToken, (previousVal, e) -> inBusyLock(busyLock, () -> {
                if (e != null) {
                    return failedFuture(e);
                }

                var map = new HashMap<>(previousVal);

                map.remove(tblId);

                return completedFuture(map);
            }));

            TableImpl table = tablesByIdVv.latest().get(tblId);

            assert table != null : IgniteStringFormatter.format("There is no table with the name specified [name={}, id={}]",
                    name, tblId);

            CompletableFuture<Void> destroyMvStorageFuture = table.internalTable().storage().destroy();

            table.internalTable().txStateStorage().destroy();

            CompletableFuture<?> dropSchemaRegistryFuture = schemaManager.dropRegistry(causalityToken, table.tableId())
                    .thenCompose(
                            v -> inBusyLock(busyLock, () -> fireEvent(TableEvent.DROP, new TableEventParameters(causalityToken, table)))
                    );

            beforeTablesVvComplete.add(allOf(destroyMvStorageFuture, dropSchemaRegistryFuture));
        } catch (Exception e) {
            fireEvent(TableEvent.DROP, new TableEventParameters(causalityToken, tblId, name), e);
        }
    }

    private Set<Assignment> calculateAssignments(TableConfiguration tableCfg, int partNum) {
        return AffinityUtils.calculateAssignmentForPartition(baselineMgr.nodes(), partNum, tableCfg.value().replicas());
    }

    /**
     * Creates a new table with the given {@code name} asynchronously. If a table with the same name already exists, a future will be
     * completed with {@link TableAlreadyExistsException}.
     *
     * @param name Table name.
     * @param tableInitChange Table changer.
     * @return Future representing pending completion of the operation.
     * @throws IgniteException If an unspecified platform exception has happened internally. Is thrown when:
     *                         <ul>
     *                             <li>the node is stopping.</li>
     *                         </ul>
     * @see TableAlreadyExistsException
     */
    public CompletableFuture<Table> createTableAsync(String name, Consumer<TableChange> tableInitChange) {
        if (!busyLock.enterBusy()) {
            throw new IgniteException(new NodeStoppingException());
        }
        try {
            return createTableAsyncInternal(name, tableInitChange);
        } finally {
            busyLock.leaveBusy();
        }
    }

    /** See {@link #createTableAsync(String, Consumer)} for details. */
    private CompletableFuture<Table> createTableAsyncInternal(String name, Consumer<TableChange> tableInitChange) {
        CompletableFuture<Table> tblFut = new CompletableFuture<>();

        tableAsyncInternal(name).thenAccept(tbl -> {
            if (tbl != null) {
                tblFut.completeExceptionally(new TableAlreadyExistsException(DEFAULT_SCHEMA_NAME, name));
            } else {
                tablesCfg.change(tablesChange -> tablesChange.changeTables(tablesListChange -> {
                    if (tablesListChange.get(name) != null) {
                        throw new TableAlreadyExistsException(DEFAULT_SCHEMA_NAME, name);
                    }

                    tablesListChange.create(name, (tableChange) -> {
                        tableChange.changeDataStorage(
                                dataStorageMgr.defaultTableDataStorageConsumer(tablesChange.defaultDataStorage())
                        );

                        tableInitChange.accept(tableChange);

                        var extConfCh = ((ExtendedTableChange) tableChange);

                        int intTableId = tablesChange.globalIdCounter() + 1;
                        tablesChange.changeGlobalIdCounter(intTableId);

                        extConfCh.changeTableId(intTableId);

                        extConfCh.changeSchemaId(INITIAL_SCHEMA_VERSION);

                        tableCreateFuts.put(extConfCh.id(), tblFut);

                        // Affinity assignments calculation.
                        extConfCh.changeAssignments(ByteUtils.toBytes(AffinityUtils.calculateAssignments(
                                baselineMgr.nodes(),
                                tableChange.partitions(),
                                tableChange.replicas())));
                    });
                })).exceptionally(t -> {
                    Throwable ex = getRootCause(t);

                    if (ex instanceof TableAlreadyExistsException) {
                        tblFut.completeExceptionally(ex);
                    } else {
                        LOG.debug("Unable to create table [name={}]", ex, name);

                        tblFut.completeExceptionally(ex);

                        tableCreateFuts.values().removeIf(fut -> fut == tblFut);
                    }

                    return null;
                });
            }
        });

        return tblFut;
    }

    /**
     * Alters a cluster table. If an appropriate table does not exist, a future will be completed with {@link TableNotFoundException}.
     *
     * @param name Table name.
     * @param tableChange Table changer.
     * @return Future representing pending completion of the operation.
     * @throws IgniteException If an unspecified platform exception has happened internally. Is thrown when:
     *                         <ul>
     *                             <li>the node is stopping.</li>
     *                         </ul>
     * @see TableNotFoundException
     */
    public CompletableFuture<Void> alterTableAsync(String name, Function<TableChange, Boolean> tableChange) {
        if (!busyLock.enterBusy()) {
            throw new IgniteException(new NodeStoppingException());
        }
        try {
            return alterTableAsyncInternal(name, tableChange);
        } finally {
            busyLock.leaveBusy();
        }
    }

    /** See {@link #alterTableAsync(String, Function)} for details. */
    private CompletableFuture<Void> alterTableAsyncInternal(String name, Function<TableChange, Boolean> tableChange) {
        CompletableFuture<Void> tblFut = new CompletableFuture<>();

        tableAsync(name).thenAccept(tbl -> {
            if (tbl == null) {
                tblFut.completeExceptionally(new TableNotFoundException(DEFAULT_SCHEMA_NAME, name));
            } else {
                tablesCfg.tables().change(ch -> {
                    if (ch.get(name) == null) {
                        throw new TableNotFoundException(DEFAULT_SCHEMA_NAME, name);
                    }

                    ch.update(name, tblCh -> {
                        if (!tableChange.apply(tblCh)) {
                            return;
                        }

                        ExtendedTableChange exTblChange = (ExtendedTableChange) tblCh;

                        exTblChange.changeSchemaId(exTblChange.schemaId() + 1);
                    });
                }).whenComplete((res, t) -> {
                    if (t != null) {
                        Throwable ex = getRootCause(t);

                        if (ex instanceof TableNotFoundException) {
                            tblFut.completeExceptionally(ex);
                        } else {
                            LOG.debug("Unable to modify table [name={}]", ex, name);

                            tblFut.completeExceptionally(ex);
                        }
                    } else {
                        tblFut.complete(res);
                    }
                });
            }
        }).exceptionally(th -> {
            tblFut.completeExceptionally(th);

            return null;
        });

        return tblFut;
    }

    /**
     * Gets a cause exception for a client.
     *
     * @param t Exception wrapper.
     * @return A root exception which will be acceptable to throw for public API.
     */
    //TODO: IGNITE-16051 Implement exception converter for public API.
    private @NotNull IgniteException getRootCause(Throwable t) {
        Throwable ex;

        if (t instanceof CompletionException) {
            if (t.getCause() instanceof ConfigurationChangeException) {
                ex = t.getCause().getCause();
            } else {
                ex = t.getCause();
            }

        } else {
            ex = t;
        }

        return ex instanceof IgniteException ? (IgniteException) ex : new IgniteException(ex);
    }

    /**
     * Drops a table with the name specified. If appropriate table does not be found, a future will be completed with
     * {@link TableNotFoundException}.
     *
     * @param name Table name.
     * @return Future representing pending completion of the operation.
     * @throws IgniteException If an unspecified platform exception has happened internally. Is thrown when:
     *                         <ul>
     *                             <li>the node is stopping.</li>
     *                         </ul>
     * @see TableNotFoundException
     */
    public CompletableFuture<Void> dropTableAsync(String name) {
        if (!busyLock.enterBusy()) {
            throw new IgniteException(new NodeStoppingException());
        }
        try {
            return dropTableAsyncInternal(name);
        } finally {
            busyLock.leaveBusy();
        }
    }

    /** See {@link #dropTableAsync(String)} for details. */
    private CompletableFuture<Void> dropTableAsyncInternal(String name) {
        CompletableFuture<Void> dropTblFut = new CompletableFuture<>();

        tableAsyncInternal(name).thenAccept(tbl -> {
            // In case of drop it's an optimization that allows not to fire drop-change-closure if there's no such
            // distributed table and the local config has lagged behind.
            if (tbl == null) {
                dropTblFut.completeExceptionally(new TableNotFoundException(DEFAULT_SCHEMA_NAME, name));
            } else {
                tablesCfg.change(chg ->
                        chg.changeTables(tblChg -> {
                            TableView tableCfg = tblChg.get(name);

                            if (tableCfg == null) {
                                throw new TableNotFoundException(DEFAULT_SCHEMA_NAME, name);
                            }

                            tblChg.delete(name);
                        }).changeIndexes(idxChg -> {
                            List<String> indicesNames = tablesCfg.indexes().value().namedListKeys();

                            indicesNames.stream().filter(idx ->
                                    tablesCfg.indexes().get(idx).tableId().value().equals(tbl.tableId())).forEach(idxChg::delete);
                        }))
                        .whenComplete((res, t) -> {
                            if (t != null) {
                                Throwable ex = getRootCause(t);

                                if (ex instanceof TableNotFoundException) {
                                    dropTblFut.completeExceptionally(ex);
                                } else {
                                    LOG.debug("Unable to drop table [name={}]", ex, name);

                                    dropTblFut.completeExceptionally(ex);
                                }
                            } else {
                                dropTblFut.complete(res);
                            }
                        });
            }
        });

        return dropTblFut;
    }

    /** {@inheritDoc} */
    @Override
    public List<Table> tables() {
        return join(tablesAsync());
    }

    /** {@inheritDoc} */
    @Override
    public CompletableFuture<List<Table>> tablesAsync() {
        if (!busyLock.enterBusy()) {
            throw new IgniteException(new NodeStoppingException());
        }
        try {
            return tablesAsyncInternal();
        } finally {
            busyLock.leaveBusy();
        }
    }

    /**
     * Internal method for getting table.
     *
     * @return Future representing pending completion of the operation.
     */
    private CompletableFuture<List<Table>> tablesAsyncInternal() {
        // TODO: IGNITE-16288 directTableIds should use async configuration API
        return CompletableFuture.supplyAsync(() -> inBusyLock(busyLock, this::directTableIds))
                .thenCompose(tableIds -> inBusyLock(busyLock, () -> {
                    var tableFuts = new CompletableFuture[tableIds.size()];

                    var i = 0;

                    for (UUID tblId : tableIds) {
                        tableFuts[i++] = tableAsyncInternal(tblId, false);
                    }

                    return allOf(tableFuts).thenApply(unused -> inBusyLock(busyLock, () -> {
                        var tables = new ArrayList<Table>(tableIds.size());

                        for (var fut : tableFuts) {
                            var table = fut.join();

                            if (table != null) {
                                tables.add((Table) table);
                            }
                        }

                        return tables;
                    }));
                }));
    }

    /**
     * Collects a list of direct table ids.
     *
     * @return A list of direct table ids.
     */
    private List<UUID> directTableIds() {
        return ConfigurationUtil.internalIds(directProxy(tablesCfg.tables()));
    }

    /**
     * Collects a list of direct index ids.
     *
     * @return A list of direct index ids.
     */
    private List<UUID> directIndexIds() {
        return ConfigurationUtil.internalIds(directProxy(tablesCfg.indexes()));
    }

    /**
     * Gets direct id of table with {@code tblName}.
     *
     * @param tblName Name of the table.
     * @return Direct id of the table, or {@code null} if the table with the {@code tblName} has not been found.
     */
    @Nullable
    private UUID directTableId(String tblName) {
        try {
            ExtendedTableConfiguration exTblCfg = ((ExtendedTableConfiguration) directProxy(tablesCfg.tables()).get(tblName));

            if (exTblCfg == null) {
                return null;
            } else {
                return exTblCfg.id().value();
            }
        } catch (NoSuchElementException e) {
            return null;
        }
    }

    /**
     * Actual tables map.
     *
     * @return Actual tables map.
     */
    @TestOnly
    public Map<UUID, TableImpl> latestTables() {
        return unmodifiableMap(tablesByIdVv.latest());
    }

    /** {@inheritDoc} */
    @Override
    public Table table(String name) {
        return join(tableAsync(name));
    }

    /** {@inheritDoc} */
    @Override
    public TableImpl table(UUID id) throws NodeStoppingException {
        return join(tableAsync(id));
    }

    /** {@inheritDoc} */
    @Override
    public CompletableFuture<Table> tableAsync(String name) {
        return tableAsyncInternal(IgniteNameUtils.parseSimpleName(name))
                .thenApply(Function.identity());
    }

    /**
     * Asynchronously gets the table using causality token.
     *
     * @param causalityToken Causality token.
     * @param id Table id.
     * @return Future.
     */
    public CompletableFuture<TableImpl> tableAsync(long causalityToken, UUID id) {
        if (!busyLock.enterBusy()) {
            throw new IgniteException(new NodeStoppingException());
        }
        try {
            return tablesByIdVv.get(causalityToken).thenApply(tablesById -> tablesById.get(id));
        } finally {
            busyLock.leaveBusy();
        }
    }

    /** {@inheritDoc} */
    @Override
    public CompletableFuture<TableImpl> tableAsync(UUID id) {
        if (!busyLock.enterBusy()) {
            throw new IgniteException(new NodeStoppingException());
        }
        try {
            return tableAsyncInternal(id, true);
        } finally {
            busyLock.leaveBusy();
        }
    }

    /** {@inheritDoc} */
    @Override
    public TableImpl tableImpl(String name) {
        return join(tableImplAsync(name));
    }

    /** {@inheritDoc} */
    @Override
    public CompletableFuture<TableImpl> tableImplAsync(String name) {
        return tableAsyncInternal(IgniteNameUtils.parseSimpleName(name));
    }

    /**
     * Gets a table by name, if it was created before. Doesn't parse canonical name.
     *
     * @param name Table name.
     * @return Future representing pending completion of the {@code TableManager#tableAsyncInternal} operation.
     */
    public CompletableFuture<TableImpl> tableAsyncInternal(String name) {
        if (!busyLock.enterBusy()) {
            throw new IgniteException(new NodeStoppingException());
        }
        try {
            // TODO: IGNITE-16288 directTableId should use async configuration API
            return CompletableFuture.supplyAsync(() -> inBusyLock(busyLock, () -> directTableId(name)))
                    .thenCompose(tableId -> inBusyLock(busyLock, () -> {
                        if (tableId == null) {
                            return completedFuture(null);
                        }

                        return tableAsyncInternal(tableId, false);
                    }));
        } finally {
            busyLock.leaveBusy();
        }
    }

    /**
     * Internal method for getting table by id.
     *
     * @param id Table id.
     * @param checkConfiguration {@code True} when the method checks a configuration before trying to get a table, {@code false} otherwise.
     * @return Future representing pending completion of the operation.
     */
    public CompletableFuture<TableImpl> tableAsyncInternal(UUID id, boolean checkConfiguration) {
        CompletableFuture<Boolean> tblCfgFut = checkConfiguration
                // TODO: IGNITE-16288 isTableConfigured should use async configuration API
                ? CompletableFuture.supplyAsync(() -> inBusyLock(busyLock, () -> isTableConfigured(id)))
                : completedFuture(true);

        return tblCfgFut.thenCompose(isCfg -> inBusyLock(busyLock, () -> {
            if (!isCfg) {
                return completedFuture(null);
            }

            var tbl = tablesByIdVv.latest().get(id);

            if (tbl != null) {
                return completedFuture(tbl);
            }

            CompletableFuture<TableImpl> getTblFut = new CompletableFuture<>();

            IgniteTriConsumer<Long, Map<UUID, TableImpl>, Throwable> tablesListener = (token, tables, th) -> {
                if (th == null) {
                    TableImpl table = tables.get(id);

                    if (table != null) {
                        getTblFut.complete(table);
                    }
                } else {
                    getTblFut.completeExceptionally(th);
                }
            };

            tablesByIdVv.whenComplete(tablesListener);

            // This check is needed for the case when we have registered tablesListener,
            // but tablesByIdVv has already been completed, so listener would be triggered only for the next versioned value update.
            tbl = tablesByIdVv.latest().get(id);

            if (tbl != null) {
                tablesByIdVv.removeWhenComplete(tablesListener);

                return completedFuture(tbl);
            }

            return getTblFut.whenComplete((unused, throwable) -> tablesByIdVv.removeWhenComplete(tablesListener));
        }));
    }

    /**
     * Checks that the table is configured with specific id.
     *
     * @param id Table id.
     * @return True when the table is configured into cluster, false otherwise.
     */
    private boolean isTableConfigured(UUID id) {
        try {
            ((ExtendedTableConfiguration) getByInternalId(directProxy(tablesCfg.tables()), id)).id().value();

            return true;
        } catch (NoSuchElementException e) {
            return false;
        }
    }

    /**
     * Waits for future result and return, or unwraps {@link CompletionException} to {@link IgniteException} if failed.
     *
     * @param future Completable future.
     * @return Future result.
     */
    private <T> T join(CompletableFuture<T> future) {
        if (!busyLock.enterBusy()) {
            throw new IgniteException(new NodeStoppingException());
        }

        try {
            return future.join();
        } catch (CompletionException ex) {
            throw convertThrowable(ex.getCause());
        } finally {
            busyLock.leaveBusy();
        }
    }

    /**
     * Convert to public throwable.
     *
     * @param th Throwable.
     * @return Public throwable.
     */
    private RuntimeException convertThrowable(Throwable th) {
        if (th instanceof RuntimeException) {
            return (RuntimeException) th;
        }

        return new IgniteException(th);
    }

    /**
     * Register the new meta storage listener for changes in the rebalance-specific keys.
     */
    private void registerRebalanceListeners() {
        metaStorageMgr.registerPrefixWatch(ByteArray.fromString(PENDING_ASSIGNMENTS_PREFIX), new WatchListener() {
            @Override
            public void onUpdate(WatchEvent evt) {
                if (!busyLock.enterBusy()) {
                    throw new IgniteInternalException(new NodeStoppingException());
                }

                try {
                    assert evt.single();

                    Entry pendingAssignmentsWatchEvent = evt.entryEvent().newEntry();

                    if (pendingAssignmentsWatchEvent.value() == null) {
                        return;
                    }

                    int partId = extractPartitionNumber(pendingAssignmentsWatchEvent.key());
                    UUID tblId = extractTableId(pendingAssignmentsWatchEvent.key(), PENDING_ASSIGNMENTS_PREFIX);

                    TablePartitionId replicaGrpId = new TablePartitionId(tblId, partId);

                    Entry pendingAssignmentsEntry = metaStorageMgr.get(pendingPartAssignmentsKey(replicaGrpId)).join();

                    assert pendingAssignmentsWatchEvent.revision() <= pendingAssignmentsEntry.revision()
                            : "Meta Storage watch cannot notify about an event with the revision that is more than the actual revision.";

                    // Assignments of the pending rebalance that we received through the meta storage watch mechanism.
                    Set<Assignment> pendingAssignments = ByteUtils.fromBytes(pendingAssignmentsWatchEvent.value());

                    PeersAndLearners pendingConfiguration = configurationFromAssignments(pendingAssignments);

                    TableImpl tbl = tablesByIdVv.latest().get(tblId);

                    ExtendedTableConfiguration tblCfg = (ExtendedTableConfiguration) tablesCfg.tables().get(tbl.name());

                    // Stable assignments from the meta store, which revision is bounded by the current pending event.
                    byte[] stableAssignmentsBytes = metaStorageMgr.get(stablePartAssignmentsKey(replicaGrpId),
                            pendingAssignmentsWatchEvent.revision()).join().value();

                    Set<Assignment> stableAssignments = stableAssignmentsBytes == null
                            // This is for the case when the first rebalance occurs.
                            ? ((List<Set<Assignment>>) ByteUtils.fromBytes(tblCfg.assignments().value())).get(partId)
                            : ByteUtils.fromBytes(stableAssignmentsBytes);

                    PeersAndLearners stableConfiguration = configurationFromAssignments(stableAssignments);

                    placementDriver.updateAssignment(
                            replicaGrpId,
                            stableConfiguration.peers().stream().map(Peer::consistentId).collect(toList())
                    );

                    ClusterNode localMember = clusterService.topologyService().localMember();

                    // Start a new Raft node and Replica if this node has appeared in the new assignments.
                    boolean shouldStartLocalServices = pendingAssignments.stream()
                            .filter(assignment -> localMember.name().equals(assignment.consistentId()))
                            .anyMatch(assignment -> !stableAssignments.contains(assignment));

                    PendingComparableValuesTracker<HybridTimestamp> safeTime = new PendingComparableValuesTracker<>(clock.now());

                    InternalTable internalTable = tbl.internalTable();

                    LOG.info("Received update on pending assignments. Check if new raft group should be started"
                                    + " [key={}, partition={}, table={}, localMemberAddress={}]",
                            pendingAssignmentsWatchEvent.key(), partId, tbl.name(), localMember.address());

                    if (shouldStartLocalServices) {
                        MvPartitionStorage mvPartitionStorage = getOrCreateMvPartition(internalTable.storage(), partId).join();
                        PartitionDataStorage partitionDataStorage = partitionDataStorage(mvPartitionStorage, internalTable, partId);
                        StorageUpdateHandler storageUpdateHandler =
                                new StorageUpdateHandler(partId, partitionDataStorage, tbl.indexStorageAdapters(partId));

                        TxStateStorage txStatePartitionStorage = getOrCreateTxStateStorage(internalTable.txStateStorage(), partId).join();

                        RaftGroupOptions groupOptions = groupOptionsForPartition(
                                internalTable.storage(),
                                internalTable.txStateStorage(),
                                partitionKey(internalTable, partId),
                                tbl
                        );

                        RaftGroupListener raftGrpLsnr = new PartitionListener(
                                partitionDataStorage,
                                storageUpdateHandler,
                                txStatePartitionStorage,
                                safeTime
                        );

                        RaftGroupEventsListener raftGrpEvtsLsnr = new RebalanceRaftGroupEventsListener(
                                metaStorageMgr,
                                tblCfg,
                                replicaGrpId,
                                partId,
                                busyLock,
                                createPartitionMover(internalTable, partId),
                                TableManager.this::calculateAssignments,
                                rebalanceScheduler
                        );

                        Peer serverPeer = pendingConfiguration.peer(localMember.name());

                        var raftNodeId = new RaftNodeId(replicaGrpId, serverPeer);

                        try {
                            // TODO: use RaftManager interface, see https://issues.apache.org/jira/browse/IGNITE-18273
                            ((Loza) raftMgr).startRaftGroupNode(
                                    raftNodeId,
                                    stableConfiguration,
                                    raftGrpLsnr,
                                    raftGrpEvtsLsnr,
                                    groupOptions
                            );

                            replicaMgr.startReplica(replicaGrpId,
                                    new PartitionReplicaListener(
                                            mvPartitionStorage,
                                            internalTable.partitionRaftGroupService(partId),
                                            txManager,
                                            lockMgr,
                                            scanRequestExecutor,
                                            partId,
                                            tblId,
                                            tbl.indexesLockers(partId),
                                            new Lazy<>(() -> tbl.indexStorageAdapters(partId).get().get(tbl.pkId())),
                                            () -> tbl.indexStorageAdapters(partId).get(),
                                            clock,
                                            safeTime,
                                            txStatePartitionStorage,
                                            placementDriver,
                                            storageUpdateHandler,
                                            TableManager.this::isLocalPeer,
                                            completedFuture(schemaManager.schemaRegistry(tblId))
                                    )
                            );
                        } catch (NodeStoppingException e) {
                            // no-op
                        }
                    }

                    // Do not change peers of the raft group if this is a stale event.
                    // Note that we start raft node before for the sake of the consistency in a starting and stopping raft nodes.
                    if (pendingAssignmentsWatchEvent.revision() < pendingAssignmentsEntry.revision()) {
                        return;
                    }

                    RaftGroupService partGrpSvc = internalTable.partitionRaftGroupService(partId);

                    LeaderWithTerm leaderWithTerm = partGrpSvc.refreshAndGetLeaderWithTerm().join();

                    // run update of raft configuration if this node is a leader
                    if (isLocalPeer(leaderWithTerm.leader())) {
                        LOG.info("Current node={} is the leader of partition raft group={}. "
                                        + "Initiate rebalance process for partition={}, table={}",
                                localMember.address(), replicaGrpId, partId, tbl.name());

                        partGrpSvc.changePeersAsync(pendingConfiguration, leaderWithTerm.term()).join();
                    }
                } finally {
                    busyLock.leaveBusy();
                }
            }

            @Override
            public void onError(Throwable e) {
                LOG.warn("Unable to process pending assignments event", e);
            }
        });

        metaStorageMgr.registerPrefixWatch(ByteArray.fromString(STABLE_ASSIGNMENTS_PREFIX), new WatchListener() {
            @Override
            public void onUpdate(WatchEvent evt) {
                if (!busyLock.enterBusy()) {
                    throw new IgniteInternalException(new NodeStoppingException());
                }

                try {
                    assert evt.single();

                    Entry stableAssignmentsWatchEvent = evt.entryEvent().newEntry();

                    if (stableAssignmentsWatchEvent.value() == null) {
                        return;
                    }

                    int part = extractPartitionNumber(stableAssignmentsWatchEvent.key());
                    UUID tblId = extractTableId(stableAssignmentsWatchEvent.key(), STABLE_ASSIGNMENTS_PREFIX);

                    TablePartitionId replicaGrpId = new TablePartitionId(tblId, part);

                    Set<Assignment> stableAssignments = ByteUtils.fromBytes(stableAssignmentsWatchEvent.value());

                    byte[] pendingFromMetastorage = metaStorageMgr.get(pendingPartAssignmentsKey(replicaGrpId),
                            stableAssignmentsWatchEvent.revision()).join().value();

                    Set<Assignment> pendingAssignments = pendingFromMetastorage == null
                            ? Set.of()
                            : ByteUtils.fromBytes(pendingFromMetastorage);

                    String localMemberName = clusterService.topologyService().localMember().name();

                    boolean shouldStopLocalServices = Stream.concat(stableAssignments.stream(), pendingAssignments.stream())
                            .noneMatch(assignment -> assignment.consistentId().equals(localMemberName));

                    if (shouldStopLocalServices) {
                        try {
                            raftMgr.stopRaftNodes(replicaGrpId);

                            replicaMgr.stopReplica(new TablePartitionId(tblId, part));
                        } catch (NodeStoppingException e) {
                            // no-op
                        }
                    }
                } finally {
                    busyLock.leaveBusy();
                }
            }

            @Override
            public void onError(Throwable e) {
                LOG.warn("Unable to process stable assignments event", e);
            }
        });

        metaStorageMgr.registerPrefixWatch(ByteArray.fromString(ASSIGNMENTS_SWITCH_REDUCE_PREFIX), new WatchListener() {
            @Override
            public void onUpdate(WatchEvent evt) {
                byte[] key = evt.entryEvent().newEntry().key();

                int partitionNumber = extractPartitionNumber(key);
                UUID tblId = extractTableId(key, ASSIGNMENTS_SWITCH_REDUCE_PREFIX);

                TablePartitionId replicaGrpId = new TablePartitionId(tblId, partitionNumber);

                TableImpl tbl = tablesByIdVv.latest().get(tblId);

                TableConfiguration tblCfg = tablesCfg.tables().get(tbl.name());

                RebalanceUtil.handleReduceChanged(
                        metaStorageMgr,
                        baselineMgr.nodes(),
                        tblCfg.value().replicas(),
                        partitionNumber,
                        replicaGrpId,
                        evt
                );
            }

            @Override
            public void onError(Throwable e) {
                LOG.warn("Unable to process switch reduce event", e);
            }
        });
    }

    private PartitionMover createPartitionMover(InternalTable internalTable, int partId) {
        return new PartitionMover(busyLock, () -> internalTable.partitionRaftGroupService(partId));
    }

    /**
     * Gets a direct accessor for the configuration distributed property. If the metadata access only locally configured the method will
     * return local property accessor.
     *
     * @param property Distributed configuration property to receive direct access.
     * @param <T> Type of the property accessor.
     * @return An accessor for distributive property.
     * @see #getMetadataLocallyOnly
     */
    private <T extends ConfigurationProperty<?>> T directProxy(T property) {
        return getMetadataLocallyOnly ? property : ConfigurationUtil.directProxy(property);
    }

    /**
     * Returns or creates multi-versioned partition storage.
     *
     * <p>If a full rebalance has not been completed for a partition, it will be recreated to remove any garbage that might have been left
     * in when the rebalance was interrupted.
     *
     * @param mvTableStorage Multi-versioned table storage.
     * @param partitionId Partition ID.
     * @return Future that will complete when the operation completes.
     */
    private CompletableFuture<MvPartitionStorage> getOrCreateMvPartition(MvTableStorage mvTableStorage, int partitionId) {
        // TODO: IGNITE-18633 Should clean both MvPartitionStorage and TxStateStorage if the rebalance for one of them has not ended
        // TODO: IGNITE-18633 Also think about waiting for index stores for a partition, see PartitionAccessImpl.startRebalance
        return CompletableFuture.supplyAsync(() -> mvTableStorage.getOrCreateMvPartition(partitionId), ioExecutor)
                .thenCompose(mvPartitionStorage -> {
                    if (mvPartitionStorage.persistedIndex() == MvPartitionStorage.REBALANCE_IN_PROGRESS) {
                        return mvTableStorage.clearPartition(partitionId).thenApply(unused -> mvPartitionStorage);
                    } else {
                        return completedFuture(mvPartitionStorage);
                    }
                });
    }

    /**
     * Returns or creates transaction state storage for a partition.
     *
     * <p>If a full rebalance has not been completed for a partition, it will be recreated to remove any garbage that might have been left
     * in when the rebalance was interrupted.
     *
     * @param txStateTableStorage Transaction state storage for a table.
     * @param partitionId Partition ID.
     * @return Future that will complete when the operation completes.
     */
    private CompletableFuture<TxStateStorage> getOrCreateTxStateStorage(TxStateTableStorage txStateTableStorage, int partitionId) {
        // TODO: IGNITE-18633 Should clean both MvPartitionStorage and TxStateStorage if the rebalance for one of them has not ended
        return CompletableFuture.supplyAsync(() -> txStateTableStorage.getOrCreateTxStateStorage(partitionId), ioExecutor)
                .thenCompose(txStateStorage -> {
                    if (txStateStorage.persistedIndex() == TxStateStorage.REBALANCE_IN_PROGRESS) {
                        return txStateStorage.clear().thenApply(unused -> txStateStorage);
                    } else {
                        return completedFuture(txStateStorage);
                    }
                });
    }

    private static PeersAndLearners configurationFromAssignments(Collection<Assignment> assignments) {
        var peers = new HashSet<String>();
        var learners = new HashSet<String>();

        for (Assignment assignment : assignments) {
            if (assignment.isPeer()) {
                peers.add(assignment.consistentId());
            } else {
                learners.add(assignment.consistentId());
            }
        }

        return PeersAndLearners.fromConsistentIds(peers, learners);
    }
}<|MERGE_RESOLUTION|>--- conflicted
+++ resolved
@@ -750,13 +750,9 @@
                                 return completedFuture(null);
                             }
 
-<<<<<<< HEAD
-                            return getOrCreateTxStateStorage(internalTbl.txStateStorage(), partId)
-=======
                             return partitionDataStorageFut
                                     .thenCompose(s -> storageUpdateHandlerFut)
                                     .thenCompose(s -> getOrCreateTxStateStorageAsync(internalTbl.txStateStorage(), partId))
->>>>>>> 118a33b5
                                     .thenAcceptAsync(txStatePartitionStorage -> {
                                         RaftGroupOptions groupOptions = groupOptionsForPartition(
                                                 internalTbl.storage(),
