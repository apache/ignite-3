/*
 * Licensed to the Apache Software Foundation (ASF) under one or more
 * contributor license agreements. See the NOTICE file distributed with
 * this work for additional information regarding copyright ownership.
 * The ASF licenses this file to You under the Apache License, Version 2.0
 * (the "License"); you may not use this file except in compliance with
 * the License. You may obtain a copy of the License at
 *
 *      http://www.apache.org/licenses/LICENSE-2.0
 *
 * Unless required by applicable law or agreed to in writing, software
 * distributed under the License is distributed on an "AS IS" BASIS,
 * WITHOUT WARRANTIES OR CONDITIONS OF ANY KIND, either express or implied.
 * See the License for the specific language governing permissions and
 * limitations under the License.
 */

package org.apache.ignite.internal.table.distributed;

import static java.util.Collections.unmodifiableMap;
import static java.util.concurrent.CompletableFuture.allOf;
import static java.util.concurrent.CompletableFuture.completedFuture;
import static java.util.concurrent.CompletableFuture.failedFuture;
import static java.util.concurrent.CompletableFuture.runAsync;
import static java.util.stream.Collectors.toList;
import static org.apache.ignite.internal.configuration.util.ConfigurationUtil.getByInternalId;
import static org.apache.ignite.internal.distributionzones.DistributionZonesUtil.extractZoneId;
import static org.apache.ignite.internal.distributionzones.DistributionZonesUtil.zoneDataNodesPrefix;
import static org.apache.ignite.internal.schema.SchemaManager.INITIAL_SCHEMA_VERSION;
import static org.apache.ignite.internal.util.IgniteUtils.inBusyLock;
import static org.apache.ignite.internal.util.IgniteUtils.shutdownAndAwaitTermination;
import static org.apache.ignite.internal.utils.RebalanceUtil.ASSIGNMENTS_SWITCH_REDUCE_PREFIX;
import static org.apache.ignite.internal.utils.RebalanceUtil.PENDING_ASSIGNMENTS_PREFIX;
import static org.apache.ignite.internal.utils.RebalanceUtil.STABLE_ASSIGNMENTS_PREFIX;
import static org.apache.ignite.internal.utils.RebalanceUtil.extractPartitionNumber;
import static org.apache.ignite.internal.utils.RebalanceUtil.extractTableId;
import static org.apache.ignite.internal.utils.RebalanceUtil.pendingPartAssignmentsKey;
import static org.apache.ignite.internal.utils.RebalanceUtil.stablePartAssignmentsKey;
import static org.apache.ignite.internal.utils.RebalanceUtil.updatePendingAssignmentsKeys;

import it.unimi.dsi.fastutil.ints.Int2ObjectOpenHashMap;
import java.io.IOException;
import java.nio.file.Files;
import java.nio.file.Path;
import java.util.ArrayList;
import java.util.Arrays;
import java.util.Collection;
import java.util.HashMap;
import java.util.HashSet;
import java.util.List;
import java.util.Map;
import java.util.NoSuchElementException;
import java.util.Objects;
import java.util.Set;
import java.util.UUID;
import java.util.concurrent.CompletableFuture;
import java.util.concurrent.CompletionException;
import java.util.concurrent.ConcurrentHashMap;
import java.util.concurrent.CopyOnWriteArrayList;
import java.util.concurrent.ExecutorService;
import java.util.concurrent.Executors;
import java.util.concurrent.LinkedBlockingQueue;
import java.util.concurrent.ScheduledExecutorService;
import java.util.concurrent.ScheduledThreadPoolExecutor;
import java.util.concurrent.ThreadPoolExecutor;
import java.util.concurrent.TimeUnit;
import java.util.concurrent.atomic.AtomicBoolean;
import java.util.concurrent.atomic.AtomicReference;
import java.util.function.Consumer;
import java.util.function.Function;
import java.util.function.IntSupplier;
import java.util.stream.Stream;
import org.apache.ignite.configuration.ConfigurationChangeException;
import org.apache.ignite.configuration.ConfigurationProperty;
import org.apache.ignite.configuration.NamedConfigurationTree;
import org.apache.ignite.configuration.notifications.ConfigurationNamedListListener;
import org.apache.ignite.configuration.notifications.ConfigurationNotificationEvent;
import org.apache.ignite.internal.affinity.AffinityUtils;
import org.apache.ignite.internal.affinity.Assignment;
import org.apache.ignite.internal.baseline.BaselineManager;
import org.apache.ignite.internal.causality.VersionedValue;
import org.apache.ignite.internal.configuration.util.ConfigurationUtil;
import org.apache.ignite.internal.hlc.HybridClock;
import org.apache.ignite.internal.hlc.HybridTimestamp;
import org.apache.ignite.internal.logger.IgniteLogger;
import org.apache.ignite.internal.logger.Loggers;
import org.apache.ignite.internal.manager.EventListener;
import org.apache.ignite.internal.manager.IgniteComponent;
import org.apache.ignite.internal.manager.Producer;
import org.apache.ignite.internal.metastorage.Entry;
import org.apache.ignite.internal.metastorage.MetaStorageManager;
import org.apache.ignite.internal.metastorage.WatchEvent;
import org.apache.ignite.internal.metastorage.WatchListener;
import org.apache.ignite.internal.raft.Loza;
import org.apache.ignite.internal.raft.Peer;
import org.apache.ignite.internal.raft.PeersAndLearners;
import org.apache.ignite.internal.raft.RaftGroupEventsListener;
import org.apache.ignite.internal.raft.RaftManager;
import org.apache.ignite.internal.raft.RaftNodeId;
import org.apache.ignite.internal.raft.server.RaftGroupOptions;
import org.apache.ignite.internal.raft.service.LeaderWithTerm;
import org.apache.ignite.internal.raft.service.RaftGroupListener;
import org.apache.ignite.internal.raft.service.RaftGroupService;
import org.apache.ignite.internal.raft.storage.impl.LogStorageFactoryCreator;
import org.apache.ignite.internal.replicator.ReplicaManager;
import org.apache.ignite.internal.replicator.ReplicaService;
import org.apache.ignite.internal.schema.SchemaManager;
import org.apache.ignite.internal.schema.configuration.ExtendedTableChange;
import org.apache.ignite.internal.schema.configuration.ExtendedTableConfiguration;
import org.apache.ignite.internal.schema.configuration.ExtendedTableView;
import org.apache.ignite.internal.schema.configuration.TableChange;
import org.apache.ignite.internal.schema.configuration.TableConfiguration;
import org.apache.ignite.internal.schema.configuration.TableView;
import org.apache.ignite.internal.schema.configuration.TablesConfiguration;
import org.apache.ignite.internal.schema.event.SchemaEvent;
import org.apache.ignite.internal.schema.event.SchemaEventParameters;
import org.apache.ignite.internal.storage.DataStorageManager;
import org.apache.ignite.internal.storage.MvPartitionStorage;
import org.apache.ignite.internal.storage.StorageException;
import org.apache.ignite.internal.storage.engine.MvTableStorage;
import org.apache.ignite.internal.table.IgniteTablesInternal;
import org.apache.ignite.internal.table.InternalTable;
import org.apache.ignite.internal.table.TableImpl;
import org.apache.ignite.internal.table.distributed.message.HasDataRequest;
import org.apache.ignite.internal.table.distributed.message.HasDataResponse;
import org.apache.ignite.internal.table.distributed.raft.PartitionDataStorage;
import org.apache.ignite.internal.table.distributed.raft.PartitionListener;
import org.apache.ignite.internal.table.distributed.raft.RebalanceRaftGroupEventsListener;
import org.apache.ignite.internal.table.distributed.raft.snapshot.PartitionAccessImpl;
import org.apache.ignite.internal.table.distributed.raft.snapshot.PartitionKey;
import org.apache.ignite.internal.table.distributed.raft.snapshot.PartitionSnapshotStorageFactory;
import org.apache.ignite.internal.table.distributed.raft.snapshot.outgoing.OutgoingSnapshotsManager;
import org.apache.ignite.internal.table.distributed.raft.snapshot.outgoing.SnapshotAwarePartitionDataStorage;
import org.apache.ignite.internal.table.distributed.replicator.PartitionReplicaListener;
import org.apache.ignite.internal.table.distributed.replicator.PlacementDriver;
import org.apache.ignite.internal.table.distributed.replicator.TablePartitionId;
import org.apache.ignite.internal.table.distributed.storage.InternalTableImpl;
import org.apache.ignite.internal.table.distributed.storage.PartitionStorages;
import org.apache.ignite.internal.table.event.TableEvent;
import org.apache.ignite.internal.table.event.TableEventParameters;
import org.apache.ignite.internal.thread.NamedThreadFactory;
import org.apache.ignite.internal.tx.LockManager;
import org.apache.ignite.internal.tx.TxManager;
import org.apache.ignite.internal.tx.storage.state.TxStateStorage;
import org.apache.ignite.internal.tx.storage.state.TxStateTableStorage;
import org.apache.ignite.internal.tx.storage.state.rocksdb.TxStateRocksDbTableStorage;
import org.apache.ignite.internal.util.ByteUtils;
import org.apache.ignite.internal.util.IgniteNameUtils;
import org.apache.ignite.internal.util.IgniteSpinBusyLock;
import org.apache.ignite.internal.util.IgniteUtils;
import org.apache.ignite.internal.util.Lazy;
import org.apache.ignite.internal.util.PendingComparableValuesTracker;
import org.apache.ignite.internal.utils.RebalanceUtil;
import org.apache.ignite.lang.ByteArray;
import org.apache.ignite.lang.IgniteException;
import org.apache.ignite.lang.IgniteInternalException;
import org.apache.ignite.lang.IgniteStringFormatter;
import org.apache.ignite.lang.IgniteSystemProperties;
import org.apache.ignite.lang.IgniteTriConsumer;
import org.apache.ignite.lang.NodeStoppingException;
import org.apache.ignite.lang.TableAlreadyExistsException;
import org.apache.ignite.lang.TableNotFoundException;
import org.apache.ignite.network.ClusterNode;
import org.apache.ignite.network.ClusterService;
import org.apache.ignite.network.MessagingService;
import org.apache.ignite.network.TopologyService;
import org.apache.ignite.raft.jraft.storage.impl.VolatileRaftMetaStorage;
import org.apache.ignite.table.Table;
import org.jetbrains.annotations.NotNull;
import org.jetbrains.annotations.Nullable;
import org.jetbrains.annotations.TestOnly;

/**
 * Table manager.
 */
public class TableManager extends Producer<TableEvent, TableEventParameters> implements IgniteTablesInternal, IgniteComponent {
    private static final String DEFAULT_SCHEMA_NAME = "PUBLIC";

    // TODO get rid of this in future? IGNITE-17307
    /** Timeout to complete the tablesByIdVv on revision update. */
    private static final long TABLES_COMPLETE_TIMEOUT = 120;

    private static final long QUERY_DATA_NODES_COUNT_TIMEOUT = TimeUnit.SECONDS.toMillis(3);

    /** The logger. */
    private static final IgniteLogger LOG = Loggers.forClass(TableManager.class);

    /** Name of a transaction state directory. */
    private static final String TX_STATE_DIR = "tx-state-";

    /** Transaction storage flush delay. */
    private static final int TX_STATE_STORAGE_FLUSH_DELAY = 1000;
    private static final IntSupplier TX_STATE_STORAGE_FLUSH_DELAY_SUPPLIER = () -> TX_STATE_STORAGE_FLUSH_DELAY;

    /**
     * If this property is set to {@code true} then an attempt to get the configuration property directly from the meta storage will be
     * skipped, and the local property will be returned.
     * TODO: IGNITE-16774 This property and overall approach, access configuration directly through the Metastorage,
     * TODO: will be removed after fix of the issue.
     */
    private final boolean getMetadataLocallyOnly = IgniteSystemProperties.getBoolean("IGNITE_GET_METADATA_LOCALLY_ONLY");

    /** Tables configuration. */
    private final TablesConfiguration tablesCfg;

    private final ClusterService clusterService;

    /** Raft manager. */
    private final RaftManager raftMgr;

    /** Replica manager. */
    private final ReplicaManager replicaMgr;

    /** Lock manager. */
    private final LockManager lockMgr;

    /** Replica service. */
    private final ReplicaService replicaSvc;

    /** Baseline manager. */
    private final BaselineManager baselineMgr;

    /** Transaction manager. */
    private final TxManager txManager;

    /** Meta storage manager. */
    private final MetaStorageManager metaStorageMgr;

    /** Data storage manager. */
    private final DataStorageManager dataStorageMgr;

    /** Placement driver. */
    private final PlacementDriver placementDriver;

    /** Here a table future stores during creation (until the table can be provided to client). */
    private final Map<UUID, CompletableFuture<Table>> tableCreateFuts = new ConcurrentHashMap<>();

    /** Versioned store for tables by id. */
    private final VersionedValue<Map<UUID, TableImpl>> tablesByIdVv;

    /** Set of futures that should complete before completion of {@link #tablesByIdVv}, after completion this set is cleared. */
    private final Set<CompletableFuture<?>> beforeTablesVvComplete = ConcurrentHashMap.newKeySet();

    /**
     * {@link TableImpl} is created during update of tablesByIdVv, we store reference to it in case of updating of tablesByIdVv fails, so we
     * can stop resources associated with the table.
     */
    private final Map<UUID, TableImpl> tablesToStopInCaseOfError = new ConcurrentHashMap<>();

    /** Resolver that resolves a node consistent ID to cluster node. */
    private final Function<String, ClusterNode> clusterNodeResolver;

    /** Busy lock to stop synchronously. */
    private final IgniteSpinBusyLock busyLock = new IgniteSpinBusyLock();

    /** Prevents double stopping the component. */
    private final AtomicBoolean stopGuard = new AtomicBoolean();

    /** Schema manager. */
    private final SchemaManager schemaManager;

    private final LogStorageFactoryCreator volatileLogStorageFactoryCreator;

    /** Executor for scheduling retries of a rebalance. */
    private final ScheduledExecutorService rebalanceScheduler;

    /** Transaction state storage scheduled pool. */
    private final ScheduledExecutorService txStateStorageScheduledPool;

    /** Transaction state storage pool. */
    private final ExecutorService txStateStoragePool;

    /** Scan request executor. */
    private final ExecutorService scanRequestExecutor;

    /**
     * Separate executor for IO operations like partition storage initialization or partition raft group meta data persisting.
     */
    private final ExecutorService ioExecutor;

    private final HybridClock clock;

    private final OutgoingSnapshotsManager outgoingSnapshotsManager;

    /** Partitions storage path. */
    private final Path storagePath;

    /** Assignment change event listeners. */
    private final CopyOnWriteArrayList<Consumer<IgniteTablesInternal>> assignmentsChangeListeners = new CopyOnWriteArrayList<>();

    /** Incoming RAFT snapshots executor. */
    private final ExecutorService incomingSnapshotsExecutor;

    /** Rebalance scheduler pool size. */
    private static final int REBALANCE_SCHEDULER_POOL_SIZE = Math.min(Runtime.getRuntime().availableProcessors() * 3, 20);

    private static final TableMessagesFactory TABLE_MESSAGES_FACTORY = new TableMessagesFactory();

    /** Meta storage listener for changes in the distribution zones data nodes. */
    private final WatchListener distributionZonesDataNodesListener;

    /** Meta storage listener for pending assignments. */
    private final WatchListener pendingAssignmentsRebalanceListener;

    /** Meta storage listener for stable assignments. */
    private final WatchListener stableAssignmentsRebalanceListener;

    /** Meta storage listener for switch reduce assignments. */
    private final WatchListener assignmentsSwitchRebalanceListener;

    /**
     * Creates a new table manager.
     *
     * @param nodeName Node name.
     * @param registry Registry for versioned values.
     * @param tablesCfg Tables configuration.
     * @param raftMgr Raft manager.
     * @param replicaMgr Replica manager.
     * @param lockMgr Lock manager.
     * @param replicaSvc Replica service.
     * @param baselineMgr Baseline manager.
     * @param txManager Transaction manager.
     * @param dataStorageMgr Data storage manager.
     * @param schemaManager Schema manager.
     * @param volatileLogStorageFactoryCreator Creator for {@link org.apache.ignite.internal.raft.storage.LogStorageFactory} for volatile
     *                                         tables.
     */
    public TableManager(
            String nodeName,
            Consumer<Function<Long, CompletableFuture<?>>> registry,
            TablesConfiguration tablesCfg,
            ClusterService clusterService,
            RaftManager raftMgr,
            ReplicaManager replicaMgr,
            LockManager lockMgr,
            ReplicaService replicaSvc,
            BaselineManager baselineMgr,
            TopologyService topologyService,
            TxManager txManager,
            DataStorageManager dataStorageMgr,
            Path storagePath,
            MetaStorageManager metaStorageMgr,
            SchemaManager schemaManager,
            LogStorageFactoryCreator volatileLogStorageFactoryCreator,
            HybridClock clock,
            OutgoingSnapshotsManager outgoingSnapshotsManager
    ) {
        this.tablesCfg = tablesCfg;
        this.clusterService = clusterService;
        this.raftMgr = raftMgr;
        this.baselineMgr = baselineMgr;
        this.replicaMgr = replicaMgr;
        this.lockMgr = lockMgr;
        this.replicaSvc = replicaSvc;
        this.txManager = txManager;
        this.dataStorageMgr = dataStorageMgr;
        this.storagePath = storagePath;
        this.metaStorageMgr = metaStorageMgr;
        this.schemaManager = schemaManager;
        this.volatileLogStorageFactoryCreator = volatileLogStorageFactoryCreator;
        this.clock = clock;
        this.outgoingSnapshotsManager = outgoingSnapshotsManager;

        clusterNodeResolver = topologyService::getByConsistentId;

        placementDriver = new PlacementDriver(replicaSvc, clusterNodeResolver);

        tablesByIdVv = new VersionedValue<>(null, HashMap::new);

        registry.accept(token -> {
            List<CompletableFuture<?>> futures = new ArrayList<>(beforeTablesVvComplete);

            beforeTablesVvComplete.clear();

            return allOf(futures.toArray(new CompletableFuture[]{}))
                    .orTimeout(TABLES_COMPLETE_TIMEOUT, TimeUnit.SECONDS)
                    .whenComplete((v, e) -> {
                        if (!busyLock.enterBusy()) {
                            if (e != null) {
                                LOG.warn("Error occurred while updating tables and stopping components.", e);
                                // Stop of the components has been started, so we do nothing and resources of tablesByIdVv will be
                                // freed in the logic of TableManager stop. We cannot complete tablesByIdVv exceptionally because
                                // we will lose a context of tables.
                            }
                            return;
                        }
                        try {
                            if (e != null) {
                                LOG.warn("Error occurred while updating tables.", e);
                                if (e instanceof CompletionException) {
                                    Throwable th = e.getCause();
                                    // Case when stopping of the previous component has been started and related futures completed
                                    // exceptionally
                                    if (th instanceof NodeStoppingException || (th.getCause() != null
                                            && th.getCause() instanceof NodeStoppingException)) {
                                        // Stop of the components has been started so we do nothing and resources will be freed in the
                                        // logic of TableManager stop
                                        return;
                                    }
                                }
                                // TODO: https://issues.apache.org/jira/browse/IGNITE-17515
                                tablesByIdVv.completeExceptionally(token, e);
                            }

                            //Normal scenario, when all related futures for tablesByIdVv are completed and we can complete tablesByIdVv
                            tablesByIdVv.complete(token);

                            tablesToStopInCaseOfError.clear();
                        } finally {
                            busyLock.leaveBusy();
                        }
                    });
        });

        txStateStorageScheduledPool = Executors.newSingleThreadScheduledExecutor(
                NamedThreadFactory.create(nodeName, "tx-state-storage-scheduled-pool", LOG));

        txStateStoragePool = Executors.newFixedThreadPool(Runtime.getRuntime().availableProcessors(),
                NamedThreadFactory.create(nodeName, "tx-state-storage-pool", LOG));

        scanRequestExecutor = Executors.newSingleThreadExecutor(
                NamedThreadFactory.create(nodeName, "scan-query-executor-", LOG));

        rebalanceScheduler = new ScheduledThreadPoolExecutor(REBALANCE_SCHEDULER_POOL_SIZE,
                NamedThreadFactory.create(nodeName, "rebalance-scheduler", LOG));

        int cpus = Runtime.getRuntime().availableProcessors();

        ioExecutor = new ThreadPoolExecutor(
                Math.min(cpus * 3, 25),
                Integer.MAX_VALUE,
                100,
                TimeUnit.MILLISECONDS,
                new LinkedBlockingQueue<>(),
                NamedThreadFactory.create(nodeName, "tableManager-io", LOG));

        incomingSnapshotsExecutor = new ThreadPoolExecutor(
                cpus,
                cpus,
                100,
                TimeUnit.MILLISECONDS,
                new LinkedBlockingQueue<>(),
                NamedThreadFactory.create(nodeName, "incoming-raft-snapshot", LOG)
        );

        distributionZonesDataNodesListener = new WatchListener() {
            @Override
            public void onUpdate(WatchEvent evt) {
                if (!busyLock.enterBusy()) {
                    throw new IgniteInternalException(new NodeStoppingException());
                }

                try {
                    byte[] dataNodesBytes = evt.entryEvent().newEntry().value();

                    if (dataNodesBytes == null) {
                        //The zone was removed so data nodes was removed too.
                        return;
                    }

                    NamedConfigurationTree<TableConfiguration, TableView, TableChange> tables = tablesCfg.tables();

                    int zoneId = extractZoneId(evt.entryEvent().newEntry().key());

                    Set<String> dataNodes = ByteUtils.fromBytes(dataNodesBytes);

                    for (int i = 0; i < tables.value().size(); i++) {
                        TableView tableView = tables.value().get(i);

                        int tableZoneId = tableView.zoneId();

                        if (zoneId == tableZoneId) {
                            TableConfiguration tableCfg = tables.get(tableView.name());

                            for (int part = 0; part < tableView.partitions(); part++) {
                                UUID tableId = ((ExtendedTableConfiguration) tableCfg).id().value();

                                TablePartitionId replicaGrpId = new TablePartitionId(tableId, part);

                                int partId = part;

                                updatePendingAssignmentsKeys(
                                        tableView.name(), replicaGrpId, dataNodes, tableView.replicas(),
                                        evt.entryEvent().newEntry().revision(), metaStorageMgr, part
                                ).exceptionally(e -> {
                                    LOG.error(
                                            "Exception on updating assignments for [table={}, partition={}]", e, tableView.name(), partId
                                    );

                                    return null;
                                });
                            }
                        }
                    }
                } finally {
                    busyLock.leaveBusy();
                }
            }

            @Override
            public void onError(Throwable e) {
                LOG.warn("Unable to process data nodes event", e);
            }
        };

        pendingAssignmentsRebalanceListener = new WatchListener() {
            @Override
            public void onUpdate(WatchEvent evt) {
                if (!busyLock.enterBusy()) {
                    throw new IgniteInternalException(new NodeStoppingException());
                }

                try {
                    assert evt.single();

                    Entry pendingAssignmentsWatchEvent = evt.entryEvent().newEntry();

                    if (pendingAssignmentsWatchEvent.value() == null) {
                        return;
                    }

                    int partId = extractPartitionNumber(pendingAssignmentsWatchEvent.key());
                    UUID tblId = extractTableId(pendingAssignmentsWatchEvent.key(), PENDING_ASSIGNMENTS_PREFIX);

                    TablePartitionId replicaGrpId = new TablePartitionId(tblId, partId);

                    Entry pendingAssignmentsEntry = metaStorageMgr.get(pendingPartAssignmentsKey(replicaGrpId)).join();

                    assert pendingAssignmentsWatchEvent.revision() <= pendingAssignmentsEntry.revision()
                            : "Meta Storage watch cannot notify about an event with the revision that is more than the actual revision.";

                    // Assignments of the pending rebalance that we received through the meta storage watch mechanism.
                    Set<Assignment> pendingAssignments = ByteUtils.fromBytes(pendingAssignmentsWatchEvent.value());

                    PeersAndLearners pendingConfiguration = configurationFromAssignments(pendingAssignments);

                    TableImpl tbl = tablesByIdVv.latest().get(tblId);

                    ExtendedTableConfiguration tblCfg = (ExtendedTableConfiguration) tablesCfg.tables().get(tbl.name());

                    // Stable assignments from the meta store, which revision is bounded by the current pending event.
                    byte[] stableAssignmentsBytes = metaStorageMgr.get(stablePartAssignmentsKey(replicaGrpId),
                            pendingAssignmentsWatchEvent.revision()).join().value();

                    Set<Assignment> stableAssignments = stableAssignmentsBytes == null
                            // This is for the case when the first rebalance occurs.
                            ? ((List<Set<Assignment>>) ByteUtils.fromBytes(tblCfg.assignments().value())).get(partId)
                            : ByteUtils.fromBytes(stableAssignmentsBytes);

                    PeersAndLearners stableConfiguration = configurationFromAssignments(stableAssignments);

                    placementDriver.updateAssignment(
                            replicaGrpId,
                            stableConfiguration.peers().stream().map(Peer::consistentId).collect(toList())
                    );

                    ClusterNode localMember = clusterService.topologyService().localMember();

                    // Start a new Raft node and Replica if this node has appeared in the new assignments.
                    boolean shouldStartLocalServices = pendingAssignments.stream()
                            .filter(assignment -> localMember.name().equals(assignment.consistentId()))
                            .anyMatch(assignment -> !stableAssignments.contains(assignment));

                    PendingComparableValuesTracker<HybridTimestamp> safeTime = new PendingComparableValuesTracker<>(clock.now());

                    InternalTable internalTable = tbl.internalTable();

                    LOG.info("Received update on pending assignments. Check if new raft group should be started"
                                    + " [key={}, partition={}, table={}, localMemberAddress={}]",
                            pendingAssignmentsWatchEvent.key(), partId, tbl.name(), localMember.address());

                    if (shouldStartLocalServices) {
                        PartitionStorages partitionStorages = getOrCreatePartitionStorages(tbl, partId).join();

                        MvPartitionStorage mvPartitionStorage = partitionStorages.getMvPartitionStorage();
                        TxStateStorage txStatePartitionStorage = partitionStorages.getTxStateStorage();

                        PartitionDataStorage partitionDataStorage = partitionDataStorage(mvPartitionStorage, internalTable, partId);
                        StorageUpdateHandler storageUpdateHandler =
                                new StorageUpdateHandler(partId, partitionDataStorage, tbl.indexStorageAdapters(partId));

                        RaftGroupOptions groupOptions = groupOptionsForPartition(
                                internalTable.storage(),
                                internalTable.txStateStorage(),
                                partitionKey(internalTable, partId),
                                tbl
                        );

                        RaftGroupListener raftGrpLsnr = new PartitionListener(
                                partitionDataStorage,
                                storageUpdateHandler,
                                txStatePartitionStorage,
                                safeTime
                        );

                        RaftGroupEventsListener raftGrpEvtsLsnr = new RebalanceRaftGroupEventsListener(
                                metaStorageMgr,
                                tblCfg,
                                replicaGrpId,
                                partId,
                                busyLock,
                                createPartitionMover(internalTable, partId),
                                TableManager.this::calculateAssignments,
                                rebalanceScheduler
                        );

                        Peer serverPeer = pendingConfiguration.peer(localMember.name());

                        var raftNodeId = new RaftNodeId(replicaGrpId, serverPeer);

                        try {
                            // TODO: use RaftManager interface, see https://issues.apache.org/jira/browse/IGNITE-18273
                            ((Loza) raftMgr).startRaftGroupNode(
                                    raftNodeId,
                                    stableConfiguration,
                                    raftGrpLsnr,
                                    raftGrpEvtsLsnr,
                                    groupOptions
                            );

                            replicaMgr.startReplica(replicaGrpId,
                                    new PartitionReplicaListener(
                                            mvPartitionStorage,
                                            internalTable.partitionRaftGroupService(partId),
                                            txManager,
                                            lockMgr,
                                            scanRequestExecutor,
                                            partId,
                                            tblId,
                                            tbl.indexesLockers(partId),
                                            new Lazy<>(() -> tbl.indexStorageAdapters(partId).get().get(tbl.pkId())),
                                            () -> tbl.indexStorageAdapters(partId).get(),
                                            clock,
                                            safeTime,
                                            txStatePartitionStorage,
                                            placementDriver,
                                            storageUpdateHandler,
                                            TableManager.this::isLocalPeer,
                                            completedFuture(schemaManager.schemaRegistry(tblId))
                                    )
                            );
                        } catch (NodeStoppingException e) {
                            // no-op
                        }
                    }

                    // Do not change peers of the raft group if this is a stale event.
                    // Note that we start raft node before for the sake of the consistency in a starting and stopping raft nodes.
                    if (pendingAssignmentsWatchEvent.revision() < pendingAssignmentsEntry.revision()) {
                        return;
                    }

                    RaftGroupService partGrpSvc = internalTable.partitionRaftGroupService(partId);

                    LeaderWithTerm leaderWithTerm = partGrpSvc.refreshAndGetLeaderWithTerm().join();

                    // run update of raft configuration if this node is a leader
                    if (isLocalPeer(leaderWithTerm.leader())) {
                        LOG.info("Current node={} is the leader of partition raft group={}. "
                                        + "Initiate rebalance process for partition={}, table={}",
                                localMember.address(), replicaGrpId, partId, tbl.name());

                        partGrpSvc.changePeersAsync(pendingConfiguration, leaderWithTerm.term()).join();
                    }
                } finally {
                    busyLock.leaveBusy();
                }
            }

            @Override
            public void onError(Throwable e) {
                LOG.warn("Unable to process pending assignments event", e);
            }
        };

        stableAssignmentsRebalanceListener = new WatchListener() {
            @Override
            public void onUpdate(WatchEvent evt) {
                inBusyLock(busyLock, () -> {
                    assert evt.single() : evt;

                    Entry stableAssignmentsWatchEvent = evt.entryEvent().newEntry();

                    if (stableAssignmentsWatchEvent.value() == null) {
                        return;
                    }

                    int partitionId = extractPartitionNumber(stableAssignmentsWatchEvent.key());
                    UUID tableId = extractTableId(stableAssignmentsWatchEvent.key(), STABLE_ASSIGNMENTS_PREFIX);

                    TablePartitionId tablePartitionId = new TablePartitionId(tableId, partitionId);

                    Set<Assignment> stableAssignments = ByteUtils.fromBytes(stableAssignmentsWatchEvent.value());

                    byte[] pendingAssignmentsFromMetaStorage = metaStorageMgr.get(
                            pendingPartAssignmentsKey(tablePartitionId),
                            stableAssignmentsWatchEvent.revision()
                    ).join().value();

                    Set<Assignment> pendingAssignments = pendingAssignmentsFromMetaStorage == null
                            ? Set.of()
                            : ByteUtils.fromBytes(pendingAssignmentsFromMetaStorage);

                    String localMemberName = clusterService.topologyService().localMember().name();

                    boolean shouldStopLocalServices = Stream.concat(stableAssignments.stream(), pendingAssignments.stream())
                            .noneMatch(assignment -> assignment.consistentId().equals(localMemberName));

                    if (shouldStopLocalServices) {
                        try {
                            raftMgr.stopRaftNodes(tablePartitionId);

                            replicaMgr.stopReplica(tablePartitionId);
                        } catch (NodeStoppingException e) {
                            // no-op
                        }

                        InternalTable internalTable = tablesByIdVv.latest().get(tableId).internalTable();

                        // Should be done fairly quickly.
                        allOf(
                                internalTable.storage().destroyPartition(partitionId),
                                runAsync(() -> internalTable.txStateStorage().destroyTxStateStorage(partitionId), ioExecutor)
                        ).join();
                    }
                });
            }

            @Override
            public void onError(Throwable e) {
                LOG.warn("Unable to process stable assignments event", e);
            }
        };

        assignmentsSwitchRebalanceListener = new WatchListener() {
            @Override
            public void onUpdate(WatchEvent evt) {
                byte[] key = evt.entryEvent().newEntry().key();

                int partitionNumber = extractPartitionNumber(key);
                UUID tblId = extractTableId(key, ASSIGNMENTS_SWITCH_REDUCE_PREFIX);

                TablePartitionId replicaGrpId = new TablePartitionId(tblId, partitionNumber);

                TableImpl tbl = tablesByIdVv.latest().get(tblId);

                TableConfiguration tblCfg = tablesCfg.tables().get(tbl.name());

                RebalanceUtil.handleReduceChanged(
                        metaStorageMgr,
                        baselineMgr.nodes().stream().map(ClusterNode::name).collect(toList()),
                        tblCfg.value().replicas(),
                        partitionNumber,
                        replicaGrpId,
                        evt
                );
            }

            @Override
            public void onError(Throwable e) {
                LOG.warn("Unable to process switch reduce event", e);
            }
        };
    }

    /** {@inheritDoc} */
    @Override
    public void start() {
        tablesCfg.tables().any().replicas().listen(this::onUpdateReplicas);

        // TODO: IGNITE-18694 - Recovery for the case when zones watch listener processed event but assignments were not updated.
        metaStorageMgr.registerPrefixWatch(zoneDataNodesPrefix(), distributionZonesDataNodesListener);

        metaStorageMgr.registerPrefixWatch(ByteArray.fromString(PENDING_ASSIGNMENTS_PREFIX), pendingAssignmentsRebalanceListener);
        metaStorageMgr.registerPrefixWatch(ByteArray.fromString(STABLE_ASSIGNMENTS_PREFIX), stableAssignmentsRebalanceListener);
        metaStorageMgr.registerPrefixWatch(ByteArray.fromString(ASSIGNMENTS_SWITCH_REDUCE_PREFIX), assignmentsSwitchRebalanceListener);

        ((ExtendedTableConfiguration) tablesCfg.tables().any()).assignments().listen(this::onUpdateAssignments);

        tablesCfg.tables().listenElements(new ConfigurationNamedListListener<>() {
            @Override
            public CompletableFuture<?> onCreate(ConfigurationNotificationEvent<TableView> ctx) {
                return onTableCreate(ctx);
            }

            @Override
            public CompletableFuture<?> onRename(String oldName, String newName, ConfigurationNotificationEvent<TableView> ctx) {
                // TODO: IGNITE-15485 Support table rename operation.

                return completedFuture(null);
            }

            @Override
            public CompletableFuture<?> onDelete(ConfigurationNotificationEvent<TableView> ctx) {
                return onTableDelete(ctx);
            }
        });

        schemaManager.listen(SchemaEvent.CREATE, new EventListener<>() {
            /** {@inheritDoc} */
            @Override
            public CompletableFuture<Boolean> notify(@NotNull SchemaEventParameters parameters, @Nullable Throwable exception) {
                if (tablesByIdVv.latest().get(parameters.tableId()) != null) {
                    fireEvent(
                            TableEvent.ALTER,
                            new TableEventParameters(parameters.causalityToken(), tablesByIdVv.latest().get(parameters.tableId())), null
                    );
                }

                return completedFuture(false);
            }
        });

        addMessageHandler(clusterService.messagingService());
    }

    /**
     * Adds a table manager message handler.
     *
     * @param messagingService Messaging service.
     */
    private void addMessageHandler(MessagingService messagingService) {
        messagingService.addMessageHandler(TableMessageGroup.class, (message, sender, correlationId) -> {
            if (message instanceof HasDataRequest) {
                // This message queries if a node has any data for a specific partition of a table
                assert correlationId != null;

                HasDataRequest msg = (HasDataRequest) message;

                UUID tableId = msg.tableId();
                int partitionId = msg.partitionId();

                boolean contains = false;

                TableImpl table = tablesByIdVv.latest().get(tableId);

                if (table != null) {
                    MvTableStorage storage = table.internalTable().storage();

                    MvPartitionStorage mvPartition = storage.getMvPartition(partitionId);

                    // If node's recovery process is incomplete (no partition storage), then we consider this node's
                    // partition storage empty.
                    if (mvPartition != null) {
                        // If applied index of a storage is greater than 0,
                        // then there is data.
                        contains = mvPartition.lastAppliedIndex() > 0;
                    }
                }

                messagingService.respond(sender, TABLE_MESSAGES_FACTORY.hasDataResponse().result(contains).build(), correlationId);
            }
        });
    }

    /**
     * Listener of table create configuration change.
     *
     * @param ctx Table configuration context.
     * @return A future.
     */
    private CompletableFuture<?> onTableCreate(ConfigurationNotificationEvent<TableView> ctx) {
        if (!busyLock.enterBusy()) {
            String tblName = ctx.newValue().name();
            UUID tblId = ((ExtendedTableView) ctx.newValue()).id();

            fireEvent(TableEvent.CREATE,
                    new TableEventParameters(ctx.storageRevision(), tblId, tblName),
                    new NodeStoppingException()
            );

            return failedFuture(new NodeStoppingException());
        }

        try {
            return createTableLocally(
                    ctx.storageRevision(),
                    ctx.newValue().name(),
                    ((ExtendedTableView) ctx.newValue()).id(),
                    ctx.newValue().partitions()
            );
        } finally {
            busyLock.leaveBusy();
        }
    }

    /**
     * Listener of table drop configuration change.
     *
     * @param ctx Table configuration context.
     * @return A future.
     */
    private CompletableFuture<?> onTableDelete(ConfigurationNotificationEvent<TableView> ctx) {
        if (!busyLock.enterBusy()) {
            String tblName = ctx.oldValue().name();
            UUID tblId = ((ExtendedTableView) ctx.oldValue()).id();

            fireEvent(
                    TableEvent.DROP,
                    new TableEventParameters(ctx.storageRevision(), tblId, tblName),
                    new NodeStoppingException()
            );

            return failedFuture(new NodeStoppingException());
        }

        try {
            dropTableLocally(
                    ctx.storageRevision(),
                    ctx.oldValue().name(),
                    ((ExtendedTableView) ctx.oldValue()).id(),
                    ByteUtils.fromBytes(((ExtendedTableView) ctx.oldValue()).assignments())
            );
        } finally {
            busyLock.leaveBusy();
        }

        return completedFuture(null);
    }

    /**
     * Listener of replicas configuration changes.
     *
     * @param replicasCtx Replicas configuration event context.
     * @return A future, which will be completed, when event processed by listener.
     */
    private CompletableFuture<?> onUpdateReplicas(ConfigurationNotificationEvent<Integer> replicasCtx) {
        if (!busyLock.enterBusy()) {
            return completedFuture(new NodeStoppingException());
        }

        try {
            if (replicasCtx.oldValue() != null && replicasCtx.oldValue() > 0) {
                TableConfiguration tblCfg = replicasCtx.config(TableConfiguration.class);

                LOG.info("Received update for replicas number [table={}, oldNumber={}, newNumber={}]",
                        tblCfg.name().value(), replicasCtx.oldValue(), replicasCtx.newValue());

                int partCnt = tblCfg.partitions().value();

                int newReplicas = replicasCtx.newValue();

                CompletableFuture<?>[] futures = new CompletableFuture<?>[partCnt];

                for (int i = 0; i < partCnt; i++) {
                    TablePartitionId replicaGrpId = new TablePartitionId(((ExtendedTableConfiguration) tblCfg).id().value(), i);

                    futures[i] = updatePendingAssignmentsKeys(tblCfg.name().value(), replicaGrpId,
                            baselineMgr.nodes().stream().map(ClusterNode::name).collect(toList()), newReplicas,
                            replicasCtx.storageRevision(), metaStorageMgr, i);
                }

                return allOf(futures);
            } else {
                return completedFuture(null);
            }
        } finally {
            busyLock.leaveBusy();
        }
    }

    /**
     * Listener of assignment configuration changes.
     *
     * @param assignmentsCtx Assignment configuration context.
     * @return A future.
     */
    private CompletableFuture<?> onUpdateAssignments(ConfigurationNotificationEvent<byte[]> assignmentsCtx) {
        if (!busyLock.enterBusy()) {
            return failedFuture(new NodeStoppingException());
        }

        try {
            updateAssignmentInternal(assignmentsCtx);
        } finally {
            busyLock.leaveBusy();
        }

        for (var listener : assignmentsChangeListeners) {
            listener.accept(this);
        }

        return completedFuture(null);
    }

    /**
     * Updates or creates partition raft groups.
     *
     * @param assignmentsCtx Change assignment event.
     */
    private void updateAssignmentInternal(ConfigurationNotificationEvent<byte[]> assignmentsCtx) {
        ExtendedTableConfiguration tblCfg = assignmentsCtx.config(ExtendedTableConfiguration.class);

        UUID tblId = tblCfg.id().value();

        long causalityToken = assignmentsCtx.storageRevision();

        List<Set<Assignment>> oldAssignments = assignmentsCtx.oldValue() == null ? null : ByteUtils.fromBytes(assignmentsCtx.oldValue());

        List<Set<Assignment>> newAssignments = ByteUtils.fromBytes(assignmentsCtx.newValue());

        // Empty assignments might be a valid case if tables are created from within cluster init HOCON
        // configuration, which is not supported now.
        assert newAssignments != null : IgniteStringFormatter.format("Table [id={}] has empty assignments.", tblId);

        int partitions = newAssignments.size();

        CompletableFuture<?>[] futures = new CompletableFuture<?>[partitions];
        for (int i = 0; i < futures.length; i++) {
            futures[i] = new CompletableFuture<>();
        }

        String localMemberName = clusterService.topologyService().localMember().name();

        // Create new raft nodes according to new assignments.
        tablesByIdVv.update(causalityToken, (tablesById, e) -> {
            if (e != null) {
                return failedFuture(e);
            }

            for (int i = 0; i < partitions; i++) {
                int partId = i;

                Set<Assignment> oldPartAssignment = oldAssignments == null ? Set.of() : oldAssignments.get(partId);

                Set<Assignment> newPartAssignment = newAssignments.get(partId);

                TableImpl table = tablesById.get(tblId);
                InternalTable internalTbl = table.internalTable();

                Assignment localMemberAssignment = newPartAssignment.stream()
                        .filter(a -> a.consistentId().equals(localMemberName))
                        .findAny()
                        .orElse(null);

                PeersAndLearners newConfiguration = configurationFromAssignments(newPartAssignment);

                TablePartitionId replicaGrpId = new TablePartitionId(tblId, partId);

                placementDriver.updateAssignment(replicaGrpId, newConfiguration.peers().stream().map(Peer::consistentId).collect(toList()));

                PendingComparableValuesTracker<HybridTimestamp> safeTime = new PendingComparableValuesTracker<>(clock.now());

                CompletableFuture<PartitionStorages> partitionStoragesFut = getOrCreatePartitionStorages(table, partId);

                CompletableFuture<PartitionDataStorage> partitionDataStorageFut = partitionStoragesFut
                        .thenApply(partitionStorages -> partitionDataStorage(partitionStorages.getMvPartitionStorage(),
                                internalTbl, partId));

                CompletableFuture<StorageUpdateHandler> storageUpdateHandlerFut = partitionDataStorageFut
                        .thenApply(storage -> new StorageUpdateHandler(partId, storage, table.indexStorageAdapters(partId)));

                CompletableFuture<Void> startGroupFut;

                // start new nodes, only if it is table creation, other cases will be covered by rebalance logic
                if (oldPartAssignment.isEmpty() && localMemberAssignment != null) {
                    startGroupFut = partitionStoragesFut.thenComposeAsync(partitionStorages -> {
                        MvPartitionStorage mvPartitionStorage = partitionStorages.getMvPartitionStorage();

                        boolean hasData = mvPartitionStorage.lastAppliedIndex() > 0;

                        CompletableFuture<Boolean> fut;

                        // If Raft is running in in-memory mode or the PDS has been cleared, we need to remove the current node
                        // from the Raft group in order to avoid the double vote problem.
                        // <MUTED> See https://issues.apache.org/jira/browse/IGNITE-16668 for details.
                        if (internalTbl.storage().isVolatile() || !hasData) {
                            fut = queryDataNodesCount(tblId, partId, newConfiguration.peers()).thenApply(dataNodesCount -> {
                                boolean fullPartitionRestart = dataNodesCount == 0;

                                if (fullPartitionRestart) {
                                    return true;
                                }

                                boolean majorityAvailable = dataNodesCount >= (newConfiguration.peers().size() / 2) + 1;

                                if (majorityAvailable) {
                                    RebalanceUtil.startPeerRemoval(replicaGrpId, localMemberAssignment, metaStorageMgr);

                                    return false;
                                } else {
                                    // No majority and not a full partition restart - need to restart nodes
                                    // with current partition.
                                    String msg = "Unable to start partition " + partId + ". Majority not available.";

                                    throw new IgniteInternalException(msg);
                                }
                            });
                        } else {
                            fut = completedFuture(true);
                        }

                        return fut.thenCompose(startGroup -> {
                            if (!startGroup) {
                                return completedFuture(null);
                            }

                            return partitionDataStorageFut
                                    .thenCompose(s -> storageUpdateHandlerFut)
                                    .thenAcceptAsync(storageUpdateHandler -> {
                                        TxStateStorage txStatePartitionStorage = partitionStorages.getTxStateStorage();

                                        RaftGroupOptions groupOptions = groupOptionsForPartition(
                                                internalTbl.storage(),
                                                internalTbl.txStateStorage(),
                                                partitionKey(internalTbl, partId),
                                                table
                                        );

                                        Peer serverPeer = newConfiguration.peer(localMemberName);

                                        var raftNodeId = new RaftNodeId(replicaGrpId, serverPeer);

                                        PartitionDataStorage partitionDataStorage = partitionDataStorageFut.join();

                                        try {
                                            // TODO: use RaftManager interface, see https://issues.apache.org/jira/browse/IGNITE-18273
                                            ((Loza) raftMgr).startRaftGroupNode(
                                                    raftNodeId,
                                                    newConfiguration,
                                                    new PartitionListener(
                                                            partitionDataStorage,
                                                            storageUpdateHandler,
                                                            txStatePartitionStorage,
                                                            safeTime
                                                    ),
                                                    new RebalanceRaftGroupEventsListener(
                                                            metaStorageMgr,
                                                            tablesCfg.tables().get(table.name()),
                                                            replicaGrpId,
                                                            partId,
                                                            busyLock,
                                                            createPartitionMover(internalTbl, partId),
                                                            this::calculateAssignments,
                                                            rebalanceScheduler
                                                    ),
                                                    groupOptions
                                            );
                                        } catch (NodeStoppingException ex) {
                                            throw new CompletionException(ex);
                                        }
                                    }, ioExecutor);
                        });
                    }, ioExecutor);
                } else {
                    startGroupFut = completedFuture(null);
                }

                startGroupFut
                        .thenCompose(v -> storageUpdateHandlerFut)
                        .thenComposeAsync(v -> {
                            try {
                                return raftMgr.startRaftGroupService(replicaGrpId, newConfiguration);
                            } catch (NodeStoppingException ex) {
                                return failedFuture(ex);
                            }
                        }, ioExecutor)
                        .thenCompose(updatedRaftGroupService -> {
                            ((InternalTableImpl) internalTbl).updateInternalTableRaftGroupService(partId, updatedRaftGroupService);

                            if (localMemberAssignment == null) {
                                return completedFuture(null);
                            }

                            StorageUpdateHandler storageUpdateHandler = storageUpdateHandlerFut.join();

                            return partitionStoragesFut.thenAccept(partitionStorages -> {
                                MvPartitionStorage partitionStorage = partitionStorages.getMvPartitionStorage();
                                TxStateStorage txStateStorage = partitionStorages.getTxStateStorage();

                                try {
                                    replicaMgr.startReplica(replicaGrpId,
                                            new PartitionReplicaListener(
                                                    partitionStorage,
                                                    updatedRaftGroupService,
                                                    txManager,
                                                    lockMgr,
                                                    scanRequestExecutor,
                                                    partId,
                                                    tblId,
                                                    table.indexesLockers(partId),
                                                    new Lazy<>(() -> table.indexStorageAdapters(partId).get().get(table.pkId())),
                                                    () -> table.indexStorageAdapters(partId).get(),
                                                    clock,
                                                    safeTime,
                                                    txStateStorage,
                                                    placementDriver,
                                                    storageUpdateHandler,
                                                    this::isLocalPeer,
                                                    schemaManager.schemaRegistry(causalityToken, tblId)
                                            )
                                    );
                                } catch (NodeStoppingException ex) {
                                    throw new AssertionError("Loza was stopped before Table manager", ex);
                                }
                            });
                        })
                        .whenComplete((res, ex) -> {
                            if (ex != null) {
                                LOG.warn("Unable to update raft groups on the node", ex);
                            }

                            futures[partId].complete(null);
                        });
            }

            return allOf(futures).thenApply(unused -> tablesById);
        }).join();
    }

    private boolean isLocalPeer(Peer peer) {
        return peer.consistentId().equals(clusterService.topologyService().localMember().name());
    }

    private PartitionDataStorage partitionDataStorage(MvPartitionStorage partitionStorage, InternalTable internalTbl, int partId) {
        return new SnapshotAwarePartitionDataStorage(
                partitionStorage,
                outgoingSnapshotsManager,
                partitionKey(internalTbl, partId)
        );
    }

    private PartitionKey partitionKey(InternalTable internalTbl, int partId) {
        return new PartitionKey(internalTbl.tableId(), partId);
    }

    /**
     * Calculates the quantity of the data nodes for the partition of the table.
     *
     * @param tblId Table id.
     * @param partId Partition id.
     * @param peers Raft peers.
     * @return A future that will hold the quantity of data nodes.
     */
    private CompletableFuture<Long> queryDataNodesCount(UUID tblId, int partId, Collection<Peer> peers) {
        HasDataRequest request = TABLE_MESSAGES_FACTORY.hasDataRequest().tableId(tblId).partitionId(partId).build();

        //noinspection unchecked
        CompletableFuture<Boolean>[] requestFutures = peers.stream()
                .map(Peer::consistentId)
                .map(clusterNodeResolver)
                .filter(Objects::nonNull)
                .map(node -> clusterService.messagingService()
                        .invoke(node, request, QUERY_DATA_NODES_COUNT_TIMEOUT)
                        .thenApply(response -> {
                            assert response instanceof HasDataResponse : response;

                            return ((HasDataResponse) response).result();
                        })
                        .exceptionally(unused -> false))
                .toArray(CompletableFuture[]::new);

        return allOf(requestFutures)
                .thenApply(unused -> Arrays.stream(requestFutures).filter(CompletableFuture::join).count());
    }

    private RaftGroupOptions groupOptionsForPartition(
            MvTableStorage mvTableStorage,
            TxStateTableStorage txStateTableStorage,
            PartitionKey partitionKey,
            TableImpl tableImpl
    ) {
        RaftGroupOptions raftGroupOptions;

        if (mvTableStorage.isVolatile()) {
            raftGroupOptions = RaftGroupOptions.forVolatileStores()
                    // TODO: use RaftManager interface, see https://issues.apache.org/jira/browse/IGNITE-18273
                    .setLogStorageFactory(volatileLogStorageFactoryCreator.factory(((Loza) raftMgr).volatileRaft().logStorage().value()))
                    .raftMetaStorageFactory((groupId, raftOptions) -> new VolatileRaftMetaStorage());
        } else {
            raftGroupOptions = RaftGroupOptions.forPersistentStores();
        }

        raftGroupOptions.snapshotStorageFactory(new PartitionSnapshotStorageFactory(
                clusterService.topologyService(),
                outgoingSnapshotsManager,
                new PartitionAccessImpl(
                        partitionKey,
                        mvTableStorage,
                        txStateTableStorage,
                        () -> tableImpl.indexStorageAdapters(partitionKey.partitionId()).get().values()
                ),
                incomingSnapshotsExecutor
        ));

        return raftGroupOptions;
    }

    /** {@inheritDoc} */
    @Override
    public void stop() {
        if (!stopGuard.compareAndSet(false, true)) {
            return;
        }

        metaStorageMgr.unregisterWatch(distributionZonesDataNodesListener);

        metaStorageMgr.unregisterWatch(pendingAssignmentsRebalanceListener);
        metaStorageMgr.unregisterWatch(stableAssignmentsRebalanceListener);
        metaStorageMgr.unregisterWatch(assignmentsSwitchRebalanceListener);

        busyLock.block();

        Map<UUID, TableImpl> tables = tablesByIdVv.latest();

        cleanUpTablesResources(tables);

        cleanUpTablesResources(tablesToStopInCaseOfError);

        tablesToStopInCaseOfError.clear();

        shutdownAndAwaitTermination(rebalanceScheduler, 10, TimeUnit.SECONDS);
        shutdownAndAwaitTermination(ioExecutor, 10, TimeUnit.SECONDS);
        shutdownAndAwaitTermination(txStateStoragePool, 10, TimeUnit.SECONDS);
        shutdownAndAwaitTermination(txStateStorageScheduledPool, 10, TimeUnit.SECONDS);
        shutdownAndAwaitTermination(scanRequestExecutor, 10, TimeUnit.SECONDS);
        shutdownAndAwaitTermination(incomingSnapshotsExecutor, 10, TimeUnit.SECONDS);
    }

    /**
     * Stops resources that are related to provided tables.
     *
     * @param tables Tables to stop.
     */
    private void cleanUpTablesResources(Map<UUID, TableImpl> tables) {
        for (TableImpl table : tables.values()) {
            table.beforeClose();

            List<Runnable> stopping = new ArrayList<>();

            AtomicReference<Exception> exception = new AtomicReference<>();

            AtomicBoolean nodeStoppingEx = new AtomicBoolean();

            for (int p = 0; p < table.internalTable().partitions(); p++) {
                TablePartitionId replicationGroupId = new TablePartitionId(table.tableId(), p);

                stopping.add(() -> {
                    try {
                        raftMgr.stopRaftNodes(replicationGroupId);
                    } catch (Exception e) {
                        if (!exception.compareAndSet(null, e)) {
                            if (!(e instanceof NodeStoppingException) || !nodeStoppingEx.get()) {
                                exception.get().addSuppressed(e);
                            }
                        }

                        if (e instanceof NodeStoppingException) {
                            nodeStoppingEx.set(true);
                        }
                    }
                });

                stopping.add(() -> {
                    try {
                        replicaMgr.stopReplica(replicationGroupId);
                    } catch (Exception e) {
                        if (!exception.compareAndSet(null, e)) {
                            if (!(e instanceof NodeStoppingException) || !nodeStoppingEx.get()) {
                                exception.get().addSuppressed(e);
                            }
                        }

                        if (e instanceof NodeStoppingException) {
                            nodeStoppingEx.set(true);
                        }
                    }
                });
            }

            stopping.forEach(Runnable::run);

            try {
                IgniteUtils.closeAllManually(
                        table.internalTable().storage(),
                        table.internalTable().txStateStorage(),
                        table.internalTable()
                );
            } catch (Exception e) {
                if (!exception.compareAndSet(null, e)) {
                    exception.get().addSuppressed(e);
                }
            }

            if (exception.get() != null) {
                LOG.info("Unable to stop table [name={}, tableId={}]", exception.get(), table.name(), table.tableId());
            }
        }
    }

    /** {@inheritDoc} */
    @Override
    public List<String> assignments(UUID tableId) throws NodeStoppingException {
        if (!busyLock.enterBusy()) {
            throw new NodeStoppingException();
        }
        try {
            return table(tableId).internalTable().assignments();
        } finally {
            busyLock.leaveBusy();
        }
    }

    /** {@inheritDoc} */
    @Override
    public void addAssignmentsChangeListener(Consumer<IgniteTablesInternal> listener) {
        Objects.requireNonNull(listener);

        assignmentsChangeListeners.add(listener);
    }

    /** {@inheritDoc} */
    @Override
    public boolean removeAssignmentsChangeListener(Consumer<IgniteTablesInternal> listener) {
        Objects.requireNonNull(listener);

        return assignmentsChangeListeners.remove(listener);
    }

    /**
     * Creates local structures for a table.
     *
     * @param causalityToken Causality token.
     * @param name Table name.
     * @param tblId Table id.
     * @param partitions Count of partitions.
     * @return Future that will be completed when local changes related to the table creation are applied.
     */
    private CompletableFuture<?> createTableLocally(long causalityToken, String name, UUID tblId, int partitions) {
        LOG.trace("Creating local table: name={}, id={}, token={}", name, tblId, causalityToken);

        TableConfiguration tableCfg = tablesCfg.tables().get(name);

        MvTableStorage tableStorage = createTableStorage(tableCfg, tablesCfg);
        TxStateTableStorage txStateStorage = createTxStateTableStorage(tableCfg);

        InternalTableImpl internalTable = new InternalTableImpl(name, tblId, new Int2ObjectOpenHashMap<>(partitions),
                partitions, clusterNodeResolver, txManager, tableStorage, txStateStorage, replicaSvc, clock);

        // TODO: IGNITE-16288 directIndexIds should use async configuration API
        var table = new TableImpl(internalTable, lockMgr, () -> CompletableFuture.supplyAsync(() -> directIndexIds()));

        tablesByIdVv.update(causalityToken, (previous, e) -> inBusyLock(busyLock, () -> {
            if (e != null) {
                return failedFuture(e);
            }

            var val = new HashMap<>(previous);

            val.put(tblId, table);

            return completedFuture(val);
        }));

        CompletableFuture<?> schemaFut = schemaManager.schemaRegistry(causalityToken, tblId)
                .thenAccept(schema -> inBusyLock(busyLock, () -> table.schemaView(schema)))
                .thenCompose(
                        v -> inBusyLock(busyLock, () -> fireEvent(TableEvent.CREATE, new TableEventParameters(causalityToken, table)))
                );

        beforeTablesVvComplete.add(schemaFut);

        tablesToStopInCaseOfError.put(tblId, table);

        tablesByIdVv.get(causalityToken)
                .thenRun(() -> inBusyLock(busyLock, () -> completeApiCreateFuture(table)));

        // TODO should be reworked in IGNITE-16763
        return completedFuture(null);
    }

    /**
     * Creates data storage for the provided table.
     *
     * @param tableCfg Table configuration.
     * @param tablesCfg Tables configuration.
     * @return Table data storage.
     */
    protected MvTableStorage createTableStorage(TableConfiguration tableCfg, TablesConfiguration tablesCfg) {
        MvTableStorage tableStorage = dataStorageMgr.engine(tableCfg.dataStorage()).createMvTable(tableCfg, tablesCfg);

        tableStorage.start();

        return tableStorage;
    }

    /**
     * Creates transaction state storage for the provided table.
     *
     * @param tableCfg Table configuration.
     * @return Transaction state storage.
     */
    protected TxStateTableStorage createTxStateTableStorage(TableConfiguration tableCfg) {
        Path path = storagePath.resolve(TX_STATE_DIR + tableCfg.value().tableId());

        try {
            Files.createDirectories(path);
        } catch (IOException e) {
            throw new StorageException("Failed to create transaction state storage directory for " + tableCfg.value().name(), e);
        }

        TxStateTableStorage txStateTableStorage = new TxStateRocksDbTableStorage(
                tableCfg,
                path,
                txStateStorageScheduledPool,
                txStateStoragePool,
                TX_STATE_STORAGE_FLUSH_DELAY_SUPPLIER
        );

        txStateTableStorage.start();

        return txStateTableStorage;
    }

    /**
     * Completes appropriate future to return result from API {@link TableManager#createTableAsync(String, Consumer)}.
     *
     * @param table Table.
     */
    private void completeApiCreateFuture(TableImpl table) {
        LOG.trace("Finish creating table: name={}, id={}", table.name(), table.tableId());

        CompletableFuture<Table> tblFut = tableCreateFuts.get(table.tableId());

        if (tblFut != null) {
            tblFut.complete(table);

            tableCreateFuts.values().removeIf(fut -> fut == tblFut);
        }
    }

    /**
     * Drops local structures for a table.
     *
     * @param causalityToken Causality token.
     * @param name Table name.
     * @param tblId Table id.
     * @param assignment Affinity assignment.
     */
    private void dropTableLocally(long causalityToken, String name, UUID tblId, List<Set<ClusterNode>> assignment) {
        try {
            int partitions = assignment.size();

            for (int p = 0; p < partitions; p++) {
                TablePartitionId replicationGroupId = new TablePartitionId(tblId, p);

                raftMgr.stopRaftNodes(replicationGroupId);

                replicaMgr.stopReplica(replicationGroupId);
            }

            tablesByIdVv.update(causalityToken, (previousVal, e) -> inBusyLock(busyLock, () -> {
                if (e != null) {
                    return failedFuture(e);
                }

                var map = new HashMap<>(previousVal);

                map.remove(tblId);

                return completedFuture(map);
            }));

            TableImpl table = tablesByIdVv.latest().get(tblId);

            assert table != null : IgniteStringFormatter.format("There is no table with the name specified [name={}, id={}]",
                    name, tblId);

            // TODO: IGNITE-18703 Destroy raft log and meta

            CompletableFuture<Void> destroyTableStoragesFuture = allOf(
                    table.internalTable().storage().destroy(),
                    runAsync(() -> table.internalTable().txStateStorage().destroy(), ioExecutor)
            );

            CompletableFuture<?> dropSchemaRegistryFuture = schemaManager.dropRegistry(causalityToken, table.tableId())
                    .thenCompose(
                            v -> inBusyLock(busyLock, () -> fireEvent(TableEvent.DROP, new TableEventParameters(causalityToken, table)))
                    );

            // TODO: IGNITE-18687 Must be asynchronous
            destroyTableStoragesFuture.join();

            beforeTablesVvComplete.add(allOf(destroyTableStoragesFuture, dropSchemaRegistryFuture));
        } catch (Exception e) {
            fireEvent(TableEvent.DROP, new TableEventParameters(causalityToken, tblId, name), e);
        }
    }

    private Set<Assignment> calculateAssignments(TableConfiguration tableCfg, int partNum) {
        return AffinityUtils.calculateAssignmentForPartition(
                baselineMgr.nodes().stream().map(ClusterNode::name).collect(toList()),
                partNum,
                tableCfg.value().replicas()
        );
    }

    /**
     * Creates a new table with the given {@code name} asynchronously. If a table with the same name already exists, a future will be
     * completed with {@link TableAlreadyExistsException}.
     *
     * @param name Table name.
     * @param tableInitChange Table changer.
     * @return Future representing pending completion of the operation.
     * @throws IgniteException If an unspecified platform exception has happened internally. Is thrown when:
     *                         <ul>
     *                             <li>the node is stopping.</li>
     *                         </ul>
     * @see TableAlreadyExistsException
     */
    public CompletableFuture<Table> createTableAsync(String name, Consumer<TableChange> tableInitChange) {
        if (!busyLock.enterBusy()) {
            throw new IgniteException(new NodeStoppingException());
        }
        try {
            return createTableAsyncInternal(name, tableInitChange);
        } finally {
            busyLock.leaveBusy();
        }
    }

    /** See {@link #createTableAsync(String, Consumer)} for details. */
    private CompletableFuture<Table> createTableAsyncInternal(String name, Consumer<TableChange> tableInitChange) {
        CompletableFuture<Table> tblFut = new CompletableFuture<>();

        tableAsyncInternal(name).thenAccept(tbl -> {
            if (tbl != null) {
                tblFut.completeExceptionally(new TableAlreadyExistsException(DEFAULT_SCHEMA_NAME, name));
            } else {
                tablesCfg.change(tablesChange -> tablesChange.changeTables(tablesListChange -> {
                    if (tablesListChange.get(name) != null) {
                        throw new TableAlreadyExistsException(DEFAULT_SCHEMA_NAME, name);
                    }

                    tablesListChange.create(name, (tableChange) -> {
                        tableChange.changeDataStorage(
                                dataStorageMgr.defaultTableDataStorageConsumer(tablesChange.defaultDataStorage())
                        );

                        tableInitChange.accept(tableChange);

                        var extConfCh = ((ExtendedTableChange) tableChange);

                        int intTableId = tablesChange.globalIdCounter() + 1;
                        tablesChange.changeGlobalIdCounter(intTableId);

                        extConfCh.changeTableId(intTableId);

                        extConfCh.changeSchemaId(INITIAL_SCHEMA_VERSION);

                        tableCreateFuts.put(extConfCh.id(), tblFut);

                        // Affinity assignments calculation.
                        extConfCh.changeAssignments(ByteUtils.toBytes(AffinityUtils.calculateAssignments(
                                baselineMgr.nodes().stream().map(ClusterNode::name).collect(toList()),
                                tableChange.partitions(),
                                tableChange.replicas())));
                    });
                })).exceptionally(t -> {
                    Throwable ex = getRootCause(t);

                    if (ex instanceof TableAlreadyExistsException) {
                        tblFut.completeExceptionally(ex);
                    } else {
                        LOG.debug("Unable to create table [name={}]", ex, name);

                        tblFut.completeExceptionally(ex);

                        tableCreateFuts.values().removeIf(fut -> fut == tblFut);
                    }

                    return null;
                });
            }
        });

        return tblFut;
    }

    /**
     * Alters a cluster table. If an appropriate table does not exist, a future will be completed with {@link TableNotFoundException}.
     *
     * @param name Table name.
     * @param tableChange Table changer.
     * @return Future representing pending completion of the operation.
     * @throws IgniteException If an unspecified platform exception has happened internally. Is thrown when:
     *                         <ul>
     *                             <li>the node is stopping.</li>
     *                         </ul>
     * @see TableNotFoundException
     */
    public CompletableFuture<Void> alterTableAsync(String name, Function<TableChange, Boolean> tableChange) {
        if (!busyLock.enterBusy()) {
            throw new IgniteException(new NodeStoppingException());
        }
        try {
            return alterTableAsyncInternal(name, tableChange);
        } finally {
            busyLock.leaveBusy();
        }
    }

    /** See {@link #alterTableAsync(String, Function)} for details. */
    private CompletableFuture<Void> alterTableAsyncInternal(String name, Function<TableChange, Boolean> tableChange) {
        CompletableFuture<Void> tblFut = new CompletableFuture<>();

        tableAsync(name).thenAccept(tbl -> {
            if (tbl == null) {
                tblFut.completeExceptionally(new TableNotFoundException(DEFAULT_SCHEMA_NAME, name));
            } else {
                tablesCfg.tables().change(ch -> {
                    if (ch.get(name) == null) {
                        throw new TableNotFoundException(DEFAULT_SCHEMA_NAME, name);
                    }

                    ch.update(name, tblCh -> {
                        if (!tableChange.apply(tblCh)) {
                            return;
                        }

                        ExtendedTableChange exTblChange = (ExtendedTableChange) tblCh;

                        exTblChange.changeSchemaId(exTblChange.schemaId() + 1);
                    });
                }).whenComplete((res, t) -> {
                    if (t != null) {
                        Throwable ex = getRootCause(t);

                        if (ex instanceof TableNotFoundException) {
                            tblFut.completeExceptionally(ex);
                        } else {
                            LOG.debug("Unable to modify table [name={}]", ex, name);

                            tblFut.completeExceptionally(ex);
                        }
                    } else {
                        tblFut.complete(res);
                    }
                });
            }
        }).exceptionally(th -> {
            tblFut.completeExceptionally(th);

            return null;
        });

        return tblFut;
    }

    /**
     * Gets a cause exception for a client.
     *
     * @param t Exception wrapper.
     * @return A root exception which will be acceptable to throw for public API.
     */
    //TODO: IGNITE-16051 Implement exception converter for public API.
    private @NotNull IgniteException getRootCause(Throwable t) {
        Throwable ex;

        if (t instanceof CompletionException) {
            if (t.getCause() instanceof ConfigurationChangeException) {
                ex = t.getCause().getCause();
            } else {
                ex = t.getCause();
            }

        } else {
            ex = t;
        }

        return ex instanceof IgniteException ? (IgniteException) ex : new IgniteException(ex);
    }

    /**
     * Drops a table with the name specified. If appropriate table does not be found, a future will be completed with
     * {@link TableNotFoundException}.
     *
     * @param name Table name.
     * @return Future representing pending completion of the operation.
     * @throws IgniteException If an unspecified platform exception has happened internally. Is thrown when:
     *                         <ul>
     *                             <li>the node is stopping.</li>
     *                         </ul>
     * @see TableNotFoundException
     */
    public CompletableFuture<Void> dropTableAsync(String name) {
        if (!busyLock.enterBusy()) {
            throw new IgniteException(new NodeStoppingException());
        }
        try {
            return dropTableAsyncInternal(name);
        } finally {
            busyLock.leaveBusy();
        }
    }

    /** See {@link #dropTableAsync(String)} for details. */
    private CompletableFuture<Void> dropTableAsyncInternal(String name) {
        CompletableFuture<Void> dropTblFut = new CompletableFuture<>();

        tableAsyncInternal(name).thenAccept(tbl -> {
            // In case of drop it's an optimization that allows not to fire drop-change-closure if there's no such
            // distributed table and the local config has lagged behind.
            if (tbl == null) {
                dropTblFut.completeExceptionally(new TableNotFoundException(DEFAULT_SCHEMA_NAME, name));
            } else {
                tablesCfg.change(chg ->
                        chg.changeTables(tblChg -> {
                            TableView tableCfg = tblChg.get(name);

                            if (tableCfg == null) {
                                throw new TableNotFoundException(DEFAULT_SCHEMA_NAME, name);
                            }

                            tblChg.delete(name);
                        }).changeIndexes(idxChg -> {
                            List<String> indicesNames = tablesCfg.indexes().value().namedListKeys();

                            indicesNames.stream().filter(idx ->
                                    tablesCfg.indexes().get(idx).tableId().value().equals(tbl.tableId())).forEach(idxChg::delete);
                        }))
                        .whenComplete((res, t) -> {
                            if (t != null) {
                                Throwable ex = getRootCause(t);

                                if (ex instanceof TableNotFoundException) {
                                    dropTblFut.completeExceptionally(ex);
                                } else {
                                    LOG.debug("Unable to drop table [name={}]", ex, name);

                                    dropTblFut.completeExceptionally(ex);
                                }
                            } else {
                                dropTblFut.complete(res);
                            }
                        });
            }
        });

        return dropTblFut;
    }

    /** {@inheritDoc} */
    @Override
    public List<Table> tables() {
        return join(tablesAsync());
    }

    /** {@inheritDoc} */
    @Override
    public CompletableFuture<List<Table>> tablesAsync() {
        if (!busyLock.enterBusy()) {
            throw new IgniteException(new NodeStoppingException());
        }
        try {
            return tablesAsyncInternal();
        } finally {
            busyLock.leaveBusy();
        }
    }

    /**
     * Internal method for getting table.
     *
     * @return Future representing pending completion of the operation.
     */
    private CompletableFuture<List<Table>> tablesAsyncInternal() {
        // TODO: IGNITE-16288 directTableIds should use async configuration API
        return CompletableFuture.supplyAsync(() -> inBusyLock(busyLock, this::directTableIds))
                .thenCompose(tableIds -> inBusyLock(busyLock, () -> {
                    var tableFuts = new CompletableFuture[tableIds.size()];

                    var i = 0;

                    for (UUID tblId : tableIds) {
                        tableFuts[i++] = tableAsyncInternal(tblId, false);
                    }

                    return allOf(tableFuts).thenApply(unused -> inBusyLock(busyLock, () -> {
                        var tables = new ArrayList<Table>(tableIds.size());

                        for (var fut : tableFuts) {
                            var table = fut.join();

                            if (table != null) {
                                tables.add((Table) table);
                            }
                        }

                        return tables;
                    }));
                }));
    }

    /**
     * Collects a list of direct table ids.
     *
     * @return A list of direct table ids.
     */
    private List<UUID> directTableIds() {
        return ConfigurationUtil.internalIds(directProxy(tablesCfg.tables()));
    }

    /**
     * Collects a list of direct index ids.
     *
     * @return A list of direct index ids.
     */
    private List<UUID> directIndexIds() {
        return ConfigurationUtil.internalIds(directProxy(tablesCfg.indexes()));
    }

    /**
     * Gets direct id of table with {@code tblName}.
     *
     * @param tblName Name of the table.
     * @return Direct id of the table, or {@code null} if the table with the {@code tblName} has not been found.
     */
    @Nullable
    private UUID directTableId(String tblName) {
        try {
            ExtendedTableConfiguration exTblCfg = ((ExtendedTableConfiguration) directProxy(tablesCfg.tables()).get(tblName));

            if (exTblCfg == null) {
                return null;
            } else {
                return exTblCfg.id().value();
            }
        } catch (NoSuchElementException e) {
            return null;
        }
    }

    /**
     * Actual tables map.
     *
     * @return Actual tables map.
     */
    @TestOnly
    public Map<UUID, TableImpl> latestTables() {
        return unmodifiableMap(tablesByIdVv.latest());
    }

    /** {@inheritDoc} */
    @Override
    public Table table(String name) {
        return join(tableAsync(name));
    }

    /** {@inheritDoc} */
    @Override
    public TableImpl table(UUID id) throws NodeStoppingException {
        return join(tableAsync(id));
    }

    /** {@inheritDoc} */
    @Override
    public CompletableFuture<Table> tableAsync(String name) {
        return tableAsyncInternal(IgniteNameUtils.parseSimpleName(name))
                .thenApply(Function.identity());
    }

    /**
     * Asynchronously gets the table using causality token.
     *
     * @param causalityToken Causality token.
     * @param id Table id.
     * @return Future.
     */
    public CompletableFuture<TableImpl> tableAsync(long causalityToken, UUID id) {
        if (!busyLock.enterBusy()) {
            throw new IgniteException(new NodeStoppingException());
        }
        try {
            return tablesByIdVv.get(causalityToken).thenApply(tablesById -> tablesById.get(id));
        } finally {
            busyLock.leaveBusy();
        }
    }

<<<<<<< HEAD
    /** {@inheritDoc} */
    @Override
    public CompletableFuture<TableImpl> tableAsync(UUID id) {
        if (!busyLock.enterBusy()) {
            throw new IgniteException(new NodeStoppingException());
        }
        try {
            return tableAsyncInternal(id, true);
        } finally {
            busyLock.leaveBusy();
        }
    }

    /** {@inheritDoc} */
    @Override
    public TableImpl tableImpl(String name) {
        return join(tableImplAsync(name));
    }

    /** {@inheritDoc} */
    @Override
    public CompletableFuture<TableImpl> tableImplAsync(String name) {
        return tableAsyncInternal(IgniteNameUtils.parseSimpleName(name));
    }

    /**
     * Gets a table by name, if it was created before. Doesn't parse canonical name.
     *
     * @param name Table name.
     * @return Future representing pending completion of the {@code TableManager#tableAsyncInternal} operation.
     */
    public CompletableFuture<TableImpl> tableAsyncInternal(String name) {
        if (!busyLock.enterBusy()) {
            throw new IgniteException(new NodeStoppingException());
        }
        try {
            // TODO: IGNITE-16288 directTableId should use async configuration API
            return CompletableFuture.supplyAsync(() -> inBusyLock(busyLock, () -> directTableId(name)))
                    .thenCompose(tableId -> inBusyLock(busyLock, () -> {
                        if (tableId == null) {
                            return completedFuture(null);
                        }

                        return tableAsyncInternal(tableId, false);
                    }));
        } finally {
            busyLock.leaveBusy();
        }
    }

    /**
     * Internal method for getting table by id.
     *
     * @param id Table id.
     * @param checkConfiguration {@code True} when the method checks a configuration before trying to get a table, {@code false} otherwise.
     * @return Future representing pending completion of the operation.
     */
    public CompletableFuture<TableImpl> tableAsyncInternal(UUID id, boolean checkConfiguration) {
        CompletableFuture<Boolean> tblCfgFut = checkConfiguration
                // TODO: IGNITE-16288 isTableConfigured should use async configuration API
                ? CompletableFuture.supplyAsync(() -> inBusyLock(busyLock, () -> isTableConfigured(id)))
                : completedFuture(true);

        return tblCfgFut.thenCompose(isCfg -> inBusyLock(busyLock, () -> {
            if (!isCfg) {
                return completedFuture(null);
            }

            var tbl = tablesByIdVv.latest().get(id);

            if (tbl != null) {
                return completedFuture(tbl);
            }

            CompletableFuture<TableImpl> getTblFut = new CompletableFuture<>();

            IgniteTriConsumer<Long, Map<UUID, TableImpl>, Throwable> tablesListener = (token, tables, th) -> {
                if (th == null) {
                    TableImpl table = tables.get(id);

                    if (table != null) {
                        getTblFut.complete(table);
                    }
                } else {
                    getTblFut.completeExceptionally(th);
                }
            };

            tablesByIdVv.whenComplete(tablesListener);

            // This check is needed for the case when we have registered tablesListener,
            // but tablesByIdVv has already been completed, so listener would be triggered only for the next versioned value update.
            tbl = tablesByIdVv.latest().get(id);
=======
        metaStorageMgr.registerPrefixWatch(ByteArray.fromString(STABLE_ASSIGNMENTS_PREFIX), new WatchListener() {
            @Override
            public void onUpdate(WatchEvent evt) {
                handleChangeStableAssignmentEvent(evt);
            }
>>>>>>> 9663f837

            if (tbl != null) {
                tablesByIdVv.removeWhenComplete(tablesListener);

                return completedFuture(tbl);
            }

            return getTblFut.whenComplete((unused, throwable) -> tablesByIdVv.removeWhenComplete(tablesListener));
        }));
    }

    /**
     * Checks that the table is configured with specific id.
     *
     * @param id Table id.
     * @return True when the table is configured into cluster, false otherwise.
     */
    private boolean isTableConfigured(UUID id) {
        try {
            ((ExtendedTableConfiguration) getByInternalId(directProxy(tablesCfg.tables()), id)).id().value();

            return true;
        } catch (NoSuchElementException e) {
            return false;
        }
    }

    /**
     * Waits for future result and return, or unwraps {@link CompletionException} to {@link IgniteException} if failed.
     *
     * @param future Completable future.
     * @return Future result.
     */
    private <T> T join(CompletableFuture<T> future) {
        if (!busyLock.enterBusy()) {
            throw new IgniteException(new NodeStoppingException());
        }

        try {
            return future.join();
        } catch (CompletionException ex) {
            throw convertThrowable(ex.getCause());
        } finally {
            busyLock.leaveBusy();
        }
    }

    /**
     * Convert to public throwable.
     *
     * @param th Throwable.
     * @return Public throwable.
     */
    private RuntimeException convertThrowable(Throwable th) {
        if (th instanceof RuntimeException) {
            return (RuntimeException) th;
        }

        return new IgniteException(th);
    }

    private PartitionMover createPartitionMover(InternalTable internalTable, int partId) {
        return new PartitionMover(busyLock, () -> internalTable.partitionRaftGroupService(partId));
    }

    /**
     * Gets a direct accessor for the configuration distributed property. If the metadata access only locally configured the method will
     * return local property accessor.
     *
     * @param property Distributed configuration property to receive direct access.
     * @param <T> Type of the property accessor.
     * @return An accessor for distributive property.
     * @see #getMetadataLocallyOnly
     */
    private <T extends ConfigurationProperty<?>> T directProxy(T property) {
        return getMetadataLocallyOnly ? property : ConfigurationUtil.directProxy(property);
    }

    private static PeersAndLearners configurationFromAssignments(Collection<Assignment> assignments) {
        var peers = new HashSet<String>();
        var learners = new HashSet<String>();

        for (Assignment assignment : assignments) {
            if (assignment.isPeer()) {
                peers.add(assignment.consistentId());
            } else {
                learners.add(assignment.consistentId());
            }
        }

        return PeersAndLearners.fromConsistentIds(peers, learners);
    }

    /**
     * Creates or gets partition stores. If one of the storages has not completed the rebalance, then the storages are cleared.
     *
     * @param table Table.
     * @param partitionId Partition ID.
     * @return Future of creating or getting partition stores.
     */
    // TODO: IGNITE-18619 Maybe we should wait here to create indexes, if you add now, then the tests start to hang
    private CompletableFuture<PartitionStorages> getOrCreatePartitionStorages(TableImpl table, int partitionId) {
        return CompletableFuture
                .supplyAsync(() -> {
                    MvPartitionStorage mvPartitionStorage = table.internalTable().storage().getOrCreateMvPartition(partitionId);
                    TxStateStorage txStateStorage = table.internalTable().txStateStorage().getOrCreateTxStateStorage(partitionId);

                    if (mvPartitionStorage.persistedIndex() == MvPartitionStorage.REBALANCE_IN_PROGRESS
                            || txStateStorage.persistedIndex() == TxStateStorage.REBALANCE_IN_PROGRESS) {
                        return allOf(
                                table.internalTable().storage().clearPartition(partitionId),
                                txStateStorage.clear()
                        ).thenApply(unused -> new PartitionStorages(mvPartitionStorage, txStateStorage));
                    } else {
                        return completedFuture(new PartitionStorages(mvPartitionStorage, txStateStorage));
                    }
                }, ioExecutor)
                .thenCompose(Function.identity());
    }

    /**
     * Handles the {@link RebalanceUtil#STABLE_ASSIGNMENTS_PREFIX} update event.
     *
     * @param evt Event.
     */
    protected void handleChangeStableAssignmentEvent(WatchEvent evt) {
        inBusyLock(busyLock, () -> {
            assert evt.single() : evt;

            Entry stableAssignmentsWatchEvent = evt.entryEvent().newEntry();

            if (stableAssignmentsWatchEvent.value() == null) {
                return;
            }

            int partitionId = extractPartitionNumber(stableAssignmentsWatchEvent.key());
            UUID tableId = extractTableId(stableAssignmentsWatchEvent.key(), STABLE_ASSIGNMENTS_PREFIX);

            TablePartitionId tablePartitionId = new TablePartitionId(tableId, partitionId);

            Set<Assignment> stableAssignments = ByteUtils.fromBytes(stableAssignmentsWatchEvent.value());

            byte[] pendingAssignmentsFromMetaStorage = metaStorageMgr.get(
                    pendingPartAssignmentsKey(tablePartitionId),
                    stableAssignmentsWatchEvent.revision()
            ).join().value();

            Set<Assignment> pendingAssignments = pendingAssignmentsFromMetaStorage == null
                    ? Set.of()
                    : ByteUtils.fromBytes(pendingAssignmentsFromMetaStorage);

            String localMemberName = clusterService.topologyService().localMember().name();

            boolean shouldStopLocalServices = Stream.concat(stableAssignments.stream(), pendingAssignments.stream())
                    .noneMatch(assignment -> assignment.consistentId().equals(localMemberName));

            if (shouldStopLocalServices) {
                try {
                    raftMgr.stopRaftNodes(tablePartitionId);

                    replicaMgr.stopReplica(tablePartitionId);
                } catch (NodeStoppingException e) {
                    // no-op
                }

                InternalTable internalTable = tablesByIdVv.latest().get(tableId).internalTable();

                // TODO: IGNITE-18703 Destroy raft log and meta

                // Should be done fairly quickly.
                allOf(
                        internalTable.storage().destroyPartition(partitionId),
                        runAsync(() -> internalTable.txStateStorage().destroyTxStateStorage(partitionId), ioExecutor)
                ).join();
            }
        });
    }
}<|MERGE_RESOLUTION|>--- conflicted
+++ resolved
@@ -676,54 +676,7 @@
         stableAssignmentsRebalanceListener = new WatchListener() {
             @Override
             public void onUpdate(WatchEvent evt) {
-                inBusyLock(busyLock, () -> {
-                    assert evt.single() : evt;
-
-                    Entry stableAssignmentsWatchEvent = evt.entryEvent().newEntry();
-
-                    if (stableAssignmentsWatchEvent.value() == null) {
-                        return;
-                    }
-
-                    int partitionId = extractPartitionNumber(stableAssignmentsWatchEvent.key());
-                    UUID tableId = extractTableId(stableAssignmentsWatchEvent.key(), STABLE_ASSIGNMENTS_PREFIX);
-
-                    TablePartitionId tablePartitionId = new TablePartitionId(tableId, partitionId);
-
-                    Set<Assignment> stableAssignments = ByteUtils.fromBytes(stableAssignmentsWatchEvent.value());
-
-                    byte[] pendingAssignmentsFromMetaStorage = metaStorageMgr.get(
-                            pendingPartAssignmentsKey(tablePartitionId),
-                            stableAssignmentsWatchEvent.revision()
-                    ).join().value();
-
-                    Set<Assignment> pendingAssignments = pendingAssignmentsFromMetaStorage == null
-                            ? Set.of()
-                            : ByteUtils.fromBytes(pendingAssignmentsFromMetaStorage);
-
-                    String localMemberName = clusterService.topologyService().localMember().name();
-
-                    boolean shouldStopLocalServices = Stream.concat(stableAssignments.stream(), pendingAssignments.stream())
-                            .noneMatch(assignment -> assignment.consistentId().equals(localMemberName));
-
-                    if (shouldStopLocalServices) {
-                        try {
-                            raftMgr.stopRaftNodes(tablePartitionId);
-
-                            replicaMgr.stopReplica(tablePartitionId);
-                        } catch (NodeStoppingException e) {
-                            // no-op
-                        }
-
-                        InternalTable internalTable = tablesByIdVv.latest().get(tableId).internalTable();
-
-                        // Should be done fairly quickly.
-                        allOf(
-                                internalTable.storage().destroyPartition(partitionId),
-                                runAsync(() -> internalTable.txStateStorage().destroyTxStateStorage(partitionId), ioExecutor)
-                        ).join();
-                    }
-                });
+                handleChangeStableAssignmentEvent(evt);
             }
 
             @Override
@@ -1978,7 +1931,6 @@
         }
     }
 
-<<<<<<< HEAD
     /** {@inheritDoc} */
     @Override
     public CompletableFuture<TableImpl> tableAsync(UUID id) {
@@ -2072,13 +2024,6 @@
             // This check is needed for the case when we have registered tablesListener,
             // but tablesByIdVv has already been completed, so listener would be triggered only for the next versioned value update.
             tbl = tablesByIdVv.latest().get(id);
-=======
-        metaStorageMgr.registerPrefixWatch(ByteArray.fromString(STABLE_ASSIGNMENTS_PREFIX), new WatchListener() {
-            @Override
-            public void onUpdate(WatchEvent evt) {
-                handleChangeStableAssignmentEvent(evt);
-            }
->>>>>>> 9663f837
 
             if (tbl != null) {
                 tablesByIdVv.removeWhenComplete(tablesListener);
