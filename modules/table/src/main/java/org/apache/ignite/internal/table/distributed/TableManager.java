--- conflicted
+++ resolved
@@ -712,14 +712,7 @@
 
                 TablePartitionId replicaGrpId = new TablePartitionId(tblId, partId);
 
-<<<<<<< HEAD
                 placementDriver.updateAssignment(replicaGrpId, newPeers);
-=======
-                if (raftMgr.shouldHaveRaftGroupLocally(nodes)) {
-                    startGroupFut = getOrCreateMvPartition(internalTbl.storage(), partId)
-                            .thenComposeAsync(mvPartitionStorage -> assignmentsLatestFut.thenCompose(assignmentsLatest -> {
-                                boolean hasData = mvPartitionStorage.lastAppliedIndex() > 0;
->>>>>>> 0dee5837
 
                 PendingComparableValuesTracker<HybridTimestamp> safeTime = new PendingComparableValuesTracker<>(clock.now());
 
@@ -727,7 +720,7 @@
 
                 // start new nodes, only if it is table creation, other cases will be covered by rebalance logic
                 if (oldPartAssignment.isEmpty() && localMemberAssignment != null) {
-                    startGroupFut = getOrCreateMvPartitionAsync(internalTbl.storage(), partId).thenComposeAsync(mvPartitionStorage -> {
+                    startGroupFut = getOrCreateMvPartition(internalTbl.storage(), partId).thenComposeAsync(mvPartitionStorage -> {
                         boolean hasData = mvPartitionStorage.lastAppliedIndex() > 0;
 
                         CompletableFuture<Boolean> fut;
@@ -820,52 +813,12 @@
                         .thenCompose(updatedRaftGroupService -> {
                             ((InternalTableImpl) internalTbl).updateInternalTableRaftGroupService(partId, updatedRaftGroupService);
 
-<<<<<<< HEAD
                             if (localMemberAssignment == null) {
-=======
-                            if (replicaMgr.shouldHaveReplicationGroupLocally(nodes)) {
-                                return getOrCreateMvPartition(internalTbl.storage(), partId)
-                                        .thenCombine(
-                                                CompletableFuture.supplyAsync(
-                                                        () -> getOrCreateTxStatePartitionStorage(internalTbl.txStateStorage(), partId),
-                                                        ioExecutor
-                                                ),
-                                                (mvPartitionStorage, txStatePartitionStorage) -> {
-                                                    try {
-                                                        replicaMgr.startReplica(replicaGrpId,
-                                                                new PartitionReplicaListener(
-                                                                        mvPartitionStorage,
-                                                                        updatedRaftGroupService,
-                                                                        txManager,
-                                                                        lockMgr,
-                                                                        scanRequestExecutor,
-                                                                        partId,
-                                                                        tblId,
-                                                                        table.indexesLockers(partId),
-                                                                        new Lazy<>(() -> table.indexStorageAdapters(partId)
-                                                                                .get().get(table.pkId())),
-                                                                        () -> table.indexStorageAdapters(partId).get(),
-                                                                        clock,
-                                                                        safeTime,
-                                                                        txStatePartitionStorage,
-                                                                        topologyService,
-                                                                        placementDriver,
-                                                                        this::isLocalPeer
-                                                                )
-                                                        );
-                                                    } catch (NodeStoppingException ex) {
-                                                        throw new AssertionError("Loza was stopped before Table manager", ex);
-                                                    }
-
-                                                    return null;
-                                                });
-                            } else {
->>>>>>> 0dee5837
                                 return completedFuture(null);
                             }
 
                             CompletableFuture<MvPartitionStorage> partitionStorageFuture =
-                                    getOrCreateMvPartitionAsync(internalTbl.storage(), partId);
+                                    getOrCreateMvPartition(internalTbl.storage(), partId);
 
                             CompletableFuture<TxStateStorage> txStateStorageFuture =
                                     getOrCreateTxStateStorageAsync(internalTbl.txStateStorage(), partId);
@@ -1884,13 +1837,8 @@
                                     + " [key={}, partition={}, table={}, localMemberAddress={}]",
                             pendingAssignmentsWatchEvent.key(), partId, tbl.name(), localMember.address());
 
-<<<<<<< HEAD
                     if (shouldStartLocalServices) {
-                        MvPartitionStorage mvPartitionStorage = getOrCreateMvPartition(internalTable.storage(), partId);
-=======
-                        if (raftMgr.shouldHaveRaftGroupLocally(deltaPeers)) {
-                            MvPartitionStorage mvPartitionStorage = getOrCreateMvPartition(internalTable.storage(), partId).join();
->>>>>>> 0dee5837
+                        MvPartitionStorage mvPartitionStorage = getOrCreateMvPartition(internalTable.storage(), partId).join();
 
                         TxStateStorage txStatePartitionStorage = getOrCreateTxStateStorage(internalTable.txStateStorage(), partId);
 
@@ -1929,18 +1877,6 @@
                                     raftGrpEvtsLsnr,
                                     groupOptions
                             );
-<<<<<<< HEAD
-=======
-                        }
-
-                        if (replicaMgr.shouldHaveReplicationGroupLocally(deltaPeers)) {
-                            MvPartitionStorage mvPartitionStorage = getOrCreateMvPartition(internalTable.storage(), partId).join();
-
-                            TxStateStorage txStatePartitionStorage = getOrCreateTxStatePartitionStorage(
-                                    internalTable.txStateStorage(),
-                                    partId
-                            );
->>>>>>> 0dee5837
 
                             replicaMgr.startReplica(replicaGrpId,
                                     new PartitionReplicaListener(
@@ -2122,28 +2058,22 @@
      * in when the rebalance was interrupted.
      *
      * @param mvTableStorage Multi-versioned table storage.
-     * @param partitioId Partition ID.
+     * @param partitionId Partition ID.
      * @return Future that will complete when the operation completes.
      */
-    private static CompletableFuture<MvPartitionStorage> getOrCreateMvPartition(MvTableStorage mvTableStorage, int partitioId) {
-        MvPartitionStorage mvPartitionStorage = mvTableStorage.getOrCreateMvPartition(partitioId);
-
-        // If a full rebalance did not happen, then we return the storage as is.
-        if (mvPartitionStorage.persistedIndex() != FULL_RABALANCING_STARTED) {
-            return completedFuture(mvPartitionStorage);
-        }
-
-        // A full rebalance was started but not completed, so the partition must be recreated to remove the garbage.
-        return mvTableStorage
-                .destroyPartition(partitioId)
-                .thenApply(unused -> mvTableStorage.getOrCreateMvPartition(partitioId));
-    }
-
-    /**
-     * Async version of {@link #getOrCreateMvPartition}.
-     */
-    private CompletableFuture<MvPartitionStorage> getOrCreateMvPartitionAsync(MvTableStorage mvTableStorage, int partId) {
-        return CompletableFuture.supplyAsync(() -> getOrCreateMvPartition(mvTableStorage, partId), ioExecutor);
+    private CompletableFuture<MvPartitionStorage> getOrCreateMvPartition(MvTableStorage mvTableStorage, int partitionId) {
+        return CompletableFuture.supplyAsync(() -> mvTableStorage.getOrCreateMvPartition(partitionId), ioExecutor)
+                .thenCompose(storage -> {
+                    if (storage.persistedIndex() != FULL_RABALANCING_STARTED) {
+                        // If a full rebalance did not happen, then we return the storage as is.
+                        return completedFuture(storage);
+                    } else {
+                        // A full rebalance was started but not completed, so the partition must be recreated to remove the garbage.
+                        return mvTableStorage
+                                .destroyPartition(partitionId)
+                                .thenApplyAsync(unused -> mvTableStorage.getOrCreateMvPartition(partitionId), ioExecutor);
+                    }
+                });
     }
 
     /**
