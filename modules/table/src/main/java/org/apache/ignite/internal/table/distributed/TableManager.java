/*
 * Licensed to the Apache Software Foundation (ASF) under one or more
 * contributor license agreements. See the NOTICE file distributed with
 * this work for additional information regarding copyright ownership.
 * The ASF licenses this file to You under the Apache License, Version 2.0
 * (the "License"); you may not use this file except in compliance with
 * the License. You may obtain a copy of the License at
 *
 *      http://www.apache.org/licenses/LICENSE-2.0
 *
 * Unless required by applicable law or agreed to in writing, software
 * distributed under the License is distributed on an "AS IS" BASIS,
 * WITHOUT WARRANTIES OR CONDITIONS OF ANY KIND, either express or implied.
 * See the License for the specific language governing permissions and
 * limitations under the License.
 */

package org.apache.ignite.internal.table.distributed;

import static java.nio.charset.StandardCharsets.UTF_8;
import static java.util.Collections.emptySet;
import static java.util.Collections.unmodifiableMap;
import static java.util.concurrent.CompletableFuture.allOf;
import static java.util.concurrent.CompletableFuture.anyOf;
import static java.util.concurrent.CompletableFuture.completedFuture;
import static java.util.concurrent.CompletableFuture.failedFuture;
import static java.util.concurrent.CompletableFuture.runAsync;
import static java.util.concurrent.CompletableFuture.supplyAsync;
import static java.util.function.Function.identity;
import static java.util.stream.Collectors.groupingBy;
import static java.util.stream.Collectors.toList;
import static java.util.stream.Collectors.toSet;
import static org.apache.ignite.internal.causality.IncrementalVersionedValue.dependingOn;
import static org.apache.ignite.internal.distributionzones.rebalance.RebalanceUtil.ASSIGNMENTS_SWITCH_REDUCE_PREFIX_BYTES;
import static org.apache.ignite.internal.distributionzones.rebalance.RebalanceUtil.PENDING_ASSIGNMENTS_QUEUE_PREFIX_BYTES;
import static org.apache.ignite.internal.distributionzones.rebalance.RebalanceUtil.STABLE_ASSIGNMENTS_PREFIX_BYTES;
import static org.apache.ignite.internal.distributionzones.rebalance.RebalanceUtil.assignmentsChainGetLocally;
import static org.apache.ignite.internal.distributionzones.rebalance.RebalanceUtil.extractTablePartitionId;
import static org.apache.ignite.internal.distributionzones.rebalance.RebalanceUtil.pendingPartAssignmentsQueueKey;
import static org.apache.ignite.internal.distributionzones.rebalance.RebalanceUtil.stableAssignmentsGetLocally;
import static org.apache.ignite.internal.distributionzones.rebalance.RebalanceUtil.stablePartAssignmentsKey;
import static org.apache.ignite.internal.distributionzones.rebalance.RebalanceUtil.subtract;
import static org.apache.ignite.internal.distributionzones.rebalance.RebalanceUtil.tableAssignmentsChainGetLocally;
import static org.apache.ignite.internal.distributionzones.rebalance.RebalanceUtil.tablePendingAssignmentsGetLocally;
import static org.apache.ignite.internal.distributionzones.rebalance.RebalanceUtil.union;
import static org.apache.ignite.internal.event.EventListener.fromConsumer;
import static org.apache.ignite.internal.hlc.HybridTimestamp.LOGICAL_TIME_BITS_SIZE;
import static org.apache.ignite.internal.hlc.HybridTimestamp.hybridTimestamp;
import static org.apache.ignite.internal.partition.replicator.LocalPartitionReplicaEvent.AFTER_REPLICA_DESTROYED;
import static org.apache.ignite.internal.partition.replicator.LocalPartitionReplicaEvent.AFTER_REPLICA_STOPPED;
import static org.apache.ignite.internal.partition.replicator.LocalPartitionReplicaEvent.BEFORE_REPLICA_STARTED;
import static org.apache.ignite.internal.partitiondistribution.PartitionDistributionUtils.calculateAssignmentForPartition;
import static org.apache.ignite.internal.raft.PeersAndLearners.fromAssignments;
import static org.apache.ignite.internal.table.distributed.TableUtils.aliveTables;
import static org.apache.ignite.internal.table.distributed.index.IndexUtils.registerIndexesToTable;
import static org.apache.ignite.internal.thread.ThreadOperation.STORAGE_READ;
import static org.apache.ignite.internal.thread.ThreadOperation.STORAGE_WRITE;
import static org.apache.ignite.internal.util.CollectionUtils.difference;
import static org.apache.ignite.internal.util.CompletableFutures.allOfToList;
import static org.apache.ignite.internal.util.CompletableFutures.copyStateTo;
import static org.apache.ignite.internal.util.CompletableFutures.emptyListCompletedFuture;
import static org.apache.ignite.internal.util.CompletableFutures.falseCompletedFuture;
import static org.apache.ignite.internal.util.CompletableFutures.nullCompletedFuture;
import static org.apache.ignite.internal.util.CompletableFutures.trueCompletedFuture;
import static org.apache.ignite.internal.util.ExceptionUtils.hasCause;
import static org.apache.ignite.internal.util.ExceptionUtils.sneakyThrow;
import static org.apache.ignite.internal.util.IgniteUtils.closeAllManually;
import static org.apache.ignite.internal.util.IgniteUtils.inBusyLock;
import static org.apache.ignite.internal.util.IgniteUtils.inBusyLockAsync;
import static org.apache.ignite.internal.util.IgniteUtils.shutdownAndAwaitTermination;
import static org.apache.ignite.lang.ErrorGroups.Common.INTERNAL_ERR;
import static org.apache.ignite.lang.ErrorGroups.Common.NODE_STOPPING_ERR;

import it.unimi.dsi.fastutil.ints.IntOpenHashSet;
import java.util.ArrayList;
import java.util.Collection;
import java.util.HashMap;
import java.util.HashSet;
import java.util.List;
import java.util.Map;
import java.util.Objects;
import java.util.Set;
import java.util.UUID;
import java.util.concurrent.CompletableFuture;
import java.util.concurrent.CompletionException;
import java.util.concurrent.ConcurrentHashMap;
import java.util.concurrent.ExecutionException;
import java.util.concurrent.Executor;
import java.util.concurrent.ExecutorService;
import java.util.concurrent.Executors;
import java.util.concurrent.LinkedBlockingQueue;
import java.util.concurrent.ScheduledExecutorService;
import java.util.concurrent.ThreadPoolExecutor;
import java.util.concurrent.TimeUnit;
import java.util.concurrent.TimeoutException;
import java.util.concurrent.atomic.AtomicBoolean;
import java.util.function.BiFunction;
import java.util.function.Consumer;
import java.util.function.Function;
import java.util.function.LongSupplier;
import java.util.function.Predicate;
import java.util.function.Supplier;
import java.util.stream.IntStream;
import java.util.stream.Stream;
import org.apache.ignite.internal.catalog.Catalog;
import org.apache.ignite.internal.catalog.CatalogService;
import org.apache.ignite.internal.catalog.descriptors.CatalogSchemaDescriptor;
import org.apache.ignite.internal.catalog.descriptors.CatalogTableDescriptor;
import org.apache.ignite.internal.catalog.descriptors.CatalogZoneDescriptor;
import org.apache.ignite.internal.catalog.events.CatalogEvent;
import org.apache.ignite.internal.catalog.events.CatalogEventParameters;
import org.apache.ignite.internal.catalog.events.CreateTableEventParameters;
import org.apache.ignite.internal.catalog.events.DropTableEventParameters;
import org.apache.ignite.internal.catalog.events.RenameTableEventParameters;
import org.apache.ignite.internal.causality.CompletionListener;
import org.apache.ignite.internal.causality.IncrementalVersionedValue;
import org.apache.ignite.internal.causality.OutdatedTokenException;
import org.apache.ignite.internal.causality.RevisionListenerRegistry;
import org.apache.ignite.internal.components.LogSyncer;
import org.apache.ignite.internal.components.NodeProperties;
import org.apache.ignite.internal.configuration.SystemDistributedConfiguration;
import org.apache.ignite.internal.configuration.utils.SystemDistributedConfigurationPropertyHolder;
import org.apache.ignite.internal.distributionzones.DistributionZoneManager;
import org.apache.ignite.internal.distributionzones.DistributionZonesUtil;
import org.apache.ignite.internal.distributionzones.rebalance.PartitionMover;
import org.apache.ignite.internal.distributionzones.rebalance.RebalanceRaftGroupEventsListener;
import org.apache.ignite.internal.distributionzones.rebalance.RebalanceUtil;
import org.apache.ignite.internal.event.EventListener;
import org.apache.ignite.internal.failure.FailureContext;
import org.apache.ignite.internal.failure.FailureProcessor;
import org.apache.ignite.internal.hlc.ClockService;
import org.apache.ignite.internal.hlc.HybridTimestamp;
import org.apache.ignite.internal.hlc.HybridTimestampTracker;
import org.apache.ignite.internal.lang.ByteArray;
import org.apache.ignite.internal.lang.IgniteInternalException;
import org.apache.ignite.internal.lang.IgniteStringFormatter;
import org.apache.ignite.internal.lang.NodeStoppingException;
import org.apache.ignite.internal.logger.IgniteLogger;
import org.apache.ignite.internal.logger.Loggers;
import org.apache.ignite.internal.lowwatermark.LowWatermark;
import org.apache.ignite.internal.lowwatermark.event.ChangeLowWatermarkEventParameters;
import org.apache.ignite.internal.lowwatermark.event.LowWatermarkEvent;
import org.apache.ignite.internal.manager.ComponentContext;
import org.apache.ignite.internal.manager.IgniteComponent;
import org.apache.ignite.internal.marshaller.ReflectionMarshallersProvider;
import org.apache.ignite.internal.metastorage.Entry;
import org.apache.ignite.internal.metastorage.MetaStorageManager;
import org.apache.ignite.internal.metastorage.Revisions;
import org.apache.ignite.internal.metastorage.WatchEvent;
import org.apache.ignite.internal.metastorage.WatchListener;
<<<<<<< HEAD
import org.apache.ignite.internal.metrics.LongGauge;
=======
>>>>>>> a56e9aab
import org.apache.ignite.internal.metrics.MetricManager;
import org.apache.ignite.internal.network.InternalClusterNode;
import org.apache.ignite.internal.network.MessagingService;
import org.apache.ignite.internal.network.TopologyService;
import org.apache.ignite.internal.network.serialization.MessageSerializationRegistry;
import org.apache.ignite.internal.partition.replicator.LocalPartitionReplicaEventParameters;
import org.apache.ignite.internal.partition.replicator.NaiveAsyncReadWriteLock;
import org.apache.ignite.internal.partition.replicator.PartitionReplicaLifecycleManager;
import org.apache.ignite.internal.partition.replicator.ReliableCatalogVersions;
import org.apache.ignite.internal.partition.replicator.ReplicaTableProcessor;
import org.apache.ignite.internal.partition.replicator.network.PartitionReplicationMessagesFactory;
import org.apache.ignite.internal.partition.replicator.network.replication.ChangePeersAndLearnersAsyncReplicaRequest;
import org.apache.ignite.internal.partition.replicator.raft.snapshot.PartitionDataStorage;
import org.apache.ignite.internal.partition.replicator.raft.snapshot.PartitionKey;
import org.apache.ignite.internal.partition.replicator.raft.snapshot.PartitionSnapshotStorage;
import org.apache.ignite.internal.partition.replicator.raft.snapshot.PartitionSnapshotStorageFactory;
import org.apache.ignite.internal.partition.replicator.raft.snapshot.PartitionTxStateAccessImpl;
import org.apache.ignite.internal.partition.replicator.raft.snapshot.ZonePartitionKey;
import org.apache.ignite.internal.partition.replicator.raft.snapshot.outgoing.OutgoingSnapshotsManager;
import org.apache.ignite.internal.partition.replicator.schema.CatalogValidationSchemasSource;
import org.apache.ignite.internal.partition.replicator.schema.ExecutorInclinedSchemaSyncService;
import org.apache.ignite.internal.partitiondistribution.Assignment;
import org.apache.ignite.internal.partitiondistribution.Assignments;
import org.apache.ignite.internal.partitiondistribution.AssignmentsChain;
import org.apache.ignite.internal.partitiondistribution.AssignmentsQueue;
import org.apache.ignite.internal.placementdriver.PlacementDriver;
import org.apache.ignite.internal.placementdriver.ReplicaMeta;
import org.apache.ignite.internal.placementdriver.event.PrimaryReplicaEvent;
import org.apache.ignite.internal.placementdriver.event.PrimaryReplicaEventParameters;
import org.apache.ignite.internal.placementdriver.wrappers.ExecutorInclinedPlacementDriver;
import org.apache.ignite.internal.raft.ExecutorInclinedRaftCommandRunner;
import org.apache.ignite.internal.raft.PeersAndLearners;
import org.apache.ignite.internal.raft.RaftGroupEventsListener;
import org.apache.ignite.internal.raft.service.RaftCommandRunner;
import org.apache.ignite.internal.raft.service.RaftGroupListener;
import org.apache.ignite.internal.raft.service.RaftGroupService;
import org.apache.ignite.internal.raft.storage.SnapshotStorageFactory;
import org.apache.ignite.internal.replicator.PartitionGroupId;
import org.apache.ignite.internal.replicator.Replica;
import org.apache.ignite.internal.replicator.ReplicaManager;
import org.apache.ignite.internal.replicator.ReplicaManager.WeakReplicaStopReason;
import org.apache.ignite.internal.replicator.ReplicaService;
import org.apache.ignite.internal.replicator.ReplicationGroupId;
import org.apache.ignite.internal.replicator.TablePartitionId;
import org.apache.ignite.internal.replicator.TransientReplicaStartException;
import org.apache.ignite.internal.replicator.ZonePartitionId;
import org.apache.ignite.internal.replicator.configuration.ReplicationConfiguration;
import org.apache.ignite.internal.replicator.listener.ReplicaListener;
import org.apache.ignite.internal.replicator.message.ReplicaMessageUtils;
import org.apache.ignite.internal.replicator.message.ReplicaMessagesFactory;
import org.apache.ignite.internal.replicator.message.TablePartitionIdMessage;
import org.apache.ignite.internal.schema.SchemaManager;
import org.apache.ignite.internal.schema.SchemaRegistry;
import org.apache.ignite.internal.schema.SchemaSyncService;
import org.apache.ignite.internal.schema.configuration.GcConfiguration;
import org.apache.ignite.internal.storage.DataStorageManager;
import org.apache.ignite.internal.storage.MvPartitionStorage;
import org.apache.ignite.internal.storage.StorageClosedException;
import org.apache.ignite.internal.storage.StorageDestroyedException;
import org.apache.ignite.internal.storage.engine.MvTableStorage;
import org.apache.ignite.internal.storage.engine.StorageEngine;
import org.apache.ignite.internal.storage.engine.StorageTableDescriptor;
import org.apache.ignite.internal.table.IgniteTablesInternal;
import org.apache.ignite.internal.table.InternalTable;
import org.apache.ignite.internal.table.LongPriorityQueue;
import org.apache.ignite.internal.table.StreamerReceiverRunner;
import org.apache.ignite.internal.table.TableImpl;
import org.apache.ignite.internal.table.TableViewInternal;
import org.apache.ignite.internal.table.distributed.gc.GcUpdateHandler;
import org.apache.ignite.internal.table.distributed.gc.MvGc;
import org.apache.ignite.internal.table.distributed.index.IndexMetaStorage;
import org.apache.ignite.internal.table.distributed.index.IndexUpdateHandler;
import org.apache.ignite.internal.table.distributed.raft.MinimumRequiredTimeCollectorService;
import org.apache.ignite.internal.table.distributed.raft.PartitionListener;
import org.apache.ignite.internal.table.distributed.raft.snapshot.FullStateTransferIndexChooser;
import org.apache.ignite.internal.table.distributed.raft.snapshot.PartitionMvStorageAccessImpl;
import org.apache.ignite.internal.table.distributed.raft.snapshot.SnapshotAwarePartitionDataStorage;
import org.apache.ignite.internal.table.distributed.raft.snapshot.TablePartitionKey;
import org.apache.ignite.internal.table.distributed.replicator.PartitionReplicaListener;
import org.apache.ignite.internal.table.distributed.replicator.TransactionStateResolver;
import org.apache.ignite.internal.table.distributed.schema.SchemaVersions;
import org.apache.ignite.internal.table.distributed.schema.SchemaVersionsImpl;
import org.apache.ignite.internal.table.distributed.storage.BrokenTxStateStorage;
import org.apache.ignite.internal.table.distributed.storage.InternalTableImpl;
import org.apache.ignite.internal.table.distributed.storage.NullStorageEngine;
import org.apache.ignite.internal.table.distributed.storage.PartitionStorages;
import org.apache.ignite.internal.table.metrics.TableMetricSource;
import org.apache.ignite.internal.thread.IgniteThreadFactory;
import org.apache.ignite.internal.tx.LockManager;
import org.apache.ignite.internal.tx.TxManager;
import org.apache.ignite.internal.tx.configuration.TransactionConfiguration;
import org.apache.ignite.internal.tx.impl.RemotelyTriggeredResourceRegistry;
import org.apache.ignite.internal.tx.impl.TransactionInflights;
import org.apache.ignite.internal.tx.impl.TxMessageSender;
import org.apache.ignite.internal.tx.storage.state.ThreadAssertingTxStateStorage;
import org.apache.ignite.internal.tx.storage.state.TxStatePartitionStorage;
import org.apache.ignite.internal.tx.storage.state.TxStateStorage;
import org.apache.ignite.internal.tx.storage.state.rocksdb.TxStateRocksDbSharedStorage;
import org.apache.ignite.internal.tx.storage.state.rocksdb.TxStateRocksDbStorage;
import org.apache.ignite.internal.util.CompletableFutures;
import org.apache.ignite.internal.util.Cursor;
import org.apache.ignite.internal.util.IgniteSpinBusyLock;
import org.apache.ignite.internal.util.IgniteUtils;
import org.apache.ignite.internal.util.Lazy;
import org.apache.ignite.internal.util.PendingComparableValuesTracker;
import org.apache.ignite.internal.util.SafeTimeValuesTracker;
import org.apache.ignite.internal.utils.RebalanceUtilEx;
import org.apache.ignite.internal.worker.ThreadAssertions;
import org.apache.ignite.lang.IgniteException;
import org.apache.ignite.sql.IgniteSql;
import org.apache.ignite.table.QualifiedName;
import org.apache.ignite.table.QualifiedNameHelper;
import org.apache.ignite.table.Table;
import org.jetbrains.annotations.Nullable;
import org.jetbrains.annotations.TestOnly;

/**
 * Table manager.
 */
public class TableManager implements IgniteTablesInternal, IgniteComponent {
    /** The logger. */
    private static final IgniteLogger LOG = Loggers.forClass(TableManager.class);

    /** Replica messages factory. */
    private static final ReplicaMessagesFactory REPLICA_MESSAGES_FACTORY = new ReplicaMessagesFactory();

    /** Table messages factory. */
    private static final PartitionReplicationMessagesFactory TABLE_MESSAGES_FACTORY = new PartitionReplicationMessagesFactory();

    private final TopologyService topologyService;

    /** Replica manager. */
    private final ReplicaManager replicaMgr;

    /** Lock manager. */
    private final LockManager lockMgr;

    /** Replica service. */
    private final ReplicaService replicaSvc;

    /** Transaction manager. */
    private final TxManager txManager;

    /** Meta storage manager. */
    private final MetaStorageManager metaStorageMgr;

    /** Data storage manager. */
    private final DataStorageManager dataStorageMgr;

    /** Transaction state resolver. */
    private final TransactionStateResolver transactionStateResolver;

    /**
     * Versioned value for linearizing table changing events.
     *
     * @see #localPartitionsVv
     * @see #assignmentsUpdatedVv
     */
    private final IncrementalVersionedValue<Void> tablesVv;

    /**
     * Versioned value for linearizing table partitions changing events.
     *
     * <p>Completed strictly after {@link #tablesVv} and strictly before {@link #assignmentsUpdatedVv}.
     */
    private final IncrementalVersionedValue<Void> localPartitionsVv;

    /**
     * Versioned value for tracking RAFT groups initialization and starting completion.
     *
     * <p>Only explicitly updated in
     * {@link #startLocalPartitionsAndClients(CompletableFuture, List, List, TableImpl, boolean, long)}.
     *
     * <p>Completed strictly after {@link #localPartitionsVv}.
     */
    private final IncrementalVersionedValue<Void> assignmentsUpdatedVv;

    /** Registered tables. */
    private final Map<Integer, TableViewInternal> tables = new ConcurrentHashMap<>();

    /** Started tables. */
    private final Map<Integer, TableViewInternal> startedTables = new ConcurrentHashMap<>();

    /** A queue for deferred table destruction events. */
    private final LongPriorityQueue<DestroyTableEvent> destructionEventsQueue =
            new LongPriorityQueue<>(DestroyTableEvent::catalogVersion);

    /** Local partitions. */
    private final Map<Integer, PartitionSet> localPartsByTableId = new ConcurrentHashMap<>();

    /** Busy lock to stop synchronously. */
    private final IgniteSpinBusyLock busyLock = new IgniteSpinBusyLock();

    /** Prevents double stopping the component. */
    private final AtomicBoolean beforeStopGuard = new AtomicBoolean();

    private final AtomicBoolean stopGuard = new AtomicBoolean();

    /** Schema manager. */
    private final SchemaManager schemaManager;

    private final TxStateRocksDbSharedStorage sharedTxStateStorage;

    /** Scan request executor. */
    private final ExecutorService scanRequestExecutor;

    /**
     * Separate executor for IO operations like partition storage initialization or partition raft group meta data persisting.
     */
    private final ExecutorService ioExecutor;

    private final ClockService clockService;

    private final OutgoingSnapshotsManager outgoingSnapshotsManager;

    private final DistributionZoneManager distributionZoneManager;

    private final SchemaSyncService executorInclinedSchemaSyncService;

    private final CatalogService catalogService;

    private final FailureProcessor failureProcessor;

    /** Incoming RAFT snapshots executor. */
    private final ThreadPoolExecutor incomingSnapshotsExecutor;

    /** Meta storage listener for pending assignments. */
    private final WatchListener pendingAssignmentsRebalanceListener;

    /** Meta storage listener for stable assignments. */
    private final WatchListener stableAssignmentsRebalanceListener;

    /** Meta storage listener for switch reduce assignments. */
    private final WatchListener assignmentsSwitchRebalanceListener;

    private final MvGc mvGc;

    private final LowWatermark lowWatermark;

    private final HybridTimestampTracker observableTimestampTracker;

    /** Placement driver. */
    private final PlacementDriver executorInclinedPlacementDriver;

    /** A supplier function that returns {@link IgniteSql}. */
    private final Supplier<IgniteSql> sql;

    private final SchemaVersions schemaVersions;

    private final PartitionReplicatorNodeRecovery partitionReplicatorNodeRecovery;

    /** Ends at the {@link IgniteComponent#stopAsync(ComponentContext)} with an {@link NodeStoppingException}. */
    private final CompletableFuture<Void> stopManagerFuture = new CompletableFuture<>();

    private final ReplicationConfiguration replicationConfiguration;

    /**
     * Executes partition operations (that might cause I/O and/or be blocked on locks).
     */
    private final Executor partitionOperationsExecutor;

    /** Executor for scheduling rebalance routine. */
    private final ScheduledExecutorService rebalanceScheduler;

    /** Marshallers provider. */
    private final ReflectionMarshallersProvider marshallers = new ReflectionMarshallersProvider();

    /** Index chooser for full state transfer. */
    private final FullStateTransferIndexChooser fullStateTransferIndexChooser;

    private final RemotelyTriggeredResourceRegistry remotelyTriggeredResourceRegistry;

    private final TransactionInflights transactionInflights;

    private final TransactionConfiguration txCfg;

    private final String nodeName;

    private final PartitionReplicaLifecycleManager partitionReplicaLifecycleManager;

    private final NodeProperties nodeProperties;

    @Nullable
    private ScheduledExecutorService streamerFlushExecutor;

    private final IndexMetaStorage indexMetaStorage;

    private final Predicate<Assignment> isLocalNodeAssignment = assignment -> assignment.consistentId().equals(localNode().name());

    private final MinimumRequiredTimeCollectorService minTimeCollectorService;

    @Nullable
    private StreamerReceiverRunner streamerReceiverRunner;

    private final CompletableFuture<Void> readyToProcessReplicaStarts = new CompletableFuture<>();

    // TODO https://issues.apache.org/jira/browse/IGNITE-25347
    /** Mapping zone identifier to a collection of tables related to the zone. */
    private final Map<Integer, Set<TableViewInternal>> tablesPerZone = new HashMap<>();
    /** Locks to synchronize an access to the {@link #tablesPerZone}. */
    private final Map<Integer, NaiveAsyncReadWriteLock> tablesPerZoneLocks = new ConcurrentHashMap<>();

    /** Configuration of rebalance retries delay. */
    private final SystemDistributedConfigurationPropertyHolder<Integer> rebalanceRetryDelayConfiguration;

    private final EventListener<LocalPartitionReplicaEventParameters> onBeforeZoneReplicaStartedListener = this::beforeZoneReplicaStarted;
    private final EventListener<LocalPartitionReplicaEventParameters> onZoneReplicaStoppedListener = this::onZoneReplicaStopped;
    private final EventListener<LocalPartitionReplicaEventParameters> onZoneReplicaDestroyedListener = this::onZoneReplicaDestroyed;

    private final EventListener<CreateTableEventParameters> onTableCreateWithColocationListener = this::loadTableToZoneOnTableCreate;
    private final EventListener<CreateTableEventParameters> onTableCreateWithoutColocationListener = this::onTableCreate;
    private final EventListener<DropTableEventParameters> onTableDropListener = fromConsumer(this::onTableDrop);
    private final EventListener<CatalogEventParameters> onTableAlterListener = this::onTableAlter;

    private final EventListener<ChangeLowWatermarkEventParameters> onLowWatermarkChangedListener = this::onLwmChanged;
    private final EventListener<PrimaryReplicaEventParameters> onPrimaryReplicaExpiredListener = this::onTablePrimaryReplicaExpired;
    private final TableAssignmentsService assignmentsService;
    private final ReliableCatalogVersions reliableCatalogVersions;

<<<<<<< HEAD
    private final PartitionModificationCounterFactory partitionModificationCounterFactory;
    private final Map<TablePartitionId, PartitionModificationCounterMetricSource> partModCounterMetricSources = new ConcurrentHashMap<>();
=======
>>>>>>> a56e9aab
    private final MetricManager metricManager;

    /**
     * Creates a new table manager.
     *
     * @param nodeName Node name.
     * @param registry Registry for versioned values.
     * @param gcConfig Garbage collector configuration.
     * @param txCfg Transaction configuration.
     * @param replicationConfiguration Replication configuration.
     * @param replicaMgr Replica manager.
     * @param lockMgr Lock manager.
     * @param replicaSvc Replica service.
     * @param txManager Transaction manager.
     * @param dataStorageMgr Data storage manager.
     * @param schemaManager Schema manager.
     * @param ioExecutor Separate executor for IO operations like partition storage initialization or partition raft group meta data
     *         persisting.
     * @param partitionOperationsExecutor Striped executor on which partition operations (potentially requiring I/O with storages)
     *         will be executed.
     * @param rebalanceScheduler Executor for scheduling rebalance routine.
     * @param commonScheduler Common Scheduled executor. Needed only for asynchronous start of scheduled operations without
     *         performing blocking, long or IO operations.
     * @param clockService hybrid logical clock service.
     * @param placementDriver Placement driver.
     * @param sql A supplier function that returns {@link IgniteSql}.
     * @param lowWatermark Low watermark.
     * @param transactionInflights Transaction inflights.
     * @param indexMetaStorage Index meta storage.
     * @param partitionReplicaLifecycleManager Partition replica lifecycle manager.
     * @param minTimeCollectorService Collects minimum required timestamp for each partition.
     * @param systemDistributedConfiguration System distributed configuration.
     * @param metricManager Metric manager.
     */
    public TableManager(
            String nodeName,
            RevisionListenerRegistry registry,
            GcConfiguration gcConfig,
            TransactionConfiguration txCfg,
            ReplicationConfiguration replicationConfiguration,
            MessagingService messagingService,
            TopologyService topologyService,
            MessageSerializationRegistry messageSerializationRegistry,
            ReplicaManager replicaMgr,
            LockManager lockMgr,
            ReplicaService replicaSvc,
            TxManager txManager,
            DataStorageManager dataStorageMgr,
            TxStateRocksDbSharedStorage txStateRocksDbSharedStorage,
            MetaStorageManager metaStorageMgr,
            SchemaManager schemaManager,
            ExecutorService ioExecutor,
            Executor partitionOperationsExecutor,
            ScheduledExecutorService rebalanceScheduler,
            ScheduledExecutorService commonScheduler,
            ClockService clockService,
            OutgoingSnapshotsManager outgoingSnapshotsManager,
            DistributionZoneManager distributionZoneManager,
            SchemaSyncService schemaSyncService,
            CatalogService catalogService,
            FailureProcessor failureProcessor,
            HybridTimestampTracker observableTimestampTracker,
            PlacementDriver placementDriver,
            Supplier<IgniteSql> sql,
            RemotelyTriggeredResourceRegistry remotelyTriggeredResourceRegistry,
            LowWatermark lowWatermark,
            TransactionInflights transactionInflights,
            IndexMetaStorage indexMetaStorage,
            LogSyncer logSyncer,
            PartitionReplicaLifecycleManager partitionReplicaLifecycleManager,
            NodeProperties nodeProperties,
            MinimumRequiredTimeCollectorService minTimeCollectorService,
            SystemDistributedConfiguration systemDistributedConfiguration,
<<<<<<< HEAD
            MetricManager metricManager,
            PartitionModificationCounterFactory partitionModificationCounterFactory
=======
            MetricManager metricManager
>>>>>>> a56e9aab
    ) {
        this.topologyService = topologyService;
        this.replicaMgr = replicaMgr;
        this.lockMgr = lockMgr;
        this.replicaSvc = replicaSvc;
        this.txManager = txManager;
        this.dataStorageMgr = dataStorageMgr;
        this.metaStorageMgr = metaStorageMgr;
        this.schemaManager = schemaManager;
        this.ioExecutor = ioExecutor;
        this.partitionOperationsExecutor = partitionOperationsExecutor;
        this.rebalanceScheduler = rebalanceScheduler;
        this.clockService = clockService;
        this.outgoingSnapshotsManager = outgoingSnapshotsManager;
        this.distributionZoneManager = distributionZoneManager;
        this.catalogService = catalogService;
        this.failureProcessor = failureProcessor;
        this.observableTimestampTracker = observableTimestampTracker;
        this.sql = sql;
        this.replicationConfiguration = replicationConfiguration;
        this.remotelyTriggeredResourceRegistry = remotelyTriggeredResourceRegistry;
        this.lowWatermark = lowWatermark;
        this.transactionInflights = transactionInflights;
        this.txCfg = txCfg;
        this.nodeName = nodeName;
        this.indexMetaStorage = indexMetaStorage;
        this.partitionReplicaLifecycleManager = partitionReplicaLifecycleManager;
        this.nodeProperties = nodeProperties;
        this.minTimeCollectorService = minTimeCollectorService;
        this.metricManager = metricManager;

        this.executorInclinedSchemaSyncService = new ExecutorInclinedSchemaSyncService(schemaSyncService, partitionOperationsExecutor);
        this.executorInclinedPlacementDriver = new ExecutorInclinedPlacementDriver(placementDriver, partitionOperationsExecutor);
        this.reliableCatalogVersions = new ReliableCatalogVersions(schemaSyncService, catalogService);

        TxMessageSender txMessageSender = new TxMessageSender(
                messagingService,
                replicaSvc,
                clockService
        );

        transactionStateResolver = new TransactionStateResolver(
                txManager,
                clockService,
                topologyService,
                messagingService,
                executorInclinedPlacementDriver,
                txMessageSender
        );

        schemaVersions = new SchemaVersionsImpl(executorInclinedSchemaSyncService, catalogService, clockService);

        tablesVv = new IncrementalVersionedValue<>("TableManager#tables", registry, 100, null);

        localPartitionsVv = new IncrementalVersionedValue<>("TableManager#localPartitions", dependingOn(tablesVv));

        assignmentsUpdatedVv = new IncrementalVersionedValue<>("TableManager#assignmentsUpdated", dependingOn(localPartitionsVv));

        scanRequestExecutor = Executors.newSingleThreadExecutor(
                IgniteThreadFactory.create(nodeName, "scan-query-executor", LOG, STORAGE_READ));

        int cpus = Runtime.getRuntime().availableProcessors();

        incomingSnapshotsExecutor = new ThreadPoolExecutor(
                cpus,
                cpus,
                30,
                TimeUnit.SECONDS,
                new LinkedBlockingQueue<>(),
                IgniteThreadFactory.create(nodeName, "incoming-raft-snapshot", LOG, STORAGE_READ, STORAGE_WRITE)
        );
        incomingSnapshotsExecutor.allowCoreThreadTimeOut(true);

        pendingAssignmentsRebalanceListener = createPendingAssignmentsRebalanceListener();

        stableAssignmentsRebalanceListener = createStableAssignmentsRebalanceListener();

        assignmentsSwitchRebalanceListener = createAssignmentsSwitchRebalanceListener();

        mvGc = new MvGc(nodeName, gcConfig, lowWatermark, failureProcessor);

        partitionReplicatorNodeRecovery = new PartitionReplicatorNodeRecovery(
                metaStorageMgr,
                messagingService,
                topologyService,
                partitionOperationsExecutor,
                tableId -> tablesById().get(tableId)
        );

        this.sharedTxStateStorage = txStateRocksDbSharedStorage;

        fullStateTransferIndexChooser = new FullStateTransferIndexChooser(catalogService, lowWatermark, indexMetaStorage);

        rebalanceRetryDelayConfiguration = new SystemDistributedConfigurationPropertyHolder<>(
                systemDistributedConfiguration,
                (v, r) -> {},
                DistributionZonesUtil.REBALANCE_RETRY_DELAY_MS,
                DistributionZonesUtil.REBALANCE_RETRY_DELAY_DEFAULT,
                Integer::parseInt
        );

        assignmentsService = new TableAssignmentsService(metaStorageMgr, catalogService, distributionZoneManager, failureProcessor);

        // Register event listeners in the constructor to avoid races with "partitionReplicaLifecycleManager"'s recovery.
        // We rely on the "readyToProcessReplicaStarts" future to block event handling until "startAsync" is completed.
        partitionReplicaLifecycleManager.listen(BEFORE_REPLICA_STARTED, onBeforeZoneReplicaStartedListener);
        partitionReplicaLifecycleManager.listen(AFTER_REPLICA_STOPPED, onZoneReplicaStoppedListener);
        partitionReplicaLifecycleManager.listen(AFTER_REPLICA_DESTROYED, onZoneReplicaDestroyedListener);

        this.metricManager = metricManager;
        this.partitionModificationCounterFactory = partitionModificationCounterFactory;
    }

    @Override
    public CompletableFuture<Void> startAsync(ComponentContext componentContext) {
        return inBusyLockAsync(busyLock, () -> {
            mvGc.start();

            transactionStateResolver.start();

            fullStateTransferIndexChooser.start();

            rebalanceRetryDelayConfiguration.init();

            cleanUpResourcesForDroppedTablesOnRecoveryBusy();

            if (!nodeProperties.colocationEnabled()) {
                metaStorageMgr.registerPrefixWatch(
                        new ByteArray(PENDING_ASSIGNMENTS_QUEUE_PREFIX_BYTES),
                        pendingAssignmentsRebalanceListener
                );
                metaStorageMgr.registerPrefixWatch(new ByteArray(STABLE_ASSIGNMENTS_PREFIX_BYTES), stableAssignmentsRebalanceListener);
                metaStorageMgr.registerPrefixWatch(
                        new ByteArray(ASSIGNMENTS_SWITCH_REDUCE_PREFIX_BYTES),
                        assignmentsSwitchRebalanceListener
                );
            }

            catalogService.listen(
                    CatalogEvent.TABLE_CREATE,
                    nodeProperties.colocationEnabled() ? onTableCreateWithColocationListener : onTableCreateWithoutColocationListener
            );
            catalogService.listen(CatalogEvent.TABLE_DROP, onTableDropListener);
            catalogService.listen(CatalogEvent.TABLE_ALTER, onTableAlterListener);

            lowWatermark.listen(LowWatermarkEvent.LOW_WATERMARK_CHANGED, onLowWatermarkChangedListener);

            partitionReplicatorNodeRecovery.start();

            if (!nodeProperties.colocationEnabled()) {
                executorInclinedPlacementDriver.listen(PrimaryReplicaEvent.PRIMARY_REPLICA_EXPIRED, onPrimaryReplicaExpiredListener);
            }

            CompletableFuture<Revisions> recoveryFinishFuture = metaStorageMgr.recoveryFinishedFuture();

            assert recoveryFinishFuture.isDone();

            long recoveryRevision = recoveryFinishFuture.join().revision();

            return recoverTables(recoveryRevision, lowWatermark.getLowWatermark())
                    .thenCompose(v -> processAssignmentsOnRecovery(recoveryRevision));
        });
    }

    private CompletableFuture<Void> waitForMetadataCompleteness(long ts) {
        return executorInclinedSchemaSyncService.waitForMetadataCompleteness(hybridTimestamp(ts));
    }

    private CompletableFuture<Boolean> beforeZoneReplicaStarted(LocalPartitionReplicaEventParameters parameters) {
        if (!nodeProperties.colocationEnabled()) {
            return falseCompletedFuture();
        }

        return inBusyLockAsync(busyLock, () -> readyToProcessReplicaStarts
                .thenCompose(v -> beforeZoneReplicaStartedImpl(parameters))
                .thenApply(unused -> false)
        );
    }

    private CompletableFuture<Void> beforeZoneReplicaStartedImpl(LocalPartitionReplicaEventParameters parameters) {
        return inBusyLockAsync(busyLock, () -> {
            ZonePartitionId zonePartitionId = parameters.zonePartitionId();

            NaiveAsyncReadWriteLock zoneLock = tablesPerZoneLocks.computeIfAbsent(
                    zonePartitionId.zoneId(),
                    id -> new NaiveAsyncReadWriteLock());

            CompletableFuture<Long> readLockAcquisitionFuture = zoneLock.readLock();

            try {
                return readLockAcquisitionFuture.thenCompose(stamp -> {
                    Set<TableViewInternal> zoneTables = zoneTablesRawSet(zonePartitionId.zoneId());

                    return createPartitionsAndLoadResourcesToZoneReplica(zonePartitionId, zoneTables, parameters.onRecovery());
                }).whenComplete((unused, t) -> readLockAcquisitionFuture.thenAccept(zoneLock::unlockRead));
            } catch (Throwable t) {
                readLockAcquisitionFuture.thenAccept(zoneLock::unlockRead);

                return failedFuture(t);
            }
        });
    }

    private CompletableFuture<Void> createPartitionsAndLoadResourcesToZoneReplica(
            ZonePartitionId zonePartitionId,
            Set<TableViewInternal> zoneTables,
            boolean onRecovery
    ) {
        int partitionIndex = zonePartitionId.partitionId();

        PartitionSet singlePartitionIdSet = PartitionSet.of(partitionIndex);

        CompletableFuture<?>[] futures = zoneTables.stream()
                .map(tbl -> inBusyLockAsync(busyLock, () -> {
                    return getOrCreatePartitionStorages(tbl, singlePartitionIdSet)
                            .thenRunAsync(() -> inBusyLock(busyLock, () -> {
                                localPartsByTableId.compute(
                                        tbl.tableId(),
                                        (tableId, oldPartitionSet) -> extendPartitionSet(oldPartitionSet, partitionIndex)
                                );

                                lowWatermark.getLowWatermarkSafe(lwm ->
                                        registerIndexesToTable(
                                                tbl,
                                                catalogService,
                                                singlePartitionIdSet,
                                                tbl.schemaView(),
                                                lwm
                                        )
                                );

                                preparePartitionResourcesAndLoadToZoneReplicaBusy(tbl, zonePartitionId, onRecovery);
                            }), ioExecutor)
                            // If the table is already closed, it's not a problem (probably the node is stopping).
                            .exceptionally(ignoreTableClosedException());
                }))
                .toArray(CompletableFuture[]::new);

        return allOf(futures);
    }

    private static Function<Throwable, Void> ignoreTableClosedException() {
        return ex -> {
            if (hasCause(ex, TableClosedException.class)) {
                return null;
            }
            throw sneakyThrow(ex);
        };
    }

    private CompletableFuture<Boolean> onZoneReplicaStopped(LocalPartitionReplicaEventParameters parameters) {
        if (!nodeProperties.colocationEnabled()) {
            return falseCompletedFuture();
        }

        ZonePartitionId zonePartitionId = parameters.zonePartitionId();

        NaiveAsyncReadWriteLock zoneLock = tablesPerZoneLocks.computeIfAbsent(
                zonePartitionId.zoneId(),
                id -> new NaiveAsyncReadWriteLock());

        CompletableFuture<Long> readLockAcquisitionFuture = zoneLock.readLock();

        try {
            return readLockAcquisitionFuture.thenCompose(stamp -> {
                CompletableFuture<?>[] futures = zoneTablesRawSet(zonePartitionId.zoneId()).stream()
                        .map(this::stopTablePartitions)
                        .toArray(CompletableFuture[]::new);

                return allOf(futures);
            }).whenComplete((v, t) -> readLockAcquisitionFuture.thenAccept(zoneLock::unlockRead)).thenApply(v -> false);
        } catch (Throwable t) {
            readLockAcquisitionFuture.thenAccept(zoneLock::unlockRead);

            return failedFuture(t);
        }
    }

    private CompletableFuture<Boolean> onZoneReplicaDestroyed(LocalPartitionReplicaEventParameters parameters) {
        if (!nodeProperties.colocationEnabled()) {
            return falseCompletedFuture();
        }

        ZonePartitionId zonePartitionId = parameters.zonePartitionId();

        NaiveAsyncReadWriteLock zoneLock = tablesPerZoneLocks.computeIfAbsent(
                zonePartitionId.zoneId(),
                id -> new NaiveAsyncReadWriteLock());

        CompletableFuture<Long> readLockAcquisitionFuture = zoneLock.readLock();

        try {
            return readLockAcquisitionFuture.thenCompose(stamp -> {
                return inBusyLockAsync(busyLock, () -> {
                    CompletableFuture<?>[] futures = zoneTablesRawSet(zonePartitionId.zoneId()).stream()
                            .map(table -> supplyAsync(
                                    () -> inBusyLockAsync(
                                            busyLock,
                                            () -> stopAndDestroyTablePartition(
                                                    new TablePartitionId(table.tableId(), zonePartitionId.partitionId()),
                                                    parameters.causalityToken()
                                            )
                                    ),
                                    ioExecutor))
                            .toArray(CompletableFuture[]::new);

                    return allOf(futures);
                });
            }).whenComplete((v, t) -> readLockAcquisitionFuture.thenAccept(zoneLock::unlockRead)).thenApply((unused) -> false);
        } catch (Throwable t) {
            readLockAcquisitionFuture.thenAccept(zoneLock::unlockRead);

            return failedFuture(t);
        }
    }

    /**
     * During node recovery pre-populates required internal table structures before zone replicas are started.
     *
     * <p>The created resources will then be loaded during replica startup in {@link #beforeZoneReplicaStarted}.
     */
    private CompletableFuture<Void> prepareTableResourcesOnRecovery(
            long causalityToken,
            CatalogZoneDescriptor zoneDescriptor,
            CatalogTableDescriptor tableDescriptor,
            CatalogSchemaDescriptor schemaDescriptor
    ) {
        return inBusyLockAsync(busyLock, () -> {
            TableImpl table = createTableImpl(causalityToken, tableDescriptor, zoneDescriptor, schemaDescriptor);

            int tableId = tableDescriptor.id();

            tables.put(tableId, table);

            return schemaManager.schemaRegistry(causalityToken, tableId)
                    .thenAccept(schemaRegistry -> inBusyLock(busyLock, () -> {
                        table.schemaView(schemaRegistry);

                        addTableToZone(zoneDescriptor.id(), table);

                        startedTables.put(tableId, table);
                    }));
        });
    }

    private CompletableFuture<Boolean> loadTableToZoneOnTableCreate(CreateTableEventParameters parameters) {
        long causalityToken = parameters.causalityToken();
        CatalogTableDescriptor tableDescriptor = parameters.tableDescriptor();
        CatalogZoneDescriptor zoneDescriptor = getZoneDescriptor(tableDescriptor, parameters.catalogVersion());
        CatalogSchemaDescriptor schemaDescriptor = getSchemaDescriptor(tableDescriptor, parameters.catalogVersion());

        return loadTableToZoneOnTableCreate(causalityToken, zoneDescriptor, tableDescriptor, schemaDescriptor)
                .thenApply(v -> false);
    }

    private CompletableFuture<Void> loadTableToZoneOnTableCreate(
            long causalityToken,
            CatalogZoneDescriptor zoneDescriptor,
            CatalogTableDescriptor tableDescriptor,
            CatalogSchemaDescriptor schemaDescriptor
    ) {
        TableImpl table = createTableImpl(causalityToken, tableDescriptor, zoneDescriptor, schemaDescriptor);

        int tableId = tableDescriptor.id();

        tablesVv.update(causalityToken, (ignore, e) -> inBusyLock(busyLock, () -> {
            if (e != null) {
                return failedFuture(e);
            }

            return schemaManager.schemaRegistry(causalityToken, tableId).thenAccept(table::schemaView);
        }));

        // Obtain future, but don't chain on it yet because update() on VVs must be called in the same thread. The method we call
        // will call update() on VVs and inside those updates it will chain on the lock acquisition future.
        CompletableFuture<Long> acquisitionFuture = partitionReplicaLifecycleManager.lockZoneForRead(zoneDescriptor.id());
        try {
            return loadTableToZoneOnTableCreateHavingZoneReadLock(acquisitionFuture, causalityToken, zoneDescriptor, table)
                    .whenComplete((res, ex) -> unlockZoneForRead(zoneDescriptor, acquisitionFuture));
        } catch (Throwable e) {
            unlockZoneForRead(zoneDescriptor, acquisitionFuture);

            return failedFuture(e);
        }
    }

    private CompletableFuture<Void> loadTableToZoneOnTableCreateHavingZoneReadLock(
            CompletableFuture<Long> readLockAcquisitionFuture,
            long causalityToken,
            CatalogZoneDescriptor zoneDescriptor,
            TableImpl table
    ) {
        int tableId = table.tableId();

        // NB: all vv.update() calls must be made from the synchronous part of the method (not in thenCompose()/etc!).
        CompletableFuture<?> localPartsUpdateFuture = localPartitionsVv.update(causalityToken,
                (ignore, throwable) -> inBusyLock(busyLock, () -> readLockAcquisitionFuture.thenComposeAsync(unused -> {
                    PartitionSet parts = new BitSetPartitionSet();

                    for (int i = 0; i < zoneDescriptor.partitions(); i++) {
                        if (partitionReplicaLifecycleManager.hasLocalPartition(new ZonePartitionId(zoneDescriptor.id(), i))) {
                            parts.set(i);
                        }
                    }

                    return getOrCreatePartitionStorages(table, parts).thenRun(() -> localPartsByTableId.put(tableId, parts));
                }, ioExecutor))
                // If the table is already closed, it's not a problem (probably the node is stopping).
                .exceptionally(ignoreTableClosedException())
        );

        CompletableFuture<?> tablesByIdFuture = tablesVv.get(causalityToken);

        CompletableFuture<?> createPartsFut = assignmentsUpdatedVv.update(causalityToken, (token, e) -> {
            if (e != null) {
                return failedFuture(e);
            }

            return allOf(localPartsUpdateFuture, tablesByIdFuture).thenRunAsync(() -> inBusyLock(busyLock, () -> {
                for (int i = 0; i < zoneDescriptor.partitions(); i++) {
                    var zonePartitionId = new ZonePartitionId(zoneDescriptor.id(), i);

                    if (partitionReplicaLifecycleManager.hasLocalPartition(zonePartitionId)) {
                        preparePartitionResourcesAndLoadToZoneReplicaBusy(table, zonePartitionId, false);
                    }
                }
            }), ioExecutor);
        });

        tables.put(tableId, table);

        // TODO: https://issues.apache.org/jira/browse/IGNITE-19913 Possible performance degradation.
        return createPartsFut.thenAccept(ignore -> {
            startedTables.put(tableId, table);

            addTableToZone(zoneDescriptor.id(), table);
        });
    }

    private void unlockZoneForRead(CatalogZoneDescriptor zoneDescriptor, CompletableFuture<Long> readLockAcquiryFuture) {
        readLockAcquiryFuture.thenAccept(stamp -> {
            partitionReplicaLifecycleManager.unlockZoneForRead(zoneDescriptor.id(), stamp);
        });
    }

    /**
     * Prepare the table partition resources and load it to the zone-based replica.
     *
     * @param table Table.
     * @param zonePartitionId Zone Partition ID.
     */
    private void preparePartitionResourcesAndLoadToZoneReplicaBusy(
            TableViewInternal table, ZonePartitionId zonePartitionId, boolean onNodeRecovery
    ) {
        int partId = zonePartitionId.partitionId();

        int tableId = table.tableId();

        var internalTbl = (InternalTableImpl) table.internalTable();

        var tablePartitionId = new TablePartitionId(tableId, partId);

        var safeTimeTracker = new SafeTimeValuesTracker(HybridTimestamp.MIN_VALUE);

        // TODO https://issues.apache.org/jira/browse/IGNITE-22522 After switching to the colocation track, the storageIndexTracker
        //  will no longer need to be transferred to the table listeners.
        var storageIndexTracker = new PendingComparableValuesTracker<Long, Void>(0L) {
            @Override
            public void update(Long newValue, @Nullable Void futureResult) {
                throw new UnsupportedOperationException("It's not expected that in case of enabled colocation table storageIndexTracker"
                        + " will be updated.");
            }

            @Override
            public CompletableFuture<Void> waitFor(Long valueToWait) {
                throw new UnsupportedOperationException("It's not expected that in case of enabled colocation table storageIndexTracker"
                        + " will be updated.");
            }
        };

        PartitionStorages partitionStorages;
        try {
            partitionStorages = getPartitionStorages(table, partId);
        } catch (TableClosedException e) {
            // The node is probably stopping while we start the table, let's just skip it.
            return;
        }

        PartitionDataStorage partitionDataStorage = partitionDataStorage(
                new ZonePartitionKey(zonePartitionId.zoneId(), partId),
                tableId,
                partitionStorages.getMvPartitionStorage()
        );

        PartitionUpdateHandlers partitionUpdateHandlers = createPartitionUpdateHandlers(
                partId,
                partitionDataStorage,
                table,
                safeTimeTracker,
                replicationConfiguration
        );

        internalTbl.updatePartitionTrackers(partId, safeTimeTracker, storageIndexTracker);

        mvGc.addStorage(tablePartitionId, partitionUpdateHandlers.gcUpdateHandler);

        minTimeCollectorService.addPartition(new TablePartitionId(tableId, partId));

        Function<RaftCommandRunner, ReplicaTableProcessor> createListener = raftClient -> createReplicaListener(
                zonePartitionId,
                table,
                safeTimeTracker,
                partitionStorages.getMvPartitionStorage(),
                partitionStorages.getTxStateStorage(),
                partitionUpdateHandlers,
                raftClient
        );

        var tablePartitionRaftListener = new PartitionListener(
                txManager,
                partitionDataStorage,
                partitionUpdateHandlers.storageUpdateHandler,
                partitionStorages.getTxStateStorage(),
                safeTimeTracker,
                storageIndexTracker,
                catalogService,
                table.schemaView(),
                indexMetaStorage,
                topologyService.localMember().id(),
                minTimeCollectorService,
                partitionOperationsExecutor,
                executorInclinedPlacementDriver,
                clockService,
                nodeProperties,
                zonePartitionId
        );

        var partitionStorageAccess = new PartitionMvStorageAccessImpl(
                partId,
                table.internalTable().storage(),
                mvGc,
                partitionUpdateHandlers.indexUpdateHandler,
                partitionUpdateHandlers.gcUpdateHandler,
                fullStateTransferIndexChooser,
                schemaManager.schemaRegistry(tableId),
                lowWatermark
        );

        partitionReplicaLifecycleManager.loadTableListenerToZoneReplica(
                zonePartitionId,
                tableId,
                createListener,
                tablePartitionRaftListener,
                partitionStorageAccess,
                onNodeRecovery
        );
    }

    private CompletableFuture<Boolean> onTablePrimaryReplicaExpired(PrimaryReplicaEventParameters parameters) {
        if (thisNodeHoldsLease(parameters.leaseholderId())) {
            TablePartitionId groupId = (TablePartitionId) parameters.groupId();

            // We do not wait future in order not to block meta storage updates.
            replicaMgr.weakStopReplica(
                    groupId,
                    WeakReplicaStopReason.PRIMARY_EXPIRED,
                    () -> stopAndDestroyTablePartition(groupId, tablesVv.latestCausalityToken())
            );
        }

        return falseCompletedFuture();
    }

    private boolean thisNodeHoldsLease(@Nullable UUID leaseholderId) {
        return localNode().id().equals(leaseholderId);
    }

    private CompletableFuture<Void> processAssignmentsOnRecovery(long recoveryRevision) {
        return recoverStableAssignments(recoveryRevision).thenCompose(v -> recoverPendingAssignments(recoveryRevision));
    }

    private CompletableFuture<Void> recoverStableAssignments(long recoveryRevision) {
        return handleAssignmentsOnRecovery(
                new ByteArray(STABLE_ASSIGNMENTS_PREFIX_BYTES),
                recoveryRevision,
                (entry, rev) -> handleChangeStableAssignmentEvent(entry, rev, true),
                "stable"
        );
    }

    private CompletableFuture<Void> recoverPendingAssignments(long recoveryRevision) {
        return handleAssignmentsOnRecovery(
                new ByteArray(PENDING_ASSIGNMENTS_QUEUE_PREFIX_BYTES),
                recoveryRevision,
                (entry, rev) -> handleChangePendingAssignmentEvent(entry, rev, true),
                "pending"
        );
    }

    private CompletableFuture<Void> handleAssignmentsOnRecovery(
            ByteArray prefix,
            long revision,
            BiFunction<Entry, Long, CompletableFuture<Void>> assignmentsEventHandler,
            String assignmentsType
    ) {
        try (Cursor<Entry> cursor = metaStorageMgr.prefixLocally(prefix, revision)) {
            CompletableFuture<?>[] futures = cursor.stream()
                    .map(entry -> {
                        if (LOG.isInfoEnabled()) {
                            LOG.info(
                                    "Non handled {} assignments for key '{}' discovered, performing recovery",
                                    assignmentsType,
                                    new String(entry.key(), UTF_8)
                            );
                        }

                        // We use the Meta Storage recovery revision here instead of the entry revision, because
                        // 'handleChangePendingAssignmentEvent' accesses some Versioned Values that only store values starting with
                        // tokens equal to Meta Storage recovery revision. In other words, if the entry has a lower revision than the
                        // recovery revision, there will never be a Versioned Value corresponding to its revision.
                        return assignmentsEventHandler.apply(entry, revision);
                    })
                    .toArray(CompletableFuture[]::new);

            return allOf(futures)
                    // Simply log any errors, we don't want to block watch processing.
                    .exceptionally(e -> {
                        LOG.error("Error when performing assignments recovery", e);

                        return null;
                    });
        }
    }

    private CompletableFuture<Boolean> onTableCreate(CreateTableEventParameters parameters) {
        return createTableLocally(parameters.causalityToken(), parameters.catalogVersion(), parameters.tableDescriptor(), false)
                .thenApply(unused -> false);
    }

    private void onTableDrop(DropTableEventParameters parameters) {
        inBusyLock(busyLock, () -> {
            unregisterMetricsSource(parameters.tableId());

            destructionEventsQueue.enqueue(new DestroyTableEvent(parameters.catalogVersion(), parameters.tableId()));
        });
    }

    private CompletableFuture<Boolean> onTableAlter(CatalogEventParameters parameters) {
        if (parameters instanceof RenameTableEventParameters) {
            return onTableRename((RenameTableEventParameters) parameters).thenApply(unused -> false);
        } else {
            return falseCompletedFuture();
        }
    }

    private CompletableFuture<Boolean> onLwmChanged(ChangeLowWatermarkEventParameters parameters) {
        if (!busyLock.enterBusy()) {
            return falseCompletedFuture();
        }

        try {
            int newEarliestCatalogVersion = catalogService.activeCatalogVersion(parameters.newLowWatermark().longValue());

            // Run table destruction fully asynchronously.
            destructionEventsQueue.drainUpTo(newEarliestCatalogVersion)
                    .forEach(event -> destroyTableLocally(event.tableId()));

            return falseCompletedFuture();
        } catch (Throwable t) {
            return failedFuture(t);
        } finally {
            busyLock.leaveBusy();
        }
    }

    private CompletableFuture<?> onTableRename(RenameTableEventParameters parameters) {
        return inBusyLockAsync(busyLock, () -> tablesVv.update(
                parameters.causalityToken(),
                (ignore, e) -> {
                    if (e != null) {
                        return failedFuture(e);
                    }

                    TableViewInternal table = tables.get(parameters.tableId());

                    // TODO: revisit this approach, see https://issues.apache.org/jira/browse/IGNITE-21235.
                    ((TableImpl) table).name(parameters.newTableName());

                    return nullCompletedFuture();
                })
        );
    }

    /**
     * Updates or creates partition raft groups and storages.
     *
     * @param stableAssignmentsFuture Table assignments.
     * @param table Initialized table entity.
     * @param isRecovery {@code true} if the node is being started up.
     * @param assignmentsTimestamp Assignments timestamp.
     * @return future, which will be completed when the partitions creations done.
     */
    private CompletableFuture<Void> startLocalPartitionsAndClients(
            CompletableFuture<List<Assignments>> stableAssignmentsFuture,
            List<@Nullable Assignments> pendingAssignmentsForPartitions,
            List<@Nullable AssignmentsChain> assignmentsChains,
            TableImpl table,
            boolean isRecovery,
            long assignmentsTimestamp
    ) {
        int tableId = table.tableId();

        // Create new raft nodes according to new assignments.
        return stableAssignmentsFuture.thenCompose(stableAssignmentsForPartitions -> {
            // Empty assignments might be a valid case if tables are created from within cluster init HOCON
            // configuration, which is not supported now.
            assert stableAssignmentsForPartitions != null
                    : IgniteStringFormatter.format("Table [id={}] has empty assignments.", tableId);

            int partitions = stableAssignmentsForPartitions.size();

            var futures = new CompletableFuture<?>[partitions];

            for (int i = 0; i < partitions; i++) {
                int partId = i;

                Assignments stableAssignments = stableAssignmentsForPartitions.get(i);

                Assignments pendingAssignments = pendingAssignmentsForPartitions.get(i);

                Assignment localAssignmentInStable = localAssignment(stableAssignments);

                boolean shouldStartPartition;

                if (isRecovery) {
                    AssignmentsChain assignmentsChain = assignmentsChains.get(i);

                    if (lastRebalanceWasGraceful(assignmentsChain)) {
                        // The condition to start the replica is
                        // `pending.contains(node) || (stable.contains(node) && !pending.isForce())`.
                        // However we check only the right part of this condition here
                        // since after `startTables` we have a call to `processAssignmentsOnRecovery`,
                        // which executes pending assignments update and will start required partitions there.
                        shouldStartPartition = localAssignmentInStable != null
                                && (pendingAssignments == null || !pendingAssignments.force());
                    } else {
                        // TODO: Use logic from https://issues.apache.org/jira/browse/IGNITE-23874
                        LOG.warn("Recovery after a forced rebalance for table is not supported yet [tableId={}, partitionId={}].",
                                tableId, partId);
                        shouldStartPartition = localAssignmentInStable != null
                                && (pendingAssignments == null || !pendingAssignments.force());
                    }
                } else {
                    shouldStartPartition = localAssignmentInStable != null;
                }

                if (shouldStartPartition) {
                    futures[i] = startPartitionAndStartClient(
                            table,
                            partId,
                            localAssignmentInStable,
                            stableAssignments,
                            isRecovery,
                            assignmentsTimestamp
                    ).whenComplete((res, ex) -> {
                        if (ex != null) {
                            String errorMessage = String.format(
                                    "Unable to update raft groups on the node [tableId=%s, partitionId=%s]",
                                    tableId,
                                    partId
                            );
                            failureProcessor.process(new FailureContext(ex, errorMessage));
                        }
                    });
                } else {
                    futures[i] = nullCompletedFuture();
                }
            }

            return allOf(futures);
        });
    }

    private CompletableFuture<Void> startPartitionAndStartClient(
            TableViewInternal table,
            int partId,
            Assignment localAssignment,
            Assignments stableAssignments,
            boolean isRecovery,
            long assignmentsTimestamp
    ) {
        if (nodeProperties.colocationEnabled()) {
            return nullCompletedFuture();
        }

        int tableId = table.tableId();

        var internalTbl = (InternalTableImpl) table.internalTable();

        PeersAndLearners stablePeersAndLearners = fromAssignments(stableAssignments.nodes());

        TablePartitionId replicaGrpId = new TablePartitionId(tableId, partId);

        CompletableFuture<Boolean> shouldStartGroupFut = isRecovery
                ? partitionReplicatorNodeRecovery.initiateGroupReentryIfNeeded(
                        replicaGrpId,
                        internalTbl,
                        stablePeersAndLearners,
                        localAssignment,
                        assignmentsTimestamp
                )
                : trueCompletedFuture();

        Assignments forcedAssignments = stableAssignments.force() ? stableAssignments : null;

        Supplier<CompletableFuture<Boolean>> startReplicaSupplier = () -> shouldStartGroupFut
                .thenComposeAsync(startGroup -> inBusyLock(busyLock, () -> {
                    // (1) if partitionReplicatorNodeRecovery#shouldStartGroup fails -> do start nothing
                    if (!startGroup) {
                        return falseCompletedFuture();
                    }

                    // (2) Otherwise let's start replica manually
                    var safeTimeTracker = new SafeTimeValuesTracker(HybridTimestamp.MIN_VALUE);

                    var storageIndexTracker = new PendingComparableValuesTracker<Long, Void>(0L);

                    PartitionStorages partitionStorages;
                    try {
                        partitionStorages = getPartitionStorages(table, partId);
                    } catch (TableClosedException e) {
                        // The node is probably stopping while we start the table, let's just skip it.
                        return falseCompletedFuture();
                    }

                    var partitionKey = new TablePartitionKey(tableId, partId);

                    PartitionDataStorage partitionDataStorage = partitionDataStorage(
                            partitionKey,
                            internalTbl.tableId(),
                            partitionStorages.getMvPartitionStorage()
                    );

                    storageIndexTracker.update(partitionDataStorage.lastAppliedIndex(), null);

                    PartitionUpdateHandlers partitionUpdateHandlers = createPartitionUpdateHandlers(
                            partId,
                            partitionDataStorage,
                            table,
                            safeTimeTracker,
                            replicationConfiguration
                    );

                    internalTbl.updatePartitionTrackers(partId, safeTimeTracker, storageIndexTracker);

                    mvGc.addStorage(replicaGrpId, partitionUpdateHandlers.gcUpdateHandler);

                    RaftGroupListener raftGroupListener = new PartitionListener(
                            txManager,
                            partitionDataStorage,
                            partitionUpdateHandlers.storageUpdateHandler,
                            partitionStorages.getTxStateStorage(),
                            safeTimeTracker,
                            storageIndexTracker,
                            catalogService,
                            table.schemaView(),
                            indexMetaStorage,
                            topologyService.localMember().id(),
                            minTimeCollectorService,
                            partitionOperationsExecutor,
                            executorInclinedPlacementDriver,
                            clockService,
                            nodeProperties,
                            replicaGrpId
                    );

                    minTimeCollectorService.addPartition(new TablePartitionId(tableId, partId));

                    SnapshotStorageFactory snapshotStorageFactory = createSnapshotStorageFactory(replicaGrpId,
                            partitionUpdateHandlers, internalTbl);

                    Function<RaftGroupService, ReplicaListener> createListener = (raftClient) -> createReplicaListener(
                            replicaGrpId,
                            table,
                            safeTimeTracker,
                            partitionStorages.getMvPartitionStorage(),
                            partitionStorages.getTxStateStorage(),
                            partitionUpdateHandlers,
                            raftClient);

                    RaftGroupEventsListener raftGroupEventsListener = localAssignment.isPeer()
                            ? createRaftGroupEventsListener(replicaGrpId)
                            : RaftGroupEventsListener.noopLsnr;

                    MvTableStorage mvTableStorage = internalTbl.storage();

                    try {
                        return replicaMgr.startReplica(
                                raftGroupEventsListener,
                                raftGroupListener,
                                mvTableStorage.isVolatile(),
                                snapshotStorageFactory,
                                createListener,
                                storageIndexTracker,
                                replicaGrpId,
                                stablePeersAndLearners).thenApply(ignored -> true);
                    } catch (NodeStoppingException e) {
                        throw new AssertionError("Loza was stopped before Table manager", e);
                    }
                }), ioExecutor);

        return replicaMgr.weakStartReplica(
                replicaGrpId,
                startReplicaSupplier,
                forcedAssignments
        ).handle((res, ex) -> {
            if (ex != null && !(hasCause(ex, NodeStoppingException.class, TransientReplicaStartException.class))) {
                String errorMessage = String.format(
                        "Unable to update raft groups on the node [tableId=%s, partitionId=%s]",
                        tableId,
                        partId
                );
                failureProcessor.process(new FailureContext(ex, errorMessage));
            }
            return null;
        });
    }

    @Nullable
    private Assignment localAssignment(@Nullable Assignments assignments) {
        if (assignments != null) {
            for (Assignment assignment : assignments.nodes()) {
                if (isLocalNodeAssignment.test(assignment)) {
                    return assignment;
                }
            }
        }
        return null;
    }

    private PartitionMover createPartitionMover(TablePartitionId replicaGrpId) {
        return new PartitionMover(busyLock, rebalanceScheduler, () -> {
            CompletableFuture<Replica> replicaFut = replicaMgr.replica(replicaGrpId);
            if (replicaFut == null) {
                return failedFuture(new IgniteInternalException("No such replica for partition " + replicaGrpId.partitionId()
                        + " in table " + replicaGrpId.tableId()));
            }
            return replicaFut.thenApply(Replica::raftClient);
        });
    }

    private RaftGroupEventsListener createRaftGroupEventsListener(TablePartitionId replicaGrpId) {
        PartitionMover partitionMover = createPartitionMover(replicaGrpId);

        return new RebalanceRaftGroupEventsListener(
                metaStorageMgr,
                failureProcessor,
                replicaGrpId,
                busyLock,
                partitionMover,
                this::calculateAssignments,
                rebalanceScheduler,
                rebalanceRetryDelayConfiguration
        );
    }

    private PartitionReplicaListener createReplicaListener(
            // TODO https://issues.apache.org/jira/browse/IGNITE-22522 Use ZonePartitionIdInstead.
            PartitionGroupId replicationGroupId,
            TableViewInternal table,
            PendingComparableValuesTracker<HybridTimestamp, Void> safeTimeTracker,
            MvPartitionStorage mvPartitionStorage,
            TxStatePartitionStorage txStatePartitionStorage,
            PartitionUpdateHandlers partitionUpdateHandlers,
            RaftCommandRunner raftClient
    ) {
        int partitionIndex = replicationGroupId.partitionId();

        return new PartitionReplicaListener(
                mvPartitionStorage,
                new ExecutorInclinedRaftCommandRunner(raftClient, partitionOperationsExecutor),
                txManager,
                lockMgr,
                scanRequestExecutor,
                replicationGroupId,
                table.tableId(),
                table.indexesLockers(partitionIndex),
                new Lazy<>(() -> table.indexStorageAdapters(partitionIndex).get().get(table.pkId())),
                () -> table.indexStorageAdapters(partitionIndex).get(),
                clockService,
                safeTimeTracker,
                txStatePartitionStorage,
                transactionStateResolver,
                partitionUpdateHandlers.storageUpdateHandler,
                new CatalogValidationSchemasSource(catalogService, schemaManager),
                localNode(),
                executorInclinedSchemaSyncService,
                catalogService,
                executorInclinedPlacementDriver,
                topologyService,
                remotelyTriggeredResourceRegistry,
                schemaManager.schemaRegistry(table.tableId()),
                indexMetaStorage,
                lowWatermark,
                failureProcessor,
                nodeProperties,
                table.metrics()
        );
    }

    private CompletableFuture<Set<Assignment>> calculateAssignments(
            TablePartitionId tablePartitionId,
            Long assignmentsTimestamp
    ) {
        CompletableFuture<Set<Assignment>> assignmentsFuture =
                reliableCatalogVersions.safeReliableCatalogFor(hybridTimestamp(assignmentsTimestamp))
                        .thenCompose(catalog -> calculateAssignments(tablePartitionId, catalog));

        return orStopManagerFuture(assignmentsFuture);
    }

    private CompletableFuture<Set<Assignment>> calculateAssignments(TablePartitionId tablePartitionId, Catalog catalog) {
        CatalogTableDescriptor tableDescriptor = getTableDescriptor(tablePartitionId.tableId(), catalog);
        CatalogZoneDescriptor zoneDescriptor = getZoneDescriptor(tableDescriptor, catalog);

        return distributionZoneManager.dataNodes(zoneDescriptor.updateTimestamp(), catalog.version(), tableDescriptor.zoneId())
                .thenApply(dataNodes -> calculateAssignmentForPartition(
                        dataNodes,
                        tablePartitionId.partitionId(),
                        zoneDescriptor.partitions(),
                        zoneDescriptor.replicas(),
                        zoneDescriptor.consensusGroupSize()
                ));
    }

    private boolean isLocalNodeInAssignments(Collection<Assignment> assignments) {
        return assignments.stream().anyMatch(isLocalNodeAssignment);
    }

    private CompletableFuture<Boolean> isLocalNodeIsPrimary(ReplicationGroupId replicationGroupId) {
        return isLocalNodeIsPrimary(getPrimaryReplica(replicationGroupId));
    }

    private CompletableFuture<Boolean> isLocalNodeIsPrimary(CompletableFuture<ReplicaMeta> primaryReplicaFuture) {
        return primaryReplicaFuture.thenApply(primaryReplicaMeta -> primaryReplicaMeta != null
                && primaryReplicaMeta.getLeaseholder() != null
                && primaryReplicaMeta.getLeaseholder().equals(localNode().name())
        );
    }

    /**
     * Returns future with {@link ReplicaMeta} if primary is presented or null otherwise.
     * <br>
     * Internally we use there {@link PlacementDriver#getPrimaryReplica} with a penultimate safe time value, because metastore is waiting
     * for pending or stable assignments events handling over and only then metastore will increment the safe time. On the other hand
     * placement driver internally is waiting the metastore for given safe time plus {@link ClockService#maxClockSkewMillis}. So, if given
     * time is just {@link ClockService#now}, then there is a dead lock: metastore is waiting until assignments handling is over, but
     * internally placement driver is waiting for a non-applied safe time.
     * <br>
     * To solve this issue we pass to {@link PlacementDriver#getPrimaryReplica} current time minus the skew, so placement driver could
     * successfully get primary replica for the time stamp before the handling has began. Also there a corner case for tests that are using
     * {@code WatchListenerInhibitor#metastorageEventsInhibitor} and it leads to current time equals {@link HybridTimestamp#MIN_VALUE} and
     * the skew's subtraction will lead to {@link IllegalArgumentException} from {@link HybridTimestamp}. Then, if we got the minimal
     * possible timestamp, then we also couldn't have any primary replica, then return {@code null} as a future's result.
     *
     * @param replicationGroupId Replication group ID for that we check is the local node a primary.
     * @return completed future with primary replica's meta or {@code null} otherwise.
     */
    private CompletableFuture<ReplicaMeta> getPrimaryReplica(ReplicationGroupId replicationGroupId) {
        HybridTimestamp currentSafeTime = metaStorageMgr.clusterTime().currentSafeTime();

        if (HybridTimestamp.MIN_VALUE.equals(currentSafeTime)) {
            return nullCompletedFuture();
        }

        long skewMs = clockService.maxClockSkewMillis();

        try {
            HybridTimestamp previousMetastoreSafeTime = currentSafeTime.subtractPhysicalTime(skewMs);

            return executorInclinedPlacementDriver.getPrimaryReplica(replicationGroupId, previousMetastoreSafeTime);
        } catch (IllegalArgumentException e) {
            long currentSafeTimeMs = currentSafeTime.longValue();

            throw new AssertionError("Got a negative time [currentSafeTime=" + currentSafeTime
                    + ", currentSafeTimeMs=" + currentSafeTimeMs
                    + ", skewMs=" + skewMs
                    + ", internal=" + (currentSafeTimeMs + ((-skewMs) << LOGICAL_TIME_BITS_SIZE)) + "]", e);
        }
    }

    private PartitionDataStorage partitionDataStorage(PartitionKey partitionKey, int tableId, MvPartitionStorage partitionStorage) {
        return new SnapshotAwarePartitionDataStorage(
                tableId,
                partitionStorage,
                outgoingSnapshotsManager,
                partitionKey
        );
    }

    @Override
    public void beforeNodeStop() {
        if (!beforeStopGuard.compareAndSet(false, true)) {
            return;
        }

        stopManagerFuture.completeExceptionally(new NodeStoppingException());

        busyLock.block();

        if (!nodeProperties.colocationEnabled()) {
            executorInclinedPlacementDriver.removeListener(PrimaryReplicaEvent.PRIMARY_REPLICA_EXPIRED, onPrimaryReplicaExpiredListener);
        }

        lowWatermark.removeListener(LowWatermarkEvent.LOW_WATERMARK_CHANGED, onLowWatermarkChangedListener);

        catalogService.removeListener(CatalogEvent.TABLE_CREATE, onTableCreateWithColocationListener);
        catalogService.removeListener(CatalogEvent.TABLE_CREATE, onTableCreateWithoutColocationListener);
        catalogService.removeListener(CatalogEvent.TABLE_DROP, onTableDropListener);
        catalogService.removeListener(CatalogEvent.TABLE_ALTER, onTableAlterListener);

        if (!nodeProperties.colocationEnabled()) {
            metaStorageMgr.unregisterWatch(pendingAssignmentsRebalanceListener);
            metaStorageMgr.unregisterWatch(stableAssignmentsRebalanceListener);
            metaStorageMgr.unregisterWatch(assignmentsSwitchRebalanceListener);

            stopReplicasAndCloseTables(tables);
        }
    }

    @Override
    public CompletableFuture<Void> stopAsync(ComponentContext componentContext) {
        // NB: busy lock had already gotten in {@link beforeNodeStop}
        assert beforeStopGuard.get() : "'stop' called before 'beforeNodeStop'";

        if (!stopGuard.compareAndSet(false, true)) {
            return nullCompletedFuture();
        }

        partitionReplicaLifecycleManager.removeListener(AFTER_REPLICA_DESTROYED, onZoneReplicaDestroyedListener);
        partitionReplicaLifecycleManager.removeListener(AFTER_REPLICA_STOPPED, onZoneReplicaStoppedListener);
        partitionReplicaLifecycleManager.removeListener(BEFORE_REPLICA_STARTED, onBeforeZoneReplicaStartedListener);

        int shutdownTimeoutSeconds = 10;

        try {
            closeAllManually(
                    () -> {
                        if (nodeProperties.colocationEnabled()) {
                            closeAllManually(tables.values().stream().map(table -> () -> closeTable(table)));
                        }
                    },
                    mvGc,
                    fullStateTransferIndexChooser,
                    () -> shutdownAndAwaitTermination(scanRequestExecutor, shutdownTimeoutSeconds, TimeUnit.SECONDS),
                    () -> shutdownAndAwaitTermination(incomingSnapshotsExecutor, shutdownTimeoutSeconds, TimeUnit.SECONDS),
                    () -> shutdownAndAwaitTermination(rebalanceScheduler, shutdownTimeoutSeconds, TimeUnit.SECONDS),
                    () -> {
                        ScheduledExecutorService streamerFlushExecutor;

                        synchronized (this) {
                            streamerFlushExecutor = this.streamerFlushExecutor;
                        }

                        shutdownAndAwaitTermination(streamerFlushExecutor, shutdownTimeoutSeconds, TimeUnit.SECONDS);
                    }
            );
        } catch (Exception e) {
            return failedFuture(e);
        }

        return nullCompletedFuture();
    }

    /**
     * Stops resources that are related to provided tables.
     *
     * @param tables Tables to stop.
     */
    private void stopReplicasAndCloseTables(Map<Integer, TableViewInternal> tables) {
        var futures = new ArrayList<CompletableFuture<Void>>(tables.size());

        for (TableViewInternal table : tables.values()) {
            CompletableFuture<Void> stopFuture = stopTablePartitions(table)
                    .thenRun(() -> {
                        try {
                            closeTable(table);
                        } catch (Exception e) {
                            throw new CompletionException(e);
                        }
                    })
                    .whenComplete((res, ex) -> {
                        if (ex != null) {
                            String errorMessage = String.format("Unable to stop table [name=%s, tableId=%s]", table.name(),
                                    table.tableId());
                            failureProcessor.process(new FailureContext(ex, errorMessage));
                        }
                    });

            futures.add(stopFuture);
        }

        try {
            allOf(futures.toArray(CompletableFuture[]::new)).get(30, TimeUnit.SECONDS);
        } catch (InterruptedException | ExecutionException | TimeoutException e) {
            LOG.error("Unable to clean table resources", e);
        }
    }

    private CompletableFuture<Void> stopTablePartitions(TableViewInternal table) {
        return supplyAsync(() -> {
            InternalTable internalTable = table.internalTable();

            var stopReplicaFutures = new CompletableFuture<?>[internalTable.partitions()];

            for (int p = 0; p < internalTable.partitions(); p++) {
                TablePartitionId replicationGroupId = new TablePartitionId(table.tableId(), p);

                stopReplicaFutures[p] = stopTablePartition(replicationGroupId, table);
            }

            return allOf(stopReplicaFutures);
        }, ioExecutor).thenCompose(identity());
    }

    private static void closeTable(TableViewInternal table) throws Exception {
        InternalTable internalTable = table.internalTable();

        closeAllManually(
                internalTable.storage(),
                internalTable.txStateStorage(),
                internalTable
        );
    }

    /**
     * Create table storages and internal instance.
     *
     * @param causalityToken Causality token.
     * @param tableDescriptor Catalog table descriptor.
     * @param zoneDescriptor Catalog distribution zone descriptor.
     * @param schemaDescriptor Catalog schema descriptor.
     * @return Table instance.
     */
    private TableImpl createTableImpl(
            long causalityToken,
            CatalogTableDescriptor tableDescriptor,
            CatalogZoneDescriptor zoneDescriptor,
            CatalogSchemaDescriptor schemaDescriptor
    ) {
        QualifiedName tableName = QualifiedNameHelper.fromNormalized(schemaDescriptor.name(), tableDescriptor.name());

        LOG.trace("Creating local table: name={}, id={}, token={}", tableName.toCanonicalForm(), tableDescriptor.id(), causalityToken);

        MvTableStorage tableStorage = createTableStorage(tableDescriptor, zoneDescriptor);
        TxStateStorage txStateStorage = createTxStateTableStorage(tableDescriptor, zoneDescriptor);

        int partitions = zoneDescriptor.partitions();

        InternalTableImpl internalTable = new InternalTableImpl(
                tableName,
                zoneDescriptor.id(),
                tableDescriptor.id(),
                partitions,
                topologyService,
                txManager,
                tableStorage,
                txStateStorage,
                replicaSvc,
                clockService,
                observableTimestampTracker,
                executorInclinedPlacementDriver,
                transactionInflights,
                this::streamerFlushExecutor,
                Objects.requireNonNull(streamerReceiverRunner),
                () -> txCfg.value().readWriteTimeoutMillis(),
                () -> txCfg.value().readOnlyTimeoutMillis(),
                nodeProperties.colocationEnabled(),
                createAndRegisterMetricsSource(tableName)
        );

        return new TableImpl(
                internalTable,
                lockMgr,
                schemaVersions,
                marshallers,
                sql.get(),
                failureProcessor,
                tableDescriptor.primaryKeyIndexId()
        );
    }

    /**
     * Creates local structures for a table.
     *
     * @param causalityToken Causality token.
     * @param catalogVersion Catalog version on which the table was created.
     * @param tableDescriptor Catalog table descriptor.
     * @param onNodeRecovery {@code true} when called during node recovery, {@code false} otherwise.
     * @return Future that will be completed when local changes related to the table creation are applied.
     */
    private CompletableFuture<?> createTableLocally(
            long causalityToken,
            int catalogVersion,
            CatalogTableDescriptor tableDescriptor,
            boolean onNodeRecovery
    ) {
        return inBusyLockAsync(busyLock, () -> {
            int tableId = tableDescriptor.id();

            // Retrieve descriptor during synchronous call, before the previous catalog version could be concurrently compacted.
            CatalogZoneDescriptor zoneDescriptor = getZoneDescriptor(tableDescriptor, catalogVersion);
            CatalogSchemaDescriptor schemaDescriptor = getSchemaDescriptor(tableDescriptor, catalogVersion);

            CompletableFuture<List<Assignments>> stableAssignmentsFutureAfterInvoke =
                    assignmentsService.createAndWriteTableAssignmentsToMetastorage(
                            tableId,
                            zoneDescriptor,
                            tableDescriptor,
                            causalityToken,
                            catalogVersion
                    );

            return createTableLocally(
                    causalityToken,
                    tableDescriptor,
                    zoneDescriptor,
                    schemaDescriptor,
                    stableAssignmentsFutureAfterInvoke,
                    tablePendingAssignmentsGetLocally(metaStorageMgr, tableId, zoneDescriptor.partitions(), causalityToken),
                    tableAssignmentsChainGetLocally(metaStorageMgr, tableId, zoneDescriptor.partitions(), causalityToken),
                    onNodeRecovery,
                    catalogService.catalog(catalogVersion).time()
            );
        });
    }

    /**
     * Creates local structures for a table.
     *
     * @param causalityToken Causality token.
     * @param tableDescriptor Catalog table descriptor.
     * @param zoneDescriptor Catalog distributed zone descriptor.
     * @param schemaDescriptor Catalog schema descriptor.
     * @param stableAssignmentsFuture Future with assignments.
     * @param onNodeRecovery {@code true} when called during node recovery, {@code false} otherwise.
     * @return Future that will be completed when local changes related to the table creation are applied.
     */
    private CompletableFuture<Void> createTableLocally(
            long causalityToken,
            CatalogTableDescriptor tableDescriptor,
            CatalogZoneDescriptor zoneDescriptor,
            CatalogSchemaDescriptor schemaDescriptor,
            CompletableFuture<List<Assignments>> stableAssignmentsFuture,
            List<Assignments> pendingAssignments,
            List<AssignmentsChain> assignmentsChains,
            boolean onNodeRecovery,
            long assignmentsTimestamp
    ) {
        TableImpl table = createTableImpl(causalityToken, tableDescriptor, zoneDescriptor, schemaDescriptor);

        int tableId = tableDescriptor.id();

        tablesVv.update(causalityToken, (ignore, e) -> inBusyLock(busyLock, () -> {
            if (e != null) {
                return failedFuture(e);
            }

            return schemaManager.schemaRegistry(causalityToken, tableId).thenAccept(table::schemaView);
        }));

        // NB: all vv.update() calls must be made from the synchronous part of the method (not in thenCompose()/etc!).
        CompletableFuture<?> localPartsUpdateFuture = localPartitionsVv.update(causalityToken,
                (ignore, throwable) -> inBusyLock(busyLock, () -> stableAssignmentsFuture.thenComposeAsync(newAssignments -> {
                    PartitionSet parts = new BitSetPartitionSet();

                    for (int i = 0; i < newAssignments.size(); i++) {
                        Assignments partitionAssignments = newAssignments.get(i);
                        if (localAssignment(partitionAssignments) != null) {
                            parts.set(i);
                        }
                    }

                    return getOrCreatePartitionStorages(table, parts)
                            .thenRun(() -> localPartsByTableId.put(tableId, parts))
                            // If the table is already closed, it's not a problem (probably the node is stopping).
                            .exceptionally(ignoreTableClosedException());
                }, ioExecutor)));

        CompletableFuture<?> tablesByIdFuture = tablesVv.get(causalityToken);

        // TODO https://issues.apache.org/jira/browse/IGNITE-19170 Partitions should be started only on the assignments change
        //  event triggered by zone create or alter.
        CompletableFuture<?> createPartsFut = assignmentsUpdatedVv.update(causalityToken, (token, e) -> {
            if (e != null) {
                return failedFuture(e);
            }

            // `stableAssignmentsFuture` is already completed by this time (it's in chain of `localPartsUpdateFuture`).
            return allOf(localPartsUpdateFuture, tablesByIdFuture).thenComposeAsync(ignore -> inBusyLock(busyLock, () -> {
                if (onNodeRecovery) {
                    SchemaRegistry schemaRegistry = table.schemaView();
                    PartitionSet partitionSet = localPartsByTableId.get(tableId);
                    // LWM starts updating only after the node is restored.
                    HybridTimestamp lwm = lowWatermark.getLowWatermark();

                    registerIndexesToTable(table, catalogService, partitionSet, schemaRegistry, lwm);
                }
                return startLocalPartitionsAndClients(
                        stableAssignmentsFuture,
                        pendingAssignments,
                        assignmentsChains,
                        table,
                        onNodeRecovery,
                        assignmentsTimestamp
                );
            }), ioExecutor);
        });

        tables.put(tableId, table);

        // TODO should be reworked in IGNITE-16763

        // TODO: https://issues.apache.org/jira/browse/IGNITE-19913 Possible performance degradation.
        return createPartsFut.thenAccept(ignore -> startedTables.put(tableId, table));
    }

    /**
     * Creates data storage for the provided table.
     *
     * @param tableDescriptor Catalog table descriptor.
     * @param zoneDescriptor Catalog distributed zone descriptor.
     */
    protected MvTableStorage createTableStorage(CatalogTableDescriptor tableDescriptor, CatalogZoneDescriptor zoneDescriptor) {
        StorageEngine engine = dataStorageMgr.engineByStorageProfile(tableDescriptor.storageProfile());

        if (engine == null) {
            // Create a placeholder to allow Table object being created.
            engine = new NullStorageEngine();
        }

        return engine.createMvTable(
                new StorageTableDescriptor(tableDescriptor.id(), zoneDescriptor.partitions(), tableDescriptor.storageProfile()),
                new CatalogStorageIndexDescriptorSupplier(catalogService, lowWatermark)
        );
    }

    /**
     * Creates transaction state storage for the provided table.
     *
     * @param tableDescriptor Catalog table descriptor.
     * @param zoneDescriptor Catalog distributed zone descriptor.
     */
    protected TxStateStorage createTxStateTableStorage(CatalogTableDescriptor tableDescriptor, CatalogZoneDescriptor zoneDescriptor) {
        if (nodeProperties.colocationEnabled()) {
            return new BrokenTxStateStorage();
        }

        int tableId = tableDescriptor.id();

        TxStateStorage txStateStorage = new TxStateRocksDbStorage(
                tableId,
                zoneDescriptor.partitions(),
                sharedTxStateStorage
        );
        if (ThreadAssertions.enabled()) {
            txStateStorage = new ThreadAssertingTxStateStorage(txStateStorage);
        }

        txStateStorage.start();

        return txStateStorage;
    }

    /**
     * Drops local structures for a table.
     *
     * @param tableId Table id to destroy.
     */
    private CompletableFuture<Void> destroyTableLocally(int tableId) {
        TableViewInternal table = startedTables.remove(tableId);

        localPartsByTableId.remove(tableId);

        assert table != null : tableId;

        InternalTable internalTable = table.internalTable();

        if (!nodeProperties.colocationEnabled()) {
            Set<ByteArray> assignmentKeys = IntStream.range(0, internalTable.partitions())
                    .mapToObj(p -> stablePartAssignmentsKey(new TablePartitionId(tableId, p)))
                    .collect(toSet());

            metaStorageMgr.removeAll(assignmentKeys)
                    .whenComplete((v, e) -> {
                        if (e != null) {
                            LOG.error("Failed to remove assignments from metastorage [tableId={}]", e, tableId);
                        }
                    });
        }

        return stopAndDestroyTablePartitions(table)
                .thenComposeAsync(unused -> inBusyLockAsync(busyLock, () -> {
                    CompletableFuture<Void> tableStorageDestroyFuture = internalTable.storage().destroy();

                    // TX state storage destruction is synchronous.
                    internalTable.txStateStorage().destroy();

                    return tableStorageDestroyFuture;
                }), ioExecutor)
                .thenAccept(unused -> inBusyLock(busyLock, () -> {
                    tables.remove(tableId);
                    schemaManager.dropRegistry(tableId);
                }))
                .whenComplete((v, e) -> {
                    if (e != null && !hasCause(e, NodeStoppingException.class)) {
                        LOG.error("Unable to destroy table [name={}, tableId={}]", e, table.name(), tableId);
                    }
                });
    }

    @Override
    public List<Table> tables() {
        return sync(tablesAsync());
    }

    @Override
    public CompletableFuture<List<Table>> tablesAsync() {
        return inBusyLockAsync(busyLock, this::tablesAsyncInternalBusy);
    }

    private CompletableFuture<List<Table>> tablesAsyncInternalBusy() {
        HybridTimestamp now = clockService.now();

        return orStopManagerFuture(executorInclinedSchemaSyncService.waitForMetadataCompleteness(now))
                .thenCompose(unused -> inBusyLockAsync(busyLock, () -> {
                    Catalog catalog = catalogService.activeCatalog(now.longValue());

                    Collection<CatalogTableDescriptor> tableDescriptors = catalog.tables();

                    if (tableDescriptors.isEmpty()) {
                        return emptyListCompletedFuture();
                    }

                    @SuppressWarnings("unchecked")
                    CompletableFuture<Table>[] tableImplFutures = tableDescriptors.stream()
                            .map(tableDescriptor -> tableAsyncInternalBusy(tableDescriptor.id()))
                            .toArray(CompletableFuture[]::new);

                    return allOfToList(tableImplFutures);
                }));
    }

    /**
     * Returns the tables by ID future for the given causality token.
     *
     * <p>The future will only be completed when corresponding assignments update completes.
     *
     * @param causalityToken Causality token.
     * @return The future with tables map.
     * @see #assignmentsUpdatedVv
     */
    private CompletableFuture<Map<Integer, TableViewInternal>> tablesById(long causalityToken) {
        return assignmentsUpdatedVv.get(causalityToken).thenApply(v -> unmodifiableMap(startedTables));
    }

    /**
     * Returns an internal map, which contains all managed tables by their ID.
     */
    private Map<Integer, TableViewInternal> tablesById() {
        return unmodifiableMap(tables);
    }

    /**
     * Returns a map with started tables.
     */
    @TestOnly
    public Map<Integer, TableViewInternal> startedTables() {
        return unmodifiableMap(startedTables);
    }

    @Override
    public Table table(QualifiedName name) {
        return sync(tableAsync(name));
    }

    @Override
    public TableViewInternal table(int id) throws NodeStoppingException {
        return sync(tableAsync(id));
    }

    @Override
    public CompletableFuture<Table> tableAsync(QualifiedName name) {
        return tableAsyncInternal(name)
                .thenApply(identity());
    }

    /**
     * Asynchronously gets the table using causality token.
     *
     * @param causalityToken Causality token.
     * @param id Table id.
     * @return Future.
     */
    public CompletableFuture<TableViewInternal> tableAsync(long causalityToken, int id) {
        return inBusyLockAsync(busyLock, () -> tablesById(causalityToken).thenApply(tablesById -> tablesById.get(id)));
    }

    @Override
    public CompletableFuture<TableViewInternal> tableAsync(int tableId) {
        return inBusyLockAsync(busyLock, () -> {
            HybridTimestamp now = clockService.now();

            return orStopManagerFuture(executorInclinedSchemaSyncService.waitForMetadataCompleteness(now))
                    .thenCompose(unused -> inBusyLockAsync(busyLock, () -> {
                        Catalog catalog = catalogService.activeCatalog(now.longValue());

                        // Check if the table has been deleted.
                        if (catalog.table(tableId) == null) {
                            return nullCompletedFuture();
                        }

                        return tableAsyncInternalBusy(tableId);
                    }));
        });
    }

    /**
     * Asynchronously gets the local partitions set of a table using causality token.
     *
     * @param causalityToken Causality token.
     * @return Future.
     */
    public CompletableFuture<PartitionSet> localPartitionSetAsync(long causalityToken, int tableId) {
        if (!busyLock.enterBusy()) {
            throw new IgniteException(NODE_STOPPING_ERR, new NodeStoppingException());
        }

        try {
            return localPartitionsVv.get(causalityToken).thenApply(unused -> localPartsByTableId.get(tableId));
        } finally {
            busyLock.leaveBusy();
        }
    }

    @Override
    public TableViewInternal tableView(QualifiedName name) {
        return sync(tableViewAsync(name));
    }

    @Override
    public CompletableFuture<TableViewInternal> tableViewAsync(QualifiedName name) {
        return tableAsyncInternal(name);
    }

    /**
     * Gets a table by name, if it was created before. Doesn't parse canonical name.
     *
     * @param name Table name.
     * @return Future representing pending completion of the {@code TableManager#tableAsyncInternal} operation.
     */
    private CompletableFuture<TableViewInternal> tableAsyncInternal(QualifiedName name) {
        return inBusyLockAsync(busyLock, () -> {
            HybridTimestamp now = clockService.now();

            return orStopManagerFuture(executorInclinedSchemaSyncService.waitForMetadataCompleteness(now))
                    .thenCompose(unused -> inBusyLockAsync(busyLock, () -> {
                        Catalog catalog = catalogService.activeCatalog(now.longValue());
                        CatalogTableDescriptor tableDescriptor = catalog.table(name.schemaName(), name.objectName());

                        // Check if the table has been deleted.
                        if (tableDescriptor == null) {
                            return nullCompletedFuture();
                        }

                        return tableAsyncInternalBusy(tableDescriptor.id());
                    }));
        });
    }

    private CompletableFuture<TableViewInternal> tableAsyncInternalBusy(int tableId) {
        TableViewInternal tableImpl = startedTables.get(tableId);

        if (tableImpl != null) {
            return completedFuture(tableImpl);
        }

        CompletableFuture<TableViewInternal> getLatestTableFuture = new CompletableFuture<>();

        CompletionListener<Void> tablesListener = (token, v, th) -> {
            if (th == null) {
                CompletableFuture<?> tablesFuture = tablesVv.get(token);

                tablesFuture.whenComplete((tables, e) -> {
                    if (e != null) {
                        getLatestTableFuture.completeExceptionally(e);
                    } else {
                        getLatestTableFuture.complete(startedTables.get(tableId));
                    }
                });
            } else {
                getLatestTableFuture.completeExceptionally(th);
            }
        };

        assignmentsUpdatedVv.whenComplete(tablesListener);

        // This check is needed for the case when we have registered tablesListener,
        // but tablesVv has already been completed, so listener would be triggered only for the next versioned value update.
        tableImpl = startedTables.get(tableId);

        if (tableImpl != null) {
            assignmentsUpdatedVv.removeWhenComplete(tablesListener);

            return completedFuture(tableImpl);
        }

        return orStopManagerFuture(getLatestTableFuture)
                .whenComplete((unused, throwable) -> assignmentsUpdatedVv.removeWhenComplete(tablesListener));
    }

    private static <T> T sync(CompletableFuture<T> future) {
        return IgniteUtils.getInterruptibly(future);
    }

    /**
     * Convert to public throwable.
     *
     * @param th Throwable.
     * @return Public throwable.
     */
    private static RuntimeException convertThrowable(Throwable th) {
        if (th instanceof RuntimeException) {
            return (RuntimeException) th;
        }

        return new IgniteException(INTERNAL_ERR, th);
    }

    /**
     * Creates meta storage listener for pending assignments updates.
     *
     * @return The watch listener.
     */
    private WatchListener createPendingAssignmentsRebalanceListener() {
        return evt -> {
            if (!busyLock.enterBusy()) {
                return failedFuture(new NodeStoppingException());
            }

            try {
                Entry newEntry = evt.entryEvent().newEntry();

                return handleChangePendingAssignmentEvent(newEntry, evt.revision(), false);
            } finally {
                busyLock.leaveBusy();
            }
        };
    }

    private CompletableFuture<Void> handleChangePendingAssignmentEvent(
            Entry pendingAssignmentsEntry,
            long revision,
            boolean isRecovery
    ) {
        if (pendingAssignmentsEntry.value() == null) {
            return nullCompletedFuture();
        }

        TablePartitionId replicaGrpId = extractTablePartitionId(pendingAssignmentsEntry.key(), PENDING_ASSIGNMENTS_QUEUE_PREFIX_BYTES);

        // Stable assignments from the meta store, which revision is bounded by the current pending event.
        Assignments stableAssignments = stableAssignmentsGetLocally(metaStorageMgr, replicaGrpId, revision);

        AssignmentsChain assignmentsChain = assignmentsChainGetLocally(metaStorageMgr, replicaGrpId, revision);

        AssignmentsQueue pendingAssignmentsQueue = AssignmentsQueue.fromBytes(pendingAssignmentsEntry.value());
        Assignments pendingAssignments = pendingAssignmentsQueue == null ? Assignments.EMPTY : pendingAssignmentsQueue.poll();

        return tablesVv.get(revision)
                .thenApply(ignore -> {
                    if (!busyLock.enterBusy()) {
                        return CompletableFuture.<Void>failedFuture(new NodeStoppingException());
                    }

                    try {
                        TableViewInternal table = tables.get(replicaGrpId.tableId());

                        // Table can be null only recovery, because we use a revision from the future. See comment inside
                        // performRebalanceOnRecovery.
                        if (table == null) {
                            if (LOG.isInfoEnabled()) {
                                LOG.info("Skipping Pending Assignments update, because table {} does not exist", replicaGrpId.tableId());
                            }

                            return CompletableFutures.<Void>nullCompletedFuture();
                        }

                        if (LOG.isInfoEnabled()) {
                            var stringKey = new String(pendingAssignmentsEntry.key(), UTF_8);

                            LOG.info(
                                    "Received update on pending assignments. Check if new raft group should be started [key={}, "
                                            + "partition={}, table={}, localMemberAddress={}, pendingAssignmentsQueue={}, revision={}]",
                                    stringKey,
                                    replicaGrpId.partitionId(),
                                    table.name(),
                                    localNode().address(),
                                    pendingAssignmentsQueue,
                                    revision
                            );
                        }

                        return handleChangePendingAssignmentEvent(
                                replicaGrpId,
                                table,
                                stableAssignments,
                                pendingAssignments,
                                assignmentsChain,
                                revision,
                                isRecovery
                        ).thenAccept(v -> executeIfLocalNodeIsPrimaryForGroup(
                                replicaGrpId,
                                replicaMeta -> sendChangePeersAndLearnersRequest(
                                        replicaMeta,
                                        replicaGrpId,
                                        pendingAssignments,
                                        revision
                                )
                        ));
                    } finally {
                        busyLock.leaveBusy();
                    }
                })
                .thenCompose(identity());
    }

    private CompletableFuture<Void> handleChangePendingAssignmentEvent(
            TablePartitionId replicaGrpId,
            TableViewInternal tbl,
            @Nullable Assignments stableAssignments,
            Assignments pendingAssignments,
            @Nullable AssignmentsChain assignmentsChain,
            long revision,
            boolean isRecovery
    ) {
        boolean pendingAssignmentsAreForced = pendingAssignments.force();
        Set<Assignment> pendingAssignmentsNodes = pendingAssignments.nodes();
        long assignmentsTimestamp = pendingAssignments.timestamp();

        // Start a new Raft node and Replica if this node has appeared in the new assignments.
        Assignment localAssignmentInPending = localAssignment(pendingAssignments);
        Assignment localAssignmentInStable = localAssignment(stableAssignments);

        boolean shouldStartLocalGroupNode;
        if (isRecovery) {
            // The condition to start the replica is
            // `pending.contains(node) || (stable.contains(node) && !pending.isForce())`.
            // This condition covers the left part of the OR expression.
            // The right part of it is covered in `startLocalPartitionsAndClients`.
            if (lastRebalanceWasGraceful(assignmentsChain)) {
                shouldStartLocalGroupNode = localAssignmentInPending != null;
            } else {
                // TODO: Use logic from https://issues.apache.org/jira/browse/IGNITE-23874.
                LOG.warn("Recovery after a forced rebalance for table is not supported yet [tablePartitionId={}].",
                        replicaGrpId);
                shouldStartLocalGroupNode = localAssignmentInPending != null;
            }
        } else {
            shouldStartLocalGroupNode = localAssignmentInPending != null && localAssignmentInStable == null;
        }

        // This is a set of assignments for nodes that are not the part of stable assignments, i.e. unstable part of the distribution.
        // For regular pending assignments we use (old) stable set, so that none of new nodes would be able to propose itself as a leader.
        // For forced assignments, we should do the same thing, but only for the subset of stable set that is alive right now. Dead nodes
        // are excluded. It is calculated precisely as an intersection between forced assignments and (old) stable assignments.
        Assignments computedStableAssignments;

        // TODO: https://issues.apache.org/jira/browse/IGNITE-22600 remove the second condition
        //  when we will have a proper handling of empty stable assignments
        if (stableAssignments == null || stableAssignments.nodes().isEmpty()) {
            // This condition can only pass if all stable nodes are dead, and we start new raft group from scratch.
            // In this case new initial configuration must match new forced assignments.
            computedStableAssignments = Assignments.forced(pendingAssignmentsNodes, assignmentsTimestamp);
        } else if (pendingAssignmentsAreForced) {
            // In case of forced assignments we need to remove nodes that are present in the stable set but are missing from the
            // pending set. Such operation removes dead stable nodes from the resulting stable set, which guarantees that we will
            // have a live majority.
            computedStableAssignments = pendingAssignments;
        } else {
            computedStableAssignments = stableAssignments;
        }

        CompletableFuture<Void> localServicesStartFuture;

        if (shouldStartLocalGroupNode) {
            localServicesStartFuture = createPartitionAndStartClient(
                    replicaGrpId,
                    tbl,
                    revision,
                    isRecovery,
                    assignmentsTimestamp,
                    localAssignmentInPending,
                    computedStableAssignments
            );
        } else if (pendingAssignmentsAreForced && localAssignmentInPending != null) {
            localServicesStartFuture = runAsync(() -> inBusyLock(busyLock, () -> {
                assert replicaMgr.isReplicaStarted(replicaGrpId) : "The local node is outside of the replication group: " + replicaGrpId;

                replicaMgr.resetPeers(replicaGrpId, fromAssignments(computedStableAssignments.nodes()));
            }), ioExecutor);
        } else {
            localServicesStartFuture = nullCompletedFuture();
        }

        return localServicesStartFuture
                .thenComposeAsync(v -> inBusyLock(busyLock, () -> isLocalNodeIsPrimary(replicaGrpId)), ioExecutor)
                .thenAcceptAsync(isLeaseholder -> inBusyLock(busyLock, () -> {
                    boolean isLocalNodeInStableOrPending = isNodeInReducedStableOrPendingAssignments(
                            replicaGrpId,
                            stableAssignments,
                            pendingAssignments,
                            revision
                    );

                    if (!isLocalNodeInStableOrPending && !isLeaseholder) {
                        return;
                    }

                    assert isLocalNodeInStableOrPending || isLeaseholder
                            : "The local node is outside of the replication group [inStableOrPending=" + isLocalNodeInStableOrPending
                            + ", isLeaseholder=" + isLeaseholder + "].";

                    // A node might exist in stable yet we don't want to start the replica
                    // The case is: nodes A, B and C hold a replication group,
                    // nodes A and B die.
                    // Reset adds C into force pending and user writes data onto C.
                    // Then A and B go back online. In this case
                    // stable = [A, B, C], pending = [C, force] and only C should be started.
                    if (isRecovery && !replicaMgr.isReplicaStarted(replicaGrpId)) {
                        return;
                    }

                    assert replicaMgr.isReplicaStarted(replicaGrpId) : "The local node is outside of the replication group ["
                            + "stable=" + stableAssignments
                            + ", pending=" + pendingAssignments
                            + ", localName=" + localNode().name() + "].";

                    // For forced assignments, we exclude dead stable nodes, and all alive stable nodes are already in pending assignments.
                    // Union is not required in such a case.
                    Set<Assignment> newAssignments = pendingAssignmentsAreForced || stableAssignments == null
                            ? pendingAssignmentsNodes
                            : union(pendingAssignmentsNodes, stableAssignments.nodes());

                    replicaMgr.replica(replicaGrpId)
                            .thenAccept(replica -> replica.updatePeersAndLearners(fromAssignments(newAssignments)));
                }), ioExecutor);
    }

    private CompletableFuture<Void> createPartitionAndStartClient(
            TablePartitionId replicaGrpId,
            TableViewInternal tbl,
            long revision,
            boolean isRecovery,
            long assignmentsTimestamp,
            Assignment localAssignmentInPending,
            Assignments computedStableAssignments
    ) {
        int partitionId = replicaGrpId.partitionId();

        PartitionSet singlePartitionIdSet = PartitionSet.of(partitionId);

        return localPartitionsVv.get(revision)
                // TODO https://issues.apache.org/jira/browse/IGNITE-20957 Revisit this code
                .thenComposeAsync(
                        unused -> inBusyLock(
                                busyLock,
                                () -> getOrCreatePartitionStorages(tbl, singlePartitionIdSet)
                                        .thenRun(() -> localPartsByTableId.compute(
                                                replicaGrpId.tableId(),
                                                (tableId, oldPartitionSet) -> extendPartitionSet(oldPartitionSet, partitionId)
                                        ))
                                        // If the table is already closed, it's not a problem (probably the node is stopping).
                                        .exceptionally(ignoreTableClosedException())
                        ),
                        ioExecutor
                )
                .thenComposeAsync(unused -> inBusyLock(busyLock, () -> {
                    lowWatermark.getLowWatermarkSafe(lwm ->
                            registerIndexesToTable(tbl, catalogService, singlePartitionIdSet, tbl.schemaView(), lwm)
                    );

                    return waitForMetadataCompleteness(assignmentsTimestamp).thenCompose(ignored -> inBusyLock(busyLock, () -> {
                        assert localAssignmentInPending != null : "Local member assignment";

                        return startPartitionAndStartClient(
                                tbl,
                                replicaGrpId.partitionId(),
                                localAssignmentInPending,
                                computedStableAssignments,
                                isRecovery,
                                assignmentsTimestamp
                        );
                    }));
                }), ioExecutor);
    }

    /**
     * For HA zones: Check that last rebalance was graceful (caused by common rebalance triggers, like data nodes change, replica factor
     * change, etc.) rather than forced (caused by a disaster recovery reset after losing the majority of nodes).
     */
    private static boolean lastRebalanceWasGraceful(@Nullable AssignmentsChain assignmentsChain) {
        // Assignments chain is either empty (when there have been no stable switch yet) or contains a single element in chain.
        return assignmentsChain == null || assignmentsChain.size() == 1;
    }

    private static PartitionSet extendPartitionSet(@Nullable PartitionSet oldPartitionSet, int partitionId) {
        PartitionSet newPartitionSet = Objects.requireNonNullElseGet(oldPartitionSet, BitSetPartitionSet::new);
        newPartitionSet.set(partitionId);
        return newPartitionSet;
    }

    private void executeIfLocalNodeIsPrimaryForGroup(
            ReplicationGroupId groupId,
            Consumer<ReplicaMeta> toExecute
    ) {
        CompletableFuture<ReplicaMeta> primaryReplicaFuture = getPrimaryReplica(groupId);

        isLocalNodeIsPrimary(primaryReplicaFuture).thenAccept(isPrimary -> {
            if (isPrimary) {
                primaryReplicaFuture.thenAccept(toExecute);
            }
        });
    }

    private void sendChangePeersAndLearnersRequest(
            ReplicaMeta replicaMeta,
            TablePartitionId replicationGroupId,
            Assignments pendingAssignments,
            long currentRevision
    ) {
        metaStorageMgr.get(pendingPartAssignmentsQueueKey(replicationGroupId)).thenAccept(latestPendingAssignmentsEntry -> {
            // Do not change peers of the raft group if this is a stale event.
            // Note that we start raft node before for the sake of the consistency in a
            // starting and stopping raft nodes.
            if (currentRevision < latestPendingAssignmentsEntry.revision()) {
                return;
            }

            TablePartitionIdMessage partitionIdMessage = ReplicaMessageUtils
                    .toTablePartitionIdMessage(REPLICA_MESSAGES_FACTORY, replicationGroupId);

            ChangePeersAndLearnersAsyncReplicaRequest request = TABLE_MESSAGES_FACTORY.changePeersAndLearnersAsyncReplicaRequest()
                    .groupId(partitionIdMessage)
                    .pendingAssignments(pendingAssignments.toBytes())
                    .enlistmentConsistencyToken(replicaMeta.getStartTime().longValue())
                    .build();

            replicaSvc.invoke(localNode(), request);
        });
    }

    private boolean isNodeInReducedStableOrPendingAssignments(
            TablePartitionId replicaGrpId,
            @Nullable Assignments stableAssignments,
            Assignments pendingAssignments,
            long revision
    ) {
        Entry reduceEntry = metaStorageMgr.getLocally(RebalanceUtil.switchReduceKey(replicaGrpId), revision);

        Assignments reduceAssignments = reduceEntry != null
                ? Assignments.fromBytes(reduceEntry.value())
                : null;

        Set<Assignment> reducedStableAssignments = reduceAssignments != null
                ? subtract(stableAssignments.nodes(), reduceAssignments.nodes())
                : stableAssignments.nodes();

        return isLocalNodeInAssignments(union(reducedStableAssignments, pendingAssignments.nodes()));
    }

    private SnapshotStorageFactory createSnapshotStorageFactory(
            TablePartitionId replicaGrpId,
            PartitionUpdateHandlers partitionUpdateHandlers,
            InternalTable internalTable
    ) {
        int partitionId = replicaGrpId.partitionId();

        var partitionAccess = new PartitionMvStorageAccessImpl(
                partitionId,
                internalTable.storage(),
                mvGc,
                partitionUpdateHandlers.indexUpdateHandler,
                partitionUpdateHandlers.gcUpdateHandler,
                fullStateTransferIndexChooser,
                schemaManager.schemaRegistry(replicaGrpId.tableId()),
                lowWatermark
        );

        var txStateAccess = new PartitionTxStateAccessImpl(internalTable.txStateStorage().getPartitionStorage(partitionId));

        var snapshotStorage = new PartitionSnapshotStorage(
                new TablePartitionKey(replicaGrpId.tableId(), replicaGrpId.partitionId()),
                topologyService,
                outgoingSnapshotsManager,
                txStateAccess,
                catalogService,
                failureProcessor,
                incomingSnapshotsExecutor
        );

        snapshotStorage.addMvPartition(internalTable.tableId(), partitionAccess);

        return new PartitionSnapshotStorageFactory(snapshotStorage);
    }

    /**
     * Creates Meta storage listener for stable assignments updates.
     *
     * @return The watch listener.
     */
    private WatchListener createStableAssignmentsRebalanceListener() {
        return evt -> {
            if (!busyLock.enterBusy()) {
                return failedFuture(new NodeStoppingException());
            }

            try {
                return handleChangeStableAssignmentEvent(evt);
            } finally {
                busyLock.leaveBusy();
            }
        };
    }

    /** Creates Meta storage listener for switch reduce assignments updates. */
    private WatchListener createAssignmentsSwitchRebalanceListener() {
        return evt -> inBusyLockAsync(busyLock, () -> {
            byte[] key = evt.entryEvent().newEntry().key();

            TablePartitionId replicaGrpId = extractTablePartitionId(key, ASSIGNMENTS_SWITCH_REDUCE_PREFIX_BYTES);

            return tablesById(evt.revision())
                    .thenCompose(tables -> inBusyLockAsync(busyLock, () -> {
                        Assignments assignments = Assignments.fromBytes(evt.entryEvent().newEntry().value());

                        long assignmentsTimestamp = assignments.timestamp();

                        return reliableCatalogVersions.safeReliableCatalogFor(hybridTimestamp(assignmentsTimestamp))
                                .thenCompose(catalog -> inBusyLockAsync(busyLock, () -> {
                                    CatalogTableDescriptor tableDescriptor = getTableDescriptor(replicaGrpId.tableId(), catalog);

                                    CatalogZoneDescriptor zoneDescriptor = getZoneDescriptor(tableDescriptor, catalog);

                                    return handleReduceChanged(evt, catalog.version(), zoneDescriptor, replicaGrpId, assignmentsTimestamp);
                                }));
                    }));
        });
    }

    private CompletableFuture<Void> handleReduceChanged(
            WatchEvent evt,
            int catalogVersion,
            CatalogZoneDescriptor zoneDescriptor,
            TablePartitionId replicaGrpId,
            long assignmentsTimestamp
    ) {
        return distributionZoneManager.dataNodes(zoneDescriptor.updateTimestamp(), catalogVersion, zoneDescriptor.id())
                .thenCompose(dataNodes -> RebalanceUtilEx.handleReduceChanged(
                        metaStorageMgr,
                        dataNodes,
                        zoneDescriptor.partitions(),
                        zoneDescriptor.replicas(),
                        zoneDescriptor.consensusGroupSize(),
                        replicaGrpId,
                        evt,
                        assignmentsTimestamp
                ));
    }

    /**
     * Gets partition stores.
     *
     * @param table Table.
     * @param partitionId Partition ID.
     * @return PartitionStorages.
     */
    private static PartitionStorages getPartitionStorages(TableViewInternal table, int partitionId) {
        InternalTable internalTable = table.internalTable();

        MvPartitionStorage mvPartition;
        try {
            mvPartition = internalTable.storage().getMvPartition(partitionId);
        } catch (StorageClosedException e) {
            throw new TableClosedException(table.tableId(), e);
        }

        assert mvPartition != null : "tableId=" + table.tableId() + ", partitionId=" + partitionId;

        TxStatePartitionStorage txStatePartitionStorage = internalTable.txStateStorage().getPartitionStorage(partitionId);

        assert txStatePartitionStorage != null : "tableId=" + table.tableId() + ", partitionId=" + partitionId;

        return new PartitionStorages(mvPartition, txStatePartitionStorage);
    }

    // TODO: https://issues.apache.org/jira/browse/IGNITE-19739 Create storages only once.
    private CompletableFuture<Void> getOrCreatePartitionStorages(TableViewInternal table, PartitionSet partitions) {
        InternalTable internalTable = table.internalTable();

        CompletableFuture<?>[] storageFuts = partitions.stream().mapToObj(partitionId -> {
            MvPartitionStorage mvPartition;
            try {
                mvPartition = internalTable.storage().getMvPartition(partitionId);
            } catch (StorageClosedException e) {
                return failedFuture(new TableClosedException(table.tableId(), e));
            }

            return (mvPartition != null ? completedFuture(mvPartition) : internalTable.storage().createMvPartition(partitionId))
                    .thenComposeAsync(mvPartitionStorage -> {
                        TxStatePartitionStorage txStatePartitionStorage = internalTable.txStateStorage()
                                .getOrCreatePartitionStorage(partitionId);

                        if (mvPartitionStorage.lastAppliedIndex() == MvPartitionStorage.REBALANCE_IN_PROGRESS
                                || !nodeProperties.colocationEnabled()
                                        && txStatePartitionStorage.lastAppliedIndex() == TxStatePartitionStorage.REBALANCE_IN_PROGRESS) {
                            if (nodeProperties.colocationEnabled()) {
                                return internalTable.storage().clearPartition(partitionId);
                            } else {
                                return allOf(
                                        internalTable.storage().clearPartition(partitionId),
                                        txStatePartitionStorage.clear()
                                );
                            }
                        } else {
                            return nullCompletedFuture();
                        }
                    }, ioExecutor);
        }).toArray(CompletableFuture[]::new);

        return allOf(storageFuts);
    }

    /**
     * Handles the {@link RebalanceUtil#STABLE_ASSIGNMENTS_PREFIX} update event.
     *
     * @param evt Event.
     */
    protected CompletableFuture<Void> handleChangeStableAssignmentEvent(WatchEvent evt) {
        if (evt.entryEvents().stream().allMatch(e -> e.oldEntry().value() == null)) {
            // It's the initial write to table stable assignments on table create event.
            return nullCompletedFuture();
        }

        if (!evt.single()) {
            // If there is not a single entry, then all entries must be tombstones (this happens after table drop).
            assert evt.entryEvents().stream().allMatch(entryEvent -> entryEvent.newEntry().tombstone()) : evt;

            return nullCompletedFuture();
        }

        // here we can receive only update from the rebalance logic
        // these updates always processing only 1 partition, so, only 1 stable partition key.
        assert evt.single() : evt;

        if (evt.entryEvent().oldEntry() == null) {
            // This means it's an event on table creation.
            return nullCompletedFuture();
        }

        Entry stableAssignmentsWatchEvent = evt.entryEvent().newEntry();

        long revision = evt.revision();

        assert stableAssignmentsWatchEvent.revision() == revision : stableAssignmentsWatchEvent;

        if (stableAssignmentsWatchEvent.value() == null) {
            return nullCompletedFuture();
        }

        return handleChangeStableAssignmentEvent(stableAssignmentsWatchEvent, evt.revision(), false);
    }

    protected CompletableFuture<Void> handleChangeStableAssignmentEvent(
            Entry stableAssignmentsWatchEvent,
            long revision,
            boolean isRecovery
    ) {
        TablePartitionId tablePartitionId = extractTablePartitionId(stableAssignmentsWatchEvent.key(), STABLE_ASSIGNMENTS_PREFIX_BYTES);

        Set<Assignment> stableAssignments = stableAssignmentsWatchEvent.value() == null
                ? emptySet()
                : Assignments.fromBytes(stableAssignmentsWatchEvent.value()).nodes();

        return supplyAsync(() -> {
            Entry pendingAssignmentsEntry = metaStorageMgr.getLocally(pendingPartAssignmentsQueueKey(tablePartitionId), revision);
            AssignmentsQueue pendingAssignmentsQueue = AssignmentsQueue.fromBytes(pendingAssignmentsEntry.value());
            Assignments pendingAssignments = pendingAssignmentsQueue == null ? Assignments.EMPTY : pendingAssignmentsQueue.poll();

            if (LOG.isInfoEnabled()) {
                var stringKey = new String(stableAssignmentsWatchEvent.key(), UTF_8);

                LOG.info("Received update on stable assignments [key={}, partition={}, localMemberAddress={}, "
                                + "stableAssignments={}, pendingAssignmentsQueue={}, revision={}]",
                        stringKey,
                        tablePartitionId,
                        localNode().address(),
                        stableAssignments,
                        pendingAssignmentsQueue,
                        revision
                );
            }

            return stopAndDestroyTablePartitionAndUpdateClients(
                    tablePartitionId,
                    stableAssignments,
                    pendingAssignments,
                    isRecovery,
                    revision
            );
        }, ioExecutor).thenCompose(identity());
    }

    private CompletableFuture<Void> updatePartitionClients(
            TablePartitionId tablePartitionId,
            Set<Assignment> stableAssignments,
            Set<Assignment> pendingAssignments
    ) {
        return isLocalNodeIsPrimary(tablePartitionId).thenCompose(isLeaseholder -> inBusyLock(busyLock, () -> {
            boolean isLocalInStable = isLocalNodeInAssignments(stableAssignments);

            if (!isLocalInStable && !isLeaseholder) {
                return nullCompletedFuture();
            }

            assert replicaMgr.isReplicaStarted(tablePartitionId)
                    : "The local node is outside of the replication group [stable=" + stableAssignments
                            + ", isLeaseholder=" + isLeaseholder + "].";

            // Update raft client peers and learners according to the actual assignments.
            return replicaMgr.replica(tablePartitionId)
                    .thenAccept(replica -> replica.updatePeersAndLearners(fromAssignments(union(stableAssignments, pendingAssignments))));
        }));
    }

    private CompletableFuture<Void> stopAndDestroyTablePartitionAndUpdateClients(
            TablePartitionId tablePartitionId,
            Set<Assignment> stableAssignments,
            Assignments pendingAssignments,
            boolean isRecovery,
            long revision
    ) {
        CompletableFuture<Void> clientUpdateFuture = isRecovery
                // Updating clients is not needed on recovery.
                ? nullCompletedFuture()
                : updatePartitionClients(tablePartitionId, stableAssignments, pendingAssignments.nodes());

        boolean shouldStopLocalServices = (pendingAssignments.force()
                        ? pendingAssignments.nodes().stream()
                        : Stream.concat(stableAssignments.stream(), pendingAssignments.nodes().stream())
                )
                .noneMatch(isLocalNodeAssignment);

        if (shouldStopLocalServices) {
            return allOf(
                    clientUpdateFuture,
                    weakStopAndDestroyTablePartition(tablePartitionId, revision)
            );
        } else {
            return clientUpdateFuture;
        }
    }

    private CompletableFuture<Void> weakStopAndDestroyTablePartition(TablePartitionId tablePartitionId, long causalityToken) {
        return replicaMgr.weakStopReplica(
                tablePartitionId,
                WeakReplicaStopReason.EXCLUDED_FROM_ASSIGNMENTS,
                () -> stopAndDestroyTablePartition(tablePartitionId, causalityToken)
        );
    }

    private CompletableFuture<Void> stopAndDestroyTablePartitions(TableViewInternal table) {
        InternalTable internalTable = table.internalTable();

        int partitions = internalTable.partitions();

        NaiveAsyncReadWriteLock zoneLock = tablesPerZoneLocks.computeIfAbsent(
                internalTable.zoneId(),
                id -> new NaiveAsyncReadWriteLock());

        CompletableFuture<Long> writeLockAcquisitionFuture = zoneLock.writeLock();

        try {
            return writeLockAcquisitionFuture.thenCompose(stamp -> {
                CompletableFuture<?>[] stopReplicaAndDestroyFutures = new CompletableFuture<?>[partitions];

                // TODO https://issues.apache.org/jira/browse/IGNITE-19170 Partitions should be stopped on the assignments change
                //  event triggered by zone drop or alter. Stop replica asynchronously, out of metastorage event pipeline.
                for (int partitionId = 0; partitionId < partitions; partitionId++) {
                    CompletableFuture<Void> resourcesUnloadFuture;

                    if (nodeProperties.colocationEnabled()) {
                        resourcesUnloadFuture = partitionReplicaLifecycleManager.unloadTableResourcesFromZoneReplica(
                                new ZonePartitionId(internalTable.zoneId(), partitionId),
                                internalTable.tableId()
                        );
                    } else {
                        resourcesUnloadFuture = nullCompletedFuture();
                    }

                    var tablePartitionId = new TablePartitionId(internalTable.tableId(), partitionId);

                    stopReplicaAndDestroyFutures[partitionId] = resourcesUnloadFuture
                            .thenCompose(v -> stopAndDestroyTablePartition(tablePartitionId, table, true));
                }

                return allOf(stopReplicaAndDestroyFutures).whenComplete((res, th) -> {
                    tablesPerZone.getOrDefault(internalTable.zoneId(), emptySet()).remove(table);
                });
            }).whenComplete((unused, t) -> writeLockAcquisitionFuture.thenAccept(zoneLock::unlockWrite));
        } catch (Throwable t) {
            writeLockAcquisitionFuture.thenAccept(zoneLock::unlockWrite);

            throw t;
        }
    }

    private CompletableFuture<Void> stopAndDestroyTablePartition(TablePartitionId tablePartitionId, long causalityToken) {
        CompletableFuture<?> tokenFuture;

        try {
            tokenFuture = tablesVv.get(causalityToken);
        } catch (OutdatedTokenException e) {
            // Here we need only to ensure that the token has been seen.
            // TODO https://issues.apache.org/jira/browse/IGNITE-25742
            tokenFuture = nullCompletedFuture();
        }

        return tokenFuture
                .thenCompose(ignore -> {
                    TableViewInternal table = tables.get(tablePartitionId.tableId());
                    assert table != null : tablePartitionId;

                    return stopAndDestroyTablePartition(tablePartitionId, table, false);
                });
    }

    private CompletableFuture<Void> stopAndDestroyTablePartition(
            TablePartitionId tablePartitionId,
            TableViewInternal table,
            boolean destroyingWholeTable
    ) {
        return stopTablePartition(tablePartitionId, table)
                .thenComposeAsync(v -> destroyPartitionStorages(tablePartitionId, table, destroyingWholeTable), ioExecutor);
    }

    /**
     * Stops all resources associated with a given partition, like replicas and partition trackers. Calls
     * {@link ReplicaManager#weakStopReplica} in order to change the replica state.
     *
     * @param tablePartitionId Partition ID.
     * @param table Table which this partition belongs to.
     * @return Future that will be completed after all resources have been closed.
     */
    private CompletableFuture<Void> stopPartitionForRestart(TablePartitionId tablePartitionId, TableViewInternal table) {
        return replicaMgr.weakStopReplica(
                tablePartitionId,
                WeakReplicaStopReason.RESTART,
                () -> stopTablePartition(tablePartitionId, table)
        );
    }

    /**
     * Stops all resources associated with a given partition, like replicas and partition trackers. Calls
     * {@link ReplicaManager#weakStopReplica} in order to change the replica state.
     *
     * @param tablePartitionId Partition ID.
     * @param table Table which this partition belongs to.
     * @return Future that will be completed after all resources have been closed.
     */
    private CompletableFuture<Void> stopPartitionAndDestroyForRestart(TablePartitionId tablePartitionId, TableViewInternal table) {
        return replicaMgr.weakStopReplica(
                tablePartitionId,
                WeakReplicaStopReason.RESTART,
                () -> stopAndDestroyTablePartition(tablePartitionId, table, false)
        );
    }

    /**
     * Stops all resources associated with a given partition, like replicas and partition trackers.
     *
     * @param tablePartitionId Partition ID.
     * @param table Table which this partition belongs to.
     * @return Future that will be completed after all resources have been closed.
     */
    private CompletableFuture<Void> stopTablePartition(TablePartitionId tablePartitionId, TableViewInternal table) {
        CompletableFuture<Boolean> stopReplicaFuture;

        try {
            // In case of colocation there shouldn't be any table replica and thus it shouldn't be stopped.
            stopReplicaFuture = nodeProperties.colocationEnabled()
                    ? trueCompletedFuture()
                    : replicaMgr.stopReplica(tablePartitionId);
        } catch (NodeStoppingException e) {
            // No-op.
            stopReplicaFuture = falseCompletedFuture();
        }

        return stopReplicaFuture
                .thenCompose(v -> {
                    closePartitionTrackers(table.internalTable(), tablePartitionId.partitionId());

                    minTimeCollectorService.removePartition(tablePartitionId);

                    PartitionModificationCounterMetricSource metricSource = partModCounterMetricSources.remove(tablePartitionId);
                    if (metricSource != null) {
                        metricManager.unregisterSource(metricSource);
                    }

                    return mvGc.removeStorage(tablePartitionId);
                });
    }

    private CompletableFuture<Void> destroyPartitionStorages(
            TablePartitionId tablePartitionId,
            TableViewInternal table,
            boolean destroyingWholeTable
    ) {
        InternalTable internalTable = table.internalTable();

        int partitionId = tablePartitionId.partitionId();

        List<CompletableFuture<?>> destroyFutures = new ArrayList<>();

        try {
            if (internalTable.storage().getMvPartition(partitionId) != null) {
                destroyFutures.add(internalTable.storage().destroyPartition(partitionId));
            }
        } catch (StorageDestroyedException ignored) {
            // Ignore as the storage is already destroyed, no need to destroy it again.
        } catch (StorageClosedException ignored) {
            // The storage is closed, so the node is being stopped. We'll destroy the partition on node recovery.
        }

        if (!nodeProperties.colocationEnabled()) {
            if (internalTable.txStateStorage().getPartitionStorage(partitionId) != null) {
                destroyFutures.add(runAsync(() -> internalTable.txStateStorage().destroyPartitionStorage(partitionId), ioExecutor));
            }

            destroyFutures.add(
                    runAsync(() -> {
                        // No need for durability guarantees if destruction reliability is guaranteed by destroying table storages
                        // on startup.
                        destroyReplicationProtocolStorages(tablePartitionId, table, !destroyingWholeTable);
                    }, ioExecutor)
            );
        }

        // TODO: IGNITE-24926 - reduce set in localPartsByTableId after storages destruction.
        return allOf(destroyFutures.toArray(new CompletableFuture[]{}));
    }

    private void destroyReplicationProtocolStorages(TablePartitionId tablePartitionId, TableViewInternal table, boolean destroyDurably) {
        var internalTbl = (InternalTableImpl) table.internalTable();

        destroyReplicationProtocolStorages(tablePartitionId, internalTbl.storage().isVolatile(), destroyDurably);
    }

    private void destroyReplicationProtocolStorages(
            TablePartitionId tablePartitionId,
            boolean isVolatileStorage,
            boolean destroyDurably
    ) {
        try {
            if (destroyDurably) {
                replicaMgr.destroyReplicationProtocolStoragesDurably(tablePartitionId, isVolatileStorage);
            } else {
                replicaMgr.destroyReplicationProtocolStorages(tablePartitionId, isVolatileStorage);
            }
        } catch (NodeStoppingException e) {
            throw new IgniteInternalException(NODE_STOPPING_ERR, e);
        }
    }

    private static void closePartitionTrackers(InternalTable internalTable, int partitionId) {
        closeTracker(internalTable.getPartitionSafeTimeTracker(partitionId));

        closeTracker(internalTable.getPartitionStorageIndexTracker(partitionId));
    }

    private static void closeTracker(@Nullable PendingComparableValuesTracker<?, Void> tracker) {
        if (tracker != null) {
            tracker.close();
        }
    }

    private InternalClusterNode localNode() {
        return topologyService.localMember();
    }

    private PartitionUpdateHandlers createPartitionUpdateHandlers(
            int partitionId,
            PartitionDataStorage partitionDataStorage,
            TableViewInternal table,
            PendingComparableValuesTracker<HybridTimestamp, Void> safeTimeTracker,
            ReplicationConfiguration replicationConfiguration
    ) {
        TableIndexStoragesSupplier indexes = table.indexStorageAdapters(partitionId);

        IndexUpdateHandler indexUpdateHandler = new IndexUpdateHandler(indexes);

        GcUpdateHandler gcUpdateHandler = new GcUpdateHandler(partitionDataStorage, safeTimeTracker, indexUpdateHandler);

        LongSupplier partSizeSupplier = () -> partitionDataStorage.getStorage().estimatedSize();
        PartitionModificationCounter modificationCounter = partitionModificationCounterFactory.create(partSizeSupplier);
        registerPartitionModificationCounterMetrics(table.tableId(), partitionId, modificationCounter);

        StorageUpdateHandler storageUpdateHandler = new StorageUpdateHandler(
                partitionId,
                partitionDataStorage,
                indexUpdateHandler,
                replicationConfiguration,
                modificationCounter
        );

        return new PartitionUpdateHandlers(storageUpdateHandler, indexUpdateHandler, gcUpdateHandler);
    }

    private void registerPartitionModificationCounterMetrics(
            int tableId, int partitionId, PartitionModificationCounter counter) {

        PartitionModificationCounterMetricSource metricSource =
                new PartitionModificationCounterMetricSource(tableId, partitionId);

        metricSource.addMetric(new LongGauge(
                PartitionModificationCounterMetricSource.METRIC_COUNTER,
                "The value of the volatile counter of partition modifications. "
                        + "This value is used to determine staleness of the related SQL statistics.",
                counter::value
        ));

        metricSource.addMetric(new LongGauge(
                PartitionModificationCounterMetricSource.METRIC_NEXT_MILESTONE,
                "The value of the next milestone for the number of partition modifications. "
                        + "This value is used to determine staleness of the related SQL statistics.",
                counter::nextMilestone
        ));

        metricSource.addMetric(new LongGauge(
                PartitionModificationCounterMetricSource.METRIC_LAST_MILESTONE_TIMESTAMP,
                "The timestamp value representing the commit time of the last modification operation that "
                        + "reached the milestone. This value is used to determine staleness of the related SQL statistics.",
                () -> counter.lastMilestoneTimestamp().longValue()
        ));

        metricManager.registerSource(metricSource);
        metricManager.enable(metricSource);

        partModCounterMetricSources.put(new TablePartitionId(tableId, partitionId), metricSource);
    }

    /**
     * Returns a cached table instance if it exists, {@code null} otherwise. Can return a table that is being stopped.
     *
     * @param tableId Table id.
     */
    @Override
    public @Nullable TableViewInternal cachedTable(int tableId) {
        return tables.get(tableId);
    }

    /**
     * Returns a cached table instance if it exists, {@code null} otherwise. Can return a table that is being stopped.
     *
     * @param name Table name.
     */
    @TestOnly
    public @Nullable TableViewInternal cachedTable(String name) {
        return findTableImplByName(tables.values(), name);
    }

    private static CatalogTableDescriptor getTableDescriptor(int tableId, Catalog catalog) {
        CatalogTableDescriptor tableDescriptor = catalog.table(tableId);

        assert tableDescriptor != null : "tableId=" + tableId + ", catalogVersion=" + catalog.version();

        return tableDescriptor;
    }

    private CatalogZoneDescriptor getZoneDescriptor(CatalogTableDescriptor tableDescriptor, int catalogVersion) {
        return getZoneDescriptor(tableDescriptor, catalogService.catalog(catalogVersion));
    }

    private static CatalogZoneDescriptor getZoneDescriptor(CatalogTableDescriptor tableDescriptor, Catalog catalog) {
        CatalogZoneDescriptor zoneDescriptor = catalog.zone(tableDescriptor.zoneId());

        assert zoneDescriptor != null :
                "tableId=" + tableDescriptor.id() + ", zoneId=" + tableDescriptor.zoneId() + ", catalogVersion=" + catalog.version();

        return zoneDescriptor;
    }

    private CatalogSchemaDescriptor getSchemaDescriptor(CatalogTableDescriptor tableDescriptor, int catalogVersion) {
        CatalogSchemaDescriptor schemaDescriptor = catalogService.catalog(catalogVersion).schema(tableDescriptor.schemaId());

        assert schemaDescriptor != null :
                "tableId=" + tableDescriptor.id() + ", schemaId=" + tableDescriptor.schemaId() + ", catalogVersion=" + catalogVersion;

        return schemaDescriptor;
    }

    private static @Nullable TableViewInternal findTableImplByName(Collection<TableViewInternal> tables, String name) {
        return tables.stream().filter(table -> table.qualifiedName().equals(QualifiedName.fromSimple(name))).findAny().orElse(null);
    }

    private CompletableFuture<Void> recoverTables(long recoveryRevision, @Nullable HybridTimestamp lwm) {
        int earliestCatalogVersion = lwm == null
                ? catalogService.earliestCatalogVersion()
                : catalogService.activeCatalogVersion(lwm.longValue());

        int latestCatalogVersion = catalogService.latestCatalogVersion();

        var startedTables = new IntOpenHashSet();
        var startTableFutures = new ArrayList<CompletableFuture<?>>();

        Catalog nextCatalog = null;

        for (int ver = latestCatalogVersion; ver >= earliestCatalogVersion; ver--) {
            Catalog catalog = catalogService.catalog(ver);

            for (CatalogTableDescriptor tableDescriptor : catalog.tables()) {
                // Handle missed table drop event.
                int tableId = tableDescriptor.id();

                if (nextCatalog != null && nextCatalog.table(tableId) == null) {
                    unregisterMetricsSource(tableId);

                    destructionEventsQueue.enqueue(new DestroyTableEvent(nextCatalog.version(), tableId));
                }

                if (!startedTables.add(tableId)) {
                    continue;
                }

                CompletableFuture<?> startTableFuture;

                if (nodeProperties.colocationEnabled()) {
                    CatalogZoneDescriptor zoneDescriptor = getZoneDescriptor(tableDescriptor, ver);
                    CatalogSchemaDescriptor schemaDescriptor = getSchemaDescriptor(tableDescriptor, ver);

                    startTableFuture = prepareTableResourcesOnRecovery(
                            recoveryRevision,
                            zoneDescriptor,
                            tableDescriptor,
                            schemaDescriptor
                    );
                } else {
                    startTableFuture = createTableLocally(recoveryRevision, ver, tableDescriptor, true);
                }

                startTableFutures.add(startTableFuture);
            }

            nextCatalog = catalog;
        }

        return allOf(startTableFutures.toArray(CompletableFuture[]::new))
                // Only now do we complete the future allowing replica starts being processed. This is why on node recovery
                // PartitionReplicaLifecycleManager does not acquire write locks (as mutual exclusion of replica starts and table additions
                // is guaranteed bu completing the future here, in TableManager).
                .whenComplete(copyStateTo(readyToProcessReplicaStarts))
                .whenComplete((unused, throwable) -> {
                    if (throwable != null) {
                        failureProcessor.process(new FailureContext(throwable, "Error starting tables"));
                    } else {
                        LOG.info("Tables started successfully [count={}]", startTableFutures.size());
                    }
                });
    }

    /**
     * Returns the future that will complete when, either the future from the argument or {@link #stopManagerFuture} will complete,
     * successfully or exceptionally. Allows to protect from getting stuck at {@link IgniteComponent#stopAsync(ComponentContext)} when
     * someone is blocked (by using {@link #busyLock}) for a long time.
     *
     * @param future Future.
     */
    private <T> CompletableFuture<T> orStopManagerFuture(CompletableFuture<T> future) {
        if (future.isDone()) {
            return future;
        }

        return anyOf(future, stopManagerFuture).thenApply(o -> (T) o);
    }

    /** Internal event. */
    private static class DestroyTableEvent {
        final int catalogVersion;
        final int tableId;

        DestroyTableEvent(int catalogVersion, int tableId) {
            this.catalogVersion = catalogVersion;
            this.tableId = tableId;
        }

        public int catalogVersion() {
            return catalogVersion;
        }

        public int tableId() {
            return tableId;
        }
    }

    private void cleanUpResourcesForDroppedTablesOnRecoveryBusy() {
        // TODO: IGNITE-20384 Clean up abandoned resources for dropped zones from vault and metastore

        Set<Integer> aliveTableIds = aliveTables(catalogService, lowWatermark.getLowWatermark());

        destroyMvStoragesForTablesNotIn(aliveTableIds);

        if (!nodeProperties.colocationEnabled()) {
            destroyTxStateStoragesForTablesNotIn(aliveTableIds);
            destroyReplicationProtocolStoragesForTablesNotIn(aliveTableIds);
        }
    }

    private void destroyMvStoragesForTablesNotIn(Set<Integer> aliveTableIds) {
        for (StorageEngine storageEngine : dataStorageMgr.allStorageEngines()) {
            Set<Integer> tableIdsOnDisk = storageEngine.tableIdsOnDisk();

            for (int tableId : difference(tableIdsOnDisk, aliveTableIds)) {
                storageEngine.destroyMvTable(tableId);
                LOG.info("Destroyed table MV storage for table {} in storage engine '{}'", tableId, storageEngine.name());
            }
        }
    }

    private void destroyTxStateStoragesForTablesNotIn(Set<Integer> aliveTableIds) {
        Set<Integer> tableIdsOnDisk = sharedTxStateStorage.tableOrZoneIdsOnDisk();

        for (int tableId : difference(tableIdsOnDisk, aliveTableIds)) {
            sharedTxStateStorage.destroyStorage(tableId);
            LOG.info("Destroyed table TX state storage for table {}", tableId);
        }
    }

    private void destroyReplicationProtocolStoragesForTablesNotIn(Set<Integer> aliveTableIds) {
        Set<TablePartitionId> partitionIdsOnDisk;
        try {
            partitionIdsOnDisk = replicaMgr.replicationProtocolTablePartitionIdsOnDisk();
        } catch (NodeStoppingException e) {
            // We'll proceed on next start.
            return;
        }

        Map<Integer, List<TablePartitionId>> partitionIdsByTableId = partitionIdsOnDisk.stream()
                .collect(groupingBy(TablePartitionId::tableId));

        for (Map.Entry<Integer, List<TablePartitionId>> entry : partitionIdsByTableId.entrySet()) {
            int tableId = entry.getKey();
            List<TablePartitionId> partitionIds = entry.getValue();

            if (!aliveTableIds.contains(tableId)) {
                destroyReplicationProtocolStoragesOnRecovery(tableId, partitionIds);
            }
        }
    }

    private void destroyReplicationProtocolStoragesOnRecovery(int tableId, List<TablePartitionId> partitionIds) {
        for (TablePartitionId partitionId : partitionIds) {
            try {
                replicaMgr.destroyReplicationProtocolStoragesOnStartup(partitionId);
            } catch (NodeStoppingException e) {
                // No problem, we'll proceed on next start.
                break;
            }
        }

        List<Integer> partitionIndexes = partitionIds.stream()
                .map(TablePartitionId::partitionId)
                .collect(toList());
        LOG.info(
                "Destroyed replication protocol storages for table {} and partitions {}",
                tableId,
                partitionIndexes
        );
    }

    private synchronized ScheduledExecutorService streamerFlushExecutor() {
        if (!busyLock.enterBusy()) {
            throw new IgniteException(NODE_STOPPING_ERR, new NodeStoppingException());
        }

        try {
            if (streamerFlushExecutor == null) {
                streamerFlushExecutor = Executors.newSingleThreadScheduledExecutor(
                        IgniteThreadFactory.create(nodeName, "streamer-flush-executor", LOG, STORAGE_WRITE));
            }

            return streamerFlushExecutor;
        } finally {
            busyLock.leaveBusy();
        }
    }

    /**
     * Restarts the table partition including the replica and raft node.
     *
     * @param tablePartitionId Table partition that needs to be restarted.
     * @param revision Metastore revision.
     * @return Operation future.
     */
    public CompletableFuture<Void> restartPartition(TablePartitionId tablePartitionId, long revision, long assignmentsTimestamp) {
        return inBusyLockAsync(busyLock, () -> tablesVv.get(revision).thenComposeAsync(unused -> inBusyLockAsync(busyLock, () -> {
            TableViewInternal table = tables.get(tablePartitionId.tableId());
            assert table != null : tablePartitionId;

            return stopPartitionForRestart(tablePartitionId, table).thenComposeAsync(unused1 -> {
                Assignments stableAssignments = stableAssignmentsGetLocally(metaStorageMgr, tablePartitionId, revision);

                assert stableAssignments != null : "tablePartitionId=" + tablePartitionId + ", revision=" + revision;

                return waitForMetadataCompleteness(assignmentsTimestamp).thenCompose(unused2 -> inBusyLockAsync(busyLock, () -> {
                    Assignment localAssignment = localAssignment(stableAssignments);

                    if (localAssignment == null) {
                        // (0) in case if node not in the assignments
                        return nullCompletedFuture();
                    }

                    return startPartitionAndStartClient(
                            table,
                            tablePartitionId.partitionId(),
                            localAssignment,
                            stableAssignments,
                            false,
                            assignmentsTimestamp
                    );
                }));
            }, ioExecutor);
        }), ioExecutor));
    }

    /**
     * Restarts the table partition including the replica and raft node.
     *
     * @param tablePartitionId Table partition that needs to be restarted.
     * @param revision Metastore revision.
     * @param assignmentsTimestamp Assignments timestamp.
     * @return Operation future.
     */
    public CompletableFuture<Void> restartPartitionWithCleanUp(
            TablePartitionId tablePartitionId,
            long revision,
            long assignmentsTimestamp
    ) {
        return inBusyLockAsync(busyLock, () -> tablesVv.get(revision).thenComposeAsync(unused -> inBusyLockAsync(busyLock, () -> {
            TableViewInternal table = tables.get(tablePartitionId.tableId());

            assert table != null : tablePartitionId;

            Assignments stableAssignments = stableAssignmentsGetLocally(metaStorageMgr, tablePartitionId, revision);

            Assignment localAssignment = localAssignment(stableAssignments);

            return stopPartitionAndDestroyForRestart(tablePartitionId, table)
                    .thenComposeAsync(unused1 ->
                            createPartitionAndStartClient(
                                    tablePartitionId,
                                    table, revision,
                                    false,
                                    assignmentsTimestamp,
                                    localAssignment,
                                    stableAssignments
                            ),
                            ioExecutor
                    );
        }), ioExecutor));
    }

    @Override
    public void setStreamerReceiverRunner(StreamerReceiverRunner runner) {
        this.streamerReceiverRunner = runner;
    }

    /**
     * Returns a copy of tables that belong to the specified zone.
     *
     * @param zoneId Zone identifier.
     * @return Set of tables.
     * @throws IgniteInternalException If failed to acquire a read lock for the zone or current thread was interrupted while waiting.
     */
    public Set<TableViewInternal> zoneTables(int zoneId) throws IgniteInternalException {
        NaiveAsyncReadWriteLock zoneLock = tablesPerZoneLocks.computeIfAbsent(zoneId, id -> new NaiveAsyncReadWriteLock());

        CompletableFuture<Long> readLockAcquisitionFuture = zoneLock.readLock();

        try {
            return readLockAcquisitionFuture.thenApply(stamp -> {
                Set<TableViewInternal> res = Set.copyOf(zoneTablesRawSet(zoneId));

                zoneLock.unlockRead(stamp);

                return res;
            }).get();
        } catch (Throwable t) {
            readLockAcquisitionFuture.thenAccept(zoneLock::unlockRead);

            if (t instanceof InterruptedException) {
                Thread.currentThread().interrupt();
            }

            throw new IgniteInternalException(INTERNAL_ERR, "Failed to acquire a read lock for zone [zoneId=" + zoneId + ']', t);
        }
    }

    /**
     * Returns a set of tables that belong to the specified zone.
     * Note that this method call should be properly synchronized using {@link #tablesPerZoneLocks}.
     *
     * @param zoneId Zone identifier.
     * @return Set of tables.
     */
    private Set<TableViewInternal> zoneTablesRawSet(int zoneId) {
        return tablesPerZone.getOrDefault(zoneId, Set.of());
    }

    /**
     * Adds a table to the specified zone.
     *
     * @param zoneId Zone identifier.
     * @param table Table to add.
     * @throws IgniteInternalException If failed to acquire a write lock for the zone or current thread was interrupted while waiting.
     */
    private void addTableToZone(int zoneId, TableImpl table) throws IgniteInternalException {
        NaiveAsyncReadWriteLock zoneLock = tablesPerZoneLocks.computeIfAbsent(zoneId, id -> new NaiveAsyncReadWriteLock());

        CompletableFuture<Long> writeLockAcquisitionFuture = zoneLock.writeLock();

        try {
            writeLockAcquisitionFuture.thenAccept(stamp -> {
                tablesPerZone.compute(zoneId, (id, tables) -> {
                    if (tables == null) {
                        tables = new HashSet<>();
                    }

                    tables.add(table);

                    return tables;
                });

                zoneLock.unlockWrite(stamp);
            }).get();
        } catch (Throwable t) {
            writeLockAcquisitionFuture.thenAccept(zoneLock::unlockWrite);

            if (t instanceof InterruptedException) {
                Thread.currentThread().interrupt();
            }

            throw new IgniteInternalException(INTERNAL_ERR, "Failed to acquire a write lock for zone [zoneId=" + zoneId + ']', t);
        }
    }

    private TableMetricSource createAndRegisterMetricsSource(QualifiedName tableName) {
        TableMetricSource source = new TableMetricSource(tableName);

        try {
            metricManager.registerSource(source);
            metricManager.enable(source);
        } catch (Exception e) {
            LOG.warn("Failed to register metrics source for table [name={}].", e, source.qualifiedTableName());
        }

        return source;
    }

    private void unregisterMetricsSource(int tableId) {
        try {
            TableViewInternal table = startedTables.get(tableId);
            if (table == null) {
                return;
            }

            metricManager.unregisterSource(table.metrics());
        } catch (Exception e) {
            LOG.warn("Failed to unregister metrics source for table [tableId={}].", e, tableId);
        }
    }

    private static class TableClosedException extends IgniteInternalException {
        private static final long serialVersionUID = 1L;

        private TableClosedException(int tableId, @Nullable Throwable cause) {
            super(INTERNAL_ERR, "Table is closed [tableId=" + tableId + "]", cause);
        }
    }
}<|MERGE_RESOLUTION|>--- conflicted
+++ resolved
@@ -148,10 +148,7 @@
 import org.apache.ignite.internal.metastorage.Revisions;
 import org.apache.ignite.internal.metastorage.WatchEvent;
 import org.apache.ignite.internal.metastorage.WatchListener;
-<<<<<<< HEAD
 import org.apache.ignite.internal.metrics.LongGauge;
-=======
->>>>>>> a56e9aab
 import org.apache.ignite.internal.metrics.MetricManager;
 import org.apache.ignite.internal.network.InternalClusterNode;
 import org.apache.ignite.internal.network.MessagingService;
@@ -471,12 +468,9 @@
     private final TableAssignmentsService assignmentsService;
     private final ReliableCatalogVersions reliableCatalogVersions;
 
-<<<<<<< HEAD
+    private final MetricManager metricManager;
     private final PartitionModificationCounterFactory partitionModificationCounterFactory;
     private final Map<TablePartitionId, PartitionModificationCounterMetricSource> partModCounterMetricSources = new ConcurrentHashMap<>();
-=======
->>>>>>> a56e9aab
-    private final MetricManager metricManager;
 
     /**
      * Creates a new table manager.
@@ -549,12 +543,8 @@
             NodeProperties nodeProperties,
             MinimumRequiredTimeCollectorService minTimeCollectorService,
             SystemDistributedConfiguration systemDistributedConfiguration,
-<<<<<<< HEAD
             MetricManager metricManager,
             PartitionModificationCounterFactory partitionModificationCounterFactory
-=======
-            MetricManager metricManager
->>>>>>> a56e9aab
     ) {
         this.topologyService = topologyService;
         this.replicaMgr = replicaMgr;
