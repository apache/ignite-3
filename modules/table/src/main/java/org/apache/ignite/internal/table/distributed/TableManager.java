--- conflicted
+++ resolved
@@ -794,19 +794,15 @@
                                                             grpId,
                                                             tblId,
                                                             primaryIndex,
-<<<<<<< HEAD
+                                                            clock,
+                                                            internalTbl.txStateStorage().getOrCreateTxStateStorage(partId),
+                                                            topologyService,
+                                                            placementDriver,
                                                             safeTimeClock
                                                     ),
                                                     updatedRaftGroupService,
                                                     clusterNodeResolver,
                                                     topologyService::localMember
-=======
-                                                            clock,
-                                                            internalTbl.txStateStorage().getOrCreateTxStateStorage(partId),
-                                                            topologyService,
-                                                            placementDriver
-                                                    )
->>>>>>> 33b5ca67
                                             );
                                         } catch (NodeStoppingException ex) {
                                             throw new AssertionError("Loza was stopped before Table manager", ex);
@@ -1741,19 +1737,15 @@
                                             grpId,
                                             tblId,
                                             primaryIndex,
-<<<<<<< HEAD
+                                            clock,
+                                            tbl.internalTable().txStateStorage().getOrCreateTxStateStorage(partId),
+                                            raftMgr.topologyService(),
+                                            placementDriver,
                                             safeTimeClock
                                     ),
                                     raftGroupService,
                                     clusterNodeResolver,
                                     raftMgr.topologyService()::localMember
-=======
-                                            clock,
-                                            tbl.internalTable().txStateStorage().getOrCreateTxStateStorage(partId),
-                                            raftMgr.topologyService(),
-                                            placementDriver
-                                    )
->>>>>>> 33b5ca67
                             );
                         }
                     } catch (NodeStoppingException e) {
