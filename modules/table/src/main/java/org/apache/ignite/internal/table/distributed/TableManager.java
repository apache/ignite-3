--- conflicted
+++ resolved
@@ -1976,13 +1976,8 @@
 
         var replicaGrpId = new TablePartitionId(tblId, partId);
 
-<<<<<<< HEAD
         // Stable assignments from the meta store, which revision is bounded by the current pending event.
         CompletableFuture<Entry> stableAssignmentsFuture = metaStorageMgr.get(stablePartAssignmentsKey(replicaGrpId), evt.revision());
-=======
-                    // Assignments of the pending rebalance that we received through Meta storage watch mechanism.
-                    Set<Assignment> pendingAssignments = ByteUtils.fromBytes(pendingAssignmentsWatchEvent.value());
->>>>>>> dae9d8fe
 
         return tablesByIdVv.get(evt.revision())
                 .thenCombineAsync(stableAssignmentsFuture, (tables, stableAssignmentsEntry) -> {
@@ -2010,7 +2005,7 @@
             Entry pendingAssignmentsEntry,
             Entry stableAssignmentsEntry
     ) {
-        // Assignments of the pending rebalance that we received through the meta storage watch mechanism.
+        // Assignments of the pending rebalance that we received through the Meta storage watch mechanism.
         Set<Assignment> pendingAssignments = ByteUtils.fromBytes(pendingAssignmentsEntry.value());
 
         PeersAndLearners pendingConfiguration = configurationFromAssignments(pendingAssignments);
