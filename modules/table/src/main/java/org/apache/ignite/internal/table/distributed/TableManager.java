/*
 * Licensed to the Apache Software Foundation (ASF) under one or more
 * contributor license agreements. See the NOTICE file distributed with
 * this work for additional information regarding copyright ownership.
 * The ASF licenses this file to You under the Apache License, Version 2.0
 * (the "License"); you may not use this file except in compliance with
 * the License. You may obtain a copy of the License at
 *
 *      http://www.apache.org/licenses/LICENSE-2.0
 *
 * Unless required by applicable law or agreed to in writing, software
 * distributed under the License is distributed on an "AS IS" BASIS,
 * WITHOUT WARRANTIES OR CONDITIONS OF ANY KIND, either express or implied.
 * See the License for the specific language governing permissions and
 * limitations under the License.
 */

package org.apache.ignite.internal.table.distributed;

import static java.nio.charset.StandardCharsets.UTF_8;
import static java.util.Collections.emptySet;
import static java.util.Collections.unmodifiableMap;
import static java.util.concurrent.CompletableFuture.allOf;
import static java.util.concurrent.CompletableFuture.anyOf;
import static java.util.concurrent.CompletableFuture.completedFuture;
import static java.util.concurrent.CompletableFuture.failedFuture;
import static java.util.concurrent.CompletableFuture.runAsync;
import static java.util.concurrent.CompletableFuture.supplyAsync;
import static java.util.function.Function.identity;
import static java.util.stream.Collectors.toList;
import static java.util.stream.Collectors.toSet;
import static org.apache.ignite.internal.causality.IncrementalVersionedValue.dependingOn;
import static org.apache.ignite.internal.distributionzones.DistributionZonesUtil.findTablesByZoneId;
import static org.apache.ignite.internal.distributionzones.rebalance.RebalanceUtil.ASSIGNMENTS_SWITCH_REDUCE_PREFIX;
import static org.apache.ignite.internal.distributionzones.rebalance.RebalanceUtil.PENDING_ASSIGNMENTS_PREFIX;
import static org.apache.ignite.internal.distributionzones.rebalance.RebalanceUtil.STABLE_ASSIGNMENTS_PREFIX;
import static org.apache.ignite.internal.distributionzones.rebalance.RebalanceUtil.catalogVersionKey;
import static org.apache.ignite.internal.distributionzones.rebalance.RebalanceUtil.extractPartitionNumber;
import static org.apache.ignite.internal.distributionzones.rebalance.RebalanceUtil.extractTableId;
import static org.apache.ignite.internal.distributionzones.rebalance.RebalanceUtil.partitionAssignmentsGetLocally;
import static org.apache.ignite.internal.distributionzones.rebalance.RebalanceUtil.pendingPartAssignmentsKey;
import static org.apache.ignite.internal.distributionzones.rebalance.RebalanceUtil.stablePartAssignmentsKey;
import static org.apache.ignite.internal.distributionzones.rebalance.RebalanceUtil.subtract;
import static org.apache.ignite.internal.distributionzones.rebalance.RebalanceUtil.tableAssignmentsGetLocally;
import static org.apache.ignite.internal.distributionzones.rebalance.RebalanceUtil.tablesCounterKey;
import static org.apache.ignite.internal.distributionzones.rebalance.RebalanceUtil.union;
import static org.apache.ignite.internal.event.EventListener.fromConsumer;
import static org.apache.ignite.internal.hlc.HybridTimestamp.hybridTimestampToLong;
import static org.apache.ignite.internal.metastorage.dsl.Conditions.notExists;
import static org.apache.ignite.internal.metastorage.dsl.Conditions.or;
import static org.apache.ignite.internal.metastorage.dsl.Conditions.revision;
import static org.apache.ignite.internal.metastorage.dsl.Conditions.value;
import static org.apache.ignite.internal.metastorage.dsl.Operations.ops;
import static org.apache.ignite.internal.metastorage.dsl.Operations.put;
import static org.apache.ignite.internal.metastorage.dsl.Statements.iif;
import static org.apache.ignite.internal.raft.PeersAndLearners.fromAssignments;
import static org.apache.ignite.internal.table.distributed.TableUtils.droppedTables;
import static org.apache.ignite.internal.table.distributed.index.IndexUtils.registerIndexesToTable;
import static org.apache.ignite.internal.thread.ThreadOperation.STORAGE_READ;
import static org.apache.ignite.internal.thread.ThreadOperation.STORAGE_WRITE;
import static org.apache.ignite.internal.util.ByteUtils.intToBytes;
import static org.apache.ignite.internal.util.ByteUtils.toByteArray;
import static org.apache.ignite.internal.util.ByteUtils.toBytes;
import static org.apache.ignite.internal.util.CompletableFutures.allOfToList;
import static org.apache.ignite.internal.util.CompletableFutures.emptyListCompletedFuture;
import static org.apache.ignite.internal.util.CompletableFutures.falseCompletedFuture;
import static org.apache.ignite.internal.util.CompletableFutures.nullCompletedFuture;
import static org.apache.ignite.internal.util.CompletableFutures.trueCompletedFuture;
import static org.apache.ignite.internal.util.ExceptionUtils.unwrapCause;
import static org.apache.ignite.internal.util.IgniteUtils.inBusyLock;
import static org.apache.ignite.internal.util.IgniteUtils.inBusyLockAsync;
import static org.apache.ignite.internal.util.IgniteUtils.shutdownAndAwaitTermination;
import static org.apache.ignite.lang.ErrorGroups.Common.INTERNAL_ERR;

import it.unimi.dsi.fastutil.ints.Int2ObjectOpenHashMap;
import it.unimi.dsi.fastutil.ints.IntOpenHashSet;
import java.nio.file.Path;
import java.util.ArrayList;
import java.util.Collection;
import java.util.Collections;
import java.util.List;
import java.util.Map;
import java.util.Objects;
import java.util.Set;
import java.util.concurrent.CompletableFuture;
import java.util.concurrent.CompletionException;
import java.util.concurrent.CompletionStage;
import java.util.concurrent.ConcurrentHashMap;
import java.util.concurrent.ExecutionException;
import java.util.concurrent.Executor;
import java.util.concurrent.ExecutorService;
import java.util.concurrent.Executors;
import java.util.concurrent.LinkedBlockingQueue;
import java.util.concurrent.ScheduledExecutorService;
import java.util.concurrent.ThreadPoolExecutor;
import java.util.concurrent.TimeUnit;
import java.util.concurrent.TimeoutException;
import java.util.concurrent.atomic.AtomicBoolean;
import java.util.function.BiFunction;
import java.util.function.Consumer;
import java.util.function.Function;
import java.util.function.IntSupplier;
import java.util.function.LongFunction;
import java.util.function.Predicate;
import java.util.function.Supplier;
import java.util.stream.IntStream;
import java.util.stream.Stream;
import org.apache.ignite.internal.affinity.AffinityUtils;
import org.apache.ignite.internal.affinity.Assignment;
import org.apache.ignite.internal.affinity.Assignments;
import org.apache.ignite.internal.catalog.CatalogService;
import org.apache.ignite.internal.catalog.descriptors.CatalogObjectDescriptor;
import org.apache.ignite.internal.catalog.descriptors.CatalogTableDescriptor;
import org.apache.ignite.internal.catalog.descriptors.CatalogZoneDescriptor;
import org.apache.ignite.internal.catalog.events.CatalogEvent;
import org.apache.ignite.internal.catalog.events.CreateTableEventParameters;
import org.apache.ignite.internal.catalog.events.DropTableEventParameters;
import org.apache.ignite.internal.catalog.events.RenameTableEventParameters;
import org.apache.ignite.internal.causality.CompletionListener;
import org.apache.ignite.internal.causality.IncrementalVersionedValue;
import org.apache.ignite.internal.close.ManuallyCloseable;
import org.apache.ignite.internal.components.LogSyncer;
import org.apache.ignite.internal.distributionzones.DistributionZoneManager;
import org.apache.ignite.internal.distributionzones.rebalance.PartitionMover;
import org.apache.ignite.internal.distributionzones.rebalance.RebalanceRaftGroupEventsListener;
import org.apache.ignite.internal.distributionzones.rebalance.RebalanceUtil;
import org.apache.ignite.internal.hlc.ClockService;
import org.apache.ignite.internal.hlc.HybridClock;
import org.apache.ignite.internal.hlc.HybridTimestamp;
import org.apache.ignite.internal.lang.ByteArray;
import org.apache.ignite.internal.lang.IgniteInternalException;
import org.apache.ignite.internal.lang.IgniteStringFormatter;
import org.apache.ignite.internal.lang.NodeStoppingException;
import org.apache.ignite.internal.logger.IgniteLogger;
import org.apache.ignite.internal.logger.Loggers;
import org.apache.ignite.internal.lowwatermark.LowWatermark;
import org.apache.ignite.internal.lowwatermark.event.ChangeLowWatermarkEventParameters;
import org.apache.ignite.internal.lowwatermark.event.LowWatermarkEvent;
import org.apache.ignite.internal.manager.ComponentContext;
import org.apache.ignite.internal.manager.IgniteComponent;
import org.apache.ignite.internal.marshaller.ReflectionMarshallersProvider;
import org.apache.ignite.internal.metastorage.Entry;
import org.apache.ignite.internal.metastorage.MetaStorageManager;
import org.apache.ignite.internal.metastorage.WatchEvent;
import org.apache.ignite.internal.metastorage.WatchListener;
import org.apache.ignite.internal.metastorage.dsl.Condition;
import org.apache.ignite.internal.metastorage.dsl.Operation;
import org.apache.ignite.internal.metastorage.dsl.SimpleCondition;
import org.apache.ignite.internal.network.MessagingService;
import org.apache.ignite.internal.network.TopologyService;
import org.apache.ignite.internal.network.serialization.MessageSerializationRegistry;
import org.apache.ignite.internal.partition.replicator.PartitionReplicaLifecycleManager;
import org.apache.ignite.internal.partition.replicator.ZonePartitionReplicaListener;
import org.apache.ignite.internal.placementdriver.PlacementDriver;
import org.apache.ignite.internal.placementdriver.event.PrimaryReplicaEvent;
import org.apache.ignite.internal.placementdriver.event.PrimaryReplicaEventParameters;
import org.apache.ignite.internal.raft.ExecutorInclinedRaftCommandRunner;
import org.apache.ignite.internal.raft.Peer;
import org.apache.ignite.internal.raft.PeersAndLearners;
import org.apache.ignite.internal.raft.RaftGroupEventsListener;
import org.apache.ignite.internal.raft.service.LeaderWithTerm;
import org.apache.ignite.internal.raft.service.RaftGroupListener;
import org.apache.ignite.internal.raft.service.RaftGroupService;
import org.apache.ignite.internal.raft.storage.SnapshotStorageFactory;
import org.apache.ignite.internal.replicator.Replica;
import org.apache.ignite.internal.replicator.ReplicaManager;
import org.apache.ignite.internal.replicator.ReplicaManager.WeakReplicaStopReason;
import org.apache.ignite.internal.replicator.ReplicaService;
import org.apache.ignite.internal.replicator.ReplicationGroupId;
import org.apache.ignite.internal.replicator.TablePartitionId;
import org.apache.ignite.internal.replicator.ZonePartitionId;
import org.apache.ignite.internal.replicator.ZonePartitionReplicaImpl;
import org.apache.ignite.internal.replicator.listener.ReplicaListener;
import org.apache.ignite.internal.schema.SchemaManager;
import org.apache.ignite.internal.schema.SchemaRegistry;
import org.apache.ignite.internal.schema.configuration.GcConfiguration;
import org.apache.ignite.internal.schema.configuration.StorageUpdateConfiguration;
import org.apache.ignite.internal.storage.DataStorageManager;
import org.apache.ignite.internal.storage.MvPartitionStorage;
import org.apache.ignite.internal.storage.engine.MvTableStorage;
import org.apache.ignite.internal.storage.engine.StorageEngine;
import org.apache.ignite.internal.storage.engine.StorageTableDescriptor;
import org.apache.ignite.internal.table.IgniteTablesInternal;
import org.apache.ignite.internal.table.InternalTable;
import org.apache.ignite.internal.table.LongPriorityQueue;
import org.apache.ignite.internal.table.StreamerReceiverRunner;
import org.apache.ignite.internal.table.TableImpl;
import org.apache.ignite.internal.table.TableViewInternal;
import org.apache.ignite.internal.table.distributed.gc.GcUpdateHandler;
import org.apache.ignite.internal.table.distributed.gc.MvGc;
import org.apache.ignite.internal.table.distributed.index.IndexMetaStorage;
import org.apache.ignite.internal.table.distributed.index.IndexUpdateHandler;
import org.apache.ignite.internal.table.distributed.raft.PartitionDataStorage;
import org.apache.ignite.internal.table.distributed.raft.PartitionListener;
import org.apache.ignite.internal.table.distributed.raft.snapshot.FullStateTransferIndexChooser;
import org.apache.ignite.internal.table.distributed.raft.snapshot.PartitionAccessImpl;
import org.apache.ignite.internal.table.distributed.raft.snapshot.PartitionKey;
import org.apache.ignite.internal.table.distributed.raft.snapshot.PartitionSnapshotStorageFactory;
import org.apache.ignite.internal.table.distributed.raft.snapshot.outgoing.OutgoingSnapshotsManager;
import org.apache.ignite.internal.table.distributed.raft.snapshot.outgoing.SnapshotAwarePartitionDataStorage;
import org.apache.ignite.internal.table.distributed.replicator.PartitionReplicaListener;
import org.apache.ignite.internal.table.distributed.replicator.TransactionStateResolver;
import org.apache.ignite.internal.table.distributed.schema.CatalogValidationSchemasSource;
import org.apache.ignite.internal.table.distributed.schema.ExecutorInclinedSchemaSyncService;
import org.apache.ignite.internal.table.distributed.schema.SchemaSyncService;
import org.apache.ignite.internal.table.distributed.schema.SchemaVersions;
import org.apache.ignite.internal.table.distributed.schema.SchemaVersionsImpl;
import org.apache.ignite.internal.table.distributed.storage.InternalTableImpl;
import org.apache.ignite.internal.table.distributed.storage.PartitionStorages;
import org.apache.ignite.internal.table.distributed.storage.TableRaftServiceImpl;
import org.apache.ignite.internal.table.distributed.wrappers.ExecutorInclinedPlacementDriver;
import org.apache.ignite.internal.thread.IgniteThreadFactory;
import org.apache.ignite.internal.thread.NamedThreadFactory;
import org.apache.ignite.internal.tx.HybridTimestampTracker;
import org.apache.ignite.internal.tx.LockManager;
import org.apache.ignite.internal.tx.TxManager;
import org.apache.ignite.internal.tx.configuration.TransactionConfiguration;
import org.apache.ignite.internal.tx.impl.RemotelyTriggeredResourceRegistry;
import org.apache.ignite.internal.tx.impl.TransactionInflights;
import org.apache.ignite.internal.tx.impl.TxMessageSender;
import org.apache.ignite.internal.tx.storage.state.ThreadAssertingTxStateTableStorage;
import org.apache.ignite.internal.tx.storage.state.TxStateStorage;
import org.apache.ignite.internal.tx.storage.state.TxStateTableStorage;
import org.apache.ignite.internal.tx.storage.state.rocksdb.TxStateRocksDbSharedStorage;
import org.apache.ignite.internal.tx.storage.state.rocksdb.TxStateRocksDbTableStorage;
import org.apache.ignite.internal.util.CompletableFutures;
import org.apache.ignite.internal.util.Cursor;
import org.apache.ignite.internal.util.ExceptionUtils;
import org.apache.ignite.internal.util.IgniteSpinBusyLock;
import org.apache.ignite.internal.util.IgniteUtils;
import org.apache.ignite.internal.util.Lazy;
import org.apache.ignite.internal.util.PendingComparableValuesTracker;
import org.apache.ignite.internal.utils.RebalanceUtilEx;
import org.apache.ignite.internal.worker.ThreadAssertions;
import org.apache.ignite.lang.IgniteException;
import org.apache.ignite.lang.util.IgniteNameUtils;
import org.apache.ignite.network.ClusterNode;
import org.apache.ignite.sql.IgniteSql;
import org.apache.ignite.table.Table;
import org.jetbrains.annotations.Nullable;
import org.jetbrains.annotations.TestOnly;

/**
 * Table manager.
 */
public class TableManager implements IgniteTablesInternal, IgniteComponent {

    /** The logger. */
    private static final IgniteLogger LOG = Loggers.forClass(TableManager.class);

    /** Name of a transaction state directory. */
    private static final String TX_STATE_DIR = "tx-state";

    /** Transaction storage flush delay. */
    private static final int TX_STATE_STORAGE_FLUSH_DELAY = 100;
    private static final IntSupplier TX_STATE_STORAGE_FLUSH_DELAY_SUPPLIER = () -> TX_STATE_STORAGE_FLUSH_DELAY;

    private final TopologyService topologyService;

    /** Replica manager. */
    private final ReplicaManager replicaMgr;

    /** Lock manager. */
    private final LockManager lockMgr;

    /** Replica service. */
    private final ReplicaService replicaSvc;

    /** Transaction manager. */
    private final TxManager txManager;

    /** Meta storage manager. */
    private final MetaStorageManager metaStorageMgr;

    /** Data storage manager. */
    private final DataStorageManager dataStorageMgr;

    /** Transaction state resolver. */
    private final TransactionStateResolver transactionStateResolver;

    /**
     * Versioned value for linearizing table changing events.
     *
     * @see #localPartitionsVv
     * @see #assignmentsUpdatedVv
     */
    private final IncrementalVersionedValue<Void> tablesVv;

    /**
     * Versioned value for linearizing table partitions changing events.
     *
     * <p>Completed strictly after {@link #tablesVv} and strictly before {@link #assignmentsUpdatedVv}.
     */
    private final IncrementalVersionedValue<Void> localPartitionsVv;

    /**
     * Versioned value for tracking RAFT groups initialization and starting completion.
     *
     * <p>Only explicitly updated in {@link #startLocalPartitionsAndClients(CompletableFuture, TableImpl, int, boolean)}.
     *
     * <p>Completed strictly after {@link #localPartitionsVv}.
     */
    private final IncrementalVersionedValue<Void> assignmentsUpdatedVv;

    /** Registered tables. */
    private final Map<Integer, TableImpl> tables = new ConcurrentHashMap<>();

    /** Started tables. */
    private final Map<Integer, TableImpl> startedTables = new ConcurrentHashMap<>();

    /** A queue for deferred table destruction events. */
    private final LongPriorityQueue<DestroyTableEvent> destructionEventsQueue =
            new LongPriorityQueue<>(DestroyTableEvent::catalogVersion);

    /** Local partitions. */
    private final Map<Integer, PartitionSet> localPartsByTableId = new ConcurrentHashMap<>();

    /** Busy lock to stop synchronously. */
    private final IgniteSpinBusyLock busyLock = new IgniteSpinBusyLock();

    /** Prevents double stopping the component. */
    private final AtomicBoolean beforeStopGuard = new AtomicBoolean();

    private final AtomicBoolean stopGuard = new AtomicBoolean();

    /** Schema manager. */
    private final SchemaManager schemaManager;

    /** Transaction state storage scheduled pool. */
    private final ScheduledExecutorService txStateStorageScheduledPool;

    /** Transaction state storage pool. */
    private final ExecutorService txStateStoragePool;

    private final TxStateRocksDbSharedStorage sharedTxStateStorage;

    /** Scan request executor. */
    private final ExecutorService scanRequestExecutor;

    /**
     * Separate executor for IO operations like partition storage initialization or partition raft group meta data persisting.
     */
    private final ExecutorService ioExecutor;

    private final HybridClock clock;

    private final ClockService clockService;

    private final OutgoingSnapshotsManager outgoingSnapshotsManager;

    private final DistributionZoneManager distributionZoneManager;

    private final SchemaSyncService executorInclinedSchemaSyncService;

    private final CatalogService catalogService;

    /** Incoming RAFT snapshots executor. */
    private final ExecutorService incomingSnapshotsExecutor;

    /** Meta storage listener for pending assignments. */
    private final WatchListener pendingAssignmentsRebalanceListener;

    /** Meta storage listener for stable assignments. */
    private final WatchListener stableAssignmentsRebalanceListener;

    /** Meta storage listener for switch reduce assignments. */
    private final WatchListener assignmentsSwitchRebalanceListener;

    private final MvGc mvGc;

    private final LowWatermark lowWatermark;

    private final HybridTimestampTracker observableTimestampTracker;

    /** Placement driver. */
    private final PlacementDriver executorInclinedPlacementDriver;

    /** A supplier function that returns {@link IgniteSql}. */
    private final Supplier<IgniteSql> sql;

    private final SchemaVersions schemaVersions;

    private final PartitionReplicatorNodeRecovery partitionReplicatorNodeRecovery;

    /** Versioned value used only at manager startup to correctly fire table creation events. */
    private final IncrementalVersionedValue<Void> startVv;

    /** Ends at the {@link IgniteComponent#stopAsync(ComponentContext)} with an {@link NodeStoppingException}. */
    private final CompletableFuture<Void> stopManagerFuture = new CompletableFuture<>();

    /** Configuration for {@link StorageUpdateHandler}. */
    private final StorageUpdateConfiguration storageUpdateConfig;

    /**
     * Executes partition operations (that might cause I/O and/or be blocked on locks).
     */
    private final Executor partitionOperationsExecutor;

    /** Executor for scheduling rebalance routine. */
    private final ScheduledExecutorService rebalanceScheduler;

    /** Marshallers provider. */
    private final ReflectionMarshallersProvider marshallers = new ReflectionMarshallersProvider();

    /** Index chooser for full state transfer. */
    private final FullStateTransferIndexChooser fullStateTransferIndexChooser;

    private final RemotelyTriggeredResourceRegistry remotelyTriggeredResourceRegistry;

    private final TransactionInflights transactionInflights;

    private final TransactionConfiguration txCfg;

    private final String nodeName;

    private final PartitionReplicaLifecycleManager partitionReplicaLifecycleManager;

    private long implicitTransactionTimeout;

    private int attemptsObtainLock;

    @Nullable
    private ScheduledExecutorService streamerFlushExecutor;

    private final IndexMetaStorage indexMetaStorage;

    private final Predicate<Assignment> isLocalNodeAssignment = assignment -> assignment.consistentId().equals(localNode().name());

    @Nullable
    private StreamerReceiverRunner streamerReceiverRunner;

    /**
     * Creates a new table manager.
     *
     * @param nodeName Node name.
     * @param registry Registry for versioned values.
     * @param gcConfig Garbage collector configuration.
     * @param txCfg Transaction configuration.
     * @param storageUpdateConfig Storage update handler configuration.
     * @param replicaMgr Replica manager.
     * @param lockMgr Lock manager.
     * @param replicaSvc Replica service.
     * @param txManager Transaction manager.
     * @param dataStorageMgr Data storage manager.
     * @param schemaManager Schema manager.
     * @param ioExecutor Separate executor for IO operations like partition storage initialization or partition raft group meta data
     *     persisting.
     * @param partitionOperationsExecutor Striped executor on which partition operations (potentially requiring I/O with storages)
     *     will be executed.
     * @param rebalanceScheduler Executor for scheduling rebalance routine.
     * @param placementDriver Placement driver.
     * @param sql A supplier function that returns {@link IgniteSql}.
     * @param lowWatermark Low watermark.
     * @param transactionInflights Transaction inflights.
     * @param indexMetaStorage Index meta storage.
     * @param partitionReplicaLifecycleManager Partition replica lifecycle manager.
     */
    public TableManager(
            String nodeName,
            Consumer<LongFunction<CompletableFuture<?>>> registry,
            GcConfiguration gcConfig,
            TransactionConfiguration txCfg,
            StorageUpdateConfiguration storageUpdateConfig,
            MessagingService messagingService,
            TopologyService topologyService,
            MessageSerializationRegistry messageSerializationRegistry,
            ReplicaManager replicaMgr,
            LockManager lockMgr,
            ReplicaService replicaSvc,
            TxManager txManager,
            DataStorageManager dataStorageMgr,
            Path storagePath,
            MetaStorageManager metaStorageMgr,
            SchemaManager schemaManager,
            ExecutorService ioExecutor,
            Executor partitionOperationsExecutor,
            ScheduledExecutorService rebalanceScheduler,
            HybridClock clock,
            ClockService clockService,
            OutgoingSnapshotsManager outgoingSnapshotsManager,
            DistributionZoneManager distributionZoneManager,
            SchemaSyncService schemaSyncService,
            CatalogService catalogService,
            HybridTimestampTracker observableTimestampTracker,
            PlacementDriver placementDriver,
            Supplier<IgniteSql> sql,
            RemotelyTriggeredResourceRegistry remotelyTriggeredResourceRegistry,
            LowWatermark lowWatermark,
            TransactionInflights transactionInflights,
            IndexMetaStorage indexMetaStorage,
<<<<<<< HEAD
            PartitionReplicaLifecycleManager partitionReplicaLifecycleManager
=======
            LogSyncer logSyncer
>>>>>>> 9b271581
    ) {
        this.topologyService = topologyService;
        this.replicaMgr = replicaMgr;
        this.lockMgr = lockMgr;
        this.replicaSvc = replicaSvc;
        this.txManager = txManager;
        this.dataStorageMgr = dataStorageMgr;
        this.metaStorageMgr = metaStorageMgr;
        this.schemaManager = schemaManager;
        this.ioExecutor = ioExecutor;
        this.partitionOperationsExecutor = partitionOperationsExecutor;
        this.rebalanceScheduler = rebalanceScheduler;
        this.clock = clock;
        this.clockService = clockService;
        this.outgoingSnapshotsManager = outgoingSnapshotsManager;
        this.distributionZoneManager = distributionZoneManager;
        this.catalogService = catalogService;
        this.observableTimestampTracker = observableTimestampTracker;
        this.sql = sql;
        this.storageUpdateConfig = storageUpdateConfig;
        this.remotelyTriggeredResourceRegistry = remotelyTriggeredResourceRegistry;
        this.lowWatermark = lowWatermark;
        this.transactionInflights = transactionInflights;
        this.txCfg = txCfg;
        this.nodeName = nodeName;
        this.indexMetaStorage = indexMetaStorage;
        this.partitionReplicaLifecycleManager = partitionReplicaLifecycleManager;

        this.executorInclinedSchemaSyncService = new ExecutorInclinedSchemaSyncService(schemaSyncService, partitionOperationsExecutor);
        this.executorInclinedPlacementDriver = new ExecutorInclinedPlacementDriver(placementDriver, partitionOperationsExecutor);

        TxMessageSender txMessageSender = new TxMessageSender(
                messagingService,
                replicaSvc,
                clockService,
                txCfg
        );

        transactionStateResolver = new TransactionStateResolver(
                txManager,
                clockService,
                topologyService,
                messagingService,
                executorInclinedPlacementDriver,
                txMessageSender
        );

        schemaVersions = new SchemaVersionsImpl(executorInclinedSchemaSyncService, catalogService, clockService);

        tablesVv = new IncrementalVersionedValue<>(registry);

        localPartitionsVv = new IncrementalVersionedValue<>(dependingOn(tablesVv));

        assignmentsUpdatedVv = new IncrementalVersionedValue<>(dependingOn(localPartitionsVv));

        txStateStorageScheduledPool = Executors.newSingleThreadScheduledExecutor(
                NamedThreadFactory.create(nodeName, "tx-state-storage-scheduled-pool", LOG));

        txStateStoragePool = Executors.newFixedThreadPool(Runtime.getRuntime().availableProcessors(),
                NamedThreadFactory.create(nodeName, "tx-state-storage-pool", LOG));

        scanRequestExecutor = Executors.newSingleThreadExecutor(
                IgniteThreadFactory.create(nodeName, "scan-query-executor", LOG, STORAGE_READ));

        int cpus = Runtime.getRuntime().availableProcessors();

        incomingSnapshotsExecutor = new ThreadPoolExecutor(
                cpus,
                cpus,
                100,
                TimeUnit.MILLISECONDS,
                new LinkedBlockingQueue<>(),
                IgniteThreadFactory.create(nodeName, "incoming-raft-snapshot", LOG, STORAGE_READ, STORAGE_WRITE)
        );

        pendingAssignmentsRebalanceListener = createPendingAssignmentsRebalanceListener();

        stableAssignmentsRebalanceListener = createStableAssignmentsRebalanceListener();

        assignmentsSwitchRebalanceListener = createAssignmentsSwitchRebalanceListener();

        mvGc = new MvGc(nodeName, gcConfig, lowWatermark);

        partitionReplicatorNodeRecovery = new PartitionReplicatorNodeRecovery(
                metaStorageMgr,
                messagingService,
                topologyService,
                partitionOperationsExecutor,
                tableId -> tablesById().get(tableId)
        );

        startVv = new IncrementalVersionedValue<>(registry);

        sharedTxStateStorage = new TxStateRocksDbSharedStorage(
                storagePath.resolve(TX_STATE_DIR),
                txStateStorageScheduledPool,
                txStateStoragePool,
                logSyncer,
                TX_STATE_STORAGE_FLUSH_DELAY_SUPPLIER
        );

        fullStateTransferIndexChooser = new FullStateTransferIndexChooser(catalogService, lowWatermark, indexMetaStorage);
    }

    @Override
    public CompletableFuture<Void> startAsync(ComponentContext componentContext) {
        return inBusyLockAsync(busyLock, () -> {
            mvGc.start();

            transactionStateResolver.start();

            fullStateTransferIndexChooser.start();

            CompletableFuture<Long> recoveryFinishFuture = metaStorageMgr.recoveryFinishedFuture();

            assert recoveryFinishFuture.isDone();

            long recoveryRevision = recoveryFinishFuture.join();

            cleanUpResourcesForDroppedTablesOnRecoveryBusy();

            startTables(recoveryRevision, lowWatermark.getLowWatermark());

            processAssignmentsOnRecovery(recoveryRevision);

            metaStorageMgr.registerPrefixWatch(ByteArray.fromString(PENDING_ASSIGNMENTS_PREFIX), pendingAssignmentsRebalanceListener);
            metaStorageMgr.registerPrefixWatch(ByteArray.fromString(STABLE_ASSIGNMENTS_PREFIX), stableAssignmentsRebalanceListener);
            metaStorageMgr.registerPrefixWatch(ByteArray.fromString(ASSIGNMENTS_SWITCH_REDUCE_PREFIX), assignmentsSwitchRebalanceListener);

            catalogService.listen(CatalogEvent.TABLE_CREATE, parameters -> onTableCreate((CreateTableEventParameters) parameters));
            catalogService.listen(CatalogEvent.TABLE_CREATE, parameters -> onTableCreateZoneReplicaIntegration((CreateTableEventParameters) parameters));
            catalogService.listen(CatalogEvent.TABLE_DROP, fromConsumer(this::onTableDrop));
            catalogService.listen(CatalogEvent.TABLE_ALTER, parameters -> {
                if (parameters instanceof RenameTableEventParameters) {
                    return onTableRename((RenameTableEventParameters) parameters).thenApply(unused -> false);
                } else {
                    return falseCompletedFuture();
                }
            });

            lowWatermark.listen(
                    LowWatermarkEvent.LOW_WATERMARK_CHANGED,
                    parameters -> onLwmChanged((ChangeLowWatermarkEventParameters) parameters)
            );

            partitionReplicatorNodeRecovery.start();

            implicitTransactionTimeout = txCfg.implicitTransactionTimeout().value();
            attemptsObtainLock = txCfg.attemptsObtainLock().value();

            executorInclinedPlacementDriver.listen(PrimaryReplicaEvent.PRIMARY_REPLICA_EXPIRED, this::onPrimaryReplicaExpired);

            return nullCompletedFuture();
        });
    }

    private CompletableFuture<Boolean> onTableCreateZoneReplicaIntegration(CreateTableEventParameters parameters) {
        if (!PartitionReplicaLifecycleManager.ENABLED) {
            return completedFuture(false);
        }

        long causalityToken = parameters.causalityToken();
        CatalogTableDescriptor tableDescriptor = parameters.tableDescriptor();
        CatalogZoneDescriptor zoneDescriptor = getZoneDescriptor(tableDescriptor, parameters.catalogVersion());

        TableImpl table =  createTableImpl(causalityToken, tableDescriptor, zoneDescriptor);

        // TODO: KKK It will not work in parallel with table code.
        // table vv needed for the readiness of public table(id) method also
        tablesVv.update(causalityToken, (ignore, e) -> inBusyLock(busyLock, () -> {
            if (e != null) {
                return failedFuture(e);
            }

            return schemaManager.schemaRegistry(causalityToken, parameters.tableId()).thenAccept(table::schemaView);
        }));

        // TODO: KKK localPartitionsVv is needed for the partition cleaning operation
        // NB: all vv.update() calls must be made from the synchronous part of the method (not in thenCompose()/etc!).
        CompletableFuture<?> localPartsUpdateFuture = localPartitionsVv.update(causalityToken,
                (ignore, throwable) -> inBusyLock(busyLock, () -> nullCompletedFuture().thenComposeAsync((ignored) -> {
                    PartitionSet parts = new BitSetPartitionSet();

                    // TODO: https://issues.apache.org/jira/browse/IGNITE-19713 Process assignments and set partitions only for
                    // TODO assigned partitions.
                    for (int i = 0; i < zoneDescriptor.partitions(); i++) {
                        if (partitionReplicaLifecycleManager.hasLocalPartition(new ZonePartitionId(zoneDescriptor.id(), i))) {
                            parts.set(i);
                        }
                    }

                    return getOrCreatePartitionStorages(table, parts).thenAccept(u -> localPartsByTableId.put(parameters.tableId(), parts));
                }, ioExecutor)));

        CompletableFuture<?> tablesByIdFuture = tablesVv.get(causalityToken);

        // TODO https://issues.apache.org/jira/browse/IGNITE-19170 Partitions should be started only on the assignments change
        //  event triggered by zone create or alter.
        // TODO: KKK assignmentsUpdatedVv is introduced for the optimise parallel tables start
        CompletableFuture<?> createPartsFut = assignmentsUpdatedVv.update(causalityToken, (token, e) -> {
            if (e != null) {
                return failedFuture(e);
            }

            return allOf(localPartsUpdateFuture, tablesByIdFuture).thenComposeAsync(ignore -> inBusyLock(busyLock, () -> {
                // TODO: KKK looks like recovery mechanism will be the same?
                        BitSetPartitionSet parts = new BitSetPartitionSet();

                        // TODO: https://issues.apache.org/jira/browse/IGNITE-19713 Process assignments and set partitions only for
                        // TODO assigned partitions.
                        for (int i = 0; i < zoneDescriptor.partitions(); i++) {
                            if (partitionReplicaLifecycleManager.hasLocalPartition(new ZonePartitionId(zoneDescriptor.id(), i))) {
                                parts.set(i);
                            }
                        }


//                        if (onNodeRecovery) {
//                            SchemaRegistry schemaRegistry = table.schemaView();
//                            PartitionSet partitionSet = localPartsByTableId.get(tableId);
//                            // LWM starts updating only after the node is restored.
//                            HybridTimestamp lwm = lowWatermark.getLowWatermark();
//
//                            registerIndexesToTable(table, catalogService, partitionSet, schemaRegistry, lwm);
//                        }
                        return startLocalPartitionsAndLoadToReplica(parts, table, zoneDescriptor.id());
                    }
            ), ioExecutor);
        });

        tables.put(parameters.tableId(), table);

        // TODO should be reworked in IGNITE-16763

        // TODO: https://issues.apache.org/jira/browse/IGNITE-19913 Possible performance degradation.
        return createPartsFut.thenAccept(ignore -> startedTables.put(parameters.tableId(), table))
                .thenApply(unused -> false);

    }

    private CompletionStage<Void> startLocalPartitionsAndLoadToReplica(BitSetPartitionSet partitionSet, TableImpl table, int zoneId) {
        return nullCompletedFuture().thenCompose(ignored -> {
            var futures = new ArrayList<CompletableFuture<?>>();

            partitionSet.stream().forEach(partId -> futures.add(startPartitionAndLoadToReplica(
                    table,
                    partId,
                    zoneId)
                    .whenComplete((res, ex) -> {
                        // TODO: KKK what can I dooooo
                    })));

            return allOf(futures.toArray(CompletableFuture[]::new));
        });
    }

    private CompletableFuture<Void> startPartitionAndLoadToReplica(
            TableImpl table,
            int partId,
            int zoneId
    ) {
        int tableId = table.tableId();

        var internalTbl = (InternalTableImpl) table.internalTable();

        TablePartitionId replicaGrpId = new TablePartitionId(tableId, partId);

            // TODO: KKK Recovery must be supported here?
//            CompletableFuture<Boolean> shouldStartGroupFut = isRecovery
//                    ? partitionReplicatorNodeRecovery.initiateGroupReentryIfNeeded(
//                    replicaGrpId,
//                    internalTbl,
//                    stablePeersAndLearners,
//                    localMemberAssignment
//            )
//                    : trueCompletedFuture();

            CompletableFuture<Boolean> shouldStartGroupFut = trueCompletedFuture();
            return (CompletableFuture<Void>) shouldStartGroupFut.thenComposeAsync(startGroup -> inBusyLock(busyLock, () -> {
                // (1) if partitionReplicatorNodeRecovery#shouldStartGroup fails -> do start nothing
                if (!startGroup) {
                    return falseCompletedFuture();
                }

                // (2) Otherwise let's start replica manually
                var safeTimeTracker = new PendingComparableValuesTracker<HybridTimestamp, Void>(HybridTimestamp.MIN_VALUE);

                var storageIndexTracker = new PendingComparableValuesTracker<Long, Void>(0L);

                PartitionStorages partitionStorages = getPartitionStorages(table, partId);

                PartitionDataStorage partitionDataStorage = partitionDataStorage(partitionStorages.getMvPartitionStorage(),
                        internalTbl, partId);

                storageIndexTracker.update(partitionDataStorage.lastAppliedIndex(), null);

                PartitionUpdateHandlers partitionUpdateHandlers = createPartitionUpdateHandlers(
                        partId,
                        partitionDataStorage,
                        table,
                        safeTimeTracker,
                        storageUpdateConfig
                );

                internalTbl.updatePartitionTrackers(partId, safeTimeTracker, storageIndexTracker);

                mvGc.addStorage(replicaGrpId, partitionUpdateHandlers.gcUpdateHandler);

                // TODO: KKK It will be needed for the next PR
                RaftGroupListener raftGroupListener = new PartitionListener(
                        txManager,
                        partitionDataStorage,
                        partitionUpdateHandlers.storageUpdateHandler,
                        partitionStorages.getTxStateStorage(),
                        safeTimeTracker,
                        storageIndexTracker,
                        catalogService,
                        table.schemaView(),
                        clockService,
                        indexMetaStorage
                );

                Function<RaftGroupService, ReplicaListener> createListener = (raftClient) -> createReplicaListener(
                        replicaGrpId,
                        table,
                        safeTimeTracker,
                        partitionStorages.getMvPartitionStorage(),
                        partitionStorages.getTxStateStorage(),
                        partitionUpdateHandlers,
                        raftClient);

                RaftGroupEventsListener raftGroupEventsListener = createRaftGroupEventsListener(zoneId, replicaGrpId);

                return replicaMgr.replica(new ZonePartitionId(zoneId, partId))
                        .thenAccept(zoneReplica ->
                                ((ZonePartitionReplicaListener) zoneReplica.listener()).addTableReplicaListener(
                                        new TablePartitionId(tableId, partId), createListener));
            }), ioExecutor);
    }


    private CompletableFuture<Boolean> onPrimaryReplicaExpired(PrimaryReplicaEventParameters parameters) {
        if (topologyService.localMember().id().equals(parameters.leaseholderId())) {
            TablePartitionId groupId = (TablePartitionId) parameters.groupId();

            replicaMgr.weakStopReplica(
                    groupId,
                    WeakReplicaStopReason.PRIMARY_EXPIRED,
                    () -> stopAndDestroyPartition(groupId, tablesVv.latestCausalityToken())
            );
        }

        return falseCompletedFuture();
    }

    private void processAssignmentsOnRecovery(long recoveryRevision) {
        var stableAssignmentsPrefix = new ByteArray(STABLE_ASSIGNMENTS_PREFIX);
        var pendingAssignmentsPrefix = new ByteArray(PENDING_ASSIGNMENTS_PREFIX);

        startVv.update(recoveryRevision, (v, e) -> handleAssignmentsOnRecovery(
                stableAssignmentsPrefix,
                recoveryRevision,
                (entry, rev) ->  handleChangeStableAssignmentEvent(entry, rev, true),
                "stable"
        ));
        startVv.update(recoveryRevision, (v, e) -> handleAssignmentsOnRecovery(
                pendingAssignmentsPrefix,
                recoveryRevision,
                (entry, rev) -> handleChangePendingAssignmentEvent(entry, rev, true),
                "pending"
        ));
    }

    private CompletableFuture<Void> handleAssignmentsOnRecovery(
            ByteArray prefix,
            long revision,
            BiFunction<Entry, Long, CompletableFuture<Void>> assignmentsEventHandler,
            String assignmentsType
    ) {
        try (Cursor<Entry> cursor = metaStorageMgr.prefixLocally(prefix, revision)) {
            CompletableFuture<?>[] futures = cursor.stream()
                    .map(entry -> {
                        if (LOG.isInfoEnabled()) {
                            LOG.info(
                                    "Non handled {} assignments for key '{}' discovered, performing recovery",
                                    assignmentsType,
                                    new String(entry.key(), UTF_8)
                            );
                        }

                        // We use the Meta Storage recovery revision here instead of the entry revision, because
                        // 'handleChangePendingAssignmentEvent' accesses some Versioned Values that only store values starting with
                        // tokens equal to Meta Storage recovery revision. In other words, if the entry has a lower revision than the
                        // recovery revision, there will never be a Versioned Value corresponding to its revision.
                        return assignmentsEventHandler.apply(entry, revision);
                    })
                    .toArray(CompletableFuture[]::new);

            return allOf(futures)
                    // Simply log any errors, we don't want to block watch processing.
                    .exceptionally(e -> {
                        LOG.error("Error when performing assignments recovery", e);

                        return null;
                    });
        }
    }

    private CompletableFuture<Boolean> onTableCreate(CreateTableEventParameters parameters) {
        return createTableLocally(parameters.causalityToken(), parameters.catalogVersion(), parameters.tableDescriptor(), false)
                .thenApply(unused -> false);
    }

    /**
     * Writes the set of assignments to meta storage. If there are some assignments already, gets them from meta storage. Returns
     * the list of assignments that really are in meta storage.
     *
     * @param tableId  Table id.
     * @param assignmentsFuture Assignments future, to get the assignments that should be written.
     * @return Real list of assignments.
     */
    public CompletableFuture<List<Assignments>> writeTableAssignmentsToMetastore(
            int tableId,
            CompletableFuture<List<Assignments>> assignmentsFuture
    ) {
        return assignmentsFuture.thenCompose(newAssignments -> {
            assert !newAssignments.isEmpty();

            List<Operation> partitionAssignments = new ArrayList<>(newAssignments.size());

            for (int i = 0; i < newAssignments.size(); i++) {
                ByteArray stableAssignmentsKey = stablePartAssignmentsKey(new TablePartitionId(tableId, i));
                byte[] anAssignment = newAssignments.get(i).toBytes();
                Operation op = put(stableAssignmentsKey, anAssignment);
                partitionAssignments.add(op);
            }

            Condition condition = notExists(new ByteArray(toByteArray(partitionAssignments.get(0).key())));

            return metaStorageMgr
                    .invoke(condition, partitionAssignments, Collections.emptyList())
                    .handle((invokeResult, e) -> {
                        if (e != null) {
                            LOG.error(
                                    "Couldn't write assignments [assignmentsList={}] to metastore during invoke.",
                                    e,
                                    Assignments.assignmentListToString(newAssignments)
                            );

                            throw ExceptionUtils.sneakyThrow(e);
                        }

                        return invokeResult;
                    })
                    .thenCompose(invokeResult -> {
                        if (invokeResult) {
                            LOG.info(
                                    "Assignments calculated from data nodes are successfully written to meta storage"
                                            + " [tableId={}, assignments={}].",
                                    tableId,
                                    Assignments.assignmentListToString(newAssignments)
                            );

                            return completedFuture(newAssignments);
                        } else {
                            Set<ByteArray> partKeys = IntStream.range(0, newAssignments.size())
                                    .mapToObj(p -> stablePartAssignmentsKey(new TablePartitionId(tableId, p)))
                                    .collect(toSet());

                            CompletableFuture<Map<ByteArray, Entry>> resFuture = metaStorageMgr.getAll(partKeys);

                            return resFuture.thenApply(metaStorageAssignments -> {
                                List<Assignments> realAssignments = new ArrayList<>();

                                for (int p = 0; p < newAssignments.size(); p++) {
                                    var partId = new TablePartitionId(tableId, p);
                                    Entry assignmentsEntry = metaStorageAssignments.get(stablePartAssignmentsKey(partId));

                                    assert assignmentsEntry != null && !assignmentsEntry.empty() && !assignmentsEntry.tombstone()
                                            : "Unexpected assignments for partition [" + partId + ", entry=" + assignmentsEntry + "].";

                                    Assignments real = Assignments.fromBytes(assignmentsEntry.value());

                                    realAssignments.add(real);
                                }

                                LOG.info(
                                        "Assignments picked up from meta storage [tableId={}, assignments={}].",
                                        tableId,
                                        Assignments.assignmentListToString(realAssignments)
                                );

                                return realAssignments;
                            });
                        }
                    })
                    .handle((realAssignments, e) -> {
                        if (e != null) {
                            LOG.error("Couldn't get assignments from metastore for table [tableId={}].", e, tableId);

                            throw ExceptionUtils.sneakyThrow(e);
                        }

                        return realAssignments;
                    });
        });
    }

    private void onTableDrop(DropTableEventParameters parameters) {
        inBusyLock(busyLock, () -> {
            destructionEventsQueue.enqueue(new DestroyTableEvent(parameters.catalogVersion(), parameters.tableId()));
        });
    }

    private CompletableFuture<Boolean> onLwmChanged(ChangeLowWatermarkEventParameters parameters) {
        return inBusyLockAsync(busyLock, () -> {
            int newEarliestCatalogVersion = catalogService.activeCatalogVersion(parameters.newLowWatermark().longValue());

            List<CompletableFuture<Void>> futures = destructionEventsQueue.drainUpTo(newEarliestCatalogVersion).stream()
                    .map(event -> destroyTableLocally(event.tableId()))
                    .collect(toList());

            return allOf(futures.toArray(CompletableFuture[]::new)).thenApply(unused -> false);
        });
    }

    private CompletableFuture<?> onTableRename(RenameTableEventParameters parameters) {
        return inBusyLockAsync(busyLock, () -> tablesVv.update(
                parameters.causalityToken(),
                (ignore, e) -> {
                    if (e != null) {
                        return failedFuture(e);
                    }

                    TableImpl table = tables.get(parameters.tableId());

                    // TODO: revisit this approach, see https://issues.apache.org/jira/browse/IGNITE-21235.
                    table.name(parameters.newTableName());

                    return nullCompletedFuture();
                })
        );
    }

    /**
     * Updates or creates partition raft groups and storages.
     *
     * @param assignmentsFuture Table assignments.
     * @param table Initialized table entity.
     * @param zoneId Zone id.
     * @param isRecovery {@code true} if the node is being started up.
     * @return future, which will be completed when the partitions creations done.
     */
    private CompletableFuture<Void> startLocalPartitionsAndClients(
            CompletableFuture<List<Assignments>> assignmentsFuture,
            TableImpl table,
            int zoneId,
            boolean isRecovery
    ) {
        int tableId = table.tableId();

        // Create new raft nodes according to new assignments.
        return assignmentsFuture.thenCompose(tableAssignments -> {
            // Empty assignments might be a valid case if tables are created from within cluster init HOCON
            // configuration, which is not supported now.
            assert tableAssignments != null : IgniteStringFormatter.format("Table [id={}] has empty assignments.", tableId);

            int partitions = tableAssignments.size();

            var futures = new CompletableFuture<?>[partitions];

            for (int i = 0; i < partitions; i++) {
                int partId = i;

                Assignments assignments = tableAssignments.get(i);

                CompletableFuture<?> future = startPartitionAndStartClient(
                        table,
                        partId,
                        localMemberAssignment(assignments),
                        assignments,
                        zoneId,
                        isRecovery
                )
                        .whenComplete((res, ex) -> {
                            if (ex != null) {
                                LOG.warn("Unable to update raft groups on the node [tableId={}, partitionId={}]", ex, tableId, partId);
                            }
                        });

                futures[i] = future;
            }

            return allOf(futures);
        });
    }

    private CompletableFuture<Void> startPartitionAndStartClient(
            TableImpl table,
            int partId,
            @Nullable Assignment localMemberAssignment,
            Assignments stableAssignments,
            int zoneId,
            boolean isRecovery
    ) {
        if (localMemberAssignment == null) {
            // (0) in case if node not in the assignments
            return nullCompletedFuture();
        }

        int tableId = table.tableId();

        var internalTbl = (InternalTableImpl) table.internalTable();

        PeersAndLearners stablePeersAndLearners = fromAssignments(stableAssignments.nodes());

        TablePartitionId replicaGrpId = new TablePartitionId(tableId, partId);

        // TODO: will be removed in https://issues.apache.org/jira/browse/IGNITE-22218
        Consumer<RaftGroupService> updateTableRaftService = raftClient -> internalTbl
                .tableRaftService()
                .updateInternalTableRaftGroupService(partId, raftClient);

        CompletableFuture<Boolean> shouldStartGroupFut = isRecovery
                ? partitionReplicatorNodeRecovery.initiateGroupReentryIfNeeded(
                        replicaGrpId,
                        internalTbl,
                        stablePeersAndLearners,
                        localMemberAssignment
                )
                : trueCompletedFuture();

        Assignments forcedAssignments = stableAssignments.force() ? stableAssignments : null;

        Supplier<CompletableFuture<Boolean>> startReplicaSupplier = () -> shouldStartGroupFut
                .thenComposeAsync(startGroup -> inBusyLock(busyLock, () -> {
                    // (1) if partitionReplicatorNodeRecovery#shouldStartGroup fails -> do start nothing
                    if (!startGroup) {
                        return falseCompletedFuture();
                    }

                    // (2) Otherwise let's start replica manually
                    var safeTimeTracker = new PendingComparableValuesTracker<HybridTimestamp, Void>(HybridTimestamp.MIN_VALUE);

                    var storageIndexTracker = new PendingComparableValuesTracker<Long, Void>(0L);

                    PartitionStorages partitionStorages = getPartitionStorages(table, partId);

                    PartitionDataStorage partitionDataStorage = partitionDataStorage(partitionStorages.getMvPartitionStorage(),
                            internalTbl, partId);

                    storageIndexTracker.update(partitionDataStorage.lastAppliedIndex(), null);

                    PartitionUpdateHandlers partitionUpdateHandlers = createPartitionUpdateHandlers(
                            partId,
                            partitionDataStorage,
                            table,
                            safeTimeTracker,
                            storageUpdateConfig
                    );

                    internalTbl.updatePartitionTrackers(partId, safeTimeTracker, storageIndexTracker);

                    mvGc.addStorage(replicaGrpId, partitionUpdateHandlers.gcUpdateHandler);

                    RaftGroupListener raftGroupListener = new PartitionListener(
                            txManager,
                            partitionDataStorage,
                            partitionUpdateHandlers.storageUpdateHandler,
                            partitionStorages.getTxStateStorage(),
                            safeTimeTracker,
                            storageIndexTracker,
                            catalogService,
                            table.schemaView(),
                            clockService,
                            indexMetaStorage
                    );

                    SnapshotStorageFactory snapshotStorageFactory = createSnapshotStorageFactory(replicaGrpId,
                            partitionUpdateHandlers, internalTbl);

<<<<<<< HEAD
                        Function<RaftGroupService, ReplicaListener> createListener = (raftClient) -> createReplicaListener(
                                replicaGrpId,
                                table,
                                safeTimeTracker,
                                partitionStorages.getMvPartitionStorage(),
                                partitionStorages.getTxStateStorage(),
                                partitionUpdateHandlers,
                                raftClient);

                        RaftGroupEventsListener raftGroupEventsListener = createRaftGroupEventsListener(zoneId, replicaGrpId);

                        MvTableStorage mvTableStorage = internalTbl.storage();

                        try {
                            return replicaMgr.startReplica(
                                    raftGroupEventsListener,
                                    raftGroupListener,
                                    mvTableStorage.isVolatile(),
                                    snapshotStorageFactory,
                                    updateTableRaftService,
                                    createListener,
                                    storageIndexTracker,
                                    replicaGrpId,
                                    stablePeersAndLearners).thenApply(unused -> true);
                        } catch (NodeStoppingException e) {
                            throw new AssertionError("Loza was stopped before Table manager", e);
                        }
                    }), ioExecutor),
                    forcedAssignments
            );
        } else {
            // TODO: will be removed after https://issues.apache.org/jira/browse/IGNITE-22315
            // (4) in case if node not in the assignments
            startGroupFut = falseCompletedFuture();
        }
=======
                    Function<RaftGroupService, ReplicaListener> createListener = (raftClient) -> createReplicaListener(
                            replicaGrpId,
                            table,
                            safeTimeTracker,
                            partitionStorages.getMvPartitionStorage(),
                            partitionStorages.getTxStateStorage(),
                            partitionUpdateHandlers,
                            raftClient);
>>>>>>> 9b271581

                    RaftGroupEventsListener raftGroupEventsListener = createRaftGroupEventsListener(zoneId, replicaGrpId);

                    MvTableStorage mvTableStorage = internalTbl.storage();

                    try {
                        return replicaMgr.startReplica(
                                raftGroupEventsListener,
                                raftGroupListener,
                                mvTableStorage.isVolatile(),
                                snapshotStorageFactory,
                                updateTableRaftService,
                                createListener,
                                storageIndexTracker,
                                replicaGrpId,
                                stablePeersAndLearners);
                    } catch (NodeStoppingException e) {
                        throw new AssertionError("Loza was stopped before Table manager", e);
                    }
                }), ioExecutor);

        return replicaMgr.weakStartReplica(
                replicaGrpId,
                startReplicaSupplier,
                forcedAssignments
        ).handle((res, ex) -> {
            if (ex != null) {
                LOG.warn("Unable to update raft groups on the node [tableId={}, partitionId={}]", ex, tableId, partId);
            }
            return null;
        });
    }

    @Nullable
    private Assignment localMemberAssignment(Assignments assignments) {
        Assignment localMemberAssignment = Assignment.forPeer(localNode().name());

        return assignments.nodes().contains(localMemberAssignment) ? localMemberAssignment : null;
    }

    private PartitionMover createPartitionMover(TablePartitionId replicaGrpId) {
        return new PartitionMover(busyLock, () -> {
            CompletableFuture<Replica> replicaFut = replicaMgr.replica(replicaGrpId);
            if (replicaFut == null) {
                return failedFuture(new IgniteInternalException("No such replica for partition " + replicaGrpId.partitionId()
                        + " in table " + replicaGrpId.tableId()));
            }
            return replicaFut.thenApply(Replica::raftClient);
        });
    }

    private RaftGroupEventsListener createRaftGroupEventsListener(int zoneId, TablePartitionId replicaGrpId) {
        PartitionMover partitionMover = createPartitionMover(replicaGrpId);

        return new RebalanceRaftGroupEventsListener(
                metaStorageMgr,
                replicaGrpId,
                busyLock,
                partitionMover,
                rebalanceScheduler,
                zoneId
        );
    }

    private PartitionReplicaListener createReplicaListener(
            TablePartitionId tablePartitionId,
            TableImpl table,
            PendingComparableValuesTracker<HybridTimestamp, Void> safeTimeTracker,
            MvPartitionStorage mvPartitionStorage,
            TxStateStorage txStatePartitionStorage,
            PartitionUpdateHandlers partitionUpdateHandlers,
            RaftGroupService raftClient
    ) {
        int tableId = tablePartitionId.tableId();
        int partId = tablePartitionId.partitionId();

        return new PartitionReplicaListener(
                mvPartitionStorage,
                new ExecutorInclinedRaftCommandRunner(raftClient, partitionOperationsExecutor),
                txManager,
                lockMgr,
                scanRequestExecutor,
                partId,
                tableId,
                table.indexesLockers(partId),
                new Lazy<>(() -> table.indexStorageAdapters(partId).get().get(table.pkId())),
                () -> table.indexStorageAdapters(partId).get(),
                clockService,
                safeTimeTracker,
                txStatePartitionStorage,
                transactionStateResolver,
                partitionUpdateHandlers.storageUpdateHandler,
                new CatalogValidationSchemasSource(catalogService, schemaManager),
                localNode(),
                executorInclinedSchemaSyncService,
                catalogService,
                executorInclinedPlacementDriver,
                topologyService,
                remotelyTriggeredResourceRegistry,
                schemaManager.schemaRegistry(tableId),
                indexMetaStorage
        );
    }

    private boolean isLocalPeer(Peer peer) {
        return peer.consistentId().equals(localNode().name());
    }

    private boolean isLocalNodeInAssignments(Collection<Assignment> assignments) {
        return assignments.stream().anyMatch(isLocalNodeAssignment);
    }

    private PartitionDataStorage partitionDataStorage(MvPartitionStorage partitionStorage, InternalTable internalTbl, int partId) {
        return new SnapshotAwarePartitionDataStorage(
                partitionStorage,
                outgoingSnapshotsManager,
                partitionKey(internalTbl, partId)
        );
    }

    private static PartitionKey partitionKey(InternalTable internalTbl, int partId) {
        return new PartitionKey(internalTbl.tableId(), partId);
    }

    @Override
    public void beforeNodeStop() {
        if (!beforeStopGuard.compareAndSet(false, true)) {
            return;
        }

        stopManagerFuture.completeExceptionally(new NodeStoppingException());

        busyLock.block();

        metaStorageMgr.unregisterWatch(pendingAssignmentsRebalanceListener);
        metaStorageMgr.unregisterWatch(stableAssignmentsRebalanceListener);
        metaStorageMgr.unregisterWatch(assignmentsSwitchRebalanceListener);

        cleanUpTablesResources(tables);
    }

    @Override
    public CompletableFuture<Void> stopAsync(ComponentContext componentContext) {
        // NB: busy lock had already gotten in {@link beforeNodeStop}
        assert beforeStopGuard.get() : "'stop' called before 'beforeNodeStop'";

        if (!stopGuard.compareAndSet(false, true)) {
            return nullCompletedFuture();
        }

        int shutdownTimeoutSeconds = 10;

        try {
            IgniteUtils.closeAllManually(
                    mvGc,
                    fullStateTransferIndexChooser,
                    sharedTxStateStorage,
                    () -> shutdownAndAwaitTermination(txStateStoragePool, shutdownTimeoutSeconds, TimeUnit.SECONDS),
                    () -> shutdownAndAwaitTermination(txStateStorageScheduledPool, shutdownTimeoutSeconds, TimeUnit.SECONDS),
                    () -> shutdownAndAwaitTermination(scanRequestExecutor, shutdownTimeoutSeconds, TimeUnit.SECONDS),
                    () -> shutdownAndAwaitTermination(incomingSnapshotsExecutor, shutdownTimeoutSeconds, TimeUnit.SECONDS),
                    () -> shutdownAndAwaitTermination(rebalanceScheduler, shutdownTimeoutSeconds, TimeUnit.SECONDS),
                    () -> shutdownAndAwaitTermination(streamerFlushExecutor, shutdownTimeoutSeconds, TimeUnit.SECONDS)
            );
        } catch (Exception e) {
            return failedFuture(e);
        }

        return nullCompletedFuture();
    }

    /**
     * Stops resources that are related to provided tables.
     *
     * @param tables Tables to stop.
     */
    private void cleanUpTablesResources(Map<Integer, TableImpl> tables) {
        var futures = new ArrayList<CompletableFuture<Void>>(tables.size());

        for (TableImpl table : tables.values()) {
            futures.add(runAsync(() -> {
                Stream.Builder<ManuallyCloseable> stopping = Stream.builder();

                InternalTable internalTable = table.internalTable();

                stopping.add(() -> {
                    var stopReplicaFutures = new CompletableFuture<?>[internalTable.partitions()];

                    for (int p = 0; p < internalTable.partitions(); p++) {
                        TablePartitionId replicationGroupId = new TablePartitionId(table.tableId(), p);

                        stopReplicaFutures[p] = stopPartition(replicationGroupId, table);
                    }

                    allOf(stopReplicaFutures).get(10, TimeUnit.SECONDS);
                });

                stopping.add(internalTable.storage());
                stopping.add(internalTable.txStateStorage());
                stopping.add(internalTable);

                try {
                    IgniteUtils.closeAllManually(stopping.build());
                } catch (Throwable t) {
                    LOG.error("Unable to stop table [name={}, tableId={}]", t, table.name(), table.tableId());
                }
            }, ioExecutor));
        }

        try {
            allOf(futures.toArray(CompletableFuture[]::new)).get(30, TimeUnit.SECONDS);
        } catch (InterruptedException | ExecutionException | TimeoutException e) {
            LOG.error("Unable to clean table resources", e);
        }
    }

    /**
     * Creates local structures for a table.
     *
     * @param causalityToken Causality token.
     * @param catalogVersion Catalog version on which the table was created.
     * @param tableDescriptor Catalog table descriptor.
     * @param onNodeRecovery {@code true} when called during node recovery, {@code false} otherwise.
     * @return Future that will be completed when local changes related to the table creation are applied.
     */
    private CompletableFuture<?> createTableLocally(
            long causalityToken,
            int catalogVersion,
            CatalogTableDescriptor tableDescriptor,
            boolean onNodeRecovery
    ) {
        return inBusyLockAsync(busyLock, () -> {
            int tableId = tableDescriptor.id();

            // Retrieve descriptor during synchronous call, before the previous catalog version could be concurrently compacted.
            CatalogZoneDescriptor zoneDescriptor = getZoneDescriptor(tableDescriptor, catalogVersion);

            CompletableFuture<List<Assignments>> assignmentsFuture = getOrCreateAssignments(
                    tableDescriptor,
                    zoneDescriptor,
                    causalityToken,
                    catalogVersion
            );

            CompletableFuture<List<Assignments>> assignmentsFutureAfterInvoke =
                    writeTableAssignmentsToMetastore(tableId, assignmentsFuture);

            return createTableLocally(
                    causalityToken,
                    tableDescriptor,
                    zoneDescriptor,
                    assignmentsFutureAfterInvoke,
                    onNodeRecovery
            );
        });
    }

    private TableImpl createTableImpl(
            long causalityToken,
            CatalogTableDescriptor tableDescriptor,
            CatalogZoneDescriptor zoneDescriptor
    ) {
        String tableName = tableDescriptor.name();

        LOG.trace("Creating local table: name={}, id={}, token={}", tableDescriptor.name(), tableDescriptor.id(), causalityToken);

        MvTableStorage tableStorage = createTableStorage(tableDescriptor, zoneDescriptor);
        TxStateTableStorage txStateStorage = createTxStateTableStorage(tableDescriptor, zoneDescriptor);

        int partitions = zoneDescriptor.partitions();

        TableRaftServiceImpl tableRaftService = new TableRaftServiceImpl(
                tableName,
                partitions,
                new Int2ObjectOpenHashMap<>(partitions),
                topologyService
        );

        InternalTableImpl internalTable = new InternalTableImpl(
                tableName,
                tableDescriptor.id(),
                partitions,
                topologyService,
                txManager,
                tableStorage,
                txStateStorage,
                replicaSvc,
                clock,
                observableTimestampTracker,
                executorInclinedPlacementDriver,
                tableRaftService,
                transactionInflights,
                implicitTransactionTimeout,
                attemptsObtainLock,
                this::streamerFlushExecutor,
                Objects.requireNonNull(streamerReceiverRunner)
        );

        return new TableImpl(
                internalTable,
                lockMgr,
                schemaVersions,
                marshallers,
                sql.get(),
                tableDescriptor.primaryKeyIndexId()
        );
    }

    /**
     * Creates local structures for a table.
     *
     * @param causalityToken Causality token.
     * @param tableDescriptor Catalog table descriptor.
     * @param zoneDescriptor Catalog distributed zone descriptor.
     * @param assignmentsFuture Future with assignments.
     * @param onNodeRecovery {@code true} when called during node recovery, {@code false} otherwise.
     * @return Future that will be completed when local changes related to the table creation are applied.
     */
    private CompletableFuture<Void> createTableLocally(
            long causalityToken,
            CatalogTableDescriptor tableDescriptor,
            CatalogZoneDescriptor zoneDescriptor,
            CompletableFuture<List<Assignments>> assignmentsFuture,
            boolean onNodeRecovery
    ) {
        TableImpl table =  createTableImpl(causalityToken, tableDescriptor, zoneDescriptor);
        int tableId = tableDescriptor.id();

        tablesVv.update(causalityToken, (ignore, e) -> inBusyLock(busyLock, () -> {
            if (e != null) {
                return failedFuture(e);
            }

            return schemaManager.schemaRegistry(causalityToken, tableId).thenAccept(table::schemaView);
        }));

        // NB: all vv.update() calls must be made from the synchronous part of the method (not in thenCompose()/etc!).
        CompletableFuture<?> localPartsUpdateFuture = localPartitionsVv.update(causalityToken,
                (ignore, throwable) -> inBusyLock(busyLock, () -> assignmentsFuture.thenComposeAsync(newAssignments -> {
                    PartitionSet parts = new BitSetPartitionSet();

                    // TODO: https://issues.apache.org/jira/browse/IGNITE-19713 Process assignments and set partitions only for
                    // TODO assigned partitions.
                    for (int i = 0; i < newAssignments.size(); i++) {
                        parts.set(i);
                    }

                    return getOrCreatePartitionStorages(table, parts).thenAccept(u -> localPartsByTableId.put(tableId, parts));
                }, ioExecutor)));

        CompletableFuture<?> tablesByIdFuture = tablesVv.get(causalityToken);

        // TODO https://issues.apache.org/jira/browse/IGNITE-19170 Partitions should be started only on the assignments change
        //  event triggered by zone create or alter.
        CompletableFuture<?> createPartsFut = assignmentsUpdatedVv.update(causalityToken, (token, e) -> {
            if (e != null) {
                return failedFuture(e);
            }

            return allOf(localPartsUpdateFuture, tablesByIdFuture).thenComposeAsync(ignore -> inBusyLock(busyLock, () -> {
                        if (onNodeRecovery) {
                            SchemaRegistry schemaRegistry = table.schemaView();
                            PartitionSet partitionSet = localPartsByTableId.get(tableId);
                            // LWM starts updating only after the node is restored.
                            HybridTimestamp lwm = lowWatermark.getLowWatermark();

                            registerIndexesToTable(table, catalogService, partitionSet, schemaRegistry, lwm);
                        }
                        return startLocalPartitionsAndClients(assignmentsFuture, table, zoneDescriptor.id(), onNodeRecovery);
                    }
            ), ioExecutor);
        });

        tables.put(tableId, table);

        // TODO should be reworked in IGNITE-16763

        // TODO: https://issues.apache.org/jira/browse/IGNITE-19913 Possible performance degradation.
        return createPartsFut.thenAccept(ignore -> startedTables.put(tableId, table));
    }

    /**
     * Check if the table already has assignments in the meta storage locally.
     * So, it means, that it is a recovery process and we should use the meta storage local assignments instead of calculation
     * of the new ones.
     */
    private CompletableFuture<List<Assignments>> getOrCreateAssignments(
            CatalogTableDescriptor tableDescriptor,
            CatalogZoneDescriptor zoneDescriptor,
            long causalityToken,
            int catalogVersion
    ) {
        int tableId = tableDescriptor.id();
        CompletableFuture<List<Assignments>> assignmentsFuture;

        if (partitionAssignmentsGetLocally(metaStorageMgr, tableId, 0, causalityToken) != null) {
            assignmentsFuture = completedFuture(
                    tableAssignmentsGetLocally(metaStorageMgr, tableId, zoneDescriptor.partitions(), causalityToken));
        } else {
            assignmentsFuture = distributionZoneManager.dataNodes(causalityToken, catalogVersion, zoneDescriptor.id())
                    .thenApply(dataNodes -> AffinityUtils.calculateAssignments(
                            dataNodes,
                            zoneDescriptor.partitions(),
                            zoneDescriptor.replicas()
                    ).stream().map(Assignments::of).collect(toList()));

            assignmentsFuture.thenAccept(assignmentsList -> LOG.info(
                    "Assignments calculated from data nodes [table={}, tableId={}, assignments={}, revision={}]",
                    tableDescriptor.name(),
                    tableId,
                    Assignments.assignmentListToString(assignmentsList),
                    causalityToken
            ));
        }

        return assignmentsFuture;
    }

    /**
     * Creates data storage for the provided table.
     *
     * @param tableDescriptor Catalog table descriptor.
     * @param zoneDescriptor Catalog distributed zone descriptor.
     */
    protected MvTableStorage createTableStorage(CatalogTableDescriptor tableDescriptor, CatalogZoneDescriptor zoneDescriptor) {
        StorageEngine engine = dataStorageMgr.engineByStorageProfile(tableDescriptor.storageProfile());

        assert engine != null : "tableId=" + tableDescriptor.id() + ", storageProfile=" + tableDescriptor.storageProfile();

        return engine.createMvTable(
                new StorageTableDescriptor(tableDescriptor.id(), zoneDescriptor.partitions(), tableDescriptor.storageProfile()),
                new CatalogStorageIndexDescriptorSupplier(catalogService, lowWatermark)
        );
    }

    /**
     * Creates transaction state storage for the provided table.
     *
     * @param tableDescriptor Catalog table descriptor.
     * @param zoneDescriptor Catalog distributed zone descriptor.
     */
    protected TxStateTableStorage createTxStateTableStorage(CatalogTableDescriptor tableDescriptor, CatalogZoneDescriptor zoneDescriptor) {
        int tableId = tableDescriptor.id();

        TxStateTableStorage txStateTableStorage = new TxStateRocksDbTableStorage(
                tableId,
                zoneDescriptor.partitions(),
                sharedTxStateStorage
        );
        if (ThreadAssertions.enabled()) {
            txStateTableStorage = new ThreadAssertingTxStateTableStorage(txStateTableStorage);
        }

        txStateTableStorage.start();

        return txStateTableStorage;
    }

    /**
     * Drops local structures for a table.
     *
     * @param tableId Table id to destroy.
     */
    private CompletableFuture<Void> destroyTableLocally(int tableId) {
        TableImpl table = startedTables.remove(tableId);
        localPartsByTableId.remove(tableId);

        assert table != null : tableId;

        InternalTable internalTable = table.internalTable();
        int partitions = internalTable.partitions();

        // TODO https://issues.apache.org/jira/browse/IGNITE-18991 Move assigment manipulations to Distribution zones.
        Set<ByteArray> assignmentKeys = IntStream.range(0, partitions)
                .mapToObj(p -> stablePartAssignmentsKey(new TablePartitionId(tableId, p)))
                .collect(toSet());
        metaStorageMgr.removeAll(assignmentKeys);

        CompletableFuture<?>[] stopReplicaFutures = new CompletableFuture<?>[partitions];

        // TODO https://issues.apache.org/jira/browse/IGNITE-19170 Partitions should be stopped on the assignments change
        //  event triggered by zone drop or alter. Stop replica asynchronously, out of metastorage event pipeline.
        for (int partitionId = 0; partitionId < partitions; partitionId++) {
            var replicationGroupId = new TablePartitionId(tableId, partitionId);

            stopReplicaFutures[partitionId] = stopPartition(replicationGroupId, table);
        }

        // TODO: IGNITE-18703 Destroy raft log and meta
        return allOf(stopReplicaFutures)
                .thenComposeAsync(
                        unused -> inBusyLockAsync(busyLock, () -> allOf(
                                internalTable.storage().destroy(),
                                runAsync(() -> inBusyLock(busyLock, () -> internalTable.txStateStorage().destroy()), ioExecutor)
                        )),
                        ioExecutor)
                .thenAccept(ignore0 -> tables.remove(tableId))
                .thenAcceptAsync(ignore0 -> schemaManager.dropRegistryAsync(tableId), ioExecutor);
    }

    @Override
    public List<Table> tables() {
        return join(tablesAsync());
    }

    @Override
    public CompletableFuture<List<Table>> tablesAsync() {
        return inBusyLockAsync(busyLock, this::tablesAsyncInternalBusy);
    }

    private CompletableFuture<List<Table>> tablesAsyncInternalBusy() {
        HybridTimestamp now = clockService.now();

        return orStopManagerFuture(executorInclinedSchemaSyncService.waitForMetadataCompleteness(now))
                .thenCompose(unused -> inBusyLockAsync(busyLock, () -> {
                    int catalogVersion = catalogService.activeCatalogVersion(now.longValue());

                    Collection<CatalogTableDescriptor> tableDescriptors = catalogService.tables(catalogVersion);

                    if (tableDescriptors.isEmpty()) {
                        return emptyListCompletedFuture();
                    }

                    CompletableFuture<Table>[] tableImplFutures = tableDescriptors.stream()
                            .map(tableDescriptor -> tableAsyncInternalBusy(tableDescriptor.id()))
                            .toArray(CompletableFuture[]::new);

                    return allOfToList(tableImplFutures);
                }));
    }

    /**
     * Returns the tables by ID future for the given causality token.
     *
     * <p>The future will only be completed when corresponding assignments update completes.
     *
     * @param causalityToken Causality token.
     * @return The future with tables map.
     * @see #assignmentsUpdatedVv
     */
    private CompletableFuture<Map<Integer, TableImpl>> tablesById(long causalityToken) {
        return assignmentsUpdatedVv.get(causalityToken).thenApply(v -> unmodifiableMap(startedTables));
    }

    /**
     * Returns an internal map, which contains all managed tables by their ID.
     */
    private Map<Integer, TableImpl> tablesById() {
        return unmodifiableMap(tables);
    }

    /**
     * Returns a map with started tables.
     */
    @TestOnly
    public Map<Integer, TableImpl> startedTables() {
        return unmodifiableMap(startedTables);
    }

    @Override
    public Table table(String name) {
        return join(tableAsync(name));
    }

    @Override
    public TableViewInternal table(int id) throws NodeStoppingException {
        return join(tableAsync(id));
    }

    @Override
    public CompletableFuture<Table> tableAsync(String name) {
        return tableAsyncInternal(IgniteNameUtils.parseSimpleName(name))
                .thenApply(identity());
    }

    /**
     * Asynchronously gets the table using causality token.
     *
     * @param causalityToken Causality token.
     * @param id Table id.
     * @return Future.
     */
    public CompletableFuture<TableViewInternal> tableAsync(long causalityToken, int id) {
        return inBusyLockAsync(busyLock, () -> tablesById(causalityToken).thenApply(tablesById -> tablesById.get(id)));
    }

    @Override
    public CompletableFuture<TableViewInternal> tableAsync(int tableId) {
        return inBusyLockAsync(busyLock, () -> {
            HybridTimestamp now = clockService.now();

            return orStopManagerFuture(executorInclinedSchemaSyncService.waitForMetadataCompleteness(now))
                    .thenCompose(unused -> inBusyLockAsync(busyLock, () -> {
                        int catalogVersion = catalogService.activeCatalogVersion(now.longValue());

                        // Check if the table has been deleted.
                        if (catalogService.table(tableId, catalogVersion) == null) {
                            return nullCompletedFuture();
                        }

                        return tableAsyncInternalBusy(tableId);
                    }));
        });
    }

    /**
     * Asynchronously gets the local partitions set of a table using causality token.
     *
     * @param causalityToken Causality token.
     * @return Future.
     */
    public CompletableFuture<PartitionSet> localPartitionSetAsync(long causalityToken, int tableId) {
        if (!busyLock.enterBusy()) {
            throw new IgniteException(new NodeStoppingException());
        }

        try {
            return localPartitionsVv.get(causalityToken).thenApply(unused -> localPartsByTableId.get(tableId));
        } finally {
            busyLock.leaveBusy();
        }
    }

    @Override
    public TableViewInternal tableView(String name) {
        return join(tableViewAsync(name));
    }

    @Override
    public CompletableFuture<TableViewInternal> tableViewAsync(String name) {
        return tableAsyncInternal(IgniteNameUtils.parseSimpleName(name));
    }

    /**
     * Gets a table by name, if it was created before. Doesn't parse canonical name.
     *
     * @param name Table name.
     * @return Future representing pending completion of the {@code TableManager#tableAsyncInternal} operation.
     */
    private CompletableFuture<TableViewInternal> tableAsyncInternal(String name) {
        return inBusyLockAsync(busyLock, () -> {
            HybridTimestamp now = clockService.now();

            return orStopManagerFuture(executorInclinedSchemaSyncService.waitForMetadataCompleteness(now))
                    .thenCompose(unused -> inBusyLockAsync(busyLock, () -> {
                        CatalogTableDescriptor tableDescriptor = catalogService.table(name, now.longValue());

                        // Check if the table has been deleted.
                        if (tableDescriptor == null) {
                            return nullCompletedFuture();
                        }

                        return tableAsyncInternalBusy(tableDescriptor.id());
                    }));
        });
    }

    private CompletableFuture<TableViewInternal> tableAsyncInternalBusy(int tableId) {
        TableImpl tableImpl = startedTables.get(tableId);

        if (tableImpl != null) {
            return completedFuture(tableImpl);
        }

        CompletableFuture<TableViewInternal> getLatestTableFuture = new CompletableFuture<>();

        CompletionListener<Void> tablesListener = (token, v, th) -> {
            if (th == null) {
                CompletableFuture<?> tablesFuture = tablesVv.get(token);

                tablesFuture.whenComplete((tables, e) -> {
                    if (e != null) {
                        getLatestTableFuture.completeExceptionally(e);
                    } else {
                        getLatestTableFuture.complete(startedTables.get(tableId));
                    }
                });
            } else {
                getLatestTableFuture.completeExceptionally(th);
            }
        };

        assignmentsUpdatedVv.whenComplete(tablesListener);

        // This check is needed for the case when we have registered tablesListener,
        // but tablesVv has already been completed, so listener would be triggered only for the next versioned value update.
        tableImpl = startedTables.get(tableId);

        if (tableImpl != null) {
            assignmentsUpdatedVv.removeWhenComplete(tablesListener);

            return completedFuture(tableImpl);
        }

        return orStopManagerFuture(getLatestTableFuture)
                .whenComplete((unused, throwable) -> assignmentsUpdatedVv.removeWhenComplete(tablesListener));
    }

    /**
     * Waits for future result and return, or unwraps {@link CompletionException} to {@link IgniteException} if failed.
     *
     * @param future Completable future.
     * @return Future result.
     */
    private static <T> T join(CompletableFuture<T> future) {
        try {
            return future.join();
        } catch (CompletionException ex) {
            throw convertThrowable(ex.getCause());
        }
    }

    /**
     * Convert to public throwable.
     *
     * @param th Throwable.
     * @return Public throwable.
     */
    private static RuntimeException convertThrowable(Throwable th) {
        if (th instanceof RuntimeException) {
            return (RuntimeException) th;
        }

        return new IgniteException(th);
    }

    /**
     * Creates meta storage listener for pending assignments updates.
     *
     * @return The watch listener.
     */
    private WatchListener createPendingAssignmentsRebalanceListener() {
        return new WatchListener() {
            @Override
            public CompletableFuture<Void> onUpdate(WatchEvent evt) {
                if (!busyLock.enterBusy()) {
                    return failedFuture(new NodeStoppingException());
                }

                try {
                    Entry newEntry = evt.entryEvent().newEntry();

                    return handleChangePendingAssignmentEvent(newEntry, evt.revision(), false);
                } finally {
                    busyLock.leaveBusy();
                }
            }

            @Override
            public void onError(Throwable e) {
                LOG.warn("Unable to process pending assignments event", e);
            }
        };
    }

    private CompletableFuture<Void> handleChangePendingAssignmentEvent(
            Entry pendingAssignmentsEntry,
            long revision,
            boolean isRecovery
    ) {
        if (pendingAssignmentsEntry.value() == null) {
            return nullCompletedFuture();
        }

        int partId = extractPartitionNumber(pendingAssignmentsEntry.key());
        int tblId = extractTableId(pendingAssignmentsEntry.key(), PENDING_ASSIGNMENTS_PREFIX);

        var replicaGrpId = new TablePartitionId(tblId, partId);

        // Stable assignments from the meta store, which revision is bounded by the current pending event.
        Assignments stableAssignments = stableAssignments(replicaGrpId, revision);

        Assignments pendingAssignments = Assignments.fromBytes(pendingAssignmentsEntry.value());

        return tablesVv.get(revision)
                .thenApply(ignore -> {
                    if (!busyLock.enterBusy()) {
                        return CompletableFuture.<Void>failedFuture(new NodeStoppingException());
                    }

                    try {
                        TableImpl table = tables.get(tblId);

                        // Table can be null only recovery, because we use a revision from the future. See comment inside
                        // performRebalanceOnRecovery.
                        if (table == null) {
                            if (LOG.isInfoEnabled()) {
                                LOG.info("Skipping Pending Assignments update, because table {} does not exist", tblId);
                            }

                            return CompletableFutures.<Void>nullCompletedFuture();
                        }

                        if (LOG.isInfoEnabled()) {
                            var stringKey = new String(pendingAssignmentsEntry.key(), UTF_8);

                            LOG.info("Received update on pending assignments. Check if new raft group should be started [key={}, "
                                            + "partition={}, table={}, localMemberAddress={}, pendingAssignments={}, revision={}]",
                                    stringKey, partId, table.name(), localNode().address(), pendingAssignments, revision);
                        }

                        // TODO: IGNITE-22661 should come from the assignments. The version valid at the time of assignment creation.
                        int catalogVersion = catalogService.latestCatalogVersion();

                        return setTablesPartitionCountersForRebalance(replicaGrpId, revision, pendingAssignments.force(), catalogVersion)
                                .thenCompose(v -> handleChangePendingAssignmentEvent(
                                        replicaGrpId,
                                        table,
                                        stableAssignments,
                                        pendingAssignments,
                                        revision,
                                        isRecovery,
                                        catalogVersion
                                ))
                                .thenCompose(v -> {
                                    boolean isLocalNodeInStableOrPending = isNodeInReducedStableOrPendingAssignments(
                                            replicaGrpId,
                                            stableAssignments,
                                            pendingAssignments,
                                            revision
                                    );

                                    if (!isLocalNodeInStableOrPending) {
                                        return nullCompletedFuture();
                                    }

                                    return changePeersOnRebalance(table, replicaGrpId, pendingAssignments.nodes(), revision);
                                });
                    } finally {
                        busyLock.leaveBusy();
                    }
                })
                .thenCompose(identity());
    }

    private CompletableFuture<Void> handleChangePendingAssignmentEvent(
            TablePartitionId replicaGrpId,
            TableImpl tbl,
            @Nullable Assignments stableAssignments,
            Assignments pendingAssignments,
            long revision,
            boolean isRecovery,
            int catalogVersion
    ) {
        boolean pendingAssignmentsAreForced = pendingAssignments.force();
        Set<Assignment> pendingAssignmentsNodes = pendingAssignments.nodes();

        // Start a new Raft node and Replica if this node has appeared in the new assignments.
        Assignment localMemberAssignment = localMemberAssignment(pendingAssignments);

        boolean shouldStartLocalGroupNode = localMemberAssignment != null
                && (stableAssignments == null || !stableAssignments.nodes().contains(localMemberAssignment));

        // This is a set of assignments for nodes that are not the part of stable assignments, i.e. unstable part of the distribution.
        // For regular pending assignments we use (old) stable set, so that none of new nodes would be able to propose itself as a leader.
        // For forced assignments, we should do the same thing, but only for the subset of stable set that is alive right now. Dead nodes
        // are excluded. It is calculated precisely as an intersection between forced assignments and (old) stable assignments.
        Assignments computedStableAssignments;

        // TODO: https://issues.apache.org/jira/browse/IGNITE-22600 remove the second condition
        //  when we will have a proper handling of empty stable assignments
        if (stableAssignments == null || stableAssignments.nodes().isEmpty()) {
            // This condition can only pass if all stable nodes are dead, and we start new raft group from scratch.
            // In this case new initial configuration must match new forced assignments.
            computedStableAssignments = Assignments.forced(pendingAssignmentsNodes);
        } else if (pendingAssignmentsAreForced) {
            // In case of forced assignments we need to remove nodes that are present in the stable set but are missing from the
            // pending set. Such operation removes dead stable nodes from the resulting stable set, which guarantees that we will
            // have a live majority.
            computedStableAssignments = pendingAssignments;
        } else {
            computedStableAssignments = stableAssignments;
        }

        int partitionId = replicaGrpId.partitionId();

        CompletableFuture<Void> localServicesStartFuture;

        if (shouldStartLocalGroupNode) {
            PartitionSet singlePartitionIdSet = PartitionSet.of(partitionId);

            localServicesStartFuture = localPartitionsVv.get(revision)
                    // TODO https://issues.apache.org/jira/browse/IGNITE-20957 Revisit this code
                    .thenComposeAsync(
                            partitionSet -> inBusyLock(busyLock, () -> getOrCreatePartitionStorages(tbl, singlePartitionIdSet)),
                            ioExecutor
                    )
                    .thenComposeAsync(unused -> inBusyLock(busyLock, () -> {
                        if (!isRecovery) {
                            // We create index storages (and also register the necessary structures) for the rebalancing one partition
                            // before start the raft node, so that the updates that come when applying the replication log can safely
                            // update the indexes. On recovery node, we do not need to call this code, since during restoration we start
                            // all partitions and already register indexes there.
                            lowWatermark.getLowWatermarkSafe(lwm ->
                                    registerIndexesToTable(tbl, catalogService, singlePartitionIdSet, tbl.schemaView(), lwm)
                            );
                        }

                        int zoneId = getTableDescriptor(tbl.tableId(), catalogVersion).zoneId();

                        return startPartitionAndStartClient(
                                tbl,
                                replicaGrpId.partitionId(),
                                localMemberAssignment,
                                computedStableAssignments,
                                zoneId,
                                isRecovery
                        );
                    }), ioExecutor);
        } else if (pendingAssignmentsAreForced && localMemberAssignment != null) {
            localServicesStartFuture = runAsync(() -> inBusyLock(busyLock, () -> {
                assert replicaMgr.isReplicaStarted(replicaGrpId) : "The local node is outside of the replication group: " + replicaGrpId;

                replicaMgr.resetPeers(replicaGrpId, fromAssignments(computedStableAssignments.nodes()));
            }), ioExecutor);
        } else {
            localServicesStartFuture = nullCompletedFuture();
        }

        return localServicesStartFuture
                .thenComposeAsync(v -> inBusyLock(busyLock, () -> isLocalNodeLeaseholder(replicaGrpId)), ioExecutor)
                .thenAcceptAsync(isLeaseholder -> inBusyLock(busyLock, () -> {
                    boolean isLocalNodeInStableOrPending = isNodeInReducedStableOrPendingAssignments(
                            replicaGrpId,
                            stableAssignments,
                            pendingAssignments,
                            revision
                    );

                    if (!isLocalNodeInStableOrPending && !isLeaseholder) {
                        return;
                    }

                    assert isLocalNodeInStableOrPending || isLeaseholder
                            : "The local node is outside of the replication group [inStableOrPending=" + isLocalNodeInStableOrPending
                            + ", isLeaseholder=" + isLeaseholder + "].";

                    // For forced assignments, we exclude dead stable nodes, and all alive stable nodes are already in pending assignments.
                    // Union is not required in such a case.
                    Set<Assignment> newAssignments = pendingAssignmentsAreForced || stableAssignments == null
                            ? pendingAssignmentsNodes
                            : union(pendingAssignmentsNodes, stableAssignments.nodes());

                    tbl.internalTable()
                            .tableRaftService()
                            .partitionRaftGroupService(partitionId)
                            .updateConfiguration(fromAssignments(newAssignments));
                }), ioExecutor);
    }

    private boolean isNodeInReducedStableOrPendingAssignments(
            TablePartitionId replicaGrpId,
            @Nullable Assignments stableAssignments,
            Assignments pendingAssignments,
            long revision
    ) {
        Entry reduceEntry  = metaStorageMgr.getLocally(RebalanceUtil.switchReduceKey(replicaGrpId), revision);

        Assignments reduceAssignments = reduceEntry != null
                ? Assignments.fromBytes(reduceEntry.value())
                : null;

        Set<Assignment> reducedStableAssignments = reduceAssignments != null
                ? subtract(stableAssignments.nodes(), reduceAssignments.nodes())
                : stableAssignments.nodes();

        if (!isLocalNodeInAssignments(union(reducedStableAssignments, pendingAssignments.nodes()))) {
            return false;
        }

        assert replicaMgr.isReplicaStarted(replicaGrpId) : "The local node is outside of the replication group ["
                + ", stable=" + stableAssignments
                + ", pending=" + pendingAssignments
                + ", reduce=" + reduceAssignments
                + ", localName=" + localNode().name() + "].";

        return true;
    }

    private CompletableFuture<Void> setTablesPartitionCountersForRebalance(
            TablePartitionId replicaGrpId,
            long revision,
            boolean force,
            int catalogVersion
    ) {
        int tableId = replicaGrpId.tableId();

        CatalogZoneDescriptor zoneDescriptor = getZoneDescriptor(getTableDescriptor(tableId, catalogVersion), catalogVersion);

        int zoneId = zoneDescriptor.id();

        int partId = replicaGrpId.partitionId();

        SimpleCondition revisionMatches = revision(tablesCounterKey(zoneId, partId)).lt(revision);
        SimpleCondition counterIsEmpty = value(tablesCounterKey(zoneId, partId)).eq(toBytes(Set.of()));

        Condition condition = or(
                notExists(tablesCounterKey(zoneId, partId)),
                force ? revisionMatches : revisionMatches.and(counterIsEmpty)
        );

        Set<Integer> tablesInZone = findTablesByZoneId(zoneId, catalogVersion, catalogService).stream()
                .map(CatalogObjectDescriptor::id)
                .collect(toSet());

        byte[] countersValue = toBytes(tablesInZone);

        // The collected tables are valid for the current catalog version but may be removed in future versions.
        // Therefore, we need to store the `catalogVersion` alongside the counter to ensure we read the correct catalog version later.
        return metaStorageMgr.invoke(iif(
                condition,
                ops(
                        put(tablesCounterKey(zoneId, partId), countersValue),
                        put(catalogVersionKey(zoneId, partId), intToBytes(catalogVersion))
                ).yield(true),
                ops().yield(false)
        )).whenComplete((res, e) -> {
            if (e != null) {
                LOG.error("Failed to update counter for the zone [zoneId = {}]", zoneId);
            } else if (res.getAsBoolean()) {
                LOG.info(
                        "Rebalance counter for the zone is updated [zoneId = {}, partId = {}, counter = {}, revision = {}]",
                        zoneId,
                        partId,
                        tablesInZone,
                        revision
                );
            } else {
                LOG.debug(
                        "Rebalance counter for the zone is not updated [zoneId = {}, partId = {}, revision = {}]",
                        zoneId,
                        partId,
                        revision
                );
            }
        }).thenCompose((ignored) -> nullCompletedFuture());
    }

    private CompletableFuture<Void> changePeersOnRebalance(
            // TODO: remove excessive argument (used to get raft-client) https://issues.apache.org/jira/browse/IGNITE-22218
            TableImpl table,
            TablePartitionId replicaGrpId,
            Set<Assignment> pendingAssignments,
            long revision
    ) {
        int partId = replicaGrpId.partitionId();

        RaftGroupService partGrpSvc = table.internalTable().tableRaftService().partitionRaftGroupService(partId);

        return partGrpSvc.refreshAndGetLeaderWithTerm()
                .exceptionally(throwable -> {
                    throwable = unwrapCause(throwable);

                    if (throwable instanceof TimeoutException) {
                        LOG.info("Node couldn't get the leader within timeout so the changing peers is skipped [grp={}].", replicaGrpId);

                        return LeaderWithTerm.NO_LEADER;
                    }

                    throw new IgniteInternalException(
                            INTERNAL_ERR,
                            "Failed to get a leader for the RAFT replication group [get=" + replicaGrpId + "].",
                            throwable
                    );
                })
                .thenCompose(leaderWithTerm -> {
                    if (leaderWithTerm.isEmpty() || !isLocalPeer(leaderWithTerm.leader())) {
                        return nullCompletedFuture();
                    }

                    // run update of raft configuration if this node is a leader
                    LOG.info("Current node={} is the leader of partition raft group={}. "
                                    + "Initiate rebalance process for partition={}, table={}",
                            leaderWithTerm.leader(), replicaGrpId, partId, tables.get(replicaGrpId.tableId()).name());

                    return metaStorageMgr.get(pendingPartAssignmentsKey(replicaGrpId))
                            .thenCompose(latestPendingAssignmentsEntry -> {
                                // Do not change peers of the raft group if this is a stale event.
                                // Note that we start raft node before for the sake of the consistency in a
                                // starting and stopping raft nodes.
                                if (revision < latestPendingAssignmentsEntry.revision()) {
                                    return nullCompletedFuture();
                                }

                                PeersAndLearners newConfiguration = fromAssignments(pendingAssignments);

                                return partGrpSvc.changePeersAsync(newConfiguration, leaderWithTerm.term());
                            });
                });
    }

    private SnapshotStorageFactory createSnapshotStorageFactory(
            TablePartitionId replicaGrpId,
            PartitionUpdateHandlers partitionUpdateHandlers,
            InternalTable internalTable
    ) {
        PartitionKey partitionKey = partitionKey(internalTable, replicaGrpId.partitionId());

        return new PartitionSnapshotStorageFactory(
                topologyService,
                outgoingSnapshotsManager,
                new PartitionAccessImpl(
                        partitionKey,
                        internalTable.storage(),
                        internalTable.txStateStorage(),
                        mvGc,
                        partitionUpdateHandlers.indexUpdateHandler,
                        partitionUpdateHandlers.gcUpdateHandler,
                        fullStateTransferIndexChooser,
                        schemaManager.schemaRegistry(partitionKey.tableId()),
                        lowWatermark
                ),
                catalogService,
                incomingSnapshotsExecutor
        );
    }

    /**
     * Creates Meta storage listener for stable assignments updates.
     *
     * @return The watch listener.
     */
    private WatchListener createStableAssignmentsRebalanceListener() {
        return new WatchListener() {
            @Override
            public CompletableFuture<Void> onUpdate(WatchEvent evt) {
                if (!busyLock.enterBusy()) {
                    return failedFuture(new NodeStoppingException());
                }

                try {
                    return handleChangeStableAssignmentEvent(evt);
                } finally {
                    busyLock.leaveBusy();
                }
            }

            @Override
            public void onError(Throwable e) {
                LOG.warn("Unable to process stable assignments event", e);
            }
        };
    }

    /** Creates Meta storage listener for switch reduce assignments updates. */
    private WatchListener createAssignmentsSwitchRebalanceListener() {
        return new WatchListener() {
            @Override
            public CompletableFuture<Void> onUpdate(WatchEvent evt) {
                return inBusyLockAsync(busyLock, () -> {
                    byte[] key = evt.entryEvent().newEntry().key();

                    int partitionId = extractPartitionNumber(key);
                    int tableId = extractTableId(key, ASSIGNMENTS_SWITCH_REDUCE_PREFIX);

                    TablePartitionId replicaGrpId = new TablePartitionId(tableId, partitionId);

                    // It is safe to get the latest version of the catalog as we are in the metastore thread.
                    // TODO: IGNITE-22661 Potentially unsafe to use the latest catalog version, as the tables might not already present
                    //  in the catalog. Better to take the version from Assignments.
                    int catalogVersion = catalogService.latestCatalogVersion();

                    return tablesById(evt.revision())
                            .thenCompose(tables -> inBusyLockAsync(busyLock, () -> {
                                CatalogTableDescriptor tableDescriptor = getTableDescriptor(tableId, catalogVersion);

                                CatalogZoneDescriptor zoneDescriptor = getZoneDescriptor(tableDescriptor, catalogVersion);

                                long causalityToken = zoneDescriptor.updateToken();

                                return distributionZoneManager.dataNodes(causalityToken, catalogVersion, tableDescriptor.zoneId())
                                        .thenCompose(dataNodes -> RebalanceUtilEx.handleReduceChanged(
                                                metaStorageMgr,
                                                dataNodes,
                                                zoneDescriptor.replicas(),
                                                replicaGrpId,
                                                evt
                                        ));
                            }));
                });
            }

            @Override
            public void onError(Throwable e) {
                LOG.warn("Unable to process switch reduce event", e);
            }
        };
    }

    /**
     * Gets partition stores.
     *
     * @param table Table.
     * @param partitionId Partition ID.
     * @return PartitionStorages.
     */
    private static PartitionStorages getPartitionStorages(TableImpl table, int partitionId) {
        InternalTable internalTable = table.internalTable();

        MvPartitionStorage mvPartition = internalTable.storage().getMvPartition(partitionId);

        assert mvPartition != null : "tableId=" + table.tableId() + ", partitionId=" + partitionId;

        TxStateStorage txStateStorage = internalTable.txStateStorage().getTxStateStorage(partitionId);

        assert txStateStorage != null : "tableId=" + table.tableId() + ", partitionId=" + partitionId;

        return new PartitionStorages(mvPartition, txStateStorage);
    }

    // TODO: https://issues.apache.org/jira/browse/IGNITE-19739 Create storages only once.
    private CompletableFuture<Void> getOrCreatePartitionStorages(TableImpl table, PartitionSet partitions) {
        InternalTable internalTable = table.internalTable();

        CompletableFuture<?>[] storageFuts = partitions.stream().mapToObj(partitionId -> {
            MvPartitionStorage mvPartition = internalTable.storage().getMvPartition(partitionId);

            return (mvPartition != null ? completedFuture(mvPartition) : internalTable.storage().createMvPartition(partitionId))
                    .thenComposeAsync(mvPartitionStorage -> {
                        TxStateStorage txStateStorage = internalTable.txStateStorage().getOrCreateTxStateStorage(partitionId);

                        if (mvPartitionStorage.lastAppliedIndex() == MvPartitionStorage.REBALANCE_IN_PROGRESS
                                || txStateStorage.lastAppliedIndex() == TxStateStorage.REBALANCE_IN_PROGRESS) {
                            return allOf(
                                    internalTable.storage().clearPartition(partitionId),
                                    txStateStorage.clear()
                            );
                        } else {
                            return nullCompletedFuture();
                        }
                    }, ioExecutor);
        }).toArray(CompletableFuture[]::new);

        return allOf(storageFuts);
    }

    /**
     * Handles the {@link RebalanceUtil#STABLE_ASSIGNMENTS_PREFIX} update event.
     *
     * @param evt Event.
     */
    protected CompletableFuture<Void> handleChangeStableAssignmentEvent(WatchEvent evt) {
        if (evt.entryEvents().stream().allMatch(e -> e.oldEntry().value() == null)) {
            // It's the initial write to table stable assignments on table create event.
            return nullCompletedFuture();
        }

        if (!evt.single()) {
            // If there is not a single entry, then all entries must be tombstones (this happens after table drop).
            assert evt.entryEvents().stream().allMatch(entryEvent -> entryEvent.newEntry().tombstone()) : evt;

            return nullCompletedFuture();
        }

        // here we can receive only update from the rebalance logic
        // these updates always processing only 1 partition, so, only 1 stable partition key.
        assert evt.single() : evt;

        if (evt.entryEvent().oldEntry() == null) {
            // This means it's an event on table creation.
            return nullCompletedFuture();
        }

        Entry stableAssignmentsWatchEvent = evt.entryEvent().newEntry();

        long revision = evt.revision();

        assert stableAssignmentsWatchEvent.revision() == revision : stableAssignmentsWatchEvent;

        if (stableAssignmentsWatchEvent.value() == null) {
            return nullCompletedFuture();
        }

        return handleChangeStableAssignmentEvent(stableAssignmentsWatchEvent, evt.revision(), false);
    }

    protected CompletableFuture<Void> handleChangeStableAssignmentEvent(
            Entry stableAssignmentsWatchEvent,
            long revision,
            boolean isRecovery
    ) {
        int partitionId = extractPartitionNumber(stableAssignmentsWatchEvent.key());
        int tableId = extractTableId(stableAssignmentsWatchEvent.key(), STABLE_ASSIGNMENTS_PREFIX);

        TablePartitionId tablePartitionId = new TablePartitionId(tableId, partitionId);

        Set<Assignment> stableAssignments = stableAssignmentsWatchEvent.value() == null
                ? emptySet()
                : Assignments.fromBytes(stableAssignmentsWatchEvent.value()).nodes();

        return supplyAsync(() -> {
            Entry pendingAssignmentsEntry = metaStorageMgr.getLocally(pendingPartAssignmentsKey(tablePartitionId), revision);

            byte[] pendingAssignmentsFromMetaStorage = pendingAssignmentsEntry.value();

            Assignments pendingAssignments = pendingAssignmentsFromMetaStorage == null
                    ? Assignments.EMPTY
                    : Assignments.fromBytes(pendingAssignmentsFromMetaStorage);

            if (LOG.isInfoEnabled()) {
                var stringKey = new String(stableAssignmentsWatchEvent.key(), UTF_8);

                LOG.info("Received update on stable assignments [key={}, partition={}, localMemberAddress={}, "
                                + "stableAssignments={}, pendingAssignments={}, revision={}]", stringKey, tablePartitionId,
                        localNode().address(), stableAssignments, pendingAssignments, revision);
            }

            return stopAndDestroyPartitionAndUpdateClients(
                    tablePartitionId,
                    stableAssignments,
                    pendingAssignments,
                    isRecovery,
                    revision
            );
        }, ioExecutor).thenCompose(identity());
    }

    private CompletableFuture<Boolean> isLocalNodeLeaseholder(ReplicationGroupId replicationGroupId) {
        HybridTimestamp previousMetastoreSafeTime = metaStorageMgr.clusterTime()
                .currentSafeTime()
                .addPhysicalTime(-clockService.maxClockSkewMillis());

        return executorInclinedPlacementDriver.getPrimaryReplica(replicationGroupId, previousMetastoreSafeTime)
                .thenApply(replicaMeta -> replicaMeta != null
                    && replicaMeta.getLeaseholderId() != null
                    && replicaMeta.getLeaseholderId().equals(localNode().name()));
    }

    private CompletableFuture<Void> updatePartitionClients(
            TablePartitionId tablePartitionId,
            Set<Assignment> stableAssignments,
            long revision
    ) {
        return isLocalNodeLeaseholder(tablePartitionId).thenCompose(isLeaseholder -> inBusyLock(busyLock, () -> {
            boolean isLocalInStable = isLocalNodeInAssignments(stableAssignments);

            if (!isLocalInStable && !isLeaseholder) {
                return nullCompletedFuture();
            }

            assert replicaMgr.isReplicaStarted(tablePartitionId)
                    : "The local node is outside of the replication group [inStable=" + isLocalInStable
                            + ", isLeaseholder=" + isLeaseholder + "].";

            // Update raft client peers and learners according to the actual assignments.
            return tablesById(revision).thenAccept(t -> t.get(tablePartitionId.tableId())
                    .internalTable()
                    .tableRaftService()
                    .partitionRaftGroupService(tablePartitionId.partitionId())
                    .updateConfiguration(fromAssignments(stableAssignments))
            );
        }));
    }

    private CompletableFuture<Void> stopAndDestroyPartitionAndUpdateClients(
            TablePartitionId tablePartitionId,
            Set<Assignment> stableAssignments,
            Assignments pendingAssignments,
            boolean isRecovery,
            long revision
    ) {
        CompletableFuture<Void> clientUpdateFuture = isRecovery
                // Updating clients is not needed on recovery.
                ? nullCompletedFuture()
                : updatePartitionClients(tablePartitionId, stableAssignments, revision);

        boolean shouldStopLocalServices = (pendingAssignments.force()
                        ? pendingAssignments.nodes().stream()
                        : Stream.concat(stableAssignments.stream(), pendingAssignments.nodes().stream())
                )
                .noneMatch(isLocalNodeAssignment);

        if (shouldStopLocalServices) {
            return allOf(
                    clientUpdateFuture,
                    weakStopAndDestroyPartition(tablePartitionId, revision)
            );
        } else {
            return clientUpdateFuture;
        }
    }

    private CompletableFuture<Void> weakStopAndDestroyPartition(TablePartitionId tablePartitionId, long causalityToken) {
        return replicaMgr.weakStopReplica(
                tablePartitionId,
                WeakReplicaStopReason.EXCLUDED_FROM_ASSIGNMENTS,
                () -> stopAndDestroyPartition(tablePartitionId, causalityToken)
        );
    }

    private CompletableFuture<Void> stopAndDestroyPartition(TablePartitionId tablePartitionId, long causalityToken) {
        return tablesVv
                .get(causalityToken)
                .thenCompose(ignore -> {
                    TableImpl table = tables.get(tablePartitionId.tableId());

                    return stopPartition(tablePartitionId, table)
                            .thenComposeAsync(v -> destroyPartitionStorages(tablePartitionId, table), ioExecutor);
                });
    }

    /**
     * Stops all resources associated with a given partition, like replicas and partition trackers. Calls
     * {@link ReplicaManager#weakStopReplica} in order to change the replica state.
     *
     * @param tablePartitionId Partition ID.
     * @param table Table which this partition belongs to.
     * @return Future that will be completed after all resources have been closed.
     */
    private CompletableFuture<Void> stopPartitionForRestart(TablePartitionId tablePartitionId, TableImpl table) {
        return replicaMgr.weakStopReplica(tablePartitionId, WeakReplicaStopReason.RESTART, () -> stopPartition(tablePartitionId, table));
    }

    /**
     * Stops all resources associated with a given partition, like replicas and partition trackers.
     *
     * @param tablePartitionId Partition ID.
     * @param table Table which this partition belongs to.
     * @return Future that will be completed after all resources have been closed.
     */
    private CompletableFuture<Void> stopPartition(TablePartitionId tablePartitionId, TableImpl table) {
        if (table != null) {
            closePartitionTrackers(table.internalTable(), tablePartitionId.partitionId());
        }

        CompletableFuture<Boolean> stopReplicaFuture;

        try {
            stopReplicaFuture = replicaMgr.stopReplica(tablePartitionId);
        } catch (NodeStoppingException e) {
            // No-op.
            stopReplicaFuture = falseCompletedFuture();
        }

        return stopReplicaFuture
                .thenCompose(v -> mvGc.removeStorage(tablePartitionId));
    }

    private CompletableFuture<Void> destroyPartitionStorages(TablePartitionId tablePartitionId, TableImpl table) {
        // TODO: IGNITE-18703 Destroy raft log and meta
        if (table == null) {
            return nullCompletedFuture();
        }

        InternalTable internalTable = table.internalTable();

        int partitionId = tablePartitionId.partitionId();

        List<CompletableFuture<?>> destroyFutures = new ArrayList<>();

        if (internalTable.storage().getMvPartition(partitionId) != null) {
            destroyFutures.add(internalTable.storage().destroyPartition(partitionId));
        }

        if (internalTable.txStateStorage().getTxStateStorage(partitionId) != null) {
            destroyFutures.add(runAsync(() -> internalTable.txStateStorage().destroyTxStateStorage(partitionId), ioExecutor));
        }

        return allOf(destroyFutures.toArray(new CompletableFuture[]{}));
    }

    private static void closePartitionTrackers(InternalTable internalTable, int partitionId) {
        closeTracker(internalTable.getPartitionSafeTimeTracker(partitionId));

        closeTracker(internalTable.getPartitionStorageIndexTracker(partitionId));
    }

    private static void closeTracker(@Nullable PendingComparableValuesTracker<?, Void> tracker) {
        if (tracker != null) {
            tracker.close();
        }
    }

    private ClusterNode localNode() {
        return topologyService.localMember();
    }

    private static PartitionUpdateHandlers createPartitionUpdateHandlers(
            int partitionId,
            PartitionDataStorage partitionDataStorage,
            TableImpl table,
            PendingComparableValuesTracker<HybridTimestamp, Void> safeTimeTracker,
            StorageUpdateConfiguration storageUpdateConfig
    ) {
        TableIndexStoragesSupplier indexes = table.indexStorageAdapters(partitionId);

        IndexUpdateHandler indexUpdateHandler = new IndexUpdateHandler(indexes);

        GcUpdateHandler gcUpdateHandler = new GcUpdateHandler(partitionDataStorage, safeTimeTracker, indexUpdateHandler);

        StorageUpdateHandler storageUpdateHandler = new StorageUpdateHandler(
                partitionId,
                partitionDataStorage,
                indexUpdateHandler,
                storageUpdateConfig
        );

        return new PartitionUpdateHandlers(storageUpdateHandler, indexUpdateHandler, gcUpdateHandler);
    }

    /**
     * Returns a cached table instance if it exists, {@code null} otherwise. Can return a table that is being stopped.
     *
     * @param tableId Table id.
     */
    @Override
    public @Nullable TableViewInternal cachedTable(int tableId) {
        return tables.get(tableId);
    }

    /**
     * Returns a cached table instance if it exists, {@code null} otherwise. Can return a table that is being stopped.
     *
     * @param name Table name.
     */
    @TestOnly
    public @Nullable TableViewInternal cachedTable(String name) {
        return findTableImplByName(tables.values(), name);
    }

    private CatalogTableDescriptor getTableDescriptor(int tableId, int catalogVersion) {
        CatalogTableDescriptor tableDescriptor = catalogService.table(tableId, catalogVersion);

        assert tableDescriptor != null : "tableId=" + tableId + ", catalogVersion=" + catalogVersion;

        return tableDescriptor;
    }

    private CatalogZoneDescriptor getZoneDescriptor(CatalogTableDescriptor tableDescriptor, int catalogVersion) {
        CatalogZoneDescriptor zoneDescriptor = catalogService.zone(tableDescriptor.zoneId(), catalogVersion);

        assert zoneDescriptor != null :
                "tableId=" + tableDescriptor.id() + ", zoneId=" + tableDescriptor.zoneId() + ", catalogVersion=" + catalogVersion;

        return zoneDescriptor;
    }

    private static @Nullable TableImpl findTableImplByName(Collection<TableImpl> tables, String name) {
        return tables.stream().filter(table -> table.name().equals(name)).findAny().orElse(null);
    }

    private void startTables(long recoveryRevision, @Nullable HybridTimestamp lwm) {
        sharedTxStateStorage.start();

        int earliestCatalogVersion = catalogService.activeCatalogVersion(hybridTimestampToLong(lwm));
        int latestCatalogVersion = catalogService.latestCatalogVersion();

        var startedTables = new IntOpenHashSet();
        var startTableFutures = new ArrayList<CompletableFuture<?>>();

        for (int ver = latestCatalogVersion; ver >= earliestCatalogVersion; ver--) {
            int ver0 = ver;
            catalogService.tables(ver).stream()
                    .filter(tbl -> startedTables.add(tbl.id()))
                    .forEach(tableDescriptor -> startTableFutures.add(createTableLocally(recoveryRevision, ver0, tableDescriptor, true)));
        }

        // Forces you to wait until recovery is complete before the metastore watches is deployed to avoid races with catalog listeners.
        startVv.update(recoveryRevision, (unused, throwable) -> allOf(startTableFutures.toArray(CompletableFuture[]::new)))
                .whenComplete((unused, throwable) -> {
                    if (throwable != null) {
                        LOG.error("Error starting tables", throwable);
                    } else {
                        LOG.debug("Tables started successfully");
                    }
                });
    }

    /**
     * Returns the future that will complete when, either the future from the argument or {@link #stopManagerFuture} will complete,
     * successfully or exceptionally. Allows to protect from getting stuck at {@link IgniteComponent#stopAsync(ComponentContext)}
     * when someone is blocked (by using {@link #busyLock}) for a long time.
     *
     * @param future Future.
     */
    private <T> CompletableFuture<T> orStopManagerFuture(CompletableFuture<T> future) {
        if (future.isDone()) {
            return future;
        }

        return anyOf(future, stopManagerFuture).thenApply(o -> (T) o);
    }

    /** Internal event. */
    private static class DestroyTableEvent {
        final int catalogVersion;
        final int tableId;

        DestroyTableEvent(int catalogVersion, int tableId) {
            this.catalogVersion = catalogVersion;
            this.tableId = tableId;
        }

        public int catalogVersion() {
            return catalogVersion;
        }

        public int tableId() {
            return tableId;
        }
    }

    private void cleanUpResourcesForDroppedTablesOnRecoveryBusy() {
        // TODO: IGNITE-20384 Clean up abandoned resources for dropped zones from vault and metastore
        for (DroppedTableInfo droppedTableInfo : droppedTables(catalogService, lowWatermark.getLowWatermark())) {
            int catalogVersion = droppedTableInfo.tableRemovalCatalogVersion() - 1;

            CatalogTableDescriptor tableDescriptor = catalogService.table(droppedTableInfo.tableId(), catalogVersion);

            assert tableDescriptor != null : "tableId=" + droppedTableInfo.tableId() + ", catalogVersion=" + catalogVersion;

            destroyTableStorageOnRecoveryBusy(tableDescriptor);
        }
    }

    private void destroyTableStorageOnRecoveryBusy(CatalogTableDescriptor tableDescriptor) {
        StorageEngine engine = dataStorageMgr.engineByStorageProfile(tableDescriptor.storageProfile());

        assert engine != null : "tableId=" + tableDescriptor.id() + ", storageProfile=" + tableDescriptor.storageProfile();

        engine.dropMvTable(tableDescriptor.id());
    }

    private synchronized ScheduledExecutorService streamerFlushExecutor() {
        if (!busyLock.enterBusy()) {
            throw new IgniteException(new NodeStoppingException());
        }

        try {
            if (streamerFlushExecutor == null) {
                streamerFlushExecutor = Executors.newSingleThreadScheduledExecutor(
                        IgniteThreadFactory.create(nodeName, "streamer-flush-executor", LOG, STORAGE_WRITE));
            }

            return streamerFlushExecutor;
        } finally {
            busyLock.leaveBusy();
        }
    }

    /**
     * Restarts the table partition including the replica and raft node.
     *
     * @param tablePartitionId Table partition that needs to be restarted.
     * @param revision Metastore revision.
     * @return Operation future.
     */
    public CompletableFuture<Void> restartPartition(TablePartitionId tablePartitionId, long revision) {
        return inBusyLockAsync(busyLock, () -> tablesVv.get(revision).thenComposeAsync(unused -> inBusyLockAsync(busyLock, () -> {
            TableImpl table = tables.get(tablePartitionId.tableId());

            return stopPartitionForRestart(tablePartitionId, table).thenComposeAsync(unused1 -> {
                Assignments stableAssignments = stableAssignments(tablePartitionId, revision);

                assert stableAssignments != null : "tablePartitionId=" + tablePartitionId + ", revision=" + revision;

                // TODO: IGNITE-22661 Potentially unsafe to use the latest catalog version, as the tables might not already present
                //  in the catalog. Better to store this version in ManualGroupRestartRequest.
                int catalogVersion = catalogService.latestCatalogVersion();

                int zoneId = getTableDescriptor(tablePartitionId.tableId(), catalogVersion).zoneId();

                return startPartitionAndStartClient(
                        table,
                        tablePartitionId.partitionId(),
                        localMemberAssignment(stableAssignments),
                        stableAssignments,
                        zoneId,
                        false
                );
            }, ioExecutor);
        }), ioExecutor));
    }

    private @Nullable Assignments stableAssignments(TablePartitionId tablePartitionId, long revision) {
        Entry entry = metaStorageMgr.getLocally(stablePartAssignmentsKey(tablePartitionId), revision);

        return Assignments.fromBytes(entry.value());
    }

    @Override
    public void setStreamerReceiverRunner(StreamerReceiverRunner runner) {
        this.streamerReceiverRunner = runner;
    }
}<|MERGE_RESOLUTION|>--- conflicted
+++ resolved
@@ -488,11 +488,8 @@
             LowWatermark lowWatermark,
             TransactionInflights transactionInflights,
             IndexMetaStorage indexMetaStorage,
-<<<<<<< HEAD
+            LogSyncer logSyncer,
             PartitionReplicaLifecycleManager partitionReplicaLifecycleManager
-=======
-            LogSyncer logSyncer
->>>>>>> 9b271581
     ) {
         this.topologyService = topologyService;
         this.replicaMgr = replicaMgr;
@@ -1174,43 +1171,6 @@
                     SnapshotStorageFactory snapshotStorageFactory = createSnapshotStorageFactory(replicaGrpId,
                             partitionUpdateHandlers, internalTbl);
 
-<<<<<<< HEAD
-                        Function<RaftGroupService, ReplicaListener> createListener = (raftClient) -> createReplicaListener(
-                                replicaGrpId,
-                                table,
-                                safeTimeTracker,
-                                partitionStorages.getMvPartitionStorage(),
-                                partitionStorages.getTxStateStorage(),
-                                partitionUpdateHandlers,
-                                raftClient);
-
-                        RaftGroupEventsListener raftGroupEventsListener = createRaftGroupEventsListener(zoneId, replicaGrpId);
-
-                        MvTableStorage mvTableStorage = internalTbl.storage();
-
-                        try {
-                            return replicaMgr.startReplica(
-                                    raftGroupEventsListener,
-                                    raftGroupListener,
-                                    mvTableStorage.isVolatile(),
-                                    snapshotStorageFactory,
-                                    updateTableRaftService,
-                                    createListener,
-                                    storageIndexTracker,
-                                    replicaGrpId,
-                                    stablePeersAndLearners).thenApply(unused -> true);
-                        } catch (NodeStoppingException e) {
-                            throw new AssertionError("Loza was stopped before Table manager", e);
-                        }
-                    }), ioExecutor),
-                    forcedAssignments
-            );
-        } else {
-            // TODO: will be removed after https://issues.apache.org/jira/browse/IGNITE-22315
-            // (4) in case if node not in the assignments
-            startGroupFut = falseCompletedFuture();
-        }
-=======
                     Function<RaftGroupService, ReplicaListener> createListener = (raftClient) -> createReplicaListener(
                             replicaGrpId,
                             table,
@@ -1219,7 +1179,6 @@
                             partitionStorages.getTxStateStorage(),
                             partitionUpdateHandlers,
                             raftClient);
->>>>>>> 9b271581
 
                     RaftGroupEventsListener raftGroupEventsListener = createRaftGroupEventsListener(zoneId, replicaGrpId);
 
@@ -1235,7 +1194,7 @@
                                 createListener,
                                 storageIndexTracker,
                                 replicaGrpId,
-                                stablePeersAndLearners);
+                                stablePeersAndLearners).thenApply(ignored -> true);
                     } catch (NodeStoppingException e) {
                         throw new AssertionError("Loza was stopped before Table manager", e);
                     }
