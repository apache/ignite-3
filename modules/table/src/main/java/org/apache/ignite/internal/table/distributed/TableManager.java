/*
 * Licensed to the Apache Software Foundation (ASF) under one or more
 * contributor license agreements. See the NOTICE file distributed with
 * this work for additional information regarding copyright ownership.
 * The ASF licenses this file to You under the Apache License, Version 2.0
 * (the "License"); you may not use this file except in compliance with
 * the License. You may obtain a copy of the License at
 *
 *      http://www.apache.org/licenses/LICENSE-2.0
 *
 * Unless required by applicable law or agreed to in writing, software
 * distributed under the License is distributed on an "AS IS" BASIS,
 * WITHOUT WARRANTIES OR CONDITIONS OF ANY KIND, either express or implied.
 * See the License for the specific language governing permissions and
 * limitations under the License.
 */

package org.apache.ignite.internal.table.distributed;

import static java.util.Collections.unmodifiableMap;
import static java.util.concurrent.CompletableFuture.allOf;
import static java.util.concurrent.CompletableFuture.completedFuture;
import static java.util.concurrent.CompletableFuture.failedFuture;
import static java.util.concurrent.CompletableFuture.runAsync;
import static java.util.stream.Collectors.toList;
import static org.apache.ignite.internal.distributionzones.DistributionZonesUtil.dataNodes;
import static org.apache.ignite.internal.distributionzones.DistributionZonesUtil.extractZoneId;
import static org.apache.ignite.internal.distributionzones.DistributionZonesUtil.zoneDataNodesPrefix;
import static org.apache.ignite.internal.schema.SchemaManager.INITIAL_SCHEMA_VERSION;
import static org.apache.ignite.internal.util.IgniteUtils.inBusyLock;
import static org.apache.ignite.internal.util.IgniteUtils.shutdownAndAwaitTermination;
import static org.apache.ignite.internal.utils.RebalanceUtil.ASSIGNMENTS_SWITCH_REDUCE_PREFIX;
import static org.apache.ignite.internal.utils.RebalanceUtil.PENDING_ASSIGNMENTS_PREFIX;
import static org.apache.ignite.internal.utils.RebalanceUtil.STABLE_ASSIGNMENTS_PREFIX;
import static org.apache.ignite.internal.utils.RebalanceUtil.extractPartitionNumber;
import static org.apache.ignite.internal.utils.RebalanceUtil.extractTableId;
import static org.apache.ignite.internal.utils.RebalanceUtil.pendingPartAssignmentsKey;
import static org.apache.ignite.internal.utils.RebalanceUtil.stablePartAssignmentsKey;
import static org.apache.ignite.internal.utils.RebalanceUtil.updatePendingAssignmentsKeys;

import it.unimi.dsi.fastutil.ints.Int2ObjectOpenHashMap;
import java.io.IOException;
import java.nio.file.Files;
import java.nio.file.Path;
import java.util.ArrayList;
import java.util.Arrays;
import java.util.Collection;
import java.util.HashMap;
import java.util.HashSet;
import java.util.List;
import java.util.Map;
import java.util.NoSuchElementException;
import java.util.Objects;
import java.util.Set;
import java.util.UUID;
import java.util.concurrent.CompletableFuture;
import java.util.concurrent.CompletionException;
import java.util.concurrent.ConcurrentHashMap;
import java.util.concurrent.CopyOnWriteArrayList;
import java.util.concurrent.CountDownLatch;
import java.util.concurrent.ExecutionException;
import java.util.concurrent.ExecutorService;
import java.util.concurrent.Executors;
import java.util.concurrent.LinkedBlockingQueue;
import java.util.concurrent.ScheduledExecutorService;
import java.util.concurrent.ScheduledThreadPoolExecutor;
import java.util.concurrent.ThreadPoolExecutor;
import java.util.concurrent.TimeUnit;
import java.util.concurrent.atomic.AtomicBoolean;
import java.util.concurrent.atomic.AtomicReference;
import java.util.function.Consumer;
import java.util.function.Function;
import java.util.function.IntSupplier;
import java.util.stream.Stream;
import org.apache.ignite.configuration.ConfigurationChangeException;
import org.apache.ignite.configuration.ConfigurationProperty;
import org.apache.ignite.configuration.NamedConfigurationTree;
import org.apache.ignite.configuration.NamedListView;
import org.apache.ignite.configuration.notifications.ConfigurationNamedListListener;
import org.apache.ignite.configuration.notifications.ConfigurationNotificationEvent;
import org.apache.ignite.internal.affinity.AffinityUtils;
import org.apache.ignite.internal.affinity.Assignment;
import org.apache.ignite.internal.baseline.BaselineManager;
import org.apache.ignite.internal.causality.CompletionListener;
import org.apache.ignite.internal.causality.IncrementalVersionedValue;
import org.apache.ignite.internal.hlc.HybridClock;
import org.apache.ignite.internal.hlc.HybridTimestamp;
import org.apache.ignite.internal.logger.IgniteLogger;
import org.apache.ignite.internal.logger.Loggers;
import org.apache.ignite.internal.manager.EventListener;
import org.apache.ignite.internal.manager.IgniteComponent;
import org.apache.ignite.internal.manager.Producer;
import org.apache.ignite.internal.metastorage.Entry;
import org.apache.ignite.internal.metastorage.MetaStorageManager;
import org.apache.ignite.internal.metastorage.WatchEvent;
import org.apache.ignite.internal.metastorage.WatchListener;
import org.apache.ignite.internal.raft.Loza;
import org.apache.ignite.internal.raft.Peer;
import org.apache.ignite.internal.raft.PeersAndLearners;
import org.apache.ignite.internal.raft.RaftGroupEventsListener;
import org.apache.ignite.internal.raft.RaftManager;
import org.apache.ignite.internal.raft.RaftNodeId;
import org.apache.ignite.internal.raft.client.TopologyAwareRaftGroupService;
import org.apache.ignite.internal.raft.client.TopologyAwareRaftGroupServiceFactory;
import org.apache.ignite.internal.raft.server.RaftGroupOptions;
import org.apache.ignite.internal.raft.service.RaftGroupListener;
import org.apache.ignite.internal.raft.service.RaftGroupService;
import org.apache.ignite.internal.raft.storage.impl.LogStorageFactoryCreator;
import org.apache.ignite.internal.replicator.ReplicaManager;
import org.apache.ignite.internal.replicator.ReplicaService;
import org.apache.ignite.internal.schema.SchemaManager;
import org.apache.ignite.internal.schema.configuration.ExtendedTableChange;
import org.apache.ignite.internal.schema.configuration.ExtendedTableConfiguration;
import org.apache.ignite.internal.schema.configuration.ExtendedTableView;
import org.apache.ignite.internal.schema.configuration.TableChange;
import org.apache.ignite.internal.schema.configuration.TableConfiguration;
import org.apache.ignite.internal.schema.configuration.TableView;
import org.apache.ignite.internal.schema.configuration.TablesConfiguration;
import org.apache.ignite.internal.schema.configuration.index.TableIndexView;
import org.apache.ignite.internal.schema.event.SchemaEvent;
import org.apache.ignite.internal.schema.event.SchemaEventParameters;
import org.apache.ignite.internal.storage.DataStorageManager;
import org.apache.ignite.internal.storage.MvPartitionStorage;
import org.apache.ignite.internal.storage.StorageException;
import org.apache.ignite.internal.storage.engine.MvTableStorage;
import org.apache.ignite.internal.table.IgniteTablesInternal;
import org.apache.ignite.internal.table.InternalTable;
import org.apache.ignite.internal.table.TableImpl;
import org.apache.ignite.internal.table.distributed.gc.MvGc;
import org.apache.ignite.internal.table.distributed.message.HasDataRequest;
import org.apache.ignite.internal.table.distributed.message.HasDataResponse;
import org.apache.ignite.internal.table.distributed.raft.PartitionDataStorage;
import org.apache.ignite.internal.table.distributed.raft.PartitionListener;
import org.apache.ignite.internal.table.distributed.raft.RebalanceRaftGroupEventsListener;
import org.apache.ignite.internal.table.distributed.raft.snapshot.PartitionAccessImpl;
import org.apache.ignite.internal.table.distributed.raft.snapshot.PartitionKey;
import org.apache.ignite.internal.table.distributed.raft.snapshot.PartitionSnapshotStorageFactory;
import org.apache.ignite.internal.table.distributed.raft.snapshot.outgoing.OutgoingSnapshotsManager;
import org.apache.ignite.internal.table.distributed.raft.snapshot.outgoing.SnapshotAwarePartitionDataStorage;
import org.apache.ignite.internal.table.distributed.replicator.PartitionReplicaListener;
import org.apache.ignite.internal.table.distributed.replicator.PlacementDriver;
import org.apache.ignite.internal.table.distributed.replicator.TablePartitionId;
import org.apache.ignite.internal.table.distributed.storage.InternalTableImpl;
import org.apache.ignite.internal.table.distributed.storage.PartitionStorages;
import org.apache.ignite.internal.table.event.TableEvent;
import org.apache.ignite.internal.table.event.TableEventParameters;
import org.apache.ignite.internal.thread.NamedThreadFactory;
import org.apache.ignite.internal.tx.LockManager;
import org.apache.ignite.internal.tx.TxManager;
import org.apache.ignite.internal.tx.storage.state.TxStateStorage;
import org.apache.ignite.internal.tx.storage.state.TxStateTableStorage;
import org.apache.ignite.internal.tx.storage.state.rocksdb.TxStateRocksDbTableStorage;
import org.apache.ignite.internal.util.ByteUtils;
import org.apache.ignite.internal.util.IgniteNameUtils;
import org.apache.ignite.internal.util.IgniteSpinBusyLock;
import org.apache.ignite.internal.util.IgniteUtils;
import org.apache.ignite.internal.util.Lazy;
import org.apache.ignite.internal.util.PendingComparableValuesTracker;
import org.apache.ignite.internal.utils.RebalanceUtil;
import org.apache.ignite.lang.ByteArray;
import org.apache.ignite.lang.IgniteException;
import org.apache.ignite.lang.IgniteInternalException;
import org.apache.ignite.lang.IgniteStringFormatter;
import org.apache.ignite.lang.IgniteSystemProperties;
import org.apache.ignite.lang.NodeStoppingException;
import org.apache.ignite.lang.TableAlreadyExistsException;
import org.apache.ignite.lang.TableNotFoundException;
import org.apache.ignite.network.ClusterNode;
import org.apache.ignite.network.ClusterService;
import org.apache.ignite.network.MessagingService;
import org.apache.ignite.network.TopologyService;
import org.apache.ignite.raft.jraft.storage.impl.VolatileRaftMetaStorage;
import org.apache.ignite.table.Table;
import org.jetbrains.annotations.NotNull;
import org.jetbrains.annotations.Nullable;
import org.jetbrains.annotations.TestOnly;

/**
 * Table manager.
 */
public class TableManager extends Producer<TableEvent, TableEventParameters> implements IgniteTablesInternal, IgniteComponent {
    private static final String DEFAULT_SCHEMA_NAME = "PUBLIC";

    private static final long QUERY_DATA_NODES_COUNT_TIMEOUT = TimeUnit.SECONDS.toMillis(3);

    /** The logger. */
    private static final IgniteLogger LOG = Loggers.forClass(TableManager.class);

    /** Name of a transaction state directory. */
    private static final String TX_STATE_DIR = "tx-state-";

    /** Transaction storage flush delay. */
    private static final int TX_STATE_STORAGE_FLUSH_DELAY = 1000;
    private static final IntSupplier TX_STATE_STORAGE_FLUSH_DELAY_SUPPLIER = () -> TX_STATE_STORAGE_FLUSH_DELAY;

    /**
     * If this property is set to {@code true} then an attempt to get the configuration property directly from Meta storage will be skipped,
     * and the local property will be returned.
     * TODO: IGNITE-16774 This property and overall approach, access configuration directly through Meta storage,
     * TODO: will be removed after fix of the issue.
     */
    private final boolean getMetadataLocallyOnly = IgniteSystemProperties.getBoolean("IGNITE_GET_METADATA_LOCALLY_ONLY");

    /** Tables configuration. */
    private final TablesConfiguration tablesCfg;

    private final ClusterService clusterService;

    /** Raft manager. */
    private final RaftManager raftMgr;

    /** Replica manager. */
    private final ReplicaManager replicaMgr;

    /** Lock manager. */
    private final LockManager lockMgr;

    /** Replica service. */
    private final ReplicaService replicaSvc;

    /** Baseline manager. */
    private final BaselineManager baselineMgr;

    /** Transaction manager. */
    private final TxManager txManager;

    /** Meta storage manager. */
    private final MetaStorageManager metaStorageMgr;

    /** Data storage manager. */
    private final DataStorageManager dataStorageMgr;

    /** Placement driver. */
    private final PlacementDriver placementDriver;

    /** Here a table future stores during creation (until the table can be provided to client). */
    private final Map<UUID, CompletableFuture<Table>> tableCreateFuts = new ConcurrentHashMap<>();

    /** Versioned store for tables by id. */
    private final IncrementalVersionedValue<Map<UUID, TableImpl>> tablesByIdVv;

    /**
     * {@link TableImpl} is created during update of tablesByIdVv, we store reference to it in case of updating of tablesByIdVv fails, so we
     * can stop resources associated with the table.
     */
    private final Map<UUID, TableImpl> tablesToStopInCaseOfError = new ConcurrentHashMap<>();

    /** Resolver that resolves a node consistent ID to cluster node. */
    private final Function<String, ClusterNode> clusterNodeResolver;

    /** Busy lock to stop synchronously. */
    private final IgniteSpinBusyLock busyLock = new IgniteSpinBusyLock();

    /** Prevents double stopping the component. */
    private final AtomicBoolean stopGuard = new AtomicBoolean();

    /** Schema manager. */
    private final SchemaManager schemaManager;

    private final LogStorageFactoryCreator volatileLogStorageFactoryCreator;

    /** Executor for scheduling retries of a rebalance. */
    private final ScheduledExecutorService rebalanceScheduler;

    /** Transaction state storage scheduled pool. */
    private final ScheduledExecutorService txStateStorageScheduledPool;

    /** Transaction state storage pool. */
    private final ExecutorService txStateStoragePool;

    /** Scan request executor. */
    private final ExecutorService scanRequestExecutor;

    /**
     * Separate executor for IO operations like partition storage initialization or partition raft group meta data persisting.
     */
    private final ExecutorService ioExecutor;

    private final HybridClock clock;

    private final OutgoingSnapshotsManager outgoingSnapshotsManager;

    private final TopologyAwareRaftGroupServiceFactory raftGroupServiceFactory;

    /** Partitions storage path. */
    private final Path storagePath;

    /** Assignment change event listeners. */
    private final CopyOnWriteArrayList<Consumer<IgniteTablesInternal>> assignmentsChangeListeners = new CopyOnWriteArrayList<>();

    /** Incoming RAFT snapshots executor. */
    private final ExecutorService incomingSnapshotsExecutor;

    /** Rebalance scheduler pool size. */
    private static final int REBALANCE_SCHEDULER_POOL_SIZE = Math.min(Runtime.getRuntime().availableProcessors() * 3, 20);

    private static final TableMessagesFactory TABLE_MESSAGES_FACTORY = new TableMessagesFactory();

    /** Meta storage listener for changes in the distribution zones data nodes. */
    private final WatchListener distributionZonesDataNodesListener;

    /** Meta storage listener for pending assignments. */
    private final WatchListener pendingAssignmentsRebalanceListener;

    /** Meta storage listener for stable assignments. */
    private final WatchListener stableAssignmentsRebalanceListener;

    /** Meta storage listener for switch reduce assignments. */
    private final WatchListener assignmentsSwitchRebalanceListener;

    private final MvGc mvGc;

    /**
     * Creates a new table manager.
     *
     * @param nodeName Node name.
     * @param registry Registry for versioned values.
     * @param tablesCfg Tables configuration.
     * @param raftMgr Raft manager.
     * @param replicaMgr Replica manager.
     * @param lockMgr Lock manager.
     * @param replicaSvc Replica service.
     * @param baselineMgr Baseline manager.
     * @param txManager Transaction manager.
     * @param dataStorageMgr Data storage manager.
     * @param schemaManager Schema manager.
<<<<<<< HEAD
     * @param volatileLogStorageFactoryCreator Creator for {@link org.apache.ignite.internal.raft.storage.LogStorageFactory} for volatile
     *                                         tables.
     * @param raftGroupServiceFactory Factory that is used for creation of raft group services for replication groups.
=======
     * @param volatileLogStorageFactoryCreator Creator for {@link org.apache.ignite.internal.raft.storage.LogStorageFactory} for
     *         volatile tables.
>>>>>>> afec5360
     */
    public TableManager(
            String nodeName,
            Consumer<Function<Long, CompletableFuture<?>>> registry,
            TablesConfiguration tablesCfg,
            ClusterService clusterService,
            RaftManager raftMgr,
            ReplicaManager replicaMgr,
            LockManager lockMgr,
            ReplicaService replicaSvc,
            BaselineManager baselineMgr,
            TopologyService topologyService,
            TxManager txManager,
            DataStorageManager dataStorageMgr,
            Path storagePath,
            MetaStorageManager metaStorageMgr,
            SchemaManager schemaManager,
            LogStorageFactoryCreator volatileLogStorageFactoryCreator,
            HybridClock clock,
            OutgoingSnapshotsManager outgoingSnapshotsManager,
            TopologyAwareRaftGroupServiceFactory raftGroupServiceFactory
    ) {
        this.tablesCfg = tablesCfg;
        this.clusterService = clusterService;
        this.raftMgr = raftMgr;
        this.baselineMgr = baselineMgr;
        this.replicaMgr = replicaMgr;
        this.lockMgr = lockMgr;
        this.replicaSvc = replicaSvc;
        this.txManager = txManager;
        this.dataStorageMgr = dataStorageMgr;
        this.storagePath = storagePath;
        this.metaStorageMgr = metaStorageMgr;
        this.schemaManager = schemaManager;
        this.volatileLogStorageFactoryCreator = volatileLogStorageFactoryCreator;
        this.clock = clock;
        this.outgoingSnapshotsManager = outgoingSnapshotsManager;
        this.raftGroupServiceFactory = raftGroupServiceFactory;

        clusterNodeResolver = topologyService::getByConsistentId;

        placementDriver = new PlacementDriver(replicaSvc, clusterNodeResolver);

        tablesByIdVv = new IncrementalVersionedValue<>(registry, HashMap::new);

        registry.accept(token -> {
            tablesToStopInCaseOfError.clear();

            return completedFuture(null);
        });

        txStateStorageScheduledPool = Executors.newSingleThreadScheduledExecutor(
                NamedThreadFactory.create(nodeName, "tx-state-storage-scheduled-pool", LOG));

        txStateStoragePool = Executors.newFixedThreadPool(Runtime.getRuntime().availableProcessors(),
                NamedThreadFactory.create(nodeName, "tx-state-storage-pool", LOG));

        scanRequestExecutor = Executors.newSingleThreadExecutor(
                NamedThreadFactory.create(nodeName, "scan-query-executor-", LOG));

        rebalanceScheduler = new ScheduledThreadPoolExecutor(REBALANCE_SCHEDULER_POOL_SIZE,
                NamedThreadFactory.create(nodeName, "rebalance-scheduler", LOG));

        int cpus = Runtime.getRuntime().availableProcessors();

        ioExecutor = new ThreadPoolExecutor(
                Math.min(cpus * 3, 25),
                Integer.MAX_VALUE,
                100,
                TimeUnit.MILLISECONDS,
                new LinkedBlockingQueue<>(),
                NamedThreadFactory.create(nodeName, "tableManager-io", LOG));

        incomingSnapshotsExecutor = new ThreadPoolExecutor(
                cpus,
                cpus,
                100,
                TimeUnit.MILLISECONDS,
                new LinkedBlockingQueue<>(),
                NamedThreadFactory.create(nodeName, "incoming-raft-snapshot", LOG)
        );

        distributionZonesDataNodesListener = createDistributionZonesDataNodesListener();

        pendingAssignmentsRebalanceListener = createPendingAssignmentsRebalanceListener();

        stableAssignmentsRebalanceListener = createStableAssignmentsRebalanceListener();

        assignmentsSwitchRebalanceListener = createAssignmentsSwitchRebalanceListener();

        mvGc = new MvGc(nodeName, tablesCfg);
    }

    @Override
    public void start() {
        mvGc.start();

        tablesCfg.tables().any().replicas().listen(this::onUpdateReplicas);

        // TODO: IGNITE-18694 - Recovery for the case when zones watch listener processed event but assignments were not updated.
        metaStorageMgr.registerPrefixWatch(zoneDataNodesPrefix(), distributionZonesDataNodesListener);

        metaStorageMgr.registerPrefixWatch(ByteArray.fromString(PENDING_ASSIGNMENTS_PREFIX), pendingAssignmentsRebalanceListener);
        metaStorageMgr.registerPrefixWatch(ByteArray.fromString(STABLE_ASSIGNMENTS_PREFIX), stableAssignmentsRebalanceListener);
        metaStorageMgr.registerPrefixWatch(ByteArray.fromString(ASSIGNMENTS_SWITCH_REDUCE_PREFIX), assignmentsSwitchRebalanceListener);

        ((ExtendedTableConfiguration) tablesCfg.tables().any()).assignments().listen(this::onUpdateAssignments);

        tablesCfg.tables().listenElements(new ConfigurationNamedListListener<>() {
            @Override
            public CompletableFuture<?> onCreate(ConfigurationNotificationEvent<TableView> ctx) {
                return onTableCreate(ctx);
            }

            @Override
            public CompletableFuture<?> onRename(String oldName, String newName, ConfigurationNotificationEvent<TableView> ctx) {
                // TODO: IGNITE-15485 Support table rename operation.

                return completedFuture(null);
            }

            @Override
            public CompletableFuture<?> onDelete(ConfigurationNotificationEvent<TableView> ctx) {
                return onTableDelete(ctx);
            }
        });

        schemaManager.listen(SchemaEvent.CREATE, new EventListener<>() {
            /** {@inheritDoc} */
            @Override
            public CompletableFuture<Boolean> notify(@NotNull SchemaEventParameters parameters, @Nullable Throwable exception) {
                var eventParameters = new TableEventParameters(parameters.causalityToken(), parameters.tableId());

                return fireEvent(TableEvent.ALTER, eventParameters).thenApply(v -> false);
            }
        });

        addMessageHandler(clusterService.messagingService());
    }

    /**
     * Adds a table manager message handler.
     *
     * @param messagingService Messaging service.
     */
    private void addMessageHandler(MessagingService messagingService) {
        messagingService.addMessageHandler(TableMessageGroup.class, (message, sender, correlationId) -> {
            if (message instanceof HasDataRequest) {
                // This message queries if a node has any data for a specific partition of a table
                assert correlationId != null;

                HasDataRequest msg = (HasDataRequest) message;

                UUID tableId = msg.tableId();
                int partitionId = msg.partitionId();

                boolean contains = false;

                TableImpl table = tablesByIdVv.latest().get(tableId);

                if (table != null) {
                    MvTableStorage storage = table.internalTable().storage();

                    MvPartitionStorage mvPartition = storage.getMvPartition(partitionId);

                    // If node's recovery process is incomplete (no partition storage), then we consider this node's
                    // partition storage empty.
                    if (mvPartition != null) {
                        // If applied index of a storage is greater than 0,
                        // then there is data.
                        contains = mvPartition.lastAppliedIndex() > 0;
                    }
                }

                messagingService.respond(sender, TABLE_MESSAGES_FACTORY.hasDataResponse().result(contains).build(), correlationId);
            }
        });
    }

    /**
     * Listener of table create configuration change.
     *
     * @param ctx Table configuration context.
     * @return A future.
     */
    private CompletableFuture<?> onTableCreate(ConfigurationNotificationEvent<TableView> ctx) {
        if (!busyLock.enterBusy()) {
            UUID tblId = ((ExtendedTableView) ctx.newValue()).id();

            fireEvent(TableEvent.CREATE,
                    new TableEventParameters(ctx.storageRevision(), tblId),
                    new NodeStoppingException()
            );

            return failedFuture(new NodeStoppingException());
        }

        try {
            return createTableLocally(
                    ctx.storageRevision(),
                    ctx.newValue().name(),
                    ((ExtendedTableView) ctx.newValue()).id(),
                    ctx.newValue().partitions()
            );
        } finally {
            busyLock.leaveBusy();
        }
    }

    /**
     * Listener of table drop configuration change.
     *
     * @param ctx Table configuration context.
     * @return A future.
     */
    private CompletableFuture<?> onTableDelete(ConfigurationNotificationEvent<TableView> ctx) {
        if (!busyLock.enterBusy()) {
            UUID tblId = ((ExtendedTableView) ctx.oldValue()).id();

            fireEvent(
                    TableEvent.DROP,
                    new TableEventParameters(ctx.storageRevision(), tblId),
                    new NodeStoppingException()
            );

            return failedFuture(new NodeStoppingException());
        }

        try {
            dropTableLocally(
                    ctx.storageRevision(),
                    ctx.oldValue().name(),
                    ((ExtendedTableView) ctx.oldValue()).id(),
                    ByteUtils.fromBytes(((ExtendedTableView) ctx.oldValue()).assignments())
            );
        } finally {
            busyLock.leaveBusy();
        }

        return completedFuture(null);
    }

    /**
     * Listener of replicas configuration changes.
     *
     * @param replicasCtx Replicas configuration event context.
     * @return A future, which will be completed, when event processed by listener.
     */
    private CompletableFuture<?> onUpdateReplicas(ConfigurationNotificationEvent<Integer> replicasCtx) {
        if (!busyLock.enterBusy()) {
            return completedFuture(new NodeStoppingException());
        }

        try {
            if (replicasCtx.oldValue() != null && replicasCtx.oldValue() > 0) {
                TableConfiguration tblCfg = replicasCtx.config(TableConfiguration.class);

                LOG.info("Received update for replicas number [table={}, oldNumber={}, newNumber={}]",
                        tblCfg.name().value(), replicasCtx.oldValue(), replicasCtx.newValue());

                int partCnt = tblCfg.partitions().value();

                int newReplicas = replicasCtx.newValue();

                CompletableFuture<?>[] futures = new CompletableFuture<?>[partCnt];

                byte[] assignmentsBytes = ((ExtendedTableConfiguration) tblCfg).assignments().value();

                List<Set<Assignment>> tableAssignments = ByteUtils.fromBytes(assignmentsBytes);

                for (int i = 0; i < partCnt; i++) {
                    TablePartitionId replicaGrpId = new TablePartitionId(((ExtendedTableConfiguration) tblCfg).id().value(), i);

                    futures[i] = updatePendingAssignmentsKeys(tblCfg.name().value(), replicaGrpId,
                            baselineMgr.nodes().stream().map(ClusterNode::name).collect(toList()), newReplicas,
                            replicasCtx.storageRevision(), metaStorageMgr, i, tableAssignments.get(i));
                }

                return allOf(futures);
            } else {
                return completedFuture(null);
            }
        } finally {
            busyLock.leaveBusy();
        }
    }

    /**
     * Listener of assignment configuration changes.
     *
     * @param assignmentsCtx Assignment configuration context.
     * @return A future.
     */
    private CompletableFuture<?> onUpdateAssignments(ConfigurationNotificationEvent<byte[]> assignmentsCtx) {
        if (!busyLock.enterBusy()) {
            return failedFuture(new NodeStoppingException());
        }

        try {
            return updateAssignmentInternal(assignmentsCtx)
                    .whenComplete((v, e) -> {
                        if (e == null) {
                            for (var listener : assignmentsChangeListeners) {
                                listener.accept(this);
                            }
                        }
                    });
        } finally {
            busyLock.leaveBusy();
        }
    }

    /**
     * Updates or creates partition raft groups.
     *
     * @param assignmentsCtx Change assignment event.
     */
    private CompletableFuture<?> updateAssignmentInternal(ConfigurationNotificationEvent<byte[]> assignmentsCtx) {
        ExtendedTableConfiguration tblCfg = assignmentsCtx.config(ExtendedTableConfiguration.class);

        UUID tblId = tblCfg.id().value();

        long causalityToken = assignmentsCtx.storageRevision();

        List<Set<Assignment>> oldAssignments = assignmentsCtx.oldValue() == null ? null : ByteUtils.fromBytes(assignmentsCtx.oldValue());

        List<Set<Assignment>> newAssignments = ByteUtils.fromBytes(assignmentsCtx.newValue());

        // Empty assignments might be a valid case if tables are created from within cluster init HOCON
        // configuration, which is not supported now.
        assert newAssignments != null : IgniteStringFormatter.format("Table [id={}] has empty assignments.", tblId);

        int partitions = newAssignments.size();

        CompletableFuture<?>[] futures = new CompletableFuture<?>[partitions];
        for (int i = 0; i < futures.length; i++) {
            futures[i] = new CompletableFuture<>();
        }

        String localMemberName = clusterService.topologyService().localMember().name();

        // Create new raft nodes according to new assignments.
        return tablesByIdVv.update(causalityToken, (tablesById, e) -> inBusyLock(busyLock, () -> {
            if (e != null) {
                return failedFuture(e);
            }

            for (int i = 0; i < partitions; i++) {
                int partId = i;

                Set<Assignment> oldPartAssignment = oldAssignments == null ? Set.of() : oldAssignments.get(partId);

                Set<Assignment> newPartAssignment = newAssignments.get(partId);

                TableImpl table = tablesById.get(tblId);

                InternalTable internalTbl = table.internalTable();

                Assignment localMemberAssignment = newPartAssignment.stream()
                        .filter(a -> a.consistentId().equals(localMemberName))
                        .findAny()
                        .orElse(null);

                PeersAndLearners newConfiguration = configurationFromAssignments(newPartAssignment);

                TablePartitionId replicaGrpId = new TablePartitionId(tblId, partId);

                placementDriver.updateAssignment(replicaGrpId, newConfiguration.peers().stream().map(Peer::consistentId).collect(toList()));

                PendingComparableValuesTracker<HybridTimestamp> safeTime = new PendingComparableValuesTracker<>(new HybridTimestamp(1, 0));
                PendingComparableValuesTracker<Long> storageIndexTracker = new PendingComparableValuesTracker<>(0L);

                CompletableFuture<PartitionStorages> partitionStoragesFut = getOrCreatePartitionStorages(table, partId);

                CompletableFuture<PartitionDataStorage> partitionDataStorageFut = partitionStoragesFut
                        .thenApply(partitionStorages -> partitionDataStorage(partitionStorages.getMvPartitionStorage(),
                                internalTbl, partId));

                CompletableFuture<StorageUpdateHandler> storageUpdateHandlerFut = partitionDataStorageFut
                        .thenApply(storage -> {
                            StorageUpdateHandler storageUpdateHandler = new StorageUpdateHandler(
                                    partId,
                                    storage,
                                    table.indexStorageAdapters(partId),
                                    tblCfg.dataStorage()
                            );

                            mvGc.addStorage(replicaGrpId, storageUpdateHandler);

                            return storageUpdateHandler;
                        });

                CompletableFuture<Void> startGroupFut;

                CountDownLatch storageReadyLatch = new CountDownLatch(1);

                // start new nodes, only if it is table creation, other cases will be covered by rebalance logic
                if (oldPartAssignment.isEmpty() && localMemberAssignment != null) {
                    startGroupFut = partitionStoragesFut.thenComposeAsync(partitionStorages -> {
                        CompletableFuture<Boolean> fut;

                        // If Raft is running in in-memory mode or the PDS has been cleared, we need to remove the current node
                        // from the Raft group in order to avoid the double vote problem.
                        // <MUTED> See https://issues.apache.org/jira/browse/IGNITE-16668 for details.
                        // TODO: https://issues.apache.org/jira/browse/IGNITE-19046 Restore "|| !hasData"
                        if (internalTbl.storage().isVolatile()) {
                            fut = queryDataNodesCount(tblId, partId, newConfiguration.peers()).thenApply(dataNodesCount -> {
                                boolean fullPartitionRestart = dataNodesCount == 0;

                                if (fullPartitionRestart) {
                                    return true;
                                }

                                boolean majorityAvailable = dataNodesCount >= (newConfiguration.peers().size() / 2) + 1;

                                if (majorityAvailable) {
                                    RebalanceUtil.startPeerRemoval(replicaGrpId, localMemberAssignment, metaStorageMgr);

                                    return false;
                                } else {
                                    // No majority and not a full partition restart - need to restart nodes
                                    // with current partition.
                                    String msg = "Unable to start partition " + partId + ". Majority not available.";

                                    throw new IgniteInternalException(msg);
                                }
                            });
                        } else {
                            fut = completedFuture(true);
                        }

                        return fut.thenCompose(startGroup -> inBusyLock(busyLock, () -> {
                            if (!startGroup) {
                                return completedFuture(null);
                            }

                            return partitionDataStorageFut.thenAcceptBothAsync(storageUpdateHandlerFut,
                                    (partitionDataStorage, storageUpdateHandler) -> inBusyLock(busyLock, () -> {
                                        TxStateStorage txStatePartitionStorage = partitionStorages.getTxStateStorage();

                                        RaftGroupOptions groupOptions = groupOptionsForPartition(
                                                internalTbl.storage(),
                                                internalTbl.txStateStorage(),
                                                partitionKey(internalTbl, partId),
                                                storageUpdateHandler,
                                                storageReadyLatch
                                        );

                                        Peer serverPeer = newConfiguration.peer(localMemberName);

                                        var raftNodeId = new RaftNodeId(replicaGrpId, serverPeer);

                                        try {
                                            // TODO: use RaftManager interface, see https://issues.apache.org/jira/browse/IGNITE-18273
                                            ((Loza) raftMgr).startRaftGroupNode(
                                                    raftNodeId,
                                                    newConfiguration,
                                                    new PartitionListener(
                                                            partitionDataStorage,
                                                            storageUpdateHandler,
                                                            txStatePartitionStorage,
                                                            safeTime,
                                                            storageIndexTracker
                                                    ),
                                                    new RebalanceRaftGroupEventsListener(
                                                            metaStorageMgr,
                                                            tablesCfg.tables().get(table.name()),
                                                            replicaGrpId,
                                                            partId,
                                                            busyLock,
                                                            createPartitionMover(internalTbl, partId),
                                                            this::calculateAssignments,
                                                            rebalanceScheduler
                                                    ),
                                                    groupOptions
                                            );
                                        } catch (NodeStoppingException ex) {
                                            throw new CompletionException(ex);
                                        }
                                    }), ioExecutor);
                        }));
                    }, ioExecutor);
                } else {
                    startGroupFut = completedFuture(null);
                }

                startGroupFut
                        .thenComposeAsync(v -> inBusyLock(busyLock, () -> {
                            try {
                                return raftMgr.startRaftGroupService(replicaGrpId, newConfiguration, raftGroupServiceFactory);
                            } catch (NodeStoppingException ex) {
                                return failedFuture(ex);
                            }
                        }), ioExecutor)
                        .thenComposeAsync(updatedRaftGroupService -> inBusyLock(busyLock, () -> {
                            ((InternalTableImpl) internalTbl).updateInternalTableRaftGroupService(partId, updatedRaftGroupService);

                            if (localMemberAssignment == null) {
                                return completedFuture(null);
                            }

                            return partitionStoragesFut.thenAcceptBoth(storageUpdateHandlerFut,
                                    (partitionStorages, storageUpdateHandler) -> {
                                        MvPartitionStorage partitionStorage = partitionStorages.getMvPartitionStorage();
                                        TxStateStorage txStateStorage = partitionStorages.getTxStateStorage();

<<<<<<< HEAD
                            return partitionStoragesFut.thenAccept(partitionStorages -> {
                                MvPartitionStorage partitionStorage = partitionStorages.getMvPartitionStorage();
                                TxStateStorage txStateStorage = partitionStorages.getTxStateStorage();

                                try {
                                    replicaMgr.startReplica(replicaGrpId,
                                            new PartitionReplicaListener(
                                                    partitionStorage,
                                                    updatedRaftGroupService,
                                                    txManager,
                                                    lockMgr,
                                                    scanRequestExecutor,
                                                    partId,
                                                    tblId,
                                                    table.indexesLockers(partId),
                                                    new Lazy<>(() -> table.indexStorageAdapters(partId).get().get(table.pkId())),
                                                    () -> table.indexStorageAdapters(partId).get(),
                                                    clock,
                                                    safeTime,
                                                    txStateStorage,
                                                    placementDriver,
                                                    storageUpdateHandler,
                                                    this::isLocalPeer,
                                                    schemaManager.schemaRegistry(causalityToken, tblId),
                                                    storageReadyLatch
                                            ),
                                            updatedRaftGroupService,
                                            storageIndexTracker
                                    );
                                } catch (NodeStoppingException ex) {
                                    throw new AssertionError("Loza was stopped before Table manager", ex);
                                }
                            });
                        })
=======
                                        try {
                                            replicaMgr.startReplica(replicaGrpId,
                                                    new PartitionReplicaListener(
                                                            partitionStorage,
                                                            updatedRaftGroupService,
                                                            txManager,
                                                            lockMgr,
                                                            scanRequestExecutor,
                                                            partId,
                                                            tblId,
                                                            table.indexesLockers(partId),
                                                            new Lazy<>(() -> table.indexStorageAdapters(partId).get().get(table.pkId())),
                                                            () -> table.indexStorageAdapters(partId).get(),
                                                            clock,
                                                            safeTime,
                                                            txStateStorage,
                                                            placementDriver,
                                                            storageUpdateHandler,
                                                            this::isLocalPeer,
                                                            schemaManager.schemaRegistry(causalityToken, tblId),
                                                            storageReadyLatch
                                                    )
                                            );
                                        } catch (NodeStoppingException ex) {
                                            throw new AssertionError("Loza was stopped before Table manager", ex);
                                        }
                                    });
                        }), ioExecutor)
>>>>>>> afec5360
                        .whenComplete((res, ex) -> {
                            if (ex != null) {
                                LOG.warn("Unable to update raft groups on the node", ex);
                            }

                            futures[partId].complete(null);
                        });
            }

            return allOf(futures).thenApply(unused -> tablesById);
        }));
    }

    private boolean isLocalPeer(Peer peer) {
        return peer.consistentId().equals(clusterService.topologyService().localMember().name());
    }

    private PartitionDataStorage partitionDataStorage(MvPartitionStorage partitionStorage, InternalTable internalTbl, int partId) {
        return new SnapshotAwarePartitionDataStorage(
                partitionStorage,
                outgoingSnapshotsManager,
                partitionKey(internalTbl, partId)
        );
    }

    private PartitionKey partitionKey(InternalTable internalTbl, int partId) {
        return new PartitionKey(internalTbl.tableId(), partId);
    }

    /**
     * Calculates the quantity of the data nodes for the partition of the table.
     *
     * @param tblId Table id.
     * @param partId Partition id.
     * @param peers Raft peers.
     * @return A future that will hold the quantity of data nodes.
     */
    private CompletableFuture<Long> queryDataNodesCount(UUID tblId, int partId, Collection<Peer> peers) {
        HasDataRequest request = TABLE_MESSAGES_FACTORY.hasDataRequest().tableId(tblId).partitionId(partId).build();

        //noinspection unchecked
        CompletableFuture<Boolean>[] requestFutures = peers.stream()
                .map(Peer::consistentId)
                .map(clusterNodeResolver)
                .filter(Objects::nonNull)
                .map(node -> clusterService.messagingService()
                        .invoke(node, request, QUERY_DATA_NODES_COUNT_TIMEOUT)
                        .thenApply(response -> {
                            assert response instanceof HasDataResponse : response;

                            return ((HasDataResponse) response).result();
                        })
                        .exceptionally(unused -> false))
                .toArray(CompletableFuture[]::new);

        return allOf(requestFutures)
                .thenApply(unused -> Arrays.stream(requestFutures).filter(CompletableFuture::join).count());
    }

    private RaftGroupOptions groupOptionsForPartition(
            MvTableStorage mvTableStorage,
            TxStateTableStorage txStateTableStorage,
            PartitionKey partitionKey,
            StorageUpdateHandler storageUpdateHandler,
            CountDownLatch storageReadyLatch
    ) {
        RaftGroupOptions raftGroupOptions;

        if (mvTableStorage.isVolatile()) {
            raftGroupOptions = RaftGroupOptions.forVolatileStores()
                    // TODO: use RaftManager interface, see https://issues.apache.org/jira/browse/IGNITE-18273
                    .setLogStorageFactory(volatileLogStorageFactoryCreator.factory(((Loza) raftMgr).volatileRaft().logStorage().value()))
                    .raftMetaStorageFactory((groupId, raftOptions) -> new VolatileRaftMetaStorage());
        } else {
            raftGroupOptions = RaftGroupOptions.forPersistentStores();
        }

        raftGroupOptions.snapshotStorageFactory(new PartitionSnapshotStorageFactory(
                clusterService.topologyService(),
                outgoingSnapshotsManager,
                new PartitionAccessImpl(
                        partitionKey,
                        mvTableStorage,
                        txStateTableStorage,
                        storageUpdateHandler,
                        mvGc
                ),
                incomingSnapshotsExecutor
        ));

        raftGroupOptions.setStorageReadyLatch(storageReadyLatch);

        return raftGroupOptions;
    }

    /** {@inheritDoc} */
    @Override
    public void stop() {
        if (!stopGuard.compareAndSet(false, true)) {
            return;
        }

        busyLock.block();

        metaStorageMgr.unregisterWatch(distributionZonesDataNodesListener);

        metaStorageMgr.unregisterWatch(pendingAssignmentsRebalanceListener);
        metaStorageMgr.unregisterWatch(stableAssignmentsRebalanceListener);
        metaStorageMgr.unregisterWatch(assignmentsSwitchRebalanceListener);

        Map<UUID, TableImpl> tables = tablesByIdVv.latest();

        cleanUpTablesResources(tables);

        cleanUpTablesResources(tablesToStopInCaseOfError);

        tablesToStopInCaseOfError.clear();

        shutdownAndAwaitTermination(rebalanceScheduler, 10, TimeUnit.SECONDS);
        shutdownAndAwaitTermination(ioExecutor, 10, TimeUnit.SECONDS);
        shutdownAndAwaitTermination(txStateStoragePool, 10, TimeUnit.SECONDS);
        shutdownAndAwaitTermination(txStateStorageScheduledPool, 10, TimeUnit.SECONDS);
        shutdownAndAwaitTermination(scanRequestExecutor, 10, TimeUnit.SECONDS);
        shutdownAndAwaitTermination(incomingSnapshotsExecutor, 10, TimeUnit.SECONDS);
    }

    /**
     * Stops resources that are related to provided tables.
     *
     * @param tables Tables to stop.
     */
    private void cleanUpTablesResources(Map<UUID, TableImpl> tables) {
        for (TableImpl table : tables.values()) {
            table.beforeClose();

            List<Runnable> stopping = new ArrayList<>();

            AtomicReference<Throwable> throwable = new AtomicReference<>();

            AtomicBoolean nodeStoppingEx = new AtomicBoolean();

            for (int p = 0; p < table.internalTable().partitions(); p++) {
                TablePartitionId replicationGroupId = new TablePartitionId(table.tableId(), p);

                stopping.add(() -> {
                    try {
                        raftMgr.stopRaftNodes(replicationGroupId);
                    } catch (Throwable t) {
                        handleExceptionOnCleanUpTablesResources(t, throwable, nodeStoppingEx);
                    }
                });

                stopping.add(() -> {
                    try {
                        replicaMgr.stopReplica(replicationGroupId);
                    } catch (Throwable t) {
                        handleExceptionOnCleanUpTablesResources(t, throwable, nodeStoppingEx);
                    }
                });

                CompletableFuture<Void> removeFromGcFuture = mvGc.removeStorage(replicationGroupId);

                stopping.add(() -> {
                    try {
                        // Should be done fairly quickly.
                        removeFromGcFuture.join();
                    } catch (Throwable t) {
                        handleExceptionOnCleanUpTablesResources(t, throwable, nodeStoppingEx);
                    }
                });
            }

            stopping.forEach(Runnable::run);

            try {
                IgniteUtils.closeAllManually(
                        table.internalTable().storage(),
                        table.internalTable().txStateStorage(),
                        table.internalTable()
                );
            } catch (Throwable t) {
                handleExceptionOnCleanUpTablesResources(t, throwable, nodeStoppingEx);
            }

            if (throwable.get() != null) {
                LOG.error("Unable to stop table [name={}, tableId={}]", throwable.get(), table.name(), table.tableId());
            }
        }
    }

    /** {@inheritDoc} */
    @Override
    public List<String> assignments(UUID tableId) throws NodeStoppingException {
        if (!busyLock.enterBusy()) {
            throw new NodeStoppingException();
        }
        try {
            TableImpl table = table(tableId);

            if (table == null) {
                return null;
            }

            return table.internalTable().assignments();
        } finally {
            busyLock.leaveBusy();
        }
    }

    /** {@inheritDoc} */
    @Override
    public void addAssignmentsChangeListener(Consumer<IgniteTablesInternal> listener) {
        Objects.requireNonNull(listener);

        assignmentsChangeListeners.add(listener);
    }

    /** {@inheritDoc} */
    @Override
    public boolean removeAssignmentsChangeListener(Consumer<IgniteTablesInternal> listener) {
        Objects.requireNonNull(listener);

        return assignmentsChangeListeners.remove(listener);
    }

    /**
     * Creates local structures for a table.
     *
     * @param causalityToken Causality token.
     * @param name Table name.
     * @param tblId Table id.
     * @param partitions Count of partitions.
     * @return Future that will be completed when local changes related to the table creation are applied.
     */
    private CompletableFuture<?> createTableLocally(long causalityToken, String name, UUID tblId, int partitions) {
        LOG.trace("Creating local table: name={}, id={}, token={}", name, tblId, causalityToken);

        TableConfiguration tableCfg = tablesCfg.tables().get(name);

        MvTableStorage tableStorage = createTableStorage(tableCfg, tablesCfg);
        TxStateTableStorage txStateStorage = createTxStateTableStorage(tableCfg);

        InternalTableImpl internalTable = new InternalTableImpl(name, tblId, new Int2ObjectOpenHashMap<>(partitions),
                partitions, clusterNodeResolver, txManager, tableStorage, txStateStorage, replicaSvc, clock);

        // TODO: IGNITE-16288 directIndexIds should use async configuration API
        var table = new TableImpl(internalTable, lockMgr, () -> CompletableFuture.supplyAsync(this::directIndexIds));

        tablesByIdVv.update(causalityToken, (previous, e) -> inBusyLock(busyLock, () -> {
            if (e != null) {
                return failedFuture(e);
            }

            return schemaManager.schemaRegistry(causalityToken, tblId)
                    .thenApply(schema -> {
                        table.schemaView(schema);

                        var val = new HashMap<>(previous);

                        val.put(tblId, table);

                        return val;
                    });
        }));

        tablesToStopInCaseOfError.put(tblId, table);

        tablesByIdVv.get(causalityToken)
                .thenRun(() -> inBusyLock(busyLock, () -> completeApiCreateFuture(table)));

        // TODO should be reworked in IGNITE-16763
        // We use the event notification future as the result so that dependent components can complete the schema updates.
        return fireEvent(TableEvent.CREATE, new TableEventParameters(causalityToken, tblId));
    }

    /**
     * Creates data storage for the provided table.
     *
     * @param tableCfg Table configuration.
     * @param tablesCfg Tables configuration.
     * @return Table data storage.
     */
    protected MvTableStorage createTableStorage(TableConfiguration tableCfg, TablesConfiguration tablesCfg) {
        MvTableStorage tableStorage = dataStorageMgr.engine(tableCfg.dataStorage()).createMvTable(tableCfg, tablesCfg);

        tableStorage.start();

        return tableStorage;
    }

    /**
     * Creates transaction state storage for the provided table.
     *
     * @param tableCfg Table configuration.
     * @return Transaction state storage.
     */
    protected TxStateTableStorage createTxStateTableStorage(TableConfiguration tableCfg) {
        Path path = storagePath.resolve(TX_STATE_DIR + tableCfg.value().tableId());

        try {
            Files.createDirectories(path);
        } catch (IOException e) {
            throw new StorageException("Failed to create transaction state storage directory for " + tableCfg.value().name(), e);
        }

        TxStateTableStorage txStateTableStorage = new TxStateRocksDbTableStorage(
                tableCfg,
                path,
                txStateStorageScheduledPool,
                txStateStoragePool,
                TX_STATE_STORAGE_FLUSH_DELAY_SUPPLIER
        );

        txStateTableStorage.start();

        return txStateTableStorage;
    }

    /**
     * Completes appropriate future to return result from API {@link TableManager#createTableAsync(String, Consumer)}.
     *
     * @param table Table.
     */
    private void completeApiCreateFuture(TableImpl table) {
        LOG.trace("Finish creating table: name={}, id={}", table.name(), table.tableId());

        CompletableFuture<Table> tblFut = tableCreateFuts.get(table.tableId());

        if (tblFut != null) {
            tblFut.complete(table);

            tableCreateFuts.values().removeIf(fut -> fut == tblFut);
        }
    }

    /**
     * Drops local structures for a table.
     *
     * @param causalityToken Causality token.
     * @param name Table name.
     * @param tblId Table id.
     * @param assignment Affinity assignment.
     */
    private void dropTableLocally(long causalityToken, String name, UUID tblId, List<Set<ClusterNode>> assignment) {
        try {
            int partitions = assignment.size();

            CompletableFuture<?>[] removeStorageFromGcFutures = new CompletableFuture<?>[partitions];

            for (int p = 0; p < partitions; p++) {
                TablePartitionId replicationGroupId = new TablePartitionId(tblId, p);

                raftMgr.stopRaftNodes(replicationGroupId);

                replicaMgr.stopReplica(replicationGroupId);

                removeStorageFromGcFutures[p] = mvGc.removeStorage(replicationGroupId);
            }

            tablesByIdVv.update(causalityToken, (previousVal, e) -> inBusyLock(busyLock, () -> {
                if (e != null) {
                    return failedFuture(e);
                }

                var map = new HashMap<>(previousVal);

                TableImpl table = map.remove(tblId);

                assert table != null : IgniteStringFormatter.format("There is no table with the name specified [name={}, id={}]",
                        name, tblId);

                // TODO: IGNITE-18703 Destroy raft log and meta

                CompletableFuture<Void> destroyTableStoragesFuture = allOf(removeStorageFromGcFutures)
                        .thenCompose(unused -> allOf(
                                table.internalTable().storage().destroy(),
                                runAsync(() -> table.internalTable().txStateStorage().destroy(), ioExecutor))
                        );

                CompletableFuture<?> dropSchemaRegistryFuture = schemaManager.dropRegistry(causalityToken, table.tableId());

                return allOf(destroyTableStoragesFuture, dropSchemaRegistryFuture)
                        .thenApply(v -> map);
            }));

            fireEvent(TableEvent.DROP, new TableEventParameters(causalityToken, tblId))
                    .whenComplete((v, e) -> {
                        if (e != null) {
                            LOG.error("Error on " + TableEvent.DROP + " notification", e);
                        }
                    });
        } catch (NodeStoppingException e) {
            fireEvent(TableEvent.DROP, new TableEventParameters(causalityToken, tblId), e);
        }
    }

    private Set<Assignment> calculateAssignments(TableConfiguration tableCfg, int partNum) {
        return AffinityUtils.calculateAssignmentForPartition(
                baselineMgr.nodes().stream().map(ClusterNode::name).collect(toList()),
                partNum,
                tableCfg.value().replicas()
        );
    }

    /**
     * Creates a new table with the given {@code name} asynchronously. If a table with the same name already exists, a future will be
     * completed with {@link TableAlreadyExistsException}.
     *
     * @param name Table name.
     * @param tableInitChange Table changer.
     * @return Future representing pending completion of the operation.
     * @throws IgniteException If an unspecified platform exception has happened internally. Is thrown when:
     *         <ul>
     *             <li>the node is stopping.</li>
     *         </ul>
     * @see TableAlreadyExistsException
     */
    public CompletableFuture<Table> createTableAsync(String name, Consumer<TableChange> tableInitChange) {
        if (!busyLock.enterBusy()) {
            throw new IgniteException(new NodeStoppingException());
        }
        try {
            return createTableAsyncInternal(name, tableInitChange);
        } finally {
            busyLock.leaveBusy();
        }
    }

    /** See {@link #createTableAsync(String, Consumer)} for details. */
    private CompletableFuture<Table> createTableAsyncInternal(String name, Consumer<TableChange> tableInitChange) {
        CompletableFuture<Table> tblFut = new CompletableFuture<>();

        tableAsyncInternal(name).thenAccept(tbl -> {
            if (tbl != null) {
                tblFut.completeExceptionally(new TableAlreadyExistsException(DEFAULT_SCHEMA_NAME, name));
            } else {
                tablesCfg.change(tablesChange -> tablesChange.changeTables(tablesListChange -> {
                    if (tablesListChange.get(name) != null) {
                        throw new TableAlreadyExistsException(DEFAULT_SCHEMA_NAME, name);
                    }

                    tablesListChange.create(name, (tableChange) -> {
                        tableChange.changeDataStorage(
                                dataStorageMgr.defaultTableDataStorageConsumer(tablesChange.defaultDataStorage())
                        );

                        tableInitChange.accept(tableChange);

                        var extConfCh = ((ExtendedTableChange) tableChange);

                        int intTableId = tablesChange.globalIdCounter() + 1;
                        tablesChange.changeGlobalIdCounter(intTableId);

                        extConfCh.changeTableId(intTableId);

                        extConfCh.changeSchemaId(INITIAL_SCHEMA_VERSION);

                        tableCreateFuts.put(extConfCh.id(), tblFut);

                        // Affinity assignments calculation.
                        extConfCh.changeAssignments(ByteUtils.toBytes(AffinityUtils.calculateAssignments(
                                baselineMgr.nodes().stream().map(ClusterNode::name).collect(toList()),
                                tableChange.partitions(),
                                tableChange.replicas())));
                    });
                })).exceptionally(t -> {
                    Throwable ex = getRootCause(t);

                    if (ex instanceof TableAlreadyExistsException) {
                        tblFut.completeExceptionally(ex);
                    } else {
                        LOG.debug("Unable to create table [name={}]", ex, name);

                        tblFut.completeExceptionally(ex);

                        tableCreateFuts.values().removeIf(fut -> fut == tblFut);
                    }

                    return null;
                });
            }
        });

        return tblFut;
    }

    /**
     * Alters a cluster table. If an appropriate table does not exist, a future will be completed with {@link TableNotFoundException}.
     *
     * @param name Table name.
     * @param tableChange Table changer.
     * @return Future representing pending completion of the operation.
     * @throws IgniteException If an unspecified platform exception has happened internally. Is thrown when:
     *         <ul>
     *             <li>the node is stopping.</li>
     *         </ul>
     * @see TableNotFoundException
     */
    public CompletableFuture<Void> alterTableAsync(String name, Function<TableChange, Boolean> tableChange) {
        if (!busyLock.enterBusy()) {
            throw new IgniteException(new NodeStoppingException());
        }
        try {
            return alterTableAsyncInternal(name, tableChange);
        } finally {
            busyLock.leaveBusy();
        }
    }

    /** See {@link #alterTableAsync(String, Function)} for details. */
    private CompletableFuture<Void> alterTableAsyncInternal(String name, Function<TableChange, Boolean> tableChange) {
        CompletableFuture<Void> tblFut = new CompletableFuture<>();

        tableAsync(name).thenAccept(tbl -> {
            if (tbl == null) {
                tblFut.completeExceptionally(new TableNotFoundException(DEFAULT_SCHEMA_NAME, name));
            } else {
                tablesCfg.tables().change(ch -> {
                    if (ch.get(name) == null) {
                        throw new TableNotFoundException(DEFAULT_SCHEMA_NAME, name);
                    }

                    ch.update(name, tblCh -> {
                        if (!tableChange.apply(tblCh)) {
                            return;
                        }

                        ExtendedTableChange exTblChange = (ExtendedTableChange) tblCh;

                        exTblChange.changeSchemaId(exTblChange.schemaId() + 1);
                    });
                }).whenComplete((res, t) -> {
                    if (t != null) {
                        Throwable ex = getRootCause(t);

                        if (ex instanceof TableNotFoundException) {
                            tblFut.completeExceptionally(ex);
                        } else {
                            LOG.debug("Unable to modify table [name={}]", ex, name);

                            tblFut.completeExceptionally(ex);
                        }
                    } else {
                        tblFut.complete(res);
                    }
                });
            }
        }).exceptionally(th -> {
            tblFut.completeExceptionally(th);

            return null;
        });

        return tblFut;
    }

    /**
     * Gets a cause exception for a client.
     *
     * @param t Exception wrapper.
     * @return A root exception which will be acceptable to throw for public API.
     */
    //TODO: IGNITE-16051 Implement exception converter for public API.
    private @NotNull IgniteException getRootCause(Throwable t) {
        Throwable ex;

        if (t instanceof CompletionException) {
            if (t.getCause() instanceof ConfigurationChangeException) {
                ex = t.getCause().getCause();
            } else {
                ex = t.getCause();
            }

        } else {
            ex = t;
        }

        return ex instanceof IgniteException ? (IgniteException) ex : new IgniteException(ex);
    }

    /**
     * Drops a table with the name specified. If appropriate table does not be found, a future will be completed with
     * {@link TableNotFoundException}.
     *
     * @param name Table name.
     * @return Future representing pending completion of the operation.
     * @throws IgniteException If an unspecified platform exception has happened internally. Is thrown when:
     *         <ul>
     *             <li>the node is stopping.</li>
     *         </ul>
     * @see TableNotFoundException
     */
    public CompletableFuture<Void> dropTableAsync(String name) {
        if (!busyLock.enterBusy()) {
            throw new IgniteException(new NodeStoppingException());
        }
        try {
            return dropTableAsyncInternal(name);
        } finally {
            busyLock.leaveBusy();
        }
    }

    /** See {@link #dropTableAsync(String)} for details. */
    private CompletableFuture<Void> dropTableAsyncInternal(String name) {
        return tableAsyncInternal(name).thenCompose(tbl -> {
            // In case of drop it's an optimization that allows not to fire drop-change-closure if there's no such
            // distributed table and the local config has lagged behind.
            if (tbl == null) {
                return failedFuture(new TableNotFoundException(DEFAULT_SCHEMA_NAME, name));
            }

            return tablesCfg
                    .change(chg -> chg
                            .changeTables(tblChg -> {
                                if (tblChg.get(name) == null) {
                                    throw new TableNotFoundException(DEFAULT_SCHEMA_NAME, name);
                                }

                                tblChg.delete(name);
                            })
                            .changeIndexes(idxChg -> {
                                NamedListView<? extends TableIndexView> indexes = chg.indexes();

                                for (String indexName : indexes.namedListKeys()) {
                                    if (indexes.get(indexName).tableId().equals(tbl.tableId())) {
                                        idxChg.delete(indexName);
                                    }
                                }
                            }))
                    .exceptionally(t -> {
                        Throwable ex = getRootCause(t);

                        if (!(ex instanceof TableNotFoundException)) {
                            LOG.debug("Unable to drop table [name={}]", ex, name);
                        }

                        throw new CompletionException(ex);
                    });
        });
    }

    /** {@inheritDoc} */
    @Override
    public List<Table> tables() {
        return join(tablesAsync());
    }

    /** {@inheritDoc} */
    @Override
    public CompletableFuture<List<Table>> tablesAsync() {
        if (!busyLock.enterBusy()) {
            throw new IgniteException(new NodeStoppingException());
        }
        try {
            return tablesAsyncInternal();
        } finally {
            busyLock.leaveBusy();
        }
    }

    /**
     * Internal method for getting table.
     *
     * @return Future representing pending completion of the operation.
     */
    private CompletableFuture<List<Table>> tablesAsyncInternal() {
        // TODO: IGNITE-16288 directTableIds should use async configuration API
        return CompletableFuture.supplyAsync(() -> inBusyLock(busyLock, this::directTableIds))
                .thenCompose(tableIds -> inBusyLock(busyLock, () -> {
                    var tableFuts = new CompletableFuture[tableIds.size()];

                    var i = 0;

                    for (UUID tblId : tableIds) {
                        tableFuts[i++] = tableAsyncInternal(tblId, false);
                    }

                    return allOf(tableFuts).thenApply(unused -> inBusyLock(busyLock, () -> {
                        var tables = new ArrayList<Table>(tableIds.size());

                        for (var fut : tableFuts) {
                            var table = fut.join();

                            if (table != null) {
                                tables.add((Table) table);
                            }
                        }

                        return tables;
                    }));
                }));
    }

    /**
     * Collects a list of direct table ids.
     *
     * @return A list of direct table ids.
     */
    private List<UUID> directTableIds() {
        return directProxy(tablesCfg.tables()).internalIds();
    }

    /**
     * Collects a list of direct index ids.
     *
     * @return A list of direct index ids.
     */
    private List<UUID> directIndexIds() {
        return directProxy(tablesCfg.indexes()).internalIds();
    }

    /**
     * Gets direct id of table with {@code tblName}.
     *
     * @param tblName Name of the table.
     * @return Direct id of the table, or {@code null} if the table with the {@code tblName} has not been found.
     */
    @Nullable
    private UUID directTableId(String tblName) {
        try {
            ExtendedTableConfiguration exTblCfg = ((ExtendedTableConfiguration) directProxy(tablesCfg.tables()).get(tblName));

            if (exTblCfg == null) {
                return null;
            } else {
                return exTblCfg.id().value();
            }
        } catch (NoSuchElementException e) {
            return null;
        }
    }

    /**
     * Actual tables map.
     *
     * @return Actual tables map.
     */
    @TestOnly
    public Map<UUID, TableImpl> latestTables() {
        return unmodifiableMap(tablesByIdVv.latest());
    }

    /** {@inheritDoc} */
    @Override
    public Table table(String name) {
        return join(tableAsync(name));
    }

    /** {@inheritDoc} */
    @Override
    public TableImpl table(UUID id) throws NodeStoppingException {
        return join(tableAsync(id));
    }

    /** {@inheritDoc} */
    @Override
    public CompletableFuture<Table> tableAsync(String name) {
        return tableAsyncInternal(IgniteNameUtils.parseSimpleName(name))
                .thenApply(Function.identity());
    }

    /**
     * Asynchronously gets the table using causality token.
     *
     * @param causalityToken Causality token.
     * @param id Table id.
     * @return Future.
     */
    public CompletableFuture<TableImpl> tableAsync(long causalityToken, UUID id) {
        if (!busyLock.enterBusy()) {
            throw new IgniteException(new NodeStoppingException());
        }
        try {
            return tablesByIdVv.get(causalityToken).thenApply(tablesById -> tablesById.get(id));
        } finally {
            busyLock.leaveBusy();
        }
    }

    /** {@inheritDoc} */
    @Override
    public CompletableFuture<TableImpl> tableAsync(UUID id) {
        if (!busyLock.enterBusy()) {
            throw new IgniteException(new NodeStoppingException());
        }
        try {
            return tableAsyncInternal(id, true);
        } finally {
            busyLock.leaveBusy();
        }
    }

    /** {@inheritDoc} */
    @Override
    public TableImpl tableImpl(String name) {
        return join(tableImplAsync(name));
    }

    /** {@inheritDoc} */
    @Override
    public CompletableFuture<TableImpl> tableImplAsync(String name) {
        return tableAsyncInternal(IgniteNameUtils.parseSimpleName(name));
    }

    /**
     * Gets a table by name, if it was created before. Doesn't parse canonical name.
     *
     * @param name Table name.
     * @return Future representing pending completion of the {@code TableManager#tableAsyncInternal} operation.
     */
    public CompletableFuture<TableImpl> tableAsyncInternal(String name) {
        if (!busyLock.enterBusy()) {
            throw new IgniteException(new NodeStoppingException());
        }
        try {
            // TODO: IGNITE-16288 directTableId should use async configuration API
            return CompletableFuture.supplyAsync(() -> inBusyLock(busyLock, () -> directTableId(name)))
                    .thenCompose(tableId -> inBusyLock(busyLock, () -> {
                        if (tableId == null) {
                            return completedFuture(null);
                        }

                        return tableAsyncInternal(tableId, false);
                    }));
        } finally {
            busyLock.leaveBusy();
        }
    }

    /**
     * Internal method for getting table by id.
     *
     * @param id Table id.
     * @param checkConfiguration {@code True} when the method checks a configuration before trying to get a table, {@code false}
     *         otherwise.
     * @return Future representing pending completion of the operation.
     */
    public CompletableFuture<TableImpl> tableAsyncInternal(UUID id, boolean checkConfiguration) {
        CompletableFuture<Boolean> tblCfgFut = checkConfiguration
                // TODO: IGNITE-16288 isTableConfigured should use async configuration API
                ? CompletableFuture.supplyAsync(() -> inBusyLock(busyLock, () -> isTableConfigured(id)))
                : completedFuture(true);

        return tblCfgFut.thenCompose(isCfg -> inBusyLock(busyLock, () -> {
            if (!isCfg) {
                return completedFuture(null);
            }

            var tbl = tablesByIdVv.latest().get(id);

            if (tbl != null) {
                return completedFuture(tbl);
            }

            CompletableFuture<TableImpl> getTblFut = new CompletableFuture<>();

            CompletionListener<Map<UUID, TableImpl>> tablesListener = (token, tables, th) -> {
                if (th == null) {
                    TableImpl table = tables.get(id);

                    if (table != null) {
                        getTblFut.complete(table);
                    }
                } else {
                    getTblFut.completeExceptionally(th);
                }
            };

            tablesByIdVv.whenComplete(tablesListener);

            // This check is needed for the case when we have registered tablesListener,
            // but tablesByIdVv has already been completed, so listener would be triggered only for the next versioned value update.
            tbl = tablesByIdVv.latest().get(id);

            if (tbl != null) {
                tablesByIdVv.removeWhenComplete(tablesListener);

                return completedFuture(tbl);
            }

            return getTblFut.whenComplete((unused, throwable) -> tablesByIdVv.removeWhenComplete(tablesListener));
        }));
    }

    /**
     * Checks that the table is configured with specific id.
     *
     * @param id Table id.
     * @return True when the table is configured into cluster, false otherwise.
     */
    private boolean isTableConfigured(UUID id) {
        try {
            ((ExtendedTableConfiguration) directProxy(tablesCfg.tables()).get(id)).id().value();

            return true;
        } catch (NoSuchElementException e) {
            return false;
        }
    }

    /**
     * Waits for future result and return, or unwraps {@link CompletionException} to {@link IgniteException} if failed.
     *
     * @param future Completable future.
     * @return Future result.
     */
    private <T> T join(CompletableFuture<T> future) {
        if (!busyLock.enterBusy()) {
            throw new IgniteException(new NodeStoppingException());
        }

        try {
            return future.join();
        } catch (CompletionException ex) {
            throw convertThrowable(ex.getCause());
        } finally {
            busyLock.leaveBusy();
        }
    }

    /**
     * Convert to public throwable.
     *
     * @param th Throwable.
     * @return Public throwable.
     */
    private RuntimeException convertThrowable(Throwable th) {
        if (th instanceof RuntimeException) {
            return (RuntimeException) th;
        }

        return new IgniteException(th);
    }

    /**
     * Creates meta storage listener for distribution zones data nodes updates.
     *
     * @return The watch listener.
     */
    private WatchListener createDistributionZonesDataNodesListener() {
        return new WatchListener() {
            @Override
            public String id() {
                return "dst-zones-data-nodes-watch";
            }

            @Override
            public CompletableFuture<Void> onUpdate(WatchEvent evt) {
                if (!busyLock.enterBusy()) {
                    return failedFuture(new NodeStoppingException());
                }

                try {
                    byte[] dataNodesBytes = evt.entryEvent().newEntry().value();

                    if (dataNodesBytes == null) {
                        //The zone was removed so data nodes was removed too.
                        return completedFuture(null);
                    }

                    NamedConfigurationTree<TableConfiguration, TableView, TableChange> tables = tablesCfg.tables();

                    int zoneId = extractZoneId(evt.entryEvent().newEntry().key());

                    Set<String> dataNodes = dataNodes(ByteUtils.fromBytes(dataNodesBytes));

                    for (int i = 0; i < tables.value().size(); i++) {
                        TableView tableView = tables.value().get(i);

                        int tableZoneId = tableView.zoneId();

                        if (zoneId == tableZoneId) {
                            TableConfiguration tableCfg = tables.get(tableView.name());

                            byte[] assignmentsBytes = ((ExtendedTableConfiguration) tableCfg).assignments().value();

                            List<Set<Assignment>> tableAssignments = ByteUtils.fromBytes(assignmentsBytes);

                            for (int part = 0; part < tableView.partitions(); part++) {
                                UUID tableId = ((ExtendedTableConfiguration) tableCfg).id().value();

                                TablePartitionId replicaGrpId = new TablePartitionId(tableId, part);

                                int replicas = tableView.replicas();

                                int partId = part;

                                updatePendingAssignmentsKeys(
                                        tableView.name(), replicaGrpId, dataNodes, replicas,
                                        evt.entryEvent().newEntry().revision(), metaStorageMgr, part, tableAssignments.get(part)
                                ).exceptionally(e -> {
                                    LOG.error(
                                            "Exception on updating assignments for [table={}, partition={}]", e, tableView.name(),
                                            partId
                                    );

                                    return null;
                                });
                            }
                        }
                    }

                    return completedFuture(null);
                } finally {
                    busyLock.leaveBusy();
                }
            }

            @Override
            public void onError(Throwable e) {
                LOG.warn("Unable to process data nodes event", e);
            }
        };
    }

    /**
     * Creates meta storage listener for pending assignments updates.
     *
     * @return The watch listener.
     */
    private WatchListener createPendingAssignmentsRebalanceListener() {
        return new WatchListener() {
            @Override
            public String id() {
                return "pending-assignments-watch";
            }

            @Override
            public CompletableFuture<Void> onUpdate(WatchEvent evt) {
                if (!busyLock.enterBusy()) {
                    return failedFuture(new NodeStoppingException());
                }

                try {
                    return handleChangePendingAssignmentEvent(evt);
                } finally {
                    busyLock.leaveBusy();
                }
            }

            @Override
            public void onError(Throwable e) {
                LOG.warn("Unable to process pending assignments event", e);
            }
        };
    }

    private CompletableFuture<Void> handleChangePendingAssignmentEvent(WatchEvent evt) {
        assert evt.single();

        Entry pendingAssignmentsWatchEntry = evt.entryEvent().newEntry();

        if (pendingAssignmentsWatchEntry.value() == null) {
            return completedFuture(null);
        }

        int partId = extractPartitionNumber(pendingAssignmentsWatchEntry.key());
        UUID tblId = extractTableId(pendingAssignmentsWatchEntry.key(), PENDING_ASSIGNMENTS_PREFIX);

        var replicaGrpId = new TablePartitionId(tblId, partId);

        // Stable assignments from the meta store, which revision is bounded by the current pending event.
        CompletableFuture<Entry> stableAssignmentsFuture = metaStorageMgr.get(stablePartAssignmentsKey(replicaGrpId), evt.revision());

        return tablesByIdVv.get(evt.revision())
                .thenCombineAsync(stableAssignmentsFuture, (tables, stableAssignmentsEntry) -> {
                    if (!busyLock.enterBusy()) {
                        return CompletableFuture.<Void>failedFuture(new NodeStoppingException());
                    }

                    try {
                        return handleChangePendingAssignmentEvent(
                                replicaGrpId,
                                tables.get(tblId),
                                pendingAssignmentsWatchEntry,
                                stableAssignmentsEntry
                        );
                    } finally {
                        busyLock.leaveBusy();
                    }
                }, ioExecutor)
                .thenCompose(Function.identity());
    }

    private CompletableFuture<Void> handleChangePendingAssignmentEvent(
            TablePartitionId replicaGrpId,
            TableImpl tbl,
            Entry pendingAssignmentsEntry,
            Entry stableAssignmentsEntry
    ) {
        // Assignments of the pending rebalance that we received through the Meta storage watch mechanism.
        Set<Assignment> pendingAssignments = ByteUtils.fromBytes(pendingAssignmentsEntry.value());

        PeersAndLearners pendingConfiguration = configurationFromAssignments(pendingAssignments);

        ExtendedTableConfiguration tblCfg = (ExtendedTableConfiguration) tablesCfg.tables().get(tbl.name());

        int partId = replicaGrpId.partitionId();

        byte[] stableAssignmentsBytes = stableAssignmentsEntry.value();

        Set<Assignment> stableAssignments = stableAssignmentsBytes == null
                // This is for the case when the first rebalance occurs.
                ? ((List<Set<Assignment>>) ByteUtils.fromBytes(tblCfg.assignments().value())).get(partId)
                : ByteUtils.fromBytes(stableAssignmentsBytes);

        PeersAndLearners stableConfiguration = configurationFromAssignments(stableAssignments);

        placementDriver.updateAssignment(
                replicaGrpId,
                stableConfiguration.peers().stream().map(Peer::consistentId).collect(toList())
        );

        ClusterNode localMember = clusterService.topologyService().localMember();

        // Start a new Raft node and Replica if this node has appeared in the new assignments.
        boolean shouldStartLocalServices = pendingAssignments.stream()
                .filter(assignment -> localMember.name().equals(assignment.consistentId()))
                .anyMatch(assignment -> !stableAssignments.contains(assignment));

        var safeTime = new PendingComparableValuesTracker<>(new HybridTimestamp(1, 0));
        PendingComparableValuesTracker<Long> storageIndexTracker = new PendingComparableValuesTracker<>(0L);

        InternalTable internalTable = tbl.internalTable();

        LOG.info("Received update on pending assignments. Check if new raft group should be started"
                        + " [key={}, partition={}, table={}, localMemberAddress={}]",
                pendingAssignmentsEntry.key(), partId, tbl.name(), localMember.address());

        CompletableFuture<Void> localServicesStartFuture;

        if (shouldStartLocalServices) {
            localServicesStartFuture = getOrCreatePartitionStorages(tbl, partId)
                    .thenAcceptAsync(partitionStorages -> {
                        MvPartitionStorage mvPartitionStorage = partitionStorages.getMvPartitionStorage();
                        TxStateStorage txStatePartitionStorage = partitionStorages.getTxStateStorage();

                        PartitionDataStorage partitionDataStorage = partitionDataStorage(mvPartitionStorage, internalTable, partId);
                        StorageUpdateHandler storageUpdateHandler = new StorageUpdateHandler(
                                partId,
                                partitionDataStorage,
                                tbl.indexStorageAdapters(partId),
                                tblCfg.dataStorage()
                        );

                        RaftGroupOptions groupOptions = groupOptionsForPartition(
                                internalTable.storage(),
                                internalTable.txStateStorage(),
                                partitionKey(internalTable, partId),
                                storageUpdateHandler,
                                null
                        );

                        RaftGroupListener raftGrpLsnr = new PartitionListener(
                                partitionDataStorage,
                                storageUpdateHandler,
                                txStatePartitionStorage,
                                safeTime,
                                storageIndexTracker
                        );

                        RaftGroupEventsListener raftGrpEvtsLsnr = new RebalanceRaftGroupEventsListener(
                                metaStorageMgr,
                                tblCfg,
                                replicaGrpId,
                                partId,
                                busyLock,
                                createPartitionMover(internalTable, partId),
                                this::calculateAssignments,
                                rebalanceScheduler
                        );

                        Peer serverPeer = pendingConfiguration.peer(localMember.name());

                        var raftNodeId = new RaftNodeId(replicaGrpId, serverPeer);

                        try {
                            // TODO: use RaftManager interface, see https://issues.apache.org/jira/browse/IGNITE-18273
                            ((Loza) raftMgr).startRaftGroupNode(
                                    raftNodeId,
                                    stableConfiguration,
                                    raftGrpLsnr,
                                    raftGrpEvtsLsnr,
                                    groupOptions
                            );

                            UUID tblId = tbl.tableId();

                            replicaMgr.startReplica(replicaGrpId,
                                    new PartitionReplicaListener(
                                            mvPartitionStorage,
                                            internalTable.partitionRaftGroupService(partId),
                                            txManager,
                                            lockMgr,
                                            scanRequestExecutor,
                                            partId,
                                            tblId,
                                            tbl.indexesLockers(partId),
                                            new Lazy<>(() -> tbl.indexStorageAdapters(partId).get().get(tbl.pkId())),
                                            () -> tbl.indexStorageAdapters(partId).get(),
                                            clock,
                                            safeTime,
                                            txStatePartitionStorage,
                                            placementDriver,
                                            storageUpdateHandler,
                                            this::isLocalPeer,
                                            completedFuture(schemaManager.schemaRegistry(tblId))
                                    ),
                                    (TopologyAwareRaftGroupService) internalTable.partitionRaftGroupService(partId),
                                    storageIndexTracker
                            );
                        } catch (NodeStoppingException ignored) {
                            // no-op
                        }
                    }, ioExecutor);
        } else {
            localServicesStartFuture = completedFuture(null);
        }

        return localServicesStartFuture
                .thenCompose(v -> metaStorageMgr.get(pendingPartAssignmentsKey(replicaGrpId)))
                .thenCompose(latestPendingAssignmentsEntry -> {
                    // Do not change peers of the raft group if this is a stale event.
                    // Note that we start raft node before for the sake of the consistency in a starting and stopping raft nodes.
                    if (pendingAssignmentsEntry.revision() < latestPendingAssignmentsEntry.revision()) {
                        return completedFuture(null);
                    }

                    RaftGroupService partGrpSvc = internalTable.partitionRaftGroupService(partId);

                    return partGrpSvc.refreshAndGetLeaderWithTerm()
                            .thenCompose(leaderWithTerm -> {
                                // run update of raft configuration if this node is a leader
                                if (isLocalPeer(leaderWithTerm.leader())) {
                                    LOG.info("Current node={} is the leader of partition raft group={}. "
                                                    + "Initiate rebalance process for partition={}, table={}",
                                            localMember.address(), replicaGrpId, partId, tbl.name());

                                    return partGrpSvc.changePeersAsync(pendingConfiguration, leaderWithTerm.term());
                                } else {
                                    return completedFuture(null);
                                }
                            });
                });
    }

    /**
     * Creates Meta storage listener for stable assignments updates.
     *
     * @return The watch listener.
     */
    private WatchListener createStableAssignmentsRebalanceListener() {
        return new WatchListener() {
            @Override
            public String id() {
                return "stable-assignments-watch";
            }

            @Override
            public CompletableFuture<Void> onUpdate(WatchEvent evt) {
                if (!busyLock.enterBusy()) {
                    return failedFuture(new NodeStoppingException());
                }

                try {
                    return handleChangeStableAssignmentEvent(evt);
                } finally {
                    busyLock.leaveBusy();
                }
            }

            @Override
            public void onError(Throwable e) {
                LOG.warn("Unable to process stable assignments event", e);
            }
        };
    }

    /**
     * Creates Meta storage listener for switch reduce assignments updates.
     *
     * @return The watch listener.
     */
    private WatchListener createAssignmentsSwitchRebalanceListener() {
        return new WatchListener() {
            @Override
            public String id() {
                return "assignments-switch-watch";
            }

            @Override
            public CompletableFuture<Void> onUpdate(WatchEvent evt) {
                if (!busyLock.enterBusy()) {
                    return failedFuture(new NodeStoppingException());
                }

                try {
                    byte[] key = evt.entryEvent().newEntry().key();

                    int partitionNumber = extractPartitionNumber(key);
                    UUID tblId = extractTableId(key, ASSIGNMENTS_SWITCH_REDUCE_PREFIX);

                    TablePartitionId replicaGrpId = new TablePartitionId(tblId, partitionNumber);

                    return tablesByIdVv.get(evt.revision())
                            .thenCompose(tables -> {
                                if (!busyLock.enterBusy()) {
                                    return failedFuture(new NodeStoppingException());
                                }

                                try {
                                    TableImpl tbl = tables.get(tblId);

                                    TableConfiguration tblCfg = tablesCfg.tables().get(tbl.name());

                                    return RebalanceUtil.handleReduceChanged(
                                            metaStorageMgr,
                                            baselineMgr.nodes().stream().map(ClusterNode::name).collect(toList()),
                                            tblCfg.value().replicas(),
                                            partitionNumber,
                                            replicaGrpId,
                                            evt
                                    );
                                } finally {
                                    busyLock.leaveBusy();
                                }
                            });
                } finally {
                    busyLock.leaveBusy();
                }
            }

            @Override
            public void onError(Throwable e) {
                LOG.warn("Unable to process switch reduce event", e);
            }
        };
    }

    private PartitionMover createPartitionMover(InternalTable internalTable, int partId) {
        return new PartitionMover(busyLock, () -> internalTable.partitionRaftGroupService(partId));
    }

    /**
     * Gets a direct accessor for the configuration distributed property. If the metadata access only locally configured the method will
     * return local property accessor.
     *
     * @param property Distributed configuration property to receive direct access.
     * @param <T> Type of the property accessor.
     * @return An accessor for distributive property.
     * @see #getMetadataLocallyOnly
     */
    private <T extends ConfigurationProperty<?>> T directProxy(T property) {
        return getMetadataLocallyOnly ? property : (T) property.directProxy();
    }

    private static PeersAndLearners configurationFromAssignments(Collection<Assignment> assignments) {
        var peers = new HashSet<String>();
        var learners = new HashSet<String>();

        for (Assignment assignment : assignments) {
            if (assignment.isPeer()) {
                peers.add(assignment.consistentId());
            } else {
                learners.add(assignment.consistentId());
            }
        }

        return PeersAndLearners.fromConsistentIds(peers, learners);
    }

    /**
     * Creates partition stores. If one of the storages has not completed the rebalance, then the storages are cleared.
     *
     * @param table Table.
     * @param partitionId Partition ID.
     * @return Future of creating or getting partition stores.
     */
    // TODO: IGNITE-18619 Maybe we should wait here to create indexes, if you add now, then the tests start to hang
    // TODO: IGNITE-18939 Create storages only once, then only get them
    private CompletableFuture<PartitionStorages> getOrCreatePartitionStorages(TableImpl table, int partitionId) {
        InternalTable internalTable = table.internalTable();

        MvPartitionStorage mvPartition = internalTable.storage().getMvPartition(partitionId);

        return (mvPartition != null ? completedFuture(mvPartition) : internalTable.storage().createMvPartition(partitionId))
                .thenComposeAsync(mvPartitionStorage -> {
                    TxStateStorage txStateStorage = internalTable.txStateStorage().getOrCreateTxStateStorage(partitionId);

                    if (mvPartitionStorage.persistedIndex() == MvPartitionStorage.REBALANCE_IN_PROGRESS
                            || txStateStorage.persistedIndex() == TxStateStorage.REBALANCE_IN_PROGRESS) {
                        return allOf(
                                internalTable.storage().clearPartition(partitionId),
                                txStateStorage.clear()
                        ).thenApply(unused -> new PartitionStorages(mvPartitionStorage, txStateStorage));
                    } else {
                        return completedFuture(new PartitionStorages(mvPartitionStorage, txStateStorage));
                    }
                }, ioExecutor);
    }

    /**
     * Handles the {@link RebalanceUtil#STABLE_ASSIGNMENTS_PREFIX} update event.
     *
     * @param evt Event.
     */
    protected CompletableFuture<Void> handleChangeStableAssignmentEvent(WatchEvent evt) {
        assert evt.single() : evt;

        Entry stableAssignmentsWatchEvent = evt.entryEvent().newEntry();

        if (stableAssignmentsWatchEvent.value() == null) {
            return completedFuture(null);
        }

        int partitionId = extractPartitionNumber(stableAssignmentsWatchEvent.key());
        UUID tableId = extractTableId(stableAssignmentsWatchEvent.key(), STABLE_ASSIGNMENTS_PREFIX);

        TablePartitionId tablePartitionId = new TablePartitionId(tableId, partitionId);

        Set<Assignment> stableAssignments = ByteUtils.fromBytes(stableAssignmentsWatchEvent.value());

        return metaStorageMgr.get(pendingPartAssignmentsKey(tablePartitionId), stableAssignmentsWatchEvent.revision())
                .thenComposeAsync(pendingAssignmentsEntry -> {
                    byte[] pendingAssignmentsFromMetaStorage = pendingAssignmentsEntry.value();

                    Set<Assignment> pendingAssignments = pendingAssignmentsFromMetaStorage == null
                            ? Set.of()
                            : ByteUtils.fromBytes(pendingAssignmentsFromMetaStorage);

                    String localMemberName = clusterService.topologyService().localMember().name();

                    boolean shouldStopLocalServices = Stream.concat(stableAssignments.stream(), pendingAssignments.stream())
                            .noneMatch(assignment -> assignment.consistentId().equals(localMemberName));

                    if (!shouldStopLocalServices) {
                        return completedFuture(null);
                    }

                    try {
                        raftMgr.stopRaftNodes(tablePartitionId);

                        replicaMgr.stopReplica(tablePartitionId);
                    } catch (NodeStoppingException e) {
                        // No-op.
                    }

                    return tablesByIdVv.get(evt.revision())
                            // TODO: IGNITE-18703 Destroy raft log and meta
                            .thenCombine(mvGc.removeStorage(tablePartitionId), (tables, unused) -> {
                                InternalTable internalTable = tables.get(tableId).internalTable();

                                return allOf(
                                        internalTable.storage().destroyPartition(partitionId),
                                        runAsync(() -> internalTable.txStateStorage().destroyTxStateStorage(partitionId), ioExecutor)
                                );
                            })
                            .thenCompose(Function.identity());
                }, ioExecutor);
    }

    private static void handleExceptionOnCleanUpTablesResources(
            Throwable t,
            AtomicReference<Throwable> throwable,
            AtomicBoolean nodeStoppingEx
    ) {
        if (t instanceof CompletionException || t instanceof ExecutionException) {
            t = t.getCause();
        }

        if (!throwable.compareAndSet(null, t)) {
            if (!(t instanceof NodeStoppingException) || !nodeStoppingEx.get()) {
                throwable.get().addSuppressed(t);
            }
        }

        if (t instanceof NodeStoppingException) {
            nodeStoppingEx.set(true);
        }
    }
}<|MERGE_RESOLUTION|>--- conflicted
+++ resolved
@@ -324,14 +324,9 @@
      * @param txManager Transaction manager.
      * @param dataStorageMgr Data storage manager.
      * @param schemaManager Schema manager.
-<<<<<<< HEAD
-     * @param volatileLogStorageFactoryCreator Creator for {@link org.apache.ignite.internal.raft.storage.LogStorageFactory} for volatile
-     *                                         tables.
-     * @param raftGroupServiceFactory Factory that is used for creation of raft group services for replication groups.
-=======
      * @param volatileLogStorageFactoryCreator Creator for {@link org.apache.ignite.internal.raft.storage.LogStorageFactory} for
      *         volatile tables.
->>>>>>> afec5360
+     * @param raftGroupServiceFactory Factory that is used for creation of raft group services for replication groups.
      */
     public TableManager(
             String nodeName,
@@ -838,42 +833,6 @@
                                         MvPartitionStorage partitionStorage = partitionStorages.getMvPartitionStorage();
                                         TxStateStorage txStateStorage = partitionStorages.getTxStateStorage();
 
-<<<<<<< HEAD
-                            return partitionStoragesFut.thenAccept(partitionStorages -> {
-                                MvPartitionStorage partitionStorage = partitionStorages.getMvPartitionStorage();
-                                TxStateStorage txStateStorage = partitionStorages.getTxStateStorage();
-
-                                try {
-                                    replicaMgr.startReplica(replicaGrpId,
-                                            new PartitionReplicaListener(
-                                                    partitionStorage,
-                                                    updatedRaftGroupService,
-                                                    txManager,
-                                                    lockMgr,
-                                                    scanRequestExecutor,
-                                                    partId,
-                                                    tblId,
-                                                    table.indexesLockers(partId),
-                                                    new Lazy<>(() -> table.indexStorageAdapters(partId).get().get(table.pkId())),
-                                                    () -> table.indexStorageAdapters(partId).get(),
-                                                    clock,
-                                                    safeTime,
-                                                    txStateStorage,
-                                                    placementDriver,
-                                                    storageUpdateHandler,
-                                                    this::isLocalPeer,
-                                                    schemaManager.schemaRegistry(causalityToken, tblId),
-                                                    storageReadyLatch
-                                            ),
-                                            updatedRaftGroupService,
-                                            storageIndexTracker
-                                    );
-                                } catch (NodeStoppingException ex) {
-                                    throw new AssertionError("Loza was stopped before Table manager", ex);
-                                }
-                            });
-                        })
-=======
                                         try {
                                             replicaMgr.startReplica(replicaGrpId,
                                                     new PartitionReplicaListener(
@@ -895,14 +854,15 @@
                                                             this::isLocalPeer,
                                                             schemaManager.schemaRegistry(causalityToken, tblId),
                                                             storageReadyLatch
-                                                    )
+                                                    ),
+                                                    updatedRaftGroupService,
+                                                    storageIndexTracker
                                             );
                                         } catch (NodeStoppingException ex) {
                                             throw new AssertionError("Loza was stopped before Table manager", ex);
                                         }
                                     });
                         }), ioExecutor)
->>>>>>> afec5360
                         .whenComplete((res, ex) -> {
                             if (ex != null) {
                                 LOG.warn("Unable to update raft groups on the node", ex);
