/*
 * Licensed to the Apache Software Foundation (ASF) under one or more
 * contributor license agreements.  See the NOTICE file distributed with
 * this work for additional information regarding copyright ownership.
 * The ASF licenses this file to You under the Apache License, Version 2.0
 * (the "License"); you may not use this file except in compliance with
 * the License.  You may obtain a copy of the License at
 *
 *      http://www.apache.org/licenses/LICENSE-2.0
 *
 * Unless required by applicable law or agreed to in writing, software
 * distributed under the License is distributed on an "AS IS" BASIS,
 * WITHOUT WARRANTIES OR CONDITIONS OF ANY KIND, either express or implied.
 * See the License for the specific language governing permissions and
 * limitations under the License.
 */

package org.apache.ignite.internal.table.distributed;

import java.nio.charset.StandardCharsets;
import java.util.ArrayList;
import java.util.Arrays;
import java.util.Collections;
import java.util.HashMap;
import java.util.HashSet;
import java.util.List;
import java.util.Map;
import java.util.Objects;
import java.util.Set;
import java.util.UUID;
import java.util.concurrent.CompletableFuture;
import java.util.concurrent.ConcurrentHashMap;
import java.util.concurrent.ExecutionException;
import java.util.function.Consumer;
import java.util.stream.Collectors;
import org.apache.ignite.configuration.NamedListView;
import org.apache.ignite.configuration.schemas.table.ColumnView;
import org.apache.ignite.configuration.schemas.table.TableChange;
import org.apache.ignite.configuration.schemas.table.TableView;
import org.apache.ignite.configuration.schemas.table.TablesConfiguration;
import org.apache.ignite.internal.affinity.AffinityManager;
import org.apache.ignite.internal.affinity.event.AffinityEvent;
import org.apache.ignite.internal.affinity.event.AffinityEventParameters;
import org.apache.ignite.internal.configuration.ConfigurationManager;
import org.apache.ignite.internal.configuration.util.ConfigurationUtil;
import org.apache.ignite.internal.manager.EventListener;
import org.apache.ignite.internal.manager.IgniteComponent;
import org.apache.ignite.internal.manager.Producer;
import org.apache.ignite.internal.metastorage.MetaStorageManager;
import org.apache.ignite.internal.metastorage.client.Conditions;
import org.apache.ignite.internal.metastorage.client.Entry;
import org.apache.ignite.internal.metastorage.client.Operations;
import org.apache.ignite.internal.raft.Loza;
import org.apache.ignite.internal.schema.SchemaManager;
import org.apache.ignite.internal.schema.SchemaModificationException;
import org.apache.ignite.internal.schema.SchemaRegistry;
import org.apache.ignite.internal.schema.event.SchemaEvent;
import org.apache.ignite.internal.schema.event.SchemaEventParameters;
import org.apache.ignite.internal.table.IgniteTablesInternal;
import org.apache.ignite.internal.table.TableImpl;
import org.apache.ignite.internal.table.distributed.raft.PartitionListener;
import org.apache.ignite.internal.table.distributed.storage.InternalTableImpl;
import org.apache.ignite.internal.table.event.TableEvent;
import org.apache.ignite.internal.table.event.TableEventParameters;
import org.apache.ignite.internal.util.Cursor;
import org.apache.ignite.lang.ByteArray;
import org.apache.ignite.lang.IgniteBiTuple;
import org.apache.ignite.lang.IgniteInternalCheckedException;
import org.apache.ignite.lang.IgniteLogger;
import org.apache.ignite.lang.LoggerMessageHelper;
import org.apache.ignite.network.ClusterNode;
import org.apache.ignite.raft.client.service.RaftGroupService;
import org.apache.ignite.schema.PrimaryIndex;
import org.apache.ignite.table.Table;
import org.apache.ignite.table.manager.IgniteTables;
import org.jetbrains.annotations.NotNull;
import org.jetbrains.annotations.Nullable;

/**
 * Table manager.
 */
<<<<<<< HEAD
public class TableManager extends Producer<TableEvent, TableEventParameters> implements IgniteTables, IgniteComponent {
=======
public class TableManager extends Producer<TableEvent, TableEventParameters> implements IgniteTables, IgniteTablesInternal {
>>>>>>> a0072598
    /** The logger. */
    private static final IgniteLogger LOG = IgniteLogger.forClass(TableManager.class);

    /** Internal prefix for the metasorage. */
    private static final String INTERNAL_PREFIX = "internal.tables.";

    /** Public prefix for metastorage. */
    private static final String PUBLIC_PREFIX = "dst-cfg.table.tables.";

    /** Meta storage service. */
    private final MetaStorageManager metaStorageMgr;

    /** Configuration manager. */
    private final ConfigurationManager configurationMgr;

    /** Raft manager. */
    private final Loza raftMgr;

    /** Schema manager. */
    private final SchemaManager schemaMgr;

    /** Affinity manager. */
    private final AffinityManager affMgr;

    /** Tables. */
    private final Map<String, TableImpl> tables = new ConcurrentHashMap<>();

    /** Tables. */
    private final Map<UUID, TableImpl> tablesById = new ConcurrentHashMap<>();

    /**
     * Creates a new table manager.
     *
     * @param configurationMgr Configuration manager.
     * @param metaStorageMgr Meta storage manager.
     * @param schemaMgr Schema manager.
     * @param affMgr Affinity manager.
     * @param raftMgr Raft manager.
     */
    public TableManager(
        ConfigurationManager configurationMgr,
        MetaStorageManager metaStorageMgr,
        SchemaManager schemaMgr,
        AffinityManager affMgr,
        Loza raftMgr
    ) {
        this.configurationMgr = configurationMgr;
        this.metaStorageMgr = metaStorageMgr;
        this.affMgr = affMgr;
        this.raftMgr = raftMgr;
        this.schemaMgr = schemaMgr;
    }

    /** {@inheritDoc} */
    @Override public void start() {
        //TODO: IGNITE-14652 Change a metastorage update in listeners to multi-invoke
        configurationMgr.configurationRegistry().getConfiguration(TablesConfiguration.KEY).tables().listen(ctx -> {
            return onConfigurationChanged(ctx.storageRevision(), ctx.oldValue(), ctx.newValue());
        });
    }

    /** {@inheritDoc} */
    @Override public void stop() {
        // TODO: IGNITE-15161 Implement component's stop.
    }

    /**
     * Creates local structures for a table.
     *
     * @param name Table name.
     * @param tblId Table id.
     * @param assignment Affinity assignment.
     * @param schemaReg Schema registry for the table.
     */
    private void createTableLocally(
        String name,
        UUID tblId,
        List<List<ClusterNode>> assignment,
        SchemaRegistry schemaReg
    ) {
        int partitions = assignment.size();

        HashMap<Integer, RaftGroupService> partitionMap = new HashMap<>(partitions);

        for (int p = 0; p < partitions; p++) {
            partitionMap.put(p, raftMgr.prepareRaftGroup(
                raftGroupName(tblId, p),
                assignment.get(p),
                new PartitionListener()
            ));
        }

        InternalTableImpl internalTable = new InternalTableImpl(name, tblId, partitionMap, partitions);

        var table = new TableImpl(internalTable, schemaReg, this, null);

        tables.put(name, table);
        tablesById.put(table.tableId(), table);

        onEvent(TableEvent.CREATE, new TableEventParameters(table), null);
    }

    /**
     * Drops local structures for a table.
     *
     * @param name Table name.
     * @param tblId Table id.
     * @param assignment Affinity assignment.
     */
    private void dropTableLocally(String name, UUID tblId, List<List<ClusterNode>> assignment) {
        int partitions = assignment.size();

        for (int p = 0; p < partitions; p++)
            raftMgr.stopRaftGroup(raftGroupName(tblId, p), assignment.get(p));

        TableImpl table = tables.get(name);

        assert table != null : "There is no table with the name specified [name=" + name + ']';

        onEvent(TableEvent.DROP, new TableEventParameters(table), null);
    }

    /**
     * Compounds a RAFT group unique name.
     *
     * @param tableId Table identifier.
     * @param partition Number of table partitions.
     * @return A RAFT group name.
     */
    @NotNull private String raftGroupName(UUID tableId, int partition) {
        return tableId + "_part_" + partition;
    }

    /**
     * Table configuration changed callback.
     *
     * @param rev Storage revision.
     * @param oldCfg Old configuration.
     * @param newCfg New configuration.
     * @return Operation future.
     */
    @NotNull private CompletableFuture<?> onConfigurationChanged(
        long rev,
        @Nullable NamedListView<TableView> oldCfg,
        @Nullable NamedListView<TableView> newCfg
    ) {
        Set<String> tablesToStart = (newCfg == null || newCfg.namedListKeys() == null) ?
            Collections.emptySet() :
            newCfg.namedListKeys().stream().filter(t -> !oldCfg.namedListKeys().contains(t)).collect(Collectors.toSet());

        Set<String> tablesToStop = (oldCfg == null || oldCfg.namedListKeys() == null) ?
            Collections.emptySet() :
            oldCfg.namedListKeys().stream().filter(t -> !newCfg.namedListKeys().contains(t)).collect(Collectors.toSet());

        List<CompletableFuture<Boolean>> futs = new ArrayList<>();

        final Set<String> schemaChanged =
            (oldCfg != null && oldCfg.namedListKeys() != null && newCfg != null && newCfg.namedListKeys() != null) ?
                oldCfg.namedListKeys().stream()
                    .filter(tblName -> newCfg.namedListKeys().contains(tblName)) // Filter changed tables.
                    .filter(tblName -> {
                        final TableView newTbl = newCfg.get(tblName);
                        final TableView oldTbl = oldCfg.get(tblName);

                        assert newTbl.columns().namedListKeys() != null && oldTbl.columns().namedListKeys() != null;

                        if (!newTbl.columns().namedListKeys().equals(oldTbl.columns().namedListKeys()))
                            return true;

                        return newTbl.columns().namedListKeys().stream().anyMatch(k -> {
                            final ColumnView newCol = newTbl.columns().get(k);
                            final ColumnView oldCol = oldTbl.columns().get(k);

                            assert oldCol != null;

                            if (!Objects.equals(newCol.type(), oldCol.type()))
                                throw new SchemaModificationException("Columns type change is not supported.");

                            if (!Objects.equals(newCol.nullable(), oldCol.nullable()))
                                throw new SchemaModificationException("Column nullability change is not supported");

                            if (!Objects.equals(newCol.name(), oldCol.name()) &&
                                oldTbl.indices().namedListKeys().stream()
                                    .map(n -> oldTbl.indices().get(n))
                                    .filter(idx -> PrimaryIndex.PRIMARY_KEY_INDEX_NAME.equals(idx.name()))
                                    .anyMatch(idx -> idx.columns().namedListKeys().stream()
                                        .anyMatch(c -> idx.columns().get(c).name().equals(oldCol.name()))
                                    ))
                                throw new SchemaModificationException("Key column rename is not supported");

                            return !Objects.equals(newCol.name(), oldCol.name()) ||
                                !Objects.equals(newCol.defaultValue(), oldCol.defaultValue());
                        });
                    }).collect(Collectors.toSet()) :
                Collections.emptySet();

        if (!tablesToStart.isEmpty())
            futs.addAll(startTables(tablesToStart, rev, newCfg));

        if (!schemaChanged.isEmpty())
            futs.addAll(changeSchema(schemaChanged, oldCfg, newCfg));

        if (!tablesToStop.isEmpty())
            futs.addAll(stopTables(tablesToStop));

        return CompletableFuture.allOf(futs.toArray(CompletableFuture[]::new));
    }

    /**
     * Start tables routine.
     *
     * @param tbls Tables to start.
     * @param rev Metastore revision.
     * @param cfgs Table configurations.
     * @return Table creation futures.
     */
    private List<CompletableFuture<Boolean>> startTables(Set<String> tbls, long rev, NamedListView<TableView> cfgs) {
        boolean hasMetastorageLocally = metaStorageMgr.hasMetastorageLocally(configurationMgr);

        List<CompletableFuture<Boolean>> futs = new ArrayList<>();

        for (String tblName : tbls) {
            TableView tableView = cfgs.get(tblName);

            UUID tblId = new UUID(rev, 0L);

            if (hasMetastorageLocally) {
                var key = new ByteArray(INTERNAL_PREFIX + tblId);
                futs.add(metaStorageMgr.invoke(
                    Conditions.notExists(key),
                    Operations.put(key, tableView.name().getBytes(StandardCharsets.UTF_8)),
                    Operations.noop())
                    .thenCompose(res -> schemaMgr.initSchemaForTable(tblId, tableView.name()))
                    .thenCompose(res -> affMgr.calculateAssignments(tblId, tableView.name())));
            }

            final CompletableFuture<AffinityEventParameters> affinityReadyFut = new CompletableFuture<>();
            final CompletableFuture<SchemaEventParameters> schemaReadyFut = new CompletableFuture<>();

            CompletableFuture.allOf(affinityReadyFut, schemaReadyFut)
                .exceptionally(e -> {
                    LOG.error("Failed to create a new table [name=" + tblName + ", id=" + tblId + ']', e);

                    onEvent(TableEvent.CREATE, new TableEventParameters(tblId, tblName), e);

                    return null;
                })
                .thenRun(() -> createTableLocally(
                    tblName,
                    tblId,
                    affinityReadyFut.join().assignment(),
                    schemaReadyFut.join().schemaRegistry()
                ));

            affMgr.listen(AffinityEvent.CALCULATED, new EventListener<>() {
                @Override public boolean notify(@NotNull AffinityEventParameters parameters, @Nullable Throwable e) {
                    if (!tblId.equals(parameters.tableId()))
                        return false;

                    if (e == null)
                        affinityReadyFut.complete(parameters);
                    else
                        affinityReadyFut.completeExceptionally(e);

                    return true;
                }

                @Override public void remove(@NotNull Throwable e) {
                    affinityReadyFut.completeExceptionally(e);
                }
            });

            schemaMgr.listen(SchemaEvent.INITIALIZED, new EventListener<>() {
                @Override public boolean notify(@NotNull SchemaEventParameters parameters, @Nullable Throwable e) {
                    if (!tblId.equals(parameters.tableId()) && parameters.schemaRegistry().lastSchemaVersion() >= 1)
                        return false;

                    if (e == null)
                        schemaReadyFut.complete(parameters);
                    else
                        schemaReadyFut.completeExceptionally(e);

                    return true;
                }

                @Override public void remove(@NotNull Throwable e) {
                    schemaReadyFut.completeExceptionally(e);
                }
            });
        }

        return futs;
    }

    /**
     * Drop tables routine.
     *
     * @param tbls Tables to drop.
     * @return Table drop futures.
     */
    private List<CompletableFuture<Boolean>> stopTables(Set<String> tbls) {
        boolean hasMetastorageLocally = metaStorageMgr.hasMetastorageLocally(configurationMgr);

        List<CompletableFuture<Boolean>> futs = new ArrayList<>();

        for (String tblName : tbls) {
            TableImpl t = tables.get(tblName);

            UUID tblId = t.tableId();

            if (hasMetastorageLocally) {
                var key = new ByteArray(INTERNAL_PREFIX + tblId);

                futs.add(affMgr.removeAssignment(tblId)
                    .thenCompose(res -> schemaMgr.unregisterSchemas(tblId))
                    .thenCompose(res ->
                        metaStorageMgr.invoke(Conditions.exists(key),
                            Operations.remove(key),
                            Operations.noop())));
            }

            affMgr.listen(AffinityEvent.REMOVED, new EventListener<>() {
                @Override public boolean notify(@NotNull AffinityEventParameters parameters, @Nullable Throwable e) {
                    if (!tblId.equals(parameters.tableId()))
                        return false;

                    if (e == null)
                        dropTableLocally(tblName, tblId, parameters.assignment());
                    else
                        onEvent(TableEvent.DROP, new TableEventParameters(tblId, tblName), e);

                    return true;
                }

                @Override public void remove(@NotNull Throwable e) {
                    onEvent(TableEvent.DROP, new TableEventParameters(tblId, tblName), e);
                }
            });
        }

        return futs;
    }

    /**
     * Change tables schemas.
     *
     * @param tbls Tables.
     * @param oldCfg Old configuration.
     * @param newCfg New configuration.
     * @return Schema change futures.
     */
    private List<CompletableFuture<Boolean>> changeSchema(
        Set<String> tbls,
        @NotNull NamedListView<TableView> oldCfg,
        @NotNull NamedListView<TableView> newCfg
    ) {
        boolean hasMetastorageLocally = metaStorageMgr.hasMetastorageLocally(configurationMgr);

        List<CompletableFuture<Boolean>> futs = new ArrayList<>();

        for (String tblName : tbls) {
            TableImpl tbl = tables.get(tblName);

            UUID tblId = tbl.tableId();

            final int ver = tbl.schemaView().lastSchemaVersion() + 1;

            if (hasMetastorageLocally)
                futs.add(schemaMgr.updateSchemaForTable(tblId, oldCfg.get(tblName), newCfg.get(tblName)));

            final CompletableFuture<SchemaEventParameters> schemaReadyFut = new CompletableFuture<>();

            CompletableFuture.allOf(schemaReadyFut)
                .exceptionally(e -> {
                    LOG.error("Failed to upgrade schema for a table [name=" + tblName + ", id=" + tblId + ']', e);

                    onEvent(TableEvent.ALTER, new TableEventParameters(tblId, tblName), e);

                    return null;
                })
                .thenRun(() ->
                    onEvent(TableEvent.ALTER, new TableEventParameters(tblId, tblName), null)
                );

            schemaMgr.listen(SchemaEvent.CHANGED, new EventListener<>() {
                @Override public boolean notify(@NotNull SchemaEventParameters parameters, @Nullable Throwable e) {
                    if (!tblId.equals(parameters.tableId()) && parameters.schemaRegistry().lastSchemaVersion() < ver)
                        return false;

                    if (e == null)
                        schemaReadyFut.complete(parameters);
                    else
                        schemaReadyFut.completeExceptionally(e);

                    return true;
                }

                @Override public void remove(@NotNull Throwable e) {
                    schemaReadyFut.completeExceptionally(e);
                }
            });
        }

        return futs;
    }

    /** {@inheritDoc} */
    @Override public Table createTable(String name, Consumer<TableChange> tableInitChange) {
        return createTable(name, tableInitChange, true);
    }

    /** {@inheritDoc} */
    @Override public Table getOrCreateTable(String name, Consumer<TableChange> tableInitChange) {
        return createTable(name, tableInitChange, false);
    }

    /**
     * Creates a new table with the specified name or returns an existing table with the same name.
     *
     * @param name Table name.
     * @param tableInitChange Table configuration.
     * @param exceptionWhenExist If the value is {@code true}, an exception will be thrown when the table already exists,
     * {@code false} means the existing table will be returned.
     * @return A table instance.
     */
    public Table createTable(String name, Consumer<TableChange> tableInitChange, boolean exceptionWhenExist) {
        CompletableFuture<Table> tblFut = new CompletableFuture<>();

        EventListener<TableEventParameters> clo = new EventListener<>() {
            @Override public boolean notify(@NotNull TableEventParameters parameters, @Nullable Throwable e) {
                String tableName = parameters.tableName();

                if (!name.equals(tableName))
                    return false;

                if (e == null)
                    tblFut.complete(parameters.table());
                else
                    tblFut.completeExceptionally(e);

                return true;
            }

            @Override public void remove(@NotNull Throwable e) {
                tblFut.completeExceptionally(e);
            }
        };

        listen(TableEvent.CREATE, clo);

        Table tbl = table(name, true);

        if (tbl != null) {
            if (exceptionWhenExist) {
                removeListener(TableEvent.CREATE, clo, new IgniteInternalCheckedException(
                    LoggerMessageHelper.format("Table already exists [name={}]", name)));
            }
            else if (tblFut.complete(tbl))
                removeListener(TableEvent.CREATE, clo);
        }
        else {
            try {
                configurationMgr
                    .configurationRegistry()
                    .getConfiguration(TablesConfiguration.KEY)
                    .tables()
                    .change(change -> change.create(name, tableInitChange))
                    .get();
            }
            catch (InterruptedException | ExecutionException e) {
                LOG.error("Table wasn't created [name=" + name + ']', e);

                removeListener(TableEvent.CREATE, clo, new IgniteInternalCheckedException(e));
            }
        }

        return tblFut.join();
    }

    /** {@inheritDoc} */
    @Override public void alterTable(String name, Consumer<TableChange> tableChange) {
        CompletableFuture<Void> tblFut = new CompletableFuture<>();

        listen(TableEvent.ALTER, new EventListener<>() {
            @Override public boolean notify(@NotNull TableEventParameters parameters, @Nullable Throwable e) {
                String tableName = parameters.tableName();

                if (!name.equals(tableName))
                    return false;

                if (e == null)
                    tblFut.complete(null);
                else
                    tblFut.completeExceptionally(e);

                return true;
            }

            @Override public void remove(@NotNull Throwable e) {
                tblFut.completeExceptionally(e);
            }
        });

        try {
            configurationMgr.configurationRegistry()
                .getConfiguration(TablesConfiguration.KEY).tables().change(change ->
                change.createOrUpdate(name, tableChange)).get();
        }
        catch (InterruptedException | ExecutionException e) {
            LOG.error("Table wasn't created [name=" + name + ']', e);

            tblFut.completeExceptionally(e);
        }

        tblFut.join();
    }

    /** {@inheritDoc} */
    @Override public void dropTable(String name) {
        CompletableFuture<Void> dropTblFut = new CompletableFuture<>();

        EventListener<TableEventParameters> clo = new EventListener<>() {
            @Override public boolean notify(@NotNull TableEventParameters parameters, @Nullable Throwable e) {
                String tableName = parameters.tableName();

                if (!name.equals(tableName))
                    return false;

                if (e == null) {
                    TableImpl droppedTable = tables.remove(tableName);

                    assert droppedTable != null;

                    tablesById.remove(droppedTable.tableId());

                    dropTblFut.complete(null);
                }
                else
                    dropTblFut.completeExceptionally(e);

                return true;
            }

            @Override public void remove(@NotNull Throwable e) {
                dropTblFut.completeExceptionally(e);
            }
        };

        listen(TableEvent.DROP, clo);

        if (!isTableConfigured(name)) {
            if (dropTblFut.complete(null))
                removeListener(TableEvent.DROP, clo, null);
        }
        else {
            try {
                configurationMgr
                    .configurationRegistry()
                    .getConfiguration(TablesConfiguration.KEY)
                    .tables()
                    .change(change -> change.delete(name))
                    .get();
            }
            catch (InterruptedException | ExecutionException e) {
                LOG.error("Table wasn't dropped [name=" + name + ']', e);

                removeListener(TableEvent.DROP, clo, new IgniteInternalCheckedException(e));
            }
        }

        dropTblFut.join();
    }

    /** {@inheritDoc} */
    @Override public List<Table> tables() {
        ArrayList<Table> tables = new ArrayList<>();

        for (String tblName : tableNamesConfigured()) {
            Table tbl = table(tblName, false);

            if (tbl != null)
                tables.add(tbl);
        }

        return tables;
    }

    /**
     * Collects a set of table names from the distributed configuration storage.
     *
     * @return A set of table names.
     */
    private HashSet<String> tableNamesConfigured() {
        IgniteBiTuple<ByteArray, ByteArray> range = toRange(new ByteArray(PUBLIC_PREFIX));

        HashSet<String> tableNames = new HashSet<>();

        try (Cursor<Entry> cursor = metaStorageMgr.range(range.get1(), range.get2())) {
            while (cursor.hasNext()) {
                Entry entry = cursor.next();

                String keyTail = entry.key().toString().substring(PUBLIC_PREFIX.length());

                int idx = -1;

                //noinspection StatementWithEmptyBody
                while ((idx = keyTail.indexOf('.', idx + 1)) > 0 && keyTail.charAt(idx - 1) == '\\')
                    ;

                String tablName = keyTail.substring(0, idx);

                tableNames.add(ConfigurationUtil.unescape(tablName));
            }
        }
        catch (Exception e) {
            LOG.error("Can't get table names.", e);
        }

        return tableNames;
    }

    /** {@inheritDoc} */
    @Override public Table table(String name) {
        return table(name, true);
    }

    /**
     * Gets a table if it exists or {@code null} if it was not created or was removed before.
     *
     * @param id Table ID.
     * false otherwise.
     * @return A table or {@code null} if table does not exist.
     */
    @Override public TableImpl table(UUID id) {
        var tbl = tablesById.get(id);

        if (tbl != null)
            return tbl;

        CompletableFuture<TableImpl> getTblFut = new CompletableFuture<>();

        EventListener<TableEventParameters> clo = new EventListener<>() {
            @Override public boolean notify(@NotNull TableEventParameters parameters, @Nullable Throwable e) {
                if (!id.equals(parameters.tableId()))
                    return false;

                if (e == null)
                    getTblFut.complete(parameters.table());
                else
                    getTblFut.completeExceptionally(e);

                return true;
            }

            @Override public void remove(@NotNull Throwable e) {
                getTblFut.completeExceptionally(e);
            }
        };

        listen(TableEvent.CREATE, clo);

        tbl = tablesById.get(id);

        if (tbl != null && getTblFut.complete(tbl) || getTblFut.complete(null))
            removeListener(TableEvent.CREATE, clo, null);

        return getTblFut.join();
    }

    /**
     * Gets a table if it exists or {@code null} if it was not created or was removed before.
     *
     * @param checkConfiguration True when the method checks a configuration before tries to get a table,
     * false otherwise.
     * @return A table or {@code null} if table does not exist.
     */
    private Table table(String name, boolean checkConfiguration) {
        if (checkConfiguration && !isTableConfigured(name))
            return null;

        Table tbl = tables.get(name);

        if (tbl != null)
            return tbl;

        CompletableFuture<Table> getTblFut = new CompletableFuture<>();

        EventListener<TableEventParameters> clo = new EventListener<>() {
            @Override public boolean notify(@NotNull TableEventParameters parameters, @Nullable Throwable e) {
                String tableName = parameters.tableName();

                if (!name.equals(tableName))
                    return false;

                if (e == null)
                    getTblFut.complete(parameters.table());
                else
                    getTblFut.completeExceptionally(e);

                return true;
            }

            @Override public void remove(@NotNull Throwable e) {
                getTblFut.completeExceptionally(e);
            }
        };

        listen(TableEvent.CREATE, clo);

        tbl = tables.get(name);

        if (tbl != null && getTblFut.complete(tbl) ||
            !isTableConfigured(name) && getTblFut.complete(null))
            removeListener(TableEvent.CREATE, clo, null);

        return getTblFut.join();
    }

    /**
     * Checks that the table is configured.
     *
     * @param name Table name.
     * @return True if table configured, false otherwise.
     */
    private boolean isTableConfigured(String name) {
        return metaStorageMgr.invoke(Conditions.exists(
            new ByteArray(PUBLIC_PREFIX + ConfigurationUtil.escape(name) + ".name")),
            Operations.noop(),
            Operations.noop()
        ).join();
    }

    /**
     * Transforms a prefix bytes to range.
     * This method should be replaced to direct call of range by prefix
     * in Meta storage manager when it will be implemented.
     * TODO: IGNITE-14799
     *
     * @param prefixKey Prefix bytes.
     * @return Tuple with left and right borders for range.
     */
    private IgniteBiTuple<ByteArray, ByteArray> toRange(ByteArray prefixKey) {
        var bytes = Arrays.copyOf(prefixKey.bytes(), prefixKey.bytes().length);

        if (bytes[bytes.length - 1] != Byte.MAX_VALUE)
            bytes[bytes.length - 1]++;
        else
            bytes = Arrays.copyOf(bytes, bytes.length + 1);

        return new IgniteBiTuple<>(prefixKey, new ByteArray(bytes));
    }
}<|MERGE_RESOLUTION|>--- conflicted
+++ resolved
@@ -79,11 +79,7 @@
 /**
  * Table manager.
  */
-<<<<<<< HEAD
-public class TableManager extends Producer<TableEvent, TableEventParameters> implements IgniteTables, IgniteComponent {
-=======
-public class TableManager extends Producer<TableEvent, TableEventParameters> implements IgniteTables, IgniteTablesInternal {
->>>>>>> a0072598
+public class TableManager extends Producer<TableEvent, TableEventParameters> implements IgniteTables, IgniteTablesInternal, IgniteComponent {
     /** The logger. */
     private static final IgniteLogger LOG = IgniteLogger.forClass(TableManager.class);
 
