/*
 * Licensed to the Apache Software Foundation (ASF) under one or more
 * contributor license agreements. See the NOTICE file distributed with
 * this work for additional information regarding copyright ownership.
 * The ASF licenses this file to You under the Apache License, Version 2.0
 * (the "License"); you may not use this file except in compliance with
 * the License. You may obtain a copy of the License at
 *
 *      http://www.apache.org/licenses/LICENSE-2.0
 *
 * Unless required by applicable law or agreed to in writing, software
 * distributed under the License is distributed on an "AS IS" BASIS,
 * WITHOUT WARRANTIES OR CONDITIONS OF ANY KIND, either express or implied.
 * See the License for the specific language governing permissions and
 * limitations under the License.
 */

package org.apache.ignite.internal.table.distributed;

import static java.nio.charset.StandardCharsets.UTF_8;
import static java.util.Collections.emptySet;
import static java.util.Collections.unmodifiableMap;
import static java.util.concurrent.CompletableFuture.allOf;
import static java.util.concurrent.CompletableFuture.anyOf;
import static java.util.concurrent.CompletableFuture.completedFuture;
import static java.util.concurrent.CompletableFuture.failedFuture;
import static java.util.concurrent.CompletableFuture.runAsync;
import static java.util.concurrent.CompletableFuture.supplyAsync;
import static java.util.function.Function.identity;
import static java.util.stream.Collectors.toList;
import static java.util.stream.Collectors.toSet;
import static org.apache.ignite.internal.causality.IncrementalVersionedValue.dependingOn;
import static org.apache.ignite.internal.distributionzones.DistributionZonesUtil.findTablesByZoneId;
import static org.apache.ignite.internal.distributionzones.rebalance.RebalanceUtil.ASSIGNMENTS_SWITCH_REDUCE_PREFIX;
import static org.apache.ignite.internal.distributionzones.rebalance.RebalanceUtil.PENDING_ASSIGNMENTS_PREFIX;
import static org.apache.ignite.internal.distributionzones.rebalance.RebalanceUtil.STABLE_ASSIGNMENTS_PREFIX;
import static org.apache.ignite.internal.distributionzones.rebalance.RebalanceUtil.extractPartitionNumber;
import static org.apache.ignite.internal.distributionzones.rebalance.RebalanceUtil.extractTableId;
import static org.apache.ignite.internal.distributionzones.rebalance.RebalanceUtil.intersect;
import static org.apache.ignite.internal.distributionzones.rebalance.RebalanceUtil.partitionAssignmentsGetLocally;
import static org.apache.ignite.internal.distributionzones.rebalance.RebalanceUtil.pendingPartAssignmentsKey;
import static org.apache.ignite.internal.distributionzones.rebalance.RebalanceUtil.stablePartAssignmentsKey;
import static org.apache.ignite.internal.distributionzones.rebalance.RebalanceUtil.tableAssignmentsGetLocally;
import static org.apache.ignite.internal.distributionzones.rebalance.RebalanceUtil.tablesCounterKey;
import static org.apache.ignite.internal.distributionzones.rebalance.RebalanceUtil.union;
import static org.apache.ignite.internal.event.EventListener.fromConsumer;
import static org.apache.ignite.internal.hlc.HybridTimestamp.hybridTimestampToLong;
import static org.apache.ignite.internal.metastorage.dsl.Conditions.notExists;
import static org.apache.ignite.internal.metastorage.dsl.Conditions.or;
import static org.apache.ignite.internal.metastorage.dsl.Conditions.revision;
import static org.apache.ignite.internal.metastorage.dsl.Conditions.value;
import static org.apache.ignite.internal.metastorage.dsl.Operations.ops;
import static org.apache.ignite.internal.metastorage.dsl.Operations.put;
import static org.apache.ignite.internal.metastorage.dsl.Statements.iif;
import static org.apache.ignite.internal.raft.PeersAndLearners.fromAssignments;
import static org.apache.ignite.internal.table.distributed.TableUtils.droppedTables;
import static org.apache.ignite.internal.table.distributed.index.IndexUtils.registerIndexesToTable;
import static org.apache.ignite.internal.thread.ThreadOperation.STORAGE_READ;
import static org.apache.ignite.internal.thread.ThreadOperation.STORAGE_WRITE;
import static org.apache.ignite.internal.util.ByteUtils.toBytes;
import static org.apache.ignite.internal.util.CompletableFutures.allOfToList;
import static org.apache.ignite.internal.util.CompletableFutures.emptyListCompletedFuture;
import static org.apache.ignite.internal.util.CompletableFutures.falseCompletedFuture;
import static org.apache.ignite.internal.util.CompletableFutures.nullCompletedFuture;
import static org.apache.ignite.internal.util.CompletableFutures.trueCompletedFuture;
import static org.apache.ignite.internal.util.ExceptionUtils.unwrapCause;
import static org.apache.ignite.internal.util.IgniteUtils.inBusyLock;
import static org.apache.ignite.internal.util.IgniteUtils.inBusyLockAsync;
import static org.apache.ignite.internal.util.IgniteUtils.shutdownAndAwaitTermination;
import static org.apache.ignite.lang.ErrorGroups.Common.INTERNAL_ERR;

import it.unimi.dsi.fastutil.ints.IntOpenHashSet;
import java.nio.file.Path;
import java.util.ArrayList;
import java.util.Collection;
import java.util.Collections;
import java.util.List;
import java.util.Map;
import java.util.Set;
import java.util.concurrent.CompletableFuture;
import java.util.concurrent.CompletionException;
import java.util.concurrent.ConcurrentHashMap;
import java.util.concurrent.ExecutionException;
import java.util.concurrent.Executor;
import java.util.concurrent.ExecutorService;
import java.util.concurrent.Executors;
import java.util.concurrent.LinkedBlockingQueue;
import java.util.concurrent.ScheduledExecutorService;
import java.util.concurrent.ThreadPoolExecutor;
import java.util.concurrent.TimeUnit;
import java.util.concurrent.TimeoutException;
import java.util.concurrent.atomic.AtomicBoolean;
import java.util.function.BiFunction;
import java.util.function.Consumer;
import java.util.function.Function;
import java.util.function.IntSupplier;
import java.util.function.LongFunction;
import java.util.function.Supplier;
import java.util.stream.IntStream;
import java.util.stream.Stream;
import org.apache.ignite.internal.affinity.AffinityUtils;
import org.apache.ignite.internal.affinity.Assignment;
import org.apache.ignite.internal.affinity.Assignments;
import org.apache.ignite.internal.catalog.CatalogService;
import org.apache.ignite.internal.catalog.descriptors.CatalogObjectDescriptor;
import org.apache.ignite.internal.catalog.descriptors.CatalogTableDescriptor;
import org.apache.ignite.internal.catalog.descriptors.CatalogZoneDescriptor;
import org.apache.ignite.internal.catalog.events.CatalogEvent;
import org.apache.ignite.internal.catalog.events.CreateTableEventParameters;
import org.apache.ignite.internal.catalog.events.DropTableEventParameters;
import org.apache.ignite.internal.catalog.events.RenameTableEventParameters;
import org.apache.ignite.internal.causality.CompletionListener;
import org.apache.ignite.internal.causality.IncrementalVersionedValue;
import org.apache.ignite.internal.close.ManuallyCloseable;
import org.apache.ignite.internal.distributionzones.DistributionZoneManager;
import org.apache.ignite.internal.distributionzones.rebalance.PartitionMover;
import org.apache.ignite.internal.distributionzones.rebalance.RebalanceRaftGroupEventsListener;
import org.apache.ignite.internal.distributionzones.rebalance.RebalanceUtil;
import org.apache.ignite.internal.hlc.ClockService;
import org.apache.ignite.internal.hlc.HybridClock;
import org.apache.ignite.internal.hlc.HybridTimestamp;
import org.apache.ignite.internal.lang.ByteArray;
import org.apache.ignite.internal.lang.IgniteInternalException;
import org.apache.ignite.internal.lang.IgniteStringFormatter;
import org.apache.ignite.internal.lang.NodeStoppingException;
import org.apache.ignite.internal.logger.IgniteLogger;
import org.apache.ignite.internal.logger.Loggers;
import org.apache.ignite.internal.lowwatermark.LowWatermark;
import org.apache.ignite.internal.lowwatermark.event.ChangeLowWatermarkEventParameters;
import org.apache.ignite.internal.lowwatermark.event.LowWatermarkEvent;
import org.apache.ignite.internal.manager.ComponentContext;
import org.apache.ignite.internal.manager.IgniteComponent;
import org.apache.ignite.internal.marshaller.ReflectionMarshallersProvider;
import org.apache.ignite.internal.metastorage.Entry;
import org.apache.ignite.internal.metastorage.MetaStorageManager;
import org.apache.ignite.internal.metastorage.WatchEvent;
import org.apache.ignite.internal.metastorage.WatchListener;
import org.apache.ignite.internal.metastorage.dsl.Condition;
import org.apache.ignite.internal.metastorage.dsl.Operation;
import org.apache.ignite.internal.metastorage.dsl.SimpleCondition;
import org.apache.ignite.internal.network.MessagingService;
import org.apache.ignite.internal.network.TopologyService;
import org.apache.ignite.internal.network.serialization.MessageSerializationRegistry;
import org.apache.ignite.internal.placementdriver.PlacementDriver;
import org.apache.ignite.internal.placementdriver.event.PrimaryReplicaEvent;
import org.apache.ignite.internal.placementdriver.event.PrimaryReplicaEventParameters;
import org.apache.ignite.internal.raft.ExecutorInclinedRaftCommandRunner;
import org.apache.ignite.internal.raft.Peer;
import org.apache.ignite.internal.raft.PeersAndLearners;
import org.apache.ignite.internal.raft.RaftGroupEventsListener;
import org.apache.ignite.internal.raft.service.LeaderWithTerm;
import org.apache.ignite.internal.raft.service.RaftGroupListener;
import org.apache.ignite.internal.raft.service.RaftGroupService;
import org.apache.ignite.internal.raft.storage.SnapshotStorageFactory;
import org.apache.ignite.internal.replicator.Replica;
import org.apache.ignite.internal.replicator.ReplicaManager;
import org.apache.ignite.internal.replicator.ReplicaManager.WeakReplicaStopReason;
import org.apache.ignite.internal.replicator.ReplicaService;
import org.apache.ignite.internal.replicator.TablePartitionId;
import org.apache.ignite.internal.replicator.listener.ReplicaListener;
import org.apache.ignite.internal.schema.SchemaManager;
import org.apache.ignite.internal.schema.SchemaRegistry;
import org.apache.ignite.internal.schema.configuration.GcConfiguration;
import org.apache.ignite.internal.schema.configuration.StorageUpdateConfiguration;
import org.apache.ignite.internal.storage.DataStorageManager;
import org.apache.ignite.internal.storage.MvPartitionStorage;
import org.apache.ignite.internal.storage.engine.MvTableStorage;
import org.apache.ignite.internal.storage.engine.StorageEngine;
import org.apache.ignite.internal.storage.engine.StorageTableDescriptor;
import org.apache.ignite.internal.table.IgniteTablesInternal;
import org.apache.ignite.internal.table.InternalTable;
import org.apache.ignite.internal.table.LongPriorityQueue;
import org.apache.ignite.internal.table.TableImpl;
import org.apache.ignite.internal.table.TableViewInternal;
import org.apache.ignite.internal.table.distributed.gc.GcUpdateHandler;
import org.apache.ignite.internal.table.distributed.gc.MvGc;
import org.apache.ignite.internal.table.distributed.index.IndexMetaStorage;
import org.apache.ignite.internal.table.distributed.index.IndexUpdateHandler;
import org.apache.ignite.internal.table.distributed.raft.PartitionDataStorage;
import org.apache.ignite.internal.table.distributed.raft.PartitionListener;
import org.apache.ignite.internal.table.distributed.raft.snapshot.FullStateTransferIndexChooser;
import org.apache.ignite.internal.table.distributed.raft.snapshot.PartitionAccessImpl;
import org.apache.ignite.internal.table.distributed.raft.snapshot.PartitionKey;
import org.apache.ignite.internal.table.distributed.raft.snapshot.PartitionSnapshotStorageFactory;
import org.apache.ignite.internal.table.distributed.raft.snapshot.outgoing.OutgoingSnapshotsManager;
import org.apache.ignite.internal.table.distributed.raft.snapshot.outgoing.SnapshotAwarePartitionDataStorage;
import org.apache.ignite.internal.table.distributed.replicator.PartitionReplicaListener;
import org.apache.ignite.internal.table.distributed.replicator.TransactionStateResolver;
import org.apache.ignite.internal.table.distributed.schema.CatalogValidationSchemasSource;
import org.apache.ignite.internal.table.distributed.schema.ExecutorInclinedSchemaSyncService;
import org.apache.ignite.internal.table.distributed.schema.SchemaSyncService;
import org.apache.ignite.internal.table.distributed.schema.SchemaVersions;
import org.apache.ignite.internal.table.distributed.schema.SchemaVersionsImpl;
import org.apache.ignite.internal.table.distributed.storage.InternalTableImpl;
import org.apache.ignite.internal.table.distributed.storage.PartitionStorages;
import org.apache.ignite.internal.table.distributed.wrappers.ExecutorInclinedPlacementDriver;
import org.apache.ignite.internal.thread.IgniteThreadFactory;
import org.apache.ignite.internal.thread.NamedThreadFactory;
import org.apache.ignite.internal.tx.HybridTimestampTracker;
import org.apache.ignite.internal.tx.LockManager;
import org.apache.ignite.internal.tx.TxManager;
import org.apache.ignite.internal.tx.configuration.TransactionConfiguration;
import org.apache.ignite.internal.tx.impl.RemotelyTriggeredResourceRegistry;
import org.apache.ignite.internal.tx.impl.TransactionInflights;
import org.apache.ignite.internal.tx.impl.TxMessageSender;
import org.apache.ignite.internal.tx.storage.state.ThreadAssertingTxStateTableStorage;
import org.apache.ignite.internal.tx.storage.state.TxStateStorage;
import org.apache.ignite.internal.tx.storage.state.TxStateTableStorage;
import org.apache.ignite.internal.tx.storage.state.rocksdb.TxStateRocksDbSharedStorage;
import org.apache.ignite.internal.tx.storage.state.rocksdb.TxStateRocksDbTableStorage;
import org.apache.ignite.internal.util.CompletableFutures;
import org.apache.ignite.internal.util.Cursor;
import org.apache.ignite.internal.util.ExceptionUtils;
import org.apache.ignite.internal.util.IgniteSpinBusyLock;
import org.apache.ignite.internal.util.IgniteUtils;
import org.apache.ignite.internal.util.Lazy;
import org.apache.ignite.internal.util.PendingComparableValuesTracker;
import org.apache.ignite.internal.utils.RebalanceUtilEx;
import org.apache.ignite.internal.worker.ThreadAssertions;
import org.apache.ignite.lang.IgniteException;
import org.apache.ignite.lang.util.IgniteNameUtils;
import org.apache.ignite.network.ClusterNode;
import org.apache.ignite.sql.IgniteSql;
import org.apache.ignite.table.Table;
import org.jetbrains.annotations.Nullable;
import org.jetbrains.annotations.TestOnly;

/**
 * Table manager.
 */
public class TableManager implements IgniteTablesInternal, IgniteComponent {

    /** The logger. */
    private static final IgniteLogger LOG = Loggers.forClass(TableManager.class);

    /** Name of a transaction state directory. */
    private static final String TX_STATE_DIR = "tx-state";

    /** Transaction storage flush delay. */
    private static final int TX_STATE_STORAGE_FLUSH_DELAY = 100;
    private static final IntSupplier TX_STATE_STORAGE_FLUSH_DELAY_SUPPLIER = () -> TX_STATE_STORAGE_FLUSH_DELAY;

    private final TopologyService topologyService;

    /** Replica manager. */
    private final ReplicaManager replicaMgr;

    /** Lock manager. */
    private final LockManager lockMgr;

    /** Replica service. */
    private final ReplicaService replicaSvc;

    /** Transaction manager. */
    private final TxManager txManager;

    /** Meta storage manager. */
    private final MetaStorageManager metaStorageMgr;

    /** Data storage manager. */
    private final DataStorageManager dataStorageMgr;

    /** Transaction state resolver. */
    private final TransactionStateResolver transactionStateResolver;

    /**
     * Versioned value for linearizing table changing events.
     *
     * @see #localPartitionsVv
     * @see #assignmentsUpdatedVv
     */
    private final IncrementalVersionedValue<Void> tablesVv;

    /**
     * Versioned value for linearizing table partitions changing events.
     *
     * <p>Completed strictly after {@link #tablesVv} and strictly before {@link #assignmentsUpdatedVv}.
     */
    private final IncrementalVersionedValue<Void> localPartitionsVv;

    /**
     * Versioned value for tracking RAFT groups initialization and starting completion.
     *
     * <p>Only explicitly updated in {@link #startLocalPartitionsAndClients(CompletableFuture, TableImpl, int, boolean)}.
     *
     * <p>Completed strictly after {@link #localPartitionsVv}.
     */
    private final IncrementalVersionedValue<Void> assignmentsUpdatedVv;

    /** Registered tables. */
    private final Map<Integer, TableImpl> tables = new ConcurrentHashMap<>();

    /** Started tables. */
    private final Map<Integer, TableImpl> startedTables = new ConcurrentHashMap<>();

    /** A queue for deferred table destruction events. */
    private final LongPriorityQueue<DestroyTableEvent> destructionEventsQueue =
            new LongPriorityQueue<>(DestroyTableEvent::catalogVersion);

    /** Local partitions. */
    private final Map<Integer, PartitionSet> localPartsByTableId = new ConcurrentHashMap<>();

    /** Busy lock to stop synchronously. */
    private final IgniteSpinBusyLock busyLock = new IgniteSpinBusyLock();

    /** Prevents double stopping the component. */
    private final AtomicBoolean beforeStopGuard = new AtomicBoolean();

    private final AtomicBoolean stopGuard = new AtomicBoolean();

    /** Schema manager. */
    private final SchemaManager schemaManager;

    /** Transaction state storage scheduled pool. */
    private final ScheduledExecutorService txStateStorageScheduledPool;

    /** Transaction state storage pool. */
    private final ExecutorService txStateStoragePool;

    private final TxStateRocksDbSharedStorage sharedTxStateStorage;

    /** Scan request executor. */
    private final ExecutorService scanRequestExecutor;

    /**
     * Separate executor for IO operations like partition storage initialization or partition raft group meta data persisting.
     */
    private final ExecutorService ioExecutor;

    private final HybridClock clock;

    private final ClockService clockService;

    private final OutgoingSnapshotsManager outgoingSnapshotsManager;

    private final DistributionZoneManager distributionZoneManager;

    private final SchemaSyncService executorInclinedSchemaSyncService;

    private final CatalogService catalogService;

    /** Incoming RAFT snapshots executor. */
    private final ExecutorService incomingSnapshotsExecutor;

    /** Meta storage listener for pending assignments. */
    private final WatchListener pendingAssignmentsRebalanceListener;

    /** Meta storage listener for stable assignments. */
    private final WatchListener stableAssignmentsRebalanceListener;

    /** Meta storage listener for switch reduce assignments. */
    private final WatchListener assignmentsSwitchRebalanceListener;

    private final MvGc mvGc;

    private final LowWatermark lowWatermark;

    private final HybridTimestampTracker observableTimestampTracker;

    /** Placement driver. */
    private final PlacementDriver executorInclinedPlacementDriver;

    /** A supplier function that returns {@link IgniteSql}. */
    private final Supplier<IgniteSql> sql;

    private final SchemaVersions schemaVersions;

    private final PartitionReplicatorNodeRecovery partitionReplicatorNodeRecovery;

    /** Versioned value used only at manager startup to correctly fire table creation events. */
    private final IncrementalVersionedValue<Void> startVv;

    /** Ends at the {@link IgniteComponent#stopAsync(ComponentContext)} with an {@link NodeStoppingException}. */
    private final CompletableFuture<Void> stopManagerFuture = new CompletableFuture<>();

    /** Configuration for {@link StorageUpdateHandler}. */
    private final StorageUpdateConfiguration storageUpdateConfig;

    /**
     * Executes partition operations (that might cause I/O and/or be blocked on locks).
     */
    private final Executor partitionOperationsExecutor;

    /** Executor for scheduling rebalance routine. */
    private final ScheduledExecutorService rebalanceScheduler;

    /** Marshallers provider. */
    private final ReflectionMarshallersProvider marshallers = new ReflectionMarshallersProvider();

    /** Index chooser for full state transfer. */
    private final FullStateTransferIndexChooser fullStateTransferIndexChooser;

    private final RemotelyTriggeredResourceRegistry remotelyTriggeredResourceRegistry;

    private final TransactionInflights transactionInflights;

    private final TransactionConfiguration txCfg;

    private final String nodeName;

    private long implicitTransactionTimeout;

    private int attemptsObtainLock;

    @Nullable
    private ScheduledExecutorService streamerFlushExecutor;

    private final IndexMetaStorage indexMetaStorage;

    /**
     * Creates a new table manager.
     *
     * @param nodeName Node name.
     * @param registry Registry for versioned values.
     * @param gcConfig Garbage collector configuration.
     * @param txCfg Transaction configuration.
     * @param storageUpdateConfig Storage update handler configuration.
     * @param replicaMgr Replica manager.
     * @param lockMgr Lock manager.
     * @param replicaSvc Replica service.
     * @param txManager Transaction manager.
     * @param dataStorageMgr Data storage manager.
     * @param schemaManager Schema manager.
     * @param ioExecutor Separate executor for IO operations like partition storage initialization or partition raft group meta data
     *     persisting.
     * @param partitionOperationsExecutor Striped executor on which partition operations (potentially requiring I/O with storages)
     *     will be executed.
     * @param rebalanceScheduler Executor for scheduling rebalance routine.
     * @param placementDriver Placement driver.
     * @param sql A supplier function that returns {@link IgniteSql}.
     * @param lowWatermark Low watermark.
     * @param transactionInflights Transaction inflights.
     * @param indexMetaStorage Index meta storage.
     */
    public TableManager(
            String nodeName,
            Consumer<LongFunction<CompletableFuture<?>>> registry,
            GcConfiguration gcConfig,
            TransactionConfiguration txCfg,
            StorageUpdateConfiguration storageUpdateConfig,
            MessagingService messagingService,
            TopologyService topologyService,
            MessageSerializationRegistry messageSerializationRegistry,
            ReplicaManager replicaMgr,
            LockManager lockMgr,
            ReplicaService replicaSvc,
            TxManager txManager,
            DataStorageManager dataStorageMgr,
            Path storagePath,
            MetaStorageManager metaStorageMgr,
            SchemaManager schemaManager,
            ExecutorService ioExecutor,
            Executor partitionOperationsExecutor,
            ScheduledExecutorService rebalanceScheduler,
            HybridClock clock,
            ClockService clockService,
            OutgoingSnapshotsManager outgoingSnapshotsManager,
            DistributionZoneManager distributionZoneManager,
            SchemaSyncService schemaSyncService,
            CatalogService catalogService,
            HybridTimestampTracker observableTimestampTracker,
            PlacementDriver placementDriver,
            Supplier<IgniteSql> sql,
            RemotelyTriggeredResourceRegistry remotelyTriggeredResourceRegistry,
            LowWatermark lowWatermark,
            TransactionInflights transactionInflights,
            IndexMetaStorage indexMetaStorage
    ) {
        this.topologyService = topologyService;
        this.replicaMgr = replicaMgr;
        this.lockMgr = lockMgr;
        this.replicaSvc = replicaSvc;
        this.txManager = txManager;
        this.dataStorageMgr = dataStorageMgr;
        this.metaStorageMgr = metaStorageMgr;
        this.schemaManager = schemaManager;
        this.ioExecutor = ioExecutor;
        this.partitionOperationsExecutor = partitionOperationsExecutor;
        this.rebalanceScheduler = rebalanceScheduler;
        this.clock = clock;
        this.clockService = clockService;
        this.outgoingSnapshotsManager = outgoingSnapshotsManager;
        this.distributionZoneManager = distributionZoneManager;
        this.catalogService = catalogService;
        this.observableTimestampTracker = observableTimestampTracker;
        this.sql = sql;
        this.storageUpdateConfig = storageUpdateConfig;
        this.remotelyTriggeredResourceRegistry = remotelyTriggeredResourceRegistry;
        this.lowWatermark = lowWatermark;
        this.transactionInflights = transactionInflights;
        this.txCfg = txCfg;
        this.nodeName = nodeName;
        this.indexMetaStorage = indexMetaStorage;

        this.executorInclinedSchemaSyncService = new ExecutorInclinedSchemaSyncService(schemaSyncService, partitionOperationsExecutor);
        this.executorInclinedPlacementDriver = new ExecutorInclinedPlacementDriver(placementDriver, partitionOperationsExecutor);

        TxMessageSender txMessageSender = new TxMessageSender(
                messagingService,
                replicaSvc,
                clockService,
                txCfg
        );

        transactionStateResolver = new TransactionStateResolver(
                txManager,
                clockService,
                topologyService,
                messagingService,
                executorInclinedPlacementDriver,
                txMessageSender
        );

        schemaVersions = new SchemaVersionsImpl(executorInclinedSchemaSyncService, catalogService, clockService);

        tablesVv = new IncrementalVersionedValue<>(registry);

        localPartitionsVv = new IncrementalVersionedValue<>(dependingOn(tablesVv));

        assignmentsUpdatedVv = new IncrementalVersionedValue<>(dependingOn(localPartitionsVv));

        txStateStorageScheduledPool = Executors.newSingleThreadScheduledExecutor(
                NamedThreadFactory.create(nodeName, "tx-state-storage-scheduled-pool", LOG));

        txStateStoragePool = Executors.newFixedThreadPool(Runtime.getRuntime().availableProcessors(),
                NamedThreadFactory.create(nodeName, "tx-state-storage-pool", LOG));

        scanRequestExecutor = Executors.newSingleThreadExecutor(
                IgniteThreadFactory.create(nodeName, "scan-query-executor", LOG, STORAGE_READ));

        int cpus = Runtime.getRuntime().availableProcessors();

        incomingSnapshotsExecutor = new ThreadPoolExecutor(
                cpus,
                cpus,
                100,
                TimeUnit.MILLISECONDS,
                new LinkedBlockingQueue<>(),
                IgniteThreadFactory.create(nodeName, "incoming-raft-snapshot", LOG, STORAGE_READ, STORAGE_WRITE)
        );

        pendingAssignmentsRebalanceListener = createPendingAssignmentsRebalanceListener();

        stableAssignmentsRebalanceListener = createStableAssignmentsRebalanceListener();

        assignmentsSwitchRebalanceListener = createAssignmentsSwitchRebalanceListener();

        mvGc = new MvGc(nodeName, gcConfig, lowWatermark);

        partitionReplicatorNodeRecovery = new PartitionReplicatorNodeRecovery(
                metaStorageMgr,
                messagingService,
                topologyService,
                partitionOperationsExecutor,
                tableId -> tablesById().get(tableId)
        );

        startVv = new IncrementalVersionedValue<>(registry);

        sharedTxStateStorage = new TxStateRocksDbSharedStorage(
                storagePath.resolve(TX_STATE_DIR),
                txStateStorageScheduledPool,
                txStateStoragePool,
                replicaMgr.getLogSyncer(),
                TX_STATE_STORAGE_FLUSH_DELAY_SUPPLIER
        );

        fullStateTransferIndexChooser = new FullStateTransferIndexChooser(catalogService, lowWatermark);
    }

    @Override
    public CompletableFuture<Void> startAsync(ComponentContext componentContext) {
        return inBusyLockAsync(busyLock, () -> {
            mvGc.start();

            transactionStateResolver.start();

            fullStateTransferIndexChooser.start();

            CompletableFuture<Long> recoveryFinishFuture = metaStorageMgr.recoveryFinishedFuture();

            assert recoveryFinishFuture.isDone();

            long recoveryRevision = recoveryFinishFuture.join();

            cleanUpResourcesForDroppedTablesOnRecoveryBusy();

            startTables(recoveryRevision, lowWatermark.getLowWatermark());

            processAssignmentsOnRecovery(recoveryRevision);

            metaStorageMgr.registerPrefixWatch(ByteArray.fromString(PENDING_ASSIGNMENTS_PREFIX), pendingAssignmentsRebalanceListener);
            metaStorageMgr.registerPrefixWatch(ByteArray.fromString(STABLE_ASSIGNMENTS_PREFIX), stableAssignmentsRebalanceListener);
            metaStorageMgr.registerPrefixWatch(ByteArray.fromString(ASSIGNMENTS_SWITCH_REDUCE_PREFIX), assignmentsSwitchRebalanceListener);

            catalogService.listen(CatalogEvent.TABLE_CREATE, parameters -> onTableCreate((CreateTableEventParameters) parameters));
            catalogService.listen(CatalogEvent.TABLE_DROP, fromConsumer(this::onTableDrop));
            catalogService.listen(CatalogEvent.TABLE_ALTER, parameters -> {
                if (parameters instanceof RenameTableEventParameters) {
                    return onTableRename((RenameTableEventParameters) parameters).thenApply(unused -> false);
                } else {
                    return falseCompletedFuture();
                }
            });

            lowWatermark.listen(
                    LowWatermarkEvent.LOW_WATERMARK_CHANGED,
                    parameters -> onLwmChanged((ChangeLowWatermarkEventParameters) parameters)
            );

            partitionReplicatorNodeRecovery.start();

            implicitTransactionTimeout = txCfg.implicitTransactionTimeout().value();
            attemptsObtainLock = txCfg.attemptsObtainLock().value();

            executorInclinedPlacementDriver.listen(PrimaryReplicaEvent.PRIMARY_REPLICA_EXPIRED, this::onPrimaryReplicaExpired);

            return nullCompletedFuture();
        });
    }

    private CompletableFuture<Boolean> onPrimaryReplicaExpired(PrimaryReplicaEventParameters parameters) {
        if (topologyService.localMember().id().equals(parameters.leaseholderId())) {
            TablePartitionId groupId = (TablePartitionId) parameters.groupId();

            replicaMgr.weakStopReplica(
                    groupId,
                    WeakReplicaStopReason.PRIMARY_EXPIRED,
                    () -> stopAndDestroyPartition(groupId, tablesVv.latestCausalityToken())
            );
        }

        return falseCompletedFuture();
    }

    private void processAssignmentsOnRecovery(long recoveryRevision) {
        var stableAssignmentsPrefix = new ByteArray(STABLE_ASSIGNMENTS_PREFIX);
        var pendingAssignmentsPrefix = new ByteArray(PENDING_ASSIGNMENTS_PREFIX);

        startVv.update(recoveryRevision, (v, e) -> handleAssignmentsOnRecovery(
                stableAssignmentsPrefix,
                recoveryRevision,
                (entry, rev) -> handleChangeStableAssignmentEvent(entry, rev, true),
                "stable"
        ));
        startVv.update(recoveryRevision, (v, e) -> handleAssignmentsOnRecovery(
                pendingAssignmentsPrefix,
                recoveryRevision,
                (entry, rev) -> handleChangePendingAssignmentEvent(entry, rev, true),
                "pending"
        ));
    }

    private CompletableFuture<Void> handleAssignmentsOnRecovery(
            ByteArray prefix,
            long revision,
            BiFunction<Entry, Long, CompletableFuture<Void>> assignmentsEventHandler,
            String assignmentsType
    ) {
        try (Cursor<Entry> cursor = metaStorageMgr.prefixLocally(prefix, revision)) {
            CompletableFuture<?>[] futures = cursor.stream()
                    .map(entry -> {
                        if (LOG.isInfoEnabled()) {
                            LOG.info(
                                    "Missed {} assignments for key '{}' discovered, performing recovery",
                                    assignmentsType,
                                    new String(entry.key(), UTF_8)
                            );
                        }

                        // We use the Meta Storage recovery revision here instead of the entry revision, because
                        // 'handleChangePendingAssignmentEvent' accesses some Versioned Values that only store values starting with
                        // tokens equal to Meta Storage recovery revision. In other words, if the entry has a lower revision than the
                        // recovery revision, there will never be a Versioned Value corresponding to its revision.
                        return assignmentsEventHandler.apply(entry, revision);
                    })
                    .toArray(CompletableFuture[]::new);

            return allOf(futures)
                    // Simply log any errors, we don't want to block watch processing.
                    .exceptionally(e -> {
                        LOG.error("Error when performing assignments recovery", e);

                        return null;
                    });
        }
    }

    private CompletableFuture<Boolean> onTableCreate(CreateTableEventParameters parameters) {
        return createTableLocally(parameters.causalityToken(), parameters.catalogVersion(), parameters.tableDescriptor(), false)
                .thenApply(unused -> false);
    }

    /**
     * Writes the set of assignments to meta storage. If there are some assignments already, gets them from meta storage. Returns
     * the list of assignments that really are in meta storage.
     *
     * @param tableId  Table id.
     * @param assignmentsFuture Assignments future, to get the assignments that should be written.
     * @return Real list of assignments.
     */
    public CompletableFuture<List<Assignments>> writeTableAssignmentsToMetastore(
            int tableId,
            CompletableFuture<List<Assignments>> assignmentsFuture
    ) {
        return assignmentsFuture.thenCompose(newAssignments -> {
            assert !newAssignments.isEmpty();

            List<Operation> partitionAssignments = new ArrayList<>(newAssignments.size());

            for (int i = 0; i < newAssignments.size(); i++) {
                ByteArray stableAssignmentsKey = stablePartAssignmentsKey(new TablePartitionId(tableId, i));
                byte[] anAssignment = newAssignments.get(i).toBytes();
                Operation op = put(stableAssignmentsKey, anAssignment);
                partitionAssignments.add(op);
            }

            Condition condition = notExists(new ByteArray(partitionAssignments.get(0).key()));

            return metaStorageMgr
                    .invoke(condition, partitionAssignments, Collections.emptyList())
                    .handle((invokeResult, e) -> {
                        if (e != null) {
                            LOG.error(
                                    "Couldn't write assignments [assignmentsList={}] to metastore during invoke.",
                                    e,
                                    Assignments.assignmentListToString(newAssignments)
                            );

                            throw ExceptionUtils.sneakyThrow(e);
                        }

                        return invokeResult;
                    })
                    .thenCompose(invokeResult -> {
                        if (invokeResult) {
                            LOG.info(
                                    "Assignments calculated from data nodes are successfully written to meta storage"
                                            + " [tableId={}, assignments={}].",
                                    tableId,
                                    Assignments.assignmentListToString(newAssignments)
                            );

                            return completedFuture(newAssignments);
                        } else {
                            Set<ByteArray> partKeys = IntStream.range(0, newAssignments.size())
                                    .mapToObj(p -> stablePartAssignmentsKey(new TablePartitionId(tableId, p)))
                                    .collect(toSet());

                            CompletableFuture<Map<ByteArray, Entry>> resFuture = metaStorageMgr.getAll(partKeys);

                            return resFuture.thenApply(metaStorageAssignments -> {
                                List<Assignments> realAssignments = new ArrayList<>();

                                for (int p = 0; p < newAssignments.size(); p++) {
                                    var partId = new TablePartitionId(tableId, p);
                                    Entry assignmentsEntry = metaStorageAssignments.get(stablePartAssignmentsKey(partId));

                                    assert assignmentsEntry != null && !assignmentsEntry.empty() && !assignmentsEntry.tombstone()
                                            : "Unexpected assignments for partition [" + partId + ", entry=" + assignmentsEntry + "].";

                                    Assignments real = Assignments.fromBytes(assignmentsEntry.value());

                                    realAssignments.add(real);
                                }

                                LOG.info(
                                        "Assignments picked up from meta storage [tableId={}, assignments={}].",
                                        tableId,
                                        Assignments.assignmentListToString(realAssignments)
                                );

                                return realAssignments;
                            });
                        }
                    })
                    .handle((realAssignments, e) -> {
                        if (e != null) {
                            LOG.error("Couldn't get assignments from metastore for table [tableId={}].", e, tableId);

                            throw ExceptionUtils.sneakyThrow(e);
                        }

                        return realAssignments;
                    });
        });
    }

    private void onTableDrop(DropTableEventParameters parameters) {
        inBusyLock(busyLock, () -> {
            destructionEventsQueue.enqueue(new DestroyTableEvent(parameters.catalogVersion(), parameters.tableId()));
        });
    }

    private CompletableFuture<Boolean> onLwmChanged(ChangeLowWatermarkEventParameters parameters) {
        return inBusyLockAsync(busyLock, () -> {
            int newEarliestCatalogVersion = catalogService.activeCatalogVersion(parameters.newLowWatermark().longValue());

            List<CompletableFuture<Void>> futures = destructionEventsQueue.drainUpTo(newEarliestCatalogVersion).stream()
                    .map(event -> destroyTableLocally(event.tableId()))
                    .collect(toList());

            return allOf(futures.toArray(CompletableFuture[]::new)).thenApply(unused -> false);
        });
    }

    private CompletableFuture<?> onTableRename(RenameTableEventParameters parameters) {
        return inBusyLockAsync(busyLock, () -> tablesVv.update(
                parameters.causalityToken(),
                (ignore, e) -> {
                    if (e != null) {
                        return failedFuture(e);
                    }

                    TableImpl table = tables.get(parameters.tableId());

                    // TODO: revisit this approach, see https://issues.apache.org/jira/browse/IGNITE-21235.
                    table.name(parameters.newTableName());

                    return nullCompletedFuture();
                })
        );
    }

    /**
     * Updates or creates partition raft groups and storages.
     *
     * @param assignmentsFuture Table assignments.
     * @param table Initialized table entity.
     * @param zoneId Zone id.
     * @param isRecovery {@code true} if the node is being started up.
     * @return future, which will be completed when the partitions creations done.
     */
    private CompletableFuture<Void> startLocalPartitionsAndClients(
            CompletableFuture<List<Assignments>> assignmentsFuture,
            TableImpl table,
            int zoneId,
            boolean isRecovery
    ) {
        int tableId = table.tableId();

        // Create new raft nodes according to new assignments.
        return assignmentsFuture.thenCompose(tableAssignments -> {
            // Empty assignments might be a valid case if tables are created from within cluster init HOCON
            // configuration, which is not supported now.
            assert tableAssignments != null : IgniteStringFormatter.format("Table [id={}] has empty assignments.", tableId);

            int partitions = tableAssignments.size();

            var futures = new CompletableFuture<?>[partitions];

            for (int i = 0; i < partitions; i++) {
                int partId = i;

                Assignments assignments = tableAssignments.get(i);

                CompletableFuture<?> future = startPartitionAndStartClient(
                        table,
                        partId,
                        localMemberAssignment(assignments),
                        assignments,
                        zoneId,
                        isRecovery
                )
                        .whenComplete((res, ex) -> {
                            if (ex != null) {
                                LOG.warn("Unable to update raft groups on the node [tableId={}, partitionId={}]", ex, tableId, partId);
                            }
                        });

                futures[i] = future;
            }

            return allOf(futures);
        });
    }

    private CompletableFuture<Void> startPartitionAndStartClient(
            TableImpl table,
            int partId,
            @Nullable Assignment localMemberAssignment,
            Assignments stableAssignments,
            int zoneId,
            boolean isRecovery
    ) {
        int tableId = table.tableId();

        var internalTbl = (InternalTableImpl) table.internalTable();

        PeersAndLearners stablePeersAndLearners = fromAssignments(stableAssignments.nodes());

        TablePartitionId replicaGrpId = new TablePartitionId(tableId, partId);

<<<<<<< HEAD
        var safeTimeTracker = new PendingComparableValuesTracker<HybridTimestamp, Void>(
                new HybridTimestamp(1, 0)
        );
        var storageIndexTracker = new PendingComparableValuesTracker<Long, Void>(0L);

        PartitionStorages partitionStorages = getPartitionStorages(table, partId);

        PartitionDataStorage partitionDataStorage = partitionDataStorage(partitionStorages.getMvPartitionStorage(),
                internalTbl, partId);

        storageIndexTracker.update(partitionDataStorage.lastAppliedIndex(), null);

        PartitionUpdateHandlers partitionUpdateHandlers = createPartitionUpdateHandlers(
                partId,
                partitionDataStorage,
                table,
                safeTimeTracker,
                storageUpdateConfig
        );

        boolean shouldStartRaftListeners = shouldStartRaftListeners(assignments, nonStableNodeAssignments);

        if (shouldStartRaftListeners) {
            ((InternalTableImpl) internalTbl).updatePartitionTrackers(partId, safeTimeTracker, storageIndexTracker);

            mvGc.addStorage(replicaGrpId, partitionUpdateHandlers.gcUpdateHandler);
        }
=======
        // TODO: will be removed in https://issues.apache.org/jira/browse/IGNITE-22218
        Consumer<RaftGroupService> updateTableRaftService = raftClient -> internalTbl
                .tableRaftService()
                .updateInternalTableRaftGroupService(partId, raftClient);
>>>>>>> ad772fd6

        if (localMemberAssignment == null) {
            // (0) in case if node not in the assignments
            return nullCompletedFuture();
        }

        CompletableFuture<Boolean> shouldStartGroupFut = isRecovery
                ? partitionReplicatorNodeRecovery.initiateGroupReentryIfNeeded(
                        replicaGrpId,
                        internalTbl,
                        stablePeersAndLearners,
                        localMemberAssignment
                )
                : trueCompletedFuture();

        Assignments forcedAssignments = stableAssignments.force() ? stableAssignments : null;

        Supplier<CompletableFuture<Boolean>> startReplicaSupplier = () -> shouldStartGroupFut
                .thenComposeAsync(startGroup -> inBusyLock(busyLock, () -> {
                    // (1) if partitionReplicatorNodeRecovery#shouldStartGroup fails -> do start nothing
                    if (!startGroup) {
                        return falseCompletedFuture();
                    }

                    // (2) Otherwise let's start replica manually
                    var safeTimeTracker = new PendingComparableValuesTracker<HybridTimestamp, Void>(HybridTimestamp.MIN_VALUE);

                    var storageIndexTracker = new PendingComparableValuesTracker<Long, Void>(0L);

                    PartitionStorages partitionStorages = getPartitionStorages(table, partId);

                    PartitionDataStorage partitionDataStorage = partitionDataStorage(partitionStorages.getMvPartitionStorage(),
                            internalTbl, partId);

                    storageIndexTracker.update(partitionDataStorage.lastAppliedIndex(), null);

                    PartitionUpdateHandlers partitionUpdateHandlers = createPartitionUpdateHandlers(
                            partId,
                            partitionDataStorage,
                            table,
                            safeTimeTracker,
                            storageUpdateConfig
                    );

                    internalTbl.updatePartitionTrackers(partId, safeTimeTracker, storageIndexTracker);

                    mvGc.addStorage(replicaGrpId, partitionUpdateHandlers.gcUpdateHandler);

                    RaftGroupListener raftGroupListener = new PartitionListener(
                            txManager,
                            partitionDataStorage,
                            partitionUpdateHandlers.storageUpdateHandler,
                            partitionStorages.getTxStateStorage(),
                            safeTimeTracker,
                            storageIndexTracker,
                            catalogService,
                            table.schemaView(),
                            clockService,
                            indexMetaStorage
                    );

                    SnapshotStorageFactory snapshotStorageFactory = createSnapshotStorageFactory(replicaGrpId,
                            partitionUpdateHandlers, internalTbl);

                    Function<RaftGroupService, ReplicaListener> createListener = (raftClient) -> createReplicaListener(
                            replicaGrpId,
                            table,
                            safeTimeTracker,
                            partitionStorages.getMvPartitionStorage(),
                            partitionStorages.getTxStateStorage(),
                            partitionUpdateHandlers,
                            raftClient);

                    RaftGroupEventsListener raftGroupEventsListener = createRaftGroupEventsListener(zoneId, replicaGrpId);

                    MvTableStorage mvTableStorage = internalTbl.storage();

                    try {
                        return replicaMgr.startReplica(
                                raftGroupEventsListener,
                                raftGroupListener,
                                mvTableStorage.isVolatile(),
                                snapshotStorageFactory,
                                createListener,
                                storageIndexTracker,
                                replicaGrpId,
                                stablePeersAndLearners);
                    } catch (NodeStoppingException e) {
                        throw new AssertionError("Loza was stopped before Table manager", e);
                    }
                }), ioExecutor);

        return replicaMgr.weakStartReplica(
                replicaGrpId,
                startReplicaSupplier,
                forcedAssignments
        ).handle((res, ex) -> {
            if (ex != null) {
                LOG.warn("Unable to update raft groups on the node [tableId={}, partitionId={}]", ex, tableId, partId);
            }
            return null;
        });
    }

    @Nullable
    private Assignment localMemberAssignment(Assignments assignments) {
        Assignment localMemberAssignment = Assignment.forPeer(localNode().name());

        return assignments.nodes().contains(localMemberAssignment) ? localMemberAssignment : null;
    }

    private PartitionMover createPartitionMover(TablePartitionId replicaGrpId) {
        return new PartitionMover(busyLock, () -> {
            CompletableFuture<Replica> replicaFut = replicaMgr.replica(replicaGrpId);
            if (replicaFut == null) {
                return failedFuture(new IgniteInternalException("No such replica for partition " + replicaGrpId.partitionId()
                        + " in table " + replicaGrpId.tableId()));
            }
            return replicaFut.thenApply(Replica::raftClient);
        });
    }

    private RaftGroupEventsListener createRaftGroupEventsListener(int zoneId, TablePartitionId replicaGrpId) {
        PartitionMover partitionMover = createPartitionMover(replicaGrpId);

        return new RebalanceRaftGroupEventsListener(
                metaStorageMgr,
                replicaGrpId,
                busyLock,
                partitionMover,
                rebalanceScheduler,
                zoneId
        );
    }

    private PartitionReplicaListener createReplicaListener(
            TablePartitionId tablePartitionId,
            TableImpl table,
            PendingComparableValuesTracker<HybridTimestamp, Void> safeTimeTracker,
            MvPartitionStorage mvPartitionStorage,
            TxStateStorage txStatePartitionStorage,
            PartitionUpdateHandlers partitionUpdateHandlers,
            RaftGroupService raftClient
    ) {
        int tableId = tablePartitionId.tableId();
        int partId = tablePartitionId.partitionId();

        return new PartitionReplicaListener(
                mvPartitionStorage,
                new ExecutorInclinedRaftCommandRunner(raftClient, partitionOperationsExecutor),
                txManager,
                lockMgr,
                scanRequestExecutor,
                partId,
                tableId,
                table.indexesLockers(partId),
                new Lazy<>(() -> table.indexStorageAdapters(partId).get().get(table.pkId())),
                () -> table.indexStorageAdapters(partId).get(),
                clockService,
                safeTimeTracker,
                txStatePartitionStorage,
                transactionStateResolver,
                partitionUpdateHandlers.storageUpdateHandler,
                new CatalogValidationSchemasSource(catalogService, schemaManager),
                localNode(),
                executorInclinedSchemaSyncService,
                catalogService,
                executorInclinedPlacementDriver,
                topologyService,
                remotelyTriggeredResourceRegistry,
                schemaManager.schemaRegistry(tableId),
                indexMetaStorage
        );
    }

    private boolean isLocalPeer(Peer peer) {
        return peer.consistentId().equals(localNode().name());
    }

    private PartitionDataStorage partitionDataStorage(MvPartitionStorage partitionStorage, InternalTable internalTbl, int partId) {
        return new SnapshotAwarePartitionDataStorage(
                partitionStorage,
                outgoingSnapshotsManager,
                partitionKey(internalTbl, partId)
        );
    }

    private static PartitionKey partitionKey(InternalTable internalTbl, int partId) {
        return new PartitionKey(internalTbl.tableId(), partId);
    }

    @Override
    public void beforeNodeStop() {
        if (!beforeStopGuard.compareAndSet(false, true)) {
            return;
        }

        stopManagerFuture.completeExceptionally(new NodeStoppingException());

        busyLock.block();

        metaStorageMgr.unregisterWatch(pendingAssignmentsRebalanceListener);
        metaStorageMgr.unregisterWatch(stableAssignmentsRebalanceListener);
        metaStorageMgr.unregisterWatch(assignmentsSwitchRebalanceListener);

        cleanUpTablesResources(tables);
    }

    @Override
    public CompletableFuture<Void> stopAsync(ComponentContext componentContext) {
        assert beforeStopGuard.get() : "'stop' called before 'beforeNodeStop'";

        if (!stopGuard.compareAndSet(false, true)) {
            return nullCompletedFuture();
        }

        int shutdownTimeoutSeconds = 10;

        try {
            IgniteUtils.closeAllManually(
                    mvGc,
                    fullStateTransferIndexChooser,
                    sharedTxStateStorage,
                    () -> shutdownAndAwaitTermination(txStateStoragePool, shutdownTimeoutSeconds, TimeUnit.SECONDS),
                    () -> shutdownAndAwaitTermination(txStateStorageScheduledPool, shutdownTimeoutSeconds, TimeUnit.SECONDS),
                    () -> shutdownAndAwaitTermination(scanRequestExecutor, shutdownTimeoutSeconds, TimeUnit.SECONDS),
                    () -> shutdownAndAwaitTermination(incomingSnapshotsExecutor, shutdownTimeoutSeconds, TimeUnit.SECONDS),
                    () -> shutdownAndAwaitTermination(rebalanceScheduler, shutdownTimeoutSeconds, TimeUnit.SECONDS),
                    () -> shutdownAndAwaitTermination(streamerFlushExecutor, shutdownTimeoutSeconds, TimeUnit.SECONDS)
            );
        } catch (Exception e) {
            return failedFuture(e);
        }

        return nullCompletedFuture();
    }

    /**
     * Stops resources that are related to provided tables.
     *
     * @param tables Tables to stop.
     */
    private void cleanUpTablesResources(Map<Integer, TableImpl> tables) {
        var futures = new ArrayList<CompletableFuture<Void>>(tables.size());

        for (TableImpl table : tables.values()) {
            futures.add(runAsync(() -> {
                Stream.Builder<ManuallyCloseable> stopping = Stream.builder();

                InternalTable internalTable = table.internalTable();

                stopping.add(() -> {
                    var stopReplicaFutures = new CompletableFuture<?>[internalTable.partitions()];

                    for (int p = 0; p < internalTable.partitions(); p++) {
                        TablePartitionId replicationGroupId = new TablePartitionId(table.tableId(), p);

                        stopReplicaFutures[p] = stopPartition(replicationGroupId, table);
                    }

                    allOf(stopReplicaFutures).get(10, TimeUnit.SECONDS);
                });

                stopping.add(internalTable.storage());
                stopping.add(internalTable.txStateStorage());
                stopping.add(internalTable);

                try {
                    IgniteUtils.closeAllManually(stopping.build());
                } catch (Throwable t) {
                    LOG.error("Unable to stop table [name={}, tableId={}]", t, table.name(), table.tableId());
                }
            }, ioExecutor));
        }

        try {
            allOf(futures.toArray(CompletableFuture[]::new)).get(30, TimeUnit.SECONDS);
        } catch (InterruptedException | ExecutionException | TimeoutException e) {
            LOG.error("Unable to clean table resources", e);
        }
    }

    /**
     * Creates local structures for a table.
     *
     * @param causalityToken Causality token.
     * @param catalogVersion Catalog version on which the table was created.
     * @param tableDescriptor Catalog table descriptor.
     * @param onNodeRecovery {@code true} when called during node recovery, {@code false} otherwise.
     * @return Future that will be completed when local changes related to the table creation are applied.
     */
    private CompletableFuture<?> createTableLocally(
            long causalityToken,
            int catalogVersion,
            CatalogTableDescriptor tableDescriptor,
            boolean onNodeRecovery
    ) {
        return inBusyLockAsync(busyLock, () -> {
            int tableId = tableDescriptor.id();

            // Retrieve descriptor during synchronous call, before the previous catalog version could be concurrently compacted.
            CatalogZoneDescriptor zoneDescriptor = getZoneDescriptor(tableDescriptor, catalogVersion);

            CompletableFuture<List<Assignments>> assignmentsFuture = getOrCreateAssignments(
                    tableDescriptor,
                    zoneDescriptor,
                    causalityToken,
                    catalogVersion
            );

            CompletableFuture<List<Assignments>> assignmentsFutureAfterInvoke =
                    writeTableAssignmentsToMetastore(tableId, assignmentsFuture);

            return createTableLocally(
                    causalityToken,
                    tableDescriptor,
                    zoneDescriptor,
                    assignmentsFutureAfterInvoke,
                    onNodeRecovery
            );
        });
    }

    /**
     * Creates local structures for a table.
     *
     * @param causalityToken Causality token.
     * @param tableDescriptor Catalog table descriptor.
     * @param zoneDescriptor Catalog distributed zone descriptor.
     * @param assignmentsFuture Future with assignments.
     * @param onNodeRecovery {@code true} when called during node recovery, {@code false} otherwise.
     * @return Future that will be completed when local changes related to the table creation are applied.
     */
    private CompletableFuture<Void> createTableLocally(
            long causalityToken,
            CatalogTableDescriptor tableDescriptor,
            CatalogZoneDescriptor zoneDescriptor,
            CompletableFuture<List<Assignments>> assignmentsFuture,
            boolean onNodeRecovery
    ) {
        String tableName = tableDescriptor.name();
        int tableId = tableDescriptor.id();

        LOG.trace("Creating local table: name={}, id={}, token={}", tableDescriptor.name(), tableDescriptor.id(), causalityToken);

        MvTableStorage tableStorage = createTableStorage(tableDescriptor, zoneDescriptor);
        TxStateTableStorage txStateStorage = createTxStateTableStorage(tableDescriptor, zoneDescriptor);

        int partitions = zoneDescriptor.partitions();

        InternalTableImpl internalTable = new InternalTableImpl(
                tableName,
                tableId,
                partitions,
                topologyService,
                txManager,
                tableStorage,
                txStateStorage,
                replicaSvc,
                clock,
                observableTimestampTracker,
                executorInclinedPlacementDriver,
                transactionInflights,
                implicitTransactionTimeout,
                attemptsObtainLock,
                this::streamerFlushExecutor
        );

        var table = new TableImpl(
                internalTable,
                lockMgr,
                schemaVersions,
                marshallers,
                sql.get(),
                tableDescriptor.primaryKeyIndexId()
        );

        tablesVv.update(causalityToken, (ignore, e) -> inBusyLock(busyLock, () -> {
            if (e != null) {
                return failedFuture(e);
            }

            return schemaManager.schemaRegistry(causalityToken, tableId).thenAccept(table::schemaView);
        }));

        // NB: all vv.update() calls must be made from the synchronous part of the method (not in thenCompose()/etc!).
        CompletableFuture<?> localPartsUpdateFuture = localPartitionsVv.update(causalityToken,
                (ignore, throwable) -> inBusyLock(busyLock, () -> assignmentsFuture.thenComposeAsync(newAssignments -> {
                    PartitionSet parts = new BitSetPartitionSet();

                    // TODO: https://issues.apache.org/jira/browse/IGNITE-19713 Process assignments and set partitions only for
                    // TODO assigned partitions.
                    for (int i = 0; i < newAssignments.size(); i++) {
                        parts.set(i);
                    }

                    return getOrCreatePartitionStorages(table, parts).thenAccept(u -> localPartsByTableId.put(tableId, parts));
                }, ioExecutor)));

        CompletableFuture<?> tablesByIdFuture = tablesVv.get(causalityToken);

        // TODO https://issues.apache.org/jira/browse/IGNITE-19170 Partitions should be started only on the assignments change
        //  event triggered by zone create or alter.
        CompletableFuture<?> createPartsFut = assignmentsUpdatedVv.update(causalityToken, (token, e) -> {
            if (e != null) {
                return failedFuture(e);
            }

            return allOf(localPartsUpdateFuture, tablesByIdFuture).thenComposeAsync(ignore -> inBusyLock(busyLock, () -> {
                        if (onNodeRecovery) {
                            SchemaRegistry schemaRegistry = table.schemaView();
                            PartitionSet partitionSet = localPartsByTableId.get(tableId);
                            // LWM starts updating only after the node is restored.
                            HybridTimestamp lwm = lowWatermark.getLowWatermark();

                            registerIndexesToTable(table, catalogService, partitionSet, schemaRegistry, lwm);
                        }
                        return startLocalPartitionsAndClients(assignmentsFuture, table, zoneDescriptor.id(), onNodeRecovery);
                    }
            ), ioExecutor);
        });

        tables.put(tableId, table);

        // TODO should be reworked in IGNITE-16763

        // TODO: https://issues.apache.org/jira/browse/IGNITE-19913 Possible performance degradation.
        return createPartsFut.thenAccept(ignore -> startedTables.put(tableId, table));
    }

    /**
     * Check if the table already has assignments in the meta storage locally.
     * So, it means, that it is a recovery process and we should use the meta storage local assignments instead of calculation
     * of the new ones.
     */
    private CompletableFuture<List<Assignments>> getOrCreateAssignments(
            CatalogTableDescriptor tableDescriptor,
            CatalogZoneDescriptor zoneDescriptor,
            long causalityToken,
            int catalogVersion
    ) {
        int tableId = tableDescriptor.id();
        CompletableFuture<List<Assignments>> assignmentsFuture;

        if (partitionAssignmentsGetLocally(metaStorageMgr, tableId, 0, causalityToken) != null) {
            assignmentsFuture = completedFuture(
                    tableAssignmentsGetLocally(metaStorageMgr, tableId, zoneDescriptor.partitions(), causalityToken));
        } else {
            assignmentsFuture = distributionZoneManager.dataNodes(causalityToken, catalogVersion, zoneDescriptor.id())
                    .thenApply(dataNodes -> AffinityUtils.calculateAssignments(
                            dataNodes,
                            zoneDescriptor.partitions(),
                            zoneDescriptor.replicas()
                    ).stream().map(Assignments::of).collect(toList()));

            assignmentsFuture.thenAccept(assignmentsList -> LOG.info(
                    "Assignments calculated from data nodes [table={}, tableId={}, assignments={}, revision={}]",
                    tableDescriptor.name(),
                    tableId,
                    Assignments.assignmentListToString(assignmentsList),
                    causalityToken
            ));
        }

        return assignmentsFuture;
    }

    /**
     * Creates data storage for the provided table.
     *
     * @param tableDescriptor Catalog table descriptor.
     * @param zoneDescriptor Catalog distributed zone descriptor.
     */
    protected MvTableStorage createTableStorage(CatalogTableDescriptor tableDescriptor, CatalogZoneDescriptor zoneDescriptor) {
        StorageEngine engine = dataStorageMgr.engineByStorageProfile(tableDescriptor.storageProfile());

        assert engine != null : "tableId=" + tableDescriptor.id() + ", storageProfile=" + tableDescriptor.storageProfile();

        return engine.createMvTable(
                new StorageTableDescriptor(tableDescriptor.id(), zoneDescriptor.partitions(), tableDescriptor.storageProfile()),
                new CatalogStorageIndexDescriptorSupplier(catalogService, lowWatermark)
        );
    }

    /**
     * Creates transaction state storage for the provided table.
     *
     * @param tableDescriptor Catalog table descriptor.
     * @param zoneDescriptor Catalog distributed zone descriptor.
     */
    protected TxStateTableStorage createTxStateTableStorage(CatalogTableDescriptor tableDescriptor, CatalogZoneDescriptor zoneDescriptor) {
        int tableId = tableDescriptor.id();

        TxStateTableStorage txStateTableStorage = new TxStateRocksDbTableStorage(
                tableId,
                zoneDescriptor.partitions(),
                sharedTxStateStorage
        );
        if (ThreadAssertions.enabled()) {
            txStateTableStorage = new ThreadAssertingTxStateTableStorage(txStateTableStorage);
        }

        txStateTableStorage.start();

        return txStateTableStorage;
    }

    /**
     * Drops local structures for a table.
     *
     * @param tableId Table id to destroy.
     */
    private CompletableFuture<Void> destroyTableLocally(int tableId) {
        TableImpl table = startedTables.remove(tableId);
        localPartsByTableId.remove(tableId);

        assert table != null : tableId;

        InternalTable internalTable = table.internalTable();
        int partitions = internalTable.partitions();

        // TODO https://issues.apache.org/jira/browse/IGNITE-18991 Move assigment manipulations to Distribution zones.
        Set<ByteArray> assignmentKeys = IntStream.range(0, partitions)
                .mapToObj(p -> stablePartAssignmentsKey(new TablePartitionId(tableId, p)))
                .collect(toSet());
        metaStorageMgr.removeAll(assignmentKeys);

        CompletableFuture<?>[] stopReplicaFutures = new CompletableFuture<?>[partitions];

        // TODO https://issues.apache.org/jira/browse/IGNITE-19170 Partitions should be stopped on the assignments change
        //  event triggered by zone drop or alter. Stop replica asynchronously, out of metastorage event pipeline.
        for (int partitionId = 0; partitionId < partitions; partitionId++) {
            var replicationGroupId = new TablePartitionId(tableId, partitionId);

            stopReplicaFutures[partitionId] = stopPartition(replicationGroupId, table);
        }

        // TODO: IGNITE-18703 Destroy raft log and meta
        return allOf(stopReplicaFutures)
                .thenComposeAsync(
                        unused -> inBusyLockAsync(busyLock, () -> allOf(
                                internalTable.storage().destroy(),
                                runAsync(() -> inBusyLock(busyLock, () -> internalTable.txStateStorage().destroy()), ioExecutor)
                        )),
                        ioExecutor)
                .thenAccept(ignore0 -> tables.remove(tableId))
                .thenAcceptAsync(ignore0 -> schemaManager.dropRegistryAsync(tableId), ioExecutor);
    }

    @Override
    public List<Table> tables() {
        return join(tablesAsync());
    }

    @Override
    public CompletableFuture<List<Table>> tablesAsync() {
        return inBusyLockAsync(busyLock, this::tablesAsyncInternalBusy);
    }

    private CompletableFuture<List<Table>> tablesAsyncInternalBusy() {
        HybridTimestamp now = clockService.now();

        return orStopManagerFuture(executorInclinedSchemaSyncService.waitForMetadataCompleteness(now))
                .thenCompose(unused -> inBusyLockAsync(busyLock, () -> {
                    int catalogVersion = catalogService.activeCatalogVersion(now.longValue());

                    Collection<CatalogTableDescriptor> tableDescriptors = catalogService.tables(catalogVersion);

                    if (tableDescriptors.isEmpty()) {
                        return emptyListCompletedFuture();
                    }

                    CompletableFuture<Table>[] tableImplFutures = tableDescriptors.stream()
                            .map(tableDescriptor -> tableAsyncInternalBusy(tableDescriptor.id()))
                            .toArray(CompletableFuture[]::new);

                    return allOfToList(tableImplFutures);
                }));
    }

    /**
     * Returns the tables by ID future for the given causality token.
     *
     * <p>The future will only be completed when corresponding assignments update completes.
     *
     * @param causalityToken Causality token.
     * @return The future with tables map.
     * @see #assignmentsUpdatedVv
     */
    private CompletableFuture<Map<Integer, TableImpl>> tablesById(long causalityToken) {
        return assignmentsUpdatedVv.get(causalityToken).thenApply(v -> unmodifiableMap(startedTables));
    }

    /**
     * Returns an internal map, which contains all managed tables by their ID.
     */
    private Map<Integer, TableImpl> tablesById() {
        return unmodifiableMap(tables);
    }

    /**
     * Returns a map with started tables.
     */
    @TestOnly
    public Map<Integer, TableImpl> startedTables() {
        return unmodifiableMap(startedTables);
    }

    @Override
    public Table table(String name) {
        return join(tableAsync(name));
    }

    @Override
    public TableViewInternal table(int id) throws NodeStoppingException {
        return join(tableAsync(id));
    }

    @Override
    public CompletableFuture<Table> tableAsync(String name) {
        return tableAsyncInternal(IgniteNameUtils.parseSimpleName(name))
                .thenApply(identity());
    }

    /**
     * Asynchronously gets the table using causality token.
     *
     * @param causalityToken Causality token.
     * @param id Table id.
     * @return Future.
     */
    public CompletableFuture<TableViewInternal> tableAsync(long causalityToken, int id) {
        return inBusyLockAsync(busyLock, () -> tablesById(causalityToken).thenApply(tablesById -> tablesById.get(id)));
    }

    @Override
    public CompletableFuture<TableViewInternal> tableAsync(int tableId) {
        return inBusyLockAsync(busyLock, () -> {
            HybridTimestamp now = clockService.now();

            return orStopManagerFuture(executorInclinedSchemaSyncService.waitForMetadataCompleteness(now))
                    .thenCompose(unused -> inBusyLockAsync(busyLock, () -> {
                        int catalogVersion = catalogService.activeCatalogVersion(now.longValue());

                        // Check if the table has been deleted.
                        if (catalogService.table(tableId, catalogVersion) == null) {
                            return nullCompletedFuture();
                        }

                        return tableAsyncInternalBusy(tableId);
                    }));
        });
    }

    /**
     * Asynchronously gets the local partitions set of a table using causality token.
     *
     * @param causalityToken Causality token.
     * @return Future.
     */
    public CompletableFuture<PartitionSet> localPartitionSetAsync(long causalityToken, int tableId) {
        if (!busyLock.enterBusy()) {
            throw new IgniteException(new NodeStoppingException());
        }

        try {
            return localPartitionsVv.get(causalityToken).thenApply(unused -> localPartsByTableId.get(tableId));
        } finally {
            busyLock.leaveBusy();
        }
    }

    @Override
    public TableViewInternal tableView(String name) {
        return join(tableViewAsync(name));
    }

    @Override
    public CompletableFuture<TableViewInternal> tableViewAsync(String name) {
        return tableAsyncInternal(IgniteNameUtils.parseSimpleName(name));
    }

    /**
     * Gets a table by name, if it was created before. Doesn't parse canonical name.
     *
     * @param name Table name.
     * @return Future representing pending completion of the {@code TableManager#tableAsyncInternal} operation.
     */
    private CompletableFuture<TableViewInternal> tableAsyncInternal(String name) {
        return inBusyLockAsync(busyLock, () -> {
            HybridTimestamp now = clockService.now();

            return orStopManagerFuture(executorInclinedSchemaSyncService.waitForMetadataCompleteness(now))
                    .thenCompose(unused -> inBusyLockAsync(busyLock, () -> {
                        CatalogTableDescriptor tableDescriptor = catalogService.table(name, now.longValue());

                        // Check if the table has been deleted.
                        if (tableDescriptor == null) {
                            return nullCompletedFuture();
                        }

                        return tableAsyncInternalBusy(tableDescriptor.id());
                    }));
        });
    }

    private CompletableFuture<TableViewInternal> tableAsyncInternalBusy(int tableId) {
        TableImpl tableImpl = startedTables.get(tableId);

        if (tableImpl != null) {
            return completedFuture(tableImpl);
        }

        CompletableFuture<TableViewInternal> getLatestTableFuture = new CompletableFuture<>();

        CompletionListener<Void> tablesListener = (token, v, th) -> {
            if (th == null) {
                CompletableFuture<?> tablesFuture = tablesVv.get(token);

                tablesFuture.whenComplete((tables, e) -> {
                    if (e != null) {
                        getLatestTableFuture.completeExceptionally(e);
                    } else {
                        getLatestTableFuture.complete(startedTables.get(tableId));
                    }
                });
            } else {
                getLatestTableFuture.completeExceptionally(th);
            }
        };

        assignmentsUpdatedVv.whenComplete(tablesListener);

        // This check is needed for the case when we have registered tablesListener,
        // but tablesVv has already been completed, so listener would be triggered only for the next versioned value update.
        tableImpl = startedTables.get(tableId);

        if (tableImpl != null) {
            assignmentsUpdatedVv.removeWhenComplete(tablesListener);

            return completedFuture(tableImpl);
        }

        return orStopManagerFuture(getLatestTableFuture)
                .whenComplete((unused, throwable) -> assignmentsUpdatedVv.removeWhenComplete(tablesListener));
    }

    /**
     * Waits for future result and return, or unwraps {@link CompletionException} to {@link IgniteException} if failed.
     *
     * @param future Completable future.
     * @return Future result.
     */
    private static <T> T join(CompletableFuture<T> future) {
        try {
            return future.join();
        } catch (CompletionException ex) {
            throw convertThrowable(ex.getCause());
        }
    }

    /**
     * Convert to public throwable.
     *
     * @param th Throwable.
     * @return Public throwable.
     */
    private static RuntimeException convertThrowable(Throwable th) {
        if (th instanceof RuntimeException) {
            return (RuntimeException) th;
        }

        return new IgniteException(th);
    }

    /**
     * Creates meta storage listener for pending assignments updates.
     *
     * @return The watch listener.
     */
    private WatchListener createPendingAssignmentsRebalanceListener() {
        return new WatchListener() {
            @Override
            public CompletableFuture<Void> onUpdate(WatchEvent evt) {
                if (!busyLock.enterBusy()) {
                    return failedFuture(new NodeStoppingException());
                }

                try {
                    Entry newEntry = evt.entryEvent().newEntry();

                    return handleChangePendingAssignmentEvent(newEntry, evt.revision(), false);
                } finally {
                    busyLock.leaveBusy();
                }
            }

            @Override
            public void onError(Throwable e) {
                LOG.warn("Unable to process pending assignments event", e);
            }
        };
    }

    private CompletableFuture<Void> handleChangePendingAssignmentEvent(
            Entry pendingAssignmentsEntry,
            long revision,
            boolean isRecovery
    ) {
        if (pendingAssignmentsEntry.value() == null) {
            return nullCompletedFuture();
        }

        int partId = extractPartitionNumber(pendingAssignmentsEntry.key());
        int tblId = extractTableId(pendingAssignmentsEntry.key(), PENDING_ASSIGNMENTS_PREFIX);

        var replicaGrpId = new TablePartitionId(tblId, partId);

        // Stable assignments from the meta store, which revision is bounded by the current pending event.
        Assignments stableAssignments = stableAssignments(replicaGrpId, revision);

        Assignments pendingAssignments = Assignments.fromBytes(pendingAssignmentsEntry.value());

        return tablesVv.get(revision)
                .thenApply(ignore -> {
                    if (!busyLock.enterBusy()) {
                        return CompletableFuture.<Void>failedFuture(new NodeStoppingException());
                    }

                    try {
                        TableImpl table = tables.get(tblId);

                        // Table can be null only recovery, because we use a revision from the future. See comment inside
                        // performRebalanceOnRecovery.
                        if (table == null) {
                            if (LOG.isInfoEnabled()) {
                                LOG.info("Skipping Pending Assignments update, because table {} does not exist", tblId);
                            }

                            return CompletableFutures.<Void>nullCompletedFuture();
                        }

                        if (LOG.isInfoEnabled()) {
                            var stringKey = new String(pendingAssignmentsEntry.key(), UTF_8);

                            LOG.info("Received update on pending assignments. Check if new raft group should be started [key={}, "
                                            + "partition={}, table={}, localMemberAddress={}, pendingAssignments={}, revision={}]",
                                    stringKey, partId, table.name(), localNode().address(), pendingAssignments, revision);
                        }

                        return setTablesPartitionCountersForRebalance(replicaGrpId, revision, pendingAssignments.force())
                                .thenCompose(r -> handleChangePendingAssignmentEvent(
                                        replicaGrpId,
                                        table,
                                        stableAssignments,
                                        pendingAssignments,
                                        revision,
                                        isRecovery
                                ))
                                .thenCompose(v -> changePeersOnRebalance(table, replicaGrpId, pendingAssignments.nodes(), revision));
                    } finally {
                        busyLock.leaveBusy();
                    }
                })
                .thenCompose(identity());
    }

    private CompletableFuture<Void> handleChangePendingAssignmentEvent(
            TablePartitionId replicaGrpId,
            TableImpl tbl,
            @Nullable Assignments stableAssignments,
            Assignments pendingAssignments,
            long revision,
            boolean isRecovery
    ) {
        boolean pendingAssignmentsAreForced = pendingAssignments.force();
        Set<Assignment> pendingAssignmentsNodes = pendingAssignments.nodes();

        // Start a new Raft node and Replica if this node has appeared in the new assignments.
        Assignment localMemberAssignment = localMemberAssignment(pendingAssignments);

        boolean shouldStartLocalGroupNode = localMemberAssignment != null
                && (stableAssignments == null || !stableAssignments.nodes().contains(localMemberAssignment));

        // This is a set of assignments for nodes that are not the part of stable assignments, i.e. unstable part of the distribution.
        // For regular pending assignments we use (old) stable set, so that none of new nodes would be able to propose itself as a leader.
        // For forced assignments, we should do the same thing, but only for the subset of stable set that is alive right now. Dead nodes
        // are excluded. It is calculated precisely as an intersection between forced assignments and (old) stable assignments.
        Assignments computedStableAssignments;

        if (stableAssignments == null) {
            // This condition can only pass if all stable nodes are dead, and we start new raft group from scratch.
            // In this case new initial configuration must match new forced assignments.
            computedStableAssignments = Assignments.forced(pendingAssignmentsNodes);
        } else if (pendingAssignmentsAreForced) {
            // In case of forced assignments we need to remove nodes that are present in the stable set but are missing from the
            // pending set. Such operation removes dead stable nodes from the resulting stable set, which guarantees that we will
            // have a live majority.
            Set<Assignment> intersection = intersect(stableAssignments.nodes(), pendingAssignmentsNodes);

            computedStableAssignments = intersection.isEmpty() ? pendingAssignments : Assignments.forced(intersection);
        } else {
            computedStableAssignments = stableAssignments;
        }

        int partitionId = replicaGrpId.partitionId();

        CompletableFuture<Void> localServicesStartFuture;

        if (shouldStartLocalGroupNode) {
            PartitionSet singlePartitionIdSet = PartitionSet.of(partitionId);

            localServicesStartFuture = localPartitionsVv.get(revision)
                    // TODO https://issues.apache.org/jira/browse/IGNITE-20957 Revisit this code
                    .thenComposeAsync(
                            partitionSet -> inBusyLock(busyLock, () -> getOrCreatePartitionStorages(tbl, singlePartitionIdSet)),
                            ioExecutor
                    )
                    .thenComposeAsync(unused -> inBusyLock(busyLock, () -> {
                        if (!isRecovery) {
                            // We create index storages (and also register the necessary structures) for the rebalancing one partition
                            // before start the raft node, so that the updates that come when applying the replication log can safely
                            // update the indexes. On recovery node, we do not need to call this code, since during restoration we start
                            // all partitions and already register indexes there.
                            lowWatermark.getLowWatermarkSafe(lwm ->
                                    registerIndexesToTable(tbl, catalogService, singlePartitionIdSet, tbl.schemaView(), lwm)
                            );
                        }

                        int zoneId = getTableDescriptor(tbl.tableId(), catalogService.latestCatalogVersion()).zoneId();

                        return startPartitionAndStartClient(
                                tbl,
                                replicaGrpId.partitionId(),
                                localMemberAssignment,
                                computedStableAssignments,
                                zoneId,
                                isRecovery
                        );
                    }), ioExecutor);
        } else {
            localServicesStartFuture = runAsync(() -> {
                if (pendingAssignmentsAreForced && replicaMgr.isReplicaStarted(replicaGrpId)) {
                    replicaMgr.resetPeers(replicaGrpId, fromAssignments(computedStableAssignments.nodes()));
                }
            }, ioExecutor);
        }

        return localServicesStartFuture.thenRunAsync(() -> {
            // For forced assignments, we exclude dead stable nodes, and all alive stable nodes are already in pending assignments.
            // Union is not required in such a case.
            Set<Assignment> newAssignments = pendingAssignmentsAreForced || stableAssignments == null
                    ? pendingAssignmentsNodes
                    : union(pendingAssignmentsNodes, stableAssignments.nodes());

<<<<<<< HEAD
            updatePartitionClients(replicaGrpId, cfg);
=======
            tbl.internalTable()
                    .tableRaftService()
                    .partitionRaftGroupService(partitionId)
                    .updateConfiguration(fromAssignments(newAssignments));
>>>>>>> ad772fd6
        }, ioExecutor);
    }

    private CompletableFuture<Void> setTablesPartitionCountersForRebalance(TablePartitionId replicaGrpId, long revision, boolean force) {
        int catalogVersion = catalogService.latestCatalogVersion();

        int tableId = replicaGrpId.tableId();

        CatalogZoneDescriptor zoneDescriptor = getZoneDescriptor(getTableDescriptor(tableId, catalogVersion), catalogVersion);

        int zoneId = zoneDescriptor.id();

        int partId = replicaGrpId.partitionId();

        SimpleCondition revisionMatches = revision(tablesCounterKey(zoneId, partId)).lt(revision);
        SimpleCondition counterIsEmpty = value(tablesCounterKey(zoneId, partId)).eq(toBytes(Set.of()));

        Condition condition = or(
                notExists(tablesCounterKey(zoneId, partId)),
                force ? revisionMatches : revisionMatches.and(counterIsEmpty)
        );

        Set<Integer> tablesInZone = findTablesByZoneId(zoneId, catalogVersion, catalogService).stream()
                .map(CatalogObjectDescriptor::id)
                .collect(toSet());

        byte[] countersValue = toBytes(tablesInZone);

        return metaStorageMgr.invoke(iif(
                condition,
                ops(put(tablesCounterKey(zoneId, partId), countersValue)).yield(true),
                ops().yield(false)
        )).whenComplete((res, e) -> {
            if (e != null) {
                LOG.error("Failed to update counter for the zone [zoneId = {}]", zoneId);
            } else if (res.getAsBoolean()) {
                LOG.info(
                        "Rebalance counter for the zone is updated [zoneId = {}, partId = {}, counter = {}, revision = {}]",
                        zoneId,
                        partId,
                        tablesInZone,
                        revision
                );
            } else {
                LOG.debug(
                        "Rebalance counter for the zone is not updated [zoneId = {}, partId = {}, revision = {}]",
                        zoneId,
                        partId,
                        revision
                );
            }
        }).thenCompose((ignored) -> nullCompletedFuture());
    }

    private CompletableFuture<Void> changePeersOnRebalance(
            TableImpl table,
            TablePartitionId replicaGrpId,
            Set<Assignment> pendingAssignments,
            long revision
    ) {
        if (!replicaMgr.isReplicaStarted(replicaGrpId)) {
            return nullCompletedFuture();
        }

        return replicaMgr.replica(replicaGrpId)
                .thenApply(Replica::raftClient)
                .thenCompose(raftClient -> raftClient.refreshAndGetLeaderWithTerm()
                        .exceptionally(throwable -> {
                            throwable = unwrapCause(throwable);

                            if (throwable instanceof TimeoutException) {
                                LOG.info(
                                        "Node couldn't get the leader within timeout so the changing peers is skipped [grp={}].",
                                        replicaGrpId
                                );

                                return LeaderWithTerm.NO_LEADER;
                            }

                            throw new IgniteInternalException(
                                    INTERNAL_ERR,
                                    "Failed to get a leader for the RAFT replication group [get=" + replicaGrpId + "].",
                                    throwable
                            );
                        })
                        .thenCompose(leaderWithTerm -> {
                            if (leaderWithTerm.isEmpty() || !isLocalPeer(leaderWithTerm.leader())) {
                                return nullCompletedFuture();
                            }

                            // run update of raft configuration if this node is a leader
                            LOG.info("Current node={} is the leader of partition raft group={}. "
                                            + "Initiate rebalance process for partition={}, table={}",
                                    leaderWithTerm.leader(), replicaGrpId, replicaGrpId.partitionId(), table.name());

                            return metaStorageMgr.get(pendingPartAssignmentsKey(replicaGrpId))
                                    .thenCompose(latestPendingAssignmentsEntry -> {
                                        // Do not change peers of the raft group if this is a stale event.
                                        // Note that we start raft node before for the sake of the consistency in a
                                        // starting and stopping raft nodes.
                                        if (revision < latestPendingAssignmentsEntry.revision()) {
                                            return nullCompletedFuture();
                                        }

                                        PeersAndLearners newConfiguration =
                                                fromAssignments(pendingAssignments);

                                        return raftClient.changePeersAsync(newConfiguration, leaderWithTerm.term());
                                    });
                        })
                );
    }

    private SnapshotStorageFactory createSnapshotStorageFactory(
            TablePartitionId replicaGrpId,
            PartitionUpdateHandlers partitionUpdateHandlers,
            InternalTable internalTable
    ) {
        PartitionKey partitionKey = partitionKey(internalTable, replicaGrpId.partitionId());

        return new PartitionSnapshotStorageFactory(
                topologyService,
                outgoingSnapshotsManager,
                new PartitionAccessImpl(
                        partitionKey,
                        internalTable.storage(),
                        internalTable.txStateStorage(),
                        mvGc,
                        partitionUpdateHandlers.indexUpdateHandler,
                        partitionUpdateHandlers.gcUpdateHandler,
                        fullStateTransferIndexChooser,
                        schemaManager.schemaRegistry(partitionKey.tableId()),
                        lowWatermark
                ),
                catalogService,
                incomingSnapshotsExecutor
        );
    }

    /**
     * Creates Meta storage listener for stable assignments updates.
     *
     * @return The watch listener.
     */
    private WatchListener createStableAssignmentsRebalanceListener() {
        return new WatchListener() {
            @Override
            public CompletableFuture<Void> onUpdate(WatchEvent evt) {
                if (!busyLock.enterBusy()) {
                    return failedFuture(new NodeStoppingException());
                }

                try {
                    return handleChangeStableAssignmentEvent(evt);
                } finally {
                    busyLock.leaveBusy();
                }
            }

            @Override
            public void onError(Throwable e) {
                LOG.warn("Unable to process stable assignments event", e);
            }
        };
    }

    /** Creates Meta storage listener for switch reduce assignments updates. */
    private WatchListener createAssignmentsSwitchRebalanceListener() {
        return new WatchListener() {
            @Override
            public CompletableFuture<Void> onUpdate(WatchEvent evt) {
                return inBusyLockAsync(busyLock, () -> {
                    byte[] key = evt.entryEvent().newEntry().key();

                    int partitionId = extractPartitionNumber(key);
                    int tableId = extractTableId(key, ASSIGNMENTS_SWITCH_REDUCE_PREFIX);

                    TablePartitionId replicaGrpId = new TablePartitionId(tableId, partitionId);

                    // It is safe to get the latest version of the catalog as we are in the metastore thread.
                    int catalogVersion = catalogService.latestCatalogVersion();

                    return tablesById(evt.revision())
                            .thenCompose(tables -> inBusyLockAsync(busyLock, () -> {
                                CatalogTableDescriptor tableDescriptor = getTableDescriptor(tableId, catalogVersion);

                                CatalogZoneDescriptor zoneDescriptor = getZoneDescriptor(tableDescriptor, catalogVersion);

                                long causalityToken = zoneDescriptor.updateToken();

                                return distributionZoneManager.dataNodes(causalityToken, catalogVersion, tableDescriptor.zoneId())
                                        .thenCompose(dataNodes -> RebalanceUtilEx.handleReduceChanged(
                                                metaStorageMgr,
                                                dataNodes,
                                                zoneDescriptor.replicas(),
                                                replicaGrpId,
                                                evt
                                        ));
                            }));
                });
            }

            @Override
            public void onError(Throwable e) {
                LOG.warn("Unable to process switch reduce event", e);
            }
        };
    }

    /**
     * Gets partition stores.
     *
     * @param table Table.
     * @param partitionId Partition ID.
     * @return PartitionStorages.
     */
    private static PartitionStorages getPartitionStorages(TableImpl table, int partitionId) {
        InternalTable internalTable = table.internalTable();

        MvPartitionStorage mvPartition = internalTable.storage().getMvPartition(partitionId);

        assert mvPartition != null : "tableId=" + table.tableId() + ", partitionId=" + partitionId;

        TxStateStorage txStateStorage = internalTable.txStateStorage().getTxStateStorage(partitionId);

        assert txStateStorage != null : "tableId=" + table.tableId() + ", partitionId=" + partitionId;

        return new PartitionStorages(mvPartition, txStateStorage);
    }

    // TODO: https://issues.apache.org/jira/browse/IGNITE-19739 Create storages only once.
    private CompletableFuture<Void> getOrCreatePartitionStorages(TableImpl table, PartitionSet partitions) {
        InternalTable internalTable = table.internalTable();

        CompletableFuture<?>[] storageFuts = partitions.stream().mapToObj(partitionId -> {
            MvPartitionStorage mvPartition = internalTable.storage().getMvPartition(partitionId);

            return (mvPartition != null ? completedFuture(mvPartition) : internalTable.storage().createMvPartition(partitionId))
                    .thenComposeAsync(mvPartitionStorage -> {
                        TxStateStorage txStateStorage = internalTable.txStateStorage().getOrCreateTxStateStorage(partitionId);

                        if (mvPartitionStorage.lastAppliedIndex() == MvPartitionStorage.REBALANCE_IN_PROGRESS
                                || txStateStorage.lastAppliedIndex() == TxStateStorage.REBALANCE_IN_PROGRESS) {
                            return allOf(
                                    internalTable.storage().clearPartition(partitionId),
                                    txStateStorage.clear()
                            );
                        } else {
                            return nullCompletedFuture();
                        }
                    }, ioExecutor);
        }).toArray(CompletableFuture[]::new);

        return allOf(storageFuts);
    }

    /**
     * Handles the {@link RebalanceUtil#STABLE_ASSIGNMENTS_PREFIX} update event.
     *
     * @param evt Event.
     */
    protected CompletableFuture<Void> handleChangeStableAssignmentEvent(WatchEvent evt) {
        if (evt.entryEvents().stream().allMatch(e -> e.oldEntry().value() == null)) {
            // It's the initial write to table stable assignments on table create event.
            return nullCompletedFuture();
        }

        if (!evt.single()) {
            // If there is not a single entry, then all entries must be tombstones (this happens after table drop).
            assert evt.entryEvents().stream().allMatch(entryEvent -> entryEvent.newEntry().tombstone()) : evt;

            return nullCompletedFuture();
        }

        // here we can receive only update from the rebalance logic
        // these updates always processing only 1 partition, so, only 1 stable partition key.
        assert evt.single() : evt;

        if (evt.entryEvent().oldEntry() == null) {
            // This means it's an event on table creation.
            return nullCompletedFuture();
        }

        Entry stableAssignmentsWatchEvent = evt.entryEvent().newEntry();

        long revision = evt.revision();

        assert stableAssignmentsWatchEvent.revision() == revision : stableAssignmentsWatchEvent;

        if (stableAssignmentsWatchEvent.value() == null) {
            return nullCompletedFuture();
        }

        return handleChangeStableAssignmentEvent(stableAssignmentsWatchEvent, evt.revision(), false);
    }

    protected CompletableFuture<Void> handleChangeStableAssignmentEvent(
            Entry stableAssignmentsWatchEvent,
            long revision,
            boolean isRecovery
    ) {
        int partitionId = extractPartitionNumber(stableAssignmentsWatchEvent.key());
        int tableId = extractTableId(stableAssignmentsWatchEvent.key(), STABLE_ASSIGNMENTS_PREFIX);

        TablePartitionId tablePartitionId = new TablePartitionId(tableId, partitionId);

        Set<Assignment> stableAssignments = stableAssignmentsWatchEvent.value() == null
                ? emptySet()
                : Assignments.fromBytes(stableAssignmentsWatchEvent.value()).nodes();

        return supplyAsync(() -> {
            Entry pendingAssignmentsEntry = metaStorageMgr.getLocally(pendingPartAssignmentsKey(tablePartitionId), revision);

            byte[] pendingAssignmentsFromMetaStorage = pendingAssignmentsEntry.value();

            Assignments pendingAssignments = pendingAssignmentsFromMetaStorage == null
                    ? Assignments.EMPTY
                    : Assignments.fromBytes(pendingAssignmentsFromMetaStorage);

            if (LOG.isInfoEnabled()) {
                var stringKey = new String(stableAssignmentsWatchEvent.key(), UTF_8);

                LOG.info("Received update on stable assignments [key={}, partition={}, localMemberAddress={}, "
                                + "stableAssignments={}, pendingAssignments={}, revision={}]", stringKey, tablePartitionId,
                        localNode().address(), stableAssignments, pendingAssignments, revision);
            }

            return stopAndDestroyPartitionAndUpdateClients(
                    tablePartitionId,
                    stableAssignments,
                    pendingAssignments,
                    isRecovery,
                    revision
            );
        }, ioExecutor).thenCompose(identity());
    }

    private CompletableFuture<Void> updatePartitionClients(
            TablePartitionId tablePartitionId,
            Set<Assignment> stableAssignments
    ) {
        if (!replicaMgr.isReplicaStarted(tablePartitionId)) {
            return nullCompletedFuture();
        }

        // Update raft client peers and learners according to the actual assignments.
        return replicaMgr.replica(tablePartitionId)
                .thenApply(Replica::raftClient)
                .thenAccept(raftClient -> raftClient.updateConfiguration(fromAssignments(stableAssignments)));
    }

    private CompletableFuture<Void> stopAndDestroyPartitionAndUpdateClients(
            TablePartitionId tablePartitionId,
            Set<Assignment> stableAssignments,
            Assignments pendingAssignments,
            boolean isRecovery,
            long revision
    ) {
        CompletableFuture<Void> clientUpdateFuture = isRecovery
                // Updating clients is not needed on recovery.
                ? nullCompletedFuture()
                : updatePartitionClients(tablePartitionId, stableAssignments);

        boolean shouldStopLocalServices = (pendingAssignments.force()
                        ? pendingAssignments.nodes().stream()
                        : Stream.concat(stableAssignments.stream(), pendingAssignments.nodes().stream())
                )
                .noneMatch(assignment -> assignment.consistentId().equals(localNode().name()));

        if (shouldStopLocalServices) {
            return allOf(
                    clientUpdateFuture,
                    weakStopAndDestroyPartition(tablePartitionId, revision)
            );
        } else {
            return clientUpdateFuture;
        }
    }

    private CompletableFuture<Void> weakStopAndDestroyPartition(TablePartitionId tablePartitionId, long causalityToken) {
        return replicaMgr.weakStopReplica(
                tablePartitionId,
                WeakReplicaStopReason.EXCLUDED_FROM_ASSIGNMENTS,
                () -> stopAndDestroyPartition(tablePartitionId, causalityToken)
        );
    }

    private CompletableFuture<Void> stopAndDestroyPartition(TablePartitionId tablePartitionId, long causalityToken) {
        return tablesVv
                .get(causalityToken)
                .thenCompose(ignore -> {
                    TableImpl table = tables.get(tablePartitionId.tableId());

                    return stopPartition(tablePartitionId, table)
                            .thenComposeAsync(v -> destroyPartitionStorages(tablePartitionId, table), ioExecutor);
                });
    }

    /**
     * Stops all resources associated with a given partition, like replicas and partition trackers. Calls
     * {@link ReplicaManager#weakStopReplica} in order to change the replica state.
     *
     * @param tablePartitionId Partition ID.
     * @param table Table which this partition belongs to.
     * @return Future that will be completed after all resources have been closed.
     */
    private CompletableFuture<Void> stopPartitionForRestart(TablePartitionId tablePartitionId, TableImpl table) {
        return replicaMgr.weakStopReplica(tablePartitionId, WeakReplicaStopReason.RESTART, () -> stopPartition(tablePartitionId, table));
    }

    /**
     * Stops all resources associated with a given partition, like replicas and partition trackers.
     *
     * @param tablePartitionId Partition ID.
     * @param table Table which this partition belongs to.
     * @return Future that will be completed after all resources have been closed.
     */
    private CompletableFuture<Void> stopPartition(TablePartitionId tablePartitionId, TableImpl table) {
        if (table != null) {
            closePartitionTrackers(table.internalTable(), tablePartitionId.partitionId());
        }

        CompletableFuture<Boolean> stopReplicaFuture;

        try {
            stopReplicaFuture = replicaMgr.stopReplica(tablePartitionId);
        } catch (NodeStoppingException e) {
            // No-op.
            stopReplicaFuture = falseCompletedFuture();
        }

        return stopReplicaFuture
                .thenCompose(v -> mvGc.removeStorage(tablePartitionId));
    }

    private CompletableFuture<Void> destroyPartitionStorages(TablePartitionId tablePartitionId, TableImpl table) {
        // TODO: IGNITE-18703 Destroy raft log and meta
        if (table == null) {
            return nullCompletedFuture();
        }

        InternalTable internalTable = table.internalTable();

        int partitionId = tablePartitionId.partitionId();

        List<CompletableFuture<?>> destroyFutures = new ArrayList<>();

        if (internalTable.storage().getMvPartition(partitionId) != null) {
            destroyFutures.add(internalTable.storage().destroyPartition(partitionId));
        }

        if (internalTable.txStateStorage().getTxStateStorage(partitionId) != null) {
            destroyFutures.add(runAsync(() -> internalTable.txStateStorage().destroyTxStateStorage(partitionId), ioExecutor));
        }

        return allOf(destroyFutures.toArray(new CompletableFuture[]{}));
    }

    private static void closePartitionTrackers(InternalTable internalTable, int partitionId) {
        closeTracker(internalTable.getPartitionSafeTimeTracker(partitionId));

        closeTracker(internalTable.getPartitionStorageIndexTracker(partitionId));
    }

    private static void closeTracker(@Nullable PendingComparableValuesTracker<?, Void> tracker) {
        if (tracker != null) {
            tracker.close();
        }
    }

    private ClusterNode localNode() {
        return topologyService.localMember();
    }

    private static PartitionUpdateHandlers createPartitionUpdateHandlers(
            int partitionId,
            PartitionDataStorage partitionDataStorage,
            TableImpl table,
            PendingComparableValuesTracker<HybridTimestamp, Void> safeTimeTracker,
            StorageUpdateConfiguration storageUpdateConfig
    ) {
        TableIndexStoragesSupplier indexes = table.indexStorageAdapters(partitionId);

        IndexUpdateHandler indexUpdateHandler = new IndexUpdateHandler(indexes);

        GcUpdateHandler gcUpdateHandler = new GcUpdateHandler(partitionDataStorage, safeTimeTracker, indexUpdateHandler);

        StorageUpdateHandler storageUpdateHandler = new StorageUpdateHandler(
                partitionId,
                partitionDataStorage,
                indexUpdateHandler,
                storageUpdateConfig
        );

        return new PartitionUpdateHandlers(storageUpdateHandler, indexUpdateHandler, gcUpdateHandler);
    }

    /**
     * Returns a cached table instance if it exists, {@code null} otherwise. Can return a table that is being stopped.
     *
     * @param tableId Table id.
     */
    @Override
    public @Nullable TableViewInternal cachedTable(int tableId) {
        return tables.get(tableId);
    }

    /**
     * Returns a cached table instance if it exists, {@code null} otherwise. Can return a table that is being stopped.
     *
     * @param name Table name.
     */
    @TestOnly
    public @Nullable TableViewInternal cachedTable(String name) {
        return findTableImplByName(tables.values(), name);
    }

    private CatalogTableDescriptor getTableDescriptor(int tableId, int catalogVersion) {
        CatalogTableDescriptor tableDescriptor = catalogService.table(tableId, catalogVersion);

        assert tableDescriptor != null : "tableId=" + tableId + ", catalogVersion=" + catalogVersion;

        return tableDescriptor;
    }

    private CatalogZoneDescriptor getZoneDescriptor(CatalogTableDescriptor tableDescriptor, int catalogVersion) {
        CatalogZoneDescriptor zoneDescriptor = catalogService.zone(tableDescriptor.zoneId(), catalogVersion);

        assert zoneDescriptor != null :
                "tableId=" + tableDescriptor.id() + ", zoneId=" + tableDescriptor.zoneId() + ", catalogVersion=" + catalogVersion;

        return zoneDescriptor;
    }

    private static @Nullable TableImpl findTableImplByName(Collection<TableImpl> tables, String name) {
        return tables.stream().filter(table -> table.name().equals(name)).findAny().orElse(null);
    }

    private void startTables(long recoveryRevision, @Nullable HybridTimestamp lwm) {
        sharedTxStateStorage.start();

        int earliestCatalogVersion = catalogService.activeCatalogVersion(hybridTimestampToLong(lwm));
        int latestCatalogVersion = catalogService.latestCatalogVersion();

        var startedTables = new IntOpenHashSet();
        var startTableFutures = new ArrayList<CompletableFuture<?>>();

        for (int ver = latestCatalogVersion; ver >= earliestCatalogVersion; ver--) {
            int ver0 = ver;
            catalogService.tables(ver).stream()
                    .filter(tbl -> startedTables.add(tbl.id()))
                    .forEach(tableDescriptor -> startTableFutures.add(createTableLocally(recoveryRevision, ver0, tableDescriptor, true)));
        }

        // Forces you to wait until recovery is complete before the metastore watches is deployed to avoid races with catalog listeners.
        startVv.update(recoveryRevision, (unused, throwable) -> allOf(startTableFutures.toArray(CompletableFuture[]::new)))
                .whenComplete((unused, throwable) -> {
                    if (throwable != null) {
                        LOG.error("Error starting tables", throwable);
                    } else {
                        LOG.debug("Tables started successfully");
                    }
                });
    }

    /**
     * Returns the future that will complete when, either the future from the argument or {@link #stopManagerFuture} will complete,
     * successfully or exceptionally. Allows to protect from getting stuck at {@link IgniteComponent#stopAsync(ComponentContext)}
     * when someone is blocked (by using {@link #busyLock}) for a long time.
     *
     * @param future Future.
     */
    private <T> CompletableFuture<T> orStopManagerFuture(CompletableFuture<T> future) {
        if (future.isDone()) {
            return future;
        }

        return anyOf(future, stopManagerFuture).thenApply(o -> (T) o);
    }

    /** Internal event. */
    private static class DestroyTableEvent {
        final int catalogVersion;
        final int tableId;

        DestroyTableEvent(int catalogVersion, int tableId) {
            this.catalogVersion = catalogVersion;
            this.tableId = tableId;
        }

        public int catalogVersion() {
            return catalogVersion;
        }

        public int tableId() {
            return tableId;
        }
    }

    private void cleanUpResourcesForDroppedTablesOnRecoveryBusy() {
        // TODO: IGNITE-20384 Clean up abandoned resources for dropped zones from vault and metastore
        for (DroppedTableInfo droppedTableInfo : droppedTables(catalogService, lowWatermark.getLowWatermark())) {
            int catalogVersion = droppedTableInfo.tableRemovalCatalogVersion() - 1;

            CatalogTableDescriptor tableDescriptor = catalogService.table(droppedTableInfo.tableId(), catalogVersion);

            assert tableDescriptor != null : "tableId=" + droppedTableInfo.tableId() + ", catalogVersion=" + catalogVersion;

            destroyTableStorageOnRecoveryBusy(tableDescriptor);
        }
    }

    private void destroyTableStorageOnRecoveryBusy(CatalogTableDescriptor tableDescriptor) {
        StorageEngine engine = dataStorageMgr.engineByStorageProfile(tableDescriptor.storageProfile());

        assert engine != null : "tableId=" + tableDescriptor.id() + ", storageProfile=" + tableDescriptor.storageProfile();

        engine.dropMvTable(tableDescriptor.id());
    }

    private synchronized ScheduledExecutorService streamerFlushExecutor() {
        if (!busyLock.enterBusy()) {
            throw new IgniteException(new NodeStoppingException());
        }

        try {
            if (streamerFlushExecutor == null) {
                streamerFlushExecutor = Executors.newSingleThreadScheduledExecutor(
                        IgniteThreadFactory.create(nodeName, "streamer-flush-executor", LOG, STORAGE_WRITE));
            }

            return streamerFlushExecutor;
        } finally {
            busyLock.leaveBusy();
        }
    }

    /**
     * Restarts the table partition including the replica and raft node.
     *
     * @param tablePartitionId Table partition that needs to be restarted.
     * @param revision Metastore revision.
     * @return Operation future.
     */
    public CompletableFuture<Void> restartPartition(TablePartitionId tablePartitionId, long revision) {
        return inBusyLockAsync(busyLock, () -> tablesVv.get(revision).thenComposeAsync(unused -> inBusyLockAsync(busyLock, () -> {
            TableImpl table = tables.get(tablePartitionId.tableId());

            return stopPartitionForRestart(tablePartitionId, table).thenComposeAsync(unused1 -> {
                Assignments stableAssignments = stableAssignments(tablePartitionId, revision);

                assert stableAssignments != null : "tablePartitionId=" + tablePartitionId + ", revision=" + revision;

                int zoneId = getTableDescriptor(tablePartitionId.tableId(), catalogService.latestCatalogVersion()).zoneId();

                return startPartitionAndStartClient(
                        table,
                        tablePartitionId.partitionId(),
                        localMemberAssignment(stableAssignments),
                        stableAssignments,
                        zoneId,
                        false
                );
            }, ioExecutor);
        }), ioExecutor));
    }

    private @Nullable Assignments stableAssignments(TablePartitionId tablePartitionId, long revision) {
        Entry entry = metaStorageMgr.getLocally(stablePartAssignmentsKey(tablePartitionId), revision);

        return Assignments.fromBytes(entry.value());
    }
}<|MERGE_RESOLUTION|>--- conflicted
+++ resolved
@@ -891,41 +891,6 @@
 
         TablePartitionId replicaGrpId = new TablePartitionId(tableId, partId);
 
-<<<<<<< HEAD
-        var safeTimeTracker = new PendingComparableValuesTracker<HybridTimestamp, Void>(
-                new HybridTimestamp(1, 0)
-        );
-        var storageIndexTracker = new PendingComparableValuesTracker<Long, Void>(0L);
-
-        PartitionStorages partitionStorages = getPartitionStorages(table, partId);
-
-        PartitionDataStorage partitionDataStorage = partitionDataStorage(partitionStorages.getMvPartitionStorage(),
-                internalTbl, partId);
-
-        storageIndexTracker.update(partitionDataStorage.lastAppliedIndex(), null);
-
-        PartitionUpdateHandlers partitionUpdateHandlers = createPartitionUpdateHandlers(
-                partId,
-                partitionDataStorage,
-                table,
-                safeTimeTracker,
-                storageUpdateConfig
-        );
-
-        boolean shouldStartRaftListeners = shouldStartRaftListeners(assignments, nonStableNodeAssignments);
-
-        if (shouldStartRaftListeners) {
-            ((InternalTableImpl) internalTbl).updatePartitionTrackers(partId, safeTimeTracker, storageIndexTracker);
-
-            mvGc.addStorage(replicaGrpId, partitionUpdateHandlers.gcUpdateHandler);
-        }
-=======
-        // TODO: will be removed in https://issues.apache.org/jira/browse/IGNITE-22218
-        Consumer<RaftGroupService> updateTableRaftService = raftClient -> internalTbl
-                .tableRaftService()
-                .updateInternalTableRaftGroupService(partId, raftClient);
->>>>>>> ad772fd6
-
         if (localMemberAssignment == null) {
             // (0) in case if node not in the assignments
             return nullCompletedFuture();
@@ -1880,14 +1845,7 @@
                     ? pendingAssignmentsNodes
                     : union(pendingAssignmentsNodes, stableAssignments.nodes());
 
-<<<<<<< HEAD
-            updatePartitionClients(replicaGrpId, cfg);
-=======
-            tbl.internalTable()
-                    .tableRaftService()
-                    .partitionRaftGroupService(partitionId)
-                    .updateConfiguration(fromAssignments(newAssignments));
->>>>>>> ad772fd6
+            updatePartitionClients(replicaGrpId, newAssignments);
         }, ioExecutor);
     }
 
