--- conflicted
+++ resolved
@@ -395,12 +395,10 @@
 
     private final HybridTimestampTracker observableTimestampTracker;
 
-<<<<<<< HEAD
-    private final TableIdRegistry tableIdTranslator = new TableIdRegistry();
-=======
     /** Placement driver. */
     private final PlacementDriver placementDriver;
->>>>>>> 39a3ac4b
+
+    private final TableIdRegistry tableIdTranslator = new TableIdRegistry();
 
     /**
      * Creates a new table manager.
@@ -1089,14 +1087,10 @@
                 indexBuilder,
                 schemaSyncService,
                 catalogService,
-<<<<<<< HEAD
                 // TODO: IGNITE-19499 - replace with DirectCatalogTables
                 new CatalogTablesWithIdConversion(catalogService, tableIdTranslator),
-                tablesCfg
-=======
                 tablesCfg,
                 placementDriver
->>>>>>> 39a3ac4b
         );
     }
 
