/*
 * Licensed to the Apache Software Foundation (ASF) under one or more
 * contributor license agreements.  See the NOTICE file distributed with
 * this work for additional information regarding copyright ownership.
 * The ASF licenses this file to You under the Apache License, Version 2.0
 * (the "License"); you may not use this file except in compliance with
 * the License.  You may obtain a copy of the License at
 *
 *      http://www.apache.org/licenses/LICENSE-2.0
 *
 * Unless required by applicable law or agreed to in writing, software
 * distributed under the License is distributed on an "AS IS" BASIS,
 * WITHOUT WARRANTIES OR CONDITIONS OF ANY KIND, either express or implied.
 * See the License for the specific language governing permissions and
 * limitations under the License.
 */

package org.apache.ignite.internal.table.distributed;

import static java.util.Collections.unmodifiableMap;
import static java.util.concurrent.CompletableFuture.allOf;
import static java.util.concurrent.CompletableFuture.completedFuture;
import static java.util.concurrent.CompletableFuture.failedFuture;
import static org.apache.ignite.internal.configuration.util.ConfigurationUtil.getByInternalId;
import static org.apache.ignite.internal.schema.SchemaManager.INITIAL_SCHEMA_VERSION;
import static org.apache.ignite.internal.util.IgniteUtils.inBusyLock;
import static org.apache.ignite.internal.util.IgniteUtils.shutdownAndAwaitTermination;
import static org.apache.ignite.internal.utils.RebalanceUtil.PENDING_ASSIGNMENTS_PREFIX;
import static org.apache.ignite.internal.utils.RebalanceUtil.STABLE_ASSIGNMENTS_PREFIX;
import static org.apache.ignite.internal.utils.RebalanceUtil.extractPartitionNumber;
import static org.apache.ignite.internal.utils.RebalanceUtil.extractTableId;
import static org.apache.ignite.internal.utils.RebalanceUtil.pendingPartAssignmentsKey;
import static org.apache.ignite.internal.utils.RebalanceUtil.recoverable;
import static org.apache.ignite.internal.utils.RebalanceUtil.stablePartAssignmentsKey;
import static org.apache.ignite.internal.utils.RebalanceUtil.updatePendingAssignmentsKeys;

import it.unimi.dsi.fastutil.ints.Int2ObjectOpenHashMap;
import java.util.ArrayList;
import java.util.Collections;
import java.util.HashMap;
import java.util.List;
import java.util.Map;
import java.util.NoSuchElementException;
import java.util.Set;
import java.util.UUID;
import java.util.concurrent.CompletableFuture;
import java.util.concurrent.CompletionException;
import java.util.concurrent.ConcurrentHashMap;
import java.util.concurrent.ExecutorService;
import java.util.concurrent.LinkedBlockingQueue;
import java.util.concurrent.ScheduledExecutorService;
import java.util.concurrent.ScheduledThreadPoolExecutor;
import java.util.concurrent.ThreadPoolExecutor;
import java.util.concurrent.TimeUnit;
import java.util.concurrent.atomic.AtomicBoolean;
import java.util.function.BiFunction;
import java.util.function.Consumer;
import java.util.function.Function;
import java.util.function.Supplier;
import java.util.stream.Collectors;
import org.apache.ignite.configuration.ConfigurationChangeException;
import org.apache.ignite.configuration.ConfigurationProperty;
import org.apache.ignite.configuration.notifications.ConfigurationNamedListListener;
import org.apache.ignite.configuration.notifications.ConfigurationNotificationEvent;
import org.apache.ignite.configuration.schemas.table.TableChange;
import org.apache.ignite.configuration.schemas.table.TableConfiguration;
import org.apache.ignite.configuration.schemas.table.TableView;
import org.apache.ignite.configuration.schemas.table.TablesConfiguration;
import org.apache.ignite.configuration.validation.ConfigurationValidationException;
import org.apache.ignite.internal.affinity.AffinityUtils;
import org.apache.ignite.internal.baseline.BaselineManager;
import org.apache.ignite.internal.causality.VersionedValue;
import org.apache.ignite.internal.configuration.schema.ExtendedTableChange;
import org.apache.ignite.internal.configuration.schema.ExtendedTableConfiguration;
import org.apache.ignite.internal.configuration.schema.ExtendedTableView;
import org.apache.ignite.internal.configuration.util.ConfigurationUtil;
import org.apache.ignite.internal.logger.IgniteLogger;
import org.apache.ignite.internal.logger.Loggers;
import org.apache.ignite.internal.manager.EventListener;
import org.apache.ignite.internal.manager.IgniteComponent;
import org.apache.ignite.internal.manager.Producer;
import org.apache.ignite.internal.metastorage.MetaStorageManager;
import org.apache.ignite.internal.metastorage.client.Entry;
import org.apache.ignite.internal.metastorage.client.WatchEvent;
import org.apache.ignite.internal.metastorage.client.WatchListener;
import org.apache.ignite.internal.raft.Loza;
import org.apache.ignite.internal.raft.server.RaftGroupEventsListener;
import org.apache.ignite.internal.raft.server.RaftGroupOptions;
import org.apache.ignite.internal.raft.storage.impl.VolatileLogStorageFactory;
import org.apache.ignite.internal.replicator.ReplicaManager;
import org.apache.ignite.internal.replicator.ReplicaService;
import org.apache.ignite.internal.schema.SchemaDescriptor;
import org.apache.ignite.internal.schema.SchemaManager;
import org.apache.ignite.internal.schema.SchemaUtils;
import org.apache.ignite.internal.schema.event.SchemaEvent;
import org.apache.ignite.internal.schema.event.SchemaEventParameters;
import org.apache.ignite.internal.schema.marshaller.schema.SchemaSerializerImpl;
import org.apache.ignite.internal.storage.DataStorageManager;
import org.apache.ignite.internal.storage.MvPartitionStorage;
import org.apache.ignite.internal.storage.engine.MvTableStorage;
import org.apache.ignite.internal.table.IgniteTablesInternal;
import org.apache.ignite.internal.table.InternalTable;
import org.apache.ignite.internal.table.TableImpl;
import org.apache.ignite.internal.table.distributed.raft.PartitionListener;
import org.apache.ignite.internal.table.distributed.raft.RebalanceRaftGroupEventsListener;
import org.apache.ignite.internal.table.distributed.raft.snapshot.PartitionSnapshotStorageFactory;
import org.apache.ignite.internal.table.distributed.replicator.PartitionReplicaListener;
import org.apache.ignite.internal.table.distributed.storage.InternalTableImpl;
import org.apache.ignite.internal.table.distributed.storage.VersionedRowStore;
import org.apache.ignite.internal.table.event.TableEvent;
import org.apache.ignite.internal.table.event.TableEventParameters;
import org.apache.ignite.internal.thread.NamedThreadFactory;
import org.apache.ignite.internal.tx.LockManager;
import org.apache.ignite.internal.tx.TxManager;
import org.apache.ignite.internal.util.ByteUtils;
import org.apache.ignite.internal.util.IgniteObjectName;
import org.apache.ignite.internal.util.IgniteSpinBusyLock;
import org.apache.ignite.lang.ByteArray;
import org.apache.ignite.lang.IgniteBiTuple;
import org.apache.ignite.lang.IgniteException;
import org.apache.ignite.lang.IgniteInternalException;
import org.apache.ignite.lang.IgniteStringFormatter;
import org.apache.ignite.lang.IgniteSystemProperties;
import org.apache.ignite.lang.NodeStoppingException;
import org.apache.ignite.lang.TableAlreadyExistsException;
import org.apache.ignite.lang.TableNotFoundException;
import org.apache.ignite.network.ClusterNode;
import org.apache.ignite.network.NetworkAddress;
import org.apache.ignite.network.TopologyService;
import org.apache.ignite.raft.client.Peer;
import org.apache.ignite.raft.client.service.RaftGroupListener;
import org.apache.ignite.raft.client.service.RaftGroupService;
import org.apache.ignite.raft.jraft.entity.PeerId;
import org.apache.ignite.raft.jraft.storage.impl.VolatileRaftMetaStorage;
import org.apache.ignite.raft.jraft.util.Utils;
import org.apache.ignite.raft.jraft.util.concurrent.ConcurrentHashSet;
import org.apache.ignite.table.Table;
import org.apache.ignite.table.manager.IgniteTables;
import org.jetbrains.annotations.NotNull;
import org.jetbrains.annotations.Nullable;
import org.jetbrains.annotations.TestOnly;

/**
 * Table manager.
 */
public class TableManager extends Producer<TableEvent, TableEventParameters> implements IgniteTables, IgniteTablesInternal,
        IgniteComponent {
    // TODO get rid of this in future? IGNITE-17307
    /** Timeout to complete the tablesByIdVv on revision update. */
    private static final long TABLES_COMPLETE_TIMEOUT = 120;

    /** The logger. */
    private static final IgniteLogger LOG = Loggers.forClass(TableManager.class);

    /**
     * If this property is set to {@code true} then an attempt to get the configuration property directly from the meta storage will be
     * skipped, and the local property will be returned.
     * TODO: IGNITE-16774 This property and overall approach, access configuration directly through the Metostorage,
     * TODO: will be removed after fix of the issue.
     */
    private final boolean getMetadataLocallyOnly = IgniteSystemProperties.getBoolean("IGNITE_GET_METADATA_LOCALLY_ONLY");

    /** Tables configuration. */
    private final TablesConfiguration tablesCfg;

    /** Raft manager. */
    private final Loza raftMgr;

    /** Replica manager. */
    private final ReplicaManager replicaMgr;

    /** Lock manager. */
    private final LockManager lockMgr;

    /** Replica service. */
    private final ReplicaService replicaSvc;

    /** Baseline manager. */
    private final BaselineManager baselineMgr;

    /** Transaction manager. */
    private final TxManager txManager;

    /** Meta storage manager. */
    private final MetaStorageManager metaStorageMgr;

    /** Data storage manager. */
    private final DataStorageManager dataStorageMgr;

    /** Here a table future stores during creation (until the table can be provided to client). */
    private final Map<UUID, CompletableFuture<Table>> tableCreateFuts = new ConcurrentHashMap<>();

    /** Versioned store for tables by id. */
    private final VersionedValue<Map<UUID, TableImpl>> tablesByIdVv;

    /** Set of futures that should complete before completion of {@link #tablesByIdVv}, after completion this set is cleared. */
    private final Set<CompletableFuture<?>> beforeTablesVvComplete = new ConcurrentHashSet<>();

    /**
     * {@link TableImpl} is created during update of tablesByIdVv, we store reference to it in case of updating of tablesByIdVv fails,
     * so we can stop resources associated with the table.
     */
    private final Map<UUID, TableImpl> tablesToStopInCaseOfError = new ConcurrentHashMap<>();

    /** Resolver that resolves a network address to node id. */
    private final Function<NetworkAddress, String> netAddrResolver;

    /** Resolver that resolves a network address to cluster node. */
    private final Function<NetworkAddress, ClusterNode> clusterNodeResolver;

    /** Busy lock to stop synchronously. */
    private final IgniteSpinBusyLock busyLock = new IgniteSpinBusyLock();

    /** Prevents double stopping the component. */
    private final AtomicBoolean stopGuard = new AtomicBoolean();

    /** Schema manager. */
    private final SchemaManager schemaManager;

    /** Executor for scheduling retries of a rebalance. */
    private final ScheduledExecutorService rebalanceScheduler;

    /** Separate executor for IO operations like partition storage initialization
     * or partition raft group meta data persisting.
     */
    private final ExecutorService ioExecutor;

    /** Rebalance scheduler pool size. */
    private static final int REBALANCE_SCHEDULER_POOL_SIZE = Math.min(Utils.cpus() * 3, 20);

    /**
     * Creates a new table manager.
     *
     * @param registry Registry for versioned values.
     * @param tablesCfg Tables configuration.
     * @param raftMgr Raft manager.
     * @param replicaMgr Replica manager.
     * @param lockMgr Lock manager.
     * @param replicaSvc Replica service.
     * @param baselineMgr Baseline manager.
     * @param txManager Transaction manager.
     * @param dataStorageMgr Data storage manager.
     * @param schemaManager Schema manager.
     */
    public TableManager(
            Consumer<Function<Long, CompletableFuture<?>>> registry,
            TablesConfiguration tablesCfg,
            Loza raftMgr,
            ReplicaManager replicaMgr,
            LockManager lockMgr,
            ReplicaService replicaSvc,
            BaselineManager baselineMgr,
            TopologyService topologyService,
            TxManager txManager,
            DataStorageManager dataStorageMgr,
            MetaStorageManager metaStorageMgr,
            SchemaManager schemaManager
    ) {
        this.tablesCfg = tablesCfg;
        this.raftMgr = raftMgr;
        this.baselineMgr = baselineMgr;
        this.replicaMgr = replicaMgr;
        this.lockMgr = lockMgr;
        this.replicaSvc = replicaSvc;
        this.txManager = txManager;
        this.dataStorageMgr = dataStorageMgr;
        this.metaStorageMgr = metaStorageMgr;
        this.schemaManager = schemaManager;

        netAddrResolver = addr -> {
            ClusterNode node = topologyService.getByAddress(addr);

            if (node == null) {
                throw new IllegalStateException("Can't resolve ClusterNode by its networkAddress=" + addr);
            }

            return node.id();
        };

        clusterNodeResolver = topologyService::getByAddress;

        tablesByIdVv = new VersionedValue<>(null, HashMap::new);

        registry.accept(token -> {
            List<CompletableFuture<?>> futures = new ArrayList<>(beforeTablesVvComplete);

            beforeTablesVvComplete.clear();

            return CompletableFuture.allOf(futures.toArray(new CompletableFuture[]{}))
                    .orTimeout(TABLES_COMPLETE_TIMEOUT, TimeUnit.SECONDS)
                    .whenComplete((v, e) -> {
                        if (!busyLock.enterBusy()) {
                            if (e != null) {
                                LOG.warn("Error occurred while updating tables and stopping components.", e);
                                // Stop of the components has been started, so we do nothing and resources of tablesByIdVv will be
                                // freed in the logic of TableManager stop. We cannot complete tablesByIdVv exceptionally because
                                // we will lose a context of tables.
                            }
                            return;
                        }
                        try {
                            if (e != null) {
                                LOG.warn("Error occurred while updating tables.", e);
                                if (e instanceof CompletionException) {
                                    Throwable th = e.getCause();
                                    // Case when stopping of the previous component has been started and related futures completed
                                    // exceptionally
                                    if (th instanceof NodeStoppingException || (th.getCause() != null
                                            && th.getCause() instanceof NodeStoppingException)) {
                                        // Stop of the components has been started so we do nothing and resources will be freed in the
                                        // logic of TableManager stop
                                        return;
                                    }
                                }
                                // TODO: https://issues.apache.org/jira/browse/IGNITE-17515
                                tablesByIdVv.completeExceptionally(token, e);
                            }

                            //Normal scenario, when all related futures for tablesByIdVv are completed and we can complete tablesByIdVv
                            tablesByIdVv.complete(token);

                            tablesToStopInCaseOfError.clear();
                        } finally {
                            busyLock.leaveBusy();
                        }
                    });
        });

        rebalanceScheduler = new ScheduledThreadPoolExecutor(REBALANCE_SCHEDULER_POOL_SIZE,
                new NamedThreadFactory("rebalance-scheduler", LOG));

        ioExecutor = new ThreadPoolExecutor(
                Math.min(Utils.cpus() * 3, 25),
                Integer.MAX_VALUE,
                100,
                TimeUnit.MILLISECONDS,
                new LinkedBlockingQueue<>(),
                new NamedThreadFactory("tableManager-io", LOG));
    }

    /** {@inheritDoc} */
    @Override
    public void start() {
        tablesCfg.tables().any().replicas().listen(this::onUpdateReplicas);

        registerRebalanceListeners();

        ((ExtendedTableConfiguration) tablesCfg.tables().any()).assignments().listen(this::onUpdateAssignments);

        tablesCfg.tables().listenElements(new ConfigurationNamedListListener<>() {
            @Override
            public CompletableFuture<?> onCreate(ConfigurationNotificationEvent<TableView> ctx) {
                return onTableCreate(ctx);
            }

            @Override
            public CompletableFuture<?> onRename(String oldName, String newName, ConfigurationNotificationEvent<TableView> ctx) {
                // TODO: IGNITE-15485 Support table rename operation.

                return CompletableFuture.completedFuture(null);
            }

            @Override
            public CompletableFuture<?> onDelete(ConfigurationNotificationEvent<TableView> ctx) {
                return onTableDelete(ctx);
            }
        });

        schemaManager.listen(SchemaEvent.CREATE, new EventListener<>() {
            /** {@inheritDoc} */
            @Override
            public CompletableFuture<Boolean> notify(@NotNull SchemaEventParameters parameters, @Nullable Throwable exception) {
                if (tablesByIdVv.latest().get(parameters.tableId()) != null) {
                    fireEvent(
                            TableEvent.ALTER,
                            new TableEventParameters(parameters.causalityToken(), tablesByIdVv.latest().get(parameters.tableId())), null
                    );
                }

                return completedFuture(false);
            }
        });
    }

    /**
     * Listener of table create configuration change.
     *
     * @param ctx Table configuration context.
     * @return A future.
     */
    private CompletableFuture<?> onTableCreate(ConfigurationNotificationEvent<TableView> ctx) {
        if (!busyLock.enterBusy()) {
            String tblName = ctx.newValue().name();
            UUID tblId = ((ExtendedTableView) ctx.newValue()).id();

            fireEvent(TableEvent.CREATE,
                    new TableEventParameters(ctx.storageRevision(), tblId, tblName),
                    new NodeStoppingException()
            );

            return failedFuture(new NodeStoppingException());
        }

        try {
            return createTableLocally(
                    ctx.storageRevision(),
                    ctx.newValue().name(),
                    ((ExtendedTableView) ctx.newValue()).id(),
                    ctx.newValue().partitions()
            );
        } finally {
            busyLock.leaveBusy();
        }
    }

    /**
     * Listener of table drop configuration change.
     *
     * @param ctx Table configuration context.
     * @return A future.
     */
    private CompletableFuture<?> onTableDelete(ConfigurationNotificationEvent<TableView> ctx) {
        if (!busyLock.enterBusy()) {
            String tblName = ctx.oldValue().name();
            UUID tblId = ((ExtendedTableView) ctx.oldValue()).id();

            fireEvent(
                    TableEvent.DROP,
                    new TableEventParameters(ctx.storageRevision(), tblId, tblName),
                    new NodeStoppingException()
            );

            return failedFuture(new NodeStoppingException());
        }

        try {
            dropTableLocally(
                    ctx.storageRevision(),
                    ctx.oldValue().name(),
                    ((ExtendedTableView) ctx.oldValue()).id(),
                    (List<List<ClusterNode>>) ByteUtils.fromBytes(((ExtendedTableView) ctx.oldValue()).assignments())
            );
        } finally {
            busyLock.leaveBusy();
        }

        return CompletableFuture.completedFuture(null);
    }

    /**
     * Listener of replicas configuration changes.
     *
     * @param replicasCtx Replicas configuration event context.
     * @return A future, which will be completed, when event processed by listener.
     */
    private CompletableFuture<?> onUpdateReplicas(ConfigurationNotificationEvent<Integer> replicasCtx) {
        if (!busyLock.enterBusy()) {
            return CompletableFuture.completedFuture(new NodeStoppingException());
        }

        try {
            if (replicasCtx.oldValue() != null && replicasCtx.oldValue() > 0) {
                TableConfiguration tblCfg = replicasCtx.config(TableConfiguration.class);

                LOG.info("Received update for replicas number [table={}, oldNumber={}, newNumber={}]",
                        tblCfg.name().value(), replicasCtx.oldValue(), replicasCtx.newValue());

                int partCnt = tblCfg.partitions().value();

                int newReplicas = replicasCtx.newValue();

                CompletableFuture<?>[] futures = new CompletableFuture<?>[partCnt];

                for (int i = 0; i < partCnt; i++) {
                    String partId = partitionRaftGroupName(((ExtendedTableConfiguration) tblCfg).id().value(), i);

                    futures[i] = updatePendingAssignmentsKeys(
                            tblCfg.name().value(), partId, baselineMgr.nodes(),
                            partCnt, newReplicas,
                            replicasCtx.storageRevision(), metaStorageMgr, i);
                }

                return CompletableFuture.allOf(futures);
            } else {
                return CompletableFuture.completedFuture(null);
            }
        } finally {
            busyLock.leaveBusy();
        }
    }

    /**
     * Listener of assignment configuration changes.
     *
     * @param assignmentsCtx Assignment configuration context.
     * @return A future.
     */
    private CompletableFuture<?> onUpdateAssignments(ConfigurationNotificationEvent<byte[]> assignmentsCtx) {
        if (!busyLock.enterBusy()) {
            return failedFuture(new NodeStoppingException());
        }

        try {
            updateAssignmentInternal(assignmentsCtx);
        } finally {
            busyLock.leaveBusy();
        }

        return completedFuture(null);
    }

    /**
     * Updates or creates partition raft groups.
     *
     * @param assignmentsCtx Change assignment event.
     */
    private void updateAssignmentInternal(ConfigurationNotificationEvent<byte[]> assignmentsCtx) {
        ExtendedTableConfiguration tblCfg = assignmentsCtx.config(ExtendedTableConfiguration.class);

        UUID tblId = tblCfg.id().value();

        long causalityToken = assignmentsCtx.storageRevision();

        List<List<ClusterNode>> oldAssignments = assignmentsCtx.oldValue() == null ? null :
                (List<List<ClusterNode>>) ByteUtils.fromBytes(assignmentsCtx.oldValue());

        List<List<ClusterNode>> newAssignments = (List<List<ClusterNode>>) ByteUtils.fromBytes(assignmentsCtx.newValue());

        // Empty assignments might be a valid case if tables are created from within cluster init HOCON
        // configuration, which is not supported now.
        assert newAssignments != null : IgniteStringFormatter.format("Table [id={}] has empty assignments.", tblId);

        int partitions = newAssignments.size();

        CompletableFuture<?>[] futures = new CompletableFuture<?>[partitions];

        // TODO: IGNITE-15554 Add logic for assignment recalculation in case of partitions or replicas changes
        // TODO: Until IGNITE-15554 is implemented it's safe to iterate over partitions and replicas cause there will
        // TODO: be exact same amount of partitions and replicas for both old and new assignments
        for (int i = 0; i < partitions; i++) {
            int partId = i;

            List<ClusterNode> oldPartAssignment = oldAssignments == null ? Collections.emptyList() :
                    oldAssignments.get(partId);

            List<ClusterNode> newPartAssignment = newAssignments.get(partId);

            // Create new raft nodes according to new assignments.
            tablesByIdVv.update(causalityToken, (tablesById, e) -> {
                if (e != null) {
                    return failedFuture(e);
                }

                InternalTable internalTbl = tablesById.get(tblId).internalTable();

                // TODO: IGNITE-17197 Remove assert after the ticket is resolved.
                assert internalTbl.storage() instanceof MvTableStorage :
                        "Only multi version storages are supported. Current storage is a " + internalTbl.storage().getClass().getName();

                // start new nodes, only if it is table creation
                // other cases will be covered by rebalance logic
                List<ClusterNode> nodes = (oldPartAssignment.isEmpty()) ? newPartAssignment : Collections.emptyList();

                String grpId = partitionRaftGroupName(tblId, partId);

                CompletableFuture<Void> startGroupFut = CompletableFuture.completedFuture(null);

                if (raftMgr.shouldHaveRaftGroupLocally(nodes)) {
                    startGroupFut = CompletableFuture
                            .supplyAsync(
                                    () -> internalTbl.storage().getOrCreateMvPartition(partId), ioExecutor)
                            .thenComposeAsync((partitionStorage) -> {
                                RaftGroupOptions groupOptions = groupOptionsForPartition(internalTbl, partitionStorage,
                                        newPartAssignment);

                                try {
                                    raftMgr.startRaftGroupNode(
                                            grpId,
                                            newPartAssignment,
                                            new PartitionListener(tblId, new VersionedRowStore(partitionStorage, txManager)),
                                            new RebalanceRaftGroupEventsListener(
                                                    metaStorageMgr,
                                                    tablesCfg.tables().get(tablesById.get(tblId).name()),
                                                    grpId,
                                                    partId,
                                                    busyLock,
                                                    movePartition(() -> internalTbl.partitionRaftGroupService(partId)),
                                                    rebalanceScheduler
                                            ),
                                            groupOptions
                                    );

                                    return CompletableFuture.completedFuture(null);
                                } catch (NodeStoppingException ex) {
                                    return CompletableFuture.failedFuture(ex);
                                }
                            }, ioExecutor);
                }

<<<<<<< HEAD
                    futures[partId] = raftMgr.startRaftGroupService(
                            grpId,
                            newPartAssignment
                    ).thenAccept(
                            updatedRaftGroupService -> {
                                ((InternalTableImpl) internalTbl)
                                        .updateInternalTableRaftGroupService(partId, updatedRaftGroupService);

                                if (replicaMgr.shouldHaveReplicationGroupLocally(nodes)) {
                                    MvPartitionStorage partitionStorage = internalTbl.storage().getOrCreateMvPartition(partId);

                                    try {
                                        replicaMgr.startReplica(grpId,
                                                updatedRaftGroupService,
                                                new PartitionReplicaListener(
                                                        partitionStorage,
                                                        updatedRaftGroupService,
                                                        lockMgr,
                                                        tblId,
                                                        new ConcurrentHashMap<>()
                                                )
                                        );
                                    } catch (NodeStoppingException ex) {
                                        throw new AssertionError("Loza was stopped before Table manager", ex);
=======
                futures[partId] = startGroupFut
                        .thenComposeAsync((v) -> {
                            try {
                                return raftMgr.startRaftGroupService(grpId, newPartAssignment);
                            } catch (NodeStoppingException ex) {
                                return CompletableFuture.failedFuture(ex);
                            }
                        }, ioExecutor)
                        .thenAccept(
                                updatedRaftGroupService -> {
                                    ((InternalTableImpl) internalTbl)
                                            .updateInternalTableRaftGroupService(partId, updatedRaftGroupService);

                                    if (replicaMgr.shouldHaveReplicationGroupLocally(nodes)) {
                                        MvPartitionStorage partitionStorage = internalTbl.storage().getOrCreateMvPartition(partId);

                                        try {
                                            replicaMgr.startReplica(grpId,
                                                    updatedRaftGroupService,
                                                    new PartitionReplicaListener(
                                                            partitionStorage,
                                                            updatedRaftGroupService,
                                                            lockMgr,
                                                            tblId,
                                                            new ConcurrentHashMap<>()
                                                    )
                                            );
                                        } catch (NodeStoppingException ex) {
                                            throw new AssertionError("Loza was stopped before Table manager", ex);
                                        }
>>>>>>> c3e5adf5
                                    }
                                }
                        ).exceptionally(th -> {
                            LOG.warn("Unable to update raft groups on the node", th);

                            return null;
                        });

                return completedFuture(tablesById);
            });
        }

        CompletableFuture.allOf(futures).join();
    }

    private RaftGroupOptions groupOptionsForPartition(
            InternalTable internalTbl,
            MvPartitionStorage partitionStorage,
            List<ClusterNode> peers
    ) {
        RaftGroupOptions raftGroupOptions;

        if (internalTbl.storage().isVolatile()) {
            raftGroupOptions = RaftGroupOptions.forVolatileStores()
                    .setLogStorageFactory(new VolatileLogStorageFactory())
                    .raftMetaStorageFactory((groupId, raftOptions) -> new VolatileRaftMetaStorage());
        } else {
            raftGroupOptions = RaftGroupOptions.forPersistentStores();
        }

        //TODO Revisit peers String representation: https://issues.apache.org/jira/browse/IGNITE-17420
        raftGroupOptions.snapshotStorageFactory(new PartitionSnapshotStorageFactory(
                partitionStorage,
                peers.stream().map(n -> new Peer(n.address())).map(PeerId::fromPeer).map(Object::toString).collect(Collectors.toList()),
                List.of()
        ));

        return raftGroupOptions;
    }

    /** {@inheritDoc} */
    @Override
    public void stop() {
        if (!stopGuard.compareAndSet(false, true)) {
            return;
        }

        busyLock.block();

        Map<UUID, TableImpl> tables = tablesByIdVv.latest();

        cleanUpTablesResources(tables);

        cleanUpTablesResources(tablesToStopInCaseOfError);

        tablesToStopInCaseOfError.clear();

        shutdownAndAwaitTermination(rebalanceScheduler, 10, TimeUnit.SECONDS);
        shutdownAndAwaitTermination(ioExecutor, 10, TimeUnit.SECONDS);
    }

    /**
     * Stops resources that are related to provided tables.
     *
     * @param tables Tables to stop.
     */
    private void cleanUpTablesResources(Map<UUID, TableImpl> tables) {
        for (TableImpl table : tables.values()) {
            try {
                for (int p = 0; p < table.internalTable().partitions(); p++) {
                    raftMgr.stopRaftGroup(partitionRaftGroupName(table.tableId(), p));

                    replicaMgr.stopReplica(partitionRaftGroupName(table.tableId(), p));
                }

                table.internalTable().storage().stop();
                table.internalTable().close();
            } catch (Exception e) {
                LOG.info("Unable to stop table [name={}]", e, table.name());
            }
        }
    }

    /**
     * Gets a list of the current table assignments.
     *
     * <p>Returns a list where on the i-th place resides a node id that considered as a leader for
     * the i-th partition on the moment of invocation.
     *
     * @param tableId Unique id of a table.
     * @return List of the current assignments.
     */
    public List<String> assignments(UUID tableId) throws NodeStoppingException {
        if (!busyLock.enterBusy()) {
            throw new NodeStoppingException();
        }
        try {
            return table(tableId).internalTable().assignments();
        } finally {
            busyLock.leaveBusy();
        }
    }

    /**
     * Creates local structures for a table.
     *
     * @param causalityToken Causality token.
     * @param name  Table name.
     * @param tblId Table id.
     * @param partitions Count of partitions.
     * @return Future that will be completed when local changes related to the table creation are applied.
     */
    private CompletableFuture<?> createTableLocally(long causalityToken, String name, UUID tblId, int partitions) {
        TableConfiguration tableCfg = tablesCfg.tables().get(name);

        MvTableStorage tableStorage = dataStorageMgr.engine(tableCfg.dataStorage()).createMvTable(tableCfg);

        tableStorage.start();

        InternalTableImpl internalTable = new InternalTableImpl(name, tblId, new Int2ObjectOpenHashMap<>(partitions),
                partitions, netAddrResolver, clusterNodeResolver, txManager, tableStorage, replicaSvc);

        var table = new TableImpl(internalTable);

        tablesByIdVv.update(causalityToken, (previous, e) -> inBusyLock(busyLock, () -> {
            if (e != null) {
                return failedFuture(e);
            }

            var val = new HashMap<>(previous);

            val.put(tblId, table);

            return completedFuture(val);
        }));

        CompletableFuture<?> schemaFut = schemaManager.schemaRegistry(causalityToken, tblId)
                .thenAccept(schema -> inBusyLock(busyLock, () -> table.schemaView(schema)))
                .thenCompose(
                        v -> inBusyLock(busyLock, () -> fireEvent(TableEvent.CREATE, new TableEventParameters(causalityToken, table)))
                );

        beforeTablesVvComplete.add(schemaFut);

        tablesToStopInCaseOfError.put(tblId, table);

        // TODO should be reworked in IGNITE-16763
        return tablesByIdVv.get(causalityToken).thenRun(() -> inBusyLock(busyLock, () -> completeApiCreateFuture(table)));
    }

    /**
     * Completes appropriate future to return result from API {@link TableManager#createTable(String, Consumer)}.
     *
     * @param table Table.
     */
    private void completeApiCreateFuture(TableImpl table) {
        CompletableFuture<Table> tblFut = tableCreateFuts.get(table.tableId());

        if (tblFut != null) {
            tblFut.complete(table);

            tableCreateFuts.values().removeIf(fut -> fut == tblFut);
        }
    }

    /**
     * Drops local structures for a table.
     *
     * @param causalityToken Causality token.
     * @param name           Table name.
     * @param tblId          Table id.
     * @param assignment     Affinity assignment.
     */
    private void dropTableLocally(long causalityToken, String name, UUID tblId, List<List<ClusterNode>> assignment) {
        try {
            int partitions = assignment.size();

            for (int p = 0; p < partitions; p++) {
                raftMgr.stopRaftGroup(partitionRaftGroupName(tblId, p));

                replicaMgr.stopReplica(partitionRaftGroupName(tblId, p));
            }

            tablesByIdVv.update(causalityToken, (previousVal, e) -> inBusyLock(busyLock, () -> {
                if (e != null) {
                    return failedFuture(e);
                }

                var map = new HashMap<>(previousVal);

                map.remove(tblId);

                return completedFuture(map);
            }));

            TableImpl table = tablesByIdVv.latest().get(tblId);

            assert table != null : IgniteStringFormatter.format("There is no table with the name specified [name={}, id={}]",
                name, tblId);

            table.internalTable().storage().destroy();

            CompletableFuture<?> fut = schemaManager.dropRegistry(causalityToken, table.tableId())
                    .thenCompose(
                            v -> inBusyLock(busyLock, () -> fireEvent(TableEvent.DROP, new TableEventParameters(causalityToken, table)))
                    );

            beforeTablesVvComplete.add(fut);
        } catch (Exception e) {
            fireEvent(TableEvent.DROP, new TableEventParameters(causalityToken, tblId, name), e);
        }
    }

    /**
     * Compounds a RAFT group unique name.
     *
     * @param tblId Table identifier.
     * @param partition Number of table partitions.
     * @return A RAFT group name.
     */
    @NotNull
    private String partitionRaftGroupName(UUID tblId, int partition) {
        return tblId + "_part_" + partition;
    }

    /** {@inheritDoc} */
    @Override
    public Table createTable(String name, Consumer<TableChange> tableInitChange) {
        return join(createTableAsync(name, tableInitChange));
    }

    /** {@inheritDoc} */
    @Override
    public CompletableFuture<Table> createTableAsync(String name, Consumer<TableChange> tableInitChange) {
        if (!busyLock.enterBusy()) {
            throw new IgniteException(new NodeStoppingException());
        }
        try {
            return createTableAsyncInternal(IgniteObjectName.parseCanonicalName(name), tableInitChange);
        } finally {
            busyLock.leaveBusy();
        }
    }

    /**
     * Internal method that creates a new table with the given {@code name} asynchronously. If a table with the same name already exists,
     * a future will be completed with {@link TableAlreadyExistsException}.
     *
     * @param name            Table name.
     * @param tableInitChange Table changer.
     * @return Future representing pending completion of the operation.
     * @throws IgniteException If an unspecified platform exception has happened internally. Is thrown when:
     *                         <ul>
     *                             <li>the node is stopping.</li>
     *                         </ul>
     * @see TableAlreadyExistsException
     */
    private CompletableFuture<Table> createTableAsyncInternal(String name, Consumer<TableChange> tableInitChange) {
        CompletableFuture<Table> tblFut = new CompletableFuture<>();

        tableAsyncInternal(name).thenAccept(tbl -> {
            if (tbl != null) {
                tblFut.completeExceptionally(new TableAlreadyExistsException(name));
            } else {
                tablesCfg.change(tablesChange -> tablesChange.changeTables(tablesListChange -> {
                    if (tablesListChange.get(name) != null) {
                        throw new TableAlreadyExistsException(name);
                    }

                    tablesListChange.create(name, (tableChange) -> {
                        tableChange.changeDataStorage(
                                dataStorageMgr.defaultTableDataStorageConsumer(tablesChange.defaultDataStorage())
                        );

                        tableInitChange.accept(tableChange);

                        var extConfCh = ((ExtendedTableChange) tableChange);

                        int intTableId = tablesChange.globalIdCounter() + 1;
                        tablesChange.changeGlobalIdCounter(intTableId);

                        extConfCh.changeTableId(intTableId);

                        tableCreateFuts.put(extConfCh.id(), tblFut);

                        // Affinity assignments calculation.
                        extConfCh.changeAssignments(ByteUtils.toBytes(AffinityUtils.calculateAssignments(
                                        baselineMgr.nodes(),
                                        tableChange.partitions(),
                                        tableChange.replicas())))
                                // Table schema preparation.
                                .changeSchemas(schemasCh -> schemasCh.create(
                                        String.valueOf(INITIAL_SCHEMA_VERSION),
                                        schemaCh -> {
                                            SchemaDescriptor schemaDesc;

                                            //TODO IGNITE-15747 Remove try-catch and force configuration
                                            // validation here to ensure a valid configuration passed to
                                            // prepareSchemaDescriptor() method.
                                            try {
                                                schemaDesc = SchemaUtils.prepareSchemaDescriptor(
                                                        ((ExtendedTableView) tableChange).schemas().size(),
                                                        tableChange);
                                            } catch (IllegalArgumentException ex) {
                                                throw new ConfigurationValidationException(ex.getMessage());
                                            }

                                            schemaCh.changeSchema(SchemaSerializerImpl.INSTANCE.serialize(schemaDesc));
                                        }
                                ));
                    });
                })).exceptionally(t -> {
                    Throwable ex = getRootCause(t);

                    if (ex instanceof TableAlreadyExistsException) {
                        tblFut.completeExceptionally(ex);
                    } else {
                        LOG.debug("Unable to create table [name={}]", ex, name);

                        tblFut.completeExceptionally(ex);

                        tableCreateFuts.values().removeIf(fut -> fut == tblFut);
                    }

                    return null;
                });
            }
        });

        return tblFut;
    }

    /** {@inheritDoc} */
    @Override
    public void alterTable(String name, Consumer<TableChange> tableChange) {
        join(alterTableAsync(name, tableChange));
    }

    /** {@inheritDoc} */
    @Override
    public CompletableFuture<Void> alterTableAsync(String name, Consumer<TableChange> tableChange) {
        if (!busyLock.enterBusy()) {
            throw new IgniteException(new NodeStoppingException());
        }
        try {
            return alterTableAsyncInternal(IgniteObjectName.parseCanonicalName(name), tableChange);
        } finally {
            busyLock.leaveBusy();
        }
    }

    /**
     * Internal method that alters a cluster table. If an appropriate table does not exist, a future will be
     * completed with {@link TableNotFoundException}.
     *
     * @param name        Table name.
     * @param tableChange Table changer.
     * @return Future representing pending completion of the operation.
     * @throws IgniteException If an unspecified platform exception has happened internally. Is thrown when:
     *                         <ul>
     *                             <li>the node is stopping.</li>
     *                         </ul>
     * @see TableNotFoundException
     */
    @NotNull
    private CompletableFuture<Void> alterTableAsyncInternal(String name, Consumer<TableChange> tableChange) {
        CompletableFuture<Void> tblFut = new CompletableFuture<>();

        tableAsync(name).thenAccept(tbl -> {
            if (tbl == null) {
                tblFut.completeExceptionally(new TableNotFoundException(name));
            } else {
                TableImpl tblImpl = (TableImpl) tbl;

                tablesCfg.tables().change(ch -> {
                    if (ch.get(name) == null) {
                        throw new TableNotFoundException(name);
                    }

                    ch.update(name, tblCh -> {
                                tableChange.accept(tblCh);

                                ((ExtendedTableChange) tblCh).changeSchemas(schemasCh ->
                                        schemasCh.createOrUpdate(String.valueOf(schemasCh.size() + 1), schemaCh -> {
                                            ExtendedTableView currTableView = (ExtendedTableView) tablesCfg.tables().get(name).value();

                                            SchemaDescriptor descriptor;

                                            //TODO IGNITE-15747 Remove try-catch and force configuration validation
                                            // here to ensure a valid configuration passed to prepareSchemaDescriptor() method.
                                            try {
                                                descriptor = SchemaUtils.prepareSchemaDescriptor(
                                                        ((ExtendedTableView) tblCh).schemas().size(),
                                                        tblCh);

                                                descriptor.columnMapping(SchemaUtils.columnMapper(
                                                        tblImpl.schemaView().schema(currTableView.schemas().size()),
                                                        currTableView,
                                                        descriptor,
                                                        tblCh));
                                            } catch (IllegalArgumentException ex) {
                                                // Convert unexpected exceptions here,
                                                // because validation actually happens later,
                                                // when bulk configuration update is applied.
                                                ConfigurationValidationException e =
                                                        new ConfigurationValidationException(ex.getMessage());

                                                e.addSuppressed(ex);

                                                throw e;
                                            }

                                            schemaCh.changeSchema(SchemaSerializerImpl.INSTANCE.serialize(descriptor));
                                        }));
                            }
                    );
                }).whenComplete((res, t) -> {
                    if (t != null) {
                        Throwable ex = getRootCause(t);

                        if (ex instanceof TableNotFoundException) {
                            tblFut.completeExceptionally(ex);
                        } else {
                            LOG.debug("Unable to modify table [name={}]", ex, name);

                            tblFut.completeExceptionally(ex);
                        }
                    } else {
                        tblFut.complete(res);
                    }
                });
            }
        });

        return tblFut;
    }

    /**
     * Gets a cause exception for a client.
     *
     * @param t Exception wrapper.
     * @return A root exception which will be acceptable to throw for public API.
     */
    //TODO: IGNITE-16051 Implement exception converter for public API.
    private @NotNull IgniteException getRootCause(Throwable t) {
        Throwable ex;

        if (t instanceof CompletionException) {
            if (t.getCause() instanceof ConfigurationChangeException) {
                ex = t.getCause().getCause();
            } else {
                ex = t.getCause();
            }

        } else {
            ex = t;
        }

        return ex instanceof IgniteException ? (IgniteException) ex : new IgniteException(ex);
    }

    /** {@inheritDoc} */
    @Override
    public void dropTable(String name) {
        join(dropTableAsync(name));
    }

    /** {@inheritDoc} */
    @Override
    public CompletableFuture<Void> dropTableAsync(String name) {
        if (!busyLock.enterBusy()) {
            throw new IgniteException(new NodeStoppingException());
        }
        try {
            return dropTableAsyncInternal(IgniteObjectName.parseCanonicalName(name));
        } finally {
            busyLock.leaveBusy();
        }
    }

    /**
     * Internal method that drops a table with the name specified. If appropriate table does not be found, a future will be
     * completed with {@link TableNotFoundException}.
     *
     * @param name Table name.
     * @return Future representing pending completion of the operation.
     * @throws IgniteException If an unspecified platform exception has happened internally. Is thrown when:
     *                         <ul>
     *                             <li>the node is stopping.</li>
     *                         </ul>
     * @see TableNotFoundException
     */
    @NotNull
    private CompletableFuture<Void> dropTableAsyncInternal(String name) {
        CompletableFuture<Void> dropTblFut = new CompletableFuture<>();

        tableAsyncInternal(name).thenAccept(tbl -> {
            // In case of drop it's an optimization that allows not to fire drop-change-closure if there's no such
            // distributed table and the local config has lagged behind.
            if (tbl == null) {
                dropTblFut.completeExceptionally(new TableNotFoundException(name));
            } else {
                tablesCfg.tables()
                        .change(change -> {
                            if (change.get(name) == null) {
                                throw new TableNotFoundException(name);
                            }

                            change.delete(name);
                        })
                        .whenComplete((res, t) -> {
                            if (t != null) {
                                Throwable ex = getRootCause(t);

                                if (ex instanceof TableNotFoundException) {
                                    dropTblFut.completeExceptionally(ex);
                                } else {
                                    LOG.debug("Unable to drop table [name={}]", ex, name);

                                    dropTblFut.completeExceptionally(ex);
                                }
                            } else {
                                dropTblFut.complete(res);
                            }
                        });
            }
        });

        return dropTblFut;
    }

    /** {@inheritDoc} */
    @Override
    public List<Table> tables() {
        return join(tablesAsync());
    }

    /** {@inheritDoc} */
    @Override
    public CompletableFuture<List<Table>> tablesAsync() {
        if (!busyLock.enterBusy()) {
            throw new IgniteException(new NodeStoppingException());
        }
        try {
            return tablesAsyncInternal();
        } finally {
            busyLock.leaveBusy();
        }
    }

    /**
     * Internal method for getting table.
     *
     * @return Future representing pending completion of the operation.
     */
    private CompletableFuture<List<Table>> tablesAsyncInternal() {
        // TODO: IGNITE-16288 directTableIds should use async configuration API
        return CompletableFuture.supplyAsync(() -> inBusyLock(busyLock, this::directTableIds))
                .thenCompose(tableIds -> inBusyLock(busyLock, () -> {
                    var tableFuts = new CompletableFuture[tableIds.size()];

                    var i = 0;

                    for (UUID tblId : tableIds) {
                        tableFuts[i++] = tableAsyncInternal(tblId, false);
                    }

                    return allOf(tableFuts).thenApply(unused -> inBusyLock(busyLock, () -> {
                        var tables = new ArrayList<Table>(tableIds.size());

                        try {
                            for (var fut : tableFuts) {
                                var table = fut.get();

                                if (table != null) {
                                    tables.add((Table) table);
                                }
                            }
                        } catch (Throwable t) {
                            throw new CompletionException(t);
                        }

                        return tables;
                    }));
                }));
    }

    /**
     * Collects a list of direct table ids.
     *
     * @return A list of direct table ids.
     */
    private List<UUID> directTableIds() {
        return ConfigurationUtil.internalIds(directProxy(tablesCfg.tables()));
    }

    /**
     * Gets direct id of table with {@code tblName}.
     *
     * @param tblName Name of the table.
     * @return Direct id of the table, or {@code null} if the table with the {@code tblName} has not been found.
     */
    @Nullable
    private UUID directTableId(String tblName) {
        try {
            ExtendedTableConfiguration exTblCfg = ((ExtendedTableConfiguration) directProxy(tablesCfg.tables()).get(tblName));

            if (exTblCfg == null) {
                return null;
            } else {
                return exTblCfg.id().value();
            }
        } catch (NoSuchElementException e) {
            return null;
        }
    }

    /**
     * Actual tables map.
     *
     * @return Actual tables map.
     */
    @TestOnly
    public Map<UUID, TableImpl> latestTables() {
        return unmodifiableMap(tablesByIdVv.latest());
    }

    /** {@inheritDoc} */
    @Override
    public Table table(String name) {
        return join(tableAsync(name));
    }

    /** {@inheritDoc} */
    @Override
    public TableImpl table(UUID id) throws NodeStoppingException {
        return join(tableAsync(id));
    }

    /** {@inheritDoc} */
    @Override
    public CompletableFuture<Table> tableAsync(String name) {
        return tableAsyncInternal(IgniteObjectName.parseCanonicalName(name))
                .thenApply(Function.identity());
    }

    /** {@inheritDoc} */
    @Override
    public CompletableFuture<TableImpl> tableAsync(UUID id) {
        if (!busyLock.enterBusy()) {
            throw new IgniteException(new NodeStoppingException());
        }
        try {
            return tableAsyncInternal(id, true);
        } finally {
            busyLock.leaveBusy();
        }
    }

    /** {@inheritDoc} */
    @Override
    public TableImpl tableImpl(String name) {
        return join(tableImplAsync(name));
    }

    /** {@inheritDoc} */
    @Override
    public CompletableFuture<TableImpl> tableImplAsync(String name) {
        return tableAsyncInternal(IgniteObjectName.parseCanonicalName(name));
    }

    /**
     * Gets a table by name, if it was created before. Doesn't parse canonical name.
     *
     * @param name Table name.
     * @return Future representing pending completion of the {@code TableManager#tableAsyncInternal} operation.
     * */
    public CompletableFuture<TableImpl> tableAsyncInternal(String name) {
        if (!busyLock.enterBusy()) {
            throw new IgniteException(new NodeStoppingException());
        }
        try {
            UUID tableId = directTableId(name);

            if (tableId == null) {
                return CompletableFuture.completedFuture(null);
            }

            return tableAsyncInternal(tableId, false);
        } finally {
            busyLock.leaveBusy();
        }
    }

    /**
     * Internal method for getting table by id.
     *
     * @param id Table id.
     * @param checkConfiguration {@code True} when the method checks a configuration before trying to get a table, {@code false} otherwise.
     * @return Future representing pending completion of the operation.
     */
    public CompletableFuture<TableImpl> tableAsyncInternal(UUID id, boolean checkConfiguration) {
        if (checkConfiguration && !isTableConfigured(id)) {
            return CompletableFuture.completedFuture(null);
        }

        var tbl = tablesByIdVv.latest().get(id);

        if (tbl != null) {
            return CompletableFuture.completedFuture(tbl);
        }

        CompletableFuture<TableImpl> getTblFut = new CompletableFuture<>();

        EventListener<TableEventParameters> clo = new EventListener<>() {
            @Override
            public CompletableFuture<Boolean> notify(@NotNull TableEventParameters parameters, @Nullable Throwable e) {
                if (!id.equals(parameters.tableId())) {
                    return completedFuture(false);
                }

                if (e == null) {
                    tablesByIdVv.get(parameters.causalityToken()).thenRun(() -> getTblFut.complete(parameters.table()));
                } else {
                    getTblFut.completeExceptionally(e);
                }

                return completedFuture(true);
            }

            @Override
            public void remove(@NotNull Throwable e) {
                getTblFut.completeExceptionally(e);
            }
        };

        listen(TableEvent.CREATE, clo);

        tbl = tablesByIdVv.latest().get(id);

        if (tbl != null && getTblFut.complete(tbl) || !isTableConfigured(id) && getTblFut.complete(null)) {
            removeListener(TableEvent.CREATE, clo, null);
        }

        return getTblFut;
    }

    /**
     * Checks that the table is configured with specific id.
     *
     * @param id Table id.
     * @return True when the table is configured into cluster, false otherwise.
     */
    private boolean isTableConfigured(UUID id) {
        try {
            ((ExtendedTableConfiguration) getByInternalId(directProxy(tablesCfg.tables()), id)).id().value();

            return true;
        } catch (NoSuchElementException e) {
            return false;
        }
    }

    /**
     * Waits for future result and return, or unwraps {@link CompletionException} to {@link IgniteException} if failed.
     *
     * @param future Completable future.
     * @return Future result.
     */
    private <T> T join(CompletableFuture<T> future) {
        if (!busyLock.enterBusy()) {
            throw new IgniteException(new NodeStoppingException());
        }

        try {
            return future.join();
        } catch (CompletionException ex) {
            throw convertThrowable(ex.getCause());
        } finally {
            busyLock.leaveBusy();
        }
    }

    /**
     * Convert to public throwable.
     *
     * @param th Throwable.
     * @return Public throwable.
     */
    private RuntimeException convertThrowable(Throwable th) {
        if (th instanceof RuntimeException) {
            return (RuntimeException) th;
        }

        return new IgniteException(th);
    }

    /**
     * Register the new meta storage listener for changes in the rebalance-specific keys.
     */
    private void registerRebalanceListeners() {
        metaStorageMgr.registerWatchByPrefix(ByteArray.fromString(PENDING_ASSIGNMENTS_PREFIX), new WatchListener() {
            @Override
            public boolean onUpdate(@NotNull WatchEvent evt) {
                if (!busyLock.enterBusy()) {
                    throw new IgniteInternalException(new NodeStoppingException());
                }

                try {
                    assert evt.single();

                    Entry pendingAssignmentsWatchEvent = evt.entryEvent().newEntry();

                    if (pendingAssignmentsWatchEvent.value() == null) {
                        return true;
                    }

                    int part = extractPartitionNumber(pendingAssignmentsWatchEvent.key());
                    UUID tblId = extractTableId(pendingAssignmentsWatchEvent.key(), PENDING_ASSIGNMENTS_PREFIX);

                    String partId = partitionRaftGroupName(tblId, part);

                    // Assignments of the pending rebalance that we received through the meta storage watch mechanism.
                    List<ClusterNode> newPeers = ((List<ClusterNode>) ByteUtils.fromBytes(pendingAssignmentsWatchEvent.value()));

                    var pendingAssignments = metaStorageMgr.get(pendingPartAssignmentsKey(partId)).join();

                    assert pendingAssignmentsWatchEvent.revision() <= pendingAssignments.revision()
                            : "Meta Storage watch cannot notify about an event with the revision that is more than the actual revision.";

                    TableImpl tbl = tablesByIdVv.latest().get(tblId);

                    ExtendedTableConfiguration tblCfg = (ExtendedTableConfiguration) tablesCfg.tables().get(tbl.name());

                    // TODO: IGNITE-17197 Remove assert after the ticket is resolved.
                    assert tbl.internalTable().storage() instanceof MvTableStorage :
                            "Only multi version storages are supported. Current storage is a "
                                    + tbl.internalTable().storage().getClass().getName();

                    // Stable assignments from the meta store, which revision is bounded by the current pending event.
                    byte[] stableAssignments = metaStorageMgr.get(stablePartAssignmentsKey(partId),
                            pendingAssignmentsWatchEvent.revision()).join().value();

                    List<ClusterNode> assignments = stableAssignments == null
                            // This is for the case when the first rebalance occurs.
                            ? ((List<List<ClusterNode>>) ByteUtils.fromBytes(tblCfg.assignments().value())).get(part)
                            : (List<ClusterNode>) ByteUtils.fromBytes(stableAssignments);

                    ClusterNode localMember = raftMgr.server().clusterService().topologyService().localMember();

                    var deltaPeers = newPeers.stream()
                            .filter(p -> !assignments.contains(p))
                            .collect(Collectors.toList());

                    try {
                        LOG.info("Received update on pending assignments. Check if new raft group should be started"
                                        + " [key={}, partition={}, table={}, localMemberAddress={}]",
                                pendingAssignmentsWatchEvent.key(), part, tbl.name(), localMember.address());

                        if (raftMgr.shouldHaveRaftGroupLocally(deltaPeers)) {
                            MvPartitionStorage partitionStorage = tbl.internalTable().storage().getOrCreateMvPartition(part);

                            RaftGroupOptions groupOptions = groupOptionsForPartition(tbl.internalTable(), partitionStorage, assignments);

                            RaftGroupListener raftGrpLsnr = new PartitionListener(
                                    tblId,
                                    new VersionedRowStore(partitionStorage, txManager)
                            );

                            RaftGroupEventsListener raftGrpEvtsLsnr = new RebalanceRaftGroupEventsListener(
                                    metaStorageMgr,
                                    tblCfg,
                                    partId,
                                    part,
                                    busyLock,
                                    movePartition(() -> tbl.internalTable().partitionRaftGroupService(part)),
                                    rebalanceScheduler
                            );

                            raftMgr.startRaftGroupNode(
                                    partId,
                                    assignments,
                                    raftGrpLsnr,
                                    raftGrpEvtsLsnr,
                                    groupOptions
                            );
                        }

                        if (replicaMgr.shouldHaveReplicationGroupLocally(deltaPeers)) {
                            MvPartitionStorage partitionStorage = tbl.internalTable().storage().getOrCreateMvPartition(part);

                            replicaMgr.startReplica(partId,
                                    tbl.internalTable().partitionRaftGroupService(part),
                                    new PartitionReplicaListener(
                                            partitionStorage,
                                            tbl.internalTable().partitionRaftGroupService(part),
                                            lockMgr,
                                            tblId,
                                            new ConcurrentHashMap<>()
                                    )
                            );
                        }
                    } catch (NodeStoppingException e) {
                        // no-op
                    }

                    // Do not change peers of the raft group if this is a stale event.
                    // Note that we start raft node before for the sake of the consistency in a starting and stopping raft nodes.
                    if (pendingAssignmentsWatchEvent.revision() < pendingAssignments.revision()) {
                        return true;
                    }

                    var newNodes = newPeers.stream().map(n -> new Peer(n.address())).collect(Collectors.toList());

                    RaftGroupService partGrpSvc = tbl.internalTable().partitionRaftGroupService(part);

                    IgniteBiTuple<Peer, Long> leaderWithTerm = partGrpSvc.refreshAndGetLeaderWithTerm().join();

                    // run update of raft configuration if this node is a leader
                    if (localMember.address().equals(leaderWithTerm.get1().address())) {
                        LOG.info("Current node={} is the leader of partition raft group={}. "
                                        + "Initiate rebalance process for partition={}, table={}",
                                localMember.address(), partId, part, tbl.name());

                        partGrpSvc.changePeersAsync(newNodes, leaderWithTerm.get2()).join();
                    }

                    return true;
                } finally {
                    busyLock.leaveBusy();
                }
            }

            @Override
            public void onError(@NotNull Throwable e) {
                LOG.warn("Unable to process pending assignments event", e);
            }
        });

        metaStorageMgr.registerWatchByPrefix(ByteArray.fromString(STABLE_ASSIGNMENTS_PREFIX), new WatchListener() {
            @Override
            public boolean onUpdate(@NotNull WatchEvent evt) {
                if (!busyLock.enterBusy()) {
                    throw new IgniteInternalException(new NodeStoppingException());
                }

                try {
                    assert evt.single();

                    Entry stableAssignmentsWatchEvent = evt.entryEvent().newEntry();

                    if (stableAssignmentsWatchEvent.value() == null) {
                        return true;
                    }

                    int part = extractPartitionNumber(stableAssignmentsWatchEvent.key());
                    UUID tblId = extractTableId(stableAssignmentsWatchEvent.key(), STABLE_ASSIGNMENTS_PREFIX);

                    String partId = partitionRaftGroupName(tblId, part);

                    var stableAssignments = (List<ClusterNode>) ByteUtils.fromBytes(stableAssignmentsWatchEvent.value());

                    byte[] pendingFromMetastorage = metaStorageMgr.get(pendingPartAssignmentsKey(partId),
                            stableAssignmentsWatchEvent.revision()).join().value();

                    List<ClusterNode> pendingAssignments = pendingFromMetastorage == null
                            ? Collections.emptyList()
                            : (List<ClusterNode>) ByteUtils.fromBytes(pendingFromMetastorage);

                    try {
                        ClusterNode localMember = raftMgr.server().clusterService().topologyService().localMember();

                        if (!stableAssignments.contains(localMember) && !pendingAssignments.contains(localMember)) {
                            raftMgr.stopRaftGroup(partId);

                            replicaMgr.stopReplica(partId);
                        }
                    } catch (NodeStoppingException e) {
                        // no-op
                    }

                    return true;
                } finally {
                    busyLock.leaveBusy();
                }
            }

            @Override
            public void onError(@NotNull Throwable e) {
                LOG.warn("Unable to process stable assignments event", e);
            }
        });
    }

    /**
     * Performs {@link RaftGroupService#changePeersAsync(java.util.List, long)} on a provided raft group service of a partition, so nodes
     * of the corresponding raft group can be reconfigured.
     * Retry mechanism is applied to repeat {@link RaftGroupService#changePeersAsync(java.util.List, long)} if previous one
     * failed with some exception.
     *
     * @param raftGroupServiceSupplier Raft groups service of a partition.
     * @return Function which performs {@link RaftGroupService#changePeersAsync(java.util.List, long)}.
     */
    BiFunction<List<Peer>, Long, CompletableFuture<Void>> movePartition(Supplier<RaftGroupService> raftGroupServiceSupplier) {
        return (List<Peer> peers, Long term) -> {
            if (!busyLock.enterBusy()) {
                throw new IgniteInternalException(new NodeStoppingException());
            }
            try {
                return raftGroupServiceSupplier.get().changePeersAsync(peers, term).handleAsync((resp, err) -> {
                    if (!busyLock.enterBusy()) {
                        throw new IgniteInternalException(new NodeStoppingException());
                    }
                    try {
                        if (err != null) {
                            if (recoverable(err)) {
                                LOG.debug("Recoverable error received during changePeersAsync invocation, retrying", err);
                            } else {
                                // TODO: Ideally, rebalance, which has initiated this invocation should be canceled,
                                // TODO: https://issues.apache.org/jira/browse/IGNITE-17056
                                // TODO: Also it might be reasonable to delegate such exceptional case to a general failure handler.
                                // TODO: At the moment, we repeat such intents as well.
                                LOG.debug("Unrecoverable error received during changePeersAsync invocation, retrying", err);
                            }
                            return movePartition(raftGroupServiceSupplier).apply(peers, term);
                        }

                        return CompletableFuture.<Void>completedFuture(null);
                    } finally {
                        busyLock.leaveBusy();
                    }
                }, rebalanceScheduler).thenCompose(Function.identity());
            } finally {
                busyLock.leaveBusy();
            }
        };
    }

    /**
     * Gets a direct accessor for the configuration distributed property.
     * If the metadata access only locally configured the method will return local property accessor.
     *
     * @param property Distributed configuration property to receive direct access.
     * @param <T> Type of the property accessor.
     * @return An accessor for distributive property.
     * @see #getMetadataLocallyOnly
     */
    private <T extends ConfigurationProperty<?>> T directProxy(T property) {
        return getMetadataLocallyOnly ? property : ConfigurationUtil.directProxy(property);
    }
}<|MERGE_RESOLUTION|>--- conflicted
+++ resolved
@@ -597,32 +597,6 @@
                             }, ioExecutor);
                 }
 
-<<<<<<< HEAD
-                    futures[partId] = raftMgr.startRaftGroupService(
-                            grpId,
-                            newPartAssignment
-                    ).thenAccept(
-                            updatedRaftGroupService -> {
-                                ((InternalTableImpl) internalTbl)
-                                        .updateInternalTableRaftGroupService(partId, updatedRaftGroupService);
-
-                                if (replicaMgr.shouldHaveReplicationGroupLocally(nodes)) {
-                                    MvPartitionStorage partitionStorage = internalTbl.storage().getOrCreateMvPartition(partId);
-
-                                    try {
-                                        replicaMgr.startReplica(grpId,
-                                                updatedRaftGroupService,
-                                                new PartitionReplicaListener(
-                                                        partitionStorage,
-                                                        updatedRaftGroupService,
-                                                        lockMgr,
-                                                        tblId,
-                                                        new ConcurrentHashMap<>()
-                                                )
-                                        );
-                                    } catch (NodeStoppingException ex) {
-                                        throw new AssertionError("Loza was stopped before Table manager", ex);
-=======
                 futures[partId] = startGroupFut
                         .thenComposeAsync((v) -> {
                             try {
@@ -653,7 +627,6 @@
                                         } catch (NodeStoppingException ex) {
                                             throw new AssertionError("Loza was stopped before Table manager", ex);
                                         }
->>>>>>> c3e5adf5
                                     }
                                 }
                         ).exceptionally(th -> {
