/*
 * Licensed to the Apache Software Foundation (ASF) under one or more
 * contributor license agreements. See the NOTICE file distributed with
 * this work for additional information regarding copyright ownership.
 * The ASF licenses this file to You under the Apache License, Version 2.0
 * (the "License"); you may not use this file except in compliance with
 * the License. You may obtain a copy of the License at
 *
 *      http://www.apache.org/licenses/LICENSE-2.0
 *
 * Unless required by applicable law or agreed to in writing, software
 * distributed under the License is distributed on an "AS IS" BASIS,
 * WITHOUT WARRANTIES OR CONDITIONS OF ANY KIND, either express or implied.
 * See the License for the specific language governing permissions and
 * limitations under the License.
 */

package org.apache.ignite.internal.table.distributed;

import static java.nio.charset.StandardCharsets.UTF_8;
import static java.util.Collections.emptySet;
import static java.util.Collections.unmodifiableMap;
import static java.util.concurrent.CompletableFuture.allOf;
import static java.util.concurrent.CompletableFuture.anyOf;
import static java.util.concurrent.CompletableFuture.completedFuture;
import static java.util.concurrent.CompletableFuture.failedFuture;
import static java.util.concurrent.CompletableFuture.runAsync;
import static java.util.concurrent.CompletableFuture.supplyAsync;
import static java.util.function.Function.identity;
import static java.util.stream.Collectors.groupingBy;
import static java.util.stream.Collectors.toList;
import static java.util.stream.Collectors.toSet;
import static org.apache.ignite.internal.causality.IncrementalVersionedValue.dependingOn;
import static org.apache.ignite.internal.distributionzones.rebalance.RebalanceUtil.ASSIGNMENTS_SWITCH_REDUCE_PREFIX_BYTES;
import static org.apache.ignite.internal.distributionzones.rebalance.RebalanceUtil.PENDING_ASSIGNMENTS_QUEUE_PREFIX_BYTES;
import static org.apache.ignite.internal.distributionzones.rebalance.RebalanceUtil.STABLE_ASSIGNMENTS_PREFIX_BYTES;
import static org.apache.ignite.internal.distributionzones.rebalance.RebalanceUtil.assignmentsChainGetLocally;
import static org.apache.ignite.internal.distributionzones.rebalance.RebalanceUtil.extractTablePartitionId;
import static org.apache.ignite.internal.distributionzones.rebalance.RebalanceUtil.pendingPartAssignmentsQueueKey;
import static org.apache.ignite.internal.distributionzones.rebalance.RebalanceUtil.stableAssignmentsGetLocally;
import static org.apache.ignite.internal.distributionzones.rebalance.RebalanceUtil.stablePartAssignmentsKey;
import static org.apache.ignite.internal.distributionzones.rebalance.RebalanceUtil.subtract;
import static org.apache.ignite.internal.distributionzones.rebalance.RebalanceUtil.tableAssignmentsChainGetLocally;
import static org.apache.ignite.internal.distributionzones.rebalance.RebalanceUtil.tablePendingAssignmentsGetLocally;
import static org.apache.ignite.internal.distributionzones.rebalance.RebalanceUtil.union;
import static org.apache.ignite.internal.event.EventListener.fromConsumer;
import static org.apache.ignite.internal.hlc.HybridTimestamp.LOGICAL_TIME_BITS_SIZE;
import static org.apache.ignite.internal.hlc.HybridTimestamp.hybridTimestamp;
import static org.apache.ignite.internal.partition.replicator.LocalPartitionReplicaEvent.AFTER_REPLICA_DESTROYED;
import static org.apache.ignite.internal.partition.replicator.LocalPartitionReplicaEvent.AFTER_REPLICA_STOPPED;
import static org.apache.ignite.internal.partition.replicator.LocalPartitionReplicaEvent.BEFORE_REPLICA_STARTED;
import static org.apache.ignite.internal.partitiondistribution.PartitionDistributionUtils.calculateAssignmentForPartition;
import static org.apache.ignite.internal.raft.PeersAndLearners.fromAssignments;
import static org.apache.ignite.internal.table.distributed.TableUtils.aliveTables;
import static org.apache.ignite.internal.table.distributed.index.IndexUtils.registerIndexesToTable;
import static org.apache.ignite.internal.thread.ThreadOperation.STORAGE_READ;
import static org.apache.ignite.internal.thread.ThreadOperation.STORAGE_WRITE;
import static org.apache.ignite.internal.util.CollectionUtils.difference;
import static org.apache.ignite.internal.util.CompletableFutures.allOfToList;
import static org.apache.ignite.internal.util.CompletableFutures.copyStateTo;
import static org.apache.ignite.internal.util.CompletableFutures.emptyListCompletedFuture;
import static org.apache.ignite.internal.util.CompletableFutures.falseCompletedFuture;
import static org.apache.ignite.internal.util.CompletableFutures.nullCompletedFuture;
import static org.apache.ignite.internal.util.CompletableFutures.trueCompletedFuture;
import static org.apache.ignite.internal.util.ExceptionUtils.hasCause;
import static org.apache.ignite.internal.util.ExceptionUtils.sneakyThrow;
import static org.apache.ignite.internal.util.IgniteUtils.closeAllManually;
import static org.apache.ignite.internal.util.IgniteUtils.inBusyLock;
import static org.apache.ignite.internal.util.IgniteUtils.inBusyLockAsync;
import static org.apache.ignite.internal.util.IgniteUtils.shutdownAndAwaitTermination;
import static org.apache.ignite.lang.ErrorGroups.Common.INTERNAL_ERR;
import static org.apache.ignite.lang.ErrorGroups.Common.NODE_STOPPING_ERR;

import it.unimi.dsi.fastutil.ints.IntOpenHashSet;
import java.util.ArrayList;
import java.util.Collection;
import java.util.HashMap;
import java.util.HashSet;
import java.util.List;
import java.util.Map;
import java.util.Objects;
import java.util.Set;
import java.util.UUID;
import java.util.concurrent.CompletableFuture;
import java.util.concurrent.CompletionException;
import java.util.concurrent.ConcurrentHashMap;
import java.util.concurrent.ExecutionException;
import java.util.concurrent.Executor;
import java.util.concurrent.ExecutorService;
import java.util.concurrent.Executors;
import java.util.concurrent.LinkedBlockingQueue;
import java.util.concurrent.ScheduledExecutorService;
import java.util.concurrent.ThreadPoolExecutor;
import java.util.concurrent.TimeUnit;
import java.util.concurrent.TimeoutException;
import java.util.concurrent.atomic.AtomicBoolean;
import java.util.function.BiFunction;
import java.util.function.Consumer;
import java.util.function.Function;
import java.util.function.Predicate;
import java.util.function.Supplier;
import java.util.stream.IntStream;
import java.util.stream.Stream;
import org.apache.ignite.internal.catalog.Catalog;
import org.apache.ignite.internal.catalog.CatalogService;
import org.apache.ignite.internal.catalog.descriptors.CatalogSchemaDescriptor;
import org.apache.ignite.internal.catalog.descriptors.CatalogTableDescriptor;
import org.apache.ignite.internal.catalog.descriptors.CatalogZoneDescriptor;
import org.apache.ignite.internal.catalog.events.AlterTablePropertiesEventParameters;
import org.apache.ignite.internal.catalog.events.CatalogEvent;
import org.apache.ignite.internal.catalog.events.CatalogEventParameters;
import org.apache.ignite.internal.catalog.events.CreateTableEventParameters;
import org.apache.ignite.internal.catalog.events.DropTableEventParameters;
import org.apache.ignite.internal.catalog.events.RenameTableEventParameters;
import org.apache.ignite.internal.causality.CompletionListener;
import org.apache.ignite.internal.causality.IncrementalVersionedValue;
import org.apache.ignite.internal.causality.OutdatedTokenException;
import org.apache.ignite.internal.causality.RevisionListenerRegistry;
import org.apache.ignite.internal.components.LogSyncer;
import org.apache.ignite.internal.components.NodeProperties;
import org.apache.ignite.internal.configuration.SystemDistributedConfiguration;
import org.apache.ignite.internal.configuration.utils.SystemDistributedConfigurationPropertyHolder;
import org.apache.ignite.internal.distributionzones.DistributionZoneManager;
import org.apache.ignite.internal.distributionzones.DistributionZonesUtil;
import org.apache.ignite.internal.distributionzones.rebalance.PartitionMover;
import org.apache.ignite.internal.distributionzones.rebalance.RebalanceRaftGroupEventsListener;
import org.apache.ignite.internal.distributionzones.rebalance.RebalanceUtil;
import org.apache.ignite.internal.event.EventListener;
import org.apache.ignite.internal.failure.FailureContext;
import org.apache.ignite.internal.failure.FailureProcessor;
import org.apache.ignite.internal.hlc.ClockService;
import org.apache.ignite.internal.hlc.HybridTimestamp;
import org.apache.ignite.internal.hlc.HybridTimestampTracker;
import org.apache.ignite.internal.lang.ByteArray;
import org.apache.ignite.internal.lang.IgniteInternalException;
import org.apache.ignite.internal.lang.IgniteStringFormatter;
import org.apache.ignite.internal.lang.NodeStoppingException;
import org.apache.ignite.internal.logger.IgniteLogger;
import org.apache.ignite.internal.logger.Loggers;
import org.apache.ignite.internal.lowwatermark.LowWatermark;
import org.apache.ignite.internal.lowwatermark.event.ChangeLowWatermarkEventParameters;
import org.apache.ignite.internal.lowwatermark.event.LowWatermarkEvent;
import org.apache.ignite.internal.manager.ComponentContext;
import org.apache.ignite.internal.manager.IgniteComponent;
import org.apache.ignite.internal.marshaller.ReflectionMarshallersProvider;
import org.apache.ignite.internal.metastorage.Entry;
import org.apache.ignite.internal.metastorage.MetaStorageManager;
import org.apache.ignite.internal.metastorage.Revisions;
import org.apache.ignite.internal.metastorage.WatchEvent;
import org.apache.ignite.internal.metastorage.WatchListener;
import org.apache.ignite.internal.metrics.LongGauge;
import org.apache.ignite.internal.metrics.MetricManager;
import org.apache.ignite.internal.network.InternalClusterNode;
import org.apache.ignite.internal.network.MessagingService;
import org.apache.ignite.internal.network.TopologyService;
import org.apache.ignite.internal.network.serialization.MessageSerializationRegistry;
import org.apache.ignite.internal.partition.replicator.LocalPartitionReplicaEventParameters;
import org.apache.ignite.internal.partition.replicator.NaiveAsyncReadWriteLock;
import org.apache.ignite.internal.partition.replicator.PartitionReplicaLifecycleManager;
import org.apache.ignite.internal.partition.replicator.ReliableCatalogVersions;
import org.apache.ignite.internal.partition.replicator.ReplicaTableProcessor;
import org.apache.ignite.internal.partition.replicator.network.PartitionReplicationMessagesFactory;
import org.apache.ignite.internal.partition.replicator.network.replication.ChangePeersAndLearnersAsyncReplicaRequest;
import org.apache.ignite.internal.partition.replicator.raft.snapshot.PartitionDataStorage;
import org.apache.ignite.internal.partition.replicator.raft.snapshot.PartitionKey;
import org.apache.ignite.internal.partition.replicator.raft.snapshot.PartitionSnapshotStorage;
import org.apache.ignite.internal.partition.replicator.raft.snapshot.PartitionSnapshotStorageFactory;
import org.apache.ignite.internal.partition.replicator.raft.snapshot.PartitionTxStateAccessImpl;
import org.apache.ignite.internal.partition.replicator.raft.snapshot.ZonePartitionKey;
import org.apache.ignite.internal.partition.replicator.raft.snapshot.outgoing.OutgoingSnapshotsManager;
import org.apache.ignite.internal.partition.replicator.schema.CatalogValidationSchemasSource;
import org.apache.ignite.internal.partition.replicator.schema.ExecutorInclinedSchemaSyncService;
import org.apache.ignite.internal.partitiondistribution.Assignment;
import org.apache.ignite.internal.partitiondistribution.Assignments;
import org.apache.ignite.internal.partitiondistribution.AssignmentsChain;
import org.apache.ignite.internal.partitiondistribution.AssignmentsQueue;
import org.apache.ignite.internal.placementdriver.PlacementDriver;
import org.apache.ignite.internal.placementdriver.ReplicaMeta;
import org.apache.ignite.internal.placementdriver.event.PrimaryReplicaEvent;
import org.apache.ignite.internal.placementdriver.event.PrimaryReplicaEventParameters;
import org.apache.ignite.internal.placementdriver.wrappers.ExecutorInclinedPlacementDriver;
import org.apache.ignite.internal.raft.ExecutorInclinedRaftCommandRunner;
import org.apache.ignite.internal.raft.PeersAndLearners;
import org.apache.ignite.internal.raft.RaftGroupEventsListener;
import org.apache.ignite.internal.raft.service.RaftCommandRunner;
import org.apache.ignite.internal.raft.service.RaftGroupListener;
import org.apache.ignite.internal.raft.service.RaftGroupService;
import org.apache.ignite.internal.raft.storage.SnapshotStorageFactory;
import org.apache.ignite.internal.replicator.PartitionGroupId;
import org.apache.ignite.internal.replicator.Replica;
import org.apache.ignite.internal.replicator.ReplicaManager;
import org.apache.ignite.internal.replicator.ReplicaManager.WeakReplicaStopReason;
import org.apache.ignite.internal.replicator.ReplicaService;
import org.apache.ignite.internal.replicator.ReplicationGroupId;
import org.apache.ignite.internal.replicator.TablePartitionId;
import org.apache.ignite.internal.replicator.TransientReplicaStartException;
import org.apache.ignite.internal.replicator.ZonePartitionId;
import org.apache.ignite.internal.replicator.configuration.ReplicationConfiguration;
import org.apache.ignite.internal.replicator.listener.ReplicaListener;
import org.apache.ignite.internal.replicator.message.ReplicaMessageUtils;
import org.apache.ignite.internal.replicator.message.ReplicaMessagesFactory;
import org.apache.ignite.internal.replicator.message.TablePartitionIdMessage;
import org.apache.ignite.internal.schema.SchemaManager;
import org.apache.ignite.internal.schema.SchemaRegistry;
import org.apache.ignite.internal.schema.SchemaSyncService;
import org.apache.ignite.internal.schema.configuration.GcConfiguration;
import org.apache.ignite.internal.storage.DataStorageManager;
import org.apache.ignite.internal.storage.MvPartitionStorage;
import org.apache.ignite.internal.storage.StorageClosedException;
import org.apache.ignite.internal.storage.StorageDestroyedException;
import org.apache.ignite.internal.storage.engine.MvTableStorage;
import org.apache.ignite.internal.storage.engine.StorageEngine;
import org.apache.ignite.internal.storage.engine.StorageTableDescriptor;
import org.apache.ignite.internal.storage.metrics.StorageEngineTablesMetricSource;
import org.apache.ignite.internal.table.IgniteTablesInternal;
import org.apache.ignite.internal.table.InternalTable;
import org.apache.ignite.internal.table.LongPriorityQueue;
import org.apache.ignite.internal.table.StreamerReceiverRunner;
import org.apache.ignite.internal.table.TableImpl;
import org.apache.ignite.internal.table.TableViewInternal;
import org.apache.ignite.internal.table.distributed.PartitionModificationCounterFactory.SizeSupplier;
import org.apache.ignite.internal.table.distributed.gc.GcUpdateHandler;
import org.apache.ignite.internal.table.distributed.gc.MvGc;
import org.apache.ignite.internal.table.distributed.index.IndexMetaStorage;
import org.apache.ignite.internal.table.distributed.index.IndexUpdateHandler;
import org.apache.ignite.internal.table.distributed.raft.MinimumRequiredTimeCollectorService;
import org.apache.ignite.internal.table.distributed.raft.PartitionListener;
import org.apache.ignite.internal.table.distributed.raft.snapshot.FullStateTransferIndexChooser;
import org.apache.ignite.internal.table.distributed.raft.snapshot.PartitionMvStorageAccessImpl;
import org.apache.ignite.internal.table.distributed.raft.snapshot.SnapshotAwarePartitionDataStorage;
import org.apache.ignite.internal.table.distributed.raft.snapshot.TablePartitionKey;
import org.apache.ignite.internal.table.distributed.replicator.PartitionReplicaListener;
import org.apache.ignite.internal.table.distributed.replicator.TransactionStateResolver;
import org.apache.ignite.internal.table.distributed.schema.SchemaVersions;
import org.apache.ignite.internal.table.distributed.schema.SchemaVersionsImpl;
import org.apache.ignite.internal.table.distributed.storage.BrokenTxStateStorage;
import org.apache.ignite.internal.table.distributed.storage.InternalTableImpl;
import org.apache.ignite.internal.table.distributed.storage.NullStorageEngine;
import org.apache.ignite.internal.table.distributed.storage.PartitionStorages;
import org.apache.ignite.internal.table.metrics.TableMetricSource;
import org.apache.ignite.internal.thread.IgniteThreadFactory;
import org.apache.ignite.internal.tx.LockManager;
import org.apache.ignite.internal.tx.TxManager;
import org.apache.ignite.internal.tx.configuration.TransactionConfiguration;
import org.apache.ignite.internal.tx.impl.RemotelyTriggeredResourceRegistry;
import org.apache.ignite.internal.tx.impl.TransactionInflights;
import org.apache.ignite.internal.tx.impl.TxMessageSender;
import org.apache.ignite.internal.tx.storage.state.ThreadAssertingTxStateStorage;
import org.apache.ignite.internal.tx.storage.state.TxStatePartitionStorage;
import org.apache.ignite.internal.tx.storage.state.TxStateStorage;
import org.apache.ignite.internal.tx.storage.state.rocksdb.TxStateRocksDbSharedStorage;
import org.apache.ignite.internal.tx.storage.state.rocksdb.TxStateRocksDbStorage;
import org.apache.ignite.internal.util.CompletableFutures;
import org.apache.ignite.internal.util.Cursor;
import org.apache.ignite.internal.util.IgniteSpinBusyLock;
import org.apache.ignite.internal.util.IgniteUtils;
import org.apache.ignite.internal.util.Lazy;
import org.apache.ignite.internal.util.PendingComparableValuesTracker;
import org.apache.ignite.internal.util.SafeTimeValuesTracker;
import org.apache.ignite.internal.utils.RebalanceUtilEx;
import org.apache.ignite.internal.worker.ThreadAssertions;
import org.apache.ignite.lang.IgniteException;
import org.apache.ignite.sql.IgniteSql;
import org.apache.ignite.table.QualifiedName;
import org.apache.ignite.table.QualifiedNameHelper;
import org.apache.ignite.table.Table;
import org.jetbrains.annotations.Nullable;
import org.jetbrains.annotations.TestOnly;

/**
 * Table manager.
 */
public class TableManager implements IgniteTablesInternal, IgniteComponent {
    /** The logger. */
    private static final IgniteLogger LOG = Loggers.forClass(TableManager.class);

    /** Replica messages factory. */
    private static final ReplicaMessagesFactory REPLICA_MESSAGES_FACTORY = new ReplicaMessagesFactory();

    /** Table messages factory. */
    private static final PartitionReplicationMessagesFactory TABLE_MESSAGES_FACTORY = new PartitionReplicationMessagesFactory();

    private final TopologyService topologyService;

    /** Replica manager. */
    private final ReplicaManager replicaMgr;

    /** Lock manager. */
    private final LockManager lockMgr;

    /** Replica service. */
    private final ReplicaService replicaSvc;

    /** Transaction manager. */
    private final TxManager txManager;

    /** Meta storage manager. */
    private final MetaStorageManager metaStorageMgr;

    /** Data storage manager. */
    private final DataStorageManager dataStorageMgr;

    /** Transaction state resolver. */
    private final TransactionStateResolver transactionStateResolver;

    /**
     * Versioned value for linearizing table changing events.
     *
     * @see #localPartitionsVv
     * @see #assignmentsUpdatedVv
     */
    private final IncrementalVersionedValue<Void> tablesVv;

    /**
     * Versioned value for linearizing table partitions changing events.
     *
     * <p>Completed strictly after {@link #tablesVv} and strictly before {@link #assignmentsUpdatedVv}.
     */
    private final IncrementalVersionedValue<Void> localPartitionsVv;

    /**
     * Versioned value for tracking RAFT groups initialization and starting completion.
     *
     * <p>Only explicitly updated in
     * {@link #startLocalPartitionsAndClients(CompletableFuture, List, List, TableImpl, boolean, long)}.
     *
     * <p>Completed strictly after {@link #localPartitionsVv}.
     */
    private final IncrementalVersionedValue<Void> assignmentsUpdatedVv;

    /** Registered tables. */
    private final Map<Integer, TableViewInternal> tables = new ConcurrentHashMap<>();

    /** Started tables. */
    private final Map<Integer, TableViewInternal> startedTables = new ConcurrentHashMap<>();

    /** A queue for deferred table destruction events. */
    private final LongPriorityQueue<DestroyTableEvent> destructionEventsQueue =
            new LongPriorityQueue<>(DestroyTableEvent::catalogVersion);

    /** Local partitions. */
    private final Map<Integer, PartitionSet> localPartsByTableId = new ConcurrentHashMap<>();

    /** Busy lock to stop synchronously. */
    private final IgniteSpinBusyLock busyLock = new IgniteSpinBusyLock();

    /** Prevents double stopping the component. */
    private final AtomicBoolean beforeStopGuard = new AtomicBoolean();

    private final AtomicBoolean stopGuard = new AtomicBoolean();

    /** Schema manager. */
    private final SchemaManager schemaManager;

    private final TxStateRocksDbSharedStorage sharedTxStateStorage;

    /** Scan request executor. */
    private final ExecutorService scanRequestExecutor;

    /**
     * Separate executor for IO operations like partition storage initialization or partition raft group meta data persisting.
     */
    private final ExecutorService ioExecutor;

    private final ClockService clockService;

    private final OutgoingSnapshotsManager outgoingSnapshotsManager;

    private final DistributionZoneManager distributionZoneManager;

    private final SchemaSyncService executorInclinedSchemaSyncService;

    private final CatalogService catalogService;

    private final FailureProcessor failureProcessor;

    /** Incoming RAFT snapshots executor. */
    private final ThreadPoolExecutor incomingSnapshotsExecutor;

    /** Meta storage listener for pending assignments. */
    private final WatchListener pendingAssignmentsRebalanceListener;

    /** Meta storage listener for stable assignments. */
    private final WatchListener stableAssignmentsRebalanceListener;

    /** Meta storage listener for switch reduce assignments. */
    private final WatchListener assignmentsSwitchRebalanceListener;

    private final MvGc mvGc;

    private final LowWatermark lowWatermark;

    private final HybridTimestampTracker observableTimestampTracker;

    /** Placement driver. */
    private final PlacementDriver executorInclinedPlacementDriver;

    /** A supplier function that returns {@link IgniteSql}. */
    private final Supplier<IgniteSql> sql;

    private final SchemaVersions schemaVersions;

    private final PartitionReplicatorNodeRecovery partitionReplicatorNodeRecovery;

    /** Ends at the {@link IgniteComponent#stopAsync(ComponentContext)} with an {@link NodeStoppingException}. */
    private final CompletableFuture<Void> stopManagerFuture = new CompletableFuture<>();

    private final ReplicationConfiguration replicationConfiguration;

    /**
     * Executes partition operations (that might cause I/O and/or be blocked on locks).
     */
    private final Executor partitionOperationsExecutor;

    /** Executor for scheduling rebalance routine. */
    private final ScheduledExecutorService rebalanceScheduler;

    /** Marshallers provider. */
    private final ReflectionMarshallersProvider marshallers = new ReflectionMarshallersProvider();

    /** Index chooser for full state transfer. */
    private final FullStateTransferIndexChooser fullStateTransferIndexChooser;

    private final RemotelyTriggeredResourceRegistry remotelyTriggeredResourceRegistry;

    private final TransactionInflights transactionInflights;

    private final TransactionConfiguration txCfg;

    private final String nodeName;

    private final PartitionReplicaLifecycleManager partitionReplicaLifecycleManager;

    private final NodeProperties nodeProperties;

    @Nullable
    private ScheduledExecutorService streamerFlushExecutor;

    private final IndexMetaStorage indexMetaStorage;

    private final Predicate<Assignment> isLocalNodeAssignment = assignment -> assignment.consistentId().equals(localNode().name());

    private final MinimumRequiredTimeCollectorService minTimeCollectorService;

    @Nullable
    private StreamerReceiverRunner streamerReceiverRunner;

    private final CompletableFuture<Void> readyToProcessReplicaStarts = new CompletableFuture<>();

    // TODO https://issues.apache.org/jira/browse/IGNITE-25347
    /** Mapping zone identifier to a collection of tables related to the zone. */
    private final Map<Integer, Set<TableViewInternal>> tablesPerZone = new HashMap<>();
    /** Locks to synchronize an access to the {@link #tablesPerZone}. */
    private final Map<Integer, NaiveAsyncReadWriteLock> tablesPerZoneLocks = new ConcurrentHashMap<>();

    /** Configuration of rebalance retries delay. */
    private final SystemDistributedConfigurationPropertyHolder<Integer> rebalanceRetryDelayConfiguration;

    private final EventListener<LocalPartitionReplicaEventParameters> onBeforeZoneReplicaStartedListener = this::beforeZoneReplicaStarted;
    private final EventListener<LocalPartitionReplicaEventParameters> onZoneReplicaStoppedListener = this::onZoneReplicaStopped;
    private final EventListener<LocalPartitionReplicaEventParameters> onZoneReplicaDestroyedListener = this::onZoneReplicaDestroyed;

    private final EventListener<CreateTableEventParameters> onTableCreateWithColocationListener = this::loadTableToZoneOnTableCreate;
    private final EventListener<CreateTableEventParameters> onTableCreateWithoutColocationListener = this::onTableCreate;
    private final EventListener<DropTableEventParameters> onTableDropListener = fromConsumer(this::onTableDrop);
    private final EventListener<CatalogEventParameters> onTableAlterListener = this::onTableAlter;

    private final EventListener<ChangeLowWatermarkEventParameters> onLowWatermarkChangedListener = this::onLwmChanged;
    private final EventListener<PrimaryReplicaEventParameters> onPrimaryReplicaExpiredListener = this::onTablePrimaryReplicaExpired;
    private final TableAssignmentsService assignmentsService;
    private final ReliableCatalogVersions reliableCatalogVersions;

    private final MetricManager metricManager;
    private final PartitionModificationCounterFactory partitionModificationCounterFactory;
    private final Map<TablePartitionId, PartitionModificationCounterMetricSource> partModCounterMetricSources = new ConcurrentHashMap<>();

    /**
     * Creates a new table manager.
     *
     * @param nodeName Node name.
     * @param registry Registry for versioned values.
     * @param gcConfig Garbage collector configuration.
     * @param txCfg Transaction configuration.
     * @param replicationConfiguration Replication configuration.
     * @param replicaMgr Replica manager.
     * @param lockMgr Lock manager.
     * @param replicaSvc Replica service.
     * @param txManager Transaction manager.
     * @param dataStorageMgr Data storage manager.
     * @param schemaManager Schema manager.
     * @param ioExecutor Separate executor for IO operations like partition storage initialization or partition raft group meta data
     *         persisting.
     * @param partitionOperationsExecutor Striped executor on which partition operations (potentially requiring I/O with storages)
     *         will be executed.
     * @param rebalanceScheduler Executor for scheduling rebalance routine.
     * @param commonScheduler Common Scheduled executor. Needed only for asynchronous start of scheduled operations without
     *         performing blocking, long or IO operations.
     * @param clockService hybrid logical clock service.
     * @param placementDriver Placement driver.
     * @param sql A supplier function that returns {@link IgniteSql}.
     * @param lowWatermark Low watermark.
     * @param transactionInflights Transaction inflights.
     * @param indexMetaStorage Index meta storage.
     * @param partitionReplicaLifecycleManager Partition replica lifecycle manager.
     * @param minTimeCollectorService Collects minimum required timestamp for each partition.
     * @param systemDistributedConfiguration System distributed configuration.
     * @param metricManager Metric manager.
     */
    public TableManager(
            String nodeName,
            RevisionListenerRegistry registry,
            GcConfiguration gcConfig,
            TransactionConfiguration txCfg,
            ReplicationConfiguration replicationConfiguration,
            MessagingService messagingService,
            TopologyService topologyService,
            MessageSerializationRegistry messageSerializationRegistry,
            ReplicaManager replicaMgr,
            LockManager lockMgr,
            ReplicaService replicaSvc,
            TxManager txManager,
            DataStorageManager dataStorageMgr,
            TxStateRocksDbSharedStorage txStateRocksDbSharedStorage,
            MetaStorageManager metaStorageMgr,
            SchemaManager schemaManager,
            ExecutorService ioExecutor,
            Executor partitionOperationsExecutor,
            ScheduledExecutorService rebalanceScheduler,
            ScheduledExecutorService commonScheduler,
            ClockService clockService,
            OutgoingSnapshotsManager outgoingSnapshotsManager,
            DistributionZoneManager distributionZoneManager,
            SchemaSyncService schemaSyncService,
            CatalogService catalogService,
            FailureProcessor failureProcessor,
            HybridTimestampTracker observableTimestampTracker,
            PlacementDriver placementDriver,
            Supplier<IgniteSql> sql,
            RemotelyTriggeredResourceRegistry remotelyTriggeredResourceRegistry,
            LowWatermark lowWatermark,
            TransactionInflights transactionInflights,
            IndexMetaStorage indexMetaStorage,
            LogSyncer logSyncer,
            PartitionReplicaLifecycleManager partitionReplicaLifecycleManager,
            NodeProperties nodeProperties,
            MinimumRequiredTimeCollectorService minTimeCollectorService,
            SystemDistributedConfiguration systemDistributedConfiguration,
            MetricManager metricManager,
            PartitionModificationCounterFactory partitionModificationCounterFactory
    ) {
        this.topologyService = topologyService;
        this.replicaMgr = replicaMgr;
        this.lockMgr = lockMgr;
        this.replicaSvc = replicaSvc;
        this.txManager = txManager;
        this.dataStorageMgr = dataStorageMgr;
        this.metaStorageMgr = metaStorageMgr;
        this.schemaManager = schemaManager;
        this.ioExecutor = ioExecutor;
        this.partitionOperationsExecutor = partitionOperationsExecutor;
        this.rebalanceScheduler = rebalanceScheduler;
        this.clockService = clockService;
        this.outgoingSnapshotsManager = outgoingSnapshotsManager;
        this.distributionZoneManager = distributionZoneManager;
        this.catalogService = catalogService;
        this.failureProcessor = failureProcessor;
        this.observableTimestampTracker = observableTimestampTracker;
        this.sql = sql;
        this.replicationConfiguration = replicationConfiguration;
        this.remotelyTriggeredResourceRegistry = remotelyTriggeredResourceRegistry;
        this.lowWatermark = lowWatermark;
        this.transactionInflights = transactionInflights;
        this.txCfg = txCfg;
        this.nodeName = nodeName;
        this.indexMetaStorage = indexMetaStorage;
        this.partitionReplicaLifecycleManager = partitionReplicaLifecycleManager;
        this.nodeProperties = nodeProperties;
        this.minTimeCollectorService = minTimeCollectorService;
        this.metricManager = metricManager;
        this.partitionModificationCounterFactory = partitionModificationCounterFactory;

        this.executorInclinedSchemaSyncService = new ExecutorInclinedSchemaSyncService(schemaSyncService, partitionOperationsExecutor);
        this.executorInclinedPlacementDriver = new ExecutorInclinedPlacementDriver(placementDriver, partitionOperationsExecutor);
        this.reliableCatalogVersions = new ReliableCatalogVersions(schemaSyncService, catalogService);

        TxMessageSender txMessageSender = new TxMessageSender(
                messagingService,
                replicaSvc,
                clockService
        );

        transactionStateResolver = new TransactionStateResolver(
                txManager,
                clockService,
                topologyService,
                messagingService,
                executorInclinedPlacementDriver,
                txMessageSender
        );

        schemaVersions = new SchemaVersionsImpl(executorInclinedSchemaSyncService, catalogService, clockService);

        tablesVv = new IncrementalVersionedValue<>("TableManager#tables", registry, 100, null);

        localPartitionsVv = new IncrementalVersionedValue<>("TableManager#localPartitions", dependingOn(tablesVv));

        assignmentsUpdatedVv = new IncrementalVersionedValue<>("TableManager#assignmentsUpdated", dependingOn(localPartitionsVv));

        scanRequestExecutor = Executors.newSingleThreadExecutor(
                IgniteThreadFactory.create(nodeName, "scan-query-executor", LOG, STORAGE_READ));

        int cpus = Runtime.getRuntime().availableProcessors();

        incomingSnapshotsExecutor = new ThreadPoolExecutor(
                cpus,
                cpus,
                30,
                TimeUnit.SECONDS,
                new LinkedBlockingQueue<>(),
                IgniteThreadFactory.create(nodeName, "incoming-raft-snapshot", LOG, STORAGE_READ, STORAGE_WRITE)
        );
        incomingSnapshotsExecutor.allowCoreThreadTimeOut(true);

        pendingAssignmentsRebalanceListener = createPendingAssignmentsRebalanceListener();

        stableAssignmentsRebalanceListener = createStableAssignmentsRebalanceListener();

        assignmentsSwitchRebalanceListener = createAssignmentsSwitchRebalanceListener();

        mvGc = new MvGc(nodeName, gcConfig, lowWatermark, failureProcessor);

        partitionReplicatorNodeRecovery = new PartitionReplicatorNodeRecovery(
                metaStorageMgr,
                messagingService,
                topologyService,
                partitionOperationsExecutor,
                tableId -> tablesById().get(tableId)
        );

        this.sharedTxStateStorage = txStateRocksDbSharedStorage;

        fullStateTransferIndexChooser = new FullStateTransferIndexChooser(catalogService, lowWatermark, indexMetaStorage);

        rebalanceRetryDelayConfiguration = new SystemDistributedConfigurationPropertyHolder<>(
                systemDistributedConfiguration,
                (v, r) -> {},
                DistributionZonesUtil.REBALANCE_RETRY_DELAY_MS,
                DistributionZonesUtil.REBALANCE_RETRY_DELAY_DEFAULT,
                Integer::parseInt
        );

        assignmentsService = new TableAssignmentsService(metaStorageMgr, catalogService, distributionZoneManager, failureProcessor);

        // Register event listeners in the constructor to avoid races with "partitionReplicaLifecycleManager"'s recovery.
        // We rely on the "readyToProcessReplicaStarts" future to block event handling until "startAsync" is completed.
        partitionReplicaLifecycleManager.listen(BEFORE_REPLICA_STARTED, onBeforeZoneReplicaStartedListener);
        partitionReplicaLifecycleManager.listen(AFTER_REPLICA_STOPPED, onZoneReplicaStoppedListener);
        partitionReplicaLifecycleManager.listen(AFTER_REPLICA_DESTROYED, onZoneReplicaDestroyedListener);
    }

    @Override
    public CompletableFuture<Void> startAsync(ComponentContext componentContext) {
        return inBusyLockAsync(busyLock, () -> {
            mvGc.start();

            transactionStateResolver.start();

            fullStateTransferIndexChooser.start();

            rebalanceRetryDelayConfiguration.init();

            cleanUpResourcesForDroppedTablesOnRecoveryBusy();

            if (!nodeProperties.colocationEnabled()) {
                metaStorageMgr.registerPrefixWatch(
                        new ByteArray(PENDING_ASSIGNMENTS_QUEUE_PREFIX_BYTES),
                        pendingAssignmentsRebalanceListener
                );
                metaStorageMgr.registerPrefixWatch(new ByteArray(STABLE_ASSIGNMENTS_PREFIX_BYTES), stableAssignmentsRebalanceListener);
                metaStorageMgr.registerPrefixWatch(
                        new ByteArray(ASSIGNMENTS_SWITCH_REDUCE_PREFIX_BYTES),
                        assignmentsSwitchRebalanceListener
                );
            }

            catalogService.listen(
                    CatalogEvent.TABLE_CREATE,
                    nodeProperties.colocationEnabled() ? onTableCreateWithColocationListener : onTableCreateWithoutColocationListener
            );
            catalogService.listen(CatalogEvent.TABLE_DROP, onTableDropListener);
            catalogService.listen(CatalogEvent.TABLE_ALTER, onTableAlterListener);

            lowWatermark.listen(LowWatermarkEvent.LOW_WATERMARK_CHANGED, onLowWatermarkChangedListener);

            partitionReplicatorNodeRecovery.start();

            if (!nodeProperties.colocationEnabled()) {
                executorInclinedPlacementDriver.listen(PrimaryReplicaEvent.PRIMARY_REPLICA_EXPIRED, onPrimaryReplicaExpiredListener);
            }

            CompletableFuture<Revisions> recoveryFinishFuture = metaStorageMgr.recoveryFinishedFuture();

            assert recoveryFinishFuture.isDone();

            long recoveryRevision = recoveryFinishFuture.join().revision();

            return recoverTables(recoveryRevision, lowWatermark.getLowWatermark())
                    .thenCompose(v -> processAssignmentsOnRecovery(recoveryRevision));
        });
    }

    private CompletableFuture<Void> waitForMetadataCompleteness(long ts) {
        return executorInclinedSchemaSyncService.waitForMetadataCompleteness(hybridTimestamp(ts));
    }

    private CompletableFuture<Boolean> beforeZoneReplicaStarted(LocalPartitionReplicaEventParameters parameters) {
        if (!nodeProperties.colocationEnabled()) {
            return falseCompletedFuture();
        }

        return inBusyLockAsync(busyLock, () -> readyToProcessReplicaStarts
                .thenCompose(v -> beforeZoneReplicaStartedImpl(parameters))
                .thenApply(unused -> false)
        );
    }

    private CompletableFuture<Void> beforeZoneReplicaStartedImpl(LocalPartitionReplicaEventParameters parameters) {
        return inBusyLockAsync(busyLock, () -> {
            ZonePartitionId zonePartitionId = parameters.zonePartitionId();

            NaiveAsyncReadWriteLock zoneLock = tablesPerZoneLocks.computeIfAbsent(
                    zonePartitionId.zoneId(),
                    id -> new NaiveAsyncReadWriteLock());

            CompletableFuture<Long> readLockAcquisitionFuture = zoneLock.readLock();

            try {
                return readLockAcquisitionFuture.thenCompose(stamp -> {
                    Set<TableViewInternal> zoneTables = zoneTablesRawSet(zonePartitionId.zoneId());

                    return createPartitionsAndLoadResourcesToZoneReplica(zonePartitionId, zoneTables, parameters.onRecovery());
                }).whenComplete((unused, t) -> readLockAcquisitionFuture.thenAccept(zoneLock::unlockRead));
            } catch (Throwable t) {
                readLockAcquisitionFuture.thenAccept(zoneLock::unlockRead);

                return failedFuture(t);
            }
        });
    }

    private CompletableFuture<Void> createPartitionsAndLoadResourcesToZoneReplica(
            ZonePartitionId zonePartitionId,
            Set<TableViewInternal> zoneTables,
            boolean onRecovery
    ) {
        int partitionIndex = zonePartitionId.partitionId();

        PartitionSet singlePartitionIdSet = PartitionSet.of(partitionIndex);

        CompletableFuture<?>[] futures = zoneTables.stream()
                .map(tbl -> inBusyLockAsync(busyLock, () -> {
                    return getOrCreatePartitionStorages(tbl, singlePartitionIdSet)
                            .thenRunAsync(() -> inBusyLock(busyLock, () -> {
                                localPartsByTableId.compute(
                                        tbl.tableId(),
                                        (tableId, oldPartitionSet) -> extendPartitionSet(oldPartitionSet, partitionIndex)
                                );

                                lowWatermark.getLowWatermarkSafe(lwm ->
                                        registerIndexesToTable(
                                                tbl,
                                                catalogService,
                                                singlePartitionIdSet,
                                                tbl.schemaView(),
                                                lwm
                                        )
                                );

                                preparePartitionResourcesAndLoadToZoneReplicaBusy(tbl, zonePartitionId, onRecovery);
                            }), ioExecutor)
                            // If the table is already closed, it's not a problem (probably the node is stopping).
                            .exceptionally(ignoreTableClosedException());
                }))
                .toArray(CompletableFuture[]::new);

        return allOf(futures);
    }

    private static Function<Throwable, Void> ignoreTableClosedException() {
        return ex -> {
            if (hasCause(ex, TableClosedException.class)) {
                return null;
            }
            throw sneakyThrow(ex);
        };
    }

    private CompletableFuture<Boolean> onZoneReplicaStopped(LocalPartitionReplicaEventParameters parameters) {
        if (!nodeProperties.colocationEnabled()) {
            return falseCompletedFuture();
        }

        ZonePartitionId zonePartitionId = parameters.zonePartitionId();

        NaiveAsyncReadWriteLock zoneLock = tablesPerZoneLocks.computeIfAbsent(
                zonePartitionId.zoneId(),
                id -> new NaiveAsyncReadWriteLock());

        CompletableFuture<Long> readLockAcquisitionFuture = zoneLock.readLock();

        try {
            return readLockAcquisitionFuture.thenCompose(stamp -> {
                CompletableFuture<?>[] futures = zoneTablesRawSet(zonePartitionId.zoneId()).stream()
                        .map(this::stopTablePartitions)
                        .toArray(CompletableFuture[]::new);

                return allOf(futures);
            }).whenComplete((v, t) -> readLockAcquisitionFuture.thenAccept(zoneLock::unlockRead)).thenApply(v -> false);
        } catch (Throwable t) {
            readLockAcquisitionFuture.thenAccept(zoneLock::unlockRead);

            return failedFuture(t);
        }
    }

    private CompletableFuture<Boolean> onZoneReplicaDestroyed(LocalPartitionReplicaEventParameters parameters) {
        if (!nodeProperties.colocationEnabled()) {
            return falseCompletedFuture();
        }

        ZonePartitionId zonePartitionId = parameters.zonePartitionId();

        NaiveAsyncReadWriteLock zoneLock = tablesPerZoneLocks.computeIfAbsent(
                zonePartitionId.zoneId(),
                id -> new NaiveAsyncReadWriteLock());

        CompletableFuture<Long> readLockAcquisitionFuture = zoneLock.readLock();

        try {
            return readLockAcquisitionFuture.thenCompose(stamp -> {
                return inBusyLockAsync(busyLock, () -> {
                    CompletableFuture<?>[] futures = zoneTablesRawSet(zonePartitionId.zoneId()).stream()
                            .map(table -> supplyAsync(
                                    () -> inBusyLockAsync(
                                            busyLock,
                                            () -> stopAndDestroyTablePartition(
                                                    new TablePartitionId(table.tableId(), zonePartitionId.partitionId()),
                                                    parameters.causalityToken()
                                            )
                                    ),
                                    ioExecutor))
                            .toArray(CompletableFuture[]::new);

                    return allOf(futures);
                });
            }).whenComplete((v, t) -> readLockAcquisitionFuture.thenAccept(zoneLock::unlockRead)).thenApply((unused) -> false);
        } catch (Throwable t) {
            readLockAcquisitionFuture.thenAccept(zoneLock::unlockRead);

            return failedFuture(t);
        }
    }

    /**
     * During node recovery pre-populates required internal table structures before zone replicas are started.
     *
     * <p>The created resources will then be loaded during replica startup in {@link #beforeZoneReplicaStarted}.
     */
    private CompletableFuture<Void> prepareTableResourcesOnRecovery(
            long causalityToken,
            CatalogZoneDescriptor zoneDescriptor,
            CatalogTableDescriptor tableDescriptor,
            CatalogSchemaDescriptor schemaDescriptor
    ) {
        return inBusyLockAsync(busyLock, () -> {
            TableImpl table = createTableImpl(causalityToken, tableDescriptor, zoneDescriptor, schemaDescriptor);

            int tableId = tableDescriptor.id();

            tables.put(tableId, table);

            return schemaManager.schemaRegistry(causalityToken, tableId)
                    .thenAccept(schemaRegistry -> inBusyLock(busyLock, () -> {
                        table.schemaView(schemaRegistry);

                        addTableToZone(zoneDescriptor.id(), table);

                        startedTables.put(tableId, table);
                    }));
        });
    }

    private CompletableFuture<Boolean> loadTableToZoneOnTableCreate(CreateTableEventParameters parameters) {
        long causalityToken = parameters.causalityToken();
        CatalogTableDescriptor tableDescriptor = parameters.tableDescriptor();
        CatalogZoneDescriptor zoneDescriptor = getZoneDescriptor(tableDescriptor, parameters.catalogVersion());
        CatalogSchemaDescriptor schemaDescriptor = getSchemaDescriptor(tableDescriptor, parameters.catalogVersion());

        return loadTableToZoneOnTableCreate(causalityToken, zoneDescriptor, tableDescriptor, schemaDescriptor)
                .thenApply(v -> false);
    }

    private CompletableFuture<Void> loadTableToZoneOnTableCreate(
            long causalityToken,
            CatalogZoneDescriptor zoneDescriptor,
            CatalogTableDescriptor tableDescriptor,
            CatalogSchemaDescriptor schemaDescriptor
    ) {
        TableImpl table = createTableImpl(causalityToken, tableDescriptor, zoneDescriptor, schemaDescriptor);

        int tableId = tableDescriptor.id();

        tablesVv.update(causalityToken, (ignore, e) -> inBusyLock(busyLock, () -> {
            if (e != null) {
                return failedFuture(e);
            }

            return schemaManager.schemaRegistry(causalityToken, tableId).thenAccept(table::schemaView);
        }));

        // Obtain future, but don't chain on it yet because update() on VVs must be called in the same thread. The method we call
        // will call update() on VVs and inside those updates it will chain on the lock acquisition future.
        CompletableFuture<Long> acquisitionFuture = partitionReplicaLifecycleManager.lockZoneForRead(zoneDescriptor.id());
        try {
            return loadTableToZoneOnTableCreateHavingZoneReadLock(acquisitionFuture, causalityToken, zoneDescriptor, table)
                    .whenComplete((res, ex) -> unlockZoneForRead(zoneDescriptor, acquisitionFuture));
        } catch (Throwable e) {
            unlockZoneForRead(zoneDescriptor, acquisitionFuture);

            return failedFuture(e);
        }
    }

    private CompletableFuture<Void> loadTableToZoneOnTableCreateHavingZoneReadLock(
            CompletableFuture<Long> readLockAcquisitionFuture,
            long causalityToken,
            CatalogZoneDescriptor zoneDescriptor,
            TableImpl table
    ) {
        int tableId = table.tableId();

        // NB: all vv.update() calls must be made from the synchronous part of the method (not in thenCompose()/etc!).
        CompletableFuture<?> localPartsUpdateFuture = localPartitionsVv.update(causalityToken,
                (ignore, throwable) -> inBusyLock(busyLock, () -> readLockAcquisitionFuture.thenComposeAsync(unused -> {
                    PartitionSet parts = new BitSetPartitionSet();

                    for (int i = 0; i < zoneDescriptor.partitions(); i++) {
                        if (partitionReplicaLifecycleManager.hasLocalPartition(new ZonePartitionId(zoneDescriptor.id(), i))) {
                            parts.set(i);
                        }
                    }

                    return getOrCreatePartitionStorages(table, parts).thenRun(() -> localPartsByTableId.put(tableId, parts));
                }, ioExecutor))
                // If the table is already closed, it's not a problem (probably the node is stopping).
                .exceptionally(ignoreTableClosedException())
        );

        CompletableFuture<?> tablesByIdFuture = tablesVv.get(causalityToken);

        CompletableFuture<?> createPartsFut = assignmentsUpdatedVv.update(causalityToken, (token, e) -> {
            if (e != null) {
                return failedFuture(e);
            }

            return allOf(localPartsUpdateFuture, tablesByIdFuture).thenRunAsync(() -> inBusyLock(busyLock, () -> {
                for (int i = 0; i < zoneDescriptor.partitions(); i++) {
                    var zonePartitionId = new ZonePartitionId(zoneDescriptor.id(), i);

                    if (partitionReplicaLifecycleManager.hasLocalPartition(zonePartitionId)) {
                        preparePartitionResourcesAndLoadToZoneReplicaBusy(table, zonePartitionId, false);
                    }
                }
            }), ioExecutor);
        });

        tables.put(tableId, table);

        // TODO: https://issues.apache.org/jira/browse/IGNITE-19913 Possible performance degradation.
        return createPartsFut.thenAccept(ignore -> {
            startedTables.put(tableId, table);

            addTableToZone(zoneDescriptor.id(), table);
        });
    }

    private void unlockZoneForRead(CatalogZoneDescriptor zoneDescriptor, CompletableFuture<Long> readLockAcquiryFuture) {
        readLockAcquiryFuture.thenAccept(stamp -> {
            partitionReplicaLifecycleManager.unlockZoneForRead(zoneDescriptor.id(), stamp);
        });
    }

    /**
     * Prepare the table partition resources and load it to the zone-based replica.
     *
     * @param table Table.
     * @param zonePartitionId Zone Partition ID.
     */
    private void preparePartitionResourcesAndLoadToZoneReplicaBusy(
            TableViewInternal table, ZonePartitionId zonePartitionId, boolean onNodeRecovery
    ) {
        int partId = zonePartitionId.partitionId();

        int tableId = table.tableId();

        var internalTbl = (InternalTableImpl) table.internalTable();

        var tablePartitionId = new TablePartitionId(tableId, partId);

        var safeTimeTracker = new SafeTimeValuesTracker(HybridTimestamp.MIN_VALUE);

        // TODO https://issues.apache.org/jira/browse/IGNITE-22522 After switching to the colocation track, the storageIndexTracker
        //  will no longer need to be transferred to the table listeners.
        var storageIndexTracker = new PendingComparableValuesTracker<Long, Void>(0L) {
            @Override
            public void update(Long newValue, @Nullable Void futureResult) {
                throw new UnsupportedOperationException("It's not expected that in case of enabled colocation table storageIndexTracker"
                        + " will be updated.");
            }

            @Override
            public CompletableFuture<Void> waitFor(Long valueToWait) {
                throw new UnsupportedOperationException("It's not expected that in case of enabled colocation table storageIndexTracker"
                        + " will be updated.");
            }
        };

        PartitionStorages partitionStorages;
        try {
            partitionStorages = getPartitionStorages(table, partId);
        } catch (TableClosedException e) {
            // The node is probably stopping while we start the table, let's just skip it.
            return;
        }

        PartitionDataStorage partitionDataStorage = partitionDataStorage(
                new ZonePartitionKey(zonePartitionId.zoneId(), partId),
                tableId,
                partitionStorages.getMvPartitionStorage()
        );

        PartitionUpdateHandlers partitionUpdateHandlers = createPartitionUpdateHandlers(
                partId,
                partitionDataStorage,
                table,
                safeTimeTracker,
                replicationConfiguration
        );

        internalTbl.updatePartitionTrackers(partId, safeTimeTracker, storageIndexTracker);

        mvGc.addStorage(tablePartitionId, partitionUpdateHandlers.gcUpdateHandler);

        minTimeCollectorService.addPartition(new TablePartitionId(tableId, partId));

        Function<RaftCommandRunner, ReplicaTableProcessor> createListener = raftClient -> createReplicaListener(
                zonePartitionId,
                table,
                safeTimeTracker,
                partitionStorages.getMvPartitionStorage(),
                partitionStorages.getTxStateStorage(),
                partitionUpdateHandlers,
                raftClient
        );

        var tablePartitionRaftListener = new PartitionListener(
                txManager,
                partitionDataStorage,
                partitionUpdateHandlers.storageUpdateHandler,
                partitionStorages.getTxStateStorage(),
                safeTimeTracker,
                storageIndexTracker,
                catalogService,
                table.schemaView(),
                indexMetaStorage,
                topologyService.localMember().id(),
                minTimeCollectorService,
                partitionOperationsExecutor,
                executorInclinedPlacementDriver,
                clockService,
                nodeProperties,
                zonePartitionId
        );

        var partitionStorageAccess = new PartitionMvStorageAccessImpl(
                partId,
                table.internalTable().storage(),
                mvGc,
                partitionUpdateHandlers.indexUpdateHandler,
                partitionUpdateHandlers.gcUpdateHandler,
                fullStateTransferIndexChooser,
                schemaManager.schemaRegistry(tableId),
                lowWatermark
        );

        partitionReplicaLifecycleManager.loadTableListenerToZoneReplica(
                zonePartitionId,
                tableId,
                createListener,
                tablePartitionRaftListener,
                partitionStorageAccess,
                onNodeRecovery
        );
    }

    private CompletableFuture<Boolean> onTablePrimaryReplicaExpired(PrimaryReplicaEventParameters parameters) {
        if (thisNodeHoldsLease(parameters.leaseholderId())) {
            TablePartitionId groupId = (TablePartitionId) parameters.groupId();

            // We do not wait future in order not to block meta storage updates.
            replicaMgr.weakStopReplica(
                    groupId,
                    WeakReplicaStopReason.PRIMARY_EXPIRED,
                    () -> stopAndDestroyTablePartition(groupId, tablesVv.latestCausalityToken())
            );
        }

        return falseCompletedFuture();
    }

    private boolean thisNodeHoldsLease(@Nullable UUID leaseholderId) {
        return localNode().id().equals(leaseholderId);
    }

    private CompletableFuture<Void> processAssignmentsOnRecovery(long recoveryRevision) {
        return recoverStableAssignments(recoveryRevision).thenCompose(v -> recoverPendingAssignments(recoveryRevision));
    }

    private CompletableFuture<Void> recoverStableAssignments(long recoveryRevision) {
        return handleAssignmentsOnRecovery(
                new ByteArray(STABLE_ASSIGNMENTS_PREFIX_BYTES),
                recoveryRevision,
                (entry, rev) -> handleChangeStableAssignmentEvent(entry, rev, true),
                "stable"
        );
    }

    private CompletableFuture<Void> recoverPendingAssignments(long recoveryRevision) {
        return handleAssignmentsOnRecovery(
                new ByteArray(PENDING_ASSIGNMENTS_QUEUE_PREFIX_BYTES),
                recoveryRevision,
                (entry, rev) -> handleChangePendingAssignmentEvent(entry, rev, true),
                "pending"
        );
    }

    private CompletableFuture<Void> handleAssignmentsOnRecovery(
            ByteArray prefix,
            long revision,
            BiFunction<Entry, Long, CompletableFuture<Void>> assignmentsEventHandler,
            String assignmentsType
    ) {
        try (Cursor<Entry> cursor = metaStorageMgr.prefixLocally(prefix, revision)) {
            CompletableFuture<?>[] futures = cursor.stream()
                    .map(entry -> {
                        if (LOG.isInfoEnabled()) {
                            LOG.info(
                                    "Non handled {} assignments for key '{}' discovered, performing recovery",
                                    assignmentsType,
                                    new String(entry.key(), UTF_8)
                            );
                        }

                        // We use the Meta Storage recovery revision here instead of the entry revision, because
                        // 'handleChangePendingAssignmentEvent' accesses some Versioned Values that only store values starting with
                        // tokens equal to Meta Storage recovery revision. In other words, if the entry has a lower revision than the
                        // recovery revision, there will never be a Versioned Value corresponding to its revision.
                        return assignmentsEventHandler.apply(entry, revision);
                    })
                    .toArray(CompletableFuture[]::new);

            return allOf(futures)
                    // Simply log any errors, we don't want to block watch processing.
                    .exceptionally(e -> {
                        LOG.error("Error when performing assignments recovery", e);

                        return null;
                    });
        }
    }

    private CompletableFuture<Boolean> onTableCreate(CreateTableEventParameters parameters) {
        return createTableLocally(parameters.causalityToken(), parameters.catalogVersion(), parameters.tableDescriptor(), false)
                .thenApply(unused -> false);
    }

    private void onTableDrop(DropTableEventParameters parameters) {
        inBusyLock(busyLock, () -> {
            unregisterMetricsSource(parameters.tableId());

            destructionEventsQueue.enqueue(new DestroyTableEvent(parameters.catalogVersion(), parameters.tableId()));
        });
    }

    private CompletableFuture<Boolean> onTableAlter(CatalogEventParameters parameters) {
        if (parameters instanceof RenameTableEventParameters) {
            return onTableRename((RenameTableEventParameters) parameters).thenApply(unused -> false);
        } else if (parameters instanceof AlterTablePropertiesEventParameters) {
            return onTablePropertiesChanged((AlterTablePropertiesEventParameters) parameters).thenApply(unused -> false);
        } else {
            return falseCompletedFuture();
        }
    }

    private CompletableFuture<Boolean> onLwmChanged(ChangeLowWatermarkEventParameters parameters) {
        if (!busyLock.enterBusy()) {
            return falseCompletedFuture();
        }

        try {
            int newEarliestCatalogVersion = catalogService.activeCatalogVersion(parameters.newLowWatermark().longValue());

            // Run table destruction fully asynchronously.
            destructionEventsQueue.drainUpTo(newEarliestCatalogVersion)
                    .forEach(event -> destroyTableLocally(event.tableId()));

            return falseCompletedFuture();
        } catch (Throwable t) {
            return failedFuture(t);
        } finally {
            busyLock.leaveBusy();
        }
    }

    private CompletableFuture<?> onTablePropertiesChanged(AlterTablePropertiesEventParameters parameters) {
        return inBusyLockAsync(busyLock, () -> tablesVv.update(
                parameters.causalityToken(),
                (ignore, e) -> {
                    if (e != null) {
                        return failedFuture(e);
                    }

                    TableViewInternal table = tables.get(parameters.tableId());

                    table.updateStalenessConfiguration(parameters.staleRowsFraction(), parameters.minStaleRowsCount());

                    return nullCompletedFuture();
                })
        );
    }

    private CompletableFuture<?> onTableRename(RenameTableEventParameters parameters) {
        return inBusyLockAsync(busyLock, () -> tablesVv.update(
                parameters.causalityToken(),
                (ignore, e) -> {
                    if (e != null) {
                        return failedFuture(e);
                    }

                    TableViewInternal table = tables.get(parameters.tableId());

                    // TODO: revisit this approach, see https://issues.apache.org/jira/browse/IGNITE-21235.
                    ((TableImpl) table).name(parameters.newTableName());

                    return nullCompletedFuture();
                })
        );
    }

    /**
     * Updates or creates partition raft groups and storages.
     *
     * @param stableAssignmentsFuture Table assignments.
     * @param table Initialized table entity.
     * @param isRecovery {@code true} if the node is being started up.
     * @param assignmentsTimestamp Assignments timestamp.
     * @return future, which will be completed when the partitions creations done.
     */
    private CompletableFuture<Void> startLocalPartitionsAndClients(
            CompletableFuture<List<Assignments>> stableAssignmentsFuture,
            List<@Nullable Assignments> pendingAssignmentsForPartitions,
            List<@Nullable AssignmentsChain> assignmentsChains,
            TableImpl table,
            boolean isRecovery,
            long assignmentsTimestamp
    ) {
        int tableId = table.tableId();

        // Create new raft nodes according to new assignments.
        return stableAssignmentsFuture.thenCompose(stableAssignmentsForPartitions -> {
            // Empty assignments might be a valid case if tables are created from within cluster init HOCON
            // configuration, which is not supported now.
            assert stableAssignmentsForPartitions != null
                    : IgniteStringFormatter.format("Table [id={}] has empty assignments.", tableId);

            int partitions = stableAssignmentsForPartitions.size();

            var futures = new CompletableFuture<?>[partitions];

            for (int i = 0; i < partitions; i++) {
                int partId = i;

                Assignments stableAssignments = stableAssignmentsForPartitions.get(i);

                Assignments pendingAssignments = pendingAssignmentsForPartitions.get(i);

                Assignment localAssignmentInStable = localAssignment(stableAssignments);

                boolean shouldStartPartition;

                if (isRecovery) {
                    AssignmentsChain assignmentsChain = assignmentsChains.get(i);

                    if (lastRebalanceWasGraceful(assignmentsChain)) {
                        // The condition to start the replica is
                        // `pending.contains(node) || (stable.contains(node) && !pending.isForce())`.
                        // However we check only the right part of this condition here
                        // since after `startTables` we have a call to `processAssignmentsOnRecovery`,
                        // which executes pending assignments update and will start required partitions there.
                        shouldStartPartition = localAssignmentInStable != null
                                && (pendingAssignments == null || !pendingAssignments.force());
                    } else {
                        // TODO: Use logic from https://issues.apache.org/jira/browse/IGNITE-23874
                        LOG.warn("Recovery after a forced rebalance for table is not supported yet [tableId={}, partitionId={}].",
                                tableId, partId);
                        shouldStartPartition = localAssignmentInStable != null
                                && (pendingAssignments == null || !pendingAssignments.force());
                    }
                } else {
                    shouldStartPartition = localAssignmentInStable != null;
                }

                if (shouldStartPartition) {
                    futures[i] = startPartitionAndStartClient(
                            table,
                            partId,
                            localAssignmentInStable,
                            stableAssignments,
                            isRecovery,
                            assignmentsTimestamp
                    ).whenComplete((res, ex) -> {
                        if (ex != null) {
                            String errorMessage = String.format(
                                    "Unable to update raft groups on the node [tableId=%s, partitionId=%s]",
                                    tableId,
                                    partId
                            );
                            failureProcessor.process(new FailureContext(ex, errorMessage));
                        }
                    });
                } else {
                    futures[i] = nullCompletedFuture();
                }
            }

            return allOf(futures);
        });
    }

    private CompletableFuture<Void> startPartitionAndStartClient(
            TableViewInternal table,
            int partId,
            Assignment localAssignment,
            Assignments stableAssignments,
            boolean isRecovery,
            long assignmentsTimestamp
    ) {
        if (nodeProperties.colocationEnabled()) {
            return nullCompletedFuture();
        }

        int tableId = table.tableId();

        var internalTbl = (InternalTableImpl) table.internalTable();

        PeersAndLearners stablePeersAndLearners = fromAssignments(stableAssignments.nodes());

        TablePartitionId replicaGrpId = new TablePartitionId(tableId, partId);

        CompletableFuture<Boolean> shouldStartGroupFut = isRecovery
                ? partitionReplicatorNodeRecovery.initiateGroupReentryIfNeeded(
                        replicaGrpId,
                        internalTbl,
                        stablePeersAndLearners,
                        localAssignment,
                        assignmentsTimestamp
                )
                : trueCompletedFuture();

        Assignments forcedAssignments = stableAssignments.force() ? stableAssignments : null;

        Supplier<CompletableFuture<Boolean>> startReplicaSupplier = () -> shouldStartGroupFut
                .thenComposeAsync(startGroup -> inBusyLock(busyLock, () -> {
                    // (1) if partitionReplicatorNodeRecovery#shouldStartGroup fails -> do start nothing
                    if (!startGroup) {
                        return falseCompletedFuture();
                    }

                    // (2) Otherwise let's start replica manually
                    var safeTimeTracker = new SafeTimeValuesTracker(HybridTimestamp.MIN_VALUE);

                    var storageIndexTracker = new PendingComparableValuesTracker<Long, Void>(0L);

                    PartitionStorages partitionStorages;
                    try {
                        partitionStorages = getPartitionStorages(table, partId);
                    } catch (TableClosedException e) {
                        // The node is probably stopping while we start the table, let's just skip it.
                        return falseCompletedFuture();
                    }

                    var partitionKey = new TablePartitionKey(tableId, partId);

                    PartitionDataStorage partitionDataStorage = partitionDataStorage(
                            partitionKey,
                            internalTbl.tableId(),
                            partitionStorages.getMvPartitionStorage()
                    );

                    storageIndexTracker.update(partitionDataStorage.lastAppliedIndex(), null);

                    PartitionUpdateHandlers partitionUpdateHandlers = createPartitionUpdateHandlers(
                            partId,
                            partitionDataStorage,
                            table,
                            safeTimeTracker,
                            replicationConfiguration
                    );

                    internalTbl.updatePartitionTrackers(partId, safeTimeTracker, storageIndexTracker);

                    mvGc.addStorage(replicaGrpId, partitionUpdateHandlers.gcUpdateHandler);

                    RaftGroupListener raftGroupListener = new PartitionListener(
                            txManager,
                            partitionDataStorage,
                            partitionUpdateHandlers.storageUpdateHandler,
                            partitionStorages.getTxStateStorage(),
                            safeTimeTracker,
                            storageIndexTracker,
                            catalogService,
                            table.schemaView(),
                            indexMetaStorage,
                            topologyService.localMember().id(),
                            minTimeCollectorService,
                            partitionOperationsExecutor,
                            executorInclinedPlacementDriver,
                            clockService,
                            nodeProperties,
                            replicaGrpId
                    );

                    minTimeCollectorService.addPartition(new TablePartitionId(tableId, partId));

                    SnapshotStorageFactory snapshotStorageFactory = createSnapshotStorageFactory(replicaGrpId,
                            partitionUpdateHandlers, internalTbl);

                    Function<RaftGroupService, ReplicaListener> createListener = (raftClient) -> createReplicaListener(
                            replicaGrpId,
                            table,
                            safeTimeTracker,
                            partitionStorages.getMvPartitionStorage(),
                            partitionStorages.getTxStateStorage(),
                            partitionUpdateHandlers,
                            raftClient);

                    RaftGroupEventsListener raftGroupEventsListener = localAssignment.isPeer()
                            ? createRaftGroupEventsListener(replicaGrpId)
                            : RaftGroupEventsListener.noopLsnr;

                    MvTableStorage mvTableStorage = internalTbl.storage();

                    try {
                        return replicaMgr.startReplica(
                                raftGroupEventsListener,
                                raftGroupListener,
                                mvTableStorage.isVolatile(),
                                snapshotStorageFactory,
                                createListener,
                                storageIndexTracker,
                                replicaGrpId,
                                stablePeersAndLearners).thenApply(ignored -> true);
                    } catch (NodeStoppingException e) {
                        throw new AssertionError("Loza was stopped before Table manager", e);
                    }
                }), ioExecutor);

        return replicaMgr.weakStartReplica(
                replicaGrpId,
                startReplicaSupplier,
                forcedAssignments
        ).handle((res, ex) -> {
            if (ex != null && !(hasCause(ex, NodeStoppingException.class, TransientReplicaStartException.class))) {
                String errorMessage = String.format(
                        "Unable to update raft groups on the node [tableId=%s, partitionId=%s]",
                        tableId,
                        partId
                );
                failureProcessor.process(new FailureContext(ex, errorMessage));
            }
            return null;
        });
    }

    @Nullable
    private Assignment localAssignment(@Nullable Assignments assignments) {
        if (assignments != null) {
            for (Assignment assignment : assignments.nodes()) {
                if (isLocalNodeAssignment.test(assignment)) {
                    return assignment;
                }
            }
        }
        return null;
    }

    private PartitionMover createPartitionMover(TablePartitionId replicaGrpId) {
        return new PartitionMover(busyLock, rebalanceScheduler, () -> {
            CompletableFuture<Replica> replicaFut = replicaMgr.replica(replicaGrpId);
            if (replicaFut == null) {
                return failedFuture(new IgniteInternalException("No such replica for partition " + replicaGrpId.partitionId()
                        + " in table " + replicaGrpId.tableId()));
            }
            return replicaFut.thenApply(Replica::raftClient);
        });
    }

    private RaftGroupEventsListener createRaftGroupEventsListener(TablePartitionId replicaGrpId) {
        PartitionMover partitionMover = createPartitionMover(replicaGrpId);

        return new RebalanceRaftGroupEventsListener(
                metaStorageMgr,
                failureProcessor,
                replicaGrpId,
                busyLock,
                partitionMover,
                this::calculateAssignments,
                rebalanceScheduler,
                rebalanceRetryDelayConfiguration
        );
    }

    private PartitionReplicaListener createReplicaListener(
            // TODO https://issues.apache.org/jira/browse/IGNITE-22522 Use ZonePartitionIdInstead.
            PartitionGroupId replicationGroupId,
            TableViewInternal table,
            PendingComparableValuesTracker<HybridTimestamp, Void> safeTimeTracker,
            MvPartitionStorage mvPartitionStorage,
            TxStatePartitionStorage txStatePartitionStorage,
            PartitionUpdateHandlers partitionUpdateHandlers,
            RaftCommandRunner raftClient
    ) {
        int partitionIndex = replicationGroupId.partitionId();

        return new PartitionReplicaListener(
                mvPartitionStorage,
                new ExecutorInclinedRaftCommandRunner(raftClient, partitionOperationsExecutor),
                txManager,
                lockMgr,
                scanRequestExecutor,
                replicationGroupId,
                table.tableId(),
                table.indexesLockers(partitionIndex),
                new Lazy<>(() -> table.indexStorageAdapters(partitionIndex).get().get(table.pkId())),
                () -> table.indexStorageAdapters(partitionIndex).get(),
                clockService,
                safeTimeTracker,
                txStatePartitionStorage,
                transactionStateResolver,
                partitionUpdateHandlers.storageUpdateHandler,
                new CatalogValidationSchemasSource(catalogService, schemaManager),
                localNode(),
                executorInclinedSchemaSyncService,
                catalogService,
                executorInclinedPlacementDriver,
                topologyService,
                remotelyTriggeredResourceRegistry,
                schemaManager.schemaRegistry(table.tableId()),
                indexMetaStorage,
                lowWatermark,
                failureProcessor,
                nodeProperties,
                table.metrics()
        );
    }

    private CompletableFuture<Set<Assignment>> calculateAssignments(
            TablePartitionId tablePartitionId,
            Long assignmentsTimestamp
    ) {
        CompletableFuture<Set<Assignment>> assignmentsFuture =
                reliableCatalogVersions.safeReliableCatalogFor(hybridTimestamp(assignmentsTimestamp))
                        .thenCompose(catalog -> calculateAssignments(tablePartitionId, catalog));

        return orStopManagerFuture(assignmentsFuture);
    }

    private CompletableFuture<Set<Assignment>> calculateAssignments(TablePartitionId tablePartitionId, Catalog catalog) {
        CatalogTableDescriptor tableDescriptor = getTableDescriptor(tablePartitionId.tableId(), catalog);
        CatalogZoneDescriptor zoneDescriptor = getZoneDescriptor(tableDescriptor, catalog);

        return distributionZoneManager.dataNodes(zoneDescriptor.updateTimestamp(), catalog.version(), tableDescriptor.zoneId())
                .thenApply(dataNodes -> calculateAssignmentForPartition(
                        dataNodes,
                        tablePartitionId.partitionId(),
                        zoneDescriptor.partitions(),
                        zoneDescriptor.replicas(),
                        zoneDescriptor.consensusGroupSize()
                ));
    }

    private boolean isLocalNodeInAssignments(Collection<Assignment> assignments) {
        return assignments.stream().anyMatch(isLocalNodeAssignment);
    }

    private CompletableFuture<Boolean> isLocalNodeIsPrimary(ReplicationGroupId replicationGroupId) {
        return isLocalNodeIsPrimary(getPrimaryReplica(replicationGroupId));
    }

    private CompletableFuture<Boolean> isLocalNodeIsPrimary(CompletableFuture<ReplicaMeta> primaryReplicaFuture) {
        return primaryReplicaFuture.thenApply(primaryReplicaMeta -> primaryReplicaMeta != null
                && primaryReplicaMeta.getLeaseholder() != null
                && primaryReplicaMeta.getLeaseholder().equals(localNode().name())
        );
    }

    /**
     * Returns future with {@link ReplicaMeta} if primary is presented or null otherwise.
     * <br>
     * Internally we use there {@link PlacementDriver#getPrimaryReplica} with a penultimate safe time value, because metastore is waiting
     * for pending or stable assignments events handling over and only then metastore will increment the safe time. On the other hand
     * placement driver internally is waiting the metastore for given safe time plus {@link ClockService#maxClockSkewMillis}. So, if given
     * time is just {@link ClockService#now}, then there is a dead lock: metastore is waiting until assignments handling is over, but
     * internally placement driver is waiting for a non-applied safe time.
     * <br>
     * To solve this issue we pass to {@link PlacementDriver#getPrimaryReplica} current time minus the skew, so placement driver could
     * successfully get primary replica for the time stamp before the handling has began. Also there a corner case for tests that are using
     * {@code WatchListenerInhibitor#metastorageEventsInhibitor} and it leads to current time equals {@link HybridTimestamp#MIN_VALUE} and
     * the skew's subtraction will lead to {@link IllegalArgumentException} from {@link HybridTimestamp}. Then, if we got the minimal
     * possible timestamp, then we also couldn't have any primary replica, then return {@code null} as a future's result.
     *
     * @param replicationGroupId Replication group ID for that we check is the local node a primary.
     * @return completed future with primary replica's meta or {@code null} otherwise.
     */
    private CompletableFuture<ReplicaMeta> getPrimaryReplica(ReplicationGroupId replicationGroupId) {
        HybridTimestamp currentSafeTime = metaStorageMgr.clusterTime().currentSafeTime();

        if (HybridTimestamp.MIN_VALUE.equals(currentSafeTime)) {
            return nullCompletedFuture();
        }

        long skewMs = clockService.maxClockSkewMillis();

        try {
            HybridTimestamp previousMetastoreSafeTime = currentSafeTime.subtractPhysicalTime(skewMs);

            return executorInclinedPlacementDriver.getPrimaryReplica(replicationGroupId, previousMetastoreSafeTime);
        } catch (IllegalArgumentException e) {
            long currentSafeTimeMs = currentSafeTime.longValue();

            throw new AssertionError("Got a negative time [currentSafeTime=" + currentSafeTime
                    + ", currentSafeTimeMs=" + currentSafeTimeMs
                    + ", skewMs=" + skewMs
                    + ", internal=" + (currentSafeTimeMs + ((-skewMs) << LOGICAL_TIME_BITS_SIZE)) + "]", e);
        }
    }

    private PartitionDataStorage partitionDataStorage(PartitionKey partitionKey, int tableId, MvPartitionStorage partitionStorage) {
        return new SnapshotAwarePartitionDataStorage(
                tableId,
                partitionStorage,
                outgoingSnapshotsManager,
                partitionKey
        );
    }

    @Override
    public void beforeNodeStop() {
        if (!beforeStopGuard.compareAndSet(false, true)) {
            return;
        }

        stopManagerFuture.completeExceptionally(new NodeStoppingException());

        busyLock.block();

        if (!nodeProperties.colocationEnabled()) {
            executorInclinedPlacementDriver.removeListener(PrimaryReplicaEvent.PRIMARY_REPLICA_EXPIRED, onPrimaryReplicaExpiredListener);
        }

        lowWatermark.removeListener(LowWatermarkEvent.LOW_WATERMARK_CHANGED, onLowWatermarkChangedListener);

        catalogService.removeListener(CatalogEvent.TABLE_CREATE, onTableCreateWithColocationListener);
        catalogService.removeListener(CatalogEvent.TABLE_CREATE, onTableCreateWithoutColocationListener);
        catalogService.removeListener(CatalogEvent.TABLE_DROP, onTableDropListener);
        catalogService.removeListener(CatalogEvent.TABLE_ALTER, onTableAlterListener);

        if (!nodeProperties.colocationEnabled()) {
            metaStorageMgr.unregisterWatch(pendingAssignmentsRebalanceListener);
            metaStorageMgr.unregisterWatch(stableAssignmentsRebalanceListener);
            metaStorageMgr.unregisterWatch(assignmentsSwitchRebalanceListener);

            stopReplicasAndCloseTables(tables);
        }
    }

    @Override
    public CompletableFuture<Void> stopAsync(ComponentContext componentContext) {
        // NB: busy lock had already gotten in {@link beforeNodeStop}
        assert beforeStopGuard.get() : "'stop' called before 'beforeNodeStop'";

        if (!stopGuard.compareAndSet(false, true)) {
            return nullCompletedFuture();
        }

        partitionReplicaLifecycleManager.removeListener(AFTER_REPLICA_DESTROYED, onZoneReplicaDestroyedListener);
        partitionReplicaLifecycleManager.removeListener(AFTER_REPLICA_STOPPED, onZoneReplicaStoppedListener);
        partitionReplicaLifecycleManager.removeListener(BEFORE_REPLICA_STARTED, onBeforeZoneReplicaStartedListener);

        int shutdownTimeoutSeconds = 10;

        try {
            closeAllManually(
                    () -> {
                        if (nodeProperties.colocationEnabled()) {
                            closeAllManually(tables.values().stream().map(table -> () -> closeTable(table)));
                        }
                    },
                    mvGc,
                    fullStateTransferIndexChooser,
                    () -> shutdownAndAwaitTermination(scanRequestExecutor, shutdownTimeoutSeconds, TimeUnit.SECONDS),
                    () -> shutdownAndAwaitTermination(incomingSnapshotsExecutor, shutdownTimeoutSeconds, TimeUnit.SECONDS),
                    () -> {
                        ScheduledExecutorService streamerFlushExecutor;

                        synchronized (this) {
                            streamerFlushExecutor = this.streamerFlushExecutor;
                        }

                        shutdownAndAwaitTermination(streamerFlushExecutor, shutdownTimeoutSeconds, TimeUnit.SECONDS);
                    }
            );
        } catch (Exception e) {
            return failedFuture(e);
        }

        return nullCompletedFuture();
    }

    /**
     * Stops resources that are related to provided tables.
     *
     * @param tables Tables to stop.
     */
    private void stopReplicasAndCloseTables(Map<Integer, TableViewInternal> tables) {
        var futures = new ArrayList<CompletableFuture<Void>>(tables.size());

        for (TableViewInternal table : tables.values()) {
            CompletableFuture<Void> stopFuture = stopTablePartitions(table)
                    .thenRun(() -> {
                        try {
                            closeTable(table);
                        } catch (Exception e) {
                            throw new CompletionException(e);
                        }
                    })
                    .whenComplete((res, ex) -> {
                        if (ex != null) {
                            String errorMessage = String.format("Unable to stop table [name=%s, tableId=%s]", table.name(),
                                    table.tableId());
                            failureProcessor.process(new FailureContext(ex, errorMessage));
                        }
                    });

            futures.add(stopFuture);
        }

        try {
            allOf(futures.toArray(CompletableFuture[]::new)).get(30, TimeUnit.SECONDS);
        } catch (InterruptedException | ExecutionException | TimeoutException e) {
            LOG.error("Unable to clean table resources", e);
        }
    }

    private CompletableFuture<Void> stopTablePartitions(TableViewInternal table) {
        return supplyAsync(() -> {
            InternalTable internalTable = table.internalTable();

            var stopReplicaFutures = new CompletableFuture<?>[internalTable.partitions()];

            for (int p = 0; p < internalTable.partitions(); p++) {
                TablePartitionId replicationGroupId = new TablePartitionId(table.tableId(), p);

                stopReplicaFutures[p] = stopTablePartition(replicationGroupId, table);
            }

            return allOf(stopReplicaFutures);
        }, ioExecutor).thenCompose(identity());
    }

    private static void closeTable(TableViewInternal table) throws Exception {
        InternalTable internalTable = table.internalTable();

        closeAllManually(
                internalTable.storage(),
                internalTable.txStateStorage(),
                internalTable
        );
    }

    /**
     * Create table storages and internal instance.
     *
     * @param causalityToken Causality token.
     * @param tableDescriptor Catalog table descriptor.
     * @param zoneDescriptor Catalog distribution zone descriptor.
     * @param schemaDescriptor Catalog schema descriptor.
     * @return Table instance.
     */
    private TableImpl createTableImpl(
            long causalityToken,
            CatalogTableDescriptor tableDescriptor,
            CatalogZoneDescriptor zoneDescriptor,
            CatalogSchemaDescriptor schemaDescriptor
    ) {
        QualifiedName tableName = QualifiedNameHelper.fromNormalized(schemaDescriptor.name(), tableDescriptor.name());

        LOG.trace("Creating local table: name={}, id={}, token={}", tableName.toCanonicalForm(), tableDescriptor.id(), causalityToken);

        MvTableStorage tableStorage = createTableStorage(tableDescriptor, zoneDescriptor);
        TxStateStorage txStateStorage = createTxStateTableStorage(tableDescriptor, zoneDescriptor);

        int partitions = zoneDescriptor.partitions();

        InternalTableImpl internalTable = new InternalTableImpl(
                tableName,
                zoneDescriptor.id(),
                tableDescriptor.id(),
                partitions,
                topologyService,
                txManager,
                tableStorage,
                txStateStorage,
                replicaSvc,
                clockService,
                observableTimestampTracker,
                executorInclinedPlacementDriver,
                transactionInflights,
                this::streamerFlushExecutor,
                Objects.requireNonNull(streamerReceiverRunner),
                () -> txCfg.value().readWriteTimeoutMillis(),
                () -> txCfg.value().readOnlyTimeoutMillis(),
                nodeProperties.colocationEnabled(),
                createAndRegisterMetricsSource(tableStorage.getTableDescriptor(), tableName)
        );

        return new TableImpl(
                internalTable,
                lockMgr,
                schemaVersions,
                marshallers,
                sql.get(),
                failureProcessor,
                tableDescriptor.primaryKeyIndexId(),
                new TableStatsStalenessConfiguration(
                        tableDescriptor.properties().staleRowsFraction(),
                        tableDescriptor.properties().minStaleRowsCount()
                )
        );
    }

    /**
     * Creates local structures for a table.
     *
     * @param causalityToken Causality token.
     * @param catalogVersion Catalog version on which the table was created.
     * @param tableDescriptor Catalog table descriptor.
     * @param onNodeRecovery {@code true} when called during node recovery, {@code false} otherwise.
     * @return Future that will be completed when local changes related to the table creation are applied.
     */
    private CompletableFuture<?> createTableLocally(
            long causalityToken,
            int catalogVersion,
            CatalogTableDescriptor tableDescriptor,
            boolean onNodeRecovery
    ) {
        return inBusyLockAsync(busyLock, () -> {
            int tableId = tableDescriptor.id();

            // Retrieve descriptor during synchronous call, before the previous catalog version could be concurrently compacted.
            CatalogZoneDescriptor zoneDescriptor = getZoneDescriptor(tableDescriptor, catalogVersion);
            CatalogSchemaDescriptor schemaDescriptor = getSchemaDescriptor(tableDescriptor, catalogVersion);

            CompletableFuture<List<Assignments>> stableAssignmentsFutureAfterInvoke =
                    assignmentsService.createAndWriteTableAssignmentsToMetastorage(
                            tableId,
                            zoneDescriptor,
                            tableDescriptor,
                            causalityToken,
                            catalogVersion
                    );

            return createTableLocally(
                    causalityToken,
                    tableDescriptor,
                    zoneDescriptor,
                    schemaDescriptor,
                    stableAssignmentsFutureAfterInvoke,
                    tablePendingAssignmentsGetLocally(metaStorageMgr, tableId, zoneDescriptor.partitions(), causalityToken),
                    tableAssignmentsChainGetLocally(metaStorageMgr, tableId, zoneDescriptor.partitions(), causalityToken),
                    onNodeRecovery,
                    catalogService.catalog(catalogVersion).time()
            );
        });
    }

    /**
     * Creates local structures for a table.
     *
     * @param causalityToken Causality token.
     * @param tableDescriptor Catalog table descriptor.
     * @param zoneDescriptor Catalog distributed zone descriptor.
     * @param schemaDescriptor Catalog schema descriptor.
     * @param stableAssignmentsFuture Future with assignments.
     * @param onNodeRecovery {@code true} when called during node recovery, {@code false} otherwise.
     * @return Future that will be completed when local changes related to the table creation are applied.
     */
    private CompletableFuture<Void> createTableLocally(
            long causalityToken,
            CatalogTableDescriptor tableDescriptor,
            CatalogZoneDescriptor zoneDescriptor,
            CatalogSchemaDescriptor schemaDescriptor,
            CompletableFuture<List<Assignments>> stableAssignmentsFuture,
            List<Assignments> pendingAssignments,
            List<AssignmentsChain> assignmentsChains,
            boolean onNodeRecovery,
            long assignmentsTimestamp
    ) {
        TableImpl table = createTableImpl(causalityToken, tableDescriptor, zoneDescriptor, schemaDescriptor);

        int tableId = tableDescriptor.id();

        tablesVv.update(causalityToken, (ignore, e) -> inBusyLock(busyLock, () -> {
            if (e != null) {
                return failedFuture(e);
            }

            return schemaManager.schemaRegistry(causalityToken, tableId).thenAccept(table::schemaView);
        }));

        // NB: all vv.update() calls must be made from the synchronous part of the method (not in thenCompose()/etc!).
        CompletableFuture<?> localPartsUpdateFuture = localPartitionsVv.update(causalityToken,
                (ignore, throwable) -> inBusyLock(busyLock, () -> stableAssignmentsFuture.thenComposeAsync(newAssignments -> {
                    PartitionSet parts = new BitSetPartitionSet();

                    for (int i = 0; i < newAssignments.size(); i++) {
                        Assignments partitionAssignments = newAssignments.get(i);
                        if (localAssignment(partitionAssignments) != null) {
                            parts.set(i);
                        }
                    }

                    return getOrCreatePartitionStorages(table, parts)
                            .thenRun(() -> localPartsByTableId.put(tableId, parts))
                            // If the table is already closed, it's not a problem (probably the node is stopping).
                            .exceptionally(ignoreTableClosedException());
                }, ioExecutor)));

        CompletableFuture<?> tablesByIdFuture = tablesVv.get(causalityToken);

        // TODO https://issues.apache.org/jira/browse/IGNITE-19170 Partitions should be started only on the assignments change
        //  event triggered by zone create or alter.
        CompletableFuture<?> createPartsFut = assignmentsUpdatedVv.update(causalityToken, (token, e) -> {
            if (e != null) {
                return failedFuture(e);
            }

            // `stableAssignmentsFuture` is already completed by this time (it's in chain of `localPartsUpdateFuture`).
            return allOf(localPartsUpdateFuture, tablesByIdFuture).thenComposeAsync(ignore -> inBusyLock(busyLock, () -> {
                if (onNodeRecovery) {
                    SchemaRegistry schemaRegistry = table.schemaView();
                    PartitionSet partitionSet = localPartsByTableId.get(tableId);
                    // LWM starts updating only after the node is restored.
                    HybridTimestamp lwm = lowWatermark.getLowWatermark();

                    registerIndexesToTable(table, catalogService, partitionSet, schemaRegistry, lwm);
                }
                return startLocalPartitionsAndClients(
                        stableAssignmentsFuture,
                        pendingAssignments,
                        assignmentsChains,
                        table,
                        onNodeRecovery,
                        assignmentsTimestamp
                );
            }), ioExecutor);
        });

        tables.put(tableId, table);

        // TODO should be reworked in IGNITE-16763

        // TODO: https://issues.apache.org/jira/browse/IGNITE-19913 Possible performance degradation.
        return createPartsFut.thenAccept(ignore -> startedTables.put(tableId, table));
    }

    /**
     * Creates data storage for the provided table.
     *
     * @param tableDescriptor Catalog table descriptor.
     * @param zoneDescriptor Catalog distributed zone descriptor.
     */
    protected MvTableStorage createTableStorage(CatalogTableDescriptor tableDescriptor, CatalogZoneDescriptor zoneDescriptor) {
        StorageEngine engine = dataStorageMgr.engineByStorageProfile(tableDescriptor.storageProfile());

        if (engine == null) {
            // Create a placeholder to allow Table object being created.
            engine = new NullStorageEngine();
        }

        return engine.createMvTable(
                new StorageTableDescriptor(tableDescriptor.id(), zoneDescriptor.partitions(), tableDescriptor.storageProfile()),
                new CatalogStorageIndexDescriptorSupplier(catalogService, lowWatermark)
        );
    }

    /**
     * Creates transaction state storage for the provided table.
     *
     * @param tableDescriptor Catalog table descriptor.
     * @param zoneDescriptor Catalog distributed zone descriptor.
     */
    protected TxStateStorage createTxStateTableStorage(CatalogTableDescriptor tableDescriptor, CatalogZoneDescriptor zoneDescriptor) {
        if (nodeProperties.colocationEnabled()) {
            return new BrokenTxStateStorage();
        }

        int tableId = tableDescriptor.id();

        TxStateStorage txStateStorage = new TxStateRocksDbStorage(
                tableId,
                zoneDescriptor.partitions(),
                sharedTxStateStorage
        );
        if (ThreadAssertions.enabled()) {
            txStateStorage = new ThreadAssertingTxStateStorage(txStateStorage);
        }

        txStateStorage.start();

        return txStateStorage;
    }

    /**
     * Drops local structures for a table.
     *
     * @param tableId Table id to destroy.
     */
    private CompletableFuture<Void> destroyTableLocally(int tableId) {
        TableViewInternal table = startedTables.remove(tableId);

        localPartsByTableId.remove(tableId);

        assert table != null : tableId;

        InternalTable internalTable = table.internalTable();

        if (!nodeProperties.colocationEnabled()) {
            Set<ByteArray> assignmentKeys = IntStream.range(0, internalTable.partitions())
                    .mapToObj(p -> stablePartAssignmentsKey(new TablePartitionId(tableId, p)))
                    .collect(toSet());

            metaStorageMgr.removeAll(assignmentKeys)
                    .whenComplete((v, e) -> {
                        if (e != null) {
                            LOG.error("Failed to remove assignments from metastorage [tableId={}]", e, tableId);
                        }
                    });
        }

        return stopAndDestroyTablePartitions(table)
                .thenComposeAsync(unused -> inBusyLockAsync(busyLock, () -> {
                    CompletableFuture<Void> tableStorageDestroyFuture = internalTable.storage().destroy();

                    // TX state storage destruction is synchronous.
                    internalTable.txStateStorage().destroy();

                    return tableStorageDestroyFuture;
                }), ioExecutor)
                .thenAccept(unused -> inBusyLock(busyLock, () -> {
                    tables.remove(tableId);
                    schemaManager.dropRegistry(tableId);
                }))
                .whenComplete((v, e) -> {
                    if (e != null && !hasCause(e, NodeStoppingException.class)) {
                        LOG.error("Unable to destroy table [name={}, tableId={}]", e, table.name(), tableId);
                    }
                });
    }

    @Override
    public List<Table> tables() {
        return sync(tablesAsync());
    }

    @Override
    public CompletableFuture<List<Table>> tablesAsync() {
        return inBusyLockAsync(busyLock, this::tablesAsyncInternalBusy);
    }

    private CompletableFuture<List<Table>> tablesAsyncInternalBusy() {
        HybridTimestamp now = clockService.now();

        return orStopManagerFuture(executorInclinedSchemaSyncService.waitForMetadataCompleteness(now))
                .thenCompose(unused -> inBusyLockAsync(busyLock, () -> {
                    Catalog catalog = catalogService.activeCatalog(now.longValue());

                    Collection<CatalogTableDescriptor> tableDescriptors = catalog.tables();

                    if (tableDescriptors.isEmpty()) {
                        return emptyListCompletedFuture();
                    }

                    @SuppressWarnings("unchecked")
                    CompletableFuture<Table>[] tableImplFutures = tableDescriptors.stream()
                            .map(tableDescriptor -> tableAsyncInternalBusy(tableDescriptor.id()))
                            .toArray(CompletableFuture[]::new);

                    return allOfToList(tableImplFutures);
                }));
    }

    /**
     * Returns the tables by ID future for the given causality token.
     *
     * <p>The future will only be completed when corresponding assignments update completes.
     *
     * @param causalityToken Causality token.
     * @return The future with tables map.
     * @see #assignmentsUpdatedVv
     */
    private CompletableFuture<Map<Integer, TableViewInternal>> tablesById(long causalityToken) {
        return assignmentsUpdatedVv.get(causalityToken).thenApply(v -> unmodifiableMap(startedTables));
    }

    /**
     * Returns an internal map, which contains all managed tables by their ID.
     */
    private Map<Integer, TableViewInternal> tablesById() {
        return unmodifiableMap(tables);
    }

    /**
     * Returns a map with started tables.
     */
    @TestOnly
    public Map<Integer, TableViewInternal> startedTables() {
        return unmodifiableMap(startedTables);
    }

    @Override
    public Table table(QualifiedName name) {
        return sync(tableAsync(name));
    }

    @Override
    public TableViewInternal table(int id) throws NodeStoppingException {
        return sync(tableAsync(id));
    }

    @Override
    public CompletableFuture<Table> tableAsync(QualifiedName name) {
        return tableAsyncInternal(name)
                .thenApply(identity());
    }

    /**
     * Asynchronously gets the table using causality token.
     *
     * @param causalityToken Causality token.
     * @param id Table id.
     * @return Future.
     */
    public CompletableFuture<TableViewInternal> tableAsync(long causalityToken, int id) {
        return inBusyLockAsync(busyLock, () -> tablesById(causalityToken).thenApply(tablesById -> tablesById.get(id)));
    }

    @Override
    public CompletableFuture<TableViewInternal> tableAsync(int tableId) {
        return inBusyLockAsync(busyLock, () -> {
            HybridTimestamp now = clockService.now();

            return orStopManagerFuture(executorInclinedSchemaSyncService.waitForMetadataCompleteness(now))
                    .thenCompose(unused -> inBusyLockAsync(busyLock, () -> {
                        Catalog catalog = catalogService.activeCatalog(now.longValue());

                        // Check if the table has been deleted.
                        if (catalog.table(tableId) == null) {
                            return nullCompletedFuture();
                        }

                        return tableAsyncInternalBusy(tableId);
                    }));
        });
    }

    /**
     * Asynchronously gets the local partitions set of a table using causality token.
     *
     * @param causalityToken Causality token.
     * @return Future.
     */
    public CompletableFuture<PartitionSet> localPartitionSetAsync(long causalityToken, int tableId) {
        if (!busyLock.enterBusy()) {
            throw new IgniteException(NODE_STOPPING_ERR, new NodeStoppingException());
        }

        try {
            return localPartitionsVv.get(causalityToken)
                    .thenApply(unused -> localPartsByTableId.getOrDefault(tableId, PartitionSet.EMPTY_SET));
        } finally {
            busyLock.leaveBusy();
        }
    }

    @Override
    public TableViewInternal tableView(QualifiedName name) {
        return sync(tableViewAsync(name));
    }

    @Override
    public CompletableFuture<TableViewInternal> tableViewAsync(QualifiedName name) {
        return tableAsyncInternal(name);
    }

    /**
     * Gets a table by name, if it was created before. Doesn't parse canonical name.
     *
     * @param name Table name.
     * @return Future representing pending completion of the {@code TableManager#tableAsyncInternal} operation.
     */
    private CompletableFuture<TableViewInternal> tableAsyncInternal(QualifiedName name) {
        return inBusyLockAsync(busyLock, () -> {
            HybridTimestamp now = clockService.now();

            return orStopManagerFuture(executorInclinedSchemaSyncService.waitForMetadataCompleteness(now))
                    .thenCompose(unused -> inBusyLockAsync(busyLock, () -> {
                        Catalog catalog = catalogService.activeCatalog(now.longValue());
                        CatalogTableDescriptor tableDescriptor = catalog.table(name.schemaName(), name.objectName());

                        // Check if the table has been deleted.
                        if (tableDescriptor == null) {
                            return nullCompletedFuture();
                        }

                        return tableAsyncInternalBusy(tableDescriptor.id());
                    }));
        });
    }

    private CompletableFuture<TableViewInternal> tableAsyncInternalBusy(int tableId) {
        TableViewInternal tableImpl = startedTables.get(tableId);

        if (tableImpl != null) {
            return completedFuture(tableImpl);
        }

        CompletableFuture<TableViewInternal> getLatestTableFuture = new CompletableFuture<>();

        CompletionListener<Void> tablesListener = (token, v, th) -> {
            if (th == null) {
                CompletableFuture<?> tablesFuture = tablesVv.get(token);

                tablesFuture.whenComplete((tables, e) -> {
                    if (e != null) {
                        getLatestTableFuture.completeExceptionally(e);
                    } else {
                        getLatestTableFuture.complete(startedTables.get(tableId));
                    }
                });
            } else {
                getLatestTableFuture.completeExceptionally(th);
            }
        };

        assignmentsUpdatedVv.whenComplete(tablesListener);

        // This check is needed for the case when we have registered tablesListener,
        // but tablesVv has already been completed, so listener would be triggered only for the next versioned value update.
        tableImpl = startedTables.get(tableId);

        if (tableImpl != null) {
            assignmentsUpdatedVv.removeWhenComplete(tablesListener);

            return completedFuture(tableImpl);
        }

        return orStopManagerFuture(getLatestTableFuture)
                .whenComplete((unused, throwable) -> assignmentsUpdatedVv.removeWhenComplete(tablesListener));
    }

    private static <T> T sync(CompletableFuture<T> future) {
        return IgniteUtils.getInterruptibly(future);
    }

    /**
     * Convert to public throwable.
     *
     * @param th Throwable.
     * @return Public throwable.
     */
    private static RuntimeException convertThrowable(Throwable th) {
        if (th instanceof RuntimeException) {
            return (RuntimeException) th;
        }

        return new IgniteException(INTERNAL_ERR, th);
    }

    /**
     * Creates meta storage listener for pending assignments updates.
     *
     * @return The watch listener.
     */
    private WatchListener createPendingAssignmentsRebalanceListener() {
        return evt -> {
            if (!busyLock.enterBusy()) {
                return failedFuture(new NodeStoppingException());
            }

            try {
                Entry newEntry = evt.entryEvent().newEntry();

                return handleChangePendingAssignmentEvent(newEntry, evt.revision(), false);
            } finally {
                busyLock.leaveBusy();
            }
        };
    }

    private CompletableFuture<Void> handleChangePendingAssignmentEvent(
            Entry pendingAssignmentsEntry,
            long revision,
            boolean isRecovery
    ) {
        if (pendingAssignmentsEntry.value() == null) {
            return nullCompletedFuture();
        }

        TablePartitionId replicaGrpId = extractTablePartitionId(pendingAssignmentsEntry.key(), PENDING_ASSIGNMENTS_QUEUE_PREFIX_BYTES);

        // Stable assignments from the meta store, which revision is bounded by the current pending event.
        Assignments stableAssignments = stableAssignmentsGetLocally(metaStorageMgr, replicaGrpId, revision);

        AssignmentsChain assignmentsChain = assignmentsChainGetLocally(metaStorageMgr, replicaGrpId, revision);

        return tablesVv.get(revision)
                .thenApply(ignore -> {
                    if (!busyLock.enterBusy()) {
                        return CompletableFuture.<Void>failedFuture(new NodeStoppingException());
                    }

                    try {
                        TableViewInternal table = tables.get(replicaGrpId.tableId());

                        // Table can be null only recovery, because we use a revision from the future. See comment inside
                        // performRebalanceOnRecovery.
                        if (table == null) {
                            if (LOG.isInfoEnabled()) {
                                LOG.info("Skipping Pending Assignments update, because table {} does not exist", replicaGrpId.tableId());
                            }

                            return CompletableFutures.<Void>nullCompletedFuture();
                        }

                        AssignmentsQueue pendingAssignmentsQueue = AssignmentsQueue.fromBytes(pendingAssignmentsEntry.value());

                        if (LOG.isInfoEnabled()) {
                            var stringKey = new String(pendingAssignmentsEntry.key(), UTF_8);

                            LOG.info(
                                    "Received update on pending assignments. Check if new raft group should be started [key={}, "
                                            + "partition={}, table={}, localMemberAddress={}, pendingAssignmentsQueue={}, revision={}]",
                                    stringKey,
                                    replicaGrpId.partitionId(),
                                    table.name(),
                                    localNode().address(),
                                    pendingAssignmentsQueue,
                                    revision
                            );
                        }

                        Assignments pendingAssignments =
                                pendingAssignmentsQueue == null ? Assignments.EMPTY : pendingAssignmentsQueue.poll();

                        return handleChangePendingAssignmentEvent(
                                replicaGrpId,
                                table,
                                stableAssignments,
                                pendingAssignments,
                                assignmentsChain,
                                revision,
                                isRecovery
                        ).thenAccept(v -> executeIfLocalNodeIsPrimaryForGroup(
                                replicaGrpId,
                                replicaMeta -> sendChangePeersAndLearnersRequest(
                                        replicaMeta,
                                        replicaGrpId,
                                        pendingAssignments,
                                        revision
                                )
                        ));
                    } finally {
                        busyLock.leaveBusy();
                    }
                })
                .thenCompose(identity());
    }

    private CompletableFuture<Void> handleChangePendingAssignmentEvent(
            TablePartitionId replicaGrpId,
            TableViewInternal tbl,
            @Nullable Assignments stableAssignments,
            Assignments pendingAssignments,
            @Nullable AssignmentsChain assignmentsChain,
            long revision,
            boolean isRecovery
    ) {
        boolean pendingAssignmentsAreForced = pendingAssignments.force();
        Set<Assignment> pendingAssignmentsNodes = pendingAssignments.nodes();
        long assignmentsTimestamp = pendingAssignments.timestamp();

        // Start a new Raft node and Replica if this node has appeared in the new assignments.
        Assignment localAssignmentInPending = localAssignment(pendingAssignments);
        Assignment localAssignmentInStable = localAssignment(stableAssignments);

        boolean shouldStartLocalGroupNode;
        if (isRecovery) {
            // The condition to start the replica is
            // `pending.contains(node) || (stable.contains(node) && !pending.isForce())`.
            // This condition covers the left part of the OR expression.
            // The right part of it is covered in `startLocalPartitionsAndClients`.
            if (lastRebalanceWasGraceful(assignmentsChain)) {
                shouldStartLocalGroupNode = localAssignmentInPending != null;
            } else {
                // TODO: Use logic from https://issues.apache.org/jira/browse/IGNITE-23874.
                LOG.warn("Recovery after a forced rebalance for table is not supported yet [tablePartitionId={}].",
                        replicaGrpId);
                shouldStartLocalGroupNode = localAssignmentInPending != null;
            }
        } else {
            shouldStartLocalGroupNode = localAssignmentInPending != null && localAssignmentInStable == null;
        }

        // This is a set of assignments for nodes that are not the part of stable assignments, i.e. unstable part of the distribution.
        // For regular pending assignments we use (old) stable set, so that none of new nodes would be able to propose itself as a leader.
        // For forced assignments, we should do the same thing, but only for the subset of stable set that is alive right now. Dead nodes
        // are excluded. It is calculated precisely as an intersection between forced assignments and (old) stable assignments.
        Assignments computedStableAssignments;

        // TODO: https://issues.apache.org/jira/browse/IGNITE-22600 remove the second condition
        //  when we will have a proper handling of empty stable assignments
        if (stableAssignments == null || stableAssignments.nodes().isEmpty()) {
            // This condition can only pass if all stable nodes are dead, and we start new raft group from scratch.
            // In this case new initial configuration must match new forced assignments.
            computedStableAssignments = Assignments.forced(pendingAssignmentsNodes, assignmentsTimestamp);
        } else if (pendingAssignmentsAreForced) {
            // In case of forced assignments we need to remove nodes that are present in the stable set but are missing from the
            // pending set. Such operation removes dead stable nodes from the resulting stable set, which guarantees that we will
            // have a live majority.
            computedStableAssignments = pendingAssignments;
        } else {
            computedStableAssignments = stableAssignments;
        }

        CompletableFuture<Void> localServicesStartFuture;

        if (shouldStartLocalGroupNode) {
            localServicesStartFuture = createPartitionAndStartClient(
                    replicaGrpId,
                    tbl,
                    revision,
                    isRecovery,
                    assignmentsTimestamp,
                    localAssignmentInPending,
                    computedStableAssignments
            );
        } else if (pendingAssignmentsAreForced && localAssignmentInPending != null) {
            localServicesStartFuture = runAsync(() -> inBusyLock(busyLock, () -> {
                assert replicaMgr.isReplicaStarted(replicaGrpId) : "The local node is outside of the replication group: " + replicaGrpId;

                replicaMgr.resetPeers(replicaGrpId, fromAssignments(computedStableAssignments.nodes()));
            }), ioExecutor);
        } else {
            localServicesStartFuture = nullCompletedFuture();
        }

        return localServicesStartFuture
                .thenComposeAsync(v -> inBusyLock(busyLock, () -> isLocalNodeIsPrimary(replicaGrpId)), ioExecutor)
                .thenAcceptAsync(isLeaseholder -> inBusyLock(busyLock, () -> {
                    boolean isLocalNodeInStableOrPending = isNodeInReducedStableOrPendingAssignments(
                            replicaGrpId,
                            stableAssignments,
                            pendingAssignments,
                            revision
                    );

                    if (!isLocalNodeInStableOrPending && !isLeaseholder) {
                        return;
                    }

                    assert isLocalNodeInStableOrPending || isLeaseholder
                            : "The local node is outside of the replication group [inStableOrPending=" + isLocalNodeInStableOrPending
                            + ", isLeaseholder=" + isLeaseholder + "].";

                    // A node might exist in stable yet we don't want to start the replica
                    // The case is: nodes A, B and C hold a replication group,
                    // nodes A and B die.
                    // Reset adds C into force pending and user writes data onto C.
                    // Then A and B go back online. In this case
                    // stable = [A, B, C], pending = [C, force] and only C should be started.
                    if (isRecovery && !replicaMgr.isReplicaStarted(replicaGrpId)) {
                        return;
                    }

                    assert replicaMgr.isReplicaStarted(replicaGrpId) : "The local node is outside of the replication group ["
                            + "stable=" + stableAssignments
                            + ", pending=" + pendingAssignments
                            + ", localName=" + localNode().name() + "].";

                    // For forced assignments, we exclude dead stable nodes, and all alive stable nodes are already in pending assignments.
                    // Union is not required in such a case.
                    Set<Assignment> newAssignments = pendingAssignmentsAreForced || stableAssignments == null
                            ? pendingAssignmentsNodes
                            : union(pendingAssignmentsNodes, stableAssignments.nodes());

                    replicaMgr.replica(replicaGrpId)
                            .thenAccept(replica -> replica.updatePeersAndLearners(fromAssignments(newAssignments)));
                }), ioExecutor);
    }

    private CompletableFuture<Void> createPartitionAndStartClient(
            TablePartitionId replicaGrpId,
            TableViewInternal tbl,
            long revision,
            boolean isRecovery,
            long assignmentsTimestamp,
            Assignment localAssignmentInPending,
            Assignments computedStableAssignments
    ) {
        int partitionId = replicaGrpId.partitionId();

        PartitionSet singlePartitionIdSet = PartitionSet.of(partitionId);

        return localPartitionsVv.get(revision)
                // TODO https://issues.apache.org/jira/browse/IGNITE-20957 Revisit this code
                .thenComposeAsync(
                        unused -> inBusyLock(
                                busyLock,
                                () -> getOrCreatePartitionStorages(tbl, singlePartitionIdSet)
                                        .thenRun(() -> localPartsByTableId.compute(
                                                replicaGrpId.tableId(),
                                                (tableId, oldPartitionSet) -> extendPartitionSet(oldPartitionSet, partitionId)
                                        ))
                                        // If the table is already closed, it's not a problem (probably the node is stopping).
                                        .exceptionally(ignoreTableClosedException())
                        ),
                        ioExecutor
                )
                .thenComposeAsync(unused -> inBusyLock(busyLock, () -> {
                    lowWatermark.getLowWatermarkSafe(lwm ->
                            registerIndexesToTable(tbl, catalogService, singlePartitionIdSet, tbl.schemaView(), lwm)
                    );

                    return waitForMetadataCompleteness(assignmentsTimestamp).thenCompose(ignored -> inBusyLock(busyLock, () -> {
                        assert localAssignmentInPending != null : "Local member assignment";

                        return startPartitionAndStartClient(
                                tbl,
                                replicaGrpId.partitionId(),
                                localAssignmentInPending,
                                computedStableAssignments,
                                isRecovery,
                                assignmentsTimestamp
                        );
                    }));
                }), ioExecutor);
    }

    /**
     * For HA zones: Check that last rebalance was graceful (caused by common rebalance triggers, like data nodes change, replica factor
     * change, etc.) rather than forced (caused by a disaster recovery reset after losing the majority of nodes).
     */
    private static boolean lastRebalanceWasGraceful(@Nullable AssignmentsChain assignmentsChain) {
        // Assignments chain is either empty (when there have been no stable switch yet) or contains a single element in chain.
        return assignmentsChain == null || assignmentsChain.size() == 1;
    }

    private static PartitionSet extendPartitionSet(@Nullable PartitionSet oldPartitionSet, int partitionId) {
        PartitionSet newPartitionSet = Objects.requireNonNullElseGet(oldPartitionSet, BitSetPartitionSet::new);
        newPartitionSet.set(partitionId);
        return newPartitionSet;
    }

    private void executeIfLocalNodeIsPrimaryForGroup(
            ReplicationGroupId groupId,
            Consumer<ReplicaMeta> toExecute
    ) {
        CompletableFuture<ReplicaMeta> primaryReplicaFuture = getPrimaryReplica(groupId);

        isLocalNodeIsPrimary(primaryReplicaFuture).thenAccept(isPrimary -> {
            if (isPrimary) {
                primaryReplicaFuture.thenAccept(toExecute);
            }
        });
    }

    private void sendChangePeersAndLearnersRequest(
            ReplicaMeta replicaMeta,
            TablePartitionId replicationGroupId,
            Assignments pendingAssignments,
            long currentRevision
    ) {
        metaStorageMgr.get(pendingPartAssignmentsQueueKey(replicationGroupId)).thenAccept(latestPendingAssignmentsEntry -> {
            // Do not change peers of the raft group if this is a stale event.
            // Note that we start raft node before for the sake of the consistency in a
            // starting and stopping raft nodes.
            if (currentRevision < latestPendingAssignmentsEntry.revision()) {
                return;
            }

            TablePartitionIdMessage partitionIdMessage = ReplicaMessageUtils
                    .toTablePartitionIdMessage(REPLICA_MESSAGES_FACTORY, replicationGroupId);

            ChangePeersAndLearnersAsyncReplicaRequest request = TABLE_MESSAGES_FACTORY.changePeersAndLearnersAsyncReplicaRequest()
                    .groupId(partitionIdMessage)
                    .pendingAssignments(pendingAssignments.toBytes())
                    .enlistmentConsistencyToken(replicaMeta.getStartTime().longValue())
                    .build();

            replicaSvc.invoke(localNode(), request);
        });
    }

    private boolean isNodeInReducedStableOrPendingAssignments(
            TablePartitionId replicaGrpId,
            @Nullable Assignments stableAssignments,
            Assignments pendingAssignments,
            long revision
    ) {
        Entry reduceEntry = metaStorageMgr.getLocally(RebalanceUtil.switchReduceKey(replicaGrpId), revision);

        Assignments reduceAssignments = reduceEntry != null
                ? Assignments.fromBytes(reduceEntry.value())
                : null;

        Set<Assignment> reducedStableAssignments = reduceAssignments != null
                ? subtract(stableAssignments.nodes(), reduceAssignments.nodes())
                : stableAssignments.nodes();

        return isLocalNodeInAssignments(union(reducedStableAssignments, pendingAssignments.nodes()));
    }

    private SnapshotStorageFactory createSnapshotStorageFactory(
            TablePartitionId replicaGrpId,
            PartitionUpdateHandlers partitionUpdateHandlers,
            InternalTable internalTable
    ) {
        int partitionId = replicaGrpId.partitionId();

        var partitionAccess = new PartitionMvStorageAccessImpl(
                partitionId,
                internalTable.storage(),
                mvGc,
                partitionUpdateHandlers.indexUpdateHandler,
                partitionUpdateHandlers.gcUpdateHandler,
                fullStateTransferIndexChooser,
                schemaManager.schemaRegistry(replicaGrpId.tableId()),
                lowWatermark
        );

        var txStateAccess = new PartitionTxStateAccessImpl(internalTable.txStateStorage().getPartitionStorage(partitionId));

        var snapshotStorage = new PartitionSnapshotStorage(
                new TablePartitionKey(replicaGrpId.tableId(), replicaGrpId.partitionId()),
                topologyService,
                outgoingSnapshotsManager,
                txStateAccess,
                catalogService,
                failureProcessor,
                incomingSnapshotsExecutor
        );

        snapshotStorage.addMvPartition(internalTable.tableId(), partitionAccess);

        return new PartitionSnapshotStorageFactory(snapshotStorage);
    }

    /**
     * Creates Meta storage listener for stable assignments updates.
     *
     * @return The watch listener.
     */
    private WatchListener createStableAssignmentsRebalanceListener() {
        return evt -> {
            if (!busyLock.enterBusy()) {
                return failedFuture(new NodeStoppingException());
            }

            try {
                return handleChangeStableAssignmentEvent(evt);
            } finally {
                busyLock.leaveBusy();
            }
        };
    }

    /** Creates Meta storage listener for switch reduce assignments updates. */
    private WatchListener createAssignmentsSwitchRebalanceListener() {
        return evt -> inBusyLockAsync(busyLock, () -> {
            byte[] key = evt.entryEvent().newEntry().key();

            TablePartitionId replicaGrpId = extractTablePartitionId(key, ASSIGNMENTS_SWITCH_REDUCE_PREFIX_BYTES);

            return tablesById(evt.revision())
                    .thenCompose(tables -> inBusyLockAsync(busyLock, () -> {
                        Assignments assignments = Assignments.fromBytes(evt.entryEvent().newEntry().value());

                        long assignmentsTimestamp = assignments.timestamp();

                        return reliableCatalogVersions.safeReliableCatalogFor(hybridTimestamp(assignmentsTimestamp))
                                .thenCompose(catalog -> inBusyLockAsync(busyLock, () -> {
                                    CatalogTableDescriptor tableDescriptor = getTableDescriptor(replicaGrpId.tableId(), catalog);

                                    CatalogZoneDescriptor zoneDescriptor = getZoneDescriptor(tableDescriptor, catalog);

                                    return handleReduceChanged(evt, catalog.version(), zoneDescriptor, replicaGrpId, assignmentsTimestamp);
                                }));
                    }));
        });
    }

    private CompletableFuture<Void> handleReduceChanged(
            WatchEvent evt,
            int catalogVersion,
            CatalogZoneDescriptor zoneDescriptor,
            TablePartitionId replicaGrpId,
            long assignmentsTimestamp
    ) {
        return distributionZoneManager.dataNodes(zoneDescriptor.updateTimestamp(), catalogVersion, zoneDescriptor.id())
                .thenCompose(dataNodes -> RebalanceUtilEx.handleReduceChanged(
                        metaStorageMgr,
                        dataNodes,
                        zoneDescriptor.partitions(),
                        zoneDescriptor.replicas(),
                        zoneDescriptor.consensusGroupSize(),
                        replicaGrpId,
                        evt,
                        assignmentsTimestamp
                ));
    }

    /**
     * Gets partition stores.
     *
     * @param table Table.
     * @param partitionId Partition ID.
     * @return PartitionStorages.
     */
    private static PartitionStorages getPartitionStorages(TableViewInternal table, int partitionId) {
        InternalTable internalTable = table.internalTable();

        MvPartitionStorage mvPartition;
        try {
            mvPartition = internalTable.storage().getMvPartition(partitionId);
        } catch (StorageClosedException e) {
            throw new TableClosedException(table.tableId(), e);
        }

        assert mvPartition != null : "tableId=" + table.tableId() + ", partitionId=" + partitionId;

        TxStatePartitionStorage txStatePartitionStorage = internalTable.txStateStorage().getPartitionStorage(partitionId);

        assert txStatePartitionStorage != null : "tableId=" + table.tableId() + ", partitionId=" + partitionId;

        return new PartitionStorages(mvPartition, txStatePartitionStorage);
    }

    // TODO: https://issues.apache.org/jira/browse/IGNITE-19739 Create storages only once.
    private CompletableFuture<Void> getOrCreatePartitionStorages(TableViewInternal table, PartitionSet partitions) {
        InternalTable internalTable = table.internalTable();

        CompletableFuture<?>[] storageFuts = partitions.stream().mapToObj(partitionId -> {
            MvPartitionStorage mvPartition;
            try {
                mvPartition = internalTable.storage().getMvPartition(partitionId);
            } catch (StorageClosedException e) {
                return failedFuture(new TableClosedException(table.tableId(), e));
            }

            return (mvPartition != null ? completedFuture(mvPartition) : internalTable.storage().createMvPartition(partitionId))
                    .thenComposeAsync(mvPartitionStorage -> {
                        TxStatePartitionStorage txStatePartitionStorage = internalTable.txStateStorage()
                                .getOrCreatePartitionStorage(partitionId);

                        if (mvPartitionStorage.lastAppliedIndex() == MvPartitionStorage.REBALANCE_IN_PROGRESS
                                || !nodeProperties.colocationEnabled()
                                        && txStatePartitionStorage.lastAppliedIndex() == TxStatePartitionStorage.REBALANCE_IN_PROGRESS) {
                            if (nodeProperties.colocationEnabled()) {
                                return internalTable.storage().clearPartition(partitionId);
                            } else {
                                return allOf(
                                        internalTable.storage().clearPartition(partitionId),
                                        txStatePartitionStorage.clear()
                                );
                            }
                        } else {
                            return nullCompletedFuture();
                        }
                    }, ioExecutor);
        }).toArray(CompletableFuture[]::new);

        return allOf(storageFuts);
    }

    /**
     * Handles the {@link RebalanceUtil#STABLE_ASSIGNMENTS_PREFIX} update event.
     *
     * @param evt Event.
     */
    protected CompletableFuture<Void> handleChangeStableAssignmentEvent(WatchEvent evt) {
        if (evt.entryEvents().stream().allMatch(e -> e.oldEntry().value() == null)) {
            // It's the initial write to table stable assignments on table create event.
            return nullCompletedFuture();
        }

        if (!evt.single()) {
            // If there is not a single entry, then all entries must be tombstones (this happens after table drop).
            assert evt.entryEvents().stream().allMatch(entryEvent -> entryEvent.newEntry().tombstone()) : evt;

            return nullCompletedFuture();
        }

        // here we can receive only update from the rebalance logic
        // these updates always processing only 1 partition, so, only 1 stable partition key.
        assert evt.single() : evt;

        if (evt.entryEvent().oldEntry() == null) {
            // This means it's an event on table creation.
            return nullCompletedFuture();
        }

        Entry stableAssignmentsWatchEvent = evt.entryEvent().newEntry();

        long revision = evt.revision();

        assert stableAssignmentsWatchEvent.revision() == revision : stableAssignmentsWatchEvent;

        if (stableAssignmentsWatchEvent.value() == null) {
            return nullCompletedFuture();
        }

        return handleChangeStableAssignmentEvent(stableAssignmentsWatchEvent, evt.revision(), false);
    }

    protected CompletableFuture<Void> handleChangeStableAssignmentEvent(
            Entry stableAssignmentsWatchEvent,
            long revision,
            boolean isRecovery
    ) {
        TablePartitionId tablePartitionId = extractTablePartitionId(stableAssignmentsWatchEvent.key(), STABLE_ASSIGNMENTS_PREFIX_BYTES);

        Set<Assignment> stableAssignments = stableAssignmentsWatchEvent.value() == null
                ? emptySet()
                : Assignments.fromBytes(stableAssignmentsWatchEvent.value()).nodes();

        return supplyAsync(() -> {
            Entry pendingAssignmentsEntry = metaStorageMgr.getLocally(pendingPartAssignmentsQueueKey(tablePartitionId), revision);
            AssignmentsQueue pendingAssignmentsQueue = AssignmentsQueue.fromBytes(pendingAssignmentsEntry.value());

            if (LOG.isInfoEnabled()) {
                var stringKey = new String(stableAssignmentsWatchEvent.key(), UTF_8);

                LOG.info("Received update on stable assignments [key={}, partition={}, localMemberAddress={}, "
                                + "stableAssignments={}, pendingAssignmentsQueue={}, revision={}]",
                        stringKey,
                        tablePartitionId,
                        localNode().address(),
                        stableAssignments,
                        pendingAssignmentsQueue,
                        revision
                );
            }

            Assignments pendingAssignments = pendingAssignmentsQueue == null ? Assignments.EMPTY : pendingAssignmentsQueue.poll();

            return stopAndDestroyTablePartitionAndUpdateClients(
                    tablePartitionId,
                    stableAssignments,
                    pendingAssignments,
                    isRecovery,
                    revision
            );
        }, ioExecutor).thenCompose(identity());
    }

    private CompletableFuture<Void> updatePartitionClients(
            TablePartitionId tablePartitionId,
            Set<Assignment> stableAssignments,
            Set<Assignment> pendingAssignments
    ) {
        return isLocalNodeIsPrimary(tablePartitionId).thenCompose(isLeaseholder -> inBusyLock(busyLock, () -> {
            boolean isLocalInStable = isLocalNodeInAssignments(stableAssignments);

            if (!isLocalInStable && !isLeaseholder) {
                return nullCompletedFuture();
            }

            assert replicaMgr.isReplicaStarted(tablePartitionId)
                    : "The local node is outside of the replication group [stable=" + stableAssignments
                            + ", isLeaseholder=" + isLeaseholder + "].";

            // Update raft client peers and learners according to the actual assignments.
            return replicaMgr.replica(tablePartitionId)
                    .thenAccept(replica -> replica.updatePeersAndLearners(fromAssignments(union(stableAssignments, pendingAssignments))));
        }));
    }

    private CompletableFuture<Void> stopAndDestroyTablePartitionAndUpdateClients(
            TablePartitionId tablePartitionId,
            Set<Assignment> stableAssignments,
            Assignments pendingAssignments,
            boolean isRecovery,
            long revision
    ) {
        CompletableFuture<Void> clientUpdateFuture = isRecovery
                // Updating clients is not needed on recovery.
                ? nullCompletedFuture()
                : updatePartitionClients(tablePartitionId, stableAssignments, pendingAssignments.nodes());

        boolean shouldStopLocalServices = (pendingAssignments.force()
                        ? pendingAssignments.nodes().stream()
                        : Stream.concat(stableAssignments.stream(), pendingAssignments.nodes().stream())
                )
                .noneMatch(isLocalNodeAssignment);

        if (shouldStopLocalServices) {
            return allOf(
                    clientUpdateFuture,
                    weakStopAndDestroyTablePartition(tablePartitionId, revision)
            );
        } else {
            return clientUpdateFuture;
        }
    }

    private CompletableFuture<Void> weakStopAndDestroyTablePartition(TablePartitionId tablePartitionId, long causalityToken) {
        return replicaMgr.weakStopReplica(
                tablePartitionId,
                WeakReplicaStopReason.EXCLUDED_FROM_ASSIGNMENTS,
                () -> stopAndDestroyTablePartition(tablePartitionId, causalityToken)
        );
    }

    private CompletableFuture<Void> stopAndDestroyTablePartitions(TableViewInternal table) {
        InternalTable internalTable = table.internalTable();

        int partitions = internalTable.partitions();

        NaiveAsyncReadWriteLock zoneLock = tablesPerZoneLocks.computeIfAbsent(
                internalTable.zoneId(),
                id -> new NaiveAsyncReadWriteLock());

        CompletableFuture<Long> writeLockAcquisitionFuture = zoneLock.writeLock();

        try {
            return writeLockAcquisitionFuture.thenCompose(stamp -> {
                CompletableFuture<?>[] stopReplicaAndDestroyFutures = new CompletableFuture<?>[partitions];

                // TODO https://issues.apache.org/jira/browse/IGNITE-19170 Partitions should be stopped on the assignments change
                //  event triggered by zone drop or alter. Stop replica asynchronously, out of metastorage event pipeline.
                for (int partitionId = 0; partitionId < partitions; partitionId++) {
                    CompletableFuture<Void> resourcesUnloadFuture;

                    if (nodeProperties.colocationEnabled()) {
                        resourcesUnloadFuture = partitionReplicaLifecycleManager.unloadTableResourcesFromZoneReplica(
                                new ZonePartitionId(internalTable.zoneId(), partitionId),
                                internalTable.tableId()
                        );
                    } else {
                        resourcesUnloadFuture = nullCompletedFuture();
                    }

                    var tablePartitionId = new TablePartitionId(internalTable.tableId(), partitionId);

                    stopReplicaAndDestroyFutures[partitionId] = resourcesUnloadFuture
                            .thenCompose(v -> stopAndDestroyTablePartition(tablePartitionId, table, true));
                }

                return allOf(stopReplicaAndDestroyFutures).whenComplete((res, th) -> {
                    tablesPerZone.getOrDefault(internalTable.zoneId(), emptySet()).remove(table);
                });
            }).whenComplete((unused, t) -> writeLockAcquisitionFuture.thenAccept(zoneLock::unlockWrite));
        } catch (Throwable t) {
            writeLockAcquisitionFuture.thenAccept(zoneLock::unlockWrite);

            throw t;
        }
    }

    private CompletableFuture<Void> stopAndDestroyTablePartition(TablePartitionId tablePartitionId, long causalityToken) {
        CompletableFuture<?> tokenFuture;

        try {
            tokenFuture = tablesVv.get(causalityToken);
        } catch (OutdatedTokenException e) {
            // Here we need only to ensure that the token has been seen.
            // TODO https://issues.apache.org/jira/browse/IGNITE-25742
            tokenFuture = nullCompletedFuture();
        }

        return tokenFuture
                .thenCompose(ignore -> {
                    TableViewInternal table = tables.get(tablePartitionId.tableId());
                    assert table != null : tablePartitionId;

                    return stopAndDestroyTablePartition(tablePartitionId, table, false);
                });
    }

    private CompletableFuture<Void> stopAndDestroyTablePartition(
            TablePartitionId tablePartitionId,
            TableViewInternal table,
            boolean destroyingWholeTable
    ) {
        return stopTablePartition(tablePartitionId, table)
                .thenComposeAsync(v -> destroyPartitionStorages(tablePartitionId, table, destroyingWholeTable), ioExecutor);
    }

    /**
     * Stops all resources associated with a given partition, like replicas and partition trackers. Calls
     * {@link ReplicaManager#weakStopReplica} in order to change the replica state.
     *
     * @param tablePartitionId Partition ID.
     * @param table Table which this partition belongs to.
     * @return Future that will be completed after all resources have been closed.
     */
    private CompletableFuture<Void> stopPartitionForRestart(TablePartitionId tablePartitionId, TableViewInternal table) {
        return replicaMgr.weakStopReplica(
                tablePartitionId,
                WeakReplicaStopReason.RESTART,
                () -> stopTablePartition(tablePartitionId, table)
        );
    }

    /**
     * Stops all resources associated with a given partition, like replicas and partition trackers. Calls
     * {@link ReplicaManager#weakStopReplica} in order to change the replica state.
     *
     * @param tablePartitionId Partition ID.
     * @param table Table which this partition belongs to.
     * @return Future that will be completed after all resources have been closed.
     */
    private CompletableFuture<Void> stopPartitionAndDestroyForRestart(TablePartitionId tablePartitionId, TableViewInternal table) {
        return replicaMgr.weakStopReplica(
                tablePartitionId,
                WeakReplicaStopReason.RESTART,
                () -> stopAndDestroyTablePartition(tablePartitionId, table, false)
        );
    }

    /**
     * Stops all resources associated with a given partition, like replicas and partition trackers.
     *
     * @param tablePartitionId Partition ID.
     * @param table Table which this partition belongs to.
     * @return Future that will be completed after all resources have been closed.
     */
    private CompletableFuture<Void> stopTablePartition(TablePartitionId tablePartitionId, TableViewInternal table) {
        CompletableFuture<Boolean> stopReplicaFuture;

        try {
            // In case of colocation there shouldn't be any table replica and thus it shouldn't be stopped.
            stopReplicaFuture = nodeProperties.colocationEnabled()
                    ? trueCompletedFuture()
                    : replicaMgr.stopReplica(tablePartitionId);
        } catch (NodeStoppingException e) {
            // No-op.
            stopReplicaFuture = falseCompletedFuture();
        }

        return stopReplicaFuture
                .thenCompose(v -> {
                    closePartitionTrackers(table.internalTable(), tablePartitionId.partitionId());

                    minTimeCollectorService.removePartition(tablePartitionId);

                    PartitionModificationCounterMetricSource metricSource = partModCounterMetricSources.remove(tablePartitionId);
                    if (metricSource != null) {
                        try {
                            metricManager.unregisterSource(metricSource);
                        } catch (Exception e) {
                            String message = "Failed to register metrics source for table [name={}, partitionId={}].";
                            LOG.warn(message, e, table.name(), tablePartitionId.partitionId());
                        }
                    }

                    return mvGc.removeStorage(tablePartitionId);
                });
    }

    private CompletableFuture<Void> destroyPartitionStorages(
            TablePartitionId tablePartitionId,
            TableViewInternal table,
            boolean destroyingWholeTable
    ) {
        InternalTable internalTable = table.internalTable();

        int partitionId = tablePartitionId.partitionId();

        List<CompletableFuture<?>> destroyFutures = new ArrayList<>();

        try {
            if (internalTable.storage().getMvPartition(partitionId) != null) {
                destroyFutures.add(internalTable.storage().destroyPartition(partitionId));
            }
        } catch (StorageDestroyedException ignored) {
            // Ignore as the storage is already destroyed, no need to destroy it again.
        } catch (StorageClosedException ignored) {
            // The storage is closed, so the node is being stopped. We'll destroy the partition on node recovery.
        }

        if (!nodeProperties.colocationEnabled()) {
            if (internalTable.txStateStorage().getPartitionStorage(partitionId) != null) {
                destroyFutures.add(runAsync(() -> internalTable.txStateStorage().destroyPartitionStorage(partitionId), ioExecutor));
            }

            destroyFutures.add(
                    runAsync(() -> {
                        // No need for durability guarantees if destruction reliability is guaranteed by destroying table storages
                        // on startup.
                        destroyReplicationProtocolStorages(tablePartitionId, table, !destroyingWholeTable);
                    }, ioExecutor)
            );
        }

        // TODO: IGNITE-24926 - reduce set in localPartsByTableId after storages destruction.
        return allOf(destroyFutures.toArray(new CompletableFuture[]{}));
    }

    private void destroyReplicationProtocolStorages(TablePartitionId tablePartitionId, TableViewInternal table, boolean destroyDurably) {
        var internalTbl = (InternalTableImpl) table.internalTable();

        destroyReplicationProtocolStorages(tablePartitionId, internalTbl.storage().isVolatile(), destroyDurably);
    }

    private void destroyReplicationProtocolStorages(
            TablePartitionId tablePartitionId,
            boolean isVolatileStorage,
            boolean destroyDurably
    ) {
        try {
            if (destroyDurably) {
                replicaMgr.destroyReplicationProtocolStoragesDurably(tablePartitionId, isVolatileStorage);
            } else {
                replicaMgr.destroyReplicationProtocolStorages(tablePartitionId, isVolatileStorage);
            }
        } catch (NodeStoppingException e) {
            throw new IgniteInternalException(NODE_STOPPING_ERR, e);
        }
    }

    private static void closePartitionTrackers(InternalTable internalTable, int partitionId) {
        closeTracker(internalTable.getPartitionSafeTimeTracker(partitionId));

        closeTracker(internalTable.getPartitionStorageIndexTracker(partitionId));
    }

    private static void closeTracker(@Nullable PendingComparableValuesTracker<?, Void> tracker) {
        if (tracker != null) {
            tracker.close();
        }
    }

    private InternalClusterNode localNode() {
        return topologyService.localMember();
    }

    private PartitionUpdateHandlers createPartitionUpdateHandlers(
            int partitionId,
            PartitionDataStorage partitionDataStorage,
            TableViewInternal table,
            PendingComparableValuesTracker<HybridTimestamp, Void> safeTimeTracker,
            ReplicationConfiguration replicationConfiguration
    ) {
        TableIndexStoragesSupplier indexes = table.indexStorageAdapters(partitionId);

        IndexUpdateHandler indexUpdateHandler = new IndexUpdateHandler(indexes);

        GcUpdateHandler gcUpdateHandler = new GcUpdateHandler(partitionDataStorage, safeTimeTracker, indexUpdateHandler);

<<<<<<< HEAD
        LongSupplier partSizeSupplier = () -> partitionDataStorage.getStorage().estimatedSize();
        PartitionModificationCounter modificationCounter = partitionModificationCounterFactory.create(partSizeSupplier);
        registerPartitionModificationCounterMetrics(table, partitionId, modificationCounter);
=======
        SizeSupplier partSizeSupplier = () -> partitionDataStorage.getStorage().estimatedSize();
        PartitionModificationCounter modificationCounter = partitionModificationCounterFactory.create(
                partSizeSupplier, table::stalenessConfiguration
        );
        registerPartitionModificationCounterMetrics(table.tableId(), partitionId, modificationCounter);
>>>>>>> e5993266

        StorageUpdateHandler storageUpdateHandler = new StorageUpdateHandler(
                partitionId,
                partitionDataStorage,
                indexUpdateHandler,
                replicationConfiguration,
                modificationCounter
        );

        return new PartitionUpdateHandlers(storageUpdateHandler, indexUpdateHandler, gcUpdateHandler);
    }

    private void registerPartitionModificationCounterMetrics(
            TableViewInternal table,
            int partitionId,
            PartitionModificationCounter counter
    ) {
        PartitionModificationCounterMetricSource metricSource =
                new PartitionModificationCounterMetricSource(table.tableId(), partitionId);

        metricSource.addMetric(new LongGauge(
                PartitionModificationCounterMetricSource.METRIC_COUNTER,
                "The value of the volatile counter of partition modifications. "
                        + "This value is used to determine staleness of the related SQL statistics.",
                counter::value
        ));

        metricSource.addMetric(new LongGauge(
                PartitionModificationCounterMetricSource.METRIC_NEXT_MILESTONE,
                "The value of the next milestone for the number of partition modifications. "
                        + "This value is used to determine staleness of the related SQL statistics.",
                counter::nextMilestone
        ));

        metricSource.addMetric(new LongGauge(
                PartitionModificationCounterMetricSource.METRIC_LAST_MILESTONE_TIMESTAMP,
                "The timestamp value representing the commit time of the last modification operation that "
                        + "reached the milestone. This value is used to determine staleness of the related SQL statistics.",
                () -> counter.lastMilestoneTimestamp().longValue()
        ));

        try {
            metricManager.registerSource(metricSource);
            metricManager.enable(metricSource);

            partModCounterMetricSources.put(new TablePartitionId(table.tableId(), partitionId), metricSource);
        } catch (Exception e) {
            LOG.warn("Failed to register metrics source for table [name={}, partitionId={}].", e, table.name(), partitionId);
        }
    }

    /**
     * Returns a cached table instance if it exists, {@code null} otherwise. Can return a table that is being stopped.
     *
     * @param tableId Table id.
     */
    @Override
    public @Nullable TableViewInternal cachedTable(int tableId) {
        return tables.get(tableId);
    }

    /**
     * Returns a cached table instance if it exists, {@code null} otherwise. Can return a table that is being stopped.
     *
     * @param name Table name.
     */
    @TestOnly
    public @Nullable TableViewInternal cachedTable(String name) {
        return findTableImplByName(tables.values(), name);
    }

    private static CatalogTableDescriptor getTableDescriptor(int tableId, Catalog catalog) {
        CatalogTableDescriptor tableDescriptor = catalog.table(tableId);

        assert tableDescriptor != null : "tableId=" + tableId + ", catalogVersion=" + catalog.version();

        return tableDescriptor;
    }

    private CatalogZoneDescriptor getZoneDescriptor(CatalogTableDescriptor tableDescriptor, int catalogVersion) {
        return getZoneDescriptor(tableDescriptor, catalogService.catalog(catalogVersion));
    }

    private static CatalogZoneDescriptor getZoneDescriptor(CatalogTableDescriptor tableDescriptor, Catalog catalog) {
        CatalogZoneDescriptor zoneDescriptor = catalog.zone(tableDescriptor.zoneId());

        assert zoneDescriptor != null :
                "tableId=" + tableDescriptor.id() + ", zoneId=" + tableDescriptor.zoneId() + ", catalogVersion=" + catalog.version();

        return zoneDescriptor;
    }

    private CatalogSchemaDescriptor getSchemaDescriptor(CatalogTableDescriptor tableDescriptor, int catalogVersion) {
        CatalogSchemaDescriptor schemaDescriptor = catalogService.catalog(catalogVersion).schema(tableDescriptor.schemaId());

        assert schemaDescriptor != null :
                "tableId=" + tableDescriptor.id() + ", schemaId=" + tableDescriptor.schemaId() + ", catalogVersion=" + catalogVersion;

        return schemaDescriptor;
    }

    private static @Nullable TableViewInternal findTableImplByName(Collection<TableViewInternal> tables, String name) {
        return tables.stream().filter(table -> table.qualifiedName().equals(QualifiedName.fromSimple(name))).findAny().orElse(null);
    }

    private CompletableFuture<Void> recoverTables(long recoveryRevision, @Nullable HybridTimestamp lwm) {
        int earliestCatalogVersion = lwm == null
                ? catalogService.earliestCatalogVersion()
                : catalogService.activeCatalogVersion(lwm.longValue());

        int latestCatalogVersion = catalogService.latestCatalogVersion();

        var startedTables = new IntOpenHashSet();
        var startTableFutures = new ArrayList<CompletableFuture<?>>();

        Catalog nextCatalog = null;

        for (int ver = latestCatalogVersion; ver >= earliestCatalogVersion; ver--) {
            Catalog catalog = catalogService.catalog(ver);

            for (CatalogTableDescriptor tableDescriptor : catalog.tables()) {
                // Handle missed table drop event.
                int tableId = tableDescriptor.id();

                boolean destroyTableEventFired = false;
                if (nextCatalog != null && nextCatalog.table(tableId) == null) {
                    destroyTableEventFired = true;
                    destructionEventsQueue.enqueue(new DestroyTableEvent(nextCatalog.version(), tableId));
                }

                if (!startedTables.add(tableId)) {
                    continue;
                }

                CompletableFuture<?> startTableFuture;

                if (nodeProperties.colocationEnabled()) {
                    CatalogZoneDescriptor zoneDescriptor = getZoneDescriptor(tableDescriptor, ver);
                    CatalogSchemaDescriptor schemaDescriptor = getSchemaDescriptor(tableDescriptor, ver);

                    startTableFuture = prepareTableResourcesOnRecovery(
                            recoveryRevision,
                            zoneDescriptor,
                            tableDescriptor,
                            schemaDescriptor
                    );

                    if (destroyTableEventFired) {
                        // prepareTableResourcesOnRecovery registers a table metric source, so we need to unregister it here,
                        // just because the table is being dropped and there is no need to keep the metric source.
                        QualifiedName tableName = QualifiedNameHelper.fromNormalized(schemaDescriptor.name(), tableDescriptor.name());
                        metricManager.unregisterSource(TableMetricSource.metricSourceName(tableName));
                    }
                } else {
                    startTableFuture = createTableLocally(recoveryRevision, ver, tableDescriptor, true);
                }

                startTableFutures.add(startTableFuture);
            }

            nextCatalog = catalog;
        }

        return allOf(startTableFutures.toArray(CompletableFuture[]::new))
                // Only now do we complete the future allowing replica starts being processed. This is why on node recovery
                // PartitionReplicaLifecycleManager does not acquire write locks (as mutual exclusion of replica starts and table additions
                // is guaranteed bu completing the future here, in TableManager).
                .whenComplete(copyStateTo(readyToProcessReplicaStarts))
                .whenComplete((unused, throwable) -> {
                    if (throwable != null) {
                        failureProcessor.process(new FailureContext(throwable, "Error starting tables"));
                    } else {
                        LOG.info("Tables started successfully [count={}]", startTableFutures.size());
                    }
                });
    }

    /**
     * Returns the future that will complete when, either the future from the argument or {@link #stopManagerFuture} will complete,
     * successfully or exceptionally. Allows to protect from getting stuck at {@link IgniteComponent#stopAsync(ComponentContext)} when
     * someone is blocked (by using {@link #busyLock}) for a long time.
     *
     * @param future Future.
     */
    private <T> CompletableFuture<T> orStopManagerFuture(CompletableFuture<T> future) {
        if (future.isDone()) {
            return future;
        }

        return anyOf(future, stopManagerFuture).thenApply(o -> (T) o);
    }

    /** Internal event. */
    private static class DestroyTableEvent {
        final int catalogVersion;
        final int tableId;

        DestroyTableEvent(int catalogVersion, int tableId) {
            this.catalogVersion = catalogVersion;
            this.tableId = tableId;
        }

        public int catalogVersion() {
            return catalogVersion;
        }

        public int tableId() {
            return tableId;
        }
    }

    private void cleanUpResourcesForDroppedTablesOnRecoveryBusy() {
        // TODO: IGNITE-20384 Clean up abandoned resources for dropped zones from vault and metastore

        Set<Integer> aliveTableIds = aliveTables(catalogService, lowWatermark.getLowWatermark());

        destroyMvStoragesForTablesNotIn(aliveTableIds);

        if (!nodeProperties.colocationEnabled()) {
            destroyTxStateStoragesForTablesNotIn(aliveTableIds);
            destroyReplicationProtocolStoragesForTablesNotIn(aliveTableIds);
        }
    }

    private void destroyMvStoragesForTablesNotIn(Set<Integer> aliveTableIds) {
        for (StorageEngine storageEngine : dataStorageMgr.allStorageEngines()) {
            Set<Integer> tableIdsOnDisk = storageEngine.tableIdsOnDisk();

            for (int tableId : difference(tableIdsOnDisk, aliveTableIds)) {
                storageEngine.destroyMvTable(tableId);
                LOG.info("Destroyed table MV storage for table {} in storage engine '{}'", tableId, storageEngine.name());
            }
        }
    }

    private void destroyTxStateStoragesForTablesNotIn(Set<Integer> aliveTableIds) {
        Set<Integer> tableIdsOnDisk = sharedTxStateStorage.tableOrZoneIdsOnDisk();

        for (int tableId : difference(tableIdsOnDisk, aliveTableIds)) {
            sharedTxStateStorage.destroyStorage(tableId);
            LOG.info("Destroyed table TX state storage for table {}", tableId);
        }
    }

    private void destroyReplicationProtocolStoragesForTablesNotIn(Set<Integer> aliveTableIds) {
        Set<TablePartitionId> partitionIdsOnDisk;
        try {
            partitionIdsOnDisk = replicaMgr.replicationProtocolTablePartitionIdsOnDisk();
        } catch (NodeStoppingException e) {
            // We'll proceed on next start.
            return;
        }

        Map<Integer, List<TablePartitionId>> partitionIdsByTableId = partitionIdsOnDisk.stream()
                .collect(groupingBy(TablePartitionId::tableId));

        for (Map.Entry<Integer, List<TablePartitionId>> entry : partitionIdsByTableId.entrySet()) {
            int tableId = entry.getKey();
            List<TablePartitionId> partitionIds = entry.getValue();

            if (!aliveTableIds.contains(tableId)) {
                destroyReplicationProtocolStoragesOnRecovery(tableId, partitionIds);
            }
        }
    }

    private void destroyReplicationProtocolStoragesOnRecovery(int tableId, List<TablePartitionId> partitionIds) {
        for (TablePartitionId partitionId : partitionIds) {
            try {
                replicaMgr.destroyReplicationProtocolStoragesOnStartup(partitionId);
            } catch (NodeStoppingException e) {
                // No problem, we'll proceed on next start.
                break;
            }
        }

        List<Integer> partitionIndexes = partitionIds.stream()
                .map(TablePartitionId::partitionId)
                .collect(toList());
        LOG.info(
                "Destroyed replication protocol storages for table {} and partitions {}",
                tableId,
                partitionIndexes
        );
    }

    private synchronized ScheduledExecutorService streamerFlushExecutor() {
        if (!busyLock.enterBusy()) {
            throw new IgniteException(NODE_STOPPING_ERR, new NodeStoppingException());
        }

        try {
            if (streamerFlushExecutor == null) {
                streamerFlushExecutor = Executors.newSingleThreadScheduledExecutor(
                        IgniteThreadFactory.create(nodeName, "streamer-flush-executor", LOG, STORAGE_WRITE));
            }

            return streamerFlushExecutor;
        } finally {
            busyLock.leaveBusy();
        }
    }

    /**
     * Restarts the table partition including the replica and raft node.
     *
     * @param tablePartitionId Table partition that needs to be restarted.
     * @param revision Metastore revision.
     * @return Operation future.
     */
    public CompletableFuture<Void> restartPartition(TablePartitionId tablePartitionId, long revision, long assignmentsTimestamp) {
        return inBusyLockAsync(busyLock, () -> tablesVv.get(revision).thenComposeAsync(unused -> inBusyLockAsync(busyLock, () -> {
            TableViewInternal table = tables.get(tablePartitionId.tableId());
            assert table != null : tablePartitionId;

            return stopPartitionForRestart(tablePartitionId, table).thenComposeAsync(unused1 -> {
                Assignments stableAssignments = stableAssignmentsGetLocally(metaStorageMgr, tablePartitionId, revision);

                assert stableAssignments != null : "tablePartitionId=" + tablePartitionId + ", revision=" + revision;

                return waitForMetadataCompleteness(assignmentsTimestamp).thenCompose(unused2 -> inBusyLockAsync(busyLock, () -> {
                    Assignment localAssignment = localAssignment(stableAssignments);

                    if (localAssignment == null) {
                        // (0) in case if node not in the assignments
                        return nullCompletedFuture();
                    }

                    return startPartitionAndStartClient(
                            table,
                            tablePartitionId.partitionId(),
                            localAssignment,
                            stableAssignments,
                            false,
                            assignmentsTimestamp
                    );
                }));
            }, ioExecutor);
        }), ioExecutor));
    }

    /**
     * Restarts the table partition including the replica and raft node.
     *
     * @param tablePartitionId Table partition that needs to be restarted.
     * @param revision Metastore revision.
     * @param assignmentsTimestamp Assignments timestamp.
     * @return Operation future.
     */
    public CompletableFuture<Void> restartPartitionWithCleanUp(
            TablePartitionId tablePartitionId,
            long revision,
            long assignmentsTimestamp
    ) {
        return inBusyLockAsync(busyLock, () -> tablesVv.get(revision).thenComposeAsync(unused -> inBusyLockAsync(busyLock, () -> {
            TableViewInternal table = tables.get(tablePartitionId.tableId());

            assert table != null : tablePartitionId;

            Assignments stableAssignments = stableAssignmentsGetLocally(metaStorageMgr, tablePartitionId, revision);

            Assignment localAssignment = localAssignment(stableAssignments);

            return stopPartitionAndDestroyForRestart(tablePartitionId, table)
                    .thenComposeAsync(unused1 ->
                            createPartitionAndStartClient(
                                    tablePartitionId,
                                    table, revision,
                                    false,
                                    assignmentsTimestamp,
                                    localAssignment,
                                    stableAssignments
                            ),
                            ioExecutor
                    );
        }), ioExecutor));
    }

    @Override
    public void setStreamerReceiverRunner(StreamerReceiverRunner runner) {
        this.streamerReceiverRunner = runner;
    }

    /**
     * Returns a copy of tables that belong to the specified zone.
     *
     * @param zoneId Zone identifier.
     * @return Set of tables.
     * @throws IgniteInternalException If failed to acquire a read lock for the zone or current thread was interrupted while waiting.
     */
    public Set<TableViewInternal> zoneTables(int zoneId) throws IgniteInternalException {
        NaiveAsyncReadWriteLock zoneLock = tablesPerZoneLocks.computeIfAbsent(zoneId, id -> new NaiveAsyncReadWriteLock());

        CompletableFuture<Long> readLockAcquisitionFuture = zoneLock.readLock();

        try {
            return readLockAcquisitionFuture.thenApply(stamp -> {
                Set<TableViewInternal> res = Set.copyOf(zoneTablesRawSet(zoneId));

                zoneLock.unlockRead(stamp);

                return res;
            }).get();
        } catch (Throwable t) {
            readLockAcquisitionFuture.thenAccept(zoneLock::unlockRead);

            if (t instanceof InterruptedException) {
                Thread.currentThread().interrupt();
            }

            throw new IgniteInternalException(INTERNAL_ERR, "Failed to acquire a read lock for zone [zoneId=" + zoneId + ']', t);
        }
    }

    /**
     * Returns a set of tables that belong to the specified zone.
     * Note that this method call should be properly synchronized using {@link #tablesPerZoneLocks}.
     *
     * @param zoneId Zone identifier.
     * @return Set of tables.
     */
    private Set<TableViewInternal> zoneTablesRawSet(int zoneId) {
        return tablesPerZone.getOrDefault(zoneId, Set.of());
    }

    /**
     * Adds a table to the specified zone.
     *
     * @param zoneId Zone identifier.
     * @param table Table to add.
     * @throws IgniteInternalException If failed to acquire a write lock for the zone or current thread was interrupted while waiting.
     */
    private void addTableToZone(int zoneId, TableImpl table) throws IgniteInternalException {
        NaiveAsyncReadWriteLock zoneLock = tablesPerZoneLocks.computeIfAbsent(zoneId, id -> new NaiveAsyncReadWriteLock());

        CompletableFuture<Long> writeLockAcquisitionFuture = zoneLock.writeLock();

        try {
            writeLockAcquisitionFuture.thenAccept(stamp -> {
                tablesPerZone.compute(zoneId, (id, tables) -> {
                    if (tables == null) {
                        tables = new HashSet<>();
                    }

                    tables.add(table);

                    return tables;
                });

                zoneLock.unlockWrite(stamp);
            }).get();
        } catch (Throwable t) {
            writeLockAcquisitionFuture.thenAccept(zoneLock::unlockWrite);

            if (t instanceof InterruptedException) {
                Thread.currentThread().interrupt();
            }

            throw new IgniteInternalException(INTERNAL_ERR, "Failed to acquire a write lock for zone [zoneId=" + zoneId + ']', t);
        }
    }

    private TableMetricSource createAndRegisterMetricsSource(StorageTableDescriptor tableDescriptor, QualifiedName tableName) {
        StorageEngine engine = dataStorageMgr.engineByStorageProfile(tableDescriptor.getStorageProfile());

        // Engine can be null sometimes, see "TableManager.createTableStorage".
        if (engine != null) {
            StorageEngineTablesMetricSource engineMetricSource = new StorageEngineTablesMetricSource(engine.name(), tableName);

            engine.addTableMetrics(tableDescriptor, engineMetricSource);

            try {
                metricManager.registerSource(engineMetricSource);
                metricManager.enable(engineMetricSource);
            } catch (Exception e) {
                String message = "Failed to register storage engine metrics source for table [id={}, name={}].";
                LOG.warn(message, e, tableDescriptor.getId(), tableName);
            }
        }

        TableMetricSource source = new TableMetricSource(tableName);

        try {
            metricManager.registerSource(source);
            metricManager.enable(source);
        } catch (Exception e) {
            LOG.warn("Failed to register metrics source for table [id={}, name={}].", e, tableDescriptor.getId(), tableName);
        }

        return source;
    }

    private void unregisterMetricsSource(int tableId) {
        TableViewInternal table = startedTables.get(tableId);
        if (table == null) {
            return;
        }

        QualifiedName tableName = table.qualifiedName();

        try {
            metricManager.unregisterSource(TableMetricSource.sourceName(tableName));
        } catch (Exception e) {
            LOG.warn("Failed to unregister metrics source for table [id={}, name={}].", e, tableId, tableName);
        }

        String storageProfile = table.internalTable().storage().getTableDescriptor().getStorageProfile();
        StorageEngine engine = dataStorageMgr.engineByStorageProfile(storageProfile);
        // Engine can be null sometimes, see "TableManager.createTableStorage".
        if (engine != null) {
            try {
                metricManager.unregisterSource(StorageEngineTablesMetricSource.sourceName(engine.name(), tableName));
            } catch (Exception e) {
                LOG.warn("Failed to unregister storage engine metrics source for table [id={}, name={}].", e, tableId, tableName);
            }
        }
    }

    private static class TableClosedException extends IgniteInternalException {
        private static final long serialVersionUID = 1L;

        private TableClosedException(int tableId, @Nullable Throwable cause) {
            super(INTERNAL_ERR, "Table is closed [tableId=" + tableId + "]", cause);
        }
    }
}<|MERGE_RESOLUTION|>--- conflicted
+++ resolved
@@ -3189,17 +3189,11 @@
 
         GcUpdateHandler gcUpdateHandler = new GcUpdateHandler(partitionDataStorage, safeTimeTracker, indexUpdateHandler);
 
-<<<<<<< HEAD
-        LongSupplier partSizeSupplier = () -> partitionDataStorage.getStorage().estimatedSize();
-        PartitionModificationCounter modificationCounter = partitionModificationCounterFactory.create(partSizeSupplier);
-        registerPartitionModificationCounterMetrics(table, partitionId, modificationCounter);
-=======
         SizeSupplier partSizeSupplier = () -> partitionDataStorage.getStorage().estimatedSize();
         PartitionModificationCounter modificationCounter = partitionModificationCounterFactory.create(
                 partSizeSupplier, table::stalenessConfiguration
         );
-        registerPartitionModificationCounterMetrics(table.tableId(), partitionId, modificationCounter);
->>>>>>> e5993266
+        registerPartitionModificationCounterMetrics(table, partitionId, modificationCounter);
 
         StorageUpdateHandler storageUpdateHandler = new StorageUpdateHandler(
                 partitionId,
@@ -3351,7 +3345,7 @@
                         // prepareTableResourcesOnRecovery registers a table metric source, so we need to unregister it here,
                         // just because the table is being dropped and there is no need to keep the metric source.
                         QualifiedName tableName = QualifiedNameHelper.fromNormalized(schemaDescriptor.name(), tableDescriptor.name());
-                        metricManager.unregisterSource(TableMetricSource.metricSourceName(tableName));
+                        metricManager.unregisterSource(TableMetricSource.sourceName(tableName));
                     }
                 } else {
                     startTableFuture = createTableLocally(recoveryRevision, ver, tableDescriptor, true);
