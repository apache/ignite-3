/*
 * Licensed to the Apache Software Foundation (ASF) under one or more
 * contributor license agreements. See the NOTICE file distributed with
 * this work for additional information regarding copyright ownership.
 * The ASF licenses this file to You under the Apache License, Version 2.0
 * (the "License"); you may not use this file except in compliance with
 * the License. You may obtain a copy of the License at
 *
 *      http://www.apache.org/licenses/LICENSE-2.0
 *
 * Unless required by applicable law or agreed to in writing, software
 * distributed under the License is distributed on an "AS IS" BASIS,
 * WITHOUT WARRANTIES OR CONDITIONS OF ANY KIND, either express or implied.
 * See the License for the specific language governing permissions and
 * limitations under the License.
 */

package org.apache.ignite.internal.table.distributed;

import static java.nio.charset.StandardCharsets.UTF_8;
import static java.util.Collections.emptySet;
import static java.util.Collections.unmodifiableMap;
import static java.util.concurrent.CompletableFuture.allOf;
import static java.util.concurrent.CompletableFuture.anyOf;
import static java.util.concurrent.CompletableFuture.completedFuture;
import static java.util.concurrent.CompletableFuture.failedFuture;
import static java.util.concurrent.CompletableFuture.runAsync;
import static java.util.concurrent.CompletableFuture.supplyAsync;
import static java.util.function.Function.identity;
import static java.util.stream.Collectors.toList;
import static java.util.stream.Collectors.toSet;
import static org.apache.ignite.internal.causality.IncrementalVersionedValue.dependingOn;
import static org.apache.ignite.internal.distributionzones.rebalance.RebalanceUtil.ASSIGNMENTS_SWITCH_REDUCE_PREFIX;
import static org.apache.ignite.internal.distributionzones.rebalance.RebalanceUtil.PENDING_ASSIGNMENTS_PREFIX;
import static org.apache.ignite.internal.distributionzones.rebalance.RebalanceUtil.STABLE_ASSIGNMENTS_PREFIX;
import static org.apache.ignite.internal.distributionzones.rebalance.RebalanceUtil.extractPartitionNumber;
import static org.apache.ignite.internal.distributionzones.rebalance.RebalanceUtil.extractTableId;
import static org.apache.ignite.internal.distributionzones.rebalance.RebalanceUtil.partitionAssignmentsGetLocally;
import static org.apache.ignite.internal.distributionzones.rebalance.RebalanceUtil.pendingPartAssignmentsKey;
import static org.apache.ignite.internal.distributionzones.rebalance.RebalanceUtil.stablePartAssignmentsKey;
import static org.apache.ignite.internal.distributionzones.rebalance.RebalanceUtil.subtract;
import static org.apache.ignite.internal.distributionzones.rebalance.RebalanceUtil.tableAssignmentsGetLocally;
import static org.apache.ignite.internal.distributionzones.rebalance.RebalanceUtil.union;
import static org.apache.ignite.internal.event.EventListener.fromConsumer;
import static org.apache.ignite.internal.hlc.HybridTimestamp.LOGICAL_TIME_BITS_SIZE;
import static org.apache.ignite.internal.hlc.HybridTimestamp.hybridTimestampToLong;
import static org.apache.ignite.internal.metastorage.dsl.Conditions.notExists;
import static org.apache.ignite.internal.metastorage.dsl.Operations.put;
import static org.apache.ignite.internal.raft.PeersAndLearners.fromAssignments;
import static org.apache.ignite.internal.table.distributed.TableUtils.droppedTables;
import static org.apache.ignite.internal.table.distributed.index.IndexUtils.registerIndexesToTable;
import static org.apache.ignite.internal.thread.ThreadOperation.STORAGE_READ;
import static org.apache.ignite.internal.thread.ThreadOperation.STORAGE_WRITE;
import static org.apache.ignite.internal.util.ByteUtils.toByteArray;
import static org.apache.ignite.internal.util.CompletableFutures.allOfToList;
import static org.apache.ignite.internal.util.CompletableFutures.emptyListCompletedFuture;
import static org.apache.ignite.internal.util.CompletableFutures.falseCompletedFuture;
import static org.apache.ignite.internal.util.CompletableFutures.nullCompletedFuture;
import static org.apache.ignite.internal.util.CompletableFutures.trueCompletedFuture;
import static org.apache.ignite.internal.util.ExceptionUtils.sneakyThrow;
import static org.apache.ignite.internal.util.ExceptionUtils.unwrapCause;
import static org.apache.ignite.internal.util.IgniteUtils.inBusyLock;
import static org.apache.ignite.internal.util.IgniteUtils.inBusyLockAsync;
import static org.apache.ignite.internal.util.IgniteUtils.shutdownAndAwaitTermination;
import static org.apache.ignite.lang.ErrorGroups.Common.INTERNAL_ERR;

import it.unimi.dsi.fastutil.ints.IntOpenHashSet;
import java.nio.file.Path;
import java.util.ArrayList;
import java.util.Collection;
import java.util.Collections;
import java.util.List;
import java.util.Map;
import java.util.Objects;
import java.util.Set;
import java.util.concurrent.CompletableFuture;
import java.util.concurrent.CompletionException;
import java.util.concurrent.ConcurrentHashMap;
import java.util.concurrent.ExecutionException;
import java.util.concurrent.Executor;
import java.util.concurrent.ExecutorService;
import java.util.concurrent.Executors;
import java.util.concurrent.LinkedBlockingQueue;
import java.util.concurrent.ScheduledExecutorService;
import java.util.concurrent.ThreadPoolExecutor;
import java.util.concurrent.TimeUnit;
import java.util.concurrent.TimeoutException;
import java.util.concurrent.atomic.AtomicBoolean;
import java.util.function.BiFunction;
import java.util.function.Consumer;
import java.util.function.Function;
import java.util.function.IntSupplier;
import java.util.function.LongFunction;
import java.util.function.Predicate;
import java.util.function.Supplier;
import java.util.stream.IntStream;
import java.util.stream.Stream;
import org.apache.ignite.internal.affinity.AffinityUtils;
import org.apache.ignite.internal.affinity.Assignment;
import org.apache.ignite.internal.affinity.Assignments;
import org.apache.ignite.internal.catalog.Catalog;
import org.apache.ignite.internal.catalog.CatalogService;
import org.apache.ignite.internal.catalog.descriptors.CatalogTableDescriptor;
import org.apache.ignite.internal.catalog.descriptors.CatalogZoneDescriptor;
import org.apache.ignite.internal.catalog.events.CatalogEvent;
import org.apache.ignite.internal.catalog.events.CreateTableEventParameters;
import org.apache.ignite.internal.catalog.events.DropTableEventParameters;
import org.apache.ignite.internal.catalog.events.RenameTableEventParameters;
import org.apache.ignite.internal.causality.CompletionListener;
import org.apache.ignite.internal.causality.IncrementalVersionedValue;
import org.apache.ignite.internal.close.ManuallyCloseable;
import org.apache.ignite.internal.components.LogSyncer;
import org.apache.ignite.internal.distributionzones.DistributionZoneManager;
import org.apache.ignite.internal.distributionzones.rebalance.PartitionMover;
import org.apache.ignite.internal.distributionzones.rebalance.RebalanceRaftGroupEventsListener;
import org.apache.ignite.internal.distributionzones.rebalance.RebalanceUtil;
import org.apache.ignite.internal.hlc.ClockService;
import org.apache.ignite.internal.hlc.HybridClock;
import org.apache.ignite.internal.hlc.HybridTimestamp;
import org.apache.ignite.internal.lang.ByteArray;
import org.apache.ignite.internal.lang.IgniteInternalException;
import org.apache.ignite.internal.lang.IgniteStringFormatter;
import org.apache.ignite.internal.lang.NodeStoppingException;
import org.apache.ignite.internal.logger.IgniteLogger;
import org.apache.ignite.internal.logger.Loggers;
import org.apache.ignite.internal.lowwatermark.LowWatermark;
import org.apache.ignite.internal.lowwatermark.event.ChangeLowWatermarkEventParameters;
import org.apache.ignite.internal.lowwatermark.event.LowWatermarkEvent;
import org.apache.ignite.internal.manager.ComponentContext;
import org.apache.ignite.internal.manager.IgniteComponent;
import org.apache.ignite.internal.marshaller.ReflectionMarshallersProvider;
import org.apache.ignite.internal.metastorage.Entry;
import org.apache.ignite.internal.metastorage.MetaStorageManager;
import org.apache.ignite.internal.metastorage.WatchEvent;
import org.apache.ignite.internal.metastorage.WatchListener;
import org.apache.ignite.internal.metastorage.dsl.Condition;
import org.apache.ignite.internal.metastorage.dsl.Operation;
import org.apache.ignite.internal.network.MessagingService;
import org.apache.ignite.internal.network.TopologyService;
import org.apache.ignite.internal.network.serialization.MessageSerializationRegistry;
import org.apache.ignite.internal.partition.replicator.PartitionReplicaLifecycleEvent;
import org.apache.ignite.internal.partition.replicator.PartitionReplicaLifecycleEventParameters;
import org.apache.ignite.internal.partition.replicator.PartitionReplicaLifecycleManager;
import org.apache.ignite.internal.partition.replicator.ZonePartitionReplicaListener;
import org.apache.ignite.internal.placementdriver.PlacementDriver;
import org.apache.ignite.internal.placementdriver.event.PrimaryReplicaEvent;
import org.apache.ignite.internal.placementdriver.event.PrimaryReplicaEventParameters;
import org.apache.ignite.internal.raft.ExecutorInclinedRaftCommandRunner;
import org.apache.ignite.internal.raft.Peer;
import org.apache.ignite.internal.raft.PeersAndLearners;
import org.apache.ignite.internal.raft.RaftGroupEventsListener;
import org.apache.ignite.internal.raft.service.LeaderWithTerm;
import org.apache.ignite.internal.raft.service.RaftCommandRunner;
import org.apache.ignite.internal.raft.service.RaftGroupListener;
import org.apache.ignite.internal.raft.service.RaftGroupService;
import org.apache.ignite.internal.raft.storage.SnapshotStorageFactory;
import org.apache.ignite.internal.replicator.Replica;
import org.apache.ignite.internal.replicator.ReplicaManager;
import org.apache.ignite.internal.replicator.ReplicaManager.WeakReplicaStopReason;
import org.apache.ignite.internal.replicator.ReplicaService;
import org.apache.ignite.internal.replicator.ReplicationGroupId;
import org.apache.ignite.internal.replicator.TablePartitionId;
import org.apache.ignite.internal.replicator.ZonePartitionId;
import org.apache.ignite.internal.replicator.listener.ReplicaListener;
import org.apache.ignite.internal.schema.SchemaManager;
import org.apache.ignite.internal.schema.SchemaRegistry;
import org.apache.ignite.internal.schema.SchemaSyncService;
import org.apache.ignite.internal.schema.configuration.GcConfiguration;
import org.apache.ignite.internal.schema.configuration.StorageUpdateConfiguration;
import org.apache.ignite.internal.storage.DataStorageManager;
import org.apache.ignite.internal.storage.MvPartitionStorage;
import org.apache.ignite.internal.storage.engine.MvTableStorage;
import org.apache.ignite.internal.storage.engine.StorageEngine;
import org.apache.ignite.internal.storage.engine.StorageTableDescriptor;
import org.apache.ignite.internal.table.IgniteTablesInternal;
import org.apache.ignite.internal.table.InternalTable;
import org.apache.ignite.internal.table.LongPriorityQueue;
import org.apache.ignite.internal.table.StreamerReceiverRunner;
import org.apache.ignite.internal.table.TableImpl;
import org.apache.ignite.internal.table.TableViewInternal;
import org.apache.ignite.internal.table.distributed.gc.GcUpdateHandler;
import org.apache.ignite.internal.table.distributed.gc.MvGc;
import org.apache.ignite.internal.table.distributed.index.IndexMetaStorage;
import org.apache.ignite.internal.table.distributed.index.IndexUpdateHandler;
import org.apache.ignite.internal.table.distributed.raft.PartitionDataStorage;
import org.apache.ignite.internal.table.distributed.raft.PartitionListener;
import org.apache.ignite.internal.table.distributed.raft.snapshot.FullStateTransferIndexChooser;
import org.apache.ignite.internal.table.distributed.raft.snapshot.PartitionAccessImpl;
import org.apache.ignite.internal.table.distributed.raft.snapshot.PartitionKey;
import org.apache.ignite.internal.table.distributed.raft.snapshot.PartitionSnapshotStorageFactory;
import org.apache.ignite.internal.table.distributed.raft.snapshot.outgoing.OutgoingSnapshotsManager;
import org.apache.ignite.internal.table.distributed.raft.snapshot.outgoing.SnapshotAwarePartitionDataStorage;
import org.apache.ignite.internal.table.distributed.replicator.PartitionReplicaListener;
import org.apache.ignite.internal.table.distributed.replicator.TransactionStateResolver;
import org.apache.ignite.internal.table.distributed.schema.CatalogValidationSchemasSource;
import org.apache.ignite.internal.table.distributed.schema.ExecutorInclinedSchemaSyncService;
import org.apache.ignite.internal.table.distributed.schema.SchemaVersions;
import org.apache.ignite.internal.table.distributed.schema.SchemaVersionsImpl;
import org.apache.ignite.internal.table.distributed.storage.InternalTableImpl;
import org.apache.ignite.internal.table.distributed.storage.PartitionStorages;
import org.apache.ignite.internal.table.distributed.wrappers.ExecutorInclinedPlacementDriver;
import org.apache.ignite.internal.thread.IgniteThreadFactory;
import org.apache.ignite.internal.thread.NamedThreadFactory;
import org.apache.ignite.internal.tx.HybridTimestampTracker;
import org.apache.ignite.internal.tx.LockManager;
import org.apache.ignite.internal.tx.TxManager;
import org.apache.ignite.internal.tx.configuration.TransactionConfiguration;
import org.apache.ignite.internal.tx.impl.RemotelyTriggeredResourceRegistry;
import org.apache.ignite.internal.tx.impl.TransactionInflights;
import org.apache.ignite.internal.tx.impl.TxMessageSender;
import org.apache.ignite.internal.tx.storage.state.ThreadAssertingTxStateTableStorage;
import org.apache.ignite.internal.tx.storage.state.TxStateStorage;
import org.apache.ignite.internal.tx.storage.state.TxStateTableStorage;
import org.apache.ignite.internal.tx.storage.state.rocksdb.TxStateRocksDbSharedStorage;
import org.apache.ignite.internal.tx.storage.state.rocksdb.TxStateRocksDbTableStorage;
import org.apache.ignite.internal.util.CompletableFutures;
import org.apache.ignite.internal.util.Cursor;
import org.apache.ignite.internal.util.ExceptionUtils;
import org.apache.ignite.internal.util.IgniteSpinBusyLock;
import org.apache.ignite.internal.util.IgniteUtils;
import org.apache.ignite.internal.util.Lazy;
import org.apache.ignite.internal.util.PendingComparableValuesTracker;
import org.apache.ignite.internal.utils.RebalanceUtilEx;
import org.apache.ignite.internal.worker.ThreadAssertions;
import org.apache.ignite.lang.IgniteException;
import org.apache.ignite.lang.util.IgniteNameUtils;
import org.apache.ignite.network.ClusterNode;
import org.apache.ignite.sql.IgniteSql;
import org.apache.ignite.table.Table;
import org.jetbrains.annotations.Nullable;
import org.jetbrains.annotations.TestOnly;

/**
 * Table manager.
 */
public class TableManager implements IgniteTablesInternal, IgniteComponent {

    /** The logger. */
    private static final IgniteLogger LOG = Loggers.forClass(TableManager.class);

    /** Name of a transaction state directory. */
    private static final String TX_STATE_DIR = "tx-state";

    /** Transaction storage flush delay. */
    private static final int TX_STATE_STORAGE_FLUSH_DELAY = 100;
    private static final IntSupplier TX_STATE_STORAGE_FLUSH_DELAY_SUPPLIER = () -> TX_STATE_STORAGE_FLUSH_DELAY;

    private final TopologyService topologyService;

    /** Replica manager. */
    private final ReplicaManager replicaMgr;

    /** Lock manager. */
    private final LockManager lockMgr;

    /** Replica service. */
    private final ReplicaService replicaSvc;

    /** Transaction manager. */
    private final TxManager txManager;

    /** Meta storage manager. */
    private final MetaStorageManager metaStorageMgr;

    /** Data storage manager. */
    private final DataStorageManager dataStorageMgr;

    /** Transaction state resolver. */
    private final TransactionStateResolver transactionStateResolver;

    /**
     * Versioned value for linearizing table changing events.
     *
     * @see #localPartitionsVv
     * @see #assignmentsUpdatedVv
     */
    private final IncrementalVersionedValue<Void> tablesVv;

    /**
     * Versioned value for linearizing table partitions changing events.
     *
     * <p>Completed strictly after {@link #tablesVv} and strictly before {@link #assignmentsUpdatedVv}.
     */
    private final IncrementalVersionedValue<Void> localPartitionsVv;

    /**
     * Versioned value for tracking RAFT groups initialization and starting completion.
     *
     * <p>Only explicitly updated in {@link #startLocalPartitionsAndClients(CompletableFuture, TableImpl, int, boolean, HybridTimestamp)}.
     *
     * <p>Completed strictly after {@link #localPartitionsVv}.
     */
    private final IncrementalVersionedValue<Void> assignmentsUpdatedVv;

    /** Registered tables. */
    private final Map<Integer, TableImpl> tables = new ConcurrentHashMap<>();

    /** Started tables. */
    private final Map<Integer, TableImpl> startedTables = new ConcurrentHashMap<>();

    /** A queue for deferred table destruction events. */
    private final LongPriorityQueue<DestroyTableEvent> destructionEventsQueue =
            new LongPriorityQueue<>(DestroyTableEvent::catalogVersion);

    /** Local partitions. */
    private final Map<Integer, PartitionSet> localPartsByTableId = new ConcurrentHashMap<>();

    /** Busy lock to stop synchronously. */
    private final IgniteSpinBusyLock busyLock = new IgniteSpinBusyLock();

    /** Prevents double stopping the component. */
    private final AtomicBoolean beforeStopGuard = new AtomicBoolean();

    private final AtomicBoolean stopGuard = new AtomicBoolean();

    /** Schema manager. */
    private final SchemaManager schemaManager;

    /** Transaction state storage scheduled pool. */
    private final ScheduledExecutorService txStateStorageScheduledPool;

    /** Transaction state storage pool. */
    private final ExecutorService txStateStoragePool;

    private final TxStateRocksDbSharedStorage sharedTxStateStorage;

    /** Scan request executor. */
    private final ExecutorService scanRequestExecutor;

    /**
     * Separate executor for IO operations like partition storage initialization or partition raft group meta data persisting.
     */
    private final ExecutorService ioExecutor;

    private final HybridClock clock;

    private final ClockService clockService;

    private final OutgoingSnapshotsManager outgoingSnapshotsManager;

    private final DistributionZoneManager distributionZoneManager;

    private final SchemaSyncService executorInclinedSchemaSyncService;

    private final CatalogService catalogService;

    /** Incoming RAFT snapshots executor. */
    private final ExecutorService incomingSnapshotsExecutor;

    /** Meta storage listener for pending assignments. */
    private final WatchListener pendingAssignmentsRebalanceListener;

    /** Meta storage listener for stable assignments. */
    private final WatchListener stableAssignmentsRebalanceListener;

    /** Meta storage listener for switch reduce assignments. */
    private final WatchListener assignmentsSwitchRebalanceListener;

    private final MvGc mvGc;

    private final LowWatermark lowWatermark;

    private final HybridTimestampTracker observableTimestampTracker;

    /** Placement driver. */
    private final PlacementDriver executorInclinedPlacementDriver;

    /** A supplier function that returns {@link IgniteSql}. */
    private final Supplier<IgniteSql> sql;

    private final SchemaVersions schemaVersions;

    private final PartitionReplicatorNodeRecovery partitionReplicatorNodeRecovery;

    /** Versioned value used only at manager startup to correctly fire table creation events. */
    private final IncrementalVersionedValue<Void> startVv;

    /** Ends at the {@link IgniteComponent#stopAsync(ComponentContext)} with an {@link NodeStoppingException}. */
    private final CompletableFuture<Void> stopManagerFuture = new CompletableFuture<>();

    /** Configuration for {@link StorageUpdateHandler}. */
    private final StorageUpdateConfiguration storageUpdateConfig;

    /**
     * Executes partition operations (that might cause I/O and/or be blocked on locks).
     */
    private final Executor partitionOperationsExecutor;

    /** Executor for scheduling rebalance routine. */
    private final ScheduledExecutorService rebalanceScheduler;

    /** Marshallers provider. */
    private final ReflectionMarshallersProvider marshallers = new ReflectionMarshallersProvider();

    /** Index chooser for full state transfer. */
    private final FullStateTransferIndexChooser fullStateTransferIndexChooser;

    private final RemotelyTriggeredResourceRegistry remotelyTriggeredResourceRegistry;

    private final TransactionInflights transactionInflights;

    private final TableProcessorsStorage tableProcessorsStorage;

    private final TransactionConfiguration txCfg;

    private final String nodeName;

    private final PartitionReplicaLifecycleManager partitionReplicaLifecycleManager;

    private long implicitTransactionTimeout;

    private int attemptsObtainLock;

    @Nullable
    private ScheduledExecutorService streamerFlushExecutor;

    private final IndexMetaStorage indexMetaStorage;

    private final Predicate<Assignment> isLocalNodeAssignment = assignment -> assignment.consistentId().equals(localNode().name());

    @Nullable
    private StreamerReceiverRunner streamerReceiverRunner;

    private CompletableFuture<Void> started = new CompletableFuture<>();

    /**
     * Creates a new table manager.
     *
     * @param nodeName Node name.
     * @param registry Registry for versioned values.
     * @param gcConfig Garbage collector configuration.
     * @param txCfg Transaction configuration.
     * @param storageUpdateConfig Storage update handler configuration.
     * @param replicaMgr Replica manager.
     * @param lockMgr Lock manager.
     * @param replicaSvc Replica service.
     * @param txManager Transaction manager.
     * @param dataStorageMgr Data storage manager.
     * @param schemaManager Schema manager.
     * @param ioExecutor Separate executor for IO operations like partition storage initialization or partition raft group meta data
     *     persisting.
     * @param partitionOperationsExecutor Striped executor on which partition operations (potentially requiring I/O with storages)
     *     will be executed.
     * @param rebalanceScheduler Executor for scheduling rebalance routine.
     * @param placementDriver Placement driver.
     * @param sql A supplier function that returns {@link IgniteSql}.
     * @param lowWatermark Low watermark.
     * @param transactionInflights Transaction inflights.
     * @param indexMetaStorage Index meta storage.
     * @param partitionReplicaLifecycleManager Partition replica lifecycle manager.
     */
    public TableManager(
            String nodeName,
            Consumer<LongFunction<CompletableFuture<?>>> registry,
            GcConfiguration gcConfig,
            TransactionConfiguration txCfg,
            StorageUpdateConfiguration storageUpdateConfig,
            MessagingService messagingService,
            TopologyService topologyService,
            MessageSerializationRegistry messageSerializationRegistry,
            ReplicaManager replicaMgr,
            LockManager lockMgr,
            ReplicaService replicaSvc,
            TxManager txManager,
            DataStorageManager dataStorageMgr,
            Path storagePath,
            MetaStorageManager metaStorageMgr,
            SchemaManager schemaManager,
            ExecutorService ioExecutor,
            Executor partitionOperationsExecutor,
            ScheduledExecutorService rebalanceScheduler,
            HybridClock clock,
            ClockService clockService,
            OutgoingSnapshotsManager outgoingSnapshotsManager,
            DistributionZoneManager distributionZoneManager,
            SchemaSyncService schemaSyncService,
            CatalogService catalogService,
            HybridTimestampTracker observableTimestampTracker,
            PlacementDriver placementDriver,
            Supplier<IgniteSql> sql,
            RemotelyTriggeredResourceRegistry remotelyTriggeredResourceRegistry,
            LowWatermark lowWatermark,
            TransactionInflights transactionInflights,
            IndexMetaStorage indexMetaStorage,
            LogSyncer logSyncer,
            PartitionReplicaLifecycleManager partitionReplicaLifecycleManager
    ) {
        this.topologyService = topologyService;
        this.replicaMgr = replicaMgr;
        this.lockMgr = lockMgr;
        this.replicaSvc = replicaSvc;
        this.txManager = txManager;
        this.dataStorageMgr = dataStorageMgr;
        this.metaStorageMgr = metaStorageMgr;
        this.schemaManager = schemaManager;
        this.ioExecutor = ioExecutor;
        this.partitionOperationsExecutor = partitionOperationsExecutor;
        this.rebalanceScheduler = rebalanceScheduler;
        this.clock = clock;
        this.clockService = clockService;
        this.outgoingSnapshotsManager = outgoingSnapshotsManager;
        this.distributionZoneManager = distributionZoneManager;
        this.catalogService = catalogService;
        this.observableTimestampTracker = observableTimestampTracker;
        this.sql = sql;
        this.storageUpdateConfig = storageUpdateConfig;
        this.remotelyTriggeredResourceRegistry = remotelyTriggeredResourceRegistry;
        this.lowWatermark = lowWatermark;
        this.transactionInflights = transactionInflights;
        this.txCfg = txCfg;
        this.nodeName = nodeName;
        this.indexMetaStorage = indexMetaStorage;
        this.partitionReplicaLifecycleManager = partitionReplicaLifecycleManager;

        this.executorInclinedSchemaSyncService = new ExecutorInclinedSchemaSyncService(schemaSyncService, partitionOperationsExecutor);
        this.executorInclinedPlacementDriver = new ExecutorInclinedPlacementDriver(placementDriver, partitionOperationsExecutor);

        TxMessageSender txMessageSender = new TxMessageSender(
                messagingService,
                replicaSvc,
                clockService,
                txCfg
        );

        transactionStateResolver = new TransactionStateResolver(
                txManager,
                clockService,
                topologyService,
                messagingService,
                executorInclinedPlacementDriver,
                txMessageSender
        );

        schemaVersions = new SchemaVersionsImpl(executorInclinedSchemaSyncService, catalogService, clockService);

        tablesVv = new IncrementalVersionedValue<>(registry);

        localPartitionsVv = new IncrementalVersionedValue<>(dependingOn(tablesVv));

        assignmentsUpdatedVv = new IncrementalVersionedValue<>(dependingOn(localPartitionsVv));

        txStateStorageScheduledPool = Executors.newSingleThreadScheduledExecutor(
                NamedThreadFactory.create(nodeName, "tx-state-storage-scheduled-pool", LOG));

        txStateStoragePool = Executors.newFixedThreadPool(Runtime.getRuntime().availableProcessors(),
                NamedThreadFactory.create(nodeName, "tx-state-storage-pool", LOG));

        scanRequestExecutor = Executors.newSingleThreadExecutor(
                IgniteThreadFactory.create(nodeName, "scan-query-executor", LOG, STORAGE_READ));

        int cpus = Runtime.getRuntime().availableProcessors();

        incomingSnapshotsExecutor = new ThreadPoolExecutor(
                cpus,
                cpus,
                100,
                TimeUnit.MILLISECONDS,
                new LinkedBlockingQueue<>(),
                IgniteThreadFactory.create(nodeName, "incoming-raft-snapshot", LOG, STORAGE_READ, STORAGE_WRITE)
        );

        pendingAssignmentsRebalanceListener = createPendingAssignmentsRebalanceListener();

        stableAssignmentsRebalanceListener = createStableAssignmentsRebalanceListener();

        assignmentsSwitchRebalanceListener = createAssignmentsSwitchRebalanceListener();

        mvGc = new MvGc(nodeName, gcConfig, lowWatermark);

        partitionReplicatorNodeRecovery = new PartitionReplicatorNodeRecovery(
                metaStorageMgr,
                messagingService,
                topologyService,
                partitionOperationsExecutor,
                tableId -> tablesById().get(tableId)
        );

        startVv = new IncrementalVersionedValue<>(registry);

        sharedTxStateStorage = new TxStateRocksDbSharedStorage(
                storagePath.resolve(TX_STATE_DIR),
                txStateStorageScheduledPool,
                txStateStoragePool,
                logSyncer,
                TX_STATE_STORAGE_FLUSH_DELAY_SUPPLIER
        );

        fullStateTransferIndexChooser = new FullStateTransferIndexChooser(catalogService, lowWatermark, indexMetaStorage);

        tableProcessorsStorage = new TableProcessorsStorage(partitionReplicaLifecycleManager);

        partitionReplicaLifecycleManager.listen(
                PartitionReplicaLifecycleEvent.AFTER_REPLICA_STARTED,
                this::onZoneReplicaCreated
        );
    }

    @Override
    public CompletableFuture<Void> startAsync(ComponentContext componentContext) {
        return inBusyLockAsync(busyLock, () -> {
            mvGc.start();

            transactionStateResolver.start();

            fullStateTransferIndexChooser.start();

            CompletableFuture<Long> recoveryFinishFuture = metaStorageMgr.recoveryFinishedFuture();

            assert recoveryFinishFuture.isDone();

            long recoveryRevision = recoveryFinishFuture.join();

            cleanUpResourcesForDroppedTablesOnRecoveryBusy();

            sharedTxStateStorage.start();

            started.complete(null);

            startTables(recoveryRevision, lowWatermark.getLowWatermark());

            processAssignmentsOnRecovery(recoveryRevision);

            metaStorageMgr.registerPrefixWatch(ByteArray.fromString(PENDING_ASSIGNMENTS_PREFIX), pendingAssignmentsRebalanceListener);
            metaStorageMgr.registerPrefixWatch(ByteArray.fromString(STABLE_ASSIGNMENTS_PREFIX), stableAssignmentsRebalanceListener);
            metaStorageMgr.registerPrefixWatch(ByteArray.fromString(ASSIGNMENTS_SWITCH_REDUCE_PREFIX), assignmentsSwitchRebalanceListener);

            catalogService.listen(CatalogEvent.TABLE_CREATE, parameters -> onTableCreate((CreateTableEventParameters) parameters));
            catalogService.listen(CatalogEvent.TABLE_CREATE, parameters ->
                    prepareTableResourcesAndLoadToZoneReplica((CreateTableEventParameters) parameters));
            catalogService.listen(CatalogEvent.TABLE_DROP, fromConsumer(this::onTableDrop));
            catalogService.listen(CatalogEvent.TABLE_ALTER, parameters -> {
                if (parameters instanceof RenameTableEventParameters) {
                    return onTableRename((RenameTableEventParameters) parameters).thenApply(unused -> false);
                } else {
                    return falseCompletedFuture();
                }
            });

            lowWatermark.listen(
                    LowWatermarkEvent.LOW_WATERMARK_CHANGED,
                    parameters -> onLwmChanged((ChangeLowWatermarkEventParameters) parameters)
            );

            partitionReplicatorNodeRecovery.start();

            implicitTransactionTimeout = txCfg.implicitTransactionTimeout().value();
            attemptsObtainLock = txCfg.attemptsObtainLock().value();

            executorInclinedPlacementDriver.listen(PrimaryReplicaEvent.PRIMARY_REPLICA_EXPIRED, this::onPrimaryReplicaExpired);


            return nullCompletedFuture();
        });
    }

<<<<<<< HEAD
    private CompletableFuture<Boolean> onZoneReplicaCreated(PartitionReplicaLifecycleEventParameters parameters) {
        if (!PartitionReplicaLifecycleManager.ENABLED) {
            return completedFuture(false);
        }

        List<CompletableFuture<?>> futs = new ArrayList<>();

        started.thenRun(() -> {
            Set<TableImpl> zoneTables = tableProcessorsStorage.tables(parameters.zoneDescriptor().id());

            final PartitionSet singlePartitionIdSet = PartitionSet.of(parameters.partitionId());

            /// KKK: catalog for the right moment and causality token for the right moment?
            zoneTables.forEach(tbl -> {
                futs.add(inBusyLockAsync(busyLock,
                        () -> completedFuture(null)
                                .thenComposeAsync((notUsed) -> getOrCreatePartitionStorages(tbl, singlePartitionIdSet), ioExecutor))

                        .thenRunAsync(() -> inBusyLock(busyLock, () -> {
                                    lowWatermark.getLowWatermarkSafe(lwm ->
                                            registerIndexesToTable(tbl, catalogService, singlePartitionIdSet, tbl.schemaView(), lwm)
                                    );

                                    preparePartitionResourcesAndLoadToZoneReplica(
                                            tbl, parameters.partitionId(), parameters.zoneDescriptor().id());
                                }
                        ), ioExecutor));
            });
        });

        return allOf(futs.toArray(new CompletableFuture[]{})).thenApply((notUsed) -> false);
=======
    private CompletableFuture<Void> waitForMetadataCompleteness(long ts) {
        return executorInclinedSchemaSyncService.waitForMetadataCompleteness(HybridTimestamp.hybridTimestamp(ts));
>>>>>>> b6af8f65
    }

    private CompletableFuture<Boolean> prepareTableResourcesAndLoadToZoneReplica(CreateTableEventParameters parameters) {
        if (!PartitionReplicaLifecycleManager.ENABLED) {
            return completedFuture(false);
        }

        long causalityToken = parameters.causalityToken();
        CatalogTableDescriptor tableDescriptor = parameters.tableDescriptor();
        CatalogZoneDescriptor zoneDescriptor = getZoneDescriptor(tableDescriptor, parameters.catalogVersion());

        return getBooleanCompletableFuture(causalityToken, zoneDescriptor, tableDescriptor, false);
    }

    private CompletableFuture<Boolean> getBooleanCompletableFuture(
            long causalityToken,
            CatalogZoneDescriptor zoneDescriptor,
            CatalogTableDescriptor tableDescriptor,
            boolean onNodeRecovery
    ) {
        TableImpl table =  createTableImpl(causalityToken, tableDescriptor, zoneDescriptor);

        int tableId = tableDescriptor.id();

        long stamp = partitionReplicaLifecycleManager.lockZoneIdForRead(zoneDescriptor.id());

        tablesVv.update(causalityToken, (ignore, e) -> inBusyLock(busyLock, () -> {
            if (e != null) {
                return failedFuture(e);
            }

            return schemaManager.schemaRegistry(causalityToken, tableId).thenAccept(table::schemaView);
        }));

        // NB: all vv.update() calls must be made from the synchronous part of the method (not in thenCompose()/etc!).
        // KKK async must be returned back
        CompletableFuture<?> localPartsUpdateFuture = localPartitionsVv.update(causalityToken,
                (ignore, throwable) -> inBusyLock(busyLock, () -> nullCompletedFuture().thenCompose((ignored) -> {
                    PartitionSet parts = new BitSetPartitionSet();

                    for (int i = 0; i < zoneDescriptor.partitions(); i++) {
                        // KKK: do we need this call?
                        if (partitionReplicaLifecycleManager.hasLocalPartition(new ZonePartitionId(zoneDescriptor.id(), i))) {
                            parts.set(i);
                        }
                    }

                    return getOrCreatePartitionStorages(table, parts).thenAccept(u -> localPartsByTableId.put(tableId, parts));
                })));

        CompletableFuture<?> tablesByIdFuture = tablesVv.get(causalityToken);

        CompletableFuture<?> createPartsFut = assignmentsUpdatedVv.update(causalityToken, (token, e) -> {
            if (e != null) {
                return failedFuture(e);
            }

            return allOf(localPartsUpdateFuture, tablesByIdFuture).thenRunAsync(() -> inBusyLock(busyLock, () -> {
                        if (onNodeRecovery) {
                            SchemaRegistry schemaRegistry = table.schemaView();
                            PartitionSet partitionSet = localPartsByTableId.get(tableId);
                            // LWM starts updating only after the node is restored.
                            HybridTimestamp lwm = lowWatermark.getLowWatermark();

                            registerIndexesToTable(table, catalogService, partitionSet, schemaRegistry, lwm);
                        }

                        for (int i = 0; i < zoneDescriptor.partitions(); i++) {
                            // KKK: do we need this call?
                            if (partitionReplicaLifecycleManager.hasLocalPartition(new ZonePartitionId(zoneDescriptor.id(), i))) {
                                preparePartitionResourcesAndLoadToZoneReplica(table, i, zoneDescriptor.id());
                            }
                        }
                    }

            ), ioExecutor);
        });

        tables.put(tableId, table);

        // TODO: https://issues.apache.org/jira/browse/IGNITE-19913 Possible performance degradation.
        return createPartsFut.thenAccept(ignore -> startedTables.put(tableId, table))
                .handle((v, th) -> {
                    tableProcessorsStorage.add(zoneDescriptor.id(), table);
                    partitionReplicaLifecycleManager.unlockZoneIdForRead(zoneDescriptor.id(), stamp);

                    if (th != null) {
                        sneakyThrow(th);
                    }

                    return v;
                })
                .thenApply(unused -> false);
    }

    /**
     * Prepare the table partition resources and load it to the zone-based replica.
     *
     * @param table Table.
     * @param partId Partition id.
     * @param zoneId Zone id.
     * @return Future, which will complete when the table processor loaded to the zone replica.
     */
    private void preparePartitionResourcesAndLoadToZoneReplica(
            TableImpl table,
            int partId,
            int zoneId
    ) {
        int tableId = table.tableId();

        var internalTbl = (InternalTableImpl) table.internalTable();

        TablePartitionId replicaGrpId = new TablePartitionId(tableId, partId);

        inBusyLock(busyLock, () -> {
            var safeTimeTracker = new PendingComparableValuesTracker<HybridTimestamp, Void>(HybridTimestamp.MIN_VALUE);

            var storageIndexTracker = new PendingComparableValuesTracker<Long, Void>(0L);

            PartitionStorages partitionStorages = getPartitionStorages(table, partId);

            PartitionDataStorage partitionDataStorage = partitionDataStorage(partitionStorages.getMvPartitionStorage(),
                    internalTbl, partId);

            storageIndexTracker.update(partitionDataStorage.lastAppliedIndex(), null);

            PartitionUpdateHandlers partitionUpdateHandlers = createPartitionUpdateHandlers(
                    partId,
                    partitionDataStorage,
                    table,
                    safeTimeTracker,
                    storageUpdateConfig
            );

            internalTbl.updatePartitionTrackers(partId, safeTimeTracker, storageIndexTracker);

            mvGc.addStorage(replicaGrpId, partitionUpdateHandlers.gcUpdateHandler);

            Function<RaftCommandRunner, ReplicaListener> createListener = (raftClient) -> createReplicaListener(
                    replicaGrpId,
                    table,
                    safeTimeTracker,
                    partitionStorages.getMvPartitionStorage(),
                    partitionStorages.getTxStateStorage(),
                    partitionUpdateHandlers,
                    raftClient);

            Replica replica = partitionReplicaLifecycleManager.replica(new ZonePartitionId(zoneId, partId));

            ((ZonePartitionReplicaListener) replica.listener()).addTableReplicaListener(
                            new TablePartitionId(tableId, partId), createListener
                    );
        });
    }


    private CompletableFuture<Boolean> onPrimaryReplicaExpired(PrimaryReplicaEventParameters parameters) {
        if (topologyService.localMember().id().equals(parameters.leaseholderId())) {
            TablePartitionId groupId = (TablePartitionId) parameters.groupId();

            replicaMgr.weakStopReplica(
                    groupId,
                    WeakReplicaStopReason.PRIMARY_EXPIRED,
                    () -> stopAndDestroyPartition(groupId, tablesVv.latestCausalityToken())
            );
        }

        return falseCompletedFuture();
    }

    private void processAssignmentsOnRecovery(long recoveryRevision) {
        var stableAssignmentsPrefix = new ByteArray(STABLE_ASSIGNMENTS_PREFIX);
        var pendingAssignmentsPrefix = new ByteArray(PENDING_ASSIGNMENTS_PREFIX);

        startVv.update(recoveryRevision, (v, e) -> handleAssignmentsOnRecovery(
                stableAssignmentsPrefix,
                recoveryRevision,
                (entry, rev) ->  handleChangeStableAssignmentEvent(entry, rev, true),
                "stable"
        ));
        startVv.update(recoveryRevision, (v, e) -> handleAssignmentsOnRecovery(
                pendingAssignmentsPrefix,
                recoveryRevision,
                (entry, rev) -> handleChangePendingAssignmentEvent(entry, rev, true),
                "pending"
        ));
    }

    private CompletableFuture<Void> handleAssignmentsOnRecovery(
            ByteArray prefix,
            long revision,
            BiFunction<Entry, Long, CompletableFuture<Void>> assignmentsEventHandler,
            String assignmentsType
    ) {
        try (Cursor<Entry> cursor = metaStorageMgr.prefixLocally(prefix, revision)) {
            CompletableFuture<?>[] futures = cursor.stream()
                    .map(entry -> {
                        if (LOG.isInfoEnabled()) {
                            LOG.info(
                                    "Non handled {} assignments for key '{}' discovered, performing recovery",
                                    assignmentsType,
                                    new String(entry.key(), UTF_8)
                            );
                        }

                        // We use the Meta Storage recovery revision here instead of the entry revision, because
                        // 'handleChangePendingAssignmentEvent' accesses some Versioned Values that only store values starting with
                        // tokens equal to Meta Storage recovery revision. In other words, if the entry has a lower revision than the
                        // recovery revision, there will never be a Versioned Value corresponding to its revision.
                        return assignmentsEventHandler.apply(entry, revision);
                    })
                    .toArray(CompletableFuture[]::new);

            return allOf(futures)
                    // Simply log any errors, we don't want to block watch processing.
                    .exceptionally(e -> {
                        LOG.error("Error when performing assignments recovery", e);

                        return null;
                    });
        }
    }

    private CompletableFuture<Boolean> onTableCreate(CreateTableEventParameters parameters) {
        return createTableLocally(parameters.causalityToken(), parameters.catalogVersion(), parameters.tableDescriptor(), false)
                .thenApply(unused -> false);
    }

    /**
     * Writes the set of assignments to meta storage. If there are some assignments already, gets them from meta storage. Returns
     * the list of assignments that really are in meta storage.
     *
     * @param tableId  Table id.
     * @param assignmentsFuture Assignments future, to get the assignments that should be written.
     * @return Real list of assignments.
     */
    public CompletableFuture<List<Assignments>> writeTableAssignmentsToMetastore(
            int tableId,
            CompletableFuture<List<Assignments>> assignmentsFuture
    ) {
        return assignmentsFuture.thenCompose(newAssignments -> {
            assert !newAssignments.isEmpty();

            List<Operation> partitionAssignments = new ArrayList<>(newAssignments.size());

            for (int i = 0; i < newAssignments.size(); i++) {
                ByteArray stableAssignmentsKey = stablePartAssignmentsKey(new TablePartitionId(tableId, i));
                byte[] anAssignment = newAssignments.get(i).toBytes();
                Operation op = put(stableAssignmentsKey, anAssignment);
                partitionAssignments.add(op);
            }

            Condition condition = notExists(new ByteArray(toByteArray(partitionAssignments.get(0).key())));

            return metaStorageMgr
                    .invoke(condition, partitionAssignments, Collections.emptyList())
                    .handle((invokeResult, e) -> {
                        if (e != null) {
                            LOG.error(
                                    "Couldn't write assignments [assignmentsList={}] to metastore during invoke.",
                                    e,
                                    Assignments.assignmentListToString(newAssignments)
                            );

                            throw ExceptionUtils.sneakyThrow(e);
                        }

                        return invokeResult;
                    })
                    .thenCompose(invokeResult -> {
                        if (invokeResult) {
                            LOG.info(
                                    "Assignments calculated from data nodes are successfully written to meta storage"
                                            + " [tableId={}, assignments={}].",
                                    tableId,
                                    Assignments.assignmentListToString(newAssignments)
                            );

                            return completedFuture(newAssignments);
                        } else {
                            Set<ByteArray> partKeys = IntStream.range(0, newAssignments.size())
                                    .mapToObj(p -> stablePartAssignmentsKey(new TablePartitionId(tableId, p)))
                                    .collect(toSet());

                            CompletableFuture<Map<ByteArray, Entry>> resFuture = metaStorageMgr.getAll(partKeys);

                            return resFuture.thenApply(metaStorageAssignments -> {
                                List<Assignments> realAssignments = new ArrayList<>();

                                for (int p = 0; p < newAssignments.size(); p++) {
                                    var partId = new TablePartitionId(tableId, p);
                                    Entry assignmentsEntry = metaStorageAssignments.get(stablePartAssignmentsKey(partId));

                                    assert assignmentsEntry != null && !assignmentsEntry.empty() && !assignmentsEntry.tombstone()
                                            : "Unexpected assignments for partition [" + partId + ", entry=" + assignmentsEntry + "].";

                                    Assignments real = Assignments.fromBytes(assignmentsEntry.value());

                                    realAssignments.add(real);
                                }

                                LOG.info(
                                        "Assignments picked up from meta storage [tableId={}, assignments={}].",
                                        tableId,
                                        Assignments.assignmentListToString(realAssignments)
                                );

                                return realAssignments;
                            });
                        }
                    })
                    .handle((realAssignments, e) -> {
                        if (e != null) {
                            LOG.error("Couldn't get assignments from metastore for table [tableId={}].", e, tableId);

                            throw ExceptionUtils.sneakyThrow(e);
                        }

                        return realAssignments;
                    });
        });
    }

    private void onTableDrop(DropTableEventParameters parameters) {
        inBusyLock(busyLock, () -> {
            destructionEventsQueue.enqueue(new DestroyTableEvent(parameters.catalogVersion(), parameters.tableId()));
        });
    }

    private CompletableFuture<Boolean> onLwmChanged(ChangeLowWatermarkEventParameters parameters) {
        return inBusyLockAsync(busyLock, () -> {
            int newEarliestCatalogVersion = catalogService.activeCatalogVersion(parameters.newLowWatermark().longValue());

            List<CompletableFuture<Void>> futures = destructionEventsQueue.drainUpTo(newEarliestCatalogVersion).stream()
                    .map(event -> destroyTableLocally(event.tableId()))
                    .collect(toList());

            return allOf(futures.toArray(CompletableFuture[]::new)).thenApply(unused -> false);
        });
    }

    private CompletableFuture<?> onTableRename(RenameTableEventParameters parameters) {
        return inBusyLockAsync(busyLock, () -> tablesVv.update(
                parameters.causalityToken(),
                (ignore, e) -> {
                    if (e != null) {
                        return failedFuture(e);
                    }

                    TableImpl table = tables.get(parameters.tableId());

                    // TODO: revisit this approach, see https://issues.apache.org/jira/browse/IGNITE-21235.
                    table.name(parameters.newTableName());

                    return nullCompletedFuture();
                })
        );
    }

    /**
     * Updates or creates partition raft groups and storages.
     *
     * @param assignmentsFuture Table assignments.
     * @param table Initialized table entity.
     * @param zoneId Zone id.
     * @param isRecovery {@code true} if the node is being started up.
     * @param assignmentsTimestamp Assignments timestamp.
     * @return future, which will be completed when the partitions creations done.
     */
    private CompletableFuture<Void> startLocalPartitionsAndClients(
            CompletableFuture<List<Assignments>> assignmentsFuture,
            TableImpl table,
            int zoneId,
            boolean isRecovery,
            long assignmentsTimestamp
    ) {
        int tableId = table.tableId();

        // Create new raft nodes according to new assignments.
        return assignmentsFuture.thenCompose(tableAssignments -> {
            // Empty assignments might be a valid case if tables are created from within cluster init HOCON
            // configuration, which is not supported now.
            assert tableAssignments != null : IgniteStringFormatter.format("Table [id={}] has empty assignments.", tableId);

            int partitions = tableAssignments.size();

            var futures = new CompletableFuture<?>[partitions];

            for (int i = 0; i < partitions; i++) {
                int partId = i;

                Assignments assignments = tableAssignments.get(i);

                CompletableFuture<?> future = startPartitionAndStartClient(
                        table,
                        partId,
                        localMemberAssignment(assignments),
                        assignments,
                        zoneId,
                        isRecovery,
                        assignmentsTimestamp
                )
                        .whenComplete((res, ex) -> {
                            if (ex != null) {
                                LOG.warn("Unable to update raft groups on the node [tableId={}, partitionId={}]", ex, tableId, partId);
                            }
                        });

                futures[i] = future;
            }

            return allOf(futures);
        });
    }

    private CompletableFuture<Void> startPartitionAndStartClient(
            TableImpl table,
            int partId,
            @Nullable Assignment localMemberAssignment,
            Assignments stableAssignments,
            int zoneId,
            boolean isRecovery,
            long assignmentsTimestamp
    ) {
        if (localMemberAssignment == null) {
            // (0) in case if node not in the assignments
            return nullCompletedFuture();
        }

        int tableId = table.tableId();

        var internalTbl = (InternalTableImpl) table.internalTable();

        PeersAndLearners stablePeersAndLearners = fromAssignments(stableAssignments.nodes());

        TablePartitionId replicaGrpId = new TablePartitionId(tableId, partId);

        CompletableFuture<Boolean> shouldStartGroupFut = isRecovery
                ? partitionReplicatorNodeRecovery.initiateGroupReentryIfNeeded(
                        replicaGrpId,
                        internalTbl,
                        stablePeersAndLearners,
                        localMemberAssignment,
                        assignmentsTimestamp
                )
                : trueCompletedFuture();

        Assignments forcedAssignments = stableAssignments.force() ? stableAssignments : null;

        Supplier<CompletableFuture<Boolean>> startReplicaSupplier = () -> shouldStartGroupFut
                .thenComposeAsync(startGroup -> inBusyLock(busyLock, () -> {
                    // (1) if partitionReplicatorNodeRecovery#shouldStartGroup fails -> do start nothing
                    if (!startGroup) {
                        return falseCompletedFuture();
                    }

                    // (2) Otherwise let's start replica manually
                    var safeTimeTracker = new PendingComparableValuesTracker<HybridTimestamp, Void>(HybridTimestamp.MIN_VALUE);

                    var storageIndexTracker = new PendingComparableValuesTracker<Long, Void>(0L);

                    PartitionStorages partitionStorages = getPartitionStorages(table, partId);

                    PartitionDataStorage partitionDataStorage = partitionDataStorage(partitionStorages.getMvPartitionStorage(),
                            internalTbl, partId);

                    storageIndexTracker.update(partitionDataStorage.lastAppliedIndex(), null);

                    PartitionUpdateHandlers partitionUpdateHandlers = createPartitionUpdateHandlers(
                            partId,
                            partitionDataStorage,
                            table,
                            safeTimeTracker,
                            storageUpdateConfig
                    );

                    internalTbl.updatePartitionTrackers(partId, safeTimeTracker, storageIndexTracker);

                    mvGc.addStorage(replicaGrpId, partitionUpdateHandlers.gcUpdateHandler);

                    RaftGroupListener raftGroupListener = new PartitionListener(
                            txManager,
                            partitionDataStorage,
                            partitionUpdateHandlers.storageUpdateHandler,
                            partitionStorages.getTxStateStorage(),
                            safeTimeTracker,
                            storageIndexTracker,
                            catalogService,
                            table.schemaView(),
                            clockService,
                            indexMetaStorage
                    );

                    SnapshotStorageFactory snapshotStorageFactory = createSnapshotStorageFactory(replicaGrpId,
                            partitionUpdateHandlers, internalTbl);

                    Function<RaftGroupService, ReplicaListener> createListener = (raftClient) -> createReplicaListener(
                            replicaGrpId,
                            table,
                            safeTimeTracker,
                            partitionStorages.getMvPartitionStorage(),
                            partitionStorages.getTxStateStorage(),
                            partitionUpdateHandlers,
                            raftClient);

                    RaftGroupEventsListener raftGroupEventsListener = createRaftGroupEventsListener(replicaGrpId);

                    MvTableStorage mvTableStorage = internalTbl.storage();

                    try {
                        return replicaMgr.startReplica(
                                raftGroupEventsListener,
                                raftGroupListener,
                                mvTableStorage.isVolatile(),
                                snapshotStorageFactory,
                                createListener,
                                storageIndexTracker,
                                replicaGrpId,
                                stablePeersAndLearners).thenApply(ignored -> true);
                    } catch (NodeStoppingException e) {
                        throw new AssertionError("Loza was stopped before Table manager", e);
                    }
                }), ioExecutor);

        return replicaMgr.weakStartReplica(
                replicaGrpId,
                startReplicaSupplier,
                forcedAssignments
        ).handle((res, ex) -> {
            if (ex != null) {
                LOG.warn("Unable to update raft groups on the node [tableId={}, partitionId={}]", ex, tableId, partId);
            }
            return null;
        });
    }

    @Nullable
    private Assignment localMemberAssignment(Assignments assignments) {
        Assignment localMemberAssignment = Assignment.forPeer(localNode().name());

        return assignments.nodes().contains(localMemberAssignment) ? localMemberAssignment : null;
    }

    private PartitionMover createPartitionMover(TablePartitionId replicaGrpId) {
        return new PartitionMover(busyLock, () -> {
            CompletableFuture<Replica> replicaFut = replicaMgr.replica(replicaGrpId);
            if (replicaFut == null) {
                return failedFuture(new IgniteInternalException("No such replica for partition " + replicaGrpId.partitionId()
                        + " in table " + replicaGrpId.tableId()));
            }
            return replicaFut.thenApply(Replica::raftClient);
        });
    }

    private RaftGroupEventsListener createRaftGroupEventsListener(TablePartitionId replicaGrpId) {
        PartitionMover partitionMover = createPartitionMover(replicaGrpId);

        return new RebalanceRaftGroupEventsListener(
                metaStorageMgr,
                replicaGrpId,
                busyLock,
                partitionMover,
                this::calculateAssignments,
                rebalanceScheduler
        );
    }

    private PartitionReplicaListener createReplicaListener(
            TablePartitionId tablePartitionId,
            TableImpl table,
            PendingComparableValuesTracker<HybridTimestamp, Void> safeTimeTracker,
            MvPartitionStorage mvPartitionStorage,
            TxStateStorage txStatePartitionStorage,
            PartitionUpdateHandlers partitionUpdateHandlers,
            RaftCommandRunner raftClient
    ) {
        int tableId = tablePartitionId.tableId();
        int partId = tablePartitionId.partitionId();

        return new PartitionReplicaListener(
                mvPartitionStorage,
                new ExecutorInclinedRaftCommandRunner(raftClient, partitionOperationsExecutor),
                txManager,
                lockMgr,
                scanRequestExecutor,
                partId,
                tableId,
                table.indexesLockers(partId),
                new Lazy<>(() -> table.indexStorageAdapters(partId).get().get(table.pkId())),
                () -> table.indexStorageAdapters(partId).get(),
                clockService,
                safeTimeTracker,
                txStatePartitionStorage,
                transactionStateResolver,
                partitionUpdateHandlers.storageUpdateHandler,
                new CatalogValidationSchemasSource(catalogService, schemaManager),
                localNode(),
                executorInclinedSchemaSyncService,
                catalogService,
                executorInclinedPlacementDriver,
                topologyService,
                remotelyTriggeredResourceRegistry,
                schemaManager.schemaRegistry(tableId),
                indexMetaStorage
        );
    }

    private CompletableFuture<Set<Assignment>> calculateAssignments(
            TablePartitionId tablePartitionId,
            Long assignmentsTimestamp
    ) {
        return waitForMetadataCompleteness(assignmentsTimestamp).thenCompose(unused -> {
            int catalogVersion = catalogService.activeCatalogVersion(assignmentsTimestamp);

            CatalogTableDescriptor tableDescriptor = getTableDescriptor(tablePartitionId.tableId(), catalogVersion);

            CatalogZoneDescriptor zoneDescriptor = getZoneDescriptor(tableDescriptor, catalogVersion);

            return distributionZoneManager.dataNodes(
                    zoneDescriptor.updateToken(),
                    catalogVersion,
                    tableDescriptor.zoneId()
            ).thenApply(dataNodes ->
                    AffinityUtils.calculateAssignmentForPartition(
                            dataNodes,
                            tablePartitionId.partitionId(),
                            zoneDescriptor.replicas()
                    )
            );
        });
    }

    private boolean isLocalPeer(Peer peer) {
        return peer.consistentId().equals(localNode().name());
    }

    private boolean isLocalNodeInAssignments(Collection<Assignment> assignments) {
        return assignments.stream().anyMatch(isLocalNodeAssignment);
    }

    /**
     * Checks that the local node is primary or not.
     * <br>
     * Internally we use there {@link PlacementDriver#getPrimaryReplica} with a penultimate
     * safe time value, because metastore is waiting for pending or stable assignments events handling over and only then metastore will
     * increment the safe time. On the other hand placement driver internally is waiting the metastore for given safe time plus
     * {@link ClockService#maxClockSkewMillis}. So, if given time is just {@link ClockService#now}, then there is a dead lock: metastore
     * is waiting until assignments handling is over, but internally placement driver is waiting for a non-applied safe time.
     * <br>
     * To solve this issue we pass to {@link PlacementDriver#getPrimaryReplica} current time minus the skew, so placement driver could
     * successfully get primary replica for the time stamp before the handling has began. Also there a corner case for tests that are using
     * {@code WatchListenerInhibitor#metastorageEventsInhibitor} and it leads to current time equals {@link HybridTimestamp#MIN_VALUE} and
     * the skew's subtraction will lead to {@link IllegalArgumentException} from {@link HybridTimestamp}. Then, if we got the minimal
     * possible timestamp, then we also couldn't have any primary replica, then return {@code false}.
     *
     * @param replicationGroupId Replication group ID for that we check is the local node a primary.
     * @return {@code true} is the local node is primary and {@code false} otherwise.
     */
    private CompletableFuture<Boolean> isLocalNodeIsPrimary(ReplicationGroupId replicationGroupId) {
        HybridTimestamp currentSafeTime = metaStorageMgr.clusterTime().currentSafeTime();

        if (HybridTimestamp.MIN_VALUE.equals(currentSafeTime)) {
            return falseCompletedFuture();
        }

        long skewMs = clockService.maxClockSkewMillis();

        try {
            HybridTimestamp previousMetastoreSafeTime = currentSafeTime.subtractPhysicalTime(skewMs);

            return executorInclinedPlacementDriver.getPrimaryReplica(replicationGroupId, previousMetastoreSafeTime)
                    .thenApply(replicaMeta -> replicaMeta != null
                            && replicaMeta.getLeaseholderId() != null
                            && replicaMeta.getLeaseholderId().equals(localNode().id()));
        } catch (IllegalArgumentException e) {
            long currentSafeTimeMs = currentSafeTime.longValue();

            throw new AssertionError("Got a negative time [currentSafeTime=" + currentSafeTime
                    + ", currentSafeTimeMs=" + currentSafeTimeMs
                    + ", skewMs=" + skewMs
                    + ", internal=" + (currentSafeTimeMs + ((-skewMs) << LOGICAL_TIME_BITS_SIZE)) + "]", e);
        }
    }

    private PartitionDataStorage partitionDataStorage(MvPartitionStorage partitionStorage, InternalTable internalTbl, int partId) {
        return new SnapshotAwarePartitionDataStorage(
                partitionStorage,
                outgoingSnapshotsManager,
                partitionKey(internalTbl, partId)
        );
    }

    private static PartitionKey partitionKey(InternalTable internalTbl, int partId) {
        return new PartitionKey(internalTbl.tableId(), partId);
    }

    @Override
    public void beforeNodeStop() {
        if (!beforeStopGuard.compareAndSet(false, true)) {
            return;
        }

        stopManagerFuture.completeExceptionally(new NodeStoppingException());

        busyLock.block();

        metaStorageMgr.unregisterWatch(pendingAssignmentsRebalanceListener);
        metaStorageMgr.unregisterWatch(stableAssignmentsRebalanceListener);
        metaStorageMgr.unregisterWatch(assignmentsSwitchRebalanceListener);

        cleanUpTablesResources(tables);
    }

    @Override
    public CompletableFuture<Void> stopAsync(ComponentContext componentContext) {
        // NB: busy lock had already gotten in {@link beforeNodeStop}
        assert beforeStopGuard.get() : "'stop' called before 'beforeNodeStop'";

        if (!stopGuard.compareAndSet(false, true)) {
            return nullCompletedFuture();
        }

        int shutdownTimeoutSeconds = 10;

        try {
            IgniteUtils.closeAllManually(
                    mvGc,
                    fullStateTransferIndexChooser,
                    sharedTxStateStorage,
                    () -> shutdownAndAwaitTermination(txStateStoragePool, shutdownTimeoutSeconds, TimeUnit.SECONDS),
                    () -> shutdownAndAwaitTermination(txStateStorageScheduledPool, shutdownTimeoutSeconds, TimeUnit.SECONDS),
                    () -> shutdownAndAwaitTermination(scanRequestExecutor, shutdownTimeoutSeconds, TimeUnit.SECONDS),
                    () -> shutdownAndAwaitTermination(incomingSnapshotsExecutor, shutdownTimeoutSeconds, TimeUnit.SECONDS),
                    () -> shutdownAndAwaitTermination(rebalanceScheduler, shutdownTimeoutSeconds, TimeUnit.SECONDS),
                    () -> shutdownAndAwaitTermination(streamerFlushExecutor, shutdownTimeoutSeconds, TimeUnit.SECONDS)
            );
        } catch (Exception e) {
            return failedFuture(e);
        }

        return nullCompletedFuture();
    }

    /**
     * Stops resources that are related to provided tables.
     *
     * @param tables Tables to stop.
     */
    private void cleanUpTablesResources(Map<Integer, TableImpl> tables) {
        var futures = new ArrayList<CompletableFuture<Void>>(tables.size());

        for (TableImpl table : tables.values()) {
            futures.add(runAsync(() -> {
                Stream.Builder<ManuallyCloseable> stopping = Stream.builder();

                InternalTable internalTable = table.internalTable();

                stopping.add(() -> {
                    var stopReplicaFutures = new CompletableFuture<?>[internalTable.partitions()];

                    for (int p = 0; p < internalTable.partitions(); p++) {
                        TablePartitionId replicationGroupId = new TablePartitionId(table.tableId(), p);

                        stopReplicaFutures[p] = stopPartition(replicationGroupId, table);
                    }

                    allOf(stopReplicaFutures).get(10, TimeUnit.SECONDS);
                });

                stopping.add(internalTable.storage());
                stopping.add(internalTable.txStateStorage());
                stopping.add(internalTable);

                try {
                    IgniteUtils.closeAllManually(stopping.build());
                } catch (Throwable t) {
                    LOG.error("Unable to stop table [name={}, tableId={}]", t, table.name(), table.tableId());
                }
            }, ioExecutor));
        }

        try {
            allOf(futures.toArray(CompletableFuture[]::new)).get(30, TimeUnit.SECONDS);
        } catch (InterruptedException | ExecutionException | TimeoutException e) {
            LOG.error("Unable to clean table resources", e);
        }
    }

    /**
     * Create table storages and internal instance.
     *
     * @param causalityToken Causality token.
     * @param tableDescriptor Catalog table descriptor.
     * @param zoneDescriptor Catalog distribution zone descriptor.
     * @return Table instance.
     */
    private TableImpl createTableImpl(
            long causalityToken,
            CatalogTableDescriptor tableDescriptor,
            CatalogZoneDescriptor zoneDescriptor
    ) {
        String tableName = tableDescriptor.name();

        LOG.trace("Creating local table: name={}, id={}, token={}", tableDescriptor.name(), tableDescriptor.id(), causalityToken);

        MvTableStorage tableStorage = createTableStorage(tableDescriptor, zoneDescriptor);
        TxStateTableStorage txStateStorage = createTxStateTableStorage(tableDescriptor, zoneDescriptor);

        int partitions = zoneDescriptor.partitions();

        InternalTableImpl internalTable = new InternalTableImpl(
                tableName,
                tableDescriptor.id(),
                partitions,
                topologyService,
                txManager,
                tableStorage,
                txStateStorage,
                replicaSvc,
                clock,
                observableTimestampTracker,
                executorInclinedPlacementDriver,
                transactionInflights,
                implicitTransactionTimeout,
                attemptsObtainLock,
                this::streamerFlushExecutor,
                Objects.requireNonNull(streamerReceiverRunner)
        );

        return new TableImpl(
                internalTable,
                lockMgr,
                schemaVersions,
                marshallers,
                sql.get(),
                tableDescriptor.primaryKeyIndexId()
        );
    }


    /**
     * Creates local structures for a table.
     *
     * @param causalityToken Causality token.
     * @param catalogVersion Catalog version on which the table was created.
     * @param tableDescriptor Catalog table descriptor.
     * @param onNodeRecovery {@code true} when called during node recovery, {@code false} otherwise.
     * @return Future that will be completed when local changes related to the table creation are applied.
     */
    private CompletableFuture<?> createTableLocally(
            long causalityToken,
            int catalogVersion,
            CatalogTableDescriptor tableDescriptor,
            boolean onNodeRecovery
    ) {
        return inBusyLockAsync(busyLock, () -> {
            int tableId = tableDescriptor.id();

            // Retrieve descriptor during synchronous call, before the previous catalog version could be concurrently compacted.
            CatalogZoneDescriptor zoneDescriptor = getZoneDescriptor(tableDescriptor, catalogVersion);

            CompletableFuture<List<Assignments>> assignmentsFuture = getOrCreateAssignments(
                    tableDescriptor,
                    zoneDescriptor,
                    causalityToken,
                    catalogVersion
            );

            CompletableFuture<List<Assignments>> assignmentsFutureAfterInvoke =
                    writeTableAssignmentsToMetastore(tableId, assignmentsFuture);

            Catalog catalog = catalogService.catalog(catalogVersion);

            return createTableLocally(
                    causalityToken,
                    tableDescriptor,
                    zoneDescriptor,
                    assignmentsFutureAfterInvoke,
                    onNodeRecovery,
                    catalog.time()
            );
        });
    }

    /**
     * Creates local structures for a table.
     *
     * @param causalityToken Causality token.
     * @param tableDescriptor Catalog table descriptor.
     * @param zoneDescriptor Catalog distributed zone descriptor.
     * @param assignmentsFuture Future with assignments.
     * @param onNodeRecovery {@code true} when called during node recovery, {@code false} otherwise.
     * @return Future that will be completed when local changes related to the table creation are applied.
     */
    private CompletableFuture<Void> createTableLocally(
            long causalityToken,
            CatalogTableDescriptor tableDescriptor,
            CatalogZoneDescriptor zoneDescriptor,
            CompletableFuture<List<Assignments>> assignmentsFuture,
            boolean onNodeRecovery,
            long assignmentsTimestamp
    ) {
        TableImpl table =  createTableImpl(causalityToken, tableDescriptor, zoneDescriptor);

        int tableId = tableDescriptor.id();

        tablesVv.update(causalityToken, (ignore, e) -> inBusyLock(busyLock, () -> {
            if (e != null) {
                return failedFuture(e);
            }

            return schemaManager.schemaRegistry(causalityToken, tableId).thenAccept(table::schemaView);
        }));

        // NB: all vv.update() calls must be made from the synchronous part of the method (not in thenCompose()/etc!).
        CompletableFuture<?> localPartsUpdateFuture = localPartitionsVv.update(causalityToken,
                (ignore, throwable) -> inBusyLock(busyLock, () -> assignmentsFuture.thenComposeAsync(newAssignments -> {
                    PartitionSet parts = new BitSetPartitionSet();

                    // TODO: https://issues.apache.org/jira/browse/IGNITE-19713 Process assignments and set partitions only for
                    // TODO assigned partitions.
                    for (int i = 0; i < newAssignments.size(); i++) {
                        parts.set(i);
                    }

                    return getOrCreatePartitionStorages(table, parts).thenAccept(u -> localPartsByTableId.put(tableId, parts));
                }, ioExecutor)));

        CompletableFuture<?> tablesByIdFuture = tablesVv.get(causalityToken);

        // TODO https://issues.apache.org/jira/browse/IGNITE-19170 Partitions should be started only on the assignments change
        //  event triggered by zone create or alter.
        CompletableFuture<?> createPartsFut = assignmentsUpdatedVv.update(causalityToken, (token, e) -> {
            if (e != null) {
                return failedFuture(e);
            }

            return allOf(localPartsUpdateFuture, tablesByIdFuture).thenComposeAsync(ignore -> inBusyLock(busyLock, () -> {
                        if (onNodeRecovery) {
                            SchemaRegistry schemaRegistry = table.schemaView();
                            PartitionSet partitionSet = localPartsByTableId.get(tableId);
                            // LWM starts updating only after the node is restored.
                            HybridTimestamp lwm = lowWatermark.getLowWatermark();

                            registerIndexesToTable(table, catalogService, partitionSet, schemaRegistry, lwm);
                        }
                        return startLocalPartitionsAndClients(
                                assignmentsFuture,
                                table,
                                zoneDescriptor.id(),
                                onNodeRecovery,
                                assignmentsTimestamp
                        );
                    }
            ), ioExecutor);
        });

        tables.put(tableId, table);

        // TODO should be reworked in IGNITE-16763

        // TODO: https://issues.apache.org/jira/browse/IGNITE-19913 Possible performance degradation.
        return createPartsFut.thenAccept(ignore -> startedTables.put(tableId, table));
    }

    /**
     * Check if the table already has assignments in the meta storage locally.
     * So, it means, that it is a recovery process and we should use the meta storage local assignments instead of calculation
     * of the new ones.
     */
    private CompletableFuture<List<Assignments>> getOrCreateAssignments(
            CatalogTableDescriptor tableDescriptor,
            CatalogZoneDescriptor zoneDescriptor,
            long causalityToken,
            int catalogVersion
    ) {
        int tableId = tableDescriptor.id();
        CompletableFuture<List<Assignments>> assignmentsFuture;

        if (partitionAssignmentsGetLocally(metaStorageMgr, tableId, 0, causalityToken) != null) {
            assignmentsFuture = completedFuture(
                    tableAssignmentsGetLocally(metaStorageMgr, tableId, zoneDescriptor.partitions(), causalityToken));
        } else {

            Catalog catalog = catalogService.catalog(catalogVersion);

            long assignmentsTimestamp = catalog.time();

            assignmentsFuture = distributionZoneManager.dataNodes(causalityToken, catalogVersion, zoneDescriptor.id())
                    .thenApply(dataNodes -> AffinityUtils.calculateAssignments(
                            dataNodes,
                            zoneDescriptor.partitions(),
                            zoneDescriptor.replicas()
                    ).stream().map(assignments -> Assignments.of(assignments, assignmentsTimestamp)).collect(toList()));

            assignmentsFuture.thenAccept(assignmentsList -> LOG.info(
                    "Assignments calculated from data nodes [table={}, tableId={}, assignments={}, revision={}]",
                    tableDescriptor.name(),
                    tableId,
                    Assignments.assignmentListToString(assignmentsList),
                    causalityToken
            ));
        }

        return assignmentsFuture;
    }

    /**
     * Creates data storage for the provided table.
     *
     * @param tableDescriptor Catalog table descriptor.
     * @param zoneDescriptor Catalog distributed zone descriptor.
     */
    protected MvTableStorage createTableStorage(CatalogTableDescriptor tableDescriptor, CatalogZoneDescriptor zoneDescriptor) {
        StorageEngine engine = dataStorageMgr.engineByStorageProfile(tableDescriptor.storageProfile());

        assert engine != null : "tableId=" + tableDescriptor.id() + ", storageProfile=" + tableDescriptor.storageProfile();

        return engine.createMvTable(
                new StorageTableDescriptor(tableDescriptor.id(), zoneDescriptor.partitions(), tableDescriptor.storageProfile()),
                new CatalogStorageIndexDescriptorSupplier(catalogService, lowWatermark)
        );
    }

    /**
     * Creates transaction state storage for the provided table.
     *
     * @param tableDescriptor Catalog table descriptor.
     * @param zoneDescriptor Catalog distributed zone descriptor.
     */
    protected TxStateTableStorage createTxStateTableStorage(CatalogTableDescriptor tableDescriptor, CatalogZoneDescriptor zoneDescriptor) {
        int tableId = tableDescriptor.id();

        TxStateTableStorage txStateTableStorage = new TxStateRocksDbTableStorage(
                tableId,
                zoneDescriptor.partitions(),
                sharedTxStateStorage
        );
        if (ThreadAssertions.enabled()) {
            txStateTableStorage = new ThreadAssertingTxStateTableStorage(txStateTableStorage);
        }

        txStateTableStorage.start();

        return txStateTableStorage;
    }

    /**
     * Drops local structures for a table.
     *
     * @param tableId Table id to destroy.
     */
    private CompletableFuture<Void> destroyTableLocally(int tableId) {
        TableImpl table = startedTables.remove(tableId);
        localPartsByTableId.remove(tableId);

        assert table != null : tableId;

        InternalTable internalTable = table.internalTable();
        int partitions = internalTable.partitions();

        // TODO https://issues.apache.org/jira/browse/IGNITE-18991 Move assigment manipulations to Distribution zones.
        Set<ByteArray> assignmentKeys = IntStream.range(0, partitions)
                .mapToObj(p -> stablePartAssignmentsKey(new TablePartitionId(tableId, p)))
                .collect(toSet());
        metaStorageMgr.removeAll(assignmentKeys);

        CompletableFuture<?>[] stopReplicaFutures = new CompletableFuture<?>[partitions];

        // TODO https://issues.apache.org/jira/browse/IGNITE-19170 Partitions should be stopped on the assignments change
        //  event triggered by zone drop or alter. Stop replica asynchronously, out of metastorage event pipeline.
        for (int partitionId = 0; partitionId < partitions; partitionId++) {
            var replicationGroupId = new TablePartitionId(tableId, partitionId);

            stopReplicaFutures[partitionId] = stopPartition(replicationGroupId, table);
        }

        // TODO: IGNITE-18703 Destroy raft log and meta
        return allOf(stopReplicaFutures)
                .thenComposeAsync(
                        unused -> inBusyLockAsync(busyLock, () -> allOf(
                                internalTable.storage().destroy(),
                                runAsync(() -> inBusyLock(busyLock, () -> internalTable.txStateStorage().destroy()), ioExecutor)
                        )),
                        ioExecutor)
                .thenAccept(ignore0 -> tables.remove(tableId))
                .thenAcceptAsync(ignore0 -> schemaManager.dropRegistryAsync(tableId), ioExecutor);
    }

    @Override
    public List<Table> tables() {
        return join(tablesAsync());
    }

    @Override
    public CompletableFuture<List<Table>> tablesAsync() {
        return inBusyLockAsync(busyLock, this::tablesAsyncInternalBusy);
    }

    private CompletableFuture<List<Table>> tablesAsyncInternalBusy() {
        HybridTimestamp now = clockService.now();

        return orStopManagerFuture(executorInclinedSchemaSyncService.waitForMetadataCompleteness(now))
                .thenCompose(unused -> inBusyLockAsync(busyLock, () -> {
                    int catalogVersion = catalogService.activeCatalogVersion(now.longValue());

                    Collection<CatalogTableDescriptor> tableDescriptors = catalogService.tables(catalogVersion);

                    if (tableDescriptors.isEmpty()) {
                        return emptyListCompletedFuture();
                    }

                    CompletableFuture<Table>[] tableImplFutures = tableDescriptors.stream()
                            .map(tableDescriptor -> tableAsyncInternalBusy(tableDescriptor.id()))
                            .toArray(CompletableFuture[]::new);

                    return allOfToList(tableImplFutures);
                }));
    }

    /**
     * Returns the tables by ID future for the given causality token.
     *
     * <p>The future will only be completed when corresponding assignments update completes.
     *
     * @param causalityToken Causality token.
     * @return The future with tables map.
     * @see #assignmentsUpdatedVv
     */
    private CompletableFuture<Map<Integer, TableImpl>> tablesById(long causalityToken) {
        return assignmentsUpdatedVv.get(causalityToken).thenApply(v -> unmodifiableMap(startedTables));
    }

    /**
     * Returns an internal map, which contains all managed tables by their ID.
     */
    private Map<Integer, TableImpl> tablesById() {
        return unmodifiableMap(tables);
    }

    /**
     * Returns a map with started tables.
     */
    @TestOnly
    public Map<Integer, TableImpl> startedTables() {
        return unmodifiableMap(startedTables);
    }

    @Override
    public Table table(String name) {
        return join(tableAsync(name));
    }

    @Override
    public TableViewInternal table(int id) throws NodeStoppingException {
        return join(tableAsync(id));
    }

    @Override
    public CompletableFuture<Table> tableAsync(String name) {
        return tableAsyncInternal(IgniteNameUtils.parseSimpleName(name))
                .thenApply(identity());
    }

    /**
     * Asynchronously gets the table using causality token.
     *
     * @param causalityToken Causality token.
     * @param id Table id.
     * @return Future.
     */
    public CompletableFuture<TableViewInternal> tableAsync(long causalityToken, int id) {
        return inBusyLockAsync(busyLock, () -> tablesById(causalityToken).thenApply(tablesById -> tablesById.get(id)));
    }

    @Override
    public CompletableFuture<TableViewInternal> tableAsync(int tableId) {
        return inBusyLockAsync(busyLock, () -> {
            HybridTimestamp now = clockService.now();

            return orStopManagerFuture(executorInclinedSchemaSyncService.waitForMetadataCompleteness(now))
                    .thenCompose(unused -> inBusyLockAsync(busyLock, () -> {
                        int catalogVersion = catalogService.activeCatalogVersion(now.longValue());

                        // Check if the table has been deleted.
                        if (catalogService.table(tableId, catalogVersion) == null) {
                            return nullCompletedFuture();
                        }

                        return tableAsyncInternalBusy(tableId);
                    }));
        });
    }

    /**
     * Asynchronously gets the local partitions set of a table using causality token.
     *
     * @param causalityToken Causality token.
     * @return Future.
     */
    public CompletableFuture<PartitionSet> localPartitionSetAsync(long causalityToken, int tableId) {
        if (!busyLock.enterBusy()) {
            throw new IgniteException(new NodeStoppingException());
        }

        try {
            return localPartitionsVv.get(causalityToken).thenApply(unused -> localPartsByTableId.get(tableId));
        } finally {
            busyLock.leaveBusy();
        }
    }

    @Override
    public TableViewInternal tableView(String name) {
        return join(tableViewAsync(name));
    }

    @Override
    public CompletableFuture<TableViewInternal> tableViewAsync(String name) {
        return tableAsyncInternal(IgniteNameUtils.parseSimpleName(name));
    }

    /**
     * Gets a table by name, if it was created before. Doesn't parse canonical name.
     *
     * @param name Table name.
     * @return Future representing pending completion of the {@code TableManager#tableAsyncInternal} operation.
     */
    private CompletableFuture<TableViewInternal> tableAsyncInternal(String name) {
        return inBusyLockAsync(busyLock, () -> {
            HybridTimestamp now = clockService.now();

            return orStopManagerFuture(executorInclinedSchemaSyncService.waitForMetadataCompleteness(now))
                    .thenCompose(unused -> inBusyLockAsync(busyLock, () -> {
                        CatalogTableDescriptor tableDescriptor = catalogService.table(name, now.longValue());

                        // Check if the table has been deleted.
                        if (tableDescriptor == null) {
                            return nullCompletedFuture();
                        }

                        return tableAsyncInternalBusy(tableDescriptor.id());
                    }));
        });
    }

    private CompletableFuture<TableViewInternal> tableAsyncInternalBusy(int tableId) {
        TableImpl tableImpl = startedTables.get(tableId);

        if (tableImpl != null) {
            return completedFuture(tableImpl);
        }

        CompletableFuture<TableViewInternal> getLatestTableFuture = new CompletableFuture<>();

        CompletionListener<Void> tablesListener = (token, v, th) -> {
            if (th == null) {
                CompletableFuture<?> tablesFuture = tablesVv.get(token);

                tablesFuture.whenComplete((tables, e) -> {
                    if (e != null) {
                        getLatestTableFuture.completeExceptionally(e);
                    } else {
                        getLatestTableFuture.complete(startedTables.get(tableId));
                    }
                });
            } else {
                getLatestTableFuture.completeExceptionally(th);
            }
        };

        assignmentsUpdatedVv.whenComplete(tablesListener);

        // This check is needed for the case when we have registered tablesListener,
        // but tablesVv has already been completed, so listener would be triggered only for the next versioned value update.
        tableImpl = startedTables.get(tableId);

        if (tableImpl != null) {
            assignmentsUpdatedVv.removeWhenComplete(tablesListener);

            return completedFuture(tableImpl);
        }

        return orStopManagerFuture(getLatestTableFuture)
                .whenComplete((unused, throwable) -> assignmentsUpdatedVv.removeWhenComplete(tablesListener));
    }

    /**
     * Waits for future result and return, or unwraps {@link CompletionException} to {@link IgniteException} if failed.
     *
     * @param future Completable future.
     * @return Future result.
     */
    private static <T> T join(CompletableFuture<T> future) {
        try {
            return future.join();
        } catch (CompletionException ex) {
            throw convertThrowable(ex.getCause());
        }
    }

    /**
     * Convert to public throwable.
     *
     * @param th Throwable.
     * @return Public throwable.
     */
    private static RuntimeException convertThrowable(Throwable th) {
        if (th instanceof RuntimeException) {
            return (RuntimeException) th;
        }

        return new IgniteException(th);
    }

    /**
     * Creates meta storage listener for pending assignments updates.
     *
     * @return The watch listener.
     */
    private WatchListener createPendingAssignmentsRebalanceListener() {
        return new WatchListener() {
            @Override
            public CompletableFuture<Void> onUpdate(WatchEvent evt) {
                if (!busyLock.enterBusy()) {
                    return failedFuture(new NodeStoppingException());
                }

                try {
                    Entry newEntry = evt.entryEvent().newEntry();

                    return handleChangePendingAssignmentEvent(newEntry, evt.revision(), false);
                } finally {
                    busyLock.leaveBusy();
                }
            }

            @Override
            public void onError(Throwable e) {
                LOG.warn("Unable to process pending assignments event", e);
            }
        };
    }

    private CompletableFuture<Void> handleChangePendingAssignmentEvent(
            Entry pendingAssignmentsEntry,
            long revision,
            boolean isRecovery
    ) {
        if (pendingAssignmentsEntry.value() == null) {
            return nullCompletedFuture();
        }

        int partId = extractPartitionNumber(pendingAssignmentsEntry.key());
        int tblId = extractTableId(pendingAssignmentsEntry.key(), PENDING_ASSIGNMENTS_PREFIX);

        var replicaGrpId = new TablePartitionId(tblId, partId);

        // Stable assignments from the meta store, which revision is bounded by the current pending event.
        Assignments stableAssignments = stableAssignments(replicaGrpId, revision);

        Assignments pendingAssignments = Assignments.fromBytes(pendingAssignmentsEntry.value());

        return tablesVv.get(revision)
                .thenApply(ignore -> {
                    if (!busyLock.enterBusy()) {
                        return CompletableFuture.<Void>failedFuture(new NodeStoppingException());
                    }

                    try {
                        TableImpl table = tables.get(tblId);

                        // Table can be null only recovery, because we use a revision from the future. See comment inside
                        // performRebalanceOnRecovery.
                        if (table == null) {
                            if (LOG.isInfoEnabled()) {
                                LOG.info("Skipping Pending Assignments update, because table {} does not exist", tblId);
                            }

                            return CompletableFutures.<Void>nullCompletedFuture();
                        }

                        if (LOG.isInfoEnabled()) {
                            var stringKey = new String(pendingAssignmentsEntry.key(), UTF_8);

                            LOG.info("Received update on pending assignments. Check if new raft group should be started [key={}, "
                                            + "partition={}, table={}, localMemberAddress={}, pendingAssignments={}, revision={}]",
                                    stringKey, partId, table.name(), localNode().address(), pendingAssignments, revision);
                        }

                        long assignmentsTimestamp = pendingAssignments.timestamp();

                        return handleChangePendingAssignmentEvent(
                                replicaGrpId,
                                table,
                                stableAssignments,
                                pendingAssignments,
                                revision,
                                isRecovery,
                                assignmentsTimestamp
                        ).thenCompose(v -> {
                            boolean isLocalNodeInStableOrPending = isNodeInReducedStableOrPendingAssignments(
                                    replicaGrpId,
                                    stableAssignments,
                                    pendingAssignments,
                                    revision
                            );

                            if (!isLocalNodeInStableOrPending) {
                                return nullCompletedFuture();
                            }

                            return changePeersOnRebalance(replicaGrpId, pendingAssignments.nodes(), revision);
                        });
                    } finally {
                        busyLock.leaveBusy();
                    }
                })
                .thenCompose(identity());
    }

    private CompletableFuture<Void> handleChangePendingAssignmentEvent(
            TablePartitionId replicaGrpId,
            TableImpl tbl,
            @Nullable Assignments stableAssignments,
            Assignments pendingAssignments,
            long revision,
            boolean isRecovery,
            long assignmentsTimestamp
    ) {
        boolean pendingAssignmentsAreForced = pendingAssignments.force();
        Set<Assignment> pendingAssignmentsNodes = pendingAssignments.nodes();

        // Start a new Raft node and Replica if this node has appeared in the new assignments.
        Assignment localMemberAssignment = localMemberAssignment(pendingAssignments);

        boolean shouldStartLocalGroupNode = localMemberAssignment != null
                && (stableAssignments == null || !stableAssignments.nodes().contains(localMemberAssignment));

        // This is a set of assignments for nodes that are not the part of stable assignments, i.e. unstable part of the distribution.
        // For regular pending assignments we use (old) stable set, so that none of new nodes would be able to propose itself as a leader.
        // For forced assignments, we should do the same thing, but only for the subset of stable set that is alive right now. Dead nodes
        // are excluded. It is calculated precisely as an intersection between forced assignments and (old) stable assignments.
        Assignments computedStableAssignments;

        // TODO: https://issues.apache.org/jira/browse/IGNITE-22600 remove the second condition
        //  when we will have a proper handling of empty stable assignments
        if (stableAssignments == null || stableAssignments.nodes().isEmpty()) {
            // This condition can only pass if all stable nodes are dead, and we start new raft group from scratch.
            // In this case new initial configuration must match new forced assignments.
            computedStableAssignments = Assignments.forced(pendingAssignmentsNodes, pendingAssignments.timestamp());
        } else if (pendingAssignmentsAreForced) {
            // In case of forced assignments we need to remove nodes that are present in the stable set but are missing from the
            // pending set. Such operation removes dead stable nodes from the resulting stable set, which guarantees that we will
            // have a live majority.
            computedStableAssignments = pendingAssignments;
        } else {
            computedStableAssignments = stableAssignments;
        }

        int partitionId = replicaGrpId.partitionId();

        CompletableFuture<Void> localServicesStartFuture;

        if (shouldStartLocalGroupNode) {
            PartitionSet singlePartitionIdSet = PartitionSet.of(partitionId);

            localServicesStartFuture = localPartitionsVv.get(revision)
                    // TODO https://issues.apache.org/jira/browse/IGNITE-20957 Revisit this code
                    .thenComposeAsync(
                            partitionSet -> inBusyLock(busyLock, () -> getOrCreatePartitionStorages(tbl, singlePartitionIdSet)),
                            ioExecutor
                    )
                    .thenComposeAsync(unused -> inBusyLock(busyLock, () -> {
                        if (!isRecovery) {
                            // We create index storages (and also register the necessary structures) for the rebalancing one partition
                            // before start the raft node, so that the updates that come when applying the replication log can safely
                            // update the indexes. On recovery node, we do not need to call this code, since during restoration we start
                            // all partitions and already register indexes there.
                            lowWatermark.getLowWatermarkSafe(lwm ->
                                    registerIndexesToTable(tbl, catalogService, singlePartitionIdSet, tbl.schemaView(), lwm)
                            );
                        }

                        return waitForMetadataCompleteness(assignmentsTimestamp).thenCompose(ignored -> inBusyLock(busyLock, () -> {
                            int catalogVersion = catalogService.activeCatalogVersion(assignmentsTimestamp);

                            int zoneId = getTableDescriptor(tbl.tableId(), catalogVersion).zoneId();

                            return startPartitionAndStartClient(
                                    tbl,
                                    replicaGrpId.partitionId(),
                                    localMemberAssignment,
                                    computedStableAssignments,
                                    zoneId,
                                    isRecovery,
                                    assignmentsTimestamp
                            );
                        }));
                    }), ioExecutor);
        } else if (pendingAssignmentsAreForced && localMemberAssignment != null) {
            localServicesStartFuture = runAsync(() -> inBusyLock(busyLock, () -> {
                assert replicaMgr.isReplicaStarted(replicaGrpId) : "The local node is outside of the replication group: " + replicaGrpId;

                replicaMgr.resetPeers(replicaGrpId, fromAssignments(computedStableAssignments.nodes()));
            }), ioExecutor);
        } else {
            localServicesStartFuture = nullCompletedFuture();
        }

        return localServicesStartFuture
                .thenComposeAsync(v -> inBusyLock(busyLock, () -> isLocalNodeIsPrimary(replicaGrpId)), ioExecutor)
                .thenAcceptAsync(isLeaseholder -> inBusyLock(busyLock, () -> {
                    boolean isLocalNodeInStableOrPending = isNodeInReducedStableOrPendingAssignments(
                            replicaGrpId,
                            stableAssignments,
                            pendingAssignments,
                            revision
                    );

                    if (!isLocalNodeInStableOrPending && !isLeaseholder) {
                        return;
                    }

                    assert isLocalNodeInStableOrPending || isLeaseholder
                            : "The local node is outside of the replication group [inStableOrPending=" + isLocalNodeInStableOrPending
                            + ", isLeaseholder=" + isLeaseholder + "].";

                    // For forced assignments, we exclude dead stable nodes, and all alive stable nodes are already in pending assignments.
                    // Union is not required in such a case.
                    Set<Assignment> newAssignments = pendingAssignmentsAreForced || stableAssignments == null
                            ? pendingAssignmentsNodes
                            : union(pendingAssignmentsNodes, stableAssignments.nodes());

                    replicaMgr.replica(replicaGrpId)
                            .thenAccept(replica -> replica.updatePeersAndLearners(fromAssignments(newAssignments)));
                }), ioExecutor);
    }

    private boolean isNodeInReducedStableOrPendingAssignments(
            TablePartitionId replicaGrpId,
            @Nullable Assignments stableAssignments,
            Assignments pendingAssignments,
            long revision
    ) {
        Entry reduceEntry  = metaStorageMgr.getLocally(RebalanceUtil.switchReduceKey(replicaGrpId), revision);

        Assignments reduceAssignments = reduceEntry != null
                ? Assignments.fromBytes(reduceEntry.value())
                : null;

        Set<Assignment> reducedStableAssignments = reduceAssignments != null
                ? subtract(stableAssignments.nodes(), reduceAssignments.nodes())
                : stableAssignments.nodes();

        if (!isLocalNodeInAssignments(union(reducedStableAssignments, pendingAssignments.nodes()))) {
            return false;
        }

        assert replicaMgr.isReplicaStarted(replicaGrpId) : "The local node is outside of the replication group ["
                + ", stable=" + stableAssignments
                + ", pending=" + pendingAssignments
                + ", reduce=" + reduceAssignments
                + ", localName=" + localNode().name() + "].";

        return true;
    }

    private CompletableFuture<Void> changePeersOnRebalance(
            TablePartitionId replicaGrpId,
            Set<Assignment> pendingAssignments,
            long revision
    ) {
        return replicaMgr.replica(replicaGrpId)
                .thenApply(Replica::raftClient)
                .thenCompose(raftClient -> raftClient.refreshAndGetLeaderWithTerm()
                        .exceptionally(throwable -> {
                            throwable = unwrapCause(throwable);

                            if (throwable instanceof TimeoutException) {
                                LOG.info(
                                        "Node couldn't get the leader within timeout so the changing peers is skipped [grp={}].",
                                        replicaGrpId
                                );

                                return LeaderWithTerm.NO_LEADER;
                            }

                            throw new IgniteInternalException(
                                    INTERNAL_ERR,
                                    "Failed to get a leader for the RAFT replication group [get=" + replicaGrpId + "].",
                                    throwable
                            );
                        })
                        .thenCompose(leaderWithTerm -> {
                            if (leaderWithTerm.isEmpty() || !isLocalPeer(leaderWithTerm.leader())) {
                                return nullCompletedFuture();
                            }

                            // run update of raft configuration if this node is a leader
                            LOG.info("Current node={} is the leader of partition raft group={}. "
                                            + "Initiate rebalance process for partition={}, table={}",
                                    leaderWithTerm.leader(),
                                    replicaGrpId,
                                    replicaGrpId.partitionId(),
                                    tables.get(replicaGrpId.tableId()).name()
                            );

                            return metaStorageMgr.get(pendingPartAssignmentsKey(replicaGrpId))
                                    .thenCompose(latestPendingAssignmentsEntry -> {
                                        // Do not change peers of the raft group if this is a stale event.
                                        // Note that we start raft node before for the sake of the consistency in a
                                        // starting and stopping raft nodes.
                                        if (revision < latestPendingAssignmentsEntry.revision()) {
                                            return nullCompletedFuture();
                                        }

                                        PeersAndLearners newConfiguration = fromAssignments(pendingAssignments);

                                        return raftClient.changePeersAndLearnersAsync(newConfiguration, leaderWithTerm.term());
                                    });
                        })
                );
    }

    private SnapshotStorageFactory createSnapshotStorageFactory(
            TablePartitionId replicaGrpId,
            PartitionUpdateHandlers partitionUpdateHandlers,
            InternalTable internalTable
    ) {
        PartitionKey partitionKey = partitionKey(internalTable, replicaGrpId.partitionId());

        return new PartitionSnapshotStorageFactory(
                topologyService,
                outgoingSnapshotsManager,
                new PartitionAccessImpl(
                        partitionKey,
                        internalTable.storage(),
                        internalTable.txStateStorage(),
                        mvGc,
                        partitionUpdateHandlers.indexUpdateHandler,
                        partitionUpdateHandlers.gcUpdateHandler,
                        fullStateTransferIndexChooser,
                        schemaManager.schemaRegistry(partitionKey.tableId()),
                        lowWatermark
                ),
                catalogService,
                incomingSnapshotsExecutor
        );
    }

    /**
     * Creates Meta storage listener for stable assignments updates.
     *
     * @return The watch listener.
     */
    private WatchListener createStableAssignmentsRebalanceListener() {
        return new WatchListener() {
            @Override
            public CompletableFuture<Void> onUpdate(WatchEvent evt) {
                if (!busyLock.enterBusy()) {
                    return failedFuture(new NodeStoppingException());
                }

                try {
                    return handleChangeStableAssignmentEvent(evt);
                } finally {
                    busyLock.leaveBusy();
                }
            }

            @Override
            public void onError(Throwable e) {
                LOG.warn("Unable to process stable assignments event", e);
            }
        };
    }

    /** Creates Meta storage listener for switch reduce assignments updates. */
    private WatchListener createAssignmentsSwitchRebalanceListener() {
        return new WatchListener() {
            @Override
            public CompletableFuture<Void> onUpdate(WatchEvent evt) {
                return inBusyLockAsync(busyLock, () -> {
                    byte[] key = evt.entryEvent().newEntry().key();

                    int partitionId = extractPartitionNumber(key);
                    int tableId = extractTableId(key, ASSIGNMENTS_SWITCH_REDUCE_PREFIX);

                    TablePartitionId replicaGrpId = new TablePartitionId(tableId, partitionId);

                    return tablesById(evt.revision())
                            .thenCompose(tables -> inBusyLockAsync(busyLock, () -> {
                                Assignments assignments = Assignments.fromBytes(evt.entryEvent().newEntry().value());

                                long assignmentsTimestamp = assignments.timestamp();

                                return waitForMetadataCompleteness(assignmentsTimestamp)
                                        .thenCompose(unused -> inBusyLockAsync(busyLock, () -> {
                                            int catalogVersion = catalogService.activeCatalogVersion(assignmentsTimestamp);

                                            CatalogTableDescriptor tableDescriptor = getTableDescriptor(tableId, catalogVersion);

                                            CatalogZoneDescriptor zoneDescriptor = getZoneDescriptor(tableDescriptor, catalogVersion);

                                            long causalityToken = zoneDescriptor.updateToken();

                                            return distributionZoneManager.dataNodes(causalityToken, catalogVersion,
                                                            tableDescriptor.zoneId())
                                                    .thenCompose(dataNodes -> RebalanceUtilEx.handleReduceChanged(
                                                            metaStorageMgr,
                                                            dataNodes,
                                                            zoneDescriptor.replicas(),
                                                            replicaGrpId,
                                                            evt,
                                                            assignmentsTimestamp
                                                    ));
                                        }));
                            }));
                });
            }

            @Override
            public void onError(Throwable e) {
                LOG.warn("Unable to process switch reduce event", e);
            }
        };
    }

    /**
     * Gets partition stores.
     *
     * @param table Table.
     * @param partitionId Partition ID.
     * @return PartitionStorages.
     */
    private static PartitionStorages getPartitionStorages(TableImpl table, int partitionId) {
        InternalTable internalTable = table.internalTable();

        MvPartitionStorage mvPartition = internalTable.storage().getMvPartition(partitionId);

        assert mvPartition != null : "tableId=" + table.tableId() + ", partitionId=" + partitionId;

        TxStateStorage txStateStorage = internalTable.txStateStorage().getTxStateStorage(partitionId);

        assert txStateStorage != null : "tableId=" + table.tableId() + ", partitionId=" + partitionId;

        return new PartitionStorages(mvPartition, txStateStorage);
    }

    // TODO: https://issues.apache.org/jira/browse/IGNITE-19739 Create storages only once.
    private CompletableFuture<Void> getOrCreatePartitionStorages(TableImpl table, PartitionSet partitions) {
        InternalTable internalTable = table.internalTable();

        CompletableFuture<?>[] storageFuts = partitions.stream().mapToObj(partitionId -> {
            MvPartitionStorage mvPartition = internalTable.storage().getMvPartition(partitionId);

            return (mvPartition != null ? completedFuture(mvPartition) : internalTable.storage().createMvPartition(partitionId))
                    .thenComposeAsync(mvPartitionStorage -> {
                        TxStateStorage txStateStorage = internalTable.txStateStorage().getOrCreateTxStateStorage(partitionId);

                        if (mvPartitionStorage.lastAppliedIndex() == MvPartitionStorage.REBALANCE_IN_PROGRESS
                                || txStateStorage.lastAppliedIndex() == TxStateStorage.REBALANCE_IN_PROGRESS) {
                            return allOf(
                                    internalTable.storage().clearPartition(partitionId),
                                    txStateStorage.clear()
                            );
                        } else {
                            return nullCompletedFuture();
                        }
                    }, ioExecutor);
        }).toArray(CompletableFuture[]::new);

        return allOf(storageFuts);
    }

    /**
     * Handles the {@link RebalanceUtil#STABLE_ASSIGNMENTS_PREFIX} update event.
     *
     * @param evt Event.
     */
    protected CompletableFuture<Void> handleChangeStableAssignmentEvent(WatchEvent evt) {
        if (evt.entryEvents().stream().allMatch(e -> e.oldEntry().value() == null)) {
            // It's the initial write to table stable assignments on table create event.
            return nullCompletedFuture();
        }

        if (!evt.single()) {
            // If there is not a single entry, then all entries must be tombstones (this happens after table drop).
            assert evt.entryEvents().stream().allMatch(entryEvent -> entryEvent.newEntry().tombstone()) : evt;

            return nullCompletedFuture();
        }

        // here we can receive only update from the rebalance logic
        // these updates always processing only 1 partition, so, only 1 stable partition key.
        assert evt.single() : evt;

        if (evt.entryEvent().oldEntry() == null) {
            // This means it's an event on table creation.
            return nullCompletedFuture();
        }

        Entry stableAssignmentsWatchEvent = evt.entryEvent().newEntry();

        long revision = evt.revision();

        assert stableAssignmentsWatchEvent.revision() == revision : stableAssignmentsWatchEvent;

        if (stableAssignmentsWatchEvent.value() == null) {
            return nullCompletedFuture();
        }

        return handleChangeStableAssignmentEvent(stableAssignmentsWatchEvent, evt.revision(), false);
    }

    protected CompletableFuture<Void> handleChangeStableAssignmentEvent(
            Entry stableAssignmentsWatchEvent,
            long revision,
            boolean isRecovery
    ) {
        int partitionId = extractPartitionNumber(stableAssignmentsWatchEvent.key());
        int tableId = extractTableId(stableAssignmentsWatchEvent.key(), STABLE_ASSIGNMENTS_PREFIX);

        TablePartitionId tablePartitionId = new TablePartitionId(tableId, partitionId);

        Set<Assignment> stableAssignments = stableAssignmentsWatchEvent.value() == null
                ? emptySet()
                : Assignments.fromBytes(stableAssignmentsWatchEvent.value()).nodes();

        return supplyAsync(() -> {
            Entry pendingAssignmentsEntry = metaStorageMgr.getLocally(pendingPartAssignmentsKey(tablePartitionId), revision);

            byte[] pendingAssignmentsFromMetaStorage = pendingAssignmentsEntry.value();

            Assignments pendingAssignments = pendingAssignmentsFromMetaStorage == null
                    ? Assignments.EMPTY
                    : Assignments.fromBytes(pendingAssignmentsFromMetaStorage);

            if (LOG.isInfoEnabled()) {
                var stringKey = new String(stableAssignmentsWatchEvent.key(), UTF_8);

                LOG.info("Received update on stable assignments [key={}, partition={}, localMemberAddress={}, "
                                + "stableAssignments={}, pendingAssignments={}, revision={}]", stringKey, tablePartitionId,
                        localNode().address(), stableAssignments, pendingAssignments, revision);
            }

            return stopAndDestroyPartitionAndUpdateClients(
                    tablePartitionId,
                    stableAssignments,
                    pendingAssignments,
                    isRecovery,
                    revision
            );
        }, ioExecutor).thenCompose(identity());
    }

    private CompletableFuture<Void> updatePartitionClients(
            TablePartitionId tablePartitionId,
            Set<Assignment> stableAssignments
    ) {
        return isLocalNodeIsPrimary(tablePartitionId).thenCompose(isLeaseholder -> inBusyLock(busyLock, () -> {
            boolean isLocalInStable = isLocalNodeInAssignments(stableAssignments);

            if (!isLocalInStable && !isLeaseholder) {
                return nullCompletedFuture();
            }

            assert replicaMgr.isReplicaStarted(tablePartitionId)
                    : "The local node is outside of the replication group [stable=" + stableAssignments
                            + ", isLeaseholder=" + isLeaseholder + "].";

            // Update raft client peers and learners according to the actual assignments.
            return replicaMgr.replica(tablePartitionId)
                    .thenAccept(replica -> replica.updatePeersAndLearners(fromAssignments(stableAssignments)));
        }));
    }

    private CompletableFuture<Void> stopAndDestroyPartitionAndUpdateClients(
            TablePartitionId tablePartitionId,
            Set<Assignment> stableAssignments,
            Assignments pendingAssignments,
            boolean isRecovery,
            long revision
    ) {
        CompletableFuture<Void> clientUpdateFuture = isRecovery
                // Updating clients is not needed on recovery.
                ? nullCompletedFuture()
                : updatePartitionClients(tablePartitionId, stableAssignments);

        boolean shouldStopLocalServices = (pendingAssignments.force()
                        ? pendingAssignments.nodes().stream()
                        : Stream.concat(stableAssignments.stream(), pendingAssignments.nodes().stream())
                )
                .noneMatch(isLocalNodeAssignment);

        if (shouldStopLocalServices) {
            return allOf(
                    clientUpdateFuture,
                    weakStopAndDestroyPartition(tablePartitionId, revision)
            );
        } else {
            return clientUpdateFuture;
        }
    }

    private CompletableFuture<Void> weakStopAndDestroyPartition(TablePartitionId tablePartitionId, long causalityToken) {
        return replicaMgr.weakStopReplica(
                tablePartitionId,
                WeakReplicaStopReason.EXCLUDED_FROM_ASSIGNMENTS,
                () -> stopAndDestroyPartition(tablePartitionId, causalityToken)
        );
    }

    private CompletableFuture<Void> stopAndDestroyPartition(TablePartitionId tablePartitionId, long causalityToken) {
        return tablesVv
                .get(causalityToken)
                .thenCompose(ignore -> {
                    TableImpl table = tables.get(tablePartitionId.tableId());

                    return stopPartition(tablePartitionId, table)
                            .thenComposeAsync(v -> destroyPartitionStorages(tablePartitionId, table), ioExecutor);
                });
    }

    /**
     * Stops all resources associated with a given partition, like replicas and partition trackers. Calls
     * {@link ReplicaManager#weakStopReplica} in order to change the replica state.
     *
     * @param tablePartitionId Partition ID.
     * @param table Table which this partition belongs to.
     * @return Future that will be completed after all resources have been closed.
     */
    private CompletableFuture<Void> stopPartitionForRestart(TablePartitionId tablePartitionId, TableImpl table) {
        return replicaMgr.weakStopReplica(tablePartitionId, WeakReplicaStopReason.RESTART, () -> stopPartition(tablePartitionId, table));
    }

    /**
     * Stops all resources associated with a given partition, like replicas and partition trackers.
     *
     * @param tablePartitionId Partition ID.
     * @param table Table which this partition belongs to.
     * @return Future that will be completed after all resources have been closed.
     */
    private CompletableFuture<Void> stopPartition(TablePartitionId tablePartitionId, TableImpl table) {
        if (table != null) {
            closePartitionTrackers(table.internalTable(), tablePartitionId.partitionId());
        }

        CompletableFuture<Boolean> stopReplicaFuture;

        try {
            stopReplicaFuture = replicaMgr.stopReplica(tablePartitionId);
        } catch (NodeStoppingException e) {
            // No-op.
            stopReplicaFuture = falseCompletedFuture();
        }

        return stopReplicaFuture
                .thenCompose(v -> mvGc.removeStorage(tablePartitionId));
    }

    private CompletableFuture<Void> destroyPartitionStorages(TablePartitionId tablePartitionId, TableImpl table) {
        // TODO: IGNITE-18703 Destroy raft log and meta
        if (table == null) {
            return nullCompletedFuture();
        }

        InternalTable internalTable = table.internalTable();

        int partitionId = tablePartitionId.partitionId();

        List<CompletableFuture<?>> destroyFutures = new ArrayList<>();

        if (internalTable.storage().getMvPartition(partitionId) != null) {
            destroyFutures.add(internalTable.storage().destroyPartition(partitionId));
        }

        if (internalTable.txStateStorage().getTxStateStorage(partitionId) != null) {
            destroyFutures.add(runAsync(() -> internalTable.txStateStorage().destroyTxStateStorage(partitionId), ioExecutor));
        }

        return allOf(destroyFutures.toArray(new CompletableFuture[]{}));
    }

    private static void closePartitionTrackers(InternalTable internalTable, int partitionId) {
        closeTracker(internalTable.getPartitionSafeTimeTracker(partitionId));

        closeTracker(internalTable.getPartitionStorageIndexTracker(partitionId));
    }

    private static void closeTracker(@Nullable PendingComparableValuesTracker<?, Void> tracker) {
        if (tracker != null) {
            tracker.close();
        }
    }

    private ClusterNode localNode() {
        return topologyService.localMember();
    }

    private static PartitionUpdateHandlers createPartitionUpdateHandlers(
            int partitionId,
            PartitionDataStorage partitionDataStorage,
            TableImpl table,
            PendingComparableValuesTracker<HybridTimestamp, Void> safeTimeTracker,
            StorageUpdateConfiguration storageUpdateConfig
    ) {
        TableIndexStoragesSupplier indexes = table.indexStorageAdapters(partitionId);

        IndexUpdateHandler indexUpdateHandler = new IndexUpdateHandler(indexes);

        GcUpdateHandler gcUpdateHandler = new GcUpdateHandler(partitionDataStorage, safeTimeTracker, indexUpdateHandler);

        StorageUpdateHandler storageUpdateHandler = new StorageUpdateHandler(
                partitionId,
                partitionDataStorage,
                indexUpdateHandler,
                storageUpdateConfig
        );

        return new PartitionUpdateHandlers(storageUpdateHandler, indexUpdateHandler, gcUpdateHandler);
    }

    /**
     * Returns a cached table instance if it exists, {@code null} otherwise. Can return a table that is being stopped.
     *
     * @param tableId Table id.
     */
    @Override
    public @Nullable TableViewInternal cachedTable(int tableId) {
        return tables.get(tableId);
    }

    /**
     * Returns a cached table instance if it exists, {@code null} otherwise. Can return a table that is being stopped.
     *
     * @param name Table name.
     */
    @TestOnly
    public @Nullable TableViewInternal cachedTable(String name) {
        return findTableImplByName(tables.values(), name);
    }

    private CatalogTableDescriptor getTableDescriptor(int tableId, int catalogVersion) {
        CatalogTableDescriptor tableDescriptor = catalogService.table(tableId, catalogVersion);

        assert tableDescriptor != null : "tableId=" + tableId + ", catalogVersion=" + catalogVersion;

        return tableDescriptor;
    }

    private CatalogZoneDescriptor getZoneDescriptor(CatalogTableDescriptor tableDescriptor, int catalogVersion) {
        CatalogZoneDescriptor zoneDescriptor = catalogService.zone(tableDescriptor.zoneId(), catalogVersion);

        assert zoneDescriptor != null :
                "tableId=" + tableDescriptor.id() + ", zoneId=" + tableDescriptor.zoneId() + ", catalogVersion=" + catalogVersion;

        return zoneDescriptor;
    }

    private static @Nullable TableImpl findTableImplByName(Collection<TableImpl> tables, String name) {
        return tables.stream().filter(table -> table.name().equals(name)).findAny().orElse(null);
    }

    private void startTables(long recoveryRevision, @Nullable HybridTimestamp lwm) {
        int earliestCatalogVersion = catalogService.activeCatalogVersion(hybridTimestampToLong(lwm));
        int latestCatalogVersion = catalogService.latestCatalogVersion();

        var startedTables = new IntOpenHashSet();
        var startTableFutures = new ArrayList<CompletableFuture<?>>();

        for (int ver = latestCatalogVersion; ver >= earliestCatalogVersion; ver--) {
            int ver0 = ver;
            catalogService.tables(ver).stream()
                    .filter(tbl -> startedTables.add(tbl.id()))
                    .forEach(tableDescriptor -> {
                        if (PartitionReplicaLifecycleManager.ENABLED) {
                            CatalogZoneDescriptor zoneDescriptor = getZoneDescriptor(tableDescriptor, ver0);

                            startTableFutures.add(
                                    getBooleanCompletableFuture(
                                            recoveryRevision,
                                            zoneDescriptor,
                                            tableDescriptor,
                                            true
                                    )
                            );
                        } else {
                            startTableFutures.add(
                                    createTableLocally(recoveryRevision, ver0, tableDescriptor, true)
                            );
                        }
                    });
        }

        // Forces you to wait until recovery is complete before the metastore watches is deployed to avoid races with catalog listeners.
        startVv.update(recoveryRevision, (unused, throwable) -> allOf(startTableFutures.toArray(CompletableFuture[]::new)))
                .whenComplete((unused, throwable) -> {
                    if (throwable != null) {
                        LOG.error("Error starting tables", throwable);
                    } else {
                        LOG.debug("Tables started successfully");
                    }
                });
    }

    /**
     * Returns the future that will complete when, either the future from the argument or {@link #stopManagerFuture} will complete,
     * successfully or exceptionally. Allows to protect from getting stuck at {@link IgniteComponent#stopAsync(ComponentContext)}
     * when someone is blocked (by using {@link #busyLock}) for a long time.
     *
     * @param future Future.
     */
    private <T> CompletableFuture<T> orStopManagerFuture(CompletableFuture<T> future) {
        if (future.isDone()) {
            return future;
        }

        return anyOf(future, stopManagerFuture).thenApply(o -> (T) o);
    }

    /** Internal event. */
    private static class DestroyTableEvent {
        final int catalogVersion;
        final int tableId;

        DestroyTableEvent(int catalogVersion, int tableId) {
            this.catalogVersion = catalogVersion;
            this.tableId = tableId;
        }

        public int catalogVersion() {
            return catalogVersion;
        }

        public int tableId() {
            return tableId;
        }
    }

    private void cleanUpResourcesForDroppedTablesOnRecoveryBusy() {
        // TODO: IGNITE-20384 Clean up abandoned resources for dropped zones from vault and metastore
        for (DroppedTableInfo droppedTableInfo : droppedTables(catalogService, lowWatermark.getLowWatermark())) {
            int catalogVersion = droppedTableInfo.tableRemovalCatalogVersion() - 1;

            CatalogTableDescriptor tableDescriptor = catalogService.table(droppedTableInfo.tableId(), catalogVersion);

            assert tableDescriptor != null : "tableId=" + droppedTableInfo.tableId() + ", catalogVersion=" + catalogVersion;

            destroyTableStorageOnRecoveryBusy(tableDescriptor);
        }
    }

    private void destroyTableStorageOnRecoveryBusy(CatalogTableDescriptor tableDescriptor) {
        StorageEngine engine = dataStorageMgr.engineByStorageProfile(tableDescriptor.storageProfile());

        assert engine != null : "tableId=" + tableDescriptor.id() + ", storageProfile=" + tableDescriptor.storageProfile();

        engine.dropMvTable(tableDescriptor.id());
    }

    private synchronized ScheduledExecutorService streamerFlushExecutor() {
        if (!busyLock.enterBusy()) {
            throw new IgniteException(new NodeStoppingException());
        }

        try {
            if (streamerFlushExecutor == null) {
                streamerFlushExecutor = Executors.newSingleThreadScheduledExecutor(
                        IgniteThreadFactory.create(nodeName, "streamer-flush-executor", LOG, STORAGE_WRITE));
            }

            return streamerFlushExecutor;
        } finally {
            busyLock.leaveBusy();
        }
    }

    /**
     * Restarts the table partition including the replica and raft node.
     *
     * @param tablePartitionId Table partition that needs to be restarted.
     * @param revision Metastore revision.
     * @return Operation future.
     */
    public CompletableFuture<Void> restartPartition(TablePartitionId tablePartitionId, long revision, long assignmentsTimestamp) {
        return inBusyLockAsync(busyLock, () -> tablesVv.get(revision).thenComposeAsync(unused -> inBusyLockAsync(busyLock, () -> {
            TableImpl table = tables.get(tablePartitionId.tableId());

            return stopPartitionForRestart(tablePartitionId, table).thenComposeAsync(unused1 -> {
                Assignments stableAssignments = stableAssignments(tablePartitionId, revision);

                assert stableAssignments != null : "tablePartitionId=" + tablePartitionId + ", revision=" + revision;

                return waitForMetadataCompleteness(assignmentsTimestamp).thenCompose(unused2 -> inBusyLockAsync(busyLock, () -> {
                    int catalogVersion = catalogService.activeCatalogVersion(assignmentsTimestamp);

                    int zoneId = getTableDescriptor(tablePartitionId.tableId(), catalogVersion).zoneId();

                    return startPartitionAndStartClient(
                            table,
                            tablePartitionId.partitionId(),
                            localMemberAssignment(stableAssignments),
                            stableAssignments,
                            zoneId,
                            false,
                            assignmentsTimestamp
                    );
                }));
            }, ioExecutor);
        }), ioExecutor));
    }

    private @Nullable Assignments stableAssignments(TablePartitionId tablePartitionId, long revision) {
        Entry entry = metaStorageMgr.getLocally(stablePartAssignmentsKey(tablePartitionId), revision);

        return Assignments.fromBytes(entry.value());
    }

    @Override
    public void setStreamerReceiverRunner(StreamerReceiverRunner runner) {
        this.streamerReceiverRunner = runner;
    }
}<|MERGE_RESOLUTION|>--- conflicted
+++ resolved
@@ -653,7 +653,10 @@
         });
     }
 
-<<<<<<< HEAD
+    private CompletableFuture<Void> waitForMetadataCompleteness(long ts) {
+        return executorInclinedSchemaSyncService.waitForMetadataCompleteness(HybridTimestamp.hybridTimestamp(ts));
+    }
+
     private CompletableFuture<Boolean> onZoneReplicaCreated(PartitionReplicaLifecycleEventParameters parameters) {
         if (!PartitionReplicaLifecycleManager.ENABLED) {
             return completedFuture(false);
@@ -685,10 +688,6 @@
         });
 
         return allOf(futs.toArray(new CompletableFuture[]{})).thenApply((notUsed) -> false);
-=======
-    private CompletableFuture<Void> waitForMetadataCompleteness(long ts) {
-        return executorInclinedSchemaSyncService.waitForMetadataCompleteness(HybridTimestamp.hybridTimestamp(ts));
->>>>>>> b6af8f65
     }
 
     private CompletableFuture<Boolean> prepareTableResourcesAndLoadToZoneReplica(CreateTableEventParameters parameters) {
