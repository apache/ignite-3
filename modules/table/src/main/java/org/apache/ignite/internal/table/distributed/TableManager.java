/*
 * Licensed to the Apache Software Foundation (ASF) under one or more
 * contributor license agreements. See the NOTICE file distributed with
 * this work for additional information regarding copyright ownership.
 * The ASF licenses this file to You under the Apache License, Version 2.0
 * (the "License"); you may not use this file except in compliance with
 * the License. You may obtain a copy of the License at
 *
 *      http://www.apache.org/licenses/LICENSE-2.0
 *
 * Unless required by applicable law or agreed to in writing, software
 * distributed under the License is distributed on an "AS IS" BASIS,
 * WITHOUT WARRANTIES OR CONDITIONS OF ANY KIND, either express or implied.
 * See the License for the specific language governing permissions and
 * limitations under the License.
 */

package org.apache.ignite.internal.table.distributed;

import static java.nio.charset.StandardCharsets.UTF_8;
import static java.util.Collections.emptySet;
import static java.util.Collections.unmodifiableMap;
import static java.util.concurrent.CompletableFuture.allOf;
import static java.util.concurrent.CompletableFuture.anyOf;
import static java.util.concurrent.CompletableFuture.completedFuture;
import static java.util.concurrent.CompletableFuture.failedFuture;
import static java.util.concurrent.CompletableFuture.runAsync;
import static java.util.concurrent.CompletableFuture.supplyAsync;
import static java.util.function.Function.identity;
import static java.util.stream.Collectors.toList;
import static java.util.stream.Collectors.toSet;
import static org.apache.ignite.internal.causality.IncrementalVersionedValue.dependingOn;
import static org.apache.ignite.internal.distributionzones.DistributionZonesUtil.findTablesByZoneId;
import static org.apache.ignite.internal.distributionzones.rebalance.RebalanceUtil.ASSIGNMENTS_SWITCH_REDUCE_PREFIX;
import static org.apache.ignite.internal.distributionzones.rebalance.RebalanceUtil.PENDING_ASSIGNMENTS_PREFIX;
import static org.apache.ignite.internal.distributionzones.rebalance.RebalanceUtil.STABLE_ASSIGNMENTS_PREFIX;
import static org.apache.ignite.internal.distributionzones.rebalance.RebalanceUtil.extractPartitionNumber;
import static org.apache.ignite.internal.distributionzones.rebalance.RebalanceUtil.extractTableId;
import static org.apache.ignite.internal.distributionzones.rebalance.RebalanceUtil.intersect;
import static org.apache.ignite.internal.distributionzones.rebalance.RebalanceUtil.partitionAssignmentsGetLocally;
import static org.apache.ignite.internal.distributionzones.rebalance.RebalanceUtil.pendingPartAssignmentsKey;
import static org.apache.ignite.internal.distributionzones.rebalance.RebalanceUtil.stablePartAssignmentsKey;
import static org.apache.ignite.internal.distributionzones.rebalance.RebalanceUtil.tableAssignmentsGetLocally;
import static org.apache.ignite.internal.distributionzones.rebalance.RebalanceUtil.tablesCounterKey;
import static org.apache.ignite.internal.distributionzones.rebalance.RebalanceUtil.union;
import static org.apache.ignite.internal.event.EventListener.fromConsumer;
import static org.apache.ignite.internal.hlc.HybridTimestamp.hybridTimestampToLong;
import static org.apache.ignite.internal.metastorage.dsl.Conditions.notExists;
import static org.apache.ignite.internal.metastorage.dsl.Conditions.or;
import static org.apache.ignite.internal.metastorage.dsl.Conditions.revision;
import static org.apache.ignite.internal.metastorage.dsl.Conditions.value;
import static org.apache.ignite.internal.metastorage.dsl.Operations.ops;
import static org.apache.ignite.internal.metastorage.dsl.Operations.put;
import static org.apache.ignite.internal.metastorage.dsl.Statements.iif;
import static org.apache.ignite.internal.table.distributed.TableUtils.droppedTables;
import static org.apache.ignite.internal.table.distributed.index.IndexUtils.registerIndexesToTable;
import static org.apache.ignite.internal.thread.ThreadOperation.STORAGE_READ;
import static org.apache.ignite.internal.thread.ThreadOperation.STORAGE_WRITE;
import static org.apache.ignite.internal.util.ByteUtils.toBytes;
import static org.apache.ignite.internal.util.CompletableFutures.emptyListCompletedFuture;
import static org.apache.ignite.internal.util.CompletableFutures.falseCompletedFuture;
import static org.apache.ignite.internal.util.CompletableFutures.nullCompletedFuture;
import static org.apache.ignite.internal.util.CompletableFutures.trueCompletedFuture;
import static org.apache.ignite.internal.util.ExceptionUtils.unwrapCause;
import static org.apache.ignite.internal.util.IgniteUtils.inBusyLock;
import static org.apache.ignite.internal.util.IgniteUtils.inBusyLockAsync;
import static org.apache.ignite.internal.util.IgniteUtils.shutdownAndAwaitTermination;
import static org.apache.ignite.lang.ErrorGroups.Common.INTERNAL_ERR;

import it.unimi.dsi.fastutil.ints.Int2ObjectOpenHashMap;
import it.unimi.dsi.fastutil.ints.IntOpenHashSet;
import java.nio.file.Path;
import java.util.ArrayList;
import java.util.Collection;
import java.util.Collections;
import java.util.HashSet;
import java.util.List;
import java.util.Map;
import java.util.Set;
import java.util.concurrent.CompletableFuture;
import java.util.concurrent.CompletionException;
import java.util.concurrent.ConcurrentHashMap;
import java.util.concurrent.ExecutionException;
import java.util.concurrent.Executor;
import java.util.concurrent.ExecutorService;
import java.util.concurrent.Executors;
import java.util.concurrent.LinkedBlockingQueue;
import java.util.concurrent.ScheduledExecutorService;
import java.util.concurrent.ThreadPoolExecutor;
import java.util.concurrent.TimeUnit;
import java.util.concurrent.TimeoutException;
import java.util.concurrent.atomic.AtomicBoolean;
import java.util.function.BiFunction;
import java.util.function.Consumer;
import java.util.function.Function;
import java.util.function.IntSupplier;
import java.util.function.LongFunction;
import java.util.function.Supplier;
import java.util.stream.IntStream;
import java.util.stream.Stream;
import org.apache.ignite.internal.affinity.AffinityUtils;
import org.apache.ignite.internal.affinity.Assignment;
import org.apache.ignite.internal.affinity.Assignments;
import org.apache.ignite.internal.catalog.CatalogService;
import org.apache.ignite.internal.catalog.descriptors.CatalogObjectDescriptor;
import org.apache.ignite.internal.catalog.descriptors.CatalogTableDescriptor;
import org.apache.ignite.internal.catalog.descriptors.CatalogZoneDescriptor;
import org.apache.ignite.internal.catalog.events.CatalogEvent;
import org.apache.ignite.internal.catalog.events.CreateTableEventParameters;
import org.apache.ignite.internal.catalog.events.DropTableEventParameters;
import org.apache.ignite.internal.catalog.events.RenameTableEventParameters;
import org.apache.ignite.internal.causality.CompletionListener;
import org.apache.ignite.internal.causality.IncrementalVersionedValue;
import org.apache.ignite.internal.close.ManuallyCloseable;
import org.apache.ignite.internal.distributionzones.DistributionZoneManager;
import org.apache.ignite.internal.distributionzones.rebalance.PartitionMover;
import org.apache.ignite.internal.distributionzones.rebalance.RebalanceRaftGroupEventsListener;
import org.apache.ignite.internal.distributionzones.rebalance.RebalanceUtil;
import org.apache.ignite.internal.hlc.ClockService;
import org.apache.ignite.internal.hlc.HybridClock;
import org.apache.ignite.internal.hlc.HybridTimestamp;
import org.apache.ignite.internal.lang.ByteArray;
import org.apache.ignite.internal.lang.IgniteInternalException;
import org.apache.ignite.internal.lang.IgniteStringFormatter;
import org.apache.ignite.internal.lang.NodeStoppingException;
import org.apache.ignite.internal.logger.IgniteLogger;
import org.apache.ignite.internal.logger.Loggers;
import org.apache.ignite.internal.lowwatermark.LowWatermark;
import org.apache.ignite.internal.lowwatermark.event.ChangeLowWatermarkEventParameters;
import org.apache.ignite.internal.lowwatermark.event.LowWatermarkEvent;
import org.apache.ignite.internal.manager.ComponentContext;
import org.apache.ignite.internal.manager.IgniteComponent;
import org.apache.ignite.internal.marshaller.ReflectionMarshallersProvider;
import org.apache.ignite.internal.metastorage.Entry;
import org.apache.ignite.internal.metastorage.MetaStorageManager;
import org.apache.ignite.internal.metastorage.WatchEvent;
import org.apache.ignite.internal.metastorage.WatchListener;
import org.apache.ignite.internal.metastorage.dsl.Condition;
import org.apache.ignite.internal.metastorage.dsl.Operation;
import org.apache.ignite.internal.metastorage.dsl.SimpleCondition;
import org.apache.ignite.internal.network.MessagingService;
import org.apache.ignite.internal.network.serialization.MessageSerializationRegistry;
import org.apache.ignite.internal.placementdriver.PlacementDriver;
import org.apache.ignite.internal.raft.ExecutorInclinedRaftCommandRunner;
import org.apache.ignite.internal.raft.Peer;
import org.apache.ignite.internal.raft.PeersAndLearners;
import org.apache.ignite.internal.raft.RaftGroupEventsListener;
import org.apache.ignite.internal.raft.client.TopologyAwareRaftGroupService;
import org.apache.ignite.internal.raft.service.LeaderWithTerm;
import org.apache.ignite.internal.raft.service.RaftGroupListener;
import org.apache.ignite.internal.raft.service.RaftGroupService;
import org.apache.ignite.internal.raft.storage.SnapshotStorageFactory;
import org.apache.ignite.internal.replicator.Replica;
import org.apache.ignite.internal.replicator.ReplicaManager;
import org.apache.ignite.internal.replicator.ReplicaService;
import org.apache.ignite.internal.replicator.TablePartitionId;
import org.apache.ignite.internal.replicator.listener.ReplicaListener;
import org.apache.ignite.internal.schema.SchemaManager;
import org.apache.ignite.internal.schema.SchemaRegistry;
import org.apache.ignite.internal.schema.configuration.GcConfiguration;
import org.apache.ignite.internal.schema.configuration.StorageUpdateConfiguration;
import org.apache.ignite.internal.storage.DataStorageManager;
import org.apache.ignite.internal.storage.MvPartitionStorage;
import org.apache.ignite.internal.storage.engine.MvTableStorage;
import org.apache.ignite.internal.storage.engine.StorageEngine;
import org.apache.ignite.internal.storage.engine.StorageTableDescriptor;
import org.apache.ignite.internal.table.IgniteTablesInternal;
import org.apache.ignite.internal.table.InternalTable;
import org.apache.ignite.internal.table.LongPriorityQueue;
import org.apache.ignite.internal.table.TableImpl;
import org.apache.ignite.internal.table.TableViewInternal;
import org.apache.ignite.internal.table.distributed.gc.GcUpdateHandler;
import org.apache.ignite.internal.table.distributed.gc.MvGc;
import org.apache.ignite.internal.table.distributed.index.IndexUpdateHandler;
import org.apache.ignite.internal.table.distributed.raft.PartitionDataStorage;
import org.apache.ignite.internal.table.distributed.raft.PartitionListener;
import org.apache.ignite.internal.table.distributed.raft.snapshot.FullStateTransferIndexChooser;
import org.apache.ignite.internal.table.distributed.raft.snapshot.PartitionAccessImpl;
import org.apache.ignite.internal.table.distributed.raft.snapshot.PartitionKey;
import org.apache.ignite.internal.table.distributed.raft.snapshot.PartitionSnapshotStorageFactory;
import org.apache.ignite.internal.table.distributed.raft.snapshot.outgoing.OutgoingSnapshotsManager;
import org.apache.ignite.internal.table.distributed.raft.snapshot.outgoing.SnapshotAwarePartitionDataStorage;
import org.apache.ignite.internal.table.distributed.replicator.PartitionReplicaListener;
import org.apache.ignite.internal.table.distributed.replicator.TransactionStateResolver;
import org.apache.ignite.internal.table.distributed.schema.CatalogValidationSchemasSource;
import org.apache.ignite.internal.table.distributed.schema.ExecutorInclinedSchemaSyncService;
import org.apache.ignite.internal.table.distributed.schema.SchemaSyncService;
import org.apache.ignite.internal.table.distributed.schema.SchemaVersions;
import org.apache.ignite.internal.table.distributed.schema.SchemaVersionsImpl;
import org.apache.ignite.internal.table.distributed.storage.InternalTableImpl;
import org.apache.ignite.internal.table.distributed.storage.PartitionStorages;
import org.apache.ignite.internal.table.distributed.storage.TableRaftServiceImpl;
import org.apache.ignite.internal.table.distributed.wrappers.ExecutorInclinedPlacementDriver;
import org.apache.ignite.internal.thread.IgniteThreadFactory;
import org.apache.ignite.internal.thread.NamedThreadFactory;
import org.apache.ignite.internal.tx.HybridTimestampTracker;
import org.apache.ignite.internal.tx.LockManager;
import org.apache.ignite.internal.tx.TxManager;
import org.apache.ignite.internal.tx.configuration.TransactionConfiguration;
import org.apache.ignite.internal.tx.impl.RemotelyTriggeredResourceRegistry;
import org.apache.ignite.internal.tx.impl.TransactionInflights;
import org.apache.ignite.internal.tx.impl.TxMessageSender;
import org.apache.ignite.internal.tx.storage.state.ThreadAssertingTxStateTableStorage;
import org.apache.ignite.internal.tx.storage.state.TxStateStorage;
import org.apache.ignite.internal.tx.storage.state.TxStateTableStorage;
import org.apache.ignite.internal.tx.storage.state.rocksdb.TxStateRocksDbSharedStorage;
import org.apache.ignite.internal.tx.storage.state.rocksdb.TxStateRocksDbTableStorage;
import org.apache.ignite.internal.util.CompletableFutures;
import org.apache.ignite.internal.util.Cursor;
import org.apache.ignite.internal.util.ExceptionUtils;
import org.apache.ignite.internal.util.IgniteSpinBusyLock;
import org.apache.ignite.internal.util.IgniteUtils;
import org.apache.ignite.internal.util.Lazy;
import org.apache.ignite.internal.util.PendingComparableValuesTracker;
import org.apache.ignite.internal.utils.RebalanceUtilEx;
import org.apache.ignite.internal.worker.ThreadAssertions;
import org.apache.ignite.lang.IgniteException;
import org.apache.ignite.lang.util.IgniteNameUtils;
import org.apache.ignite.network.ClusterNode;
import org.apache.ignite.network.TopologyService;
import org.apache.ignite.sql.IgniteSql;
import org.apache.ignite.table.Table;
import org.jetbrains.annotations.Nullable;
import org.jetbrains.annotations.TestOnly;

/**
 * Table manager.
 */
public class TableManager implements IgniteTablesInternal, IgniteComponent {

    /** The logger. */
    private static final IgniteLogger LOG = Loggers.forClass(TableManager.class);

    /** Name of a transaction state directory. */
    private static final String TX_STATE_DIR = "tx-state";

    /** Transaction storage flush delay. */
    private static final int TX_STATE_STORAGE_FLUSH_DELAY = 100;
    private static final IntSupplier TX_STATE_STORAGE_FLUSH_DELAY_SUPPLIER = () -> TX_STATE_STORAGE_FLUSH_DELAY;

    private final TopologyService topologyService;

    /** Replica manager. */
    private final ReplicaManager replicaMgr;

    /** Lock manager. */
    private final LockManager lockMgr;

    /** Replica service. */
    private final ReplicaService replicaSvc;

    /** Transaction manager. */
    private final TxManager txManager;

    /** Meta storage manager. */
    private final MetaStorageManager metaStorageMgr;

    /** Data storage manager. */
    private final DataStorageManager dataStorageMgr;

    /** Transaction state resolver. */
    private final TransactionStateResolver transactionStateResolver;

    /**
     * Versioned value for linearizing table changing events.
     *
     * @see #localPartitionsVv
     * @see #assignmentsUpdatedVv
     */
    private final IncrementalVersionedValue<Void> tablesVv;

    /**
     * Versioned value for linearizing table partitions changing events.
     *
     * <p>Completed strictly after {@link #tablesVv} and strictly before {@link #assignmentsUpdatedVv}.
     */
    private final IncrementalVersionedValue<Void> localPartitionsVv;

    /**
     * Versioned value for tracking RAFT groups initialization and starting completion.
     *
     * <p>Only explicitly updated in {@link #startLocalPartitionsAndClients(CompletableFuture, TableImpl, int, boolean)}.
     *
     * <p>Completed strictly after {@link #localPartitionsVv}.
     */
    private final IncrementalVersionedValue<Void> assignmentsUpdatedVv;

    /** Registered tables. */
    private final Map<Integer, TableImpl> tables = new ConcurrentHashMap<>();

    /** Started tables. */
    private final Map<Integer, TableImpl> startedTables = new ConcurrentHashMap<>();

    /** A queue for deferred table destruction events. */
    private final LongPriorityQueue<DestroyTableEvent> destructionEventsQueue =
            new LongPriorityQueue<>(DestroyTableEvent::catalogVersion);

    /** Local partitions. */
    private final Map<Integer, PartitionSet> localPartsByTableId = new ConcurrentHashMap<>();

    /** Busy lock to stop synchronously. */
    private final IgniteSpinBusyLock busyLock = new IgniteSpinBusyLock();

    /** Prevents double stopping the component. */
    private final AtomicBoolean beforeStopGuard = new AtomicBoolean();

    private final AtomicBoolean stopGuard = new AtomicBoolean();

    /** Schema manager. */
    private final SchemaManager schemaManager;

    /** Transaction state storage scheduled pool. */
    private final ScheduledExecutorService txStateStorageScheduledPool;

    /** Transaction state storage pool. */
    private final ExecutorService txStateStoragePool;

    private final TxStateRocksDbSharedStorage sharedTxStateStorage;

    /** Scan request executor. */
    private final ExecutorService scanRequestExecutor;

    /**
     * Separate executor for IO operations like partition storage initialization or partition raft group meta data persisting.
     */
    private final ExecutorService ioExecutor;

    private final HybridClock clock;

    private final ClockService clockService;

    private final OutgoingSnapshotsManager outgoingSnapshotsManager;

    private final DistributionZoneManager distributionZoneManager;

    private final SchemaSyncService executorInclinedSchemaSyncService;

    private final CatalogService catalogService;

    /** Incoming RAFT snapshots executor. */
    private final ExecutorService incomingSnapshotsExecutor;

    /** Meta storage listener for pending assignments. */
    private final WatchListener pendingAssignmentsRebalanceListener;

    /** Meta storage listener for stable assignments. */
    private final WatchListener stableAssignmentsRebalanceListener;

    /** Meta storage listener for switch reduce assignments. */
    private final WatchListener assignmentsSwitchRebalanceListener;

    private final MvGc mvGc;

    private final LowWatermark lowWatermark;

    private final HybridTimestampTracker observableTimestampTracker;

    /** Placement driver. */
    private final PlacementDriver executorInclinedPlacementDriver;

    /** A supplier function that returns {@link IgniteSql}. */
    private final Supplier<IgniteSql> sql;

    private final SchemaVersions schemaVersions;

    private final PartitionReplicatorNodeRecovery partitionReplicatorNodeRecovery;

    /** Versioned value used only at manager startup to correctly fire table creation events. */
    private final IncrementalVersionedValue<Void> startVv;

    /** Ends at the {@link IgniteComponent#stopAsync(ComponentContext)} with an {@link NodeStoppingException}. */
    private final CompletableFuture<Void> stopManagerFuture = new CompletableFuture<>();

    /** Configuration for {@link StorageUpdateHandler}. */
    private final StorageUpdateConfiguration storageUpdateConfig;

    /**
     * Executes partition operations (that might cause I/O and/or be blocked on locks).
     */
    private final Executor partitionOperationsExecutor;

    /** Executor for scheduling rebalance routine. */
    private final ScheduledExecutorService rebalanceScheduler;

    /** Marshallers provider. */
    private final ReflectionMarshallersProvider marshallers = new ReflectionMarshallersProvider();

    /** Index chooser for full state transfer. */
    private final FullStateTransferIndexChooser fullStateTransferIndexChooser;

    private final RemotelyTriggeredResourceRegistry remotelyTriggeredResourceRegistry;

    private final TransactionInflights transactionInflights;

    private final TransactionConfiguration txCfg;

    private final String nodeName;

    private long implicitTransactionTimeout;

    private int attemptsObtainLock;

    @Nullable
    private ScheduledExecutorService streamerFlushExecutor;

    /**
     * Creates a new table manager.
     *
     * @param nodeName Node name.
     * @param registry Registry for versioned values.
     * @param gcConfig Garbage collector configuration.
     * @param txCfg Transaction configuration.
     * @param storageUpdateConfig Storage update handler configuration.
     * @param replicaMgr Replica manager.
     * @param lockMgr Lock manager.
     * @param replicaSvc Replica service.
     * @param txManager Transaction manager.
     * @param dataStorageMgr Data storage manager.
     * @param schemaManager Schema manager.
     * @param ioExecutor Separate executor for IO operations like partition storage initialization or partition raft group meta data
     *     persisting.
     * @param partitionOperationsExecutor Striped executor on which partition operations (potentially requiring I/O with storages)
     *     will be executed.
     * @param rebalanceScheduler Executor for scheduling rebalance routine.
     * @param placementDriver Placement driver.
     * @param sql A supplier function that returns {@link IgniteSql}.
     * @param lowWatermark Low watermark.
     * @param transactionInflights Transaction inflights.
     */
    public TableManager(
            String nodeName,
            Consumer<LongFunction<CompletableFuture<?>>> registry,
            GcConfiguration gcConfig,
            TransactionConfiguration txCfg,
            StorageUpdateConfiguration storageUpdateConfig,
            MessagingService messagingService,
            TopologyService topologyService,
            MessageSerializationRegistry messageSerializationRegistry,
            ReplicaManager replicaMgr,
            LockManager lockMgr,
            ReplicaService replicaSvc,
            TxManager txManager,
            DataStorageManager dataStorageMgr,
            Path storagePath,
            MetaStorageManager metaStorageMgr,
            SchemaManager schemaManager,
            ExecutorService ioExecutor,
            Executor partitionOperationsExecutor,
            ScheduledExecutorService rebalanceScheduler,
            HybridClock clock,
            ClockService clockService,
            OutgoingSnapshotsManager outgoingSnapshotsManager,
            DistributionZoneManager distributionZoneManager,
            SchemaSyncService schemaSyncService,
            CatalogService catalogService,
            HybridTimestampTracker observableTimestampTracker,
            PlacementDriver placementDriver,
            Supplier<IgniteSql> sql,
            RemotelyTriggeredResourceRegistry remotelyTriggeredResourceRegistry,
            LowWatermark lowWatermark,
            TransactionInflights transactionInflights
    ) {
        this.topologyService = topologyService;
        this.replicaMgr = replicaMgr;
        this.lockMgr = lockMgr;
        this.replicaSvc = replicaSvc;
        this.txManager = txManager;
        this.dataStorageMgr = dataStorageMgr;
        this.metaStorageMgr = metaStorageMgr;
        this.schemaManager = schemaManager;
        this.ioExecutor = ioExecutor;
        this.partitionOperationsExecutor = partitionOperationsExecutor;
        this.rebalanceScheduler = rebalanceScheduler;
        this.clock = clock;
        this.clockService = clockService;
        this.outgoingSnapshotsManager = outgoingSnapshotsManager;
        this.distributionZoneManager = distributionZoneManager;
        this.catalogService = catalogService;
        this.observableTimestampTracker = observableTimestampTracker;
        this.sql = sql;
        this.storageUpdateConfig = storageUpdateConfig;
        this.remotelyTriggeredResourceRegistry = remotelyTriggeredResourceRegistry;
        this.lowWatermark = lowWatermark;
        this.transactionInflights = transactionInflights;
        this.txCfg = txCfg;
        this.nodeName = nodeName;

        this.executorInclinedSchemaSyncService = new ExecutorInclinedSchemaSyncService(schemaSyncService, partitionOperationsExecutor);
        this.executorInclinedPlacementDriver = new ExecutorInclinedPlacementDriver(placementDriver, partitionOperationsExecutor);

        TxMessageSender txMessageSender = new TxMessageSender(
                messagingService,
                replicaSvc,
                clockService,
                txCfg
        );

        transactionStateResolver = new TransactionStateResolver(
                txManager,
                clockService,
                topologyService,
                messagingService,
                executorInclinedPlacementDriver,
                txMessageSender
        );

        schemaVersions = new SchemaVersionsImpl(executorInclinedSchemaSyncService, catalogService, clockService);

        tablesVv = new IncrementalVersionedValue<>(registry);

        localPartitionsVv = new IncrementalVersionedValue<>(dependingOn(tablesVv));

        assignmentsUpdatedVv = new IncrementalVersionedValue<>(dependingOn(localPartitionsVv));

        txStateStorageScheduledPool = Executors.newSingleThreadScheduledExecutor(
                NamedThreadFactory.create(nodeName, "tx-state-storage-scheduled-pool", LOG));

        txStateStoragePool = Executors.newFixedThreadPool(Runtime.getRuntime().availableProcessors(),
                NamedThreadFactory.create(nodeName, "tx-state-storage-pool", LOG));

        scanRequestExecutor = Executors.newSingleThreadExecutor(
                IgniteThreadFactory.create(nodeName, "scan-query-executor", LOG, STORAGE_READ));

        int cpus = Runtime.getRuntime().availableProcessors();

        incomingSnapshotsExecutor = new ThreadPoolExecutor(
                cpus,
                cpus,
                100,
                TimeUnit.MILLISECONDS,
                new LinkedBlockingQueue<>(),
                IgniteThreadFactory.create(nodeName, "incoming-raft-snapshot", LOG, STORAGE_READ, STORAGE_WRITE)
        );

        pendingAssignmentsRebalanceListener = createPendingAssignmentsRebalanceListener();

        stableAssignmentsRebalanceListener = createStableAssignmentsRebalanceListener();

        assignmentsSwitchRebalanceListener = createAssignmentsSwitchRebalanceListener();

        mvGc = new MvGc(nodeName, gcConfig, lowWatermark);

        partitionReplicatorNodeRecovery = new PartitionReplicatorNodeRecovery(
                metaStorageMgr,
                messagingService,
                topologyService,
                partitionOperationsExecutor,
                tableId -> tablesById().get(tableId)
        );

        startVv = new IncrementalVersionedValue<>(registry);

        sharedTxStateStorage = new TxStateRocksDbSharedStorage(
                storagePath.resolve(TX_STATE_DIR),
                txStateStorageScheduledPool,
                txStateStoragePool,
                replicaMgr.getLogSyncer(),
                TX_STATE_STORAGE_FLUSH_DELAY_SUPPLIER
        );

        fullStateTransferIndexChooser = new FullStateTransferIndexChooser(catalogService, lowWatermark);
    }

    @Override
    public CompletableFuture<Void> startAsync(ComponentContext componentContext) {
        return inBusyLockAsync(busyLock, () -> {
            mvGc.start();

            transactionStateResolver.start();

            fullStateTransferIndexChooser.start();

            CompletableFuture<Long> recoveryFinishFuture = metaStorageMgr.recoveryFinishedFuture();

            assert recoveryFinishFuture.isDone();

            long recoveryRevision = recoveryFinishFuture.join();

            cleanUpResourcesForDroppedTablesOnRecoveryBusy();

            startTables(recoveryRevision, lowWatermark.getLowWatermark());

            processAssignmentsOnRecovery(recoveryRevision);

            metaStorageMgr.registerPrefixWatch(ByteArray.fromString(PENDING_ASSIGNMENTS_PREFIX), pendingAssignmentsRebalanceListener);
            metaStorageMgr.registerPrefixWatch(ByteArray.fromString(STABLE_ASSIGNMENTS_PREFIX), stableAssignmentsRebalanceListener);
            metaStorageMgr.registerPrefixWatch(ByteArray.fromString(ASSIGNMENTS_SWITCH_REDUCE_PREFIX), assignmentsSwitchRebalanceListener);

            catalogService.listen(CatalogEvent.TABLE_CREATE, parameters -> onTableCreate((CreateTableEventParameters) parameters));
            catalogService.listen(CatalogEvent.TABLE_DROP, fromConsumer(this::onTableDrop));
            catalogService.listen(CatalogEvent.TABLE_ALTER, parameters -> {
                if (parameters instanceof RenameTableEventParameters) {
                    return onTableRename((RenameTableEventParameters) parameters).thenApply(unused -> false);
                } else {
                    return falseCompletedFuture();
                }
            });

            lowWatermark.listen(
                    LowWatermarkEvent.LOW_WATERMARK_CHANGED,
                    parameters -> onLwmChanged((ChangeLowWatermarkEventParameters) parameters)
            );

            partitionReplicatorNodeRecovery.start();

            implicitTransactionTimeout = txCfg.implicitTransactionTimeout().value();
            attemptsObtainLock = txCfg.attemptsObtainLock().value();

            return nullCompletedFuture();
        });
    }

    private void processAssignmentsOnRecovery(long recoveryRevision) {
        var stableAssignmentsPrefix = new ByteArray(STABLE_ASSIGNMENTS_PREFIX);
        var pendingAssignmentsPrefix = new ByteArray(PENDING_ASSIGNMENTS_PREFIX);

        startVv.update(recoveryRevision, (v, e) -> handleAssignmentsOnRecovery(
                stableAssignmentsPrefix,
                recoveryRevision,
                (entry, rev) -> handleChangeStableAssignmentEvent(entry, rev, true),
                "stable"
        ));
        startVv.update(recoveryRevision, (v, e) -> handleAssignmentsOnRecovery(
                pendingAssignmentsPrefix,
                recoveryRevision,
                (entry, rev) -> handleChangePendingAssignmentEvent(entry, rev, true),
                "pending"
        ));
    }

    private CompletableFuture<Void> handleAssignmentsOnRecovery(
            ByteArray prefix,
            long revision,
            BiFunction<Entry, Long, CompletableFuture<Void>> assignmentsEventHandler,
            String assignmentsType
    ) {
        try (Cursor<Entry> cursor = metaStorageMgr.prefixLocally(prefix, revision)) {
            CompletableFuture<?>[] futures = cursor.stream()
                    .map(entry -> {
                        if (LOG.isInfoEnabled()) {
                            LOG.info(
                                    "Missed {} assignments for key '{}' discovered, performing recovery",
                                    assignmentsType,
                                    new String(entry.key(), UTF_8)
                            );
                        }

                        // We use the Meta Storage recovery revision here instead of the entry revision, because
                        // 'handleChangePendingAssignmentEvent' accesses some Versioned Values that only store values starting with
                        // tokens equal to Meta Storage recovery revision. In other words, if the entry has a lower revision than the
                        // recovery revision, there will never be a Versioned Value corresponding to its revision.
                        return assignmentsEventHandler.apply(entry, revision);
                    })
                    .toArray(CompletableFuture[]::new);

            return allOf(futures)
                    // Simply log any errors, we don't want to block watch processing.
                    .exceptionally(e -> {
                        LOG.error("Error when performing assignments recovery", e);

                        return null;
                    });
        }
    }

    private CompletableFuture<Boolean> onTableCreate(CreateTableEventParameters parameters) {
        return createTableLocally(parameters.causalityToken(), parameters.catalogVersion(), parameters.tableDescriptor(), false)
                .thenApply(unused -> false);
    }

    /**
     * Writes the set of assignments to meta storage. If there are some assignments already, gets them from meta storage. Returns
     * the list of assignments that really are in meta storage.
     *
     * @param tableId  Table id.
     * @param assignmentsFuture Assignments future, to get the assignments that should be written.
     * @return Real list of assignments.
     */
    public CompletableFuture<List<Assignments>> writeTableAssignmentsToMetastore(
            int tableId,
            CompletableFuture<List<Assignments>> assignmentsFuture
    ) {
        return assignmentsFuture.thenCompose(newAssignments -> {
            assert !newAssignments.isEmpty();

            List<Operation> partitionAssignments = new ArrayList<>(newAssignments.size());

            for (int i = 0; i < newAssignments.size(); i++) {
                ByteArray stableAssignmentsKey = stablePartAssignmentsKey(new TablePartitionId(tableId, i));
                byte[] anAssignment = newAssignments.get(i).toBytes();
                Operation op = put(stableAssignmentsKey, anAssignment);
                partitionAssignments.add(op);
            }

            Condition condition = notExists(new ByteArray(partitionAssignments.get(0).key()));

            return metaStorageMgr
                    .invoke(condition, partitionAssignments, Collections.emptyList())
                    .handle((invokeResult, e) -> {
                        if (e != null) {
                            LOG.error(
                                    "Couldn't write assignments [assignmentsList={}] to metastore during invoke.",
                                    e,
                                    Assignments.assignmentListToString(newAssignments)
                            );

                            throw ExceptionUtils.sneakyThrow(e);
                        }

                        return invokeResult;
                    })
                    .thenCompose(invokeResult -> {
                        if (invokeResult) {
                            LOG.info(
                                    "Assignments calculated from data nodes are successfully written to meta storage"
                                            + " [tableId={}, assignments={}].",
                                    tableId,
                                    Assignments.assignmentListToString(newAssignments)
                            );

                            return completedFuture(newAssignments);
                        } else {
                            Set<ByteArray> partKeys = IntStream.range(0, newAssignments.size())
                                    .mapToObj(p -> stablePartAssignmentsKey(new TablePartitionId(tableId, p)))
                                    .collect(toSet());

                            CompletableFuture<Map<ByteArray, Entry>> resFuture = metaStorageMgr.getAll(partKeys);

                            return resFuture.thenApply(metaStorageAssignments -> {
                                List<Assignments> realAssignments = new ArrayList<>();

                                for (int p = 0; p < newAssignments.size(); p++) {
                                    var partId = new TablePartitionId(tableId, p);
                                    Entry assignmentsEntry = metaStorageAssignments.get(stablePartAssignmentsKey(partId));

                                    assert assignmentsEntry != null && !assignmentsEntry.empty() && !assignmentsEntry.tombstone()
                                            : "Unexpected assignments for partition [" + partId + ", entry=" + assignmentsEntry + "].";

                                    Assignments real = Assignments.fromBytes(assignmentsEntry.value());

                                    realAssignments.add(real);
                                }

                                LOG.info(
                                        "Assignments picked up from meta storage [tableId={}, assignments={}].",
                                        tableId,
                                        Assignments.assignmentListToString(realAssignments)
                                );

                                return realAssignments;
                            });
                        }
                    })
                    .handle((realAssignments, e) -> {
                        if (e != null) {
                            LOG.error("Couldn't get assignments from metastore for table [tableId={}].", e, tableId);

                            throw ExceptionUtils.sneakyThrow(e);
                        }

                        return realAssignments;
                    });
        });
    }

    private void onTableDrop(DropTableEventParameters parameters) {
        inBusyLock(busyLock, () -> {
            destructionEventsQueue.enqueue(new DestroyTableEvent(parameters.catalogVersion(), parameters.tableId()));
        });
    }

    private CompletableFuture<Boolean> onLwmChanged(ChangeLowWatermarkEventParameters parameters) {
        return inBusyLockAsync(busyLock, () -> {
            int newEarliestCatalogVersion = catalogService.activeCatalogVersion(parameters.newLowWatermark().longValue());

            List<CompletableFuture<Void>> futures = destructionEventsQueue.drainUpTo(newEarliestCatalogVersion).stream()
                    .map(event -> destroyTableLocally(event.tableId()))
                    .collect(toList());

            return allOf(futures.toArray(CompletableFuture[]::new)).thenApply(unused -> false);
        });
    }

    private CompletableFuture<?> onTableRename(RenameTableEventParameters parameters) {
        return inBusyLockAsync(busyLock, () -> tablesVv.update(
                parameters.causalityToken(),
                (ignore, e) -> {
                    if (e != null) {
                        return failedFuture(e);
                    }

                    TableImpl table = tables.get(parameters.tableId());

                    // TODO: revisit this approach, see https://issues.apache.org/jira/browse/IGNITE-21235.
                    table.name(parameters.newTableName());

                    return nullCompletedFuture();
                })
        );
    }

    /**
     * Updates or creates partition raft groups and storages.
     *
     * @param assignmentsFuture Table assignments.
     * @param table Initialized table entity.
     * @param zoneId Zone id.
     * @param isRecovery {@code true} if the node is being started up.
     * @return future, which will be completed when the partitions creations done.
     */
    private CompletableFuture<Void> startLocalPartitionsAndClients(
            CompletableFuture<List<Assignments>> assignmentsFuture,
            TableImpl table,
            int zoneId,
            boolean isRecovery
    ) {
        int tableId = table.tableId();

        // Create new raft nodes according to new assignments.
        return assignmentsFuture.thenCompose(assignments -> {
            // Empty assignments might be a valid case if tables are created from within cluster init HOCON
            // configuration, which is not supported now.
            assert assignments != null : IgniteStringFormatter.format("Table [id={}] has empty assignments.", tableId);

            int partitions = assignments.size();

            List<CompletableFuture<?>> futures = new ArrayList<>();

            for (int i = 0; i < partitions; i++) {
                int partId = i;

                CompletableFuture<?> future = startPartitionAndStartClient(
                                table,
                                partId,
                                assignments.get(partId),
                                null,
                                zoneId,
                                isRecovery
                        )
                        .whenComplete((res, ex) -> {
                            if (ex != null) {
                                LOG.warn("Unable to update raft groups on the node [tableId={}, partitionId={}]", ex, tableId, partId);
                            }
                        });

                futures.add(future);
            }

            return allOf(futures.toArray(new CompletableFuture<?>[0]));
        });
    }

    private CompletableFuture<Void> startPartitionAndStartClient(
            TableImpl table,
            int partId,
            Assignments assignments,
            @Nullable Assignments nonStableNodeAssignments,
            int zoneId,
            boolean isRecovery
    ) {
        CompletableFuture<Void> resultFuture = new CompletableFuture<>();

        int tableId = table.tableId();

        InternalTable internalTbl = table.internalTable();

        Assignment localMemberAssignment = assignments.nodes().stream()
                .filter(a -> a.consistentId().equals(localNode().name()))
                .findAny()
                .orElse(null);

        PeersAndLearners realConfiguration = configurationFromAssignments(assignments.nodes());
        PeersAndLearners newConfiguration = nonStableNodeAssignments == null
                ? realConfiguration : configurationFromAssignments(nonStableNodeAssignments.nodes());

        TablePartitionId replicaGrpId = new TablePartitionId(tableId, partId);

        var safeTimeTracker = new PendingComparableValuesTracker<HybridTimestamp, Void>(
                new HybridTimestamp(1, 0)
        );
        var storageIndexTracker = new PendingComparableValuesTracker<Long, Void>(0L);

        PartitionStorages partitionStorages = getPartitionStorages(table, partId);

        PartitionDataStorage partitionDataStorage = partitionDataStorage(partitionStorages.getMvPartitionStorage(),
                internalTbl, partId);

        storageIndexTracker.update(partitionDataStorage.lastAppliedIndex(), null);

        PartitionUpdateHandlers partitionUpdateHandlers = createPartitionUpdateHandlers(
                partId,
                partitionDataStorage,
                table,
                safeTimeTracker,
                storageUpdateConfig
        );

        boolean shouldStartRaftListeners = shouldStartRaftListeners(assignments, nonStableNodeAssignments);

        if (shouldStartRaftListeners) {
            ((InternalTableImpl) internalTbl).updatePartitionTrackers(partId, safeTimeTracker, storageIndexTracker);

            mvGc.addStorage(replicaGrpId, partitionUpdateHandlers.gcUpdateHandler);
        }

        // TODO: will be removed in https://issues.apache.org/jira/browse/IGNITE-22315
        Supplier<RaftGroupService> getCachedRaftClient = () -> {
            try {
                // Return existing service if it's already started.
                return internalTbl
                        .tableRaftService()
                        .partitionRaftGroupService(replicaGrpId.partitionId());
            } catch (IgniteInternalException e) {
                // We use "IgniteInternalException" in accordance with the javadoc of "partitionRaftGroupService" method.
                return null;
            }
        };

        // TODO: will be removed in https://issues.apache.org/jira/browse/IGNITE-22218
        Consumer<RaftGroupService> updateTableRaftService = (raftClient) -> ((InternalTableImpl) internalTbl)
                .tableRaftService()
                .updateInternalTableRaftGroupService(partId, raftClient);

        CompletableFuture<Boolean> startGroupFut;

        if (localMemberAssignment != null) {
            CompletableFuture<Boolean> shouldStartGroupFut = isRecovery
                    ? partitionReplicatorNodeRecovery.initiateGroupReentryIfNeeded(
                            replicaGrpId,
                            internalTbl,
                            newConfiguration,
                            localMemberAssignment
                    )
                    : trueCompletedFuture();

            startGroupFut = shouldStartGroupFut.thenComposeAsync(startGroup -> inBusyLock(busyLock, () -> {
                // (1) if partitionReplicatorNodeRecovery#shouldStartGroup fails -> do start nothing
                if (!startGroup) {
                    return falseCompletedFuture();
                }

                // (2) if replica already started => check force reset and finish the process
                if (replicaMgr.isReplicaStarted(replicaGrpId)) {
                    if (nonStableNodeAssignments != null && nonStableNodeAssignments.force()) {
                        replicaMgr.resetPeers(replicaGrpId, configurationFromAssignments(nonStableNodeAssignments.nodes()));
                    }
                    return trueCompletedFuture();
                }

                // (3) Otherwise let's start replica manually
                InternalTable internalTable = table.internalTable();

                RaftGroupListener raftGroupListener = new PartitionListener(
                        txManager,
                        partitionDataStorage,
                        partitionUpdateHandlers.storageUpdateHandler,
                        partitionStorages.getTxStateStorage(),
                        safeTimeTracker,
                        storageIndexTracker,
                        catalogService,
                        table.schemaView(),
                        clockService
                );

                SnapshotStorageFactory snapshotStorageFactory = createSnapshotStorageFactory(replicaGrpId,
                        partitionUpdateHandlers, internalTable);

                Function<RaftGroupService, ReplicaListener> createListener = (raftClient) -> createReplicaListener(
                        replicaGrpId,
                        table,
                        safeTimeTracker,
                        partitionStorages.getMvPartitionStorage(),
                        partitionStorages.getTxStateStorage(),
                        partitionUpdateHandlers,
                        raftClient);

                RaftGroupEventsListener raftGroupEventsListener = createRaftGroupEventsListener(zoneId, replicaGrpId);

                MvTableStorage mvTableStorage = internalTable.storage();

                try {
                    return replicaMgr.startReplica(
                            raftGroupEventsListener,
                            raftGroupListener,
                            mvTableStorage.isVolatile(),
                            snapshotStorageFactory,
                            updateTableRaftService,
                            createListener,
                            zoneId,
                            storageIndexTracker,
                            replicaGrpId,
                            newConfiguration);
                } catch (NodeStoppingException e) {
                    throw new AssertionError("Loza was stopped before Table manager", e);
                }
            }), ioExecutor);
        } else {
            // TODO: will be removed after https://issues.apache.org/jira/browse/IGNITE-22315
            // (4) in case if node not in the assignments
            startGroupFut = falseCompletedFuture();
        }

        // boolean inStablePendingUnion = union(
        //        assignments.nodes().stream().map(Assignment::consistentId).collect(toSet()),
        //        newConfiguration.peers().stream().map(Peer::consistentId).collect(toSet()))
        //        .contains(localNode().name());
        startGroupFut
<<<<<<< HEAD
                .thenComposeAsync(shouldStartGroup -> inBusyLock(busyLock, () -> {
                    if (!shouldStartGroup) {
                        return nullCompletedFuture();
                    }

                    TableRaftService tableRaftService = table.internalTable().tableRaftService();

                    try {
                        // Return existing service if it's already started.
                        return completedFuture(
                                (TopologyAwareRaftGroupService) tableRaftService.partitionRaftGroupService(replicaGrpId.partitionId())
                        );
                    } catch (IgniteInternalException e) {
                        // We use "IgniteInternalException" in accordance with the javadoc of "partitionRaftGroupService" method.
                        try {
                            // TODO IGNITE-19614 This procedure takes 10 seconds if there's no majority online.
                            return raftMgr
                                    .startRaftGroupService(replicaGrpId, newConfiguration, raftGroupServiceFactory, raftCommandsMarshaller);
                        } catch (NodeStoppingException ex) {
                            return failedFuture(ex);
                        }
                    }
                }), ioExecutor)
                .thenAcceptAsync(updatedRaftGroupService -> inBusyLock(busyLock, () -> {
                    if (updatedRaftGroupService == null) {
                        return;
                    }

                    ((InternalTableImpl) internalTbl).tableRaftService()
                            .updateInternalTableRaftGroupService(partId, updatedRaftGroupService);

                    boolean startedRaftNode = startGroupFut.join();
                    if (localMemberAssignment == null || !startedRaftNode || replicaMgr.isReplicaStarted(replicaGrpId)) {
                        return;
=======
                // TODO: the stage will be removed after https://issues.apache.org/jira/browse/IGNITE-22315
                .thenComposeAsync(isReplicaStarted -> inBusyLock(busyLock, () -> {
                    if (isReplicaStarted) {
                        return nullCompletedFuture();
>>>>>>> 51da4285
                    }

                    CompletableFuture<TopologyAwareRaftGroupService> newRaftClientFut;
                    try {
                        newRaftClientFut = replicaMgr.startRaftClient(
                                replicaGrpId, newConfiguration, getCachedRaftClient);
                    } catch (NodeStoppingException e) {
                        throw new CompletionException(e);
                    }
                    return newRaftClientFut.thenAccept(updateTableRaftService);
                }), ioExecutor)
                .whenComplete((res, ex) -> {
                    if (ex != null) {
                        LOG.warn("Unable to update raft groups on the node [tableId={}, partitionId={}]", ex, tableId, partId);

                        resultFuture.completeExceptionally(ex);
                    } else {
                        resultFuture.complete(null);
                    }
                });

        return resultFuture;
    }

    private boolean shouldStartRaftListeners(Assignments assignments, @Nullable Assignments nonStableNodeAssignments) {
        Set<Assignment> nodesForStarting = nonStableNodeAssignments == null
                ? assignments.nodes()
                : RebalanceUtil.subtract(nonStableNodeAssignments.nodes(), assignments.nodes());
        return nodesForStarting
                .stream()
                .anyMatch(assignment -> assignment.consistentId().equals(localNode().name()));
    }

    private PartitionMover createPartitionMover(TablePartitionId replicaGrpId) {
        return new PartitionMover(busyLock, () -> {
            CompletableFuture<Replica> replicaFut = replicaMgr.replica(replicaGrpId);
            if (replicaFut == null) {
                throw new IgniteInternalException("No such replica for partition " + replicaGrpId.partitionId()
                        + " in table " + replicaGrpId.tableId());
            }
            return replicaFut.thenApply(Replica::raftClient);
        });
    }

    private RaftGroupEventsListener createRaftGroupEventsListener(int zoneId, TablePartitionId replicaGrpId) {
        PartitionMover partitionMover = createPartitionMover(replicaGrpId);

        return new RebalanceRaftGroupEventsListener(
                metaStorageMgr,
                replicaGrpId,
                busyLock,
                partitionMover,
                rebalanceScheduler,
                zoneId
        );
    }

    private PartitionReplicaListener createReplicaListener(
            TablePartitionId tablePartitionId,
            TableImpl table,
            PendingComparableValuesTracker<HybridTimestamp, Void> safeTimeTracker,
            MvPartitionStorage mvPartitionStorage,
            TxStateStorage txStatePartitionStorage,
            PartitionUpdateHandlers partitionUpdateHandlers,
            RaftGroupService raftClient
    ) {
        int tableId = tablePartitionId.tableId();
        int partId = tablePartitionId.partitionId();

        return new PartitionReplicaListener(
                mvPartitionStorage,
                new ExecutorInclinedRaftCommandRunner(raftClient, partitionOperationsExecutor),
                txManager,
                lockMgr,
                scanRequestExecutor,
                partId,
                tableId,
                table.indexesLockers(partId),
                new Lazy<>(() -> table.indexStorageAdapters(partId).get().get(table.pkId())),
                () -> table.indexStorageAdapters(partId).get(),
                clockService,
                safeTimeTracker,
                txStatePartitionStorage,
                transactionStateResolver,
                partitionUpdateHandlers.storageUpdateHandler,
                new CatalogValidationSchemasSource(catalogService, schemaManager),
                localNode(),
                executorInclinedSchemaSyncService,
                catalogService,
                executorInclinedPlacementDriver,
                topologyService,
                remotelyTriggeredResourceRegistry,
                schemaManager.schemaRegistry(tableId)
        );
    }

    private boolean isLocalPeer(Peer peer) {
        return peer.consistentId().equals(localNode().name());
    }

    private PartitionDataStorage partitionDataStorage(MvPartitionStorage partitionStorage, InternalTable internalTbl, int partId) {
        return new SnapshotAwarePartitionDataStorage(
                partitionStorage,
                outgoingSnapshotsManager,
                partitionKey(internalTbl, partId)
        );
    }

    private static PartitionKey partitionKey(InternalTable internalTbl, int partId) {
        return new PartitionKey(internalTbl.tableId(), partId);
    }

    @Override
    public void beforeNodeStop() {
        if (!beforeStopGuard.compareAndSet(false, true)) {
            return;
        }

        stopManagerFuture.completeExceptionally(new NodeStoppingException());

        busyLock.block();

        metaStorageMgr.unregisterWatch(pendingAssignmentsRebalanceListener);
        metaStorageMgr.unregisterWatch(stableAssignmentsRebalanceListener);
        metaStorageMgr.unregisterWatch(assignmentsSwitchRebalanceListener);

        cleanUpTablesResources(tables);
    }

    @Override
    public CompletableFuture<Void> stopAsync(ComponentContext componentContext) {
        assert beforeStopGuard.get() : "'stop' called before 'beforeNodeStop'";

        if (!stopGuard.compareAndSet(false, true)) {
            return nullCompletedFuture();
        }

        int shutdownTimeoutSeconds = 10;

        try {
            IgniteUtils.closeAllManually(
                    mvGc,
                    fullStateTransferIndexChooser,
                    sharedTxStateStorage,
                    () -> shutdownAndAwaitTermination(txStateStoragePool, shutdownTimeoutSeconds, TimeUnit.SECONDS),
                    () -> shutdownAndAwaitTermination(txStateStorageScheduledPool, shutdownTimeoutSeconds, TimeUnit.SECONDS),
                    () -> shutdownAndAwaitTermination(scanRequestExecutor, shutdownTimeoutSeconds, TimeUnit.SECONDS),
                    () -> shutdownAndAwaitTermination(incomingSnapshotsExecutor, shutdownTimeoutSeconds, TimeUnit.SECONDS),
                    () -> shutdownAndAwaitTermination(rebalanceScheduler, shutdownTimeoutSeconds, TimeUnit.SECONDS),
                    () -> shutdownAndAwaitTermination(streamerFlushExecutor, shutdownTimeoutSeconds, TimeUnit.SECONDS)
            );
        } catch (Exception e) {
            return failedFuture(e);
        }

        return nullCompletedFuture();
    }

    /**
     * Stops resources that are related to provided tables.
     *
     * @param tables Tables to stop.
     */
    private void cleanUpTablesResources(Map<Integer, TableImpl> tables) {
        var futures = new ArrayList<CompletableFuture<Void>>(tables.size());

        for (TableImpl table : tables.values()) {
            futures.add(runAsync(() -> {
                Stream.Builder<ManuallyCloseable> stopping = Stream.builder();

                InternalTable internalTable = table.internalTable();

                stopping.add(() -> {
                    var stopReplicaFutures = new CompletableFuture<?>[internalTable.partitions()];

                    for (int p = 0; p < internalTable.partitions(); p++) {
                        TablePartitionId replicationGroupId = new TablePartitionId(table.tableId(), p);

                        stopReplicaFutures[p] = stopPartition(replicationGroupId, table);
                    }

                    allOf(stopReplicaFutures).get(10, TimeUnit.SECONDS);
                });

                stopping.add(internalTable.storage());
                stopping.add(internalTable.txStateStorage());
                stopping.add(internalTable);

                try {
                    IgniteUtils.closeAllManually(stopping.build());
                } catch (Throwable t) {
                    LOG.error("Unable to stop table [name={}, tableId={}]", t, table.name(), table.tableId());
                }
            }, ioExecutor));
        }

        try {
            allOf(futures.toArray(CompletableFuture[]::new)).get(30, TimeUnit.SECONDS);
        } catch (InterruptedException | ExecutionException | TimeoutException e) {
            LOG.error("Unable to clean table resources", e);
        }
    }

    /**
     * Creates local structures for a table.
     *
     * @param causalityToken Causality token.
     * @param catalogVersion Catalog version on which the table was created.
     * @param tableDescriptor Catalog table descriptor.
     * @param onNodeRecovery {@code true} when called during node recovery, {@code false} otherwise.
     * @return Future that will be completed when local changes related to the table creation are applied.
     */
    private CompletableFuture<?> createTableLocally(
            long causalityToken,
            int catalogVersion,
            CatalogTableDescriptor tableDescriptor,
            boolean onNodeRecovery
    ) {
        return inBusyLockAsync(busyLock, () -> {
            int tableId = tableDescriptor.id();

            // Retrieve descriptor during synchronous call, before the previous catalog version could be concurrently compacted.
            CatalogZoneDescriptor zoneDescriptor = getZoneDescriptor(tableDescriptor, catalogVersion);

            CompletableFuture<List<Assignments>> assignmentsFuture = getOrCreateAssignments(
                    tableDescriptor,
                    zoneDescriptor,
                    causalityToken,
                    catalogVersion
            );

            CompletableFuture<List<Assignments>> assignmentsFutureAfterInvoke =
                    writeTableAssignmentsToMetastore(tableId, assignmentsFuture);

            return createTableLocally(
                    causalityToken,
                    tableDescriptor,
                    zoneDescriptor,
                    assignmentsFutureAfterInvoke,
                    onNodeRecovery
            );
        });
    }

    /**
     * Creates local structures for a table.
     *
     * @param causalityToken Causality token.
     * @param tableDescriptor Catalog table descriptor.
     * @param zoneDescriptor Catalog distributed zone descriptor.
     * @param assignmentsFuture Future with assignments.
     * @param onNodeRecovery {@code true} when called during node recovery, {@code false} otherwise.
     * @return Future that will be completed when local changes related to the table creation are applied.
     */
    private CompletableFuture<Void> createTableLocally(
            long causalityToken,
            CatalogTableDescriptor tableDescriptor,
            CatalogZoneDescriptor zoneDescriptor,
            CompletableFuture<List<Assignments>> assignmentsFuture,
            boolean onNodeRecovery
    ) {
        String tableName = tableDescriptor.name();
        int tableId = tableDescriptor.id();

        LOG.trace("Creating local table: name={}, id={}, token={}", tableDescriptor.name(), tableDescriptor.id(), causalityToken);

        MvTableStorage tableStorage = createTableStorage(tableDescriptor, zoneDescriptor);
        TxStateTableStorage txStateStorage = createTxStateTableStorage(tableDescriptor, zoneDescriptor);

        int partitions = zoneDescriptor.partitions();

        TableRaftServiceImpl tableRaftService = new TableRaftServiceImpl(
                tableName,
                partitions,
                new Int2ObjectOpenHashMap<>(partitions),
                topologyService
        );

        InternalTableImpl internalTable = new InternalTableImpl(
                tableName,
                tableId,
                partitions,
                topologyService,
                txManager,
                tableStorage,
                txStateStorage,
                replicaSvc,
                clock,
                observableTimestampTracker,
                executorInclinedPlacementDriver,
                tableRaftService,
                transactionInflights,
                implicitTransactionTimeout,
                attemptsObtainLock,
                this::streamerFlushExecutor
        );

        var table = new TableImpl(
                internalTable,
                lockMgr,
                schemaVersions,
                marshallers,
                sql.get(),
                tableDescriptor.primaryKeyIndexId()
        );

        tablesVv.update(causalityToken, (ignore, e) -> inBusyLock(busyLock, () -> {
            if (e != null) {
                return failedFuture(e);
            }

            return schemaManager.schemaRegistry(causalityToken, tableId).thenAccept(table::schemaView);
        }));

        // NB: all vv.update() calls must be made from the synchronous part of the method (not in thenCompose()/etc!).
        CompletableFuture<?> localPartsUpdateFuture = localPartitionsVv.update(causalityToken,
                (ignore, throwable) -> inBusyLock(busyLock, () -> assignmentsFuture.thenComposeAsync(newAssignments -> {
                    PartitionSet parts = new BitSetPartitionSet();

                    // TODO: https://issues.apache.org/jira/browse/IGNITE-19713 Process assignments and set partitions only for
                    // TODO assigned partitions.
                    for (int i = 0; i < newAssignments.size(); i++) {
                        parts.set(i);
                    }

                    return getOrCreatePartitionStorages(table, parts).thenAccept(u -> localPartsByTableId.put(tableId, parts));
                }, ioExecutor)));

        CompletableFuture<?> tablesByIdFuture = tablesVv.get(causalityToken);

        // TODO https://issues.apache.org/jira/browse/IGNITE-19170 Partitions should be started only on the assignments change
        //  event triggered by zone create or alter.
        CompletableFuture<?> createPartsFut = assignmentsUpdatedVv.update(causalityToken, (token, e) -> {
            if (e != null) {
                return failedFuture(e);
            }

            return allOf(localPartsUpdateFuture, tablesByIdFuture).thenComposeAsync(ignore -> inBusyLock(busyLock, () -> {
                        if (onNodeRecovery) {
                            SchemaRegistry schemaRegistry = table.schemaView();
                            PartitionSet partitionSet = localPartsByTableId.get(tableId);
                            // LWM starts updating only after the node is restored.
                            HybridTimestamp lwm = lowWatermark.getLowWatermark();

                            registerIndexesToTable(table, catalogService, partitionSet, schemaRegistry, lwm);
                        }
                        return startLocalPartitionsAndClients(assignmentsFuture, table, zoneDescriptor.id(), onNodeRecovery);
                    }
            ), ioExecutor);
        });

        tables.put(tableId, table);

        // TODO should be reworked in IGNITE-16763

        // TODO: https://issues.apache.org/jira/browse/IGNITE-19913 Possible performance degradation.
        return createPartsFut.thenAccept(ignore -> startedTables.put(tableId, table));
    }

    /**
     * Check if the table already has assignments in the meta storage locally.
     * So, it means, that it is a recovery process and we should use the meta storage local assignments instead of calculation
     * of the new ones.
     */
    private CompletableFuture<List<Assignments>> getOrCreateAssignments(
            CatalogTableDescriptor tableDescriptor,
            CatalogZoneDescriptor zoneDescriptor,
            long causalityToken,
            int catalogVersion
    ) {
        int tableId = tableDescriptor.id();
        CompletableFuture<List<Assignments>> assignmentsFuture;

        if (partitionAssignmentsGetLocally(metaStorageMgr, tableId, 0, causalityToken) != null) {
            assignmentsFuture = completedFuture(
                    tableAssignmentsGetLocally(metaStorageMgr, tableId, zoneDescriptor.partitions(), causalityToken));
        } else {
            assignmentsFuture = distributionZoneManager.dataNodes(causalityToken, catalogVersion, zoneDescriptor.id())
                    .thenApply(dataNodes -> AffinityUtils.calculateAssignments(
                            dataNodes,
                            zoneDescriptor.partitions(),
                            zoneDescriptor.replicas()
                    ).stream().map(Assignments::of).collect(toList()));

            assignmentsFuture.thenAccept(assignmentsList -> LOG.info(
                    "Assignments calculated from data nodes [table={}, tableId={}, assignments={}, revision={}]",
                    tableDescriptor.name(),
                    tableId,
                    Assignments.assignmentListToString(assignmentsList),
                    causalityToken
            ));
        }

        return assignmentsFuture;
    }

    /**
     * Creates data storage for the provided table.
     *
     * @param tableDescriptor Catalog table descriptor.
     * @param zoneDescriptor Catalog distributed zone descriptor.
     */
    protected MvTableStorage createTableStorage(CatalogTableDescriptor tableDescriptor, CatalogZoneDescriptor zoneDescriptor) {
        StorageEngine engine = dataStorageMgr.engineByStorageProfile(tableDescriptor.storageProfile());

        assert engine != null : "tableId=" + tableDescriptor.id() + ", engine=" + engine.name();

        return engine.createMvTable(
                new StorageTableDescriptor(tableDescriptor.id(), zoneDescriptor.partitions(), tableDescriptor.storageProfile()),
                new CatalogStorageIndexDescriptorSupplier(catalogService, lowWatermark)
        );
    }

    /**
     * Creates transaction state storage for the provided table.
     *
     * @param tableDescriptor Catalog table descriptor.
     * @param zoneDescriptor Catalog distributed zone descriptor.
     */
    protected TxStateTableStorage createTxStateTableStorage(CatalogTableDescriptor tableDescriptor, CatalogZoneDescriptor zoneDescriptor) {
        int tableId = tableDescriptor.id();

        TxStateTableStorage txStateTableStorage = new TxStateRocksDbTableStorage(
                tableId,
                zoneDescriptor.partitions(),
                sharedTxStateStorage
        );
        if (ThreadAssertions.enabled()) {
            txStateTableStorage = new ThreadAssertingTxStateTableStorage(txStateTableStorage);
        }

        txStateTableStorage.start();

        return txStateTableStorage;
    }

    /**
     * Drops local structures for a table.
     *
     * @param tableId Table id to destroy.
     */
    private CompletableFuture<Void> destroyTableLocally(int tableId) {
        TableImpl table = startedTables.remove(tableId);
        localPartsByTableId.remove(tableId);

        assert table != null : tableId;

        InternalTable internalTable = table.internalTable();
        int partitions = internalTable.partitions();

        // TODO https://issues.apache.org/jira/browse/IGNITE-18991 Move assigment manipulations to Distribution zones.
        Set<ByteArray> assignmentKeys = IntStream.range(0, partitions)
                .mapToObj(p -> stablePartAssignmentsKey(new TablePartitionId(tableId, p)))
                .collect(toSet());
        metaStorageMgr.removeAll(assignmentKeys);

        CompletableFuture<?>[] stopReplicaFutures = new CompletableFuture<?>[partitions];

        // TODO https://issues.apache.org/jira/browse/IGNITE-19170 Partitions should be stopped on the assignments change
        //  event triggered by zone drop or alter. Stop replica asynchronously, out of metastorage event pipeline.
        for (int partitionId = 0; partitionId < partitions; partitionId++) {
            var replicationGroupId = new TablePartitionId(tableId, partitionId);

            stopReplicaFutures[partitionId] = stopPartition(replicationGroupId, table);
        }

        // TODO: IGNITE-18703 Destroy raft log and meta
        return allOf(stopReplicaFutures)
                .thenComposeAsync(
                        unused -> inBusyLockAsync(busyLock, () -> allOf(
                                internalTable.storage().destroy(),
                                runAsync(() -> inBusyLock(busyLock, () -> internalTable.txStateStorage().destroy()), ioExecutor)
                        )),
                        ioExecutor)
                .thenAccept(ignore0 -> tables.remove(tableId))
                .thenAcceptAsync(ignore0 -> schemaManager.dropRegistryAsync(tableId), ioExecutor);
    }

    @Override
    public List<Table> tables() {
        return join(tablesAsync());
    }

    @Override
    public CompletableFuture<List<Table>> tablesAsync() {
        return inBusyLockAsync(busyLock, this::tablesAsyncInternalBusy);
    }

    private CompletableFuture<List<Table>> tablesAsyncInternalBusy() {
        HybridTimestamp now = clockService.now();

        return orStopManagerFuture(executorInclinedSchemaSyncService.waitForMetadataCompleteness(now))
                .thenCompose(unused -> inBusyLockAsync(busyLock, () -> {
                    int catalogVersion = catalogService.activeCatalogVersion(now.longValue());

                    Collection<CatalogTableDescriptor> tableDescriptors = catalogService.tables(catalogVersion);

                    if (tableDescriptors.isEmpty()) {
                        return emptyListCompletedFuture();
                    }

                    CompletableFuture<Table>[] tableImplFutures = tableDescriptors.stream()
                            .map(tableDescriptor -> tableAsyncInternalBusy(tableDescriptor.id()))
                            .toArray(CompletableFuture[]::new);

                    return CompletableFutures.allOf(tableImplFutures);
                }));
    }

    /**
     * Returns the tables by ID future for the given causality token.
     *
     * <p>The future will only be completed when corresponding assignments update completes.
     *
     * @param causalityToken Causality token.
     * @return The future with tables map.
     * @see #assignmentsUpdatedVv
     */
    private CompletableFuture<Map<Integer, TableImpl>> tablesById(long causalityToken) {
        return assignmentsUpdatedVv.get(causalityToken).thenApply(v -> unmodifiableMap(startedTables));
    }

    /**
     * Returns an internal map, which contains all managed tables by their ID.
     */
    private Map<Integer, TableImpl> tablesById() {
        return unmodifiableMap(tables);
    }

    /**
     * Returns a map with started tables.
     */
    @TestOnly
    public Map<Integer, TableImpl> startedTables() {
        return unmodifiableMap(startedTables);
    }

    @Override
    public Table table(String name) {
        return join(tableAsync(name));
    }

    @Override
    public TableViewInternal table(int id) throws NodeStoppingException {
        return join(tableAsync(id));
    }

    @Override
    public CompletableFuture<Table> tableAsync(String name) {
        return tableAsyncInternal(IgniteNameUtils.parseSimpleName(name))
                .thenApply(identity());
    }

    /**
     * Asynchronously gets the table using causality token.
     *
     * @param causalityToken Causality token.
     * @param id Table id.
     * @return Future.
     */
    public CompletableFuture<TableViewInternal> tableAsync(long causalityToken, int id) {
        return inBusyLockAsync(busyLock, () -> tablesById(causalityToken).thenApply(tablesById -> tablesById.get(id)));
    }

    @Override
    public CompletableFuture<TableViewInternal> tableAsync(int tableId) {
        return inBusyLockAsync(busyLock, () -> {
            HybridTimestamp now = clockService.now();

            return orStopManagerFuture(executorInclinedSchemaSyncService.waitForMetadataCompleteness(now))
                    .thenCompose(unused -> inBusyLockAsync(busyLock, () -> {
                        int catalogVersion = catalogService.activeCatalogVersion(now.longValue());

                        // Check if the table has been deleted.
                        if (catalogService.table(tableId, catalogVersion) == null) {
                            return nullCompletedFuture();
                        }

                        return tableAsyncInternalBusy(tableId);
                    }));
        });
    }

    /**
     * Asynchronously gets the local partitions set of a table using causality token.
     *
     * @param causalityToken Causality token.
     * @return Future.
     */
    public CompletableFuture<PartitionSet> localPartitionSetAsync(long causalityToken, int tableId) {
        if (!busyLock.enterBusy()) {
            throw new IgniteException(new NodeStoppingException());
        }

        try {
            return localPartitionsVv.get(causalityToken).thenApply(unused -> localPartsByTableId.get(tableId));
        } finally {
            busyLock.leaveBusy();
        }
    }

    @Override
    public TableViewInternal tableView(String name) {
        return join(tableViewAsync(name));
    }

    @Override
    public CompletableFuture<TableViewInternal> tableViewAsync(String name) {
        return tableAsyncInternal(IgniteNameUtils.parseSimpleName(name));
    }

    /**
     * Gets a table by name, if it was created before. Doesn't parse canonical name.
     *
     * @param name Table name.
     * @return Future representing pending completion of the {@code TableManager#tableAsyncInternal} operation.
     */
    private CompletableFuture<TableViewInternal> tableAsyncInternal(String name) {
        return inBusyLockAsync(busyLock, () -> {
            HybridTimestamp now = clockService.now();

            return orStopManagerFuture(executorInclinedSchemaSyncService.waitForMetadataCompleteness(now))
                    .thenCompose(unused -> inBusyLockAsync(busyLock, () -> {
                        CatalogTableDescriptor tableDescriptor = catalogService.table(name, now.longValue());

                        // Check if the table has been deleted.
                        if (tableDescriptor == null) {
                            return nullCompletedFuture();
                        }

                        return tableAsyncInternalBusy(tableDescriptor.id());
                    }));
        });
    }

    private CompletableFuture<TableViewInternal> tableAsyncInternalBusy(int tableId) {
        TableImpl tableImpl = startedTables.get(tableId);

        if (tableImpl != null) {
            return completedFuture(tableImpl);
        }

        CompletableFuture<TableViewInternal> getLatestTableFuture = new CompletableFuture<>();

        CompletionListener<Void> tablesListener = (token, v, th) -> {
            if (th == null) {
                CompletableFuture<?> tablesFuture = tablesVv.get(token);

                tablesFuture.whenComplete((tables, e) -> {
                    if (e != null) {
                        getLatestTableFuture.completeExceptionally(e);
                    } else {
                        getLatestTableFuture.complete(startedTables.get(tableId));
                    }
                });
            } else {
                getLatestTableFuture.completeExceptionally(th);
            }
        };

        assignmentsUpdatedVv.whenComplete(tablesListener);

        // This check is needed for the case when we have registered tablesListener,
        // but tablesVv has already been completed, so listener would be triggered only for the next versioned value update.
        tableImpl = startedTables.get(tableId);

        if (tableImpl != null) {
            assignmentsUpdatedVv.removeWhenComplete(tablesListener);

            return completedFuture(tableImpl);
        }

        return orStopManagerFuture(getLatestTableFuture)
                .whenComplete((unused, throwable) -> assignmentsUpdatedVv.removeWhenComplete(tablesListener));
    }

    /**
     * Waits for future result and return, or unwraps {@link CompletionException} to {@link IgniteException} if failed.
     *
     * @param future Completable future.
     * @return Future result.
     */
    private static <T> T join(CompletableFuture<T> future) {
        try {
            return future.join();
        } catch (CompletionException ex) {
            throw convertThrowable(ex.getCause());
        }
    }

    /**
     * Convert to public throwable.
     *
     * @param th Throwable.
     * @return Public throwable.
     */
    private static RuntimeException convertThrowable(Throwable th) {
        if (th instanceof RuntimeException) {
            return (RuntimeException) th;
        }

        return new IgniteException(th);
    }

    /**
     * Creates meta storage listener for pending assignments updates.
     *
     * @return The watch listener.
     */
    private WatchListener createPendingAssignmentsRebalanceListener() {
        return new WatchListener() {
            @Override
            public CompletableFuture<Void> onUpdate(WatchEvent evt) {
                if (!busyLock.enterBusy()) {
                    return failedFuture(new NodeStoppingException());
                }

                try {
                    Entry newEntry = evt.entryEvent().newEntry();

                    return handleChangePendingAssignmentEvent(newEntry, evt.revision(), false);
                } finally {
                    busyLock.leaveBusy();
                }
            }

            @Override
            public void onError(Throwable e) {
                LOG.warn("Unable to process pending assignments event", e);
            }
        };
    }

    private CompletableFuture<Void> handleChangePendingAssignmentEvent(
            Entry pendingAssignmentsEntry,
            long revision,
            boolean isRecovery
    ) {
        if (pendingAssignmentsEntry.value() == null) {
            return nullCompletedFuture();
        }

        int partId = extractPartitionNumber(pendingAssignmentsEntry.key());
        int tblId = extractTableId(pendingAssignmentsEntry.key(), PENDING_ASSIGNMENTS_PREFIX);

        var replicaGrpId = new TablePartitionId(tblId, partId);

        // Stable assignments from the meta store, which revision is bounded by the current pending event.
        Assignments stableAssignments = stableAssignments(replicaGrpId, revision);

        Assignments pendingAssignments = Assignments.fromBytes(pendingAssignmentsEntry.value());

        return tablesVv.get(revision)
                .thenApply(ignore -> {
                    if (!busyLock.enterBusy()) {
                        return CompletableFuture.<Void>failedFuture(new NodeStoppingException());
                    }

                    try {
                        TableImpl table = tables.get(tblId);

                        // Table can be null only recovery, because we use a revision from the future. See comment inside
                        // performRebalanceOnRecovery.
                        if (table == null) {
                            if (LOG.isInfoEnabled()) {
                                LOG.info("Skipping Pending Assignments update, because table {} does not exist", tblId);
                            }

                            return CompletableFutures.<Void>nullCompletedFuture();
                        }

                        if (LOG.isInfoEnabled()) {
                            var stringKey = new String(pendingAssignmentsEntry.key(), UTF_8);

                            LOG.info("Received update on pending assignments. Check if new raft group should be started"
                                            + " [key={}, partition={}, table={}, localMemberAddress={}, pendingAssignments={}]",
                                    stringKey, partId, table.name(), localNode().address(), pendingAssignments);
                        }

                        return setTablesPartitionCountersForRebalance(replicaGrpId, revision, pendingAssignments.force())
                                .thenCompose(r ->
                                        handleChangePendingAssignmentEvent(
                                                replicaGrpId,
                                                table,
                                                pendingAssignments,
                                                stableAssignments == null ? emptySet() : stableAssignments.nodes(),
                                                revision,
                                                isRecovery
                                        )
                                )
                                .thenCompose(v -> changePeersOnRebalance(table, replicaGrpId, pendingAssignments.nodes(), revision));
                    } finally {
                        busyLock.leaveBusy();
                    }
                })
                .thenCompose(identity());
    }

    private CompletableFuture<Void> handleChangePendingAssignmentEvent(
            TablePartitionId replicaGrpId,
            TableImpl tbl,
            Assignments pendingAssignments,
            Set<Assignment> stableAssignments,
            long revision,
            boolean isRecovery
    ) {
        ClusterNode localMember = localNode();

        boolean pendingAssignmentsAreForced = pendingAssignments.force();
        Set<Assignment> pendingAssignmentsNodes = pendingAssignments.nodes();

        // Start a new Raft node and Replica if this node has appeared in the new assignments.
        boolean shouldStartLocalGroupNode = pendingAssignmentsNodes.stream()
                .filter(assignment -> localMember.name().equals(assignment.consistentId()))
                .anyMatch(assignment -> !stableAssignments.contains(assignment));

        CompletableFuture<Void> localServicesStartFuture;

        int tableId = tbl.tableId();

        int zoneId = getTableDescriptor(tableId, catalogService.latestCatalogVersion()).zoneId();

        // This is a set of assignments for nodes that are not the part of stable assignments, i.e. unstable part of the distribution.
        // For regular pending assignments we use (old) stable set, so that none of new nodes would be able to propose itself as a leader.
        // For forced assignments, we should do the same thing, but only for the subset of stable set that is alive right now. Dead nodes
        // are excluded. It is calculated precisely as an intersection between forced assignments and (old) stable assignments.
        Assignments nonStableNodeAssignments = pendingAssignmentsAreForced
                ? Assignments.forced(intersect(stableAssignments, pendingAssignmentsNodes))
                : Assignments.of(stableAssignments);

        // This condition can only pass if all stable nodes are dead, and we start new raft group from scratch.
        // In this case new initial configuration must match new forced assignments.
        // TODO https://issues.apache.org/jira/browse/IGNITE-21661 Something might not work, extensive testing is required.
        if (nonStableNodeAssignments.nodes().isEmpty()) {
            nonStableNodeAssignments = Assignments.forced(pendingAssignmentsNodes);
        }

        Assignments nonStableNodeAssignmentsFinal = nonStableNodeAssignments;

        int partitionId = replicaGrpId.partitionId();

        if (shouldStartLocalGroupNode) {
            PartitionSet singlePartitionIdSet = PartitionSet.of(partitionId);

            localServicesStartFuture = localPartitionsVv.get(revision)
                    // TODO https://issues.apache.org/jira/browse/IGNITE-20957 Revisit this code
                    .thenComposeAsync(
                            partitionSet -> inBusyLock(busyLock, () -> getOrCreatePartitionStorages(tbl, singlePartitionIdSet)),
                            ioExecutor
                    )
                    .thenComposeAsync(unused -> inBusyLock(busyLock, () -> {
                        if (!isRecovery) {
                            // We create index storages (and also register the necessary structures) for the rebalancing one partition
                            // before start the raft node, so that the updates that come when applying the replication log can safely
                            // update the indexes. On recovery node, we do not need to call this code, since during restoration we start
                            // all partitions and already register indexes there.
                            lowWatermark.getLowWatermarkSafe(lwm ->
                                    registerIndexesToTable(tbl, catalogService, singlePartitionIdSet, tbl.schemaView(), lwm)
                            );
                        }

                        return startPartitionAndStartClient(
                                tbl,
                                replicaGrpId.partitionId(),
                                pendingAssignments,
                                nonStableNodeAssignmentsFinal,
                                zoneId,
                                isRecovery
                        );
                    }), ioExecutor);
        } else {
            localServicesStartFuture = runAsync(() -> {
                if (pendingAssignmentsAreForced && replicaMgr.isReplicaStarted(replicaGrpId)) {
                    replicaMgr.resetPeers(replicaGrpId, configurationFromAssignments(nonStableNodeAssignmentsFinal.nodes()));
                }
            }, ioExecutor);
        }

        return localServicesStartFuture.thenRunAsync(() -> {
            if (!replicaMgr.isReplicaStarted(replicaGrpId)) {
                return;
            }

            // For forced assignments, we exclude dead stable nodes, and all alive stable nodes are already in pending assignments.
            // Union is not required in such a case.
            Set<Assignment> cfg = pendingAssignmentsAreForced
                    ? pendingAssignmentsNodes
                    : union(pendingAssignmentsNodes, stableAssignments);

            tbl.internalTable()
                    .tableRaftService()
                    .partitionRaftGroupService(partitionId)
                    .updateConfiguration(configurationFromAssignments(cfg));
        }, ioExecutor);
    }

    private CompletableFuture<Void> setTablesPartitionCountersForRebalance(TablePartitionId replicaGrpId, long revision, boolean force) {
        int catalogVersion = catalogService.latestCatalogVersion();

        int tableId = replicaGrpId.tableId();

        CatalogZoneDescriptor zoneDescriptor = getZoneDescriptor(getTableDescriptor(tableId, catalogVersion), catalogVersion);

        int zoneId = zoneDescriptor.id();

        int partId = replicaGrpId.partitionId();

        SimpleCondition revisionMatches = revision(tablesCounterKey(zoneId, partId)).lt(revision);
        SimpleCondition counterIsEmpty = value(tablesCounterKey(zoneId, partId)).eq(toBytes(Set.of()));

        Condition condition = or(
                notExists(tablesCounterKey(zoneId, partId)),
                force ? revisionMatches : revisionMatches.and(counterIsEmpty)
        );

        Set<Integer> tablesInZone = findTablesByZoneId(zoneId, catalogVersion, catalogService).stream()
                .map(CatalogObjectDescriptor::id)
                .collect(toSet());

        byte[] countersValue = toBytes(tablesInZone);

        return metaStorageMgr.invoke(iif(
                condition,
                ops(put(tablesCounterKey(zoneId, partId), countersValue)).yield(true),
                ops().yield(false)
        )).whenComplete((res, e) -> {
            if (e != null) {
                LOG.error("Failed to update counter for the zone [zoneId = {}]", zoneId);
            } else if (res.getAsBoolean()) {
                LOG.info(
                        "Rebalance counter for the zone is updated [zoneId = {}, partId = {}, counter = {}, revision = {}]",
                        zoneId,
                        partId,
                        tablesInZone,
                        revision
                );
            } else {
                LOG.debug(
                        "Rebalance counter for the zone is not updated [zoneId = {}, partId = {}, revision = {}]",
                        zoneId,
                        partId,
                        revision
                );
            }
        }).thenCompose((ignored) -> nullCompletedFuture());
    }

    private CompletableFuture<Void> changePeersOnRebalance(
            TableImpl table,
            TablePartitionId replicaGrpId,
            Set<Assignment> pendingAssignments,
            long revision
    ) {
        if (!replicaMgr.isReplicaStarted(replicaGrpId)) {
            return nullCompletedFuture();
        }

        int partId = replicaGrpId.partitionId();

        RaftGroupService partGrpSvc = table.internalTable().tableRaftService().partitionRaftGroupService(partId);

        return partGrpSvc.refreshAndGetLeaderWithTerm()
                .exceptionally(throwable -> {
                    throwable = unwrapCause(throwable);

                    if (throwable instanceof TimeoutException) {
                        LOG.info("Node couldn't get the leader within timeout so the changing peers is skipped [grp={}].", replicaGrpId);

                        return LeaderWithTerm.NO_LEADER;
                    }

                    throw new IgniteInternalException(
                            INTERNAL_ERR,
                            "Failed to get a leader for the RAFT replication group [get=" + replicaGrpId + "].",
                            throwable
                    );
                })
                .thenCompose(leaderWithTerm -> {
                    if (leaderWithTerm.isEmpty() || !isLocalPeer(leaderWithTerm.leader())) {
                        return nullCompletedFuture();
                    }

                    // run update of raft configuration if this node is a leader
                    LOG.info("Current node={} is the leader of partition raft group={}. "
                                    + "Initiate rebalance process for partition={}, table={}",
                            leaderWithTerm.leader(), replicaGrpId, partId, table.name());

                    return metaStorageMgr.get(pendingPartAssignmentsKey(replicaGrpId))
                            .thenCompose(latestPendingAssignmentsEntry -> {
                                // Do not change peers of the raft group if this is a stale event.
                                // Note that we start raft node before for the sake of the consistency in a
                                // starting and stopping raft nodes.
                                if (revision < latestPendingAssignmentsEntry.revision()) {
                                    return nullCompletedFuture();
                                }

                                PeersAndLearners newConfiguration =
                                        configurationFromAssignments(pendingAssignments);

                                return partGrpSvc.changePeersAsync(newConfiguration, leaderWithTerm.term());
                            });
                });
    }

    private SnapshotStorageFactory createSnapshotStorageFactory(
            TablePartitionId replicaGrpId,
            PartitionUpdateHandlers partitionUpdateHandlers,
            InternalTable internalTable
    ) {
        PartitionKey partitionKey = partitionKey(internalTable, replicaGrpId.partitionId());

        return new PartitionSnapshotStorageFactory(
                topologyService,
                outgoingSnapshotsManager,
                new PartitionAccessImpl(
                        partitionKey,
                        internalTable.storage(),
                        internalTable.txStateStorage(),
                        mvGc,
                        partitionUpdateHandlers.indexUpdateHandler,
                        partitionUpdateHandlers.gcUpdateHandler,
                        fullStateTransferIndexChooser,
                        schemaManager.schemaRegistry(partitionKey.tableId()),
                        lowWatermark
                ),
                catalogService,
                incomingSnapshotsExecutor
        );
    }

    /**
     * Creates Meta storage listener for stable assignments updates.
     *
     * @return The watch listener.
     */
    private WatchListener createStableAssignmentsRebalanceListener() {
        return new WatchListener() {
            @Override
            public CompletableFuture<Void> onUpdate(WatchEvent evt) {
                if (!busyLock.enterBusy()) {
                    return failedFuture(new NodeStoppingException());
                }

                try {
                    return handleChangeStableAssignmentEvent(evt);
                } finally {
                    busyLock.leaveBusy();
                }
            }

            @Override
            public void onError(Throwable e) {
                LOG.warn("Unable to process stable assignments event", e);
            }
        };
    }

    /** Creates Meta storage listener for switch reduce assignments updates. */
    private WatchListener createAssignmentsSwitchRebalanceListener() {
        return new WatchListener() {
            @Override
            public CompletableFuture<Void> onUpdate(WatchEvent evt) {
                return inBusyLockAsync(busyLock, () -> {
                    byte[] key = evt.entryEvent().newEntry().key();

                    int partitionId = extractPartitionNumber(key);
                    int tableId = extractTableId(key, ASSIGNMENTS_SWITCH_REDUCE_PREFIX);

                    TablePartitionId replicaGrpId = new TablePartitionId(tableId, partitionId);

                    // It is safe to get the latest version of the catalog as we are in the metastore thread.
                    int catalogVersion = catalogService.latestCatalogVersion();

                    return tablesById(evt.revision())
                            .thenCompose(tables -> inBusyLockAsync(busyLock, () -> {
                                CatalogTableDescriptor tableDescriptor = getTableDescriptor(tableId, catalogVersion);

                                CatalogZoneDescriptor zoneDescriptor = getZoneDescriptor(tableDescriptor, catalogVersion);

                                long causalityToken = zoneDescriptor.updateToken();

                                return distributionZoneManager.dataNodes(causalityToken, catalogVersion, tableDescriptor.zoneId())
                                        .thenCompose(dataNodes -> RebalanceUtilEx.handleReduceChanged(
                                                metaStorageMgr,
                                                dataNodes,
                                                zoneDescriptor.replicas(),
                                                replicaGrpId,
                                                evt
                                        ));
                            }));
                });
            }

            @Override
            public void onError(Throwable e) {
                LOG.warn("Unable to process switch reduce event", e);
            }
        };
    }

    private static PeersAndLearners configurationFromAssignments(Collection<Assignment> assignments) {
        var peers = new HashSet<String>();
        var learners = new HashSet<String>();

        for (Assignment assignment : assignments) {
            if (assignment.isPeer()) {
                peers.add(assignment.consistentId());
            } else {
                learners.add(assignment.consistentId());
            }
        }

        return PeersAndLearners.fromConsistentIds(peers, learners);
    }

    /**
     * Gets partition stores.
     *
     * @param table Table.
     * @param partitionId Partition ID.
     * @return PartitionStorages.
     */
    private static PartitionStorages getPartitionStorages(TableImpl table, int partitionId) {
        InternalTable internalTable = table.internalTable();

        MvPartitionStorage mvPartition = internalTable.storage().getMvPartition(partitionId);

        assert mvPartition != null : "tableId=" + table.tableId() + ", partitionId=" + partitionId;

        TxStateStorage txStateStorage = internalTable.txStateStorage().getTxStateStorage(partitionId);

        assert txStateStorage != null : "tableId=" + table.tableId() + ", partitionId=" + partitionId;

        return new PartitionStorages(mvPartition, txStateStorage);
    }

    // TODO: https://issues.apache.org/jira/browse/IGNITE-19739 Create storages only once.
    private CompletableFuture<Void> getOrCreatePartitionStorages(TableImpl table, PartitionSet partitions) {
        InternalTable internalTable = table.internalTable();

        CompletableFuture<?>[] storageFuts = partitions.stream().mapToObj(partitionId -> {
            MvPartitionStorage mvPartition = internalTable.storage().getMvPartition(partitionId);

            return (mvPartition != null ? completedFuture(mvPartition) : internalTable.storage().createMvPartition(partitionId))
                    .thenComposeAsync(mvPartitionStorage -> {
                        TxStateStorage txStateStorage = internalTable.txStateStorage().getOrCreateTxStateStorage(partitionId);

                        if (mvPartitionStorage.lastAppliedIndex() == MvPartitionStorage.REBALANCE_IN_PROGRESS
                                || txStateStorage.lastAppliedIndex() == TxStateStorage.REBALANCE_IN_PROGRESS) {
                            return allOf(
                                    internalTable.storage().clearPartition(partitionId),
                                    txStateStorage.clear()
                            );
                        } else {
                            return nullCompletedFuture();
                        }
                    }, ioExecutor);
        }).toArray(CompletableFuture[]::new);

        return allOf(storageFuts);
    }

    /**
     * Handles the {@link RebalanceUtil#STABLE_ASSIGNMENTS_PREFIX} update event.
     *
     * @param evt Event.
     */
    protected CompletableFuture<Void> handleChangeStableAssignmentEvent(WatchEvent evt) {
        if (evt.entryEvents().stream().allMatch(e -> e.oldEntry().value() == null)) {
            // It's the initial write to table stable assignments on table create event.
            return nullCompletedFuture();
        }

        if (!evt.single()) {
            // If there is not a single entry, then all entries must be tombstones (this happens after table drop).
            assert evt.entryEvents().stream().allMatch(entryEvent -> entryEvent.newEntry().tombstone()) : evt;

            return nullCompletedFuture();
        }

        // here we can receive only update from the rebalance logic
        // these updates always processing only 1 partition, so, only 1 stable partition key.
        assert evt.single() : evt;

        if (evt.entryEvent().oldEntry() == null) {
            // This means it's an event on table creation.
            return nullCompletedFuture();
        }

        Entry stableAssignmentsWatchEvent = evt.entryEvent().newEntry();

        long revision = evt.revision();

        assert stableAssignmentsWatchEvent.revision() == revision : stableAssignmentsWatchEvent;

        if (stableAssignmentsWatchEvent.value() == null) {
            return nullCompletedFuture();
        }

        return handleChangeStableAssignmentEvent(stableAssignmentsWatchEvent, evt.revision(), false);
    }

    protected CompletableFuture<Void> handleChangeStableAssignmentEvent(
            Entry stableAssignmentsWatchEvent,
            long revision,
            boolean isRecovery
    ) {
        int partitionId = extractPartitionNumber(stableAssignmentsWatchEvent.key());
        int tableId = extractTableId(stableAssignmentsWatchEvent.key(), STABLE_ASSIGNMENTS_PREFIX);

        TablePartitionId tablePartitionId = new TablePartitionId(tableId, partitionId);

        Set<Assignment> stableAssignments = stableAssignmentsWatchEvent.value() == null
                ? emptySet()
                : Assignments.fromBytes(stableAssignmentsWatchEvent.value()).nodes();

        return supplyAsync(() -> {
            Entry pendingAssignmentsEntry = metaStorageMgr.getLocally(pendingPartAssignmentsKey(tablePartitionId), revision);

            byte[] pendingAssignmentsFromMetaStorage = pendingAssignmentsEntry.value();

            Assignments pendingAssignments = pendingAssignmentsFromMetaStorage == null
                    ? Assignments.EMPTY
                    : Assignments.fromBytes(pendingAssignmentsFromMetaStorage);

            return stopAndDestroyPartitionAndUpdateClients(
                    tablePartitionId,
                    stableAssignments,
                    pendingAssignments,
                    isRecovery,
                    revision
            );
        }, ioExecutor).thenCompose(identity());
    }

    private CompletableFuture<Void> updatePartitionClients(
            TablePartitionId tablePartitionId,
            Set<Assignment> stableAssignments,
            long revision
    ) {
        if (!replicaMgr.isReplicaStarted(tablePartitionId)) {
            return nullCompletedFuture();
        }
        // Update raft client peers and learners according to the actual assignments.
        return tablesById(revision).thenAccept(t -> {
            t.get(tablePartitionId.tableId()).internalTable()
                    .tableRaftService()
                    .partitionRaftGroupService(tablePartitionId.partitionId())
                    .updateConfiguration(configurationFromAssignments(stableAssignments));
        });
    }

    private CompletableFuture<Void> stopAndDestroyPartitionAndUpdateClients(
            TablePartitionId tablePartitionId,
            Set<Assignment> stableAssignments,
            Assignments pendingAssignments,
            boolean isRecovery,
            long revision
    ) {
        CompletableFuture<Void> clientUpdateFuture = isRecovery
                // Updating clients is not needed on recovery.
                ? nullCompletedFuture()
                : updatePartitionClients(tablePartitionId, stableAssignments, revision);

        boolean shouldStopLocalServices = (pendingAssignments.force()
                        ? pendingAssignments.nodes().stream()
                        : Stream.concat(stableAssignments.stream(), pendingAssignments.nodes().stream())
                )
                .noneMatch(assignment -> assignment.consistentId().equals(localNode().name()));

        if (shouldStopLocalServices) {
            return allOf(
                    clientUpdateFuture,
                    stopAndDestroyPartition(tablePartitionId, revision)
            );
        } else {
            return clientUpdateFuture;
        }
    }

    private CompletableFuture<Void> stopAndDestroyPartition(TablePartitionId tablePartitionId, long causalityToken) {
        return tablesVv.get(causalityToken)
                .thenCompose(ignore -> {
                    TableImpl table = tables.get(tablePartitionId.tableId());

                    return stopPartition(tablePartitionId, table)
                            .thenComposeAsync(v -> destroyPartitionStorages(tablePartitionId, table), ioExecutor);
                });
    }

    /**
     * Stops all resources associated with a given partition, like replicas and partition trackers.
     *
     * @param tablePartitionId Partition ID.
     * @param table Table which this partition belongs to.
     * @return Future that will be completed after all resources have been closed.
     */
    private CompletableFuture<Void> stopPartition(TablePartitionId tablePartitionId, TableImpl table) {
        if (table != null) {
            closePartitionTrackers(table.internalTable(), tablePartitionId.partitionId());
        }

        CompletableFuture<Boolean> stopReplicaFuture;

        try {
            stopReplicaFuture = replicaMgr.stopReplica(tablePartitionId);
        } catch (NodeStoppingException e) {
            // No-op.
            stopReplicaFuture = falseCompletedFuture();
        }

        return stopReplicaFuture
                .thenCompose(v -> mvGc.removeStorage(tablePartitionId));
    }

    private CompletableFuture<Void> destroyPartitionStorages(TablePartitionId tablePartitionId, TableImpl table) {
        // TODO: IGNITE-18703 Destroy raft log and meta
        if (table == null) {
            return nullCompletedFuture();
        }

        InternalTable internalTable = table.internalTable();

        int partitionId = tablePartitionId.partitionId();

        List<CompletableFuture<?>> destroyFutures = new ArrayList<>();

        if (internalTable.storage().getMvPartition(partitionId) != null) {
            destroyFutures.add(internalTable.storage().destroyPartition(partitionId));
        }

        if (internalTable.txStateStorage().getTxStateStorage(partitionId) != null) {
            destroyFutures.add(runAsync(() -> internalTable.txStateStorage().destroyTxStateStorage(partitionId), ioExecutor));
        }

        return allOf(destroyFutures.toArray(new CompletableFuture[]{}));
    }

    private static void closePartitionTrackers(InternalTable internalTable, int partitionId) {
        closeTracker(internalTable.getPartitionSafeTimeTracker(partitionId));

        closeTracker(internalTable.getPartitionStorageIndexTracker(partitionId));
    }

    private static void closeTracker(@Nullable PendingComparableValuesTracker<?, Void> tracker) {
        if (tracker != null) {
            tracker.close();
        }
    }

    private ClusterNode localNode() {
        return topologyService.localMember();
    }

    private static PartitionUpdateHandlers createPartitionUpdateHandlers(
            int partitionId,
            PartitionDataStorage partitionDataStorage,
            TableImpl table,
            PendingComparableValuesTracker<HybridTimestamp, Void> safeTimeTracker,
            StorageUpdateConfiguration storageUpdateConfig
    ) {
        TableIndexStoragesSupplier indexes = table.indexStorageAdapters(partitionId);

        IndexUpdateHandler indexUpdateHandler = new IndexUpdateHandler(indexes);

        GcUpdateHandler gcUpdateHandler = new GcUpdateHandler(partitionDataStorage, safeTimeTracker, indexUpdateHandler);

        StorageUpdateHandler storageUpdateHandler = new StorageUpdateHandler(
                partitionId,
                partitionDataStorage,
                indexUpdateHandler,
                storageUpdateConfig
        );

        return new PartitionUpdateHandlers(storageUpdateHandler, indexUpdateHandler, gcUpdateHandler);
    }

    /**
     * Returns a cached table instance if it exists, {@code null} otherwise. Can return a table that is being stopped.
     *
     * @param tableId Table id.
     */
    @Override
    public @Nullable TableViewInternal cachedTable(int tableId) {
        return tables.get(tableId);
    }

    /**
     * Returns a cached table instance if it exists, {@code null} otherwise. Can return a table that is being stopped.
     *
     * @param name Table name.
     */
    @TestOnly
    public @Nullable TableViewInternal cachedTable(String name) {
        return findTableImplByName(tables.values(), name);
    }

    private CatalogTableDescriptor getTableDescriptor(int tableId, int catalogVersion) {
        CatalogTableDescriptor tableDescriptor = catalogService.table(tableId, catalogVersion);

        assert tableDescriptor != null : "tableId=" + tableId + ", catalogVersion=" + catalogVersion;

        return tableDescriptor;
    }

    private CatalogZoneDescriptor getZoneDescriptor(CatalogTableDescriptor tableDescriptor, int catalogVersion) {
        CatalogZoneDescriptor zoneDescriptor = catalogService.zone(tableDescriptor.zoneId(), catalogVersion);

        assert zoneDescriptor != null :
                "tableId=" + tableDescriptor.id() + ", zoneId=" + tableDescriptor.zoneId() + ", catalogVersion=" + catalogVersion;

        return zoneDescriptor;
    }

    private static @Nullable TableImpl findTableImplByName(Collection<TableImpl> tables, String name) {
        return tables.stream().filter(table -> table.name().equals(name)).findAny().orElse(null);
    }

    private void startTables(long recoveryRevision, @Nullable HybridTimestamp lwm) {
        sharedTxStateStorage.start();

        int earliestCatalogVersion = catalogService.activeCatalogVersion(hybridTimestampToLong(lwm));
        int latestCatalogVersion = catalogService.latestCatalogVersion();

        var startedTables = new IntOpenHashSet();
        var startTableFutures = new ArrayList<CompletableFuture<?>>();

        for (int ver = latestCatalogVersion; ver >= earliestCatalogVersion; ver--) {
            int ver0 = ver;
            catalogService.tables(ver).stream()
                    .filter(tbl -> startedTables.add(tbl.id()))
                    .forEach(tableDescriptor -> startTableFutures.add(createTableLocally(recoveryRevision, ver0, tableDescriptor, true)));
        }

        // Forces you to wait until recovery is complete before the metastore watches is deployed to avoid races with catalog listeners.
        startVv.update(recoveryRevision, (unused, throwable) -> allOf(startTableFutures.toArray(CompletableFuture[]::new)))
                .whenComplete((unused, throwable) -> {
                    if (throwable != null) {
                        LOG.error("Error starting tables", throwable);
                    } else {
                        LOG.debug("Tables started successfully");
                    }
                });
    }

    /**
     * Returns the future that will complete when, either the future from the argument or {@link #stopManagerFuture} will complete,
     * successfully or exceptionally. Allows to protect from getting stuck at {@link IgniteComponent#stopAsync(ComponentContext)}
     * when someone is blocked (by using {@link #busyLock}) for a long time.
     *
     * @param future Future.
     */
    private <T> CompletableFuture<T> orStopManagerFuture(CompletableFuture<T> future) {
        if (future.isDone()) {
            return future;
        }

        return anyOf(future, stopManagerFuture).thenApply(o -> (T) o);
    }

    /** Internal event. */
    private static class DestroyTableEvent {
        final int catalogVersion;
        final int tableId;

        DestroyTableEvent(int catalogVersion, int tableId) {
            this.catalogVersion = catalogVersion;
            this.tableId = tableId;
        }

        public int catalogVersion() {
            return catalogVersion;
        }

        public int tableId() {
            return tableId;
        }
    }

    private void cleanUpResourcesForDroppedTablesOnRecoveryBusy() {
        // TODO: IGNITE-20384 Clean up abandoned resources for dropped zones from vault and metastore
        for (DroppedTableInfo droppedTableInfo : droppedTables(catalogService, lowWatermark.getLowWatermark())) {
            int catalogVersion = droppedTableInfo.tableRemovalCatalogVersion() - 1;

            CatalogTableDescriptor tableDescriptor = catalogService.table(droppedTableInfo.tableId(), catalogVersion);

            assert tableDescriptor != null : "tableId=" + droppedTableInfo.tableId() + ", catalogVersion=" + catalogVersion;

            destroyTableStorageOnRecoveryBusy(tableDescriptor);
        }
    }

    private void destroyTableStorageOnRecoveryBusy(CatalogTableDescriptor tableDescriptor) {
        StorageEngine engine = dataStorageMgr.engineByStorageProfile(tableDescriptor.storageProfile());

        assert engine != null : "tableId=" + tableDescriptor.id() + ", storageProfile=" + tableDescriptor.storageProfile();

        engine.dropMvTable(tableDescriptor.id());
    }

    private synchronized ScheduledExecutorService streamerFlushExecutor() {
        if (!busyLock.enterBusy()) {
            throw new IgniteException(new NodeStoppingException());
        }

        try {
            if (streamerFlushExecutor == null) {
                streamerFlushExecutor = Executors.newSingleThreadScheduledExecutor(
                        IgniteThreadFactory.create(nodeName, "streamer-flush-executor", LOG, STORAGE_WRITE));
            }

            return streamerFlushExecutor;
        } finally {
            busyLock.leaveBusy();
        }
    }

    /**
     * Restarts the table partition including the replica and raft node.
     *
     * @param tablePartitionId Table partition that needs to be restarted.
     * @param revision Metastore revision.
     * @return Operation future.
     */
    public CompletableFuture<Void> restartPartition(TablePartitionId tablePartitionId, long revision) {
        return inBusyLockAsync(busyLock, () -> tablesVv.get(revision).thenComposeAsync(unused -> inBusyLockAsync(busyLock, () -> {
            TableImpl table = tables.get(tablePartitionId.tableId());

            return stopPartition(tablePartitionId, table).thenComposeAsync(unused1 -> {
                Assignments stableAssignments = stableAssignments(tablePartitionId, revision);

                assert stableAssignments != null : "tablePartitionId=" + tablePartitionId + ", revision=" + revision;

                int zoneId = getTableDescriptor(tablePartitionId.tableId(), catalogService.latestCatalogVersion()).zoneId();

                return startPartitionAndStartClient(table, tablePartitionId.partitionId(), stableAssignments, null, zoneId, false);
            }, ioExecutor);
        }), ioExecutor));
    }

    private @Nullable Assignments stableAssignments(TablePartitionId tablePartitionId, long revision) {
        Entry entry = metaStorageMgr.getLocally(stablePartAssignmentsKey(tablePartitionId), revision);

        return Assignments.fromBytes(entry.value());
    }
}<|MERGE_RESOLUTION|>--- conflicted
+++ resolved
@@ -1005,47 +1005,10 @@
         //        newConfiguration.peers().stream().map(Peer::consistentId).collect(toSet()))
         //        .contains(localNode().name());
         startGroupFut
-<<<<<<< HEAD
-                .thenComposeAsync(shouldStartGroup -> inBusyLock(busyLock, () -> {
-                    if (!shouldStartGroup) {
-                        return nullCompletedFuture();
-                    }
-
-                    TableRaftService tableRaftService = table.internalTable().tableRaftService();
-
-                    try {
-                        // Return existing service if it's already started.
-                        return completedFuture(
-                                (TopologyAwareRaftGroupService) tableRaftService.partitionRaftGroupService(replicaGrpId.partitionId())
-                        );
-                    } catch (IgniteInternalException e) {
-                        // We use "IgniteInternalException" in accordance with the javadoc of "partitionRaftGroupService" method.
-                        try {
-                            // TODO IGNITE-19614 This procedure takes 10 seconds if there's no majority online.
-                            return raftMgr
-                                    .startRaftGroupService(replicaGrpId, newConfiguration, raftGroupServiceFactory, raftCommandsMarshaller);
-                        } catch (NodeStoppingException ex) {
-                            return failedFuture(ex);
-                        }
-                    }
-                }), ioExecutor)
-                .thenAcceptAsync(updatedRaftGroupService -> inBusyLock(busyLock, () -> {
-                    if (updatedRaftGroupService == null) {
-                        return;
-                    }
-
-                    ((InternalTableImpl) internalTbl).tableRaftService()
-                            .updateInternalTableRaftGroupService(partId, updatedRaftGroupService);
-
-                    boolean startedRaftNode = startGroupFut.join();
-                    if (localMemberAssignment == null || !startedRaftNode || replicaMgr.isReplicaStarted(replicaGrpId)) {
-                        return;
-=======
                 // TODO: the stage will be removed after https://issues.apache.org/jira/browse/IGNITE-22315
                 .thenComposeAsync(isReplicaStarted -> inBusyLock(busyLock, () -> {
                     if (isReplicaStarted) {
                         return nullCompletedFuture();
->>>>>>> 51da4285
                     }
 
                     CompletableFuture<TopologyAwareRaftGroupService> newRaftClientFut;
