--- conflicted
+++ resolved
@@ -756,38 +756,6 @@
                                         return CompletableFuture.completedFuture(null);
                                     }
 
-<<<<<<< HEAD
-                                    RaftGroupOptions groupOptions = groupOptionsForPartition(internalTbl, partId, tblCfg, partitionStorage,
-                                            newPartAssignment);
-
-                                    try {
-                                        raftMgr.startRaftGroupNode(
-                                                replicaGrpId,
-                                                newPartAssignment,
-                                                new PartitionListener(
-                                                        partitionDataStorage(partitionStorage, internalTbl, partId),
-                                                    internalTbl.txStateStorage().getOrCreateTxStateStorage(partId),
-                                                    txManager,
-                                                    primaryIndex),
-                                                new RebalanceRaftGroupEventsListener(
-                                                        metaStorageMgr,
-                                                        tablesCfg.tables().get(tablesById.get(tblId).name()),
-                                                        replicaGrpId,
-                                                        partId,
-                                                        busyLock,
-                                                        movePartition(() -> internalTbl.partitionRaftGroupService(partId)),
-                                                        this::calculateAssignments,
-                                                        rebalanceScheduler
-                                                ),
-                                                groupOptions
-                                        );
-
-                                        return CompletableFuture.completedFuture(null);
-                                    } catch (NodeStoppingException ex) {
-                                        return CompletableFuture.failedFuture(ex);
-                                    }
-                                }, ioExecutor);
-=======
                                     return CompletableFuture.supplyAsync(
                                             () -> getOrCreateTxStatePartitionStorage(internalTbl.txStateStorage(), partId),
                                             ioExecutor
@@ -830,7 +798,6 @@
                                                 }
                                             }, ioExecutor);
                                 });
->>>>>>> 8277b1ad
                             }, ioExecutor);
                 }
 
@@ -842,39 +809,6 @@
                                 return CompletableFuture.failedFuture(ex);
                             }
                         }, ioExecutor)
-<<<<<<< HEAD
-                        .thenAccept(
-                                updatedRaftGroupService -> {
-                                    ((InternalTableImpl) internalTbl)
-                                            .updateInternalTableRaftGroupService(partId, updatedRaftGroupService);
-
-                                    if (replicaMgr.shouldHaveReplicationGroupLocally(nodes)) {
-                                        MvPartitionStorage partitionStorage = getOrCreateMvPartition(internalTbl, partId);
-
-                                        try {
-                                            replicaMgr.startReplica(replicaGrpId,
-                                                    new PartitionReplicaListener(
-                                                            partitionStorage,
-                                                            updatedRaftGroupService,
-                                                            txManager,
-                                                            lockMgr,
-                                                            partId,
-                                                            tblId,
-                                                            primaryIndex,
-                                                            clock,
-                                                            internalTbl.txStateStorage().getOrCreateTxStateStorage(partId),
-                                                            topologyService,
-                                                            placementDriver,
-                                                            uuid -> storage.getIndexStorage(partId, uuid)
-                                                    )
-                                            );
-                                        } catch (NodeStoppingException ex) {
-                                            throw new AssertionError("Loza was stopped before Table manager", ex);
-                                        }
-                                    }
-                                }
-                        ).exceptionally(th -> {
-=======
                         .thenCompose(updatedRaftGroupService -> {
                             ((InternalTableImpl) internalTbl).updateInternalTableRaftGroupService(partId, updatedRaftGroupService);
 
@@ -921,7 +855,6 @@
                             }
                         })
                         .exceptionally(th -> {
->>>>>>> 8277b1ad
                             LOG.warn("Unable to update raft groups on the node", th);
 
                             return null;
@@ -1865,12 +1798,8 @@
                                             txStatePartitionStorage,
                                             raftMgr.topologyService(),
                                             placementDriver,
-<<<<<<< HEAD
-                                            uuid -> tbl.internalTable().storage().getIndexStorage(partId, uuid)
-=======
                                             peer -> clusterNodeResolver.apply(peer.address())
                                                     .equals(raftMgr.topologyService().localMember())
->>>>>>> 8277b1ad
                                     )
                             );
                         }
