/*
 * Licensed to the Apache Software Foundation (ASF) under one or more
 * contributor license agreements.  See the NOTICE file distributed with
 * this work for additional information regarding copyright ownership.
 * The ASF licenses this file to You under the Apache License, Version 2.0
 * (the "License"); you may not use this file except in compliance with
 * the License.  You may obtain a copy of the License at
 *
 *      http://www.apache.org/licenses/LICENSE-2.0
 *
 * Unless required by applicable law or agreed to in writing, software
 * distributed under the License is distributed on an "AS IS" BASIS,
 * WITHOUT WARRANTIES OR CONDITIONS OF ANY KIND, either express or implied.
 * See the License for the specific language governing permissions and
 * limitations under the License.
 */

package org.apache.ignite.internal.table.distributed;

import java.io.IOException;
import java.nio.file.Files;
import java.nio.file.Path;
import java.util.ArrayList;
import java.util.Arrays;
import java.util.HashMap;
import java.util.HashSet;
import java.util.Iterator;
import java.util.List;
import java.util.Map;
import java.util.Set;
import java.util.UUID;
import java.util.concurrent.CompletableFuture;
import java.util.concurrent.CompletionException;
import java.util.concurrent.ConcurrentHashMap;
import java.util.function.Consumer;
import java.util.function.Function;
import java.util.function.Supplier;
import java.util.stream.Collectors;
import org.apache.ignite.Ignite;
import org.apache.ignite.configuration.notifications.ConfigurationNamedListListener;
import org.apache.ignite.configuration.notifications.ConfigurationNotificationEvent;
import org.apache.ignite.configuration.schemas.store.DataStorageConfiguration;
import org.apache.ignite.configuration.schemas.table.TableChange;
import org.apache.ignite.configuration.schemas.table.TableView;
import org.apache.ignite.configuration.schemas.table.TablesConfiguration;
import org.apache.ignite.internal.affinity.AffinityUtils;
import org.apache.ignite.internal.baseline.BaselineManager;
import org.apache.ignite.internal.configuration.schema.ExtendedTableChange;
import org.apache.ignite.internal.configuration.schema.ExtendedTableConfiguration;
import org.apache.ignite.internal.configuration.schema.ExtendedTableView;
import org.apache.ignite.internal.configuration.schema.SchemaView;
import org.apache.ignite.internal.configuration.tree.NamedListNode;
import org.apache.ignite.internal.configuration.util.ConfigurationUtil;
import org.apache.ignite.internal.manager.EventListener;
import org.apache.ignite.internal.manager.IgniteComponent;
import org.apache.ignite.internal.manager.Producer;
import org.apache.ignite.internal.metastorage.MetaStorageManager;
import org.apache.ignite.internal.metastorage.client.Entry;
import org.apache.ignite.internal.raft.Loza;
import org.apache.ignite.internal.schema.SchemaDescriptor;
import org.apache.ignite.internal.schema.SchemaUtils;
import org.apache.ignite.internal.schema.marshaller.schema.SchemaSerializerImpl;
import org.apache.ignite.internal.schema.registry.SchemaRegistryImpl;
import org.apache.ignite.internal.storage.engine.DataRegion;
import org.apache.ignite.internal.storage.engine.StorageEngine;
import org.apache.ignite.internal.storage.engine.TableStorage;
import org.apache.ignite.internal.storage.rocksdb.RocksDbStorageEngine;
import org.apache.ignite.internal.table.IgniteTablesInternal;
import org.apache.ignite.internal.table.TableImpl;
import org.apache.ignite.internal.table.distributed.raft.PartitionListener;
import org.apache.ignite.internal.table.distributed.storage.InternalTableImpl;
import org.apache.ignite.internal.table.distributed.storage.VersionedRowStore;
import org.apache.ignite.internal.table.event.TableEvent;
import org.apache.ignite.internal.table.event.TableEventParameters;
import org.apache.ignite.internal.tx.LockManager;
import org.apache.ignite.internal.tx.TxManager;
import org.apache.ignite.internal.util.ByteUtils;
import org.apache.ignite.internal.util.Cursor;
import org.apache.ignite.lang.ByteArray;
import org.apache.ignite.lang.IgniteBiTuple;
import org.apache.ignite.lang.IgniteException;
import org.apache.ignite.lang.IgniteInternalCheckedException;
import org.apache.ignite.lang.IgniteInternalException;
import org.apache.ignite.lang.IgniteLogger;
import org.apache.ignite.lang.IgniteUuid;
import org.apache.ignite.lang.IgniteUuidGenerator;
import org.apache.ignite.lang.LoggerMessageHelper;
import org.apache.ignite.network.ClusterNode;
import org.apache.ignite.network.NetworkAddress;
import org.apache.ignite.network.TopologyService;
import org.apache.ignite.raft.client.Peer;
import org.apache.ignite.raft.client.ReadCommand;
import org.apache.ignite.raft.client.WriteCommand;
import org.apache.ignite.raft.client.service.CommandClosure;
import org.apache.ignite.raft.client.service.RaftGroupListener;
import org.apache.ignite.raft.client.service.RaftGroupService;
import org.apache.ignite.table.Table;
import org.apache.ignite.table.manager.IgniteTables;
import org.jetbrains.annotations.NotNull;
import org.jetbrains.annotations.Nullable;

/**
 * Table manager.
 */
public class TableManager extends Producer<TableEvent, TableEventParameters> implements IgniteTables, IgniteTablesInternal, IgniteComponent {
    /** The logger. */
    private static final IgniteLogger LOG = IgniteLogger.forClass(TableManager.class);

    /** */
    private static final int INITIAL_SCHEMA_VERSION = 1;

    /** Public prefix for metastorage. */
    // TODO: IGNITE-15412 Remove after implementation. Configuration manager will be used to retrieve distributed values
    // TODO: instead of metastorage manager.
    private static final String PUBLIC_PREFIX = "dst-cfg.table.tables.";

    /** */
    private static final IgniteUuidGenerator TABLE_ID_GENERATOR = new IgniteUuidGenerator(UUID.randomUUID(), 0);

    /** Tables configuration. */
    private final TablesConfiguration tablesCfg;

    /** Data storage configuration. */
    private final DataStorageConfiguration dataStorageCfg;

    /** Raft manager. */
    private final Loza raftMgr;

    /** Baseline manager. */
    private final BaselineManager baselineMgr;

    // TODO: IGNITE-15412 Remove after implementation. Configuration manager will be used to retrieve distributed values
    // TODO: instead of metastorage manager.
    /** Meta storage service. */
    private final MetaStorageManager metaStorageMgr;

    /** Storage engine instance. Only one type is available right now, which is the {@link RocksDbStorageEngine}. */
    private final StorageEngine engine;

    /** TX manager. */
    private final TxManager txManager;

    /** Lock manager. */
    private final LockManager lockManager;

    /** Partitions store directory. */
    private final Path partitionsStoreDir;

    /** Tables. */
    private final Map<String, TableImpl> tables = new ConcurrentHashMap<>();

    /** Tables. */
    private final Map<IgniteUuid, TableImpl> tablesById = new ConcurrentHashMap<>();

    /** Resolver that resolves a network address to node id. */
    private final Function<NetworkAddress, String> netAddrResolver;

    /** Default data region instance. */
    private DataRegion defaultDataRegion;

    //TODO: IGNITE-15161 These should go into TableImpl instances.
    /** Instances of table storages that need to be stopped on component stop. */
    private final Map<IgniteUuid, TableStorage> tableStorages = new ConcurrentHashMap<>();

    /**
     * Creates a new table manager.
     *
     * @param tablesCfg Tables configuration.
     * @param dataStorageCfg Data storage configuration.
     * @param raftMgr Raft manager.
     * @param baselineMgr Baseline manager.
     * @param metaStorageMgr Meta storage manager.
     * @param partitionsStoreDir Partitions store directory.
     * @param txManager TX manager.
     * @param lockManager Lock manager.
     */
    public TableManager(
        TablesConfiguration tablesCfg,
        DataStorageConfiguration dataStorageCfg,
        Loza raftMgr,
<<<<<<< HEAD
        Path partitionsStoreDir,
        TxManager txManager,
        LockManager lockManager
=======
        BaselineManager baselineMgr,
        TopologyService topologyService,
        MetaStorageManager metaStorageMgr,
        Path partitionsStoreDir
>>>>>>> c0a3f327
    ) {
        this.tablesCfg = tablesCfg;
        this.dataStorageCfg = dataStorageCfg;
        this.raftMgr = raftMgr;
        this.baselineMgr = baselineMgr;
        this.metaStorageMgr = metaStorageMgr;
        this.partitionsStoreDir = partitionsStoreDir;
<<<<<<< HEAD
        this.txManager = txManager;
        this.lockManager = lockManager;
=======

        netAddrResolver = addr -> {
            ClusterNode node = topologyService.getByAddress(addr);

            if (node == null)
                throw new IllegalStateException("Can't resolve ClusterNode by its networkAddress=" + addr);

            return node.id();
        };

        engine = new RocksDbStorageEngine();
>>>>>>> c0a3f327
    }

    /** {@inheritDoc} */
    @Override public void start() {
        tablesCfg.tables().
            listenElements(new ConfigurationNamedListListener<TableView>() {
            @Override
            public @NotNull CompletableFuture<?> onCreate(@NotNull ConfigurationNotificationEvent<TableView> ctx) {
                // Empty assignments might be a valid case if tables are created from within cluster init HOCON
                // configuration, which is not supported now.
                assert ((ExtendedTableView)ctx.newValue()).assignments() != null :
                    "Table =[" + ctx.newValue().name() + "] has empty assignments.";

                final IgniteUuid tblId = IgniteUuid.fromString(((ExtendedTableView)ctx.newValue()).id());

                // TODO: IGNITE-15409 Listener with any placeholder should be used instead.
                ((ExtendedTableConfiguration)tablesCfg.tables().get(ctx.newValue().name())).schemas().
                    listenElements(new ConfigurationNamedListListener<>() {
                        @Override public @NotNull CompletableFuture<?> onCreate(
                            @NotNull ConfigurationNotificationEvent<SchemaView> schemasCtx) {
                            try {
                                ((SchemaRegistryImpl)tables.get(ctx.newValue().name()).schemaView()).
                                    onSchemaRegistered(
                                        SchemaSerializerImpl.INSTANCE.deserialize((schemasCtx.newValue().schema()))
                                    );

                                fireEvent(TableEvent.ALTER, new TableEventParameters(tablesById.get(tblId)), null);
                            }
                            catch (Exception e) {
                                fireEvent(TableEvent.ALTER, new TableEventParameters(tblId, ctx.newValue().name()), e);
                            }

                            return CompletableFuture.completedFuture(null);
                        }

                        @Override
                        public @NotNull CompletableFuture<?> onRename(@NotNull String oldName, @NotNull String newName,
                            @NotNull ConfigurationNotificationEvent<SchemaView> ctx) {
                            return CompletableFuture.completedFuture(null);
                        }

                        @Override public @NotNull CompletableFuture<?> onDelete(
                            @NotNull ConfigurationNotificationEvent<SchemaView> ctx) {
                            return CompletableFuture.completedFuture(null);
                        }

                        @Override public @NotNull CompletableFuture<?> onUpdate(
                            @NotNull ConfigurationNotificationEvent<SchemaView> ctx) {
                            return CompletableFuture.completedFuture(null);
                        }
                    });

                ((ExtendedTableConfiguration)tablesCfg.tables().get(ctx.newValue().name())).assignments().
                    listen(assignmentsCtx -> {
                        List<List<ClusterNode>> oldAssignments =
                            (List<List<ClusterNode>>)ByteUtils.fromBytes(assignmentsCtx.oldValue());

                        List<List<ClusterNode>> newAssignments =
                            (List<List<ClusterNode>>)ByteUtils.fromBytes(assignmentsCtx.newValue());

                        CompletableFuture<?>[] futures = new CompletableFuture<?>[oldAssignments.size()];

                        // TODO: IGNITE-15554 Add logic for assignment recalculation in case of partitions or replicas changes
                        // TODO: Until IGNITE-15554 is implemented it's safe to iterate over partitions and replicas cause there will
                        // TODO: be exact same amount of partitions and replicas for both old and new assignments
                        for (int i = 0; i < oldAssignments.size(); i++) {
                            final int p = i;

                            List<ClusterNode> oldPartitionAssignment = oldAssignments.get(p);
                            List<ClusterNode> newPartitionAssignment = newAssignments.get(p);

                            var toAdd = new HashSet<>(newPartitionAssignment);
                            var toRemove = new HashSet<>(oldPartitionAssignment);

                            toAdd.removeAll(oldPartitionAssignment);
                            toRemove.removeAll(newPartitionAssignment);

                            // Create new raft nodes according to new assignments.
                            futures[i] = raftMgr.updateRaftGroup(
                                raftGroupName(tblId, p),
                                newPartitionAssignment,
                                toAdd,
                                () -> new PartitionListener(tableStorages.get(tblId).getOrCreatePartition(p))
                            )
                                .thenAccept(
                                    updatedRaftGroupService -> tables.get(ctx.newValue().name()).updateInternalTableRaftGroupService(p, updatedRaftGroupService)
                                ).thenRun(() -> raftMgr.stopRaftGroup(raftGroupName(tblId, p), new ArrayList<>(toRemove))
                                ).exceptionally(th -> {
                                        LOG.error("Failed to update raft groups one the node", th);
                                        return null;
                                    }
                                );
                        }

                        return CompletableFuture.allOf(futures);
                    });

                createTableLocally(
                    ctx.newValue().name(),
                    IgniteUuid.fromString(((ExtendedTableView)ctx.newValue()).id()),
                    (List<List<ClusterNode>>)ByteUtils.fromBytes(((ExtendedTableView)ctx.newValue()).assignments()),
                    SchemaSerializerImpl.INSTANCE.deserialize(((ExtendedTableView)ctx.newValue()).schemas().
                        get(String.valueOf(INITIAL_SCHEMA_VERSION)).schema())
                );

                return CompletableFuture.completedFuture(null);
            }

            @Override public @NotNull CompletableFuture<?> onRename(@NotNull String oldName, @NotNull String newName,
                @NotNull ConfigurationNotificationEvent<TableView> ctx) {
                // TODO: IGNITE-15485 Support table rename operation.

                return CompletableFuture.completedFuture(null);
            }

            @Override public @NotNull CompletableFuture<?> onDelete(
                @NotNull ConfigurationNotificationEvent<TableView> ctx
            ) {
                dropTableLocally(
                    ctx.oldValue().name(),
                    IgniteUuid.fromString(((ExtendedTableView)ctx.oldValue()).id()),
                    (List<List<ClusterNode>>)ByteUtils.fromBytes(((ExtendedTableView)ctx.oldValue()).assignments())
                );

                return CompletableFuture.completedFuture(null);
            }

            @Override
            public @NotNull CompletableFuture<?> onUpdate(@NotNull ConfigurationNotificationEvent<TableView> ctx) {
                return CompletableFuture.completedFuture(null);
            }
        });

        this.defaultDataRegion = engine.createDataRegion(dataStorageCfg.defaultRegion());

        defaultDataRegion.start();
    }

    /** {@inheritDoc} */
    @Override public void stop() {
        for (TableStorage tableStorage : tableStorages.values()) {
            try {
                tableStorage.stop();
            }
            catch (Exception e) {
                LOG.error("Failed to stop table storage " + tableStorage, e);
            }
        }

        try {
            if (defaultDataRegion != null)
                defaultDataRegion.stop();
        }
        catch (Exception e) {
            LOG.error("Failed to stop data region " + defaultDataRegion, e);
        }
        // TODO: IGNITE-15161 Implement component's stop.
    }

    /**
     * Creates local structures for a table.
     *
     * @param name Table name.
     * @param tblId Table id.
     * @param assignment Affinity assignment.
     */
    private void createTableLocally(
        String name,
        IgniteUuid tblId,
        List<List<ClusterNode>> assignment,
        SchemaDescriptor schemaDesc
    ) {
        int partitions = assignment.size();

        var partitionsGroupsFutures = new ArrayList<CompletableFuture<RaftGroupService>>();

        Path storageDir = partitionsStoreDir.resolve(name);

        try {
            Files.createDirectories(storageDir);
        }
        catch (IOException e) {
            throw new IgniteInternalException(
                "Failed to create partitions store directory for " + name + ": " + e.getMessage(),
                e
            );
        }

        TableStorage tableStorage = engine.createTable(
            storageDir,
            tablesCfg.tables().get(name),
            defaultDataRegion,
            (tableCfgView, indexName) -> {
                throw new UnsupportedOperationException("Not implemented yet.");
            }
        );

        tableStorage.start();

        tableStorages.put(tblId, tableStorage);

        for (int p = 0; p < partitions; p++) {
            int partId = p;

            partitionsGroupsFutures.add(
                raftMgr.prepareRaftGroup(
                    raftGroupName(tblId, p),
                    assignment.get(p),
                    () -> new PartitionListener(tableStorage.getOrCreatePartition(partId))
                )
            );
<<<<<<< HEAD

            partitionsGroupsFutures.add(raftMgr.prepareRaftGroup(
                raftGroupName(tblId, p),
                assignment.get(p),
                new PartitionListener(tblId, new VersionedRowStore(storage, txManager))
            ));
=======
>>>>>>> c0a3f327
        }

        CompletableFuture.allOf(partitionsGroupsFutures.toArray(CompletableFuture[]::new)).thenRun(() -> {
            try {
                HashMap<Integer, RaftGroupService> partitionMap = new HashMap<>(partitions);

                for (int p = 0; p < partitions; p++) {
                    CompletableFuture<RaftGroupService> future = partitionsGroupsFutures.get(p);

                    assert future.isDone();

                    RaftGroupService service = future.join();

                    partitionMap.put(p, service);
                }

<<<<<<< HEAD
            InternalTableImpl internalTable = new InternalTableImpl(name, tblId, partitionMap, partitions, txManager);
=======
                InternalTableImpl internalTable = new InternalTableImpl(name, tblId, partitionMap, partitions, netAddrResolver);
>>>>>>> c0a3f327

                var schemaRegistry = new SchemaRegistryImpl(v -> schemaDesc);

                schemaRegistry.onSchemaRegistered(schemaDesc);

                var table = new TableImpl(
                    internalTable,
                    schemaRegistry,
                    TableManager.this
                );

                tables.put(name, table);
                tablesById.put(tblId, table);

                fireEvent(TableEvent.CREATE, new TableEventParameters(table), null);
            }
            catch (Exception e) {
                fireEvent(TableEvent.CREATE, new TableEventParameters(tblId, name), e);
            }
        });
    }

    /**
     * Drops local structures for a table.
     *
     * @param name Table name.
     * @param tblId Table id.
     * @param assignment Affinity assignment.
     */
    private void dropTableLocally(String name, IgniteUuid tblId, List<List<ClusterNode>> assignment) {
        try {
            int partitions = assignment.size();

            for (int p = 0; p < partitions; p++)
                raftMgr.stopRaftGroup(raftGroupName(tblId, p), assignment.get(p));

            TableImpl table = tables.get(name);

            assert table != null : "There is no table with the name specified [name=" + name + ']';

            tables.remove(name);
            tablesById.remove(table.tableId());

            fireEvent(TableEvent.DROP, new TableEventParameters(table), null);
        }
        catch (Exception e) {
            fireEvent(TableEvent.DROP, new TableEventParameters(tblId, name), e);
        }
    }

    /**
     * Compounds a RAFT group unique name.
     *
     * @param tblId Table identifier.
     * @param partition Number of table partitions.
     * @return A RAFT group name.
     */
    @NotNull private String raftGroupName(IgniteUuid tblId, int partition) {
        return tblId + "_part_" + partition;
    }

    /** {@inheritDoc} */
    @Override public Table createTable(String name, Consumer<TableChange> tableInitChange) {
        return createTableAsync(name, tableInitChange).join();
    }

    /** {@inheritDoc} */
    @Override public CompletableFuture<Table> createTableAsync(String name, Consumer<TableChange> tableInitChange) {
        return createTableAsync(name, tableInitChange, true);
    }

    /** {@inheritDoc} */
    @Override public Table createTableIfNotExists(String name, Consumer<TableChange> tableInitChange) {
        return createTableIfNotExistsAsync(name, tableInitChange).join();
    }

    /** {@inheritDoc} */
    @Override public CompletableFuture<Table> createTableIfNotExistsAsync(String name, Consumer<TableChange> tableInitChange) {
        return createTableAsync(name, tableInitChange, false);
    }

    /**
     * Creates a new table with the specified name or returns an existing table with the same name.
     *
     * @param name Table name.
     * @param tableInitChange Table configuration.
     * @param exceptionWhenExist If the value is {@code true}, an exception will be thrown when the table already exists,
     * {@code false} means the existing table will be returned.
     * @return A table instance.
     */
    private CompletableFuture<Table> createTableAsync(
        String name,
        Consumer<TableChange> tableInitChange,
        boolean exceptionWhenExist
    ) {
        CompletableFuture<Table> tblFut = new CompletableFuture<>();

        tableAsync(name, true).thenAccept(tbl -> {
            if (tbl != null) {
                if (exceptionWhenExist) {
                    tblFut.completeExceptionally(new IgniteInternalCheckedException(
                        LoggerMessageHelper.format("Table already exists [name={}]", name)));
                }
                else
                    tblFut.complete(tbl);
            }
            else {
                IgniteUuid tblId = TABLE_ID_GENERATOR.randomUuid();

                EventListener<TableEventParameters> clo = new EventListener<>() {
                    @Override public boolean notify(@NotNull TableEventParameters parameters, @Nullable Throwable e) {
                        IgniteUuid notificationTblId = parameters.tableId();

                        if (!tblId.equals(notificationTblId))
                            return false;

                        if (e == null)
                            tblFut.complete(parameters.table());
                        else
                            tblFut.completeExceptionally(e);

                        return true;
                    }

                    @Override public void remove(@NotNull Throwable e) {
                        tblFut.completeExceptionally(e);
                    }
                };

                listen(TableEvent.CREATE, clo);

                tablesCfg.tables()
                    .change(
                        change -> change.create(
                            name,
                            (ch) -> {
                                tableInitChange.accept(ch);
                                ((ExtendedTableChange)ch).
                                    // Table id specification.
                                        changeId(tblId.toString()).
                                    // Affinity assignments calculation.
                                        changeAssignments(
                                        ByteUtils.toBytes(
                                            AffinityUtils.calculateAssignments(
                                                baselineMgr.nodes(),
                                                ch.partitions(),
                                                ch.replicas()
                                            )
                                        )
                                    ).
                                    // Table schema preparation.
                                        changeSchemas(
                                        schemasCh -> schemasCh.create(
                                            String.valueOf(INITIAL_SCHEMA_VERSION),
                                            schemaCh -> schemaCh.changeSchema(
                                                SchemaSerializerImpl.INSTANCE.serialize(
                                                    SchemaUtils.prepareSchemaDescriptor(
                                                        ((ExtendedTableView)ch).schemas().size(),
                                                        ch
                                                    )
                                                )
                                            )
                                        )
                                    );
                            }
                        )
                    )
                    .exceptionally(t -> {
                        LOG.error(LoggerMessageHelper.format("Table wasn't created [name={}]", name), t);

                        removeListener(TableEvent.CREATE, clo, new IgniteInternalCheckedException(t));

                        return null;
                    });
            }
        });

        return tblFut;
    }

    /** {@inheritDoc} */
    @Override public void alterTable(String name, Consumer<TableChange> tableChange) {
        alterTableAsync(name, tableChange).join();
    }

    /** {@inheritDoc} */
    @Override public CompletableFuture<Void> alterTableAsync(String name, Consumer<TableChange> tableChange) {
        CompletableFuture<Void> tblFut = new CompletableFuture<>();

        tableAsync(name, true).thenAccept(tbl -> {
            if (tbl == null) {
                tblFut.completeExceptionally(new IgniteException(
                    LoggerMessageHelper.format("Table [name={}] does not exist and cannot be altered", name)));
            }
            else {
                IgniteUuid tblId = ((TableImpl) tbl).tableId();

                EventListener<TableEventParameters> clo = new EventListener<>() {
                    @Override public boolean notify(@NotNull TableEventParameters parameters, @Nullable Throwable e) {
                        IgniteUuid notificationTblId = parameters.tableId();

                        if (!tblId.equals(notificationTblId))
                            return false;

                        if (e == null)
                            tblFut.complete(null);
                        else
                            tblFut.completeExceptionally(e);

                        return true;
                    }

                    @Override public void remove(@NotNull Throwable e) {
                        tblFut.completeExceptionally(e);
                    }
                };

                listen(TableEvent.ALTER, clo);

                tablesCfg.tables()
                    .change(ch -> {
                        ch.createOrUpdate(name, tableChange);
                        ch.createOrUpdate(name, tblCh ->
                            ((ExtendedTableChange)tblCh).changeSchemas(
                                schemasCh ->
                                    schemasCh.createOrUpdate(
                                        String.valueOf(schemasCh.size() + 1),
                                        schemaCh -> {
                                            ExtendedTableView currTableView = (ExtendedTableView)tablesCfg.tables().get(name).value();

                                            SchemaDescriptor descriptor = SchemaUtils.prepareSchemaDescriptor(
                                                ((ExtendedTableView)tblCh).schemas().size(),
                                                tblCh
                                            );

                                            descriptor.columnMapping(SchemaUtils.columnMapper(
                                                tablesById.get(tblId).schemaView().schema(currTableView.schemas().size()),
                                                currTableView,
                                                descriptor,
                                                tblCh
                                            ));

                                            schemaCh.changeSchema(SchemaSerializerImpl.INSTANCE.serialize(descriptor));
                                        }
                                    )
                            ));
                    })
                    .exceptionally(t -> {
                        LOG.error(LoggerMessageHelper.format("Table wasn't altered [name={}]", name), t);

                        removeListener(TableEvent.ALTER, clo, new IgniteInternalCheckedException(t));

                        return null;
                    });
            }
        });

        return tblFut;
    }

    /** {@inheritDoc} */
    @Override public void dropTable(String name) {
        dropTableAsync(name).join();
    }

    /** {@inheritDoc} */
    @Override public CompletableFuture<Void> dropTableAsync(String name) {
        CompletableFuture<Void> dropTblFut = new CompletableFuture<>();

        tableAsync(name, true).thenAccept(tbl -> {
            // In case of drop it's an optimization that allows not to fire drop-change-closure if there's no such
            // distributed table and the local config has lagged behind.
            if (tbl == null)
                dropTblFut.complete(null);
            else {
                EventListener<TableEventParameters> clo = new EventListener<>() {
                    @Override public boolean notify(@NotNull TableEventParameters parameters, @Nullable Throwable e) {
                        String tableName = parameters.tableName();

                        if (!name.equals(tableName))
                            return false;

                        if (e == null)
                            dropTblFut.complete(null);
                        else
                            dropTblFut.completeExceptionally(e);

                        return true;
                    }

                    @Override public void remove(@NotNull Throwable e) {
                        dropTblFut.completeExceptionally(e);
                    }
                };

                listen(TableEvent.DROP, clo);

                tablesCfg
                    .tables()
                    .change(change -> change.delete(name))
                    .exceptionally(t -> {
                        LOG.error(LoggerMessageHelper.format("Table wasn't dropped [name={}]", name), t);

                        removeListener(TableEvent.DROP, clo, new IgniteInternalCheckedException(t));

                        return null;
                    });
            }
        });

        return dropTblFut;
    }

    /** {@inheritDoc} */
    @Override public List<Table> tables() {
        return tablesAsync().join();
    }

    /** {@inheritDoc} */
    @Override public CompletableFuture<List<Table>> tablesAsync() {
        var tableNames = tableNamesConfigured();
        var tableFuts = new CompletableFuture[tableNames.size()];
        var i = 0;

        for (String tblName : tableNames)
            tableFuts[i++] = tableAsync(tblName, false);

        return CompletableFuture.allOf(tableFuts).thenApply(unused -> {
            var tables = new ArrayList<Table>(tableNames.size());

            try {
                for (var fut : tableFuts) {
                    var table = fut.get();

                    if (table != null)
                        tables.add((Table) table);
                }
            } catch (Throwable t) {
                throw new CompletionException(t);
            }

            return tables;
        });
    }

    /**
     * Collects a set of table names from the distributed configuration storage.
     *
     * @return A set of table names.
     */
    // TODO: IGNITE-15412 Configuration manager will be used to retrieve distributed values
    // TODO: instead of metastorage manager. That will automatically resolve several bugs of current implementation.
    private Set<String> tableNamesConfigured() {
        IgniteBiTuple<ByteArray, ByteArray> range = toRange(new ByteArray(PUBLIC_PREFIX));

        Set<String> tableNames = new HashSet<>();

        try (Cursor<Entry> cursor = metaStorageMgr.range(range.get1(), range.get2())) {
            while (cursor.hasNext()) {
                Entry entry = cursor.next();

                List<String> keySplit = ConfigurationUtil.split(entry.key().toString());

                if (keySplit.size() == 5 && NamedListNode.NAME.equals(keySplit.get(4))) {
                    @Nullable byte[] value = entry.value();
                    if (value != null)
                        tableNames.add(ByteUtils.fromBytes(value).toString());
                }
            }
        }
        catch (Exception e) {
            LOG.error("Can't get table names.", e);
        }

        return tableNames;
    }

    /**
     * Transforms a prefix bytes to range.
     * This method should be replaced to direct call of range by prefix
     * in Meta storage manager when it will be implemented.
     *
     * @param prefixKey Prefix bytes.
     * @return Tuple with left and right borders for range.
     */
    // TODO: IGNITE-15412 Remove after implementation. Configuration manager will be used to retrieve distributed values
    // TODO: instead of metastorage manager.
    private IgniteBiTuple<ByteArray, ByteArray> toRange(ByteArray prefixKey) {
        var bytes = Arrays.copyOf(prefixKey.bytes(), prefixKey.bytes().length);

        if (bytes[bytes.length - 1] != Byte.MAX_VALUE)
            bytes[bytes.length - 1]++;
        else
            bytes = Arrays.copyOf(bytes, bytes.length + 1);

        return new IgniteBiTuple<>(prefixKey, new ByteArray(bytes));
    }

    /** {@inheritDoc} */
    @Override public Table table(String name) {
        return tableAsync(name).join();
    }

    /** {@inheritDoc} */
    @Override public CompletableFuture<Table> tableAsync(String name) {
        return tableAsync(name, true);
    }

    /**
     * Gets a table if it exists or {@code null} if it was not created or was removed before.
     *
     * @param id Table ID.
     * @return A table or {@code null} if table does not exist.
     */
    @Override public TableImpl table(IgniteUuid id) {
        var tbl = tablesById.get(id);

        if (tbl != null)
            return tbl;

        CompletableFuture<TableImpl> getTblFut = new CompletableFuture<>();

        EventListener<TableEventParameters> clo = new EventListener<>() {
            @Override public boolean notify(@NotNull TableEventParameters parameters, @Nullable Throwable e) {
                if (!id.equals(parameters.tableId()))
                    return false;

                if (e == null)
                    getTblFut.complete(parameters.table());
                else
                    getTblFut.completeExceptionally(e);

                return true;
            }

            @Override public void remove(@NotNull Throwable e) {
                getTblFut.completeExceptionally(e);
            }
        };

        listen(TableEvent.CREATE, clo);

        tbl = tablesById.get(id);

        if (tbl != null && getTblFut.complete(tbl) || getTblFut.complete(null))
            removeListener(TableEvent.CREATE, clo, null);

        return getTblFut.join();
    }

    /**
     * Gets a table if it exists or {@code null} if it was not created or was removed before.
     *
     * @param checkConfiguration True when the method checks a configuration before tries to get a table,
     * false otherwise.
     * @return A table or {@code null} if table does not exist.
     */
    private CompletableFuture<Table> tableAsync(String name, boolean checkConfiguration) {
        if (checkConfiguration && !isTableConfigured(name))
            return CompletableFuture.completedFuture(null);

        Table tbl = tables.get(name);

        if (tbl != null)
            return CompletableFuture.completedFuture(tbl);

        CompletableFuture<Table> getTblFut = new CompletableFuture<>();

        EventListener<TableEventParameters> clo = new EventListener<>() {
            @Override public boolean notify(@NotNull TableEventParameters parameters, @Nullable Throwable e) {
                String tableName = parameters.tableName();

                if (!name.equals(tableName))
                    return false;

                if (e == null)
                    getTblFut.complete(parameters.table());
                else
                    getTblFut.completeExceptionally(e);

                return true;
            }

            @Override public void remove(@NotNull Throwable e) {
                getTblFut.completeExceptionally(e);
            }
        };

        listen(TableEvent.CREATE, clo);

        tbl = tables.get(name);

        if (tbl != null && getTblFut.complete(tbl) ||
            !isTableConfigured(name) && getTblFut.complete(null))
            removeListener(TableEvent.CREATE, clo, null);

        return getTblFut;
    }

    /**
     * Checks that the table is configured.
     *
     * @param name Table name.
     * @return True if table configured, false otherwise.
     */
    private boolean isTableConfigured(String name) {
        return tableNamesConfigured().contains(name);
    }

    /**
     * @see Ignite#setBaseline(Set)
     */
    public void setBaseline(Set<String> nodes) {
        if (nodes == null || nodes.isEmpty())
            throw new IgniteException("New baseline can't be null or empty");

        var currClusterMembers = new HashSet<>(baselineMgr.nodes());

        var currClusterMemberNames =
            currClusterMembers.stream().map(ClusterNode::name).collect(Collectors.toSet());

        for (String nodeName: nodes) {
            if (!currClusterMemberNames.contains(nodeName))
                throw new IgniteException("Node '" + nodeName + "' not in current network cluster membership. " +
                    " Adding not alive nodes is not supported yet.");
        }

        var newBaseline = currClusterMembers
            .stream().filter(n -> nodes.contains(n.name())).collect(Collectors.toSet());

        updateAssignments(currClusterMembers);

        if (!newBaseline.equals(currClusterMembers))
            updateAssignments(newBaseline);
    }

    /**
     * Update assignments for all current tables according to input nodes list.
     * These approach has known issues {@link Ignite#setBaseline(Set)}.
     *
     * @param clusterNodes Set of nodes for assignment.
     */
    private void updateAssignments(Set<ClusterNode> clusterNodes) {
        var setBaselineFut = new CompletableFuture<>();

        var changePeersQueue = new ArrayList<Supplier<CompletableFuture<Void>>>();

        tablesCfg.tables().change(
            tbls -> {
                changePeersQueue.clear();
                for (int i = 0; i < tbls.size(); i++) {
                    tbls.createOrUpdate(tbls.get(i).name(), changeX -> {
                        ExtendedTableChange change = (ExtendedTableChange)changeX;
                        byte[] currAssignments = change.assignments();

                        List<List<ClusterNode>> recalculatedAssignments = AffinityUtils.calculateAssignments(
                            clusterNodes,
                            change.partitions(),
                            change.replicas());

                        if (!recalculatedAssignments.equals(ByteUtils.fromBytes(currAssignments))) {
                            change.changeAssignments(ByteUtils.toBytes(recalculatedAssignments));
                            changePeersQueue.add(() ->
                                updateRaftTopology(
                                    (List<List<ClusterNode>>)ByteUtils.fromBytes(currAssignments),
                                    recalculatedAssignments,
                                    IgniteUuid.fromString(change.id())));
                        }
                    });
                }
            }).thenCompose((v) -> {
                CompletableFuture<?>[] changePeersFutures = new CompletableFuture<?>[changePeersQueue.size()];

                int i = 0;
                for (Supplier<CompletableFuture<Void>> task: changePeersQueue) {
                    changePeersFutures[i++] = task.get();
                }

                return CompletableFuture.allOf(changePeersFutures);
            }).whenComplete((res, th) -> {
                if (th != null)
                    setBaselineFut.completeExceptionally(th);
                else
                    setBaselineFut.complete(null);
            });

        setBaselineFut.join();
    }

    /**
     * Update raft groups of table partitions to new peers list.
     *
     * @param oldAssignments Old assignment.
     * @param newAssignments New assignment.
     * @param tblId Table ID.
     * @return Future, which completes, when update finished.
     */
    private CompletableFuture<Void> updateRaftTopology(
        List<List<ClusterNode>> oldAssignments,
        List<List<ClusterNode>> newAssignments,
        IgniteUuid tblId) {
        CompletableFuture<?>[] futures = new CompletableFuture<?>[oldAssignments.size()];

        // TODO: IGNITE-15554 Add logic for assignment recalculation in case of partitions or replicas changes
        // TODO: Until IGNITE-15554 is implemented it's safe to iterate over partitions and replicas cause there will
        // TODO: be exact same amount of partitions and replicas for both old and new assignments
        for (int i = 0; i < oldAssignments.size(); i++) {
            final int p = i;

            List<ClusterNode> oldPartitionAssignment = oldAssignments.get(p);
            List<ClusterNode> newPartitionAssignment = newAssignments.get(p);

            var toAdd = new HashSet<>(newPartitionAssignment);

            toAdd.removeAll(oldPartitionAssignment);

            futures[i] = raftMgr.prepareRaftGroup(
                raftGroupName(tblId, p),
                oldPartitionAssignment,
                () -> new RaftGroupListener() {
                    @Override public void onRead(Iterator<CommandClosure<ReadCommand>> iterator) {

                    }

                    @Override public void onWrite(Iterator<CommandClosure<WriteCommand>> iterator) {

                    }

                    @Override public void onSnapshotSave(Path path, Consumer<Throwable> doneClo) {

                    }

                    @Override public boolean onSnapshotLoad(Path path) {
                        return false;
                    }

                    @Override public void onShutdown() {

                    }
                },
                60000,
                10000
            )
                .thenCompose(
                    updatedRaftGroupService -> {
                        return
                            updatedRaftGroupService.
                                changePeers(
                                    newPartitionAssignment.stream().map(n -> new Peer(n.address())).collect(Collectors.toList()));
                    }
                ).exceptionally(th -> {
                        LOG.error("Failed to update raft peers for group " + raftGroupName(tblId, p) +
                            "from " + oldPartitionAssignment + " to " + newPartitionAssignment, th);
                        return null;
                    }
                );
        }

        return CompletableFuture.allOf(futures);
    }
}<|MERGE_RESOLUTION|>--- conflicted
+++ resolved
@@ -88,6 +88,7 @@
 import org.apache.ignite.network.ClusterNode;
 import org.apache.ignite.network.NetworkAddress;
 import org.apache.ignite.network.TopologyService;
+import org.apache.ignite.raft.client.Command;
 import org.apache.ignite.raft.client.Peer;
 import org.apache.ignite.raft.client.ReadCommand;
 import org.apache.ignite.raft.client.WriteCommand;
@@ -178,16 +179,12 @@
         TablesConfiguration tablesCfg,
         DataStorageConfiguration dataStorageCfg,
         Loza raftMgr,
-<<<<<<< HEAD
+        BaselineManager baselineMgr,
+        TopologyService topologyService,
+        MetaStorageManager metaStorageMgr,
         Path partitionsStoreDir,
         TxManager txManager,
         LockManager lockManager
-=======
-        BaselineManager baselineMgr,
-        TopologyService topologyService,
-        MetaStorageManager metaStorageMgr,
-        Path partitionsStoreDir
->>>>>>> c0a3f327
     ) {
         this.tablesCfg = tablesCfg;
         this.dataStorageCfg = dataStorageCfg;
@@ -195,10 +192,8 @@
         this.baselineMgr = baselineMgr;
         this.metaStorageMgr = metaStorageMgr;
         this.partitionsStoreDir = partitionsStoreDir;
-<<<<<<< HEAD
         this.txManager = txManager;
         this.lockManager = lockManager;
-=======
 
         netAddrResolver = addr -> {
             ClusterNode node = topologyService.getByAddress(addr);
@@ -210,7 +205,6 @@
         };
 
         engine = new RocksDbStorageEngine();
->>>>>>> c0a3f327
     }
 
     /** {@inheritDoc} */
@@ -293,7 +287,7 @@
                                 raftGroupName(tblId, p),
                                 newPartitionAssignment,
                                 toAdd,
-                                () -> new PartitionListener(tableStorages.get(tblId).getOrCreatePartition(p))
+                                () -> new PartitionListener(tblId, new VersionedRowStore(tableStorages.get(tblId).getOrCreatePartition(p), txManager))
                             )
                                 .thenAccept(
                                     updatedRaftGroupService -> tables.get(ctx.newValue().name()).updateInternalTableRaftGroupService(p, updatedRaftGroupService)
@@ -419,18 +413,9 @@
                 raftMgr.prepareRaftGroup(
                     raftGroupName(tblId, p),
                     assignment.get(p),
-                    () -> new PartitionListener(tableStorage.getOrCreatePartition(partId))
+                    () -> new PartitionListener(tblId, new VersionedRowStore(tableStorage.getOrCreatePartition(partId), txManager))
                 )
             );
-<<<<<<< HEAD
-
-            partitionsGroupsFutures.add(raftMgr.prepareRaftGroup(
-                raftGroupName(tblId, p),
-                assignment.get(p),
-                new PartitionListener(tblId, new VersionedRowStore(storage, txManager))
-            ));
-=======
->>>>>>> c0a3f327
         }
 
         CompletableFuture.allOf(partitionsGroupsFutures.toArray(CompletableFuture[]::new)).thenRun(() -> {
@@ -447,11 +432,7 @@
                     partitionMap.put(p, service);
                 }
 
-<<<<<<< HEAD
-            InternalTableImpl internalTable = new InternalTableImpl(name, tblId, partitionMap, partitions, txManager);
-=======
-                InternalTableImpl internalTable = new InternalTableImpl(name, tblId, partitionMap, partitions, netAddrResolver);
->>>>>>> c0a3f327
+                InternalTableImpl internalTable = new InternalTableImpl(name, tblId, partitionMap, partitions, netAddrResolver, txManager);
 
                 var schemaRegistry = new SchemaRegistryImpl(v -> schemaDesc);
 
@@ -1073,15 +1054,15 @@
                 oldPartitionAssignment,
                 () -> new RaftGroupListener() {
                     @Override public void onRead(Iterator<CommandClosure<ReadCommand>> iterator) {
-
+                        // No-op.
                     }
 
                     @Override public void onWrite(Iterator<CommandClosure<WriteCommand>> iterator) {
-
+                        // No-op.
                     }
 
                     @Override public void onSnapshotSave(Path path, Consumer<Throwable> doneClo) {
-
+                        // No-op.
                     }
 
                     @Override public boolean onSnapshotLoad(Path path) {
@@ -1089,7 +1070,11 @@
                     }
 
                     @Override public void onShutdown() {
-
+                        // No-op.
+                    }
+
+                    @Override public @Nullable CompletableFuture<Void> onBeforeApply(Command command) {
+                        return null;
                     }
                 },
                 60000,
