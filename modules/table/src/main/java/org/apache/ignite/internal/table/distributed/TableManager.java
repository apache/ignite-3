--- conflicted
+++ resolved
@@ -32,16 +32,9 @@
 import java.util.concurrent.ConcurrentHashMap;
 import java.util.concurrent.ExecutionException;
 import java.util.function.Consumer;
-<<<<<<< HEAD
-import java.util.function.Function;
-import java.util.function.Predicate;
-import java.util.function.Supplier;
-
-=======
 import java.util.stream.Collectors;
 import org.apache.ignite.configuration.NamedListView;
 import org.apache.ignite.configuration.schemas.table.ColumnView;
->>>>>>> b96acd66
 import org.apache.ignite.configuration.schemas.table.TableChange;
 import org.apache.ignite.configuration.schemas.table.TableView;
 import org.apache.ignite.configuration.schemas.table.TablesConfiguration;
@@ -113,9 +106,6 @@
     /** Tables. */
     private final Map<String, TableImpl> tables = new ConcurrentHashMap<>();
 
-    /** Tables. */
-    private final Map<UUID, TableImpl> tablesById = new ConcurrentHashMap<>();
-
     /**
      * Creates a new table manager.
      *
@@ -177,7 +167,6 @@
         var table = new TableImpl(internalTable, schemaReg);
 
         tables.put(name, table);
-        tablesById.put(table.tableId(), table);
 
         onEvent(TableEvent.CREATE, new TableEventParameters(table), null);
     }
@@ -609,11 +598,9 @@
                     return false;
 
                 if (e == null) {
-                    TableImpl droppedTable = tables.remove(tableName);
+                    Table droppedTable = tables.remove(tableName);
 
                     assert droppedTable != null;
-
-                    tablesById.remove(droppedTable.tableId());
 
                     dropTblFut.complete(null);
                 }
@@ -709,67 +696,31 @@
     /**
      * Gets a table if it exists or {@code null} if it was not created or was removed before.
      *
-     * @param id Table ID.
-     * @param checkConfiguration True when the method checks a configuration before tries to get a table,
-     * false otherwise.
-     * @return A table or {@code null} if table does not exist.
-     */
-    public TableImpl table(UUID id, boolean checkConfiguration) {
-        return table(() -> tablesById.get(id), p -> p.tableId().equals(id), checkConfiguration);
-    }
-
-    /**
-     * Gets a table if it exists or {@code null} if it was not created or was removed before.
-     *
      * @param name Table name.
      * @param checkConfiguration True when the method checks a configuration before tries to get a table,
      * false otherwise.
      * @return A table or {@code null} if table does not exist.
      */
     private Table table(String name, boolean checkConfiguration) {
-        return table(() -> tables.get(name), p -> p.tableName().equals(name), checkConfiguration);
-    }
-
-    /**
-     * Gets a table if it exists or {@code null} if it was not created or was removed before.
-     *
-     * @param checkConfiguration True when the method checks a configuration before tries to get a table,
-     * false otherwise.
-     * @return A table or {@code null} if table does not exist.
-     */
-    private TableImpl table(Supplier<TableImpl> supplier, Predicate<TableEventParameters> predicate, boolean checkConfiguration) {
-        var tbl = supplier.get();
-
-        if (tbl != null) {
-            if (isTableConfigured(tbl.tableName()))
-                return tbl;
-            else
-                return null;
-        }
-
-        CompletableFuture<TableImpl> getTblFut = new CompletableFuture<>();
-
-<<<<<<< HEAD
-        var clo = new EventListener<TableEventParameters>() {
-            @Override public boolean notify(@NotNull TableEventParameters parameters, @Nullable Throwable e) {
-                if (e instanceof ListenerRemovedException) {
-                    getTblFut.completeExceptionally(e);
-
-                    return true;
-                }
-
-                if (!predicate.test(parameters))
-=======
+        if (checkConfiguration && !isTableConfigured(name))
+            return null;
+
+        Table tbl = tables.get(name);
+
+        if (tbl != null)
+            return tbl;
+
+        CompletableFuture<Table> getTblFut = new CompletableFuture<>();
+
         EventListener<TableEventParameters> clo = new EventListener<>() {
             @Override public boolean notify(@NotNull TableEventParameters parameters, @Nullable Throwable e) {
                 String tableName = parameters.tableName();
 
                 if (!name.equals(tableName))
->>>>>>> b96acd66
                     return false;
 
                 if (e == null)
-                    getTblFut.complete((TableImpl) parameters.table());
+                    getTblFut.complete(parameters.table());
                 else
                     getTblFut.completeExceptionally(e);
 
@@ -783,17 +734,11 @@
 
         listen(TableEvent.CREATE, clo);
 
-        tbl = supplier.get();
-
-<<<<<<< HEAD
-        if (tbl != null && isTableConfigured(tbl.tableName()) && getTblFut.complete(tbl) ||
-            getTblFut.complete(null))
-            removeListener(TableEvent.CREATE, clo);
-=======
+        tbl = tables.get(name);
+
         if (tbl != null && getTblFut.complete(tbl) ||
             !isTableConfigured(name) && getTblFut.complete(null))
             removeListener(TableEvent.CREATE, clo, null);
->>>>>>> b96acd66
 
         return getTblFut.join();
     }
