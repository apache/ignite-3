--- conflicted
+++ resolved
@@ -558,28 +558,21 @@
 
             assert !assignments.isEmpty() : "Couldn't create the table with empty assignments.";
 
-            UUID tblId = ((ExtendedTableView) ctx.newValue()).id();
-
             var createTableFut = createTableLocally(
                     ctx.storageRevision(),
                     ctx.newValue().name(),
-<<<<<<< HEAD
-                    ((ExtendedTableView) ctx.newValue()).id(),
+                    ctx.newValue().id(),
                     assignments);
 
-            writeTableAssignmentsToMetastore(tblId, assignments);
+            writeTableAssignmentsToMetastore(ctx.newValue().id(), assignments);
 
             return createTableFut;
-=======
-                    ctx.newValue().id()
-            );
->>>>>>> c6ee1d2b
         } finally {
             busyLock.leaveBusy();
         }
     }
 
-    private void writeTableAssignmentsToMetastore(UUID tableId, List<Set<Assignment>> assignments) {
+    private void writeTableAssignmentsToMetastore(int tableId, List<Set<Assignment>> assignments) {
         assert !assignments.isEmpty();
 
         List<Operation> partitionAssignments = new ArrayList<>(assignments.size());
@@ -628,14 +621,8 @@
             dropTableLocally(
                     ctx.storageRevision(),
                     ctx.oldValue().name(),
-<<<<<<< HEAD
-                    ((ExtendedTableView) ctx.oldValue()).id(),
+                    ctx.oldValue().id(),
                     partitions);
-=======
-                    ctx.oldValue().id(),
-                    ByteUtils.fromBytes(ctx.oldValue(ExtendedTableView.class).assignments())
-            );
->>>>>>> c6ee1d2b
         } finally {
             busyLock.leaveBusy();
         }
@@ -648,19 +635,12 @@
      *
      * @param evt Change assignment event.
      */
-<<<<<<< HEAD
     private CompletableFuture<?> createTablePartitionsLocally(
             long causalityToken,
             List<Set<Assignment>> assignments,
             ExtendedTableView tblCfg,
             TableImpl table) {
-        UUID tblId = tblCfg.id();
-=======
-    private CompletableFuture<?> updateAssignmentInternal(ConfigurationNotificationEvent<byte[]> assignmentsCtx) {
-        ExtendedTableView tblCfg = assignmentsCtx.newValue(ExtendedTableView.class);
-
         int tblId = tblCfg.id();
->>>>>>> c6ee1d2b
 
         DistributionZoneConfiguration dstCfg = getZoneById(distributionZonesConfiguration, tblCfg.zoneId());
 
@@ -1124,11 +1104,7 @@
      * @param tblId Table id.
      * @return Future that will be completed when local changes related to the table creation are applied.
      */
-<<<<<<< HEAD
-    private CompletableFuture<?> createTableLocally(long causalityToken, String name, UUID tblId, List<Set<Assignment>> assignments) {
-=======
-    private CompletableFuture<?> createTableLocally(long causalityToken, String name, int tblId) {
->>>>>>> c6ee1d2b
+    private CompletableFuture<?> createTableLocally(long causalityToken, String name, int tblId, List<Set<Assignment>> assignments) {
         LOG.trace("Creating local table: name={}, id={}, token={}", name, tblId, causalityToken);
 
         TableConfiguration tableCfg = tablesCfg.tables().get(name);
@@ -1254,11 +1230,7 @@
      * @param tblId Table id.
      * @param partitions Number of partitions.
      */
-<<<<<<< HEAD
-    private void dropTableLocally(long causalityToken, String name, UUID tblId, int partitions) {
-=======
-    private void dropTableLocally(long causalityToken, String name, int tblId, List<Set<ClusterNode>> assignment) {
->>>>>>> c6ee1d2b
+    private void dropTableLocally(long causalityToken, String name, int tblId, int partitions) {
         try {
             CompletableFuture<?>[] removeStorageFromGcFutures = new CompletableFuture<?>[partitions];
 
