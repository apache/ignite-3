--- conflicted
+++ resolved
@@ -1167,12 +1167,6 @@
             pendingTables.remove(tableId);
         }));
 
-<<<<<<< HEAD
-        // TODO https://issues.apache.org/jira/browse/IGNITE-20916 fix API future completion.
-        tablesById(causalityToken).thenRun(() -> inBusyLock(busyLock, () -> completeApiCreateFuture(table)));
-
-=======
->>>>>>> c6d00df2
         // TODO should be reworked in IGNITE-16763
 
         // TODO: https://issues.apache.org/jira/browse/IGNITE-19913 Possible performance degradation.
