/*
 * Licensed to the Apache Software Foundation (ASF) under one or more
 * contributor license agreements. See the NOTICE file distributed with
 * this work for additional information regarding copyright ownership.
 * The ASF licenses this file to You under the Apache License, Version 2.0
 * (the "License"); you may not use this file except in compliance with
 * the License. You may obtain a copy of the License at
 *
 *      http://www.apache.org/licenses/LICENSE-2.0
 *
 * Unless required by applicable law or agreed to in writing, software
 * distributed under the License is distributed on an "AS IS" BASIS,
 * WITHOUT WARRANTIES OR CONDITIONS OF ANY KIND, either express or implied.
 * See the License for the specific language governing permissions and
 * limitations under the License.
 */

package org.apache.ignite.internal.table.distributed;

import static java.util.Collections.unmodifiableMap;
import static java.util.concurrent.CompletableFuture.allOf;
import static java.util.concurrent.CompletableFuture.completedFuture;
import static java.util.concurrent.CompletableFuture.failedFuture;
import static java.util.concurrent.CompletableFuture.runAsync;
import static java.util.concurrent.CompletableFuture.supplyAsync;
import static java.util.stream.Collectors.toList;
import static org.apache.ignite.internal.distributionzones.DistributionZonesUtil.dataNodes;
import static org.apache.ignite.internal.distributionzones.DistributionZonesUtil.extractZoneId;
import static org.apache.ignite.internal.distributionzones.DistributionZonesUtil.zoneDataNodesPrefix;
import static org.apache.ignite.internal.schema.SchemaManager.INITIAL_SCHEMA_VERSION;
import static org.apache.ignite.internal.util.IgniteUtils.inBusyLock;
import static org.apache.ignite.internal.util.IgniteUtils.shutdownAndAwaitTermination;
import static org.apache.ignite.internal.utils.RebalanceUtil.ASSIGNMENTS_SWITCH_REDUCE_PREFIX;
import static org.apache.ignite.internal.utils.RebalanceUtil.PENDING_ASSIGNMENTS_PREFIX;
import static org.apache.ignite.internal.utils.RebalanceUtil.STABLE_ASSIGNMENTS_PREFIX;
import static org.apache.ignite.internal.utils.RebalanceUtil.extractPartitionNumber;
import static org.apache.ignite.internal.utils.RebalanceUtil.extractTableId;
import static org.apache.ignite.internal.utils.RebalanceUtil.pendingPartAssignmentsKey;
import static org.apache.ignite.internal.utils.RebalanceUtil.stablePartAssignmentsKey;
import static org.apache.ignite.internal.utils.RebalanceUtil.updatePendingAssignmentsKeys;

import it.unimi.dsi.fastutil.ints.Int2ObjectOpenHashMap;
import java.io.IOException;
import java.nio.file.Files;
import java.nio.file.Path;
import java.util.ArrayList;
import java.util.Arrays;
import java.util.Collection;
import java.util.HashMap;
import java.util.HashSet;
import java.util.List;
import java.util.Map;
import java.util.NoSuchElementException;
import java.util.Objects;
import java.util.Set;
import java.util.UUID;
import java.util.concurrent.CompletableFuture;
import java.util.concurrent.CompletionException;
import java.util.concurrent.ConcurrentHashMap;
import java.util.concurrent.CopyOnWriteArrayList;
import java.util.concurrent.CountDownLatch;
import java.util.concurrent.ExecutionException;
import java.util.concurrent.ExecutorService;
import java.util.concurrent.Executors;
import java.util.concurrent.LinkedBlockingQueue;
import java.util.concurrent.ScheduledExecutorService;
import java.util.concurrent.ScheduledThreadPoolExecutor;
import java.util.concurrent.ThreadPoolExecutor;
import java.util.concurrent.TimeUnit;
import java.util.concurrent.atomic.AtomicBoolean;
import java.util.concurrent.atomic.AtomicReference;
import java.util.function.Consumer;
import java.util.function.Function;
import java.util.function.IntSupplier;
import java.util.stream.Stream;
import org.apache.ignite.configuration.ConfigurationChangeException;
import org.apache.ignite.configuration.ConfigurationProperty;
import org.apache.ignite.configuration.NamedConfigurationTree;
import org.apache.ignite.configuration.NamedListView;
import org.apache.ignite.configuration.notifications.ConfigurationNamedListListener;
import org.apache.ignite.configuration.notifications.ConfigurationNotificationEvent;
import org.apache.ignite.internal.affinity.AffinityUtils;
import org.apache.ignite.internal.affinity.Assignment;
import org.apache.ignite.internal.baseline.BaselineManager;
import org.apache.ignite.internal.causality.CompletionListener;
import org.apache.ignite.internal.causality.IncrementalVersionedValue;
import org.apache.ignite.internal.hlc.HybridClock;
import org.apache.ignite.internal.hlc.HybridTimestamp;
import org.apache.ignite.internal.logger.IgniteLogger;
import org.apache.ignite.internal.logger.Loggers;
import org.apache.ignite.internal.manager.EventListener;
import org.apache.ignite.internal.manager.IgniteComponent;
import org.apache.ignite.internal.manager.Producer;
import org.apache.ignite.internal.metastorage.Entry;
import org.apache.ignite.internal.metastorage.MetaStorageManager;
import org.apache.ignite.internal.metastorage.WatchEvent;
import org.apache.ignite.internal.metastorage.WatchListener;
import org.apache.ignite.internal.raft.Loza;
import org.apache.ignite.internal.raft.Peer;
import org.apache.ignite.internal.raft.PeersAndLearners;
import org.apache.ignite.internal.raft.RaftGroupEventsListener;
import org.apache.ignite.internal.raft.RaftManager;
import org.apache.ignite.internal.raft.RaftNodeId;
import org.apache.ignite.internal.raft.server.RaftGroupOptions;
import org.apache.ignite.internal.raft.service.RaftGroupListener;
import org.apache.ignite.internal.raft.service.RaftGroupService;
import org.apache.ignite.internal.raft.storage.impl.LogStorageFactoryCreator;
import org.apache.ignite.internal.replicator.ReplicaManager;
import org.apache.ignite.internal.replicator.ReplicaService;
import org.apache.ignite.internal.schema.SchemaManager;
import org.apache.ignite.internal.schema.configuration.ExtendedTableChange;
import org.apache.ignite.internal.schema.configuration.ExtendedTableConfiguration;
import org.apache.ignite.internal.schema.configuration.ExtendedTableView;
import org.apache.ignite.internal.schema.configuration.TableChange;
import org.apache.ignite.internal.schema.configuration.TableConfiguration;
import org.apache.ignite.internal.schema.configuration.TableView;
import org.apache.ignite.internal.schema.configuration.TablesConfiguration;
import org.apache.ignite.internal.schema.configuration.index.TableIndexView;
import org.apache.ignite.internal.schema.event.SchemaEvent;
import org.apache.ignite.internal.schema.event.SchemaEventParameters;
import org.apache.ignite.internal.storage.DataStorageManager;
import org.apache.ignite.internal.storage.MvPartitionStorage;
import org.apache.ignite.internal.storage.StorageException;
import org.apache.ignite.internal.storage.engine.MvTableStorage;
import org.apache.ignite.internal.table.IgniteTablesInternal;
import org.apache.ignite.internal.table.InternalTable;
import org.apache.ignite.internal.table.TableImpl;
import org.apache.ignite.internal.table.distributed.gc.MvGc;
import org.apache.ignite.internal.table.distributed.message.HasDataRequest;
import org.apache.ignite.internal.table.distributed.message.HasDataResponse;
import org.apache.ignite.internal.table.distributed.raft.PartitionDataStorage;
import org.apache.ignite.internal.table.distributed.raft.PartitionListener;
import org.apache.ignite.internal.table.distributed.raft.RebalanceRaftGroupEventsListener;
import org.apache.ignite.internal.table.distributed.raft.snapshot.PartitionAccessImpl;
import org.apache.ignite.internal.table.distributed.raft.snapshot.PartitionKey;
import org.apache.ignite.internal.table.distributed.raft.snapshot.PartitionSnapshotStorageFactory;
import org.apache.ignite.internal.table.distributed.raft.snapshot.outgoing.OutgoingSnapshotsManager;
import org.apache.ignite.internal.table.distributed.raft.snapshot.outgoing.SnapshotAwarePartitionDataStorage;
import org.apache.ignite.internal.table.distributed.replicator.PartitionReplicaListener;
import org.apache.ignite.internal.table.distributed.replicator.PlacementDriver;
import org.apache.ignite.internal.table.distributed.replicator.TablePartitionId;
import org.apache.ignite.internal.table.distributed.storage.InternalTableImpl;
import org.apache.ignite.internal.table.distributed.storage.PartitionStorages;
import org.apache.ignite.internal.table.event.TableEvent;
import org.apache.ignite.internal.table.event.TableEventParameters;
import org.apache.ignite.internal.thread.NamedThreadFactory;
import org.apache.ignite.internal.tx.LockManager;
import org.apache.ignite.internal.tx.TxManager;
import org.apache.ignite.internal.tx.storage.state.TxStateStorage;
import org.apache.ignite.internal.tx.storage.state.TxStateTableStorage;
import org.apache.ignite.internal.tx.storage.state.rocksdb.TxStateRocksDbTableStorage;
import org.apache.ignite.internal.util.ByteUtils;
import org.apache.ignite.internal.util.IgniteNameUtils;
import org.apache.ignite.internal.util.IgniteSpinBusyLock;
import org.apache.ignite.internal.util.IgniteUtils;
import org.apache.ignite.internal.util.Lazy;
import org.apache.ignite.internal.util.PendingComparableValuesTracker;
import org.apache.ignite.internal.utils.RebalanceUtil;
import org.apache.ignite.lang.ByteArray;
import org.apache.ignite.lang.IgniteException;
import org.apache.ignite.lang.IgniteInternalException;
import org.apache.ignite.lang.IgniteStringFormatter;
import org.apache.ignite.lang.IgniteSystemProperties;
import org.apache.ignite.lang.NodeStoppingException;
import org.apache.ignite.lang.TableAlreadyExistsException;
import org.apache.ignite.lang.TableNotFoundException;
import org.apache.ignite.network.ClusterNode;
import org.apache.ignite.network.ClusterService;
import org.apache.ignite.network.MessagingService;
import org.apache.ignite.network.TopologyService;
import org.apache.ignite.raft.jraft.storage.impl.VolatileRaftMetaStorage;
import org.apache.ignite.table.Table;
import org.jetbrains.annotations.NotNull;
import org.jetbrains.annotations.Nullable;
import org.jetbrains.annotations.TestOnly;

/**
 * Table manager.
 */
public class TableManager extends Producer<TableEvent, TableEventParameters> implements IgniteTablesInternal, IgniteComponent {
    private static final String DEFAULT_SCHEMA_NAME = "PUBLIC";

    private static final long QUERY_DATA_NODES_COUNT_TIMEOUT = TimeUnit.SECONDS.toMillis(3);

    /** The logger. */
    private static final IgniteLogger LOG = Loggers.forClass(TableManager.class);

    /** Name of a transaction state directory. */
    private static final String TX_STATE_DIR = "tx-state-";

    /** Transaction storage flush delay. */
    private static final int TX_STATE_STORAGE_FLUSH_DELAY = 1000;
    private static final IntSupplier TX_STATE_STORAGE_FLUSH_DELAY_SUPPLIER = () -> TX_STATE_STORAGE_FLUSH_DELAY;

    /**
     * If this property is set to {@code true} then an attempt to get the configuration property directly from Meta storage will be skipped,
     * and the local property will be returned.
     * TODO: IGNITE-16774 This property and overall approach, access configuration directly through Meta storage,
     * TODO: will be removed after fix of the issue.
     */
    private final boolean getMetadataLocallyOnly = IgniteSystemProperties.getBoolean("IGNITE_GET_METADATA_LOCALLY_ONLY");

    /** Tables configuration. */
    private final TablesConfiguration tablesCfg;

    private final ClusterService clusterService;

    /** Raft manager. */
    private final RaftManager raftMgr;

    /** Replica manager. */
    private final ReplicaManager replicaMgr;

    /** Lock manager. */
    private final LockManager lockMgr;

    /** Replica service. */
    private final ReplicaService replicaSvc;

    /** Baseline manager. */
    private final BaselineManager baselineMgr;

    /** Transaction manager. */
    private final TxManager txManager;

    /** Meta storage manager. */
    private final MetaStorageManager metaStorageMgr;

    /** Data storage manager. */
    private final DataStorageManager dataStorageMgr;

    /** Placement driver. */
    private final PlacementDriver placementDriver;

    /** Here a table future stores during creation (until the table can be provided to client). */
    private final Map<UUID, CompletableFuture<Table>> tableCreateFuts = new ConcurrentHashMap<>();

    /** Versioned store for tables by id. */
    private final IncrementalVersionedValue<Map<UUID, TableImpl>> tablesByIdVv;

    /**
     * {@link TableImpl} is created during update of tablesByIdVv, we store reference to it in case of updating of tablesByIdVv fails, so we
     * can stop resources associated with the table.
     */
    private final Map<UUID, TableImpl> tablesToStopInCaseOfError = new ConcurrentHashMap<>();

    /** Resolver that resolves a node consistent ID to cluster node. */
    private final Function<String, ClusterNode> clusterNodeResolver;

    /** Busy lock to stop synchronously. */
    private final IgniteSpinBusyLock busyLock = new IgniteSpinBusyLock();

    /** Prevents double stopping the component. */
    private final AtomicBoolean stopGuard = new AtomicBoolean();

    /** Schema manager. */
    private final SchemaManager schemaManager;

    private final LogStorageFactoryCreator volatileLogStorageFactoryCreator;

    /** Executor for scheduling retries of a rebalance. */
    private final ScheduledExecutorService rebalanceScheduler;

    /** Transaction state storage scheduled pool. */
    private final ScheduledExecutorService txStateStorageScheduledPool;

    /** Transaction state storage pool. */
    private final ExecutorService txStateStoragePool;

    /** Scan request executor. */
    private final ExecutorService scanRequestExecutor;

    /**
     * Separate executor for IO operations like partition storage initialization or partition raft group meta data persisting.
     */
    private final ExecutorService ioExecutor;

    private final HybridClock clock;

    private final OutgoingSnapshotsManager outgoingSnapshotsManager;

    /** Partitions storage path. */
    private final Path storagePath;

    /** Assignment change event listeners. */
    private final CopyOnWriteArrayList<Consumer<IgniteTablesInternal>> assignmentsChangeListeners = new CopyOnWriteArrayList<>();

    /** Incoming RAFT snapshots executor. */
    private final ExecutorService incomingSnapshotsExecutor;

    /** Rebalance scheduler pool size. */
    private static final int REBALANCE_SCHEDULER_POOL_SIZE = Math.min(Runtime.getRuntime().availableProcessors() * 3, 20);

    private static final TableMessagesFactory TABLE_MESSAGES_FACTORY = new TableMessagesFactory();

    /** Meta storage listener for changes in the distribution zones data nodes. */
    private final WatchListener distributionZonesDataNodesListener;

    /** Meta storage listener for pending assignments. */
    private final WatchListener pendingAssignmentsRebalanceListener;

    /** Meta storage listener for stable assignments. */
    private final WatchListener stableAssignmentsRebalanceListener;

    /** Meta storage listener for switch reduce assignments. */
    private final WatchListener assignmentsSwitchRebalanceListener;

    private final MvGc mvGc;

    /**
     * Creates a new table manager.
     *
     * @param nodeName Node name.
     * @param registry Registry for versioned values.
     * @param tablesCfg Tables configuration.
     * @param raftMgr Raft manager.
     * @param replicaMgr Replica manager.
     * @param lockMgr Lock manager.
     * @param replicaSvc Replica service.
     * @param baselineMgr Baseline manager.
     * @param txManager Transaction manager.
     * @param dataStorageMgr Data storage manager.
     * @param schemaManager Schema manager.
     * @param volatileLogStorageFactoryCreator Creator for {@link org.apache.ignite.internal.raft.storage.LogStorageFactory} for
     *         volatile tables.
     */
    public TableManager(
            String nodeName,
            Consumer<Function<Long, CompletableFuture<?>>> registry,
            TablesConfiguration tablesCfg,
            ClusterService clusterService,
            RaftManager raftMgr,
            ReplicaManager replicaMgr,
            LockManager lockMgr,
            ReplicaService replicaSvc,
            BaselineManager baselineMgr,
            TopologyService topologyService,
            TxManager txManager,
            DataStorageManager dataStorageMgr,
            Path storagePath,
            MetaStorageManager metaStorageMgr,
            SchemaManager schemaManager,
            LogStorageFactoryCreator volatileLogStorageFactoryCreator,
            HybridClock clock,
            OutgoingSnapshotsManager outgoingSnapshotsManager
    ) {
        this.tablesCfg = tablesCfg;
        this.clusterService = clusterService;
        this.raftMgr = raftMgr;
        this.baselineMgr = baselineMgr;
        this.replicaMgr = replicaMgr;
        this.lockMgr = lockMgr;
        this.replicaSvc = replicaSvc;
        this.txManager = txManager;
        this.dataStorageMgr = dataStorageMgr;
        this.storagePath = storagePath;
        this.metaStorageMgr = metaStorageMgr;
        this.schemaManager = schemaManager;
        this.volatileLogStorageFactoryCreator = volatileLogStorageFactoryCreator;
        this.clock = clock;
        this.outgoingSnapshotsManager = outgoingSnapshotsManager;

        clusterNodeResolver = topologyService::getByConsistentId;

        placementDriver = new PlacementDriver(replicaSvc, clusterNodeResolver);

        tablesByIdVv = new IncrementalVersionedValue<>(registry, HashMap::new);

        registry.accept(token -> {
            tablesToStopInCaseOfError.clear();

            return completedFuture(null);
        });

        txStateStorageScheduledPool = Executors.newSingleThreadScheduledExecutor(
                NamedThreadFactory.create(nodeName, "tx-state-storage-scheduled-pool", LOG));

        txStateStoragePool = Executors.newFixedThreadPool(Runtime.getRuntime().availableProcessors(),
                NamedThreadFactory.create(nodeName, "tx-state-storage-pool", LOG));

        scanRequestExecutor = Executors.newSingleThreadExecutor(
                NamedThreadFactory.create(nodeName, "scan-query-executor-", LOG));

        rebalanceScheduler = new ScheduledThreadPoolExecutor(REBALANCE_SCHEDULER_POOL_SIZE,
                NamedThreadFactory.create(nodeName, "rebalance-scheduler", LOG));

        int cpus = Runtime.getRuntime().availableProcessors();

        ioExecutor = new ThreadPoolExecutor(
                Math.min(cpus * 3, 25),
                Integer.MAX_VALUE,
                100,
                TimeUnit.MILLISECONDS,
                new LinkedBlockingQueue<>(),
                NamedThreadFactory.create(nodeName, "tableManager-io", LOG));

        incomingSnapshotsExecutor = new ThreadPoolExecutor(
                cpus,
                cpus,
                100,
                TimeUnit.MILLISECONDS,
                new LinkedBlockingQueue<>(),
                NamedThreadFactory.create(nodeName, "incoming-raft-snapshot", LOG)
        );

        distributionZonesDataNodesListener = createDistributionZonesDataNodesListener();

        pendingAssignmentsRebalanceListener = createPendingAssignmentsRebalanceListener();

        stableAssignmentsRebalanceListener = createStableAssignmentsRebalanceListener();

        assignmentsSwitchRebalanceListener = createAssignmentsSwitchRebalanceListener();

        mvGc = new MvGc(nodeName, tablesCfg);
    }

    @Override
    public void start() {
        mvGc.start();

        tablesCfg.tables().any().replicas().listen(this::onUpdateReplicas);

        // TODO: IGNITE-18694 - Recovery for the case when zones watch listener processed event but assignments were not updated.
        metaStorageMgr.registerPrefixWatch(zoneDataNodesPrefix(), distributionZonesDataNodesListener);

        metaStorageMgr.registerPrefixWatch(ByteArray.fromString(PENDING_ASSIGNMENTS_PREFIX), pendingAssignmentsRebalanceListener);
        metaStorageMgr.registerPrefixWatch(ByteArray.fromString(STABLE_ASSIGNMENTS_PREFIX), stableAssignmentsRebalanceListener);
        metaStorageMgr.registerPrefixWatch(ByteArray.fromString(ASSIGNMENTS_SWITCH_REDUCE_PREFIX), assignmentsSwitchRebalanceListener);

        ((ExtendedTableConfiguration) tablesCfg.tables().any()).assignments().listen(this::onUpdateAssignments);

        tablesCfg.tables().listenElements(new ConfigurationNamedListListener<>() {
            @Override
            public CompletableFuture<?> onCreate(ConfigurationNotificationEvent<TableView> ctx) {
                return onTableCreate(ctx);
            }

            @Override
            public CompletableFuture<?> onRename(String oldName, String newName, ConfigurationNotificationEvent<TableView> ctx) {
                // TODO: IGNITE-15485 Support table rename operation.

                return completedFuture(null);
            }

            @Override
            public CompletableFuture<?> onDelete(ConfigurationNotificationEvent<TableView> ctx) {
                return onTableDelete(ctx);
            }
        });

        schemaManager.listen(SchemaEvent.CREATE, new EventListener<>() {
            /** {@inheritDoc} */
            @Override
            public CompletableFuture<Boolean> notify(@NotNull SchemaEventParameters parameters, @Nullable Throwable exception) {
                var eventParameters = new TableEventParameters(parameters.causalityToken(), parameters.tableId());

                return fireEvent(TableEvent.ALTER, eventParameters).thenApply(v -> false);
            }
        });

        addMessageHandler(clusterService.messagingService());
    }

    /**
     * Adds a table manager message handler.
     *
     * @param messagingService Messaging service.
     */
    private void addMessageHandler(MessagingService messagingService) {
        messagingService.addMessageHandler(TableMessageGroup.class, (message, sender, correlationId) -> {
            if (message instanceof HasDataRequest) {
                // This message queries if a node has any data for a specific partition of a table
                assert correlationId != null;

                HasDataRequest msg = (HasDataRequest) message;

                UUID tableId = msg.tableId();
                int partitionId = msg.partitionId();

                boolean contains = false;

                TableImpl table = tablesByIdVv.latest().get(tableId);

                if (table != null) {
                    MvTableStorage storage = table.internalTable().storage();

                    MvPartitionStorage mvPartition = storage.getMvPartition(partitionId);

                    // If node's recovery process is incomplete (no partition storage), then we consider this node's
                    // partition storage empty.
                    if (mvPartition != null) {
                        // If applied index of a storage is greater than 0,
                        // then there is data.
                        contains = mvPartition.lastAppliedIndex() > 0;
                    }
                }

                messagingService.respond(sender, TABLE_MESSAGES_FACTORY.hasDataResponse().result(contains).build(), correlationId);
            }
        });
    }

    /**
     * Listener of table create configuration change.
     *
     * @param ctx Table configuration context.
     * @return A future.
     */
    private CompletableFuture<?> onTableCreate(ConfigurationNotificationEvent<TableView> ctx) {
        if (!busyLock.enterBusy()) {
            UUID tblId = ((ExtendedTableView) ctx.newValue()).id();

            fireEvent(TableEvent.CREATE,
                    new TableEventParameters(ctx.storageRevision(), tblId),
                    new NodeStoppingException()
            );

            return failedFuture(new NodeStoppingException());
        }

        try {
            return createTableLocally(
                    ctx.storageRevision(),
                    ctx.newValue().name(),
                    ((ExtendedTableView) ctx.newValue()).id(),
                    ctx.newValue().partitions()
            );
        } finally {
            busyLock.leaveBusy();
        }
    }

    /**
     * Listener of table drop configuration change.
     *
     * @param ctx Table configuration context.
     * @return A future.
     */
    private CompletableFuture<?> onTableDelete(ConfigurationNotificationEvent<TableView> ctx) {
        if (!busyLock.enterBusy()) {
            UUID tblId = ((ExtendedTableView) ctx.oldValue()).id();

            fireEvent(
                    TableEvent.DROP,
                    new TableEventParameters(ctx.storageRevision(), tblId),
                    new NodeStoppingException()
            );

            return failedFuture(new NodeStoppingException());
        }

        try {
            dropTableLocally(
                    ctx.storageRevision(),
                    ctx.oldValue().name(),
                    ((ExtendedTableView) ctx.oldValue()).id(),
                    ByteUtils.fromBytes(((ExtendedTableView) ctx.oldValue()).assignments())
            );
        } finally {
            busyLock.leaveBusy();
        }

        return completedFuture(null);
    }

    /**
     * Listener of replicas configuration changes.
     *
     * @param replicasCtx Replicas configuration event context.
     * @return A future, which will be completed, when event processed by listener.
     */
    private CompletableFuture<?> onUpdateReplicas(ConfigurationNotificationEvent<Integer> replicasCtx) {
        if (!busyLock.enterBusy()) {
            return completedFuture(new NodeStoppingException());
        }

        try {
            if (replicasCtx.oldValue() != null && replicasCtx.oldValue() > 0) {
                TableConfiguration tblCfg = replicasCtx.config(TableConfiguration.class);

                LOG.info("Received update for replicas number [table={}, oldNumber={}, newNumber={}]",
                        tblCfg.name().value(), replicasCtx.oldValue(), replicasCtx.newValue());

                int partCnt = tblCfg.partitions().value();

                int newReplicas = replicasCtx.newValue();

                CompletableFuture<?>[] futures = new CompletableFuture<?>[partCnt];

                byte[] assignmentsBytes = ((ExtendedTableConfiguration) tblCfg).assignments().value();

                List<Set<Assignment>> tableAssignments = ByteUtils.fromBytes(assignmentsBytes);

                for (int i = 0; i < partCnt; i++) {
                    TablePartitionId replicaGrpId = new TablePartitionId(((ExtendedTableConfiguration) tblCfg).id().value(), i);

                    futures[i] = updatePendingAssignmentsKeys(tblCfg.name().value(), replicaGrpId,
                            baselineMgr.nodes().stream().map(ClusterNode::name).collect(toList()), newReplicas,
                            replicasCtx.storageRevision(), metaStorageMgr, i, tableAssignments.get(i));
                }

                return allOf(futures);
            } else {
                return completedFuture(null);
            }
        } finally {
            busyLock.leaveBusy();
        }
    }

    /**
     * Listener of assignment configuration changes.
     *
     * @param assignmentsCtx Assignment configuration context.
     * @return A future.
     */
    private CompletableFuture<?> onUpdateAssignments(ConfigurationNotificationEvent<byte[]> assignmentsCtx) {
        if (!busyLock.enterBusy()) {
            return failedFuture(new NodeStoppingException());
        }

        try {
            return updateAssignmentInternal(assignmentsCtx)
                    .whenComplete((v, e) -> {
                        if (e == null) {
                            for (var listener : assignmentsChangeListeners) {
                                listener.accept(this);
                            }
                        }
                    });
        } finally {
            busyLock.leaveBusy();
        }
    }

    /**
     * Updates or creates partition raft groups.
     *
     * @param assignmentsCtx Change assignment event.
     */
    private CompletableFuture<?> updateAssignmentInternal(ConfigurationNotificationEvent<byte[]> assignmentsCtx) {
        ExtendedTableConfiguration tblCfg = assignmentsCtx.config(ExtendedTableConfiguration.class);

        UUID tblId = tblCfg.id().value();

        long causalityToken = assignmentsCtx.storageRevision();

        List<Set<Assignment>> oldAssignments = assignmentsCtx.oldValue() == null ? null : ByteUtils.fromBytes(assignmentsCtx.oldValue());

        List<Set<Assignment>> newAssignments = ByteUtils.fromBytes(assignmentsCtx.newValue());

        // Empty assignments might be a valid case if tables are created from within cluster init HOCON
        // configuration, which is not supported now.
        assert newAssignments != null : IgniteStringFormatter.format("Table [id={}] has empty assignments.", tblId);

        int partitions = newAssignments.size();

        CompletableFuture<?>[] futures = new CompletableFuture<?>[partitions];
        for (int i = 0; i < futures.length; i++) {
            futures[i] = new CompletableFuture<>();
        }

        String localMemberName = clusterService.topologyService().localMember().name();

        // Create new raft nodes according to new assignments.
        return tablesByIdVv.update(causalityToken, (tablesById, e) -> inBusyLock(busyLock, () -> {
            if (e != null) {
                return failedFuture(e);
            }

            for (int i = 0; i < partitions; i++) {
                int partId = i;

                Set<Assignment> oldPartAssignment = oldAssignments == null ? Set.of() : oldAssignments.get(partId);

                Set<Assignment> newPartAssignment = newAssignments.get(partId);

                TableImpl table = tablesById.get(tblId);

                InternalTable internalTbl = table.internalTable();

                Assignment localMemberAssignment = newPartAssignment.stream()
                        .filter(a -> a.consistentId().equals(localMemberName))
                        .findAny()
                        .orElse(null);

                PeersAndLearners newConfiguration = configurationFromAssignments(newPartAssignment);

                TablePartitionId replicaGrpId = new TablePartitionId(tblId, partId);

                placementDriver.updateAssignment(replicaGrpId, newConfiguration.peers().stream().map(Peer::consistentId).collect(toList()));

                PendingComparableValuesTracker<HybridTimestamp> safeTime = new PendingComparableValuesTracker<>(new HybridTimestamp(1, 0));

                CompletableFuture<PartitionStorages> partitionStoragesFut = getOrCreatePartitionStorages(table, partId);

                CompletableFuture<PartitionDataStorage> partitionDataStorageFut = partitionStoragesFut
                        .thenApply(partitionStorages -> partitionDataStorage(partitionStorages.getMvPartitionStorage(),
                                internalTbl, partId));

                CompletableFuture<StorageUpdateHandler> storageUpdateHandlerFut = partitionDataStorageFut
                        .thenApply(storage -> {
                            StorageUpdateHandler storageUpdateHandler = new StorageUpdateHandler(
                                    partId,
                                    storage,
                                    table.indexStorageAdapters(partId),
                                    tblCfg.dataStorage()
                            );

                            mvGc.addStorage(replicaGrpId, storageUpdateHandler);

                            return storageUpdateHandler;
                        });

                CompletableFuture<Void> startGroupFut;

                CountDownLatch storageReadyLatch = new CountDownLatch(1);

                // start new nodes, only if it is table creation, other cases will be covered by rebalance logic
                if (oldPartAssignment.isEmpty() && localMemberAssignment != null) {
                    startGroupFut = partitionStoragesFut.thenComposeAsync(partitionStorages -> {
                        CompletableFuture<Boolean> fut;

                        // If Raft is running in in-memory mode or the PDS has been cleared, we need to remove the current node
                        // from the Raft group in order to avoid the double vote problem.
                        // <MUTED> See https://issues.apache.org/jira/browse/IGNITE-16668 for details.
                        // TODO: https://issues.apache.org/jira/browse/IGNITE-19046 Restore "|| !hasData"
                        if (internalTbl.storage().isVolatile()) {
                            fut = queryDataNodesCount(tblId, partId, newConfiguration.peers()).thenApply(dataNodesCount -> {
                                boolean fullPartitionRestart = dataNodesCount == 0;

                                if (fullPartitionRestart) {
                                    return true;
                                }

                                boolean majorityAvailable = dataNodesCount >= (newConfiguration.peers().size() / 2) + 1;

                                if (majorityAvailable) {
                                    RebalanceUtil.startPeerRemoval(replicaGrpId, localMemberAssignment, metaStorageMgr);

                                    return false;
                                } else {
                                    // No majority and not a full partition restart - need to restart nodes
                                    // with current partition.
                                    String msg = "Unable to start partition " + partId + ". Majority not available.";

                                    throw new IgniteInternalException(msg);
                                }
                            });
                        } else {
                            fut = completedFuture(true);
                        }

                        return fut.thenCompose(startGroup -> inBusyLock(busyLock, () -> {
                            if (!startGroup) {
                                return completedFuture(null);
                            }

                            return partitionDataStorageFut.thenAcceptBothAsync(storageUpdateHandlerFut,
                                    (partitionDataStorage, storageUpdateHandler) -> inBusyLock(busyLock, () -> {
                                        TxStateStorage txStatePartitionStorage = partitionStorages.getTxStateStorage();

                                        RaftGroupOptions groupOptions = groupOptionsForPartition(
                                                internalTbl.storage(),
                                                internalTbl.txStateStorage(),
                                                partitionKey(internalTbl, partId),
                                                storageUpdateHandler,
                                                storageReadyLatch
                                        );

                                        Peer serverPeer = newConfiguration.peer(localMemberName);

                                        var raftNodeId = new RaftNodeId(replicaGrpId, serverPeer);

                                        try {
                                            // TODO: use RaftManager interface, see https://issues.apache.org/jira/browse/IGNITE-18273
                                            ((Loza) raftMgr).startRaftGroupNode(
                                                    raftNodeId,
                                                    newConfiguration,
                                                    new PartitionListener(
                                                            partitionDataStorage,
                                                            storageUpdateHandler,
                                                            txStatePartitionStorage,
                                                            safeTime
                                                    ),
                                                    new RebalanceRaftGroupEventsListener(
                                                            metaStorageMgr,
                                                            tablesCfg.tables().get(table.name()),
                                                            replicaGrpId,
                                                            partId,
                                                            busyLock,
                                                            createPartitionMover(internalTbl, partId),
                                                            this::calculateAssignments,
                                                            rebalanceScheduler
                                                    ),
                                                    groupOptions
                                            );
                                        } catch (NodeStoppingException ex) {
                                            throw new CompletionException(ex);
                                        }
                                    }), ioExecutor);
                        }));
                    }, ioExecutor);
                } else {
                    startGroupFut = completedFuture(null);
                }

                startGroupFut
                        .thenComposeAsync(v -> inBusyLock(busyLock, () -> {
                            try {
                                return raftMgr.startRaftGroupService(replicaGrpId, newConfiguration);
                            } catch (NodeStoppingException ex) {
                                return failedFuture(ex);
                            }
                        }), ioExecutor)
                        .thenComposeAsync(updatedRaftGroupService -> inBusyLock(busyLock, () -> {
                            ((InternalTableImpl) internalTbl).updateInternalTableRaftGroupService(partId, updatedRaftGroupService);

                            if (localMemberAssignment == null) {
                                return completedFuture(null);
                            }

                            return partitionStoragesFut.thenAcceptBoth(storageUpdateHandlerFut,
                                    (partitionStorages, storageUpdateHandler) -> {
                                        MvPartitionStorage partitionStorage = partitionStorages.getMvPartitionStorage();
                                        TxStateStorage txStateStorage = partitionStorages.getTxStateStorage();

                                        try {
                                            replicaMgr.startReplica(replicaGrpId,
                                                    new PartitionReplicaListener(
                                                            partitionStorage,
                                                            updatedRaftGroupService,
                                                            txManager,
                                                            lockMgr,
                                                            scanRequestExecutor,
                                                            partId,
                                                            tblId,
                                                            table.indexesLockers(partId),
                                                            new Lazy<>(() -> table.indexStorageAdapters(partId).get().get(table.pkId())),
                                                            () -> table.indexStorageAdapters(partId).get(),
                                                            clock,
                                                            safeTime,
                                                            txStateStorage,
                                                            placementDriver,
                                                            storageUpdateHandler,
                                                            this::isLocalPeer,
                                                            schemaManager.schemaRegistry(causalityToken, tblId),
                                                            storageReadyLatch
                                                    )
                                            );
                                        } catch (NodeStoppingException ex) {
                                            throw new AssertionError("Loza was stopped before Table manager", ex);
                                        }
                                    });
                        }), ioExecutor)
                        .whenComplete((res, ex) -> {
                            if (ex != null) {
                                LOG.warn("Unable to update raft groups on the node", ex);
                            }

                            futures[partId].complete(null);
                        });
            }

            return allOf(futures).thenApply(unused -> tablesById);
        }));
    }

    private boolean isLocalPeer(Peer peer) {
        return peer.consistentId().equals(clusterService.topologyService().localMember().name());
    }

    private PartitionDataStorage partitionDataStorage(MvPartitionStorage partitionStorage, InternalTable internalTbl, int partId) {
        return new SnapshotAwarePartitionDataStorage(
                partitionStorage,
                outgoingSnapshotsManager,
                partitionKey(internalTbl, partId)
        );
    }

    private PartitionKey partitionKey(InternalTable internalTbl, int partId) {
        return new PartitionKey(internalTbl.tableId(), partId);
    }

    /**
     * Calculates the quantity of the data nodes for the partition of the table.
     *
     * @param tblId Table id.
     * @param partId Partition id.
     * @param peers Raft peers.
     * @return A future that will hold the quantity of data nodes.
     */
    private CompletableFuture<Long> queryDataNodesCount(UUID tblId, int partId, Collection<Peer> peers) {
        HasDataRequest request = TABLE_MESSAGES_FACTORY.hasDataRequest().tableId(tblId).partitionId(partId).build();

        //noinspection unchecked
        CompletableFuture<Boolean>[] requestFutures = peers.stream()
                .map(Peer::consistentId)
                .map(clusterNodeResolver)
                .filter(Objects::nonNull)
                .map(node -> clusterService.messagingService()
                        .invoke(node, request, QUERY_DATA_NODES_COUNT_TIMEOUT)
                        .thenApply(response -> {
                            assert response instanceof HasDataResponse : response;

                            return ((HasDataResponse) response).result();
                        })
                        .exceptionally(unused -> false))
                .toArray(CompletableFuture[]::new);

        return allOf(requestFutures)
                .thenApply(unused -> Arrays.stream(requestFutures).filter(CompletableFuture::join).count());
    }

    private RaftGroupOptions groupOptionsForPartition(
            MvTableStorage mvTableStorage,
            TxStateTableStorage txStateTableStorage,
            PartitionKey partitionKey,
            StorageUpdateHandler storageUpdateHandler,
            CountDownLatch storageReadyLatch
    ) {
        RaftGroupOptions raftGroupOptions;

        if (mvTableStorage.isVolatile()) {
            raftGroupOptions = RaftGroupOptions.forVolatileStores()
                    // TODO: use RaftManager interface, see https://issues.apache.org/jira/browse/IGNITE-18273
                    .setLogStorageFactory(volatileLogStorageFactoryCreator.factory(((Loza) raftMgr).volatileRaft().logStorage().value()))
                    .raftMetaStorageFactory((groupId, raftOptions) -> new VolatileRaftMetaStorage());
        } else {
            raftGroupOptions = RaftGroupOptions.forPersistentStores();
        }

        raftGroupOptions.snapshotStorageFactory(new PartitionSnapshotStorageFactory(
                clusterService.topologyService(),
                outgoingSnapshotsManager,
                new PartitionAccessImpl(
                        partitionKey,
                        mvTableStorage,
                        txStateTableStorage,
                        storageUpdateHandler,
                        mvGc
                ),
                incomingSnapshotsExecutor
        ));

        raftGroupOptions.setStorageReadyLatch(storageReadyLatch);

        return raftGroupOptions;
    }

    /** {@inheritDoc} */
    @Override
    public void stop() {
        if (!stopGuard.compareAndSet(false, true)) {
            return;
        }

        busyLock.block();

        metaStorageMgr.unregisterWatch(distributionZonesDataNodesListener);

        metaStorageMgr.unregisterWatch(pendingAssignmentsRebalanceListener);
        metaStorageMgr.unregisterWatch(stableAssignmentsRebalanceListener);
        metaStorageMgr.unregisterWatch(assignmentsSwitchRebalanceListener);

        Map<UUID, TableImpl> tables = tablesByIdVv.latest();

        cleanUpTablesResources(tables);

        cleanUpTablesResources(tablesToStopInCaseOfError);

        tablesToStopInCaseOfError.clear();

        shutdownAndAwaitTermination(rebalanceScheduler, 10, TimeUnit.SECONDS);
        shutdownAndAwaitTermination(ioExecutor, 10, TimeUnit.SECONDS);
        shutdownAndAwaitTermination(txStateStoragePool, 10, TimeUnit.SECONDS);
        shutdownAndAwaitTermination(txStateStorageScheduledPool, 10, TimeUnit.SECONDS);
        shutdownAndAwaitTermination(scanRequestExecutor, 10, TimeUnit.SECONDS);
        shutdownAndAwaitTermination(incomingSnapshotsExecutor, 10, TimeUnit.SECONDS);
    }

    /**
     * Stops resources that are related to provided tables.
     *
     * @param tables Tables to stop.
     */
    private void cleanUpTablesResources(Map<UUID, TableImpl> tables) {
        for (TableImpl table : tables.values()) {
            table.beforeClose();

            List<Runnable> stopping = new ArrayList<>();

            AtomicReference<Throwable> throwable = new AtomicReference<>();

            AtomicBoolean nodeStoppingEx = new AtomicBoolean();

            for (int p = 0; p < table.internalTable().partitions(); p++) {
                TablePartitionId replicationGroupId = new TablePartitionId(table.tableId(), p);

                stopping.add(() -> {
                    try {
                        raftMgr.stopRaftNodes(replicationGroupId);
                    } catch (Throwable t) {
                        handleExceptionOnCleanUpTablesResources(t, throwable, nodeStoppingEx);
                    }
                });

                stopping.add(() -> {
                    try {
                        replicaMgr.stopReplica(replicationGroupId);
                    } catch (Throwable t) {
                        handleExceptionOnCleanUpTablesResources(t, throwable, nodeStoppingEx);
                    }
                });

                CompletableFuture<Void> removeFromGcFuture = mvGc.removeStorage(replicationGroupId);

                stopping.add(() -> {
                    try {
                        // Should be done fairly quickly.
                        removeFromGcFuture.join();
                    } catch (Throwable t) {
                        handleExceptionOnCleanUpTablesResources(t, throwable, nodeStoppingEx);
                    }
                });
            }

            stopping.forEach(Runnable::run);

            try {
                IgniteUtils.closeAllManually(
                        table.internalTable().storage(),
                        table.internalTable().txStateStorage(),
                        table.internalTable()
                );
            } catch (Throwable t) {
                handleExceptionOnCleanUpTablesResources(t, throwable, nodeStoppingEx);
            }

            if (throwable.get() != null) {
                LOG.error("Unable to stop table [name={}, tableId={}]", throwable.get(), table.name(), table.tableId());
            }
        }
    }

    /** {@inheritDoc} */
    @Override
    public List<String> assignments(UUID tableId) throws NodeStoppingException {
        if (!busyLock.enterBusy()) {
            throw new NodeStoppingException();
        }
        try {
            TableImpl table = table(tableId);

            if (table == null) {
                return null;
            }

            return table.internalTable().assignments();
        } finally {
            busyLock.leaveBusy();
        }
    }

    /** {@inheritDoc} */
    @Override
    public void addAssignmentsChangeListener(Consumer<IgniteTablesInternal> listener) {
        Objects.requireNonNull(listener);

        assignmentsChangeListeners.add(listener);
    }

    /** {@inheritDoc} */
    @Override
    public boolean removeAssignmentsChangeListener(Consumer<IgniteTablesInternal> listener) {
        Objects.requireNonNull(listener);

        return assignmentsChangeListeners.remove(listener);
    }

    /**
     * Creates local structures for a table.
     *
     * @param causalityToken Causality token.
     * @param name Table name.
     * @param tblId Table id.
     * @param partitions Count of partitions.
     * @return Future that will be completed when local changes related to the table creation are applied.
     */
    private CompletableFuture<?> createTableLocally(long causalityToken, String name, UUID tblId, int partitions) {
        LOG.trace("Creating local table: name={}, id={}, token={}", name, tblId, causalityToken);

        TableConfiguration tableCfg = tablesCfg.tables().get(name);

        MvTableStorage tableStorage = createTableStorage(tableCfg, tablesCfg);
        TxStateTableStorage txStateStorage = createTxStateTableStorage(tableCfg);

        InternalTableImpl internalTable = new InternalTableImpl(name, tblId, new Int2ObjectOpenHashMap<>(partitions),
                partitions, clusterNodeResolver, txManager, tableStorage, txStateStorage, replicaSvc, clock);

        // TODO: IGNITE-16288 directIndexIds should use async configuration API
<<<<<<< HEAD
        var table = new TableImpl(internalTable, lockMgr, () -> supplyAsync(this::directIndexIds, ioExecutor));
=======
        var table = new TableImpl(internalTable, lockMgr, () -> CompletableFuture.supplyAsync(this::directIndexIds));
>>>>>>> d014891d

        tablesByIdVv.update(causalityToken, (previous, e) -> inBusyLock(busyLock, () -> {
            if (e != null) {
                return failedFuture(e);
            }

            return schemaManager.schemaRegistry(causalityToken, tblId)
                    .thenApply(schema -> {
                        table.schemaView(schema);

                        var val = new HashMap<>(previous);

                        val.put(tblId, table);

                        return val;
                    });
        }));

        tablesToStopInCaseOfError.put(tblId, table);

        tablesByIdVv.get(causalityToken)
                .thenRun(() -> inBusyLock(busyLock, () -> completeApiCreateFuture(table)));

        // TODO should be reworked in IGNITE-16763
        // We use the event notification future as the result so that dependent components can complete the schema updates.
        return fireEvent(TableEvent.CREATE, new TableEventParameters(causalityToken, tblId));
    }

    /**
     * Creates data storage for the provided table.
     *
     * @param tableCfg Table configuration.
     * @param tablesCfg Tables configuration.
     * @return Table data storage.
     */
    protected MvTableStorage createTableStorage(TableConfiguration tableCfg, TablesConfiguration tablesCfg) {
        MvTableStorage tableStorage = dataStorageMgr.engine(tableCfg.dataStorage()).createMvTable(tableCfg, tablesCfg);

        tableStorage.start();

        return tableStorage;
    }

    /**
     * Creates transaction state storage for the provided table.
     *
     * @param tableCfg Table configuration.
     * @return Transaction state storage.
     */
    protected TxStateTableStorage createTxStateTableStorage(TableConfiguration tableCfg) {
        Path path = storagePath.resolve(TX_STATE_DIR + tableCfg.value().tableId());

        try {
            Files.createDirectories(path);
        } catch (IOException e) {
            throw new StorageException("Failed to create transaction state storage directory for " + tableCfg.value().name(), e);
        }

        TxStateTableStorage txStateTableStorage = new TxStateRocksDbTableStorage(
                tableCfg,
                path,
                txStateStorageScheduledPool,
                txStateStoragePool,
                TX_STATE_STORAGE_FLUSH_DELAY_SUPPLIER
        );

        txStateTableStorage.start();

        return txStateTableStorage;
    }

    /**
     * Completes appropriate future to return result from API {@link TableManager#createTableAsync(String, Consumer)}.
     *
     * @param table Table.
     */
    private void completeApiCreateFuture(TableImpl table) {
        LOG.trace("Finish creating table: name={}, id={}", table.name(), table.tableId());

        CompletableFuture<Table> tblFut = tableCreateFuts.get(table.tableId());

        if (tblFut != null) {
            tblFut.complete(table);

            tableCreateFuts.values().removeIf(fut -> fut == tblFut);
        }
    }

    /**
     * Drops local structures for a table.
     *
     * @param causalityToken Causality token.
     * @param name Table name.
     * @param tblId Table id.
     * @param assignment Affinity assignment.
     */
    private void dropTableLocally(long causalityToken, String name, UUID tblId, List<Set<ClusterNode>> assignment) {
        try {
            int partitions = assignment.size();

            CompletableFuture<?>[] removeStorageFromGcFutures = new CompletableFuture<?>[partitions];

            for (int p = 0; p < partitions; p++) {
                TablePartitionId replicationGroupId = new TablePartitionId(tblId, p);

                raftMgr.stopRaftNodes(replicationGroupId);

                replicaMgr.stopReplica(replicationGroupId);

                removeStorageFromGcFutures[p] = mvGc.removeStorage(replicationGroupId);
            }

            tablesByIdVv.update(causalityToken, (previousVal, e) -> inBusyLock(busyLock, () -> {
                if (e != null) {
                    return failedFuture(e);
                }

                var map = new HashMap<>(previousVal);

                TableImpl table = map.remove(tblId);

                assert table != null : IgniteStringFormatter.format("There is no table with the name specified [name={}, id={}]",
                        name, tblId);

                // TODO: IGNITE-18703 Destroy raft log and meta

                CompletableFuture<Void> destroyTableStoragesFuture = allOf(removeStorageFromGcFutures)
                        .thenCompose(unused -> allOf(
                                table.internalTable().storage().destroy(),
                                runAsync(() -> table.internalTable().txStateStorage().destroy(), ioExecutor))
                        );

                CompletableFuture<?> dropSchemaRegistryFuture = schemaManager.dropRegistry(causalityToken, table.tableId());

                return allOf(destroyTableStoragesFuture, dropSchemaRegistryFuture)
                        .thenApply(v -> map);
            }));

            fireEvent(TableEvent.DROP, new TableEventParameters(causalityToken, tblId))
                    .whenComplete((v, e) -> {
                        if (e != null) {
                            LOG.error("Error on " + TableEvent.DROP + " notification", e);
                        }
                    });
        } catch (NodeStoppingException e) {
            fireEvent(TableEvent.DROP, new TableEventParameters(causalityToken, tblId), e);
        }
    }

    private Set<Assignment> calculateAssignments(TableConfiguration tableCfg, int partNum) {
        return AffinityUtils.calculateAssignmentForPartition(
                baselineMgr.nodes().stream().map(ClusterNode::name).collect(toList()),
                partNum,
                tableCfg.value().replicas()
        );
    }

    /**
     * Creates a new table with the given {@code name} asynchronously. If a table with the same name already exists, a future will be
     * completed with {@link TableAlreadyExistsException}.
     *
     * @param name Table name.
     * @param tableInitChange Table changer.
     * @return Future representing pending completion of the operation.
     * @throws IgniteException If an unspecified platform exception has happened internally. Is thrown when:
     *         <ul>
     *             <li>the node is stopping.</li>
     *         </ul>
     * @see TableAlreadyExistsException
     */
    public CompletableFuture<Table> createTableAsync(String name, Consumer<TableChange> tableInitChange) {
        if (!busyLock.enterBusy()) {
            throw new IgniteException(new NodeStoppingException());
        }
        try {
            return createTableAsyncInternal(name, tableInitChange);
        } finally {
            busyLock.leaveBusy();
        }
    }

    /** See {@link #createTableAsync(String, Consumer)} for details. */
    private CompletableFuture<Table> createTableAsyncInternal(String name, Consumer<TableChange> tableInitChange) {
        CompletableFuture<Table> tblFut = new CompletableFuture<>();

        tableAsyncInternal(name).thenAccept(tbl -> {
            if (tbl != null) {
                tblFut.completeExceptionally(new TableAlreadyExistsException(DEFAULT_SCHEMA_NAME, name));
            } else {
                tablesCfg.change(tablesChange -> tablesChange.changeTables(tablesListChange -> {
                    if (tablesListChange.get(name) != null) {
                        throw new TableAlreadyExistsException(DEFAULT_SCHEMA_NAME, name);
                    }

                    tablesListChange.create(name, (tableChange) -> {
                        tableChange.changeDataStorage(
                                dataStorageMgr.defaultTableDataStorageConsumer(tablesChange.defaultDataStorage())
                        );

                        tableInitChange.accept(tableChange);

                        var extConfCh = ((ExtendedTableChange) tableChange);

                        int intTableId = tablesChange.globalIdCounter() + 1;
                        tablesChange.changeGlobalIdCounter(intTableId);

                        extConfCh.changeTableId(intTableId);

                        extConfCh.changeSchemaId(INITIAL_SCHEMA_VERSION);

                        tableCreateFuts.put(extConfCh.id(), tblFut);

                        // Affinity assignments calculation.
                        extConfCh.changeAssignments(ByteUtils.toBytes(AffinityUtils.calculateAssignments(
                                baselineMgr.nodes().stream().map(ClusterNode::name).collect(toList()),
                                tableChange.partitions(),
                                tableChange.replicas())));
                    });
                })).exceptionally(t -> {
                    Throwable ex = getRootCause(t);

                    if (ex instanceof TableAlreadyExistsException) {
                        tblFut.completeExceptionally(ex);
                    } else {
                        LOG.debug("Unable to create table [name={}]", ex, name);

                        tblFut.completeExceptionally(ex);

                        tableCreateFuts.values().removeIf(fut -> fut == tblFut);
                    }

                    return null;
                });
            }
        });

        return tblFut;
    }

    /**
     * Alters a cluster table. If an appropriate table does not exist, a future will be completed with {@link TableNotFoundException}.
     *
     * @param name Table name.
     * @param tableChange Table changer.
     * @return Future representing pending completion of the operation.
     * @throws IgniteException If an unspecified platform exception has happened internally. Is thrown when:
     *         <ul>
     *             <li>the node is stopping.</li>
     *         </ul>
     * @see TableNotFoundException
     */
    public CompletableFuture<Void> alterTableAsync(String name, Function<TableChange, Boolean> tableChange) {
        if (!busyLock.enterBusy()) {
            throw new IgniteException(new NodeStoppingException());
        }
        try {
            return alterTableAsyncInternal(name, tableChange);
        } finally {
            busyLock.leaveBusy();
        }
    }

    /** See {@link #alterTableAsync(String, Function)} for details. */
    private CompletableFuture<Void> alterTableAsyncInternal(String name, Function<TableChange, Boolean> tableChange) {
        CompletableFuture<Void> tblFut = new CompletableFuture<>();

        tableAsync(name).thenAccept(tbl -> {
            if (tbl == null) {
                tblFut.completeExceptionally(new TableNotFoundException(DEFAULT_SCHEMA_NAME, name));
            } else {
                tablesCfg.tables().change(ch -> {
                    if (ch.get(name) == null) {
                        throw new TableNotFoundException(DEFAULT_SCHEMA_NAME, name);
                    }

                    ch.update(name, tblCh -> {
                        if (!tableChange.apply(tblCh)) {
                            return;
                        }

                        ExtendedTableChange exTblChange = (ExtendedTableChange) tblCh;

                        exTblChange.changeSchemaId(exTblChange.schemaId() + 1);
                    });
                }).whenComplete((res, t) -> {
                    if (t != null) {
                        Throwable ex = getRootCause(t);

                        if (ex instanceof TableNotFoundException) {
                            tblFut.completeExceptionally(ex);
                        } else {
                            LOG.debug("Unable to modify table [name={}]", ex, name);

                            tblFut.completeExceptionally(ex);
                        }
                    } else {
                        tblFut.complete(res);
                    }
                });
            }
        }).exceptionally(th -> {
            tblFut.completeExceptionally(th);

            return null;
        });

        return tblFut;
    }

    /**
     * Gets a cause exception for a client.
     *
     * @param t Exception wrapper.
     * @return A root exception which will be acceptable to throw for public API.
     */
    //TODO: IGNITE-16051 Implement exception converter for public API.
    private @NotNull IgniteException getRootCause(Throwable t) {
        Throwable ex;

        if (t instanceof CompletionException) {
            if (t.getCause() instanceof ConfigurationChangeException) {
                ex = t.getCause().getCause();
            } else {
                ex = t.getCause();
            }

        } else {
            ex = t;
        }

        return ex instanceof IgniteException ? (IgniteException) ex : new IgniteException(ex);
    }

    /**
     * Drops a table with the name specified. If appropriate table does not be found, a future will be completed with
     * {@link TableNotFoundException}.
     *
     * @param name Table name.
     * @return Future representing pending completion of the operation.
     * @throws IgniteException If an unspecified platform exception has happened internally. Is thrown when:
     *         <ul>
     *             <li>the node is stopping.</li>
     *         </ul>
     * @see TableNotFoundException
     */
    public CompletableFuture<Void> dropTableAsync(String name) {
        if (!busyLock.enterBusy()) {
            throw new IgniteException(new NodeStoppingException());
        }
        try {
            return dropTableAsyncInternal(name);
        } finally {
            busyLock.leaveBusy();
        }
    }

    /** See {@link #dropTableAsync(String)} for details. */
    private CompletableFuture<Void> dropTableAsyncInternal(String name) {
        return tableAsyncInternal(name).thenCompose(tbl -> {
            // In case of drop it's an optimization that allows not to fire drop-change-closure if there's no such
            // distributed table and the local config has lagged behind.
            if (tbl == null) {
                return failedFuture(new TableNotFoundException(DEFAULT_SCHEMA_NAME, name));
            }

            return tablesCfg
                    .change(chg -> chg
                            .changeTables(tblChg -> {
                                if (tblChg.get(name) == null) {
                                    throw new TableNotFoundException(DEFAULT_SCHEMA_NAME, name);
                                }

                                tblChg.delete(name);
                            })
                            .changeIndexes(idxChg -> {
                                NamedListView<? extends TableIndexView> indexes = chg.indexes();

                                for (String indexName : indexes.namedListKeys()) {
                                    if (indexes.get(indexName).tableId().equals(tbl.tableId())) {
                                        idxChg.delete(indexName);
                                    }
                                }
                            }))
                    .exceptionally(t -> {
                        Throwable ex = getRootCause(t);

                        if (!(ex instanceof TableNotFoundException)) {
                            LOG.debug("Unable to drop table [name={}]", ex, name);
                        }

                        throw new CompletionException(ex);
                    });
        });
    }

    /** {@inheritDoc} */
    @Override
    public List<Table> tables() {
        return join(tablesAsync());
    }

    /** {@inheritDoc} */
    @Override
    public CompletableFuture<List<Table>> tablesAsync() {
        if (!busyLock.enterBusy()) {
            throw new IgniteException(new NodeStoppingException());
        }
        try {
            return tablesAsyncInternal();
        } finally {
            busyLock.leaveBusy();
        }
    }

    /**
     * Internal method for getting table.
     *
     * @return Future representing pending completion of the operation.
     */
    private CompletableFuture<List<Table>> tablesAsyncInternal() {
        // TODO: IGNITE-16288 directTableIds should use async configuration API
        return supplyAsync(() -> inBusyLock(busyLock, this::directTableIds), ioExecutor)
                .thenCompose(tableIds -> inBusyLock(busyLock, () -> {
                    var tableFuts = new CompletableFuture[tableIds.size()];

                    var i = 0;

                    for (UUID tblId : tableIds) {
                        tableFuts[i++] = tableAsyncInternal(tblId, false);
                    }

                    return allOf(tableFuts).thenApply(unused -> inBusyLock(busyLock, () -> {
                        var tables = new ArrayList<Table>(tableIds.size());

                        for (var fut : tableFuts) {
                            var table = fut.join();

                            if (table != null) {
                                tables.add((Table) table);
                            }
                        }

                        return tables;
                    }));
                }));
    }

    /**
     * Collects a list of direct table ids.
     *
     * @return A list of direct table ids.
     */
    private List<UUID> directTableIds() {
        return directProxy(tablesCfg.tables()).internalIds();
    }

    /**
     * Collects a list of direct index ids.
     *
     * @return A list of direct index ids.
     */
    private List<UUID> directIndexIds() {
        return directProxy(tablesCfg.indexes()).internalIds();
    }

    /**
     * Gets direct id of table with {@code tblName}.
     *
     * @param tblName Name of the table.
     * @return Direct id of the table, or {@code null} if the table with the {@code tblName} has not been found.
     */
    @Nullable
    private UUID directTableId(String tblName) {
        try {
            ExtendedTableConfiguration exTblCfg = ((ExtendedTableConfiguration) directProxy(tablesCfg.tables()).get(tblName));

            if (exTblCfg == null) {
                return null;
            } else {
                return exTblCfg.id().value();
            }
        } catch (NoSuchElementException e) {
            return null;
        }
    }

    /**
     * Actual tables map.
     *
     * @return Actual tables map.
     */
    @TestOnly
    public Map<UUID, TableImpl> latestTables() {
        return unmodifiableMap(tablesByIdVv.latest());
    }

    /** {@inheritDoc} */
    @Override
    public Table table(String name) {
        return join(tableAsync(name));
    }

    /** {@inheritDoc} */
    @Override
    public TableImpl table(UUID id) throws NodeStoppingException {
        return join(tableAsync(id));
    }

    /** {@inheritDoc} */
    @Override
    public CompletableFuture<Table> tableAsync(String name) {
        return tableAsyncInternal(IgniteNameUtils.parseSimpleName(name))
                .thenApply(Function.identity());
    }

    /**
     * Asynchronously gets the table using causality token.
     *
     * @param causalityToken Causality token.
     * @param id Table id.
     * @return Future.
     */
    public CompletableFuture<TableImpl> tableAsync(long causalityToken, UUID id) {
        if (!busyLock.enterBusy()) {
            throw new IgniteException(new NodeStoppingException());
        }
        try {
            return tablesByIdVv.get(causalityToken).thenApply(tablesById -> tablesById.get(id));
        } finally {
            busyLock.leaveBusy();
        }
    }

    /** {@inheritDoc} */
    @Override
    public CompletableFuture<TableImpl> tableAsync(UUID id) {
        if (!busyLock.enterBusy()) {
            throw new IgniteException(new NodeStoppingException());
        }
        try {
            return tableAsyncInternal(id, true);
        } finally {
            busyLock.leaveBusy();
        }
    }

    /** {@inheritDoc} */
    @Override
    public TableImpl tableImpl(String name) {
        return join(tableImplAsync(name));
    }

    /** {@inheritDoc} */
    @Override
    public CompletableFuture<TableImpl> tableImplAsync(String name) {
        return tableAsyncInternal(IgniteNameUtils.parseSimpleName(name));
    }

    /**
     * Gets a table by name, if it was created before. Doesn't parse canonical name.
     *
     * @param name Table name.
     * @return Future representing pending completion of the {@code TableManager#tableAsyncInternal} operation.
     */
    public CompletableFuture<TableImpl> tableAsyncInternal(String name) {
        if (!busyLock.enterBusy()) {
            throw new IgniteException(new NodeStoppingException());
        }
        try {
            // TODO: IGNITE-16288 directTableId should use async configuration API
            return supplyAsync(() -> inBusyLock(busyLock, () -> directTableId(name)), ioExecutor)
                    .thenCompose(tableId -> inBusyLock(busyLock, () -> {
                        if (tableId == null) {
                            return completedFuture(null);
                        }

                        return tableAsyncInternal(tableId, false);
                    }));
        } finally {
            busyLock.leaveBusy();
        }
    }

    /**
     * Internal method for getting table by id.
     *
     * @param id Table id.
     * @param checkConfiguration {@code True} when the method checks a configuration before trying to get a table, {@code false}
     *         otherwise.
     * @return Future representing pending completion of the operation.
     */
    public CompletableFuture<TableImpl> tableAsyncInternal(UUID id, boolean checkConfiguration) {
        CompletableFuture<Boolean> tblCfgFut = checkConfiguration
                // TODO: IGNITE-16288 isTableConfigured should use async configuration API
                ? supplyAsync(() -> inBusyLock(busyLock, () -> isTableConfigured(id)), ioExecutor)
                : completedFuture(true);

        return tblCfgFut.thenCompose(isCfg -> inBusyLock(busyLock, () -> {
            if (!isCfg) {
                return completedFuture(null);
            }

            var tbl = tablesByIdVv.latest().get(id);

            if (tbl != null) {
                return completedFuture(tbl);
            }

            CompletableFuture<TableImpl> getTblFut = new CompletableFuture<>();

            CompletionListener<Map<UUID, TableImpl>> tablesListener = (token, tables, th) -> {
                if (th == null) {
                    TableImpl table = tables.get(id);

                    if (table != null) {
                        getTblFut.complete(table);
                    }
                } else {
                    getTblFut.completeExceptionally(th);
                }
            };

            tablesByIdVv.whenComplete(tablesListener);

            // This check is needed for the case when we have registered tablesListener,
            // but tablesByIdVv has already been completed, so listener would be triggered only for the next versioned value update.
            tbl = tablesByIdVv.latest().get(id);

            if (tbl != null) {
                tablesByIdVv.removeWhenComplete(tablesListener);

                return completedFuture(tbl);
            }

            return getTblFut.whenComplete((unused, throwable) -> tablesByIdVv.removeWhenComplete(tablesListener));
        }));
    }

    /**
     * Checks that the table is configured with specific id.
     *
     * @param id Table id.
     * @return True when the table is configured into cluster, false otherwise.
     */
    private boolean isTableConfigured(UUID id) {
        try {
            ((ExtendedTableConfiguration) directProxy(tablesCfg.tables()).get(id)).id().value();

            return true;
        } catch (NoSuchElementException e) {
            return false;
        }
    }

    /**
     * Waits for future result and return, or unwraps {@link CompletionException} to {@link IgniteException} if failed.
     *
     * @param future Completable future.
     * @return Future result.
     */
    private <T> T join(CompletableFuture<T> future) {
        if (!busyLock.enterBusy()) {
            throw new IgniteException(new NodeStoppingException());
        }

        try {
            return future.join();
        } catch (CompletionException ex) {
            throw convertThrowable(ex.getCause());
        } finally {
            busyLock.leaveBusy();
        }
    }

    /**
     * Convert to public throwable.
     *
     * @param th Throwable.
     * @return Public throwable.
     */
    private RuntimeException convertThrowable(Throwable th) {
        if (th instanceof RuntimeException) {
            return (RuntimeException) th;
        }

        return new IgniteException(th);
    }

    /**
     * Creates meta storage listener for distribution zones data nodes updates.
     *
     * @return The watch listener.
     */
    private WatchListener createDistributionZonesDataNodesListener() {
        return new WatchListener() {
            @Override
            public String id() {
                return "dst-zones-data-nodes-watch";
            }

            @Override
            public CompletableFuture<Void> onUpdate(WatchEvent evt) {
                if (!busyLock.enterBusy()) {
                    return failedFuture(new NodeStoppingException());
                }

                try {
                    byte[] dataNodesBytes = evt.entryEvent().newEntry().value();

                    if (dataNodesBytes == null) {
                        //The zone was removed so data nodes was removed too.
                        return completedFuture(null);
                    }

                    NamedConfigurationTree<TableConfiguration, TableView, TableChange> tables = tablesCfg.tables();

                    int zoneId = extractZoneId(evt.entryEvent().newEntry().key());

                    Set<String> dataNodes = dataNodes(ByteUtils.fromBytes(dataNodesBytes));

                    for (int i = 0; i < tables.value().size(); i++) {
                        TableView tableView = tables.value().get(i);

                        int tableZoneId = tableView.zoneId();

                        if (zoneId == tableZoneId) {
                            TableConfiguration tableCfg = tables.get(tableView.name());

                            byte[] assignmentsBytes = ((ExtendedTableConfiguration) tableCfg).assignments().value();

                            List<Set<Assignment>> tableAssignments = ByteUtils.fromBytes(assignmentsBytes);

                            for (int part = 0; part < tableView.partitions(); part++) {
                                UUID tableId = ((ExtendedTableConfiguration) tableCfg).id().value();

                                TablePartitionId replicaGrpId = new TablePartitionId(tableId, part);

                                int replicas = tableView.replicas();

                                int partId = part;

                                updatePendingAssignmentsKeys(
                                        tableView.name(), replicaGrpId, dataNodes, replicas,
                                        evt.entryEvent().newEntry().revision(), metaStorageMgr, part, tableAssignments.get(part)
                                ).exceptionally(e -> {
                                    LOG.error(
                                            "Exception on updating assignments for [table={}, partition={}]", e, tableView.name(),
                                            partId
                                    );

                                    return null;
                                });
                            }
                        }
                    }

                    return completedFuture(null);
                } finally {
                    busyLock.leaveBusy();
                }
            }

            @Override
            public void onError(Throwable e) {
                LOG.warn("Unable to process data nodes event", e);
            }
        };
    }

    /**
     * Creates meta storage listener for pending assignments updates.
     *
     * @return The watch listener.
     */
    private WatchListener createPendingAssignmentsRebalanceListener() {
        return new WatchListener() {
            @Override
            public String id() {
                return "pending-assignments-watch";
            }

            @Override
            public CompletableFuture<Void> onUpdate(WatchEvent evt) {
                if (!busyLock.enterBusy()) {
                    return failedFuture(new NodeStoppingException());
                }

                try {
                    return handleChangePendingAssignmentEvent(evt);
                } finally {
                    busyLock.leaveBusy();
                }
            }

            @Override
            public void onError(Throwable e) {
                LOG.warn("Unable to process pending assignments event", e);
            }
        };
    }

    private CompletableFuture<Void> handleChangePendingAssignmentEvent(WatchEvent evt) {
        assert evt.single();

        Entry pendingAssignmentsWatchEntry = evt.entryEvent().newEntry();

        if (pendingAssignmentsWatchEntry.value() == null) {
            return completedFuture(null);
        }

        int partId = extractPartitionNumber(pendingAssignmentsWatchEntry.key());
        UUID tblId = extractTableId(pendingAssignmentsWatchEntry.key(), PENDING_ASSIGNMENTS_PREFIX);

        var replicaGrpId = new TablePartitionId(tblId, partId);

        // Stable assignments from the meta store, which revision is bounded by the current pending event.
        CompletableFuture<Entry> stableAssignmentsFuture = metaStorageMgr.get(stablePartAssignmentsKey(replicaGrpId), evt.revision());

        return tablesByIdVv.get(evt.revision())
                .thenCombineAsync(stableAssignmentsFuture, (tables, stableAssignmentsEntry) -> {
                    if (!busyLock.enterBusy()) {
                        return CompletableFuture.<Void>failedFuture(new NodeStoppingException());
                    }

                    try {
                        return handleChangePendingAssignmentEvent(
                                replicaGrpId,
                                tables.get(tblId),
                                pendingAssignmentsWatchEntry,
                                stableAssignmentsEntry
                        );
                    } finally {
                        busyLock.leaveBusy();
                    }
                }, ioExecutor)
                .thenCompose(Function.identity());
    }

    private CompletableFuture<Void> handleChangePendingAssignmentEvent(
            TablePartitionId replicaGrpId,
            TableImpl tbl,
            Entry pendingAssignmentsEntry,
            Entry stableAssignmentsEntry
    ) {
        // Assignments of the pending rebalance that we received through the Meta storage watch mechanism.
        Set<Assignment> pendingAssignments = ByteUtils.fromBytes(pendingAssignmentsEntry.value());

        PeersAndLearners pendingConfiguration = configurationFromAssignments(pendingAssignments);

        ExtendedTableConfiguration tblCfg = (ExtendedTableConfiguration) tablesCfg.tables().get(tbl.name());

        int partId = replicaGrpId.partitionId();

        byte[] stableAssignmentsBytes = stableAssignmentsEntry.value();

        Set<Assignment> stableAssignments = stableAssignmentsBytes == null
                // This is for the case when the first rebalance occurs.
                ? ((List<Set<Assignment>>) ByteUtils.fromBytes(tblCfg.assignments().value())).get(partId)
                : ByteUtils.fromBytes(stableAssignmentsBytes);

        PeersAndLearners stableConfiguration = configurationFromAssignments(stableAssignments);

        placementDriver.updateAssignment(
                replicaGrpId,
                stableConfiguration.peers().stream().map(Peer::consistentId).collect(toList())
        );

        ClusterNode localMember = clusterService.topologyService().localMember();

        // Start a new Raft node and Replica if this node has appeared in the new assignments.
        boolean shouldStartLocalServices = pendingAssignments.stream()
                .filter(assignment -> localMember.name().equals(assignment.consistentId()))
                .anyMatch(assignment -> !stableAssignments.contains(assignment));

        var safeTime = new PendingComparableValuesTracker<>(new HybridTimestamp(1, 0));

        InternalTable internalTable = tbl.internalTable();

        LOG.info("Received update on pending assignments. Check if new raft group should be started"
                        + " [key={}, partition={}, table={}, localMemberAddress={}]",
                pendingAssignmentsEntry.key(), partId, tbl.name(), localMember.address());

        CompletableFuture<Void> localServicesStartFuture;

        if (shouldStartLocalServices) {
            localServicesStartFuture = getOrCreatePartitionStorages(tbl, partId)
                    .thenAcceptAsync(partitionStorages -> {
                        MvPartitionStorage mvPartitionStorage = partitionStorages.getMvPartitionStorage();
                        TxStateStorage txStatePartitionStorage = partitionStorages.getTxStateStorage();

                        PartitionDataStorage partitionDataStorage = partitionDataStorage(mvPartitionStorage, internalTable, partId);
                        StorageUpdateHandler storageUpdateHandler = new StorageUpdateHandler(
                                partId,
                                partitionDataStorage,
                                tbl.indexStorageAdapters(partId),
                                tblCfg.dataStorage()
                        );

                        RaftGroupOptions groupOptions = groupOptionsForPartition(
                                internalTable.storage(),
                                internalTable.txStateStorage(),
                                partitionKey(internalTable, partId),
                                storageUpdateHandler,
                                null
                        );

                        RaftGroupListener raftGrpLsnr = new PartitionListener(
                                partitionDataStorage,
                                storageUpdateHandler,
                                txStatePartitionStorage,
                                safeTime
                        );

                        RaftGroupEventsListener raftGrpEvtsLsnr = new RebalanceRaftGroupEventsListener(
                                metaStorageMgr,
                                tblCfg,
                                replicaGrpId,
                                partId,
                                busyLock,
                                createPartitionMover(internalTable, partId),
                                this::calculateAssignments,
                                rebalanceScheduler
                        );

                        Peer serverPeer = pendingConfiguration.peer(localMember.name());

                        var raftNodeId = new RaftNodeId(replicaGrpId, serverPeer);

                        try {
                            // TODO: use RaftManager interface, see https://issues.apache.org/jira/browse/IGNITE-18273
                            ((Loza) raftMgr).startRaftGroupNode(
                                    raftNodeId,
                                    stableConfiguration,
                                    raftGrpLsnr,
                                    raftGrpEvtsLsnr,
                                    groupOptions
                            );

                            UUID tblId = tbl.tableId();

                            replicaMgr.startReplica(replicaGrpId,
                                    new PartitionReplicaListener(
                                            mvPartitionStorage,
                                            internalTable.partitionRaftGroupService(partId),
                                            txManager,
                                            lockMgr,
                                            scanRequestExecutor,
                                            partId,
                                            tblId,
                                            tbl.indexesLockers(partId),
                                            new Lazy<>(() -> tbl.indexStorageAdapters(partId).get().get(tbl.pkId())),
                                            () -> tbl.indexStorageAdapters(partId).get(),
                                            clock,
                                            safeTime,
                                            txStatePartitionStorage,
                                            placementDriver,
                                            storageUpdateHandler,
                                            this::isLocalPeer,
                                            completedFuture(schemaManager.schemaRegistry(tblId))
                                    )
                            );
                        } catch (NodeStoppingException ignored) {
                            // no-op
                        }
                    }, ioExecutor);
        } else {
            localServicesStartFuture = completedFuture(null);
        }

        return localServicesStartFuture
                .thenCompose(v -> metaStorageMgr.get(pendingPartAssignmentsKey(replicaGrpId)))
                .thenCompose(latestPendingAssignmentsEntry -> {
                    // Do not change peers of the raft group if this is a stale event.
                    // Note that we start raft node before for the sake of the consistency in a starting and stopping raft nodes.
                    if (pendingAssignmentsEntry.revision() < latestPendingAssignmentsEntry.revision()) {
                        return completedFuture(null);
                    }

                    RaftGroupService partGrpSvc = internalTable.partitionRaftGroupService(partId);

                    return partGrpSvc.refreshAndGetLeaderWithTerm()
                            .thenCompose(leaderWithTerm -> {
                                // run update of raft configuration if this node is a leader
                                if (isLocalPeer(leaderWithTerm.leader())) {
                                    LOG.info("Current node={} is the leader of partition raft group={}. "
                                                    + "Initiate rebalance process for partition={}, table={}",
                                            localMember.address(), replicaGrpId, partId, tbl.name());

                                    return partGrpSvc.changePeersAsync(pendingConfiguration, leaderWithTerm.term());
                                } else {
                                    return completedFuture(null);
                                }
                            });
                });
    }

    /**
     * Creates Meta storage listener for stable assignments updates.
     *
     * @return The watch listener.
     */
    private WatchListener createStableAssignmentsRebalanceListener() {
        return new WatchListener() {
            @Override
            public String id() {
                return "stable-assignments-watch";
            }

            @Override
            public CompletableFuture<Void> onUpdate(WatchEvent evt) {
                if (!busyLock.enterBusy()) {
                    return failedFuture(new NodeStoppingException());
                }

                try {
                    return handleChangeStableAssignmentEvent(evt);
                } finally {
                    busyLock.leaveBusy();
                }
            }

            @Override
            public void onError(Throwable e) {
                LOG.warn("Unable to process stable assignments event", e);
            }
        };
    }

    /**
     * Creates Meta storage listener for switch reduce assignments updates.
     *
     * @return The watch listener.
     */
    private WatchListener createAssignmentsSwitchRebalanceListener() {
        return new WatchListener() {
            @Override
            public String id() {
                return "assignments-switch-watch";
            }

            @Override
            public CompletableFuture<Void> onUpdate(WatchEvent evt) {
                if (!busyLock.enterBusy()) {
                    return failedFuture(new NodeStoppingException());
                }

                try {
                    byte[] key = evt.entryEvent().newEntry().key();

                    int partitionNumber = extractPartitionNumber(key);
                    UUID tblId = extractTableId(key, ASSIGNMENTS_SWITCH_REDUCE_PREFIX);

                    TablePartitionId replicaGrpId = new TablePartitionId(tblId, partitionNumber);

                    return tablesByIdVv.get(evt.revision())
                            .thenCompose(tables -> {
                                if (!busyLock.enterBusy()) {
                                    return failedFuture(new NodeStoppingException());
                                }

                                try {
                                    TableImpl tbl = tables.get(tblId);

                                    TableConfiguration tblCfg = tablesCfg.tables().get(tbl.name());

                                    return RebalanceUtil.handleReduceChanged(
                                            metaStorageMgr,
                                            baselineMgr.nodes().stream().map(ClusterNode::name).collect(toList()),
                                            tblCfg.value().replicas(),
                                            partitionNumber,
                                            replicaGrpId,
                                            evt
                                    );
                                } finally {
                                    busyLock.leaveBusy();
                                }
                            });
                } finally {
                    busyLock.leaveBusy();
                }
            }

            @Override
            public void onError(Throwable e) {
                LOG.warn("Unable to process switch reduce event", e);
            }
        };
    }

    private PartitionMover createPartitionMover(InternalTable internalTable, int partId) {
        return new PartitionMover(busyLock, () -> internalTable.partitionRaftGroupService(partId));
    }

    /**
     * Gets a direct accessor for the configuration distributed property. If the metadata access only locally configured the method will
     * return local property accessor.
     *
     * @param property Distributed configuration property to receive direct access.
     * @param <T> Type of the property accessor.
     * @return An accessor for distributive property.
     * @see #getMetadataLocallyOnly
     */
    private <T extends ConfigurationProperty<?>> T directProxy(T property) {
        return getMetadataLocallyOnly ? property : (T) property.directProxy();
    }

    private static PeersAndLearners configurationFromAssignments(Collection<Assignment> assignments) {
        var peers = new HashSet<String>();
        var learners = new HashSet<String>();

        for (Assignment assignment : assignments) {
            if (assignment.isPeer()) {
                peers.add(assignment.consistentId());
            } else {
                learners.add(assignment.consistentId());
            }
        }

        return PeersAndLearners.fromConsistentIds(peers, learners);
    }

    /**
     * Creates partition stores. If one of the storages has not completed the rebalance, then the storages are cleared.
     *
     * @param table Table.
     * @param partitionId Partition ID.
     * @return Future of creating or getting partition stores.
     */
    // TODO: IGNITE-18619 Maybe we should wait here to create indexes, if you add now, then the tests start to hang
    // TODO: IGNITE-18939 Create storages only once, then only get them
    private CompletableFuture<PartitionStorages> getOrCreatePartitionStorages(TableImpl table, int partitionId) {
        InternalTable internalTable = table.internalTable();

        MvPartitionStorage mvPartition = internalTable.storage().getMvPartition(partitionId);

        return (mvPartition != null ? completedFuture(mvPartition) : internalTable.storage().createMvPartition(partitionId))
                .thenComposeAsync(mvPartitionStorage -> {
                    TxStateStorage txStateStorage = internalTable.txStateStorage().getOrCreateTxStateStorage(partitionId);

                    if (mvPartitionStorage.persistedIndex() == MvPartitionStorage.REBALANCE_IN_PROGRESS
                            || txStateStorage.persistedIndex() == TxStateStorage.REBALANCE_IN_PROGRESS) {
                        return allOf(
                                internalTable.storage().clearPartition(partitionId),
                                txStateStorage.clear()
                        ).thenApply(unused -> new PartitionStorages(mvPartitionStorage, txStateStorage));
                    } else {
                        return completedFuture(new PartitionStorages(mvPartitionStorage, txStateStorage));
                    }
                }, ioExecutor);
    }

    /**
     * Handles the {@link RebalanceUtil#STABLE_ASSIGNMENTS_PREFIX} update event.
     *
     * @param evt Event.
     */
    protected CompletableFuture<Void> handleChangeStableAssignmentEvent(WatchEvent evt) {
        assert evt.single() : evt;

        Entry stableAssignmentsWatchEvent = evt.entryEvent().newEntry();

        if (stableAssignmentsWatchEvent.value() == null) {
            return completedFuture(null);
        }

        int partitionId = extractPartitionNumber(stableAssignmentsWatchEvent.key());
        UUID tableId = extractTableId(stableAssignmentsWatchEvent.key(), STABLE_ASSIGNMENTS_PREFIX);

        TablePartitionId tablePartitionId = new TablePartitionId(tableId, partitionId);

        Set<Assignment> stableAssignments = ByteUtils.fromBytes(stableAssignmentsWatchEvent.value());

        return metaStorageMgr.get(pendingPartAssignmentsKey(tablePartitionId), stableAssignmentsWatchEvent.revision())
                .thenComposeAsync(pendingAssignmentsEntry -> {
                    byte[] pendingAssignmentsFromMetaStorage = pendingAssignmentsEntry.value();

                    Set<Assignment> pendingAssignments = pendingAssignmentsFromMetaStorage == null
                            ? Set.of()
                            : ByteUtils.fromBytes(pendingAssignmentsFromMetaStorage);

                    String localMemberName = clusterService.topologyService().localMember().name();

                    boolean shouldStopLocalServices = Stream.concat(stableAssignments.stream(), pendingAssignments.stream())
                            .noneMatch(assignment -> assignment.consistentId().equals(localMemberName));

                    if (!shouldStopLocalServices) {
                        return completedFuture(null);
                    }

                    try {
                        raftMgr.stopRaftNodes(tablePartitionId);

                        replicaMgr.stopReplica(tablePartitionId);
                    } catch (NodeStoppingException e) {
                        // no-op
                    }

                    return tablesByIdVv.get(evt.revision())
                            // TODO: IGNITE-18703 Destroy raft log and meta
                            .thenCombine(mvGc.removeStorage(tablePartitionId), (tables, unused) -> {
                                InternalTable internalTable = tables.get(tableId).internalTable();

                                return allOf(
                                        internalTable.storage().destroyPartition(partitionId),
                                        runAsync(() -> internalTable.txStateStorage().destroyTxStateStorage(partitionId), ioExecutor)
                                );
                            })
                            .thenCompose(Function.identity());
                }, ioExecutor);
    }

    private static void handleExceptionOnCleanUpTablesResources(
            Throwable t,
            AtomicReference<Throwable> throwable,
            AtomicBoolean nodeStoppingEx
    ) {
        if (t instanceof CompletionException || t instanceof ExecutionException) {
            t = t.getCause();
        }

        if (!throwable.compareAndSet(null, t)) {
            if (!(t instanceof NodeStoppingException) || !nodeStoppingEx.get()) {
                throwable.get().addSuppressed(t);
            }
        }

        if (t instanceof NodeStoppingException) {
            nodeStoppingEx.set(true);
        }
    }
}<|MERGE_RESOLUTION|>--- conflicted
+++ resolved
@@ -1099,11 +1099,7 @@
                 partitions, clusterNodeResolver, txManager, tableStorage, txStateStorage, replicaSvc, clock);
 
         // TODO: IGNITE-16288 directIndexIds should use async configuration API
-<<<<<<< HEAD
         var table = new TableImpl(internalTable, lockMgr, () -> supplyAsync(this::directIndexIds, ioExecutor));
-=======
-        var table = new TableImpl(internalTable, lockMgr, () -> CompletableFuture.supplyAsync(this::directIndexIds));
->>>>>>> d014891d
 
         tablesByIdVv.update(causalityToken, (previous, e) -> inBusyLock(busyLock, () -> {
             if (e != null) {
