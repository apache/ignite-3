/*
 * Licensed to the Apache Software Foundation (ASF) under one or more
 * contributor license agreements.  See the NOTICE file distributed with
 * this work for additional information regarding copyright ownership.
 * The ASF licenses this file to You under the Apache License, Version 2.0
 * (the "License"); you may not use this file except in compliance with
 * the License.  You may obtain a copy of the License at
 *
 *      http://www.apache.org/licenses/LICENSE-2.0
 *
 * Unless required by applicable law or agreed to in writing, software
 * distributed under the License is distributed on an "AS IS" BASIS,
 * WITHOUT WARRANTIES OR CONDITIONS OF ANY KIND, either express or implied.
 * See the License for the specific language governing permissions and
 * limitations under the License.
 */

package org.apache.ignite.internal.table.distributed;

import java.nio.charset.StandardCharsets;
import java.util.ArrayList;
import java.util.Arrays;
import java.util.Collections;
import java.util.HashMap;
import java.util.HashSet;
import java.util.List;
import java.util.Map;
import java.util.Objects;
import java.util.Set;
import java.util.UUID;
import java.util.concurrent.CompletableFuture;
import java.util.concurrent.ConcurrentHashMap;
import java.util.concurrent.ExecutionException;
import java.util.function.Consumer;
import java.util.stream.Collectors;
import org.apache.ignite.configuration.NamedListView;
import org.apache.ignite.configuration.schemas.table.ColumnView;
import org.apache.ignite.configuration.schemas.table.TableChange;
import org.apache.ignite.configuration.schemas.table.TableView;
import org.apache.ignite.configuration.schemas.table.TablesConfiguration;
import org.apache.ignite.internal.affinity.AffinityManager;
import org.apache.ignite.internal.affinity.event.AffinityEvent;
import org.apache.ignite.internal.affinity.event.AffinityEventParameters;
import org.apache.ignite.internal.configuration.ConfigurationManager;
import org.apache.ignite.internal.configuration.util.ConfigurationUtil;
import org.apache.ignite.internal.manager.EventListener;
<<<<<<< HEAD
import org.apache.ignite.internal.manager.IgniteComponent;
import org.apache.ignite.internal.manager.ListenerRemovedException;
=======
>>>>>>> 3adc3d7f
import org.apache.ignite.internal.manager.Producer;
import org.apache.ignite.internal.metastorage.MetaStorageManager;
import org.apache.ignite.internal.metastorage.client.Conditions;
import org.apache.ignite.internal.metastorage.client.Entry;
import org.apache.ignite.internal.metastorage.client.Operations;
import org.apache.ignite.internal.raft.Loza;
import org.apache.ignite.internal.schema.SchemaManager;
import org.apache.ignite.internal.schema.SchemaModificationException;
import org.apache.ignite.internal.schema.SchemaRegistry;
import org.apache.ignite.internal.schema.event.SchemaEvent;
import org.apache.ignite.internal.schema.event.SchemaEventParameters;
import org.apache.ignite.internal.table.TableImpl;
import org.apache.ignite.internal.table.distributed.raft.PartitionListener;
import org.apache.ignite.internal.table.distributed.storage.InternalTableImpl;
import org.apache.ignite.internal.table.event.TableEvent;
import org.apache.ignite.internal.table.event.TableEventParameters;
import org.apache.ignite.internal.util.Cursor;
import org.apache.ignite.lang.ByteArray;
import org.apache.ignite.lang.IgniteBiTuple;
import org.apache.ignite.lang.IgniteInternalCheckedException;
import org.apache.ignite.lang.IgniteLogger;
import org.apache.ignite.lang.LoggerMessageHelper;
import org.apache.ignite.network.ClusterNode;
import org.apache.ignite.raft.client.service.RaftGroupService;
import org.apache.ignite.schema.PrimaryIndex;
import org.apache.ignite.table.Table;
import org.apache.ignite.table.manager.IgniteTables;
import org.jetbrains.annotations.NotNull;
import org.jetbrains.annotations.Nullable;

/**
 * Table manager.
 */
public class TableManager extends Producer<TableEvent, TableEventParameters> implements IgniteTables, IgniteComponent {
    /** The logger. */
    private static final IgniteLogger LOG = IgniteLogger.forClass(TableManager.class);

    /** Internal prefix for the metasorage. */
    private static final String INTERNAL_PREFIX = "internal.tables.";

    /** Public prefix for metastorage. */
    private static final String PUBLIC_PREFIX = "dst-cfg.table.tables.";

    /** Meta storage service. */
    private final MetaStorageManager metaStorageMgr;

    /** Configuration manager. */
    private final ConfigurationManager configurationMgr;

    /** Raft manager. */
    private final Loza raftMgr;

    /** Schema manager. */
    private final SchemaManager schemaMgr;

    /** Affinity manager. */
    private final AffinityManager affMgr;

    /** Tables. */
    private final Map<String, TableImpl> tables = new ConcurrentHashMap<>();

    /**
     * Creates a new table manager.
     *
     * @param configurationMgr Configuration manager.
     * @param metaStorageMgr Meta storage manager.
     * @param schemaMgr Schema manager.
     * @param affMgr Affinity manager.
     * @param raftMgr Raft manager.
     */
    public TableManager(
        ConfigurationManager configurationMgr,
        MetaStorageManager metaStorageMgr,
        SchemaManager schemaMgr,
        AffinityManager affMgr,
        Loza raftMgr
    ) {
        this.configurationMgr = configurationMgr;
        this.metaStorageMgr = metaStorageMgr;
        this.affMgr = affMgr;
        this.raftMgr = raftMgr;
        this.schemaMgr = schemaMgr;
    }

<<<<<<< HEAD
    /** {@inheritDoc} */
    @Override public void start() {
        listenForTableChange();
=======
        //TODO: IGNITE-14652 Change a metastorage update in listeners to multi-invoke
        configurationMgr.configurationRegistry().getConfiguration(TablesConfiguration.KEY).tables().listen(ctx -> {
            return onConfigurationChanged(ctx.storageRevision(), ctx.oldValue(), ctx.newValue());
        });
>>>>>>> 3adc3d7f
    }

    /** {@inheritDoc} */
    @Override public void stop() {
        // TODO: IGNITE-15161 Implement component's stop.
    }

    /**
     * Creates local structures for a table.
     *
     * @param name Table name.
     * @param tblId Table id.
     * @param assignment Affinity assignment.
     * @param schemaReg Schema registry for the table.
     */
    private void createTableLocally(
        String name,
        UUID tblId,
        List<List<ClusterNode>> assignment,
        SchemaRegistry schemaReg
    ) {
        int partitions = assignment.size();

        HashMap<Integer, RaftGroupService> partitionMap = new HashMap<>(partitions);

        for (int p = 0; p < partitions; p++) {
            partitionMap.put(p, raftMgr.startRaftGroup(
                raftGroupName(tblId, p),
                assignment.get(p),
                new PartitionListener()
            ));
        }

        InternalTableImpl internalTable = new InternalTableImpl(name, tblId, partitionMap, partitions);

        var table = new TableImpl(internalTable, schemaReg, this, null);

        tables.put(name, table);

        onEvent(TableEvent.CREATE, new TableEventParameters(table), null);
    }

    /**
     * Drops local structures for a table.
     *
     * @param name Table name.
     * @param tblId Table id.
     * @param assignment Affinity assignment.
     */
    private void dropTableLocally(String name, UUID tblId, List<List<ClusterNode>> assignment) {
        int partitions = assignment.size();

        for (int p = 0; p < partitions; p++)
            raftMgr.stopRaftGroup(raftGroupName(tblId, p), assignment.get(p));

        TableImpl table = tables.get(name);

        assert table != null : "There is no table with the name specified [name=" + name + ']';

        onEvent(TableEvent.DROP, new TableEventParameters(table), null);
    }

    /**
     * Compounds a RAFT group unique name.
     *
     * @param tableId Table identifier.
     * @param partition Number of table partitions.
     * @return A RAFT group name.
     */
    @NotNull private String raftGroupName(UUID tableId, int partition) {
        return tableId + "_part_" + partition;
    }

    /**
     * Table configuration changed callback.
     *
     * @param rev Storage revision.
     * @param oldCfg Old configuration.
     * @param newCfg New configuration.
     * @return Operation future.
     */
    @NotNull private CompletableFuture<?> onConfigurationChanged(
        long rev,
        @Nullable NamedListView<TableView> oldCfg,
        @Nullable NamedListView<TableView> newCfg
    ) {
        Set<String> tablesToStart = (newCfg == null || newCfg.namedListKeys() == null) ?
            Collections.emptySet() :
            newCfg.namedListKeys().stream().filter(t -> !oldCfg.namedListKeys().contains(t)).collect(Collectors.toSet());

        Set<String> tablesToStop = (oldCfg == null || oldCfg.namedListKeys() == null) ?
            Collections.emptySet() :
            oldCfg.namedListKeys().stream().filter(t -> !newCfg.namedListKeys().contains(t)).collect(Collectors.toSet());

        List<CompletableFuture<Boolean>> futs = new ArrayList<>();

        final Set<String> schemaChanged =
            (oldCfg != null && oldCfg.namedListKeys() != null && newCfg != null && newCfg.namedListKeys() != null) ?
                oldCfg.namedListKeys().stream()
                    .filter(tblName -> newCfg.namedListKeys().contains(tblName)) // Filter changed tables.
                    .filter(tblName -> {
                        final TableView newTbl = newCfg.get(tblName);
                        final TableView oldTbl = oldCfg.get(tblName);

                        assert newTbl.columns().namedListKeys() != null && oldTbl.columns().namedListKeys() != null;

                        if (!newTbl.columns().namedListKeys().equals(oldTbl.columns().namedListKeys()))
                            return true;

                        return newTbl.columns().namedListKeys().stream().anyMatch(k -> {
                            final ColumnView newCol = newTbl.columns().get(k);
                            final ColumnView oldCol = oldTbl.columns().get(k);

                            assert oldCol != null;

                            if (!Objects.equals(newCol.type(), oldCol.type()))
                                throw new SchemaModificationException("Columns type change is not supported.");

                            if (!Objects.equals(newCol.nullable(), oldCol.nullable()))
                                throw new SchemaModificationException("Column nullability change is not supported");

                            if (!Objects.equals(newCol.name(), oldCol.name()) &&
                                oldTbl.indices().namedListKeys().stream()
                                    .map(n -> oldTbl.indices().get(n))
                                    .filter(idx -> PrimaryIndex.PRIMARY_KEY_INDEX_NAME.equals(idx.name()))
                                    .anyMatch(idx -> idx.columns().namedListKeys().stream()
                                        .anyMatch(c -> idx.columns().get(c).name().equals(oldCol.name()))
                                    ))
                                throw new SchemaModificationException("Key column rename is not supported");

                            return !Objects.equals(newCol.name(), oldCol.name()) ||
                                !Objects.equals(newCol.defaultValue(), oldCol.defaultValue());
                        });
                    }).collect(Collectors.toSet()) :
                Collections.emptySet();

        if (!tablesToStart.isEmpty())
            futs.addAll(startTables(tablesToStart, rev, newCfg));

        if (!schemaChanged.isEmpty())
            futs.addAll(changeSchema(schemaChanged, oldCfg, newCfg));

        if (!tablesToStop.isEmpty())
            futs.addAll(stopTables(tablesToStop));

        return CompletableFuture.allOf(futs.toArray(CompletableFuture[]::new));
    }

    /**
     * Start tables routine.
     *
     * @param tbls Tables to start.
     * @param rev Metastore revision.
     * @param cfgs Table configurations.
     * @return Table creation futures.
     */
    private List<CompletableFuture<Boolean>> startTables(Set<String> tbls, long rev, NamedListView<TableView> cfgs) {
        boolean hasMetastorageLocally = metaStorageMgr.hasMetastorageLocally(configurationMgr);

        List<CompletableFuture<Boolean>> futs = new ArrayList<>();

        for (String tblName : tbls) {
            TableView tableView = cfgs.get(tblName);

            UUID tblId = new UUID(rev, 0L);

            if (hasMetastorageLocally) {
                var key = new ByteArray(INTERNAL_PREFIX + tblId);
                futs.add(metaStorageMgr.invoke(
                    Conditions.notExists(key),
                    Operations.put(key, tableView.name().getBytes(StandardCharsets.UTF_8)),
                    Operations.noop())
                    .thenCompose(res -> schemaMgr.initSchemaForTable(tblId, tableView.name()))
                    .thenCompose(res -> affMgr.calculateAssignments(tblId, tableView.name())));
            }

            final CompletableFuture<AffinityEventParameters> affinityReadyFut = new CompletableFuture<>();
            final CompletableFuture<SchemaEventParameters> schemaReadyFut = new CompletableFuture<>();

            CompletableFuture.allOf(affinityReadyFut, schemaReadyFut)
                .exceptionally(e -> {
                    LOG.error("Failed to create a new table [name=" + tblName + ", id=" + tblId + ']', e);

                    onEvent(TableEvent.CREATE, new TableEventParameters(tblId, tblName), e);

                    return null;
                })
                .thenRun(() -> createTableLocally(
                    tblName,
                    tblId,
                    affinityReadyFut.join().assignment(),
                    schemaReadyFut.join().schemaRegistry()
                ));

            affMgr.listen(AffinityEvent.CALCULATED, new EventListener<>() {
                @Override public boolean notify(@NotNull AffinityEventParameters parameters, @Nullable Throwable e) {
                    if (!tblId.equals(parameters.tableId()))
                        return false;

                    if (e == null)
                        affinityReadyFut.complete(parameters);
                    else
                        affinityReadyFut.completeExceptionally(e);

                    return true;
                }

                @Override public void remove(@NotNull Throwable e) {
                    affinityReadyFut.completeExceptionally(e);
                }
            });

            schemaMgr.listen(SchemaEvent.INITIALIZED, new EventListener<>() {
                @Override public boolean notify(@NotNull SchemaEventParameters parameters, @Nullable Throwable e) {
                    if (!tblId.equals(parameters.tableId()) && parameters.schemaRegistry().lastSchemaVersion() >= 1)
                        return false;

                    if (e == null)
                        schemaReadyFut.complete(parameters);
                    else
                        schemaReadyFut.completeExceptionally(e);

                    return true;
                }

                @Override public void remove(@NotNull Throwable e) {
                    schemaReadyFut.completeExceptionally(e);
                }
            });
        }

        return futs;
    }

    /**
     * Drop tables routine.
     *
     * @param tbls Tables to drop.
     * @return Table drop futures.
     */
    private List<CompletableFuture<Boolean>> stopTables(Set<String> tbls) {
        boolean hasMetastorageLocally = metaStorageMgr.hasMetastorageLocally(configurationMgr);

        List<CompletableFuture<Boolean>> futs = new ArrayList<>();

        for (String tblName : tbls) {
            TableImpl t = tables.get(tblName);

            UUID tblId = t.tableId();

            if (hasMetastorageLocally) {
                var key = new ByteArray(INTERNAL_PREFIX + tblId);

                futs.add(affMgr.removeAssignment(tblId)
                    .thenCompose(res -> schemaMgr.unregisterSchemas(tblId))
                    .thenCompose(res ->
                        metaStorageMgr.invoke(Conditions.exists(key),
                            Operations.remove(key),
                            Operations.noop())));
            }

            affMgr.listen(AffinityEvent.REMOVED, new EventListener<>() {
                @Override public boolean notify(@NotNull AffinityEventParameters parameters, @Nullable Throwable e) {
                    if (!tblId.equals(parameters.tableId()))
                        return false;

                    if (e == null)
                        dropTableLocally(tblName, tblId, parameters.assignment());
                    else
                        onEvent(TableEvent.DROP, new TableEventParameters(tblId, tblName), e);

                    return true;
                }

                @Override public void remove(@NotNull Throwable e) {
                    onEvent(TableEvent.DROP, new TableEventParameters(tblId, tblName), e);
                }
            });
        }

        return futs;
    }

    /**
     * Change tables schemas.
     *
     * @param tbls Tables.
     * @param oldCfg Old configuration.
     * @param newCfg New configuration.
     * @return Schema change futures.
     */
    private List<CompletableFuture<Boolean>> changeSchema(
        Set<String> tbls,
        @NotNull NamedListView<TableView> oldCfg,
        @NotNull NamedListView<TableView> newCfg
    ) {
        boolean hasMetastorageLocally = metaStorageMgr.hasMetastorageLocally(configurationMgr);

        List<CompletableFuture<Boolean>> futs = new ArrayList<>();

        for (String tblName : tbls) {
            TableImpl tbl = tables.get(tblName);

            UUID tblId = tbl.tableId();

            final int ver = tbl.schemaView().lastSchemaVersion() + 1;

            if (hasMetastorageLocally)
                futs.add(schemaMgr.updateSchemaForTable(tblId, oldCfg.get(tblName), newCfg.get(tblName)));

            final CompletableFuture<SchemaEventParameters> schemaReadyFut = new CompletableFuture<>();

            CompletableFuture.allOf(schemaReadyFut)
                .exceptionally(e -> {
                    LOG.error("Failed to upgrade schema for a table [name=" + tblName + ", id=" + tblId + ']', e);

                    onEvent(TableEvent.ALTER, new TableEventParameters(tblId, tblName), e);

                    return null;
                })
                .thenRun(() ->
                    onEvent(TableEvent.ALTER, new TableEventParameters(tblId, tblName), null)
                );

            schemaMgr.listen(SchemaEvent.CHANGED, new EventListener<>() {
                @Override public boolean notify(@NotNull SchemaEventParameters parameters, @Nullable Throwable e) {
                    if (!tblId.equals(parameters.tableId()) && parameters.schemaRegistry().lastSchemaVersion() < ver)
                        return false;

                    if (e == null)
                        schemaReadyFut.complete(parameters);
                    else
                        schemaReadyFut.completeExceptionally(e);

                    return true;
                }

                @Override public void remove(@NotNull Throwable e) {
                    schemaReadyFut.completeExceptionally(e);
                }
            });
        }

        return futs;
    }

    /** {@inheritDoc} */
    @Override public Table createTable(String name, Consumer<TableChange> tableInitChange) {
        return createTable(name, tableInitChange, true);
    }

    /** {@inheritDoc} */
    @Override public Table getOrCreateTable(String name, Consumer<TableChange> tableInitChange) {
        return createTable(name, tableInitChange, false);
    }

    /**
     * Creates a new table with the specified name or returns an existing table with the same name.
     *
     * @param name Table name.
     * @param tableInitChange Table configuration.
     * @param exceptionWhenExist If the value is {@code true}, an exception will be thrown when the table already exists,
     * {@code false} means the existing table will be returned.
     * @return A table instance.
     */
    public Table createTable(String name, Consumer<TableChange> tableInitChange, boolean exceptionWhenExist) {
        CompletableFuture<Table> tblFut = new CompletableFuture<>();

        EventListener<TableEventParameters> clo = new EventListener<>() {
            @Override public boolean notify(@NotNull TableEventParameters parameters, @Nullable Throwable e) {
                String tableName = parameters.tableName();

                if (!name.equals(tableName))
                    return false;

                if (e == null)
                    tblFut.complete(parameters.table());
                else
                    tblFut.completeExceptionally(e);

                return true;
            }

            @Override public void remove(@NotNull Throwable e) {
                tblFut.completeExceptionally(e);
            }
        };

        listen(TableEvent.CREATE, clo);

        Table tbl = table(name, true);

        if (tbl != null) {
            if (exceptionWhenExist) {
                removeListener(TableEvent.CREATE, clo, new IgniteInternalCheckedException(
                    LoggerMessageHelper.format("Table already exists [name={}]", name)));
            }
            else if (tblFut.complete(tbl))
                removeListener(TableEvent.CREATE, clo);
        }
        else {
            try {
                configurationMgr
                    .configurationRegistry()
                    .getConfiguration(TablesConfiguration.KEY)
                    .tables()
                    .change(change -> change.create(name, tableInitChange))
                    .get();
            }
            catch (InterruptedException | ExecutionException e) {
                LOG.error("Table wasn't created [name=" + name + ']', e);

                removeListener(TableEvent.CREATE, clo, new IgniteInternalCheckedException(e));
            }
        }

        return tblFut.join();
    }

    /** {@inheritDoc} */
    @Override public void alterTable(String name, Consumer<TableChange> tableChange) {
        CompletableFuture<Void> tblFut = new CompletableFuture<>();

        listen(TableEvent.ALTER, new EventListener<>() {
            @Override public boolean notify(@NotNull TableEventParameters parameters, @Nullable Throwable e) {
                String tableName = parameters.tableName();

                if (!name.equals(tableName))
                    return false;

                if (e == null)
                    tblFut.complete(null);
                else
                    tblFut.completeExceptionally(e);

                return true;
            }

            @Override public void remove(@NotNull Throwable e) {
                tblFut.completeExceptionally(e);
            }
        });

        try {
            configurationMgr.configurationRegistry()
                .getConfiguration(TablesConfiguration.KEY).tables().change(change ->
                change.createOrUpdate(name, tableChange)).get();
        }
        catch (InterruptedException | ExecutionException e) {
            LOG.error("Table wasn't created [name=" + name + ']', e);

            tblFut.completeExceptionally(e);
        }

        tblFut.join();
    }

    /** {@inheritDoc} */
    @Override public void dropTable(String name) {
        CompletableFuture<Void> dropTblFut = new CompletableFuture<>();

        EventListener<TableEventParameters> clo = new EventListener<>() {
            @Override public boolean notify(@NotNull TableEventParameters parameters, @Nullable Throwable e) {
                String tableName = parameters.tableName();

                if (!name.equals(tableName))
                    return false;

                if (e == null) {
                    Table droppedTable = tables.remove(tableName);

                    assert droppedTable != null;

                    dropTblFut.complete(null);
                }
                else
                    dropTblFut.completeExceptionally(e);

                return true;
            }

            @Override public void remove(@NotNull Throwable e) {
                dropTblFut.completeExceptionally(e);
            }
        };

        listen(TableEvent.DROP, clo);

        if (!isTableConfigured(name)) {
            if (dropTblFut.complete(null))
                removeListener(TableEvent.DROP, clo, null);
        }
        else {
            try {
                configurationMgr
                    .configurationRegistry()
                    .getConfiguration(TablesConfiguration.KEY)
                    .tables()
                    .change(change -> change.delete(name))
                    .get();
            }
            catch (InterruptedException | ExecutionException e) {
                LOG.error("Table wasn't dropped [name=" + name + ']', e);

                removeListener(TableEvent.DROP, clo, new IgniteInternalCheckedException(e));
            }
        }

        dropTblFut.join();
    }

    /** {@inheritDoc} */
    @Override public List<Table> tables() {
        ArrayList<Table> tables = new ArrayList<>();

        for (String tblName : tableNamesConfigured()) {
            Table tbl = table(tblName, false);

            if (tbl != null)
                tables.add(tbl);
        }

        return tables;
    }

    /**
     * Collects a set of table names from the distributed configuration storage.
     *
     * @return A set of table names.
     */
    private HashSet<String> tableNamesConfigured() {
        IgniteBiTuple<ByteArray, ByteArray> range = toRange(new ByteArray(PUBLIC_PREFIX));

        HashSet<String> tableNames = new HashSet<>();

        try (Cursor<Entry> cursor = metaStorageMgr.range(range.get1(), range.get2())) {
            while (cursor.hasNext()) {
                Entry entry = cursor.next();

                String keyTail = entry.key().toString().substring(PUBLIC_PREFIX.length());

                int idx = -1;

                //noinspection StatementWithEmptyBody
                while ((idx = keyTail.indexOf('.', idx + 1)) > 0 && keyTail.charAt(idx - 1) == '\\')
                    ;

                String tablName = keyTail.substring(0, idx);

                tableNames.add(ConfigurationUtil.unescape(tablName));
            }
        }
        catch (Exception e) {
            LOG.error("Can't get table names.", e);
        }

        return tableNames;
    }

    /** {@inheritDoc} */
    @Override public Table table(String name) {
        return table(name, true);
    }

    /**
     * Gets a table if it exists or {@code null} if it was not created or was removed before.
     *
     * @param name Table name.
     * @param checkConfiguration True when the method checks a configuration before tries to get a table,
     * false otherwise.
     * @return A table or {@code null} if table does not exist.
     */
    private Table table(String name, boolean checkConfiguration) {
        if (checkConfiguration && !isTableConfigured(name))
            return null;

        Table tbl = tables.get(name);

        if (tbl != null)
            return tbl;

        CompletableFuture<Table> getTblFut = new CompletableFuture<>();

        EventListener<TableEventParameters> clo = new EventListener<>() {
            @Override public boolean notify(@NotNull TableEventParameters parameters, @Nullable Throwable e) {
                String tableName = parameters.tableName();

                if (!name.equals(tableName))
                    return false;

                if (e == null)
                    getTblFut.complete(parameters.table());
                else
                    getTblFut.completeExceptionally(e);

                return true;
            }

            @Override public void remove(@NotNull Throwable e) {
                getTblFut.completeExceptionally(e);
            }
        };

        listen(TableEvent.CREATE, clo);

        tbl = tables.get(name);

        if (tbl != null && getTblFut.complete(tbl) ||
            !isTableConfigured(name) && getTblFut.complete(null))
            removeListener(TableEvent.CREATE, clo, null);

        return getTblFut.join();
    }

    /**
     * Checks that the table is configured.
     *
     * @param name Table name.
     * @return True if table configured, false otherwise.
     */
    private boolean isTableConfigured(String name) {
        return metaStorageMgr.invoke(Conditions.exists(
            new ByteArray(PUBLIC_PREFIX + ConfigurationUtil.escape(name) + ".name")),
            Operations.noop(),
            Operations.noop()
        ).join();
    }

    /**
     * Transforms a prefix bytes to range.
     * This method should be replaced to direct call of range by prefix
     * in Meta storage manager when it will be implemented.
     * TODO: IGNITE-14799
     *
     * @param prefixKey Prefix bytes.
     * @return Tuple with left and right borders for range.
     */
    private IgniteBiTuple<ByteArray, ByteArray> toRange(ByteArray prefixKey) {
        var bytes = Arrays.copyOf(prefixKey.bytes(), prefixKey.bytes().length);

        if (bytes[bytes.length - 1] != Byte.MAX_VALUE)
            bytes[bytes.length - 1]++;
        else
            bytes = Arrays.copyOf(bytes, bytes.length + 1);

        return new IgniteBiTuple<>(prefixKey, new ByteArray(bytes));
    }
}<|MERGE_RESOLUTION|>--- conflicted
+++ resolved
@@ -44,11 +44,8 @@
 import org.apache.ignite.internal.configuration.ConfigurationManager;
 import org.apache.ignite.internal.configuration.util.ConfigurationUtil;
 import org.apache.ignite.internal.manager.EventListener;
-<<<<<<< HEAD
 import org.apache.ignite.internal.manager.IgniteComponent;
 import org.apache.ignite.internal.manager.ListenerRemovedException;
-=======
->>>>>>> 3adc3d7f
 import org.apache.ignite.internal.manager.Producer;
 import org.apache.ignite.internal.metastorage.MetaStorageManager;
 import org.apache.ignite.internal.metastorage.client.Conditions;
@@ -133,16 +130,12 @@
         this.schemaMgr = schemaMgr;
     }
 
-<<<<<<< HEAD
     /** {@inheritDoc} */
     @Override public void start() {
-        listenForTableChange();
-=======
         //TODO: IGNITE-14652 Change a metastorage update in listeners to multi-invoke
         configurationMgr.configurationRegistry().getConfiguration(TablesConfiguration.KEY).tables().listen(ctx -> {
             return onConfigurationChanged(ctx.storageRevision(), ctx.oldValue(), ctx.newValue());
         });
->>>>>>> 3adc3d7f
     }
 
     /** {@inheritDoc} */
