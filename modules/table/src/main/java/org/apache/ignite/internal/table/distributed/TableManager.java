--- conflicted
+++ resolved
@@ -751,17 +751,25 @@
                                         return CompletableFuture.completedFuture(null);
                                     }
 
-<<<<<<< HEAD
-                                    RaftGroupOptions groupOptions = groupOptionsForPartition(internalTbl, partId, tblCfg, partitionStorage,
-                                            newPartAssignment);
+                                    return CompletableFuture.supplyAsync(
+                                                    () -> getOrCreateTxStatePartitionStorage(internalTbl.txStateStorage(), partId),
+                                                    ioExecutor
+                                            )
+                                            .thenComposeAsync(txStatePartitionStorage -> {
+                                                RaftGroupOptions groupOptions = groupOptionsForPartition(
+                                                        internalTbl.storage(),
+                                                        internalTbl.txStateStorage(),
+                                                        partitionKey(internalTbl, partId),
+                                                        newPartAssignment
+                                                );
 
                                     try {
                                         raftMgr.startRaftGroupNode(
                                                 replicaGrpId,
                                                 newPartAssignment,
                                                 new PartitionListener(
-                                                        partitionDataStorage(partitionStorage, internalTbl, partId),
-                                                        internalTbl.txStateStorage().getOrCreateTxStateStorage(partId),
+                                                        partitionDataStorage(mvPartitionStorage, internalTbl, partId),
+                                                        txStatePartitionStorage,
                                                         txManager,
                                                         table.indexStorageAdapters(partId)
                                                 ),
@@ -778,54 +786,12 @@
                                                 groupOptions
                                         );
 
-                                        return CompletableFuture.completedFuture(null);
-                                    } catch (NodeStoppingException ex) {
-                                        return CompletableFuture.failedFuture(ex);
-                                    }
-                                }, ioExecutor);
-=======
-                                    return CompletableFuture.supplyAsync(
-                                                    () -> getOrCreateTxStatePartitionStorage(internalTbl.txStateStorage(), partId),
-                                                    ioExecutor
-                                            )
-                                            .thenComposeAsync(txStatePartitionStorage -> {
-                                                RaftGroupOptions groupOptions = groupOptionsForPartition(
-                                                        internalTbl.storage(),
-                                                        internalTbl.txStateStorage(),
-                                                        partitionKey(internalTbl, partId),
-                                                        newPartAssignment
-                                                );
-
-                                                try {
-                                                    raftMgr.startRaftGroupNode(
-                                                            replicaGrpId,
-                                                            newPartAssignment,
-                                                            new PartitionListener(
-                                                                    partitionDataStorage(mvPartitionStorage, internalTbl, partId),
-                                                                    txStatePartitionStorage,
-                                                                    txManager,
-                                                                    primaryIndex
-                                                            ),
-                                                            new RebalanceRaftGroupEventsListener(
-                                                                    metaStorageMgr,
-                                                                    tablesCfg.tables().get(tablesById.get(tblId).name()),
-                                                                    replicaGrpId,
-                                                                    partId,
-                                                                    busyLock,
-                                                                    movePartition(() -> internalTbl.partitionRaftGroupService(partId)),
-                                                                    this::calculateAssignments,
-                                                                    rebalanceScheduler
-                                                            ),
-                                                            groupOptions
-                                                    );
-
                                                     return CompletableFuture.completedFuture(null);
                                                 } catch (NodeStoppingException ex) {
                                                     return CompletableFuture.failedFuture(ex);
                                                 }
                                             }, ioExecutor);
                                 });
->>>>>>> 93914175
                             }, ioExecutor);
                 }
 
@@ -837,39 +803,6 @@
                                 return CompletableFuture.failedFuture(ex);
                             }
                         }, ioExecutor)
-<<<<<<< HEAD
-                        .thenAccept(
-                                updatedRaftGroupService -> {
-                                    ((InternalTableImpl) internalTbl)
-                                            .updateInternalTableRaftGroupService(partId, updatedRaftGroupService);
-
-                                    if (replicaMgr.shouldHaveReplicationGroupLocally(nodes)) {
-                                        MvPartitionStorage partitionStorage = getOrCreateMvPartition(internalTbl, partId);
-
-                                        try {
-                                            replicaMgr.startReplica(replicaGrpId,
-                                                    new PartitionReplicaListener(
-                                                            partitionStorage,
-                                                            updatedRaftGroupService,
-                                                            txManager,
-                                                            lockMgr,
-                                                            partId,
-                                                            tblId,
-                                                            table.indexesLockers(partId),
-                                                            new Lazy<>(() -> table.indexStorageAdapters(partId).get().get(table.pkId())),
-                                                            clock,
-                                                            internalTbl.txStateStorage().getOrCreateTxStateStorage(partId),
-                                                            topologyService,
-                                                            placementDriver
-                                                    )
-                                            );
-                                        } catch (NodeStoppingException ex) {
-                                            throw new AssertionError("Loza was stopped before Table manager", ex);
-                                        }
-                                    }
-                                }
-                        ).exceptionally(th -> {
-=======
                         .thenCompose(updatedRaftGroupService -> {
                             ((InternalTableImpl) internalTbl).updateInternalTableRaftGroupService(partId, updatedRaftGroupService);
 
@@ -893,7 +826,8 @@
                                                                         lockMgr,
                                                                         partId,
                                                                         tblId,
-                                                                        primaryIndex,
+                                                                        table.indexesLockers(partId),
+                                                                        new Lazy<>(() -> table.indexStorageAdapters(partId).get().get(table.pkId())),
                                                                         clock,
                                                                         txStatePartitionStorage,
                                                                         topologyService,
@@ -911,7 +845,6 @@
                             }
                         })
                         .exceptionally(th -> {
->>>>>>> 93914175
                             LOG.warn("Unable to update raft groups on the node", th);
 
                             return null;
@@ -1777,13 +1710,8 @@
                             .filter(p -> !assignments.contains(p))
                             .collect(Collectors.toList());
 
-<<<<<<< HEAD
-=======
-                    ConcurrentHashMap<ByteBuffer, RowId> primaryIndex = new ConcurrentHashMap<>();
-
                     InternalTable internalTable = tbl.internalTable();
 
->>>>>>> 93914175
                     try {
                         LOG.info("Received update on pending assignments. Check if new raft group should be started"
                                         + " [key={}, partition={}, table={}, localMemberAddress={}]",
