--- conflicted
+++ resolved
@@ -724,11 +724,7 @@
                                                 newPartAssignment,
                                                 new PartitionListener(
                                                     partitionStorage,
-<<<<<<< HEAD
-                                                    internalTbl.txnStateStorage().getOrCreateTxStateStorage(partId),
-=======
                                                     internalTbl.txStateStorage().getOrCreateTxStateStorage(partId),
->>>>>>> a22446dc
                                                     txManager,
                                                     new ConcurrentHashMap<>()
                                             ),
@@ -891,11 +887,7 @@
                 }
 
                 table.internalTable().storage().stop();
-<<<<<<< HEAD
-                table.internalTable().txnStateStorage().stop();
-=======
                 table.internalTable().txStateStorage().stop();
->>>>>>> a22446dc
                 table.internalTable().close();
             } catch (Exception e) {
                 LOG.info("Unable to stop table [name={}]", e, table.name());
@@ -939,20 +931,12 @@
 
         MvTableStorage tableStorage = dataStorageMgr.engine(tableCfg.dataStorage()).createMvTable(tableCfg);
 
-<<<<<<< HEAD
-        TxStateTableStorage txnStateStorage = createTxStateTableStorage(tableCfg);
-=======
         TxStateTableStorage txStateStorage = createTxStateTableStorage(tableCfg);
->>>>>>> a22446dc
 
         tableStorage.start();
 
         InternalTableImpl internalTable = new InternalTableImpl(name, tblId, new Int2ObjectOpenHashMap<>(partitions),
-<<<<<<< HEAD
-                partitions, netAddrResolver, clusterNodeResolver, txManager, tableStorage, txnStateStorage, replicaSvc, clock);
-=======
                 partitions, netAddrResolver, clusterNodeResolver, txManager, tableStorage, txStateStorage, replicaSvc, clock);
->>>>>>> a22446dc
 
         var table = new TableImpl(internalTable);
 
@@ -1739,11 +1723,7 @@
 
                             RaftGroupListener raftGrpLsnr = new PartitionListener(
                                     partitionStorage,
-<<<<<<< HEAD
-                                    tbl.internalTable().txnStateStorage().getOrCreateTxStateStorage(part),
-=======
                                     tbl.internalTable().txStateStorage().getOrCreateTxStateStorage(part),
->>>>>>> a22446dc
                                     txManager,
                                     new ConcurrentHashMap<>()
                             );
