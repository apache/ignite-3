--- conflicted
+++ resolved
@@ -147,11 +147,8 @@
 import org.apache.ignite.internal.metastorage.Revisions;
 import org.apache.ignite.internal.metastorage.WatchEvent;
 import org.apache.ignite.internal.metastorage.WatchListener;
-<<<<<<< HEAD
 import org.apache.ignite.internal.metrics.MetricManager;
-=======
 import org.apache.ignite.internal.network.InternalClusterNode;
->>>>>>> 312f07ac
 import org.apache.ignite.internal.network.MessagingService;
 import org.apache.ignite.internal.network.TopologyService;
 import org.apache.ignite.internal.network.serialization.MessageSerializationRegistry;
@@ -3577,7 +3574,7 @@
 
     private void unregisterMetricsSource(int tableId) {
         try {
-            TableImpl table = startedTables.get(tableId);
+            TableViewInternal table = startedTables.get(tableId);
             if (table == null) {
                 return;
             }
