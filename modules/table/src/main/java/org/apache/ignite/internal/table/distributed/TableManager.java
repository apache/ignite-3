/*
 * Licensed to the Apache Software Foundation (ASF) under one or more
 * contributor license agreements. See the NOTICE file distributed with
 * this work for additional information regarding copyright ownership.
 * The ASF licenses this file to You under the Apache License, Version 2.0
 * (the "License"); you may not use this file except in compliance with
 * the License. You may obtain a copy of the License at
 *
 *      http://www.apache.org/licenses/LICENSE-2.0
 *
 * Unless required by applicable law or agreed to in writing, software
 * distributed under the License is distributed on an "AS IS" BASIS,
 * WITHOUT WARRANTIES OR CONDITIONS OF ANY KIND, either express or implied.
 * See the License for the specific language governing permissions and
 * limitations under the License.
 */

package org.apache.ignite.internal.table.distributed;

import static java.util.Collections.emptyMap;
import static java.util.Collections.unmodifiableMap;
import static java.util.concurrent.CompletableFuture.allOf;
import static java.util.concurrent.CompletableFuture.anyOf;
import static java.util.concurrent.CompletableFuture.completedFuture;
import static java.util.concurrent.CompletableFuture.failedFuture;
import static java.util.concurrent.CompletableFuture.runAsync;
import static java.util.stream.Collectors.toList;
import static org.apache.ignite.internal.causality.IncrementalVersionedValue.dependingOn;
import static org.apache.ignite.internal.distributionzones.rebalance.RebalanceUtil.partitionAssignments;
import static org.apache.ignite.internal.distributionzones.rebalance.RebalanceUtil.tableAssignments;
import static org.apache.ignite.internal.metastorage.dsl.Operations.put;
import static org.apache.ignite.internal.util.IgniteUtils.inBusyLock;
import static org.apache.ignite.internal.util.IgniteUtils.inBusyLockAsync;
import static org.apache.ignite.internal.util.IgniteUtils.shutdownAndAwaitTermination;
import static org.apache.ignite.internal.utils.RebalanceUtil.ASSIGNMENTS_SWITCH_REDUCE_PREFIX;
import static org.apache.ignite.internal.utils.RebalanceUtil.PENDING_ASSIGNMENTS_PREFIX;
import static org.apache.ignite.internal.utils.RebalanceUtil.STABLE_ASSIGNMENTS_PREFIX;
import static org.apache.ignite.internal.utils.RebalanceUtil.extractPartitionNumber;
import static org.apache.ignite.internal.utils.RebalanceUtil.extractTableId;
import static org.apache.ignite.internal.utils.RebalanceUtil.pendingPartAssignmentsKey;
import static org.apache.ignite.internal.utils.RebalanceUtil.stablePartAssignmentsKey;
import static org.apache.ignite.lang.ErrorGroups.Common.INTERNAL_ERR;

import it.unimi.dsi.fastutil.ints.Int2ObjectOpenHashMap;
import java.io.IOException;
import java.nio.charset.StandardCharsets;
import java.nio.file.Files;
import java.nio.file.Path;
import java.util.ArrayList;
import java.util.Arrays;
import java.util.Collection;
import java.util.Collections;
import java.util.HashMap;
import java.util.HashSet;
import java.util.List;
import java.util.Map;
import java.util.Objects;
import java.util.Set;
import java.util.concurrent.CompletableFuture;
import java.util.concurrent.CompletionException;
import java.util.concurrent.ConcurrentHashMap;
import java.util.concurrent.CopyOnWriteArrayList;
import java.util.concurrent.ExecutionException;
import java.util.concurrent.ExecutorService;
import java.util.concurrent.Executors;
import java.util.concurrent.LinkedBlockingQueue;
import java.util.concurrent.ScheduledExecutorService;
import java.util.concurrent.ScheduledThreadPoolExecutor;
import java.util.concurrent.ThreadPoolExecutor;
import java.util.concurrent.TimeUnit;
import java.util.concurrent.atomic.AtomicBoolean;
import java.util.concurrent.atomic.AtomicReference;
import java.util.function.Consumer;
import java.util.function.Function;
import java.util.function.IntSupplier;
import java.util.function.LongFunction;
import java.util.function.Supplier;
import java.util.stream.Collectors;
import java.util.stream.Stream;
import org.apache.ignite.internal.affinity.AffinityUtils;
import org.apache.ignite.internal.affinity.Assignment;
import org.apache.ignite.internal.baseline.BaselineManager;
import org.apache.ignite.internal.catalog.CatalogService;
import org.apache.ignite.internal.catalog.descriptors.CatalogDataStorageDescriptor;
import org.apache.ignite.internal.catalog.descriptors.CatalogIndexDescriptor;
import org.apache.ignite.internal.catalog.descriptors.CatalogTableDescriptor;
import org.apache.ignite.internal.catalog.descriptors.CatalogZoneDescriptor;
import org.apache.ignite.internal.catalog.events.CatalogEvent;
import org.apache.ignite.internal.catalog.events.CreateTableEventParameters;
<<<<<<< HEAD
import org.apache.ignite.internal.catalog.events.DropTableEventParameters;
=======
>>>>>>> 6bc603de
import org.apache.ignite.internal.causality.CompletionListener;
import org.apache.ignite.internal.causality.IncrementalVersionedValue;
import org.apache.ignite.internal.distributionzones.DistributionZoneManager;
import org.apache.ignite.internal.hlc.HybridClock;
import org.apache.ignite.internal.hlc.HybridTimestamp;
import org.apache.ignite.internal.logger.IgniteLogger;
import org.apache.ignite.internal.logger.Loggers;
import org.apache.ignite.internal.manager.IgniteComponent;
import org.apache.ignite.internal.manager.Producer;
import org.apache.ignite.internal.metastorage.Entry;
import org.apache.ignite.internal.metastorage.MetaStorageManager;
import org.apache.ignite.internal.metastorage.WatchEvent;
import org.apache.ignite.internal.metastorage.WatchListener;
import org.apache.ignite.internal.metastorage.dsl.Condition;
import org.apache.ignite.internal.metastorage.dsl.Conditions;
import org.apache.ignite.internal.metastorage.dsl.Operation;
import org.apache.ignite.internal.placementdriver.PlacementDriver;
import org.apache.ignite.internal.raft.Loza;
import org.apache.ignite.internal.raft.Peer;
import org.apache.ignite.internal.raft.PeersAndLearners;
import org.apache.ignite.internal.raft.RaftGroupEventsListener;
import org.apache.ignite.internal.raft.RaftManager;
import org.apache.ignite.internal.raft.RaftNodeId;
import org.apache.ignite.internal.raft.client.TopologyAwareRaftGroupService;
import org.apache.ignite.internal.raft.client.TopologyAwareRaftGroupServiceFactory;
import org.apache.ignite.internal.raft.server.RaftGroupOptions;
import org.apache.ignite.internal.raft.service.RaftGroupListener;
import org.apache.ignite.internal.raft.service.RaftGroupService;
import org.apache.ignite.internal.raft.storage.impl.LogStorageFactoryCreator;
import org.apache.ignite.internal.replicator.ReplicaManager;
import org.apache.ignite.internal.replicator.ReplicaService;
import org.apache.ignite.internal.replicator.TablePartitionId;
import org.apache.ignite.internal.schema.CatalogSchemaManager;
import org.apache.ignite.internal.schema.configuration.GcConfiguration;
import org.apache.ignite.internal.schema.event.SchemaEvent;
import org.apache.ignite.internal.storage.DataStorageManager;
import org.apache.ignite.internal.storage.MvPartitionStorage;
import org.apache.ignite.internal.storage.RowId;
import org.apache.ignite.internal.storage.StorageException;
import org.apache.ignite.internal.storage.engine.MvTableStorage;
import org.apache.ignite.internal.storage.engine.StorageEngine;
import org.apache.ignite.internal.storage.engine.StorageTableDescriptor;
import org.apache.ignite.internal.storage.index.StorageIndexDescriptorSupplier;
import org.apache.ignite.internal.table.IgniteTablesInternal;
import org.apache.ignite.internal.table.InternalTable;
import org.apache.ignite.internal.table.TableImpl;
import org.apache.ignite.internal.table.distributed.gc.GcUpdateHandler;
import org.apache.ignite.internal.table.distributed.gc.MvGc;
import org.apache.ignite.internal.table.distributed.index.IndexBuilder;
import org.apache.ignite.internal.table.distributed.index.IndexUpdateHandler;
import org.apache.ignite.internal.table.distributed.message.HasDataRequest;
import org.apache.ignite.internal.table.distributed.message.HasDataResponse;
import org.apache.ignite.internal.table.distributed.raft.PartitionDataStorage;
import org.apache.ignite.internal.table.distributed.raft.PartitionListener;
import org.apache.ignite.internal.table.distributed.raft.RebalanceRaftGroupEventsListener;
import org.apache.ignite.internal.table.distributed.raft.snapshot.PartitionAccessImpl;
import org.apache.ignite.internal.table.distributed.raft.snapshot.PartitionKey;
import org.apache.ignite.internal.table.distributed.raft.snapshot.PartitionSnapshotStorageFactory;
import org.apache.ignite.internal.table.distributed.raft.snapshot.outgoing.OutgoingSnapshotsManager;
import org.apache.ignite.internal.table.distributed.raft.snapshot.outgoing.SnapshotAwarePartitionDataStorage;
<<<<<<< HEAD
import org.apache.ignite.internal.table.distributed.replicator.DirectCatalogTables;
=======
import org.apache.ignite.internal.table.distributed.replicator.CatalogTablesWithIdConversion;
>>>>>>> 6bc603de
import org.apache.ignite.internal.table.distributed.replicator.PartitionReplicaListener;
import org.apache.ignite.internal.table.distributed.replicator.TransactionStateResolver;
import org.apache.ignite.internal.table.distributed.schema.NonHistoricSchemas;
import org.apache.ignite.internal.table.distributed.schema.SchemaSyncService;
import org.apache.ignite.internal.table.distributed.schema.ThreadLocalPartitionCommandsMarshaller;
import org.apache.ignite.internal.table.distributed.storage.InternalTableImpl;
import org.apache.ignite.internal.table.distributed.storage.PartitionStorages;
import org.apache.ignite.internal.table.event.TableEvent;
import org.apache.ignite.internal.table.event.TableEventParameters;
import org.apache.ignite.internal.thread.NamedThreadFactory;
import org.apache.ignite.internal.tx.HybridTimestampTracker;
import org.apache.ignite.internal.tx.LockManager;
import org.apache.ignite.internal.tx.TxManager;
import org.apache.ignite.internal.tx.storage.state.TxStateStorage;
import org.apache.ignite.internal.tx.storage.state.TxStateTableStorage;
import org.apache.ignite.internal.tx.storage.state.rocksdb.TxStateRocksDbTableStorage;
import org.apache.ignite.internal.util.ByteUtils;
import org.apache.ignite.internal.util.Cursor;
<<<<<<< HEAD
=======
import org.apache.ignite.internal.util.ExceptionUtils;
>>>>>>> 6bc603de
import org.apache.ignite.internal.util.IgniteSpinBusyLock;
import org.apache.ignite.internal.util.IgniteUtils;
import org.apache.ignite.internal.util.Lazy;
import org.apache.ignite.internal.util.PendingComparableValuesTracker;
import org.apache.ignite.internal.utils.RebalanceUtil;
import org.apache.ignite.internal.vault.VaultManager;
import org.apache.ignite.lang.ByteArray;
import org.apache.ignite.lang.IgniteException;
import org.apache.ignite.lang.IgniteInternalException;
import org.apache.ignite.lang.IgniteStringFormatter;
import org.apache.ignite.lang.NodeStoppingException;
import org.apache.ignite.lang.util.IgniteNameUtils;
import org.apache.ignite.network.ClusterNode;
import org.apache.ignite.network.ClusterService;
import org.apache.ignite.network.MessagingService;
import org.apache.ignite.network.TopologyService;
import org.apache.ignite.raft.jraft.storage.impl.VolatileRaftMetaStorage;
import org.apache.ignite.raft.jraft.util.Marshaller;
import org.apache.ignite.table.Table;
import org.jetbrains.annotations.Nullable;
import org.jetbrains.annotations.TestOnly;

/**
 * Table manager.
 */
public class TableManager extends Producer<TableEvent, TableEventParameters> implements IgniteTablesInternal, IgniteComponent {
    private static final long QUERY_DATA_NODES_COUNT_TIMEOUT = TimeUnit.SECONDS.toMillis(3);

    /** The logger. */
    private static final IgniteLogger LOG = Loggers.forClass(TableManager.class);

    /** Name of a transaction state directory. */
    private static final String TX_STATE_DIR = "tx-state-";

    /** Transaction storage flush delay. */
    private static final int TX_STATE_STORAGE_FLUSH_DELAY = 1000;
    private static final IntSupplier TX_STATE_STORAGE_FLUSH_DELAY_SUPPLIER = () -> TX_STATE_STORAGE_FLUSH_DELAY;

    /** Garbage collector configuration. */
    private final GcConfiguration gcConfig;

    private final ClusterService clusterService;

    /** Raft manager. */
    private final RaftManager raftMgr;

    /** Replica manager. */
    private final ReplicaManager replicaMgr;

    /** Lock manager. */
    private final LockManager lockMgr;

    /** Replica service. */
    private final ReplicaService replicaSvc;

    /** Baseline manager. */
    private final BaselineManager baselineMgr;

    /** Transaction manager. */
    private final TxManager txManager;

    /** Meta storage manager. */
    private final MetaStorageManager metaStorageMgr;

    /** Vault manager. */
    private final VaultManager vaultManager;

    /** Data storage manager. */
    private final DataStorageManager dataStorageMgr;

    /** Transaction state resolver. */
    private final TransactionStateResolver transactionStateResolver;

    /** Here a table future stores during creation (until the table can be provided to client). */
    private final Map<Integer, CompletableFuture<Table>> tableCreateFuts = new ConcurrentHashMap<>();

    /**
     * Versioned store for tables by id. Only table instances are created here, local storages and RAFT groups may not be initialized yet.
     *
     * @see #localPartsByTableIdVv
     * @see #assignmentsUpdatedVv
     */
    private final IncrementalVersionedValue<Map<Integer, TableImpl>> tablesByIdVv;

    /**
     * Versioned store for local partition set by table id.
     *
     * <p>Completed strictly after {@link #tablesByIdVv} and strictly before {@link #assignmentsUpdatedVv}.
     */
    private final IncrementalVersionedValue<Map<Integer, PartitionSet>> localPartsByTableIdVv;

    /**
     * Versioned store for tracking RAFT groups initialization and starting completion.
     *
<<<<<<< HEAD
     * <p>Only explicitly updated in {@link #createTablePartitionsLocally(long, CompletableFuture, TableImpl)}.
=======
     * <p>Only explicitly updated in {@link #createTablePartitionsLocally(long, CompletableFuture, int, TableImpl)}.
>>>>>>> 6bc603de
     *
     * <p>Completed strictly after {@link #localPartsByTableIdVv}.
     */
    private final IncrementalVersionedValue<Void> assignmentsUpdatedVv;

    /**
     * {@link TableImpl} is created during update of tablesByIdVv, we store reference to it in case of updating of tablesByIdVv fails, so we
     * can stop resources associated with the table or to clean up table resources on {@code TableManager#stop()}.
     */
    private final Map<Integer, TableImpl> pendingTables = new ConcurrentHashMap<>();

    /** Started tables. */
    private final Map<Integer, TableImpl> startedTables = new ConcurrentHashMap<>();

    /** Resolver that resolves a node consistent ID to cluster node. */
    private final Function<String, ClusterNode> clusterNodeResolver;

    /** Busy lock to stop synchronously. */
    private final IgniteSpinBusyLock busyLock = new IgniteSpinBusyLock();

    /** Prevents double stopping the component. */
    private final AtomicBoolean stopGuard = new AtomicBoolean();

    /** Schema manager. */
    private final CatalogSchemaManager schemaManager;

    private final LogStorageFactoryCreator volatileLogStorageFactoryCreator;

    /** Executor for scheduling retries of a rebalance. */
    private final ScheduledExecutorService rebalanceScheduler;

    /** Transaction state storage scheduled pool. */
    private final ScheduledExecutorService txStateStorageScheduledPool;

    /** Transaction state storage pool. */
    private final ExecutorService txStateStoragePool;

    /** Scan request executor. */
    private final ExecutorService scanRequestExecutor;

    /**
     * Separate executor for IO operations like partition storage initialization or partition raft group meta data persisting.
     */
    private final ExecutorService ioExecutor;

    private final HybridClock clock;

    private final OutgoingSnapshotsManager outgoingSnapshotsManager;

    private final TopologyAwareRaftGroupServiceFactory raftGroupServiceFactory;

    private final DistributionZoneManager distributionZoneManager;

    private final SchemaSyncService schemaSyncService;

    private final CatalogService catalogService;

    /** Partitions storage path. */
    private final Path storagePath;

    /** Assignment change event listeners. */
    private final CopyOnWriteArrayList<Consumer<IgniteTablesInternal>> assignmentsChangeListeners = new CopyOnWriteArrayList<>();

    /** Incoming RAFT snapshots executor. */
    private final ExecutorService incomingSnapshotsExecutor;

    /** Rebalance scheduler pool size. */
    private static final int REBALANCE_SCHEDULER_POOL_SIZE = Math.min(Runtime.getRuntime().availableProcessors() * 3, 20);

    private static final TableMessagesFactory TABLE_MESSAGES_FACTORY = new TableMessagesFactory();

    /** Meta storage listener for pending assignments. */
    private final WatchListener pendingAssignmentsRebalanceListener;

    /** Meta storage listener for stable assignments. */
    private final WatchListener stableAssignmentsRebalanceListener;

    /** Meta storage listener for switch reduce assignments. */
    private final WatchListener assignmentsSwitchRebalanceListener;

    private final MvGc mvGc;

    private final LowWatermark lowWatermark;

    private final IndexBuilder indexBuilder;

    private final Marshaller raftCommandsMarshaller;

    private final HybridTimestampTracker observableTimestampTracker;

    /** Placement driver. */
    private final PlacementDriver placementDriver;

<<<<<<< HEAD
    /** Versioned value used only at manager startup to correctly fire table creation events. */
    private final IncrementalVersionedValue<Void> startVv;

    /** Ends at the {@link #stop()} with an {@link NodeStoppingException}. */
    private final CompletableFuture<Void> stopManagerFuture = new CompletableFuture<>();
=======
    private final TableIdRegistry tableIdTranslator = new TableIdRegistry();
>>>>>>> 6bc603de

    /**
     * Creates a new table manager.
     *
     * @param nodeName Node name.
     * @param registry Registry for versioned values.
     * @param gcConfig Garbage collector configuration.
     * @param raftMgr Raft manager.
     * @param replicaMgr Replica manager.
     * @param lockMgr Lock manager.
     * @param replicaSvc Replica service.
     * @param baselineMgr Baseline manager.
     * @param txManager Transaction manager.
     * @param dataStorageMgr Data storage manager.
     * @param schemaManager Schema manager.
     * @param volatileLogStorageFactoryCreator Creator for {@link org.apache.ignite.internal.raft.storage.LogStorageFactory} for
     *         volatile tables.
     * @param raftGroupServiceFactory Factory that is used for creation of raft group services for replication groups.
     * @param vaultManager Vault manager.
     * @param placementDriver Placement driver.
     */
    public TableManager(
            String nodeName,
            Consumer<LongFunction<CompletableFuture<?>>> registry,
            GcConfiguration gcConfig,
            ClusterService clusterService,
            RaftManager raftMgr,
            ReplicaManager replicaMgr,
            LockManager lockMgr,
            ReplicaService replicaSvc,
            BaselineManager baselineMgr,
            TopologyService topologyService,
            TxManager txManager,
            DataStorageManager dataStorageMgr,
            Path storagePath,
            MetaStorageManager metaStorageMgr,
            CatalogSchemaManager schemaManager,
            LogStorageFactoryCreator volatileLogStorageFactoryCreator,
            HybridClock clock,
            OutgoingSnapshotsManager outgoingSnapshotsManager,
            TopologyAwareRaftGroupServiceFactory raftGroupServiceFactory,
            VaultManager vaultManager,
            DistributionZoneManager distributionZoneManager,
            SchemaSyncService schemaSyncService,
            CatalogService catalogService,
            HybridTimestampTracker observableTimestampTracker,
            PlacementDriver placementDriver
    ) {
        this.gcConfig = gcConfig;
        this.clusterService = clusterService;
        this.raftMgr = raftMgr;
        this.baselineMgr = baselineMgr;
        this.replicaMgr = replicaMgr;
        this.lockMgr = lockMgr;
        this.replicaSvc = replicaSvc;
        this.txManager = txManager;
        this.dataStorageMgr = dataStorageMgr;
        this.storagePath = storagePath;
        this.metaStorageMgr = metaStorageMgr;
        this.vaultManager = vaultManager;
        this.schemaManager = schemaManager;
        this.volatileLogStorageFactoryCreator = volatileLogStorageFactoryCreator;
        this.clock = clock;
        this.outgoingSnapshotsManager = outgoingSnapshotsManager;
        this.raftGroupServiceFactory = raftGroupServiceFactory;
        this.distributionZoneManager = distributionZoneManager;
        this.schemaSyncService = schemaSyncService;
        this.catalogService = catalogService;
        this.observableTimestampTracker = observableTimestampTracker;
        this.placementDriver = placementDriver;

        clusterNodeResolver = topologyService::getByConsistentId;

        transactionStateResolver = new TransactionStateResolver(replicaSvc, clusterNodeResolver);

        tablesByIdVv = new IncrementalVersionedValue<>(registry, HashMap::new);

        localPartsByTableIdVv = new IncrementalVersionedValue<>(dependingOn(tablesByIdVv), HashMap::new);

        assignmentsUpdatedVv = new IncrementalVersionedValue<>(dependingOn(localPartsByTableIdVv));

        txStateStorageScheduledPool = Executors.newSingleThreadScheduledExecutor(
                NamedThreadFactory.create(nodeName, "tx-state-storage-scheduled-pool", LOG));

        txStateStoragePool = Executors.newFixedThreadPool(Runtime.getRuntime().availableProcessors(),
                NamedThreadFactory.create(nodeName, "tx-state-storage-pool", LOG));

        scanRequestExecutor = Executors.newSingleThreadExecutor(
                NamedThreadFactory.create(nodeName, "scan-query-executor-", LOG));

        rebalanceScheduler = new ScheduledThreadPoolExecutor(REBALANCE_SCHEDULER_POOL_SIZE,
                NamedThreadFactory.create(nodeName, "rebalance-scheduler", LOG));

        int cpus = Runtime.getRuntime().availableProcessors();

        ioExecutor = new ThreadPoolExecutor(
                Math.min(cpus * 3, 25),
                Integer.MAX_VALUE,
                100,
                TimeUnit.MILLISECONDS,
                new LinkedBlockingQueue<>(),
                NamedThreadFactory.create(nodeName, "tableManager-io", LOG));

        incomingSnapshotsExecutor = new ThreadPoolExecutor(
                cpus,
                cpus,
                100,
                TimeUnit.MILLISECONDS,
                new LinkedBlockingQueue<>(),
                NamedThreadFactory.create(nodeName, "incoming-raft-snapshot", LOG)
        );

        pendingAssignmentsRebalanceListener = createPendingAssignmentsRebalanceListener();

        stableAssignmentsRebalanceListener = createStableAssignmentsRebalanceListener();

        assignmentsSwitchRebalanceListener = createAssignmentsSwitchRebalanceListener();

        mvGc = new MvGc(nodeName, gcConfig);

        lowWatermark = new LowWatermark(nodeName, gcConfig.lowWatermark(), clock, txManager, vaultManager, mvGc);

        indexBuilder = new IndexBuilder(nodeName, cpus);

        raftCommandsMarshaller = new ThreadLocalPartitionCommandsMarshaller(clusterService.serializationRegistry());

        startVv = new IncrementalVersionedValue<>(registry);
    }

    @Override
    public void start() {
        inBusyLock(busyLock, () -> {
            mvGc.start();

            lowWatermark.start();

<<<<<<< HEAD
            startTables();
=======
        try {
            metaStorageMgr.recoveryFinishedFuture()
                    .thenComposeAsync(this::performRebalanceOnRecovery, ioExecutor)
                    .get();
        } catch (InterruptedException e) {
            Thread.currentThread().interrupt();

            throw new IgniteInternalException(INTERNAL_ERR, e);
        } catch (ExecutionException e) {
            throw new IgniteInternalException(INTERNAL_ERR, e);
        }

        metaStorageMgr.registerPrefixWatch(ByteArray.fromString(PENDING_ASSIGNMENTS_PREFIX), pendingAssignmentsRebalanceListener);
        metaStorageMgr.registerPrefixWatch(ByteArray.fromString(STABLE_ASSIGNMENTS_PREFIX), stableAssignmentsRebalanceListener);
        metaStorageMgr.registerPrefixWatch(ByteArray.fromString(ASSIGNMENTS_SWITCH_REDUCE_PREFIX), assignmentsSwitchRebalanceListener);
>>>>>>> 6bc603de

            try {
                metaStorageMgr.recoveryFinishedFuture()
                        .thenComposeAsync(this::performRebalanceOnRecovery, ioExecutor)
                        .get();
            } catch (InterruptedException e) {
                Thread.currentThread().interrupt();

                throw new IgniteInternalException(INTERNAL_ERR, e);
            } catch (ExecutionException e) {
                throw new IgniteInternalException(INTERNAL_ERR, e);
            }

            metaStorageMgr.registerPrefixWatch(ByteArray.fromString(PENDING_ASSIGNMENTS_PREFIX), pendingAssignmentsRebalanceListener);
            metaStorageMgr.registerPrefixWatch(ByteArray.fromString(STABLE_ASSIGNMENTS_PREFIX), stableAssignmentsRebalanceListener);
            metaStorageMgr.registerPrefixWatch(ByteArray.fromString(ASSIGNMENTS_SWITCH_REDUCE_PREFIX), assignmentsSwitchRebalanceListener);

            catalogService.listen(CatalogEvent.TABLE_CREATE, (parameters, exception) -> {
                assert exception == null : parameters;

                return onTableCreate((CreateTableEventParameters) parameters).thenApply(unused -> false);
            });

            catalogService.listen(CatalogEvent.TABLE_DROP, (parameters, exception) -> {
                assert exception == null : parameters;

                return onTableDelete(((DropTableEventParameters) parameters)).thenApply(unused -> false);
            });

            schemaManager.listen(SchemaEvent.CREATE, (parameters, exception) -> inBusyLockAsync(busyLock, () -> {
                var eventParameters = new TableEventParameters(parameters.causalityToken(), parameters.tableId());

                return fireEvent(TableEvent.ALTER, eventParameters).thenApply(v -> false);
            }));

            addMessageHandler(clusterService.messagingService());
        });
    }

    private CompletableFuture<Void> performRebalanceOnRecovery(long revision) {
        var prefix = new ByteArray(PENDING_ASSIGNMENTS_PREFIX);

<<<<<<< HEAD
=======
        addMessageHandler(clusterService.messagingService());

        // TODO: IGNITE-19499 - remove when switched to the Catalog.
        recoverTableIdsMapping();

        // TODO: IGNITE-19499 - remove when switched to the Catalog.
        catalogService.listen(CatalogEvent.TABLE_CREATE, (parameters, exception) -> {
            CreateTableEventParameters event = (CreateTableEventParameters) parameters;

            TableView tableConfig = tablesCfg.tables().value().get(event.tableDescriptor().name());

            assert tableConfig != null : "No table config found by name " + event.tableDescriptor().name();

            tableIdTranslator.registerMapping(tableConfig.id(), event.tableId());

            return completedFuture(false);
        });
    }

    private void recoverTableIdsMapping() {
        tablesCfg.tables().value().forEach(tableView -> {
            CatalogTableDescriptor tableDescriptor = catalogService.table(tableView.name(), Long.MAX_VALUE);

            assert tableDescriptor != null : "No table in the Catalog with name " + tableView.name();

            tableIdTranslator.registerMapping(tableView.id(), tableDescriptor.id());
        });
    }

    private CompletableFuture<Void> performRebalanceOnRecovery(long revision) {
        var prefix = new ByteArray(PENDING_ASSIGNMENTS_PREFIX);

>>>>>>> 6bc603de
        try (Cursor<Entry> cursor = metaStorageMgr.prefixLocally(prefix, revision)) {
            CompletableFuture<?>[] futures = cursor.stream()
                    .map(this::handleChangePendingAssignmentEvent)
                    .toArray(CompletableFuture[]::new);

            return allOf(futures);
        }
    }

    /**
     * Adds a table manager message handler.
     *
     * @param messagingService Messaging service.
     */
    private void addMessageHandler(MessagingService messagingService) {
        messagingService.addMessageHandler(TableMessageGroup.class, (message, sender, correlationId) -> {
            if (message instanceof HasDataRequest) {
                // This message queries if a node has any data for a specific partition of a table
                assert correlationId != null;

                HasDataRequest msg = (HasDataRequest) message;

                int tableId = msg.tableId();
                int partitionId = msg.partitionId();

                boolean contains = false;

                TableImpl table = latestTablesById().get(tableId);

                if (table != null) {
                    MvTableStorage storage = table.internalTable().storage();

                    MvPartitionStorage mvPartition = storage.getMvPartition(partitionId);

                    // If node's recovery process is incomplete (no partition storage), then we consider this node's
                    // partition storage empty.
                    if (mvPartition != null) {
                        contains = mvPartition.closestRowId(RowId.lowestRowId(partitionId)) != null;
                    }
                }

                messagingService.respond(sender, TABLE_MESSAGES_FACTORY.hasDataResponse().result(contains).build(), correlationId);
            }
        });
    }

    private CompletableFuture<?> onTableCreate(CreateTableEventParameters parameters) {
        return createTableLocally(parameters.causalityToken(), parameters.catalogVersion(), parameters.tableDescriptor());
    }

    private CompletableFuture<Boolean> writeTableAssignmentsToMetastore(
            int tableId,
            CompletableFuture<List<Set<Assignment>>> assignmentsFuture
    ) {
        return assignmentsFuture.thenCompose(newAssignments -> {
            assert !newAssignments.isEmpty();

            List<Operation> partitionAssignments = new ArrayList<>(newAssignments.size());

            for (int i = 0; i < newAssignments.size(); i++) {
                partitionAssignments.add(put(
                        stablePartAssignmentsKey(
                                new TablePartitionId(tableId, i)),
                        ByteUtils.toBytes(newAssignments.get(i))));
            }

            Condition condition = Conditions.notExists(new ByteArray(partitionAssignments.get(0).key()));

            return metaStorageMgr
                    .invoke(condition, partitionAssignments, Collections.emptyList())
                    .exceptionally(e -> {
                        LOG.error("Couldn't write assignments to metastore", e);

                        return null;
                    });
        });
    }

    private CompletableFuture<Void> onTableDelete(DropTableEventParameters parameters) {
        long causalityToken = parameters.causalityToken();
        int catalogVersion = parameters.catalogVersion();

        int tableId = parameters.tableId();

        if (!busyLock.enterBusy()) {
            fireEvent(TableEvent.DROP, new TableEventParameters(causalityToken, tableId), new NodeStoppingException());

            return failedFuture(new NodeStoppingException());
        }

        try {
            CatalogTableDescriptor tableDescriptor = getTableDescriptor(tableId, catalogVersion - 1);
            CatalogZoneDescriptor zoneDescriptor = getZoneDescriptor(tableDescriptor, catalogVersion - 1);

            dropTableLocally(causalityToken, tableDescriptor, zoneDescriptor);
        } finally {
            busyLock.leaveBusy();
        }

        return completedFuture(null);
    }

    /**
     * Updates or creates partition raft groups and storages.
     *
     * @param causalityToken Causality token.
     * @param assignmentsFuture Table assignments.
     * @param table Initialized table entity.
     * @return future, which will be completed when the partitions creations done.
     */
    private CompletableFuture<?> createTablePartitionsLocally(
            long causalityToken,
            CompletableFuture<List<Set<Assignment>>> assignmentsFuture,
            TableImpl table
    ) {
        int tableId = table.tableId();

        // Create new raft nodes according to new assignments.
        Supplier<CompletableFuture<Void>> updateAssignmentsClosure = () -> assignmentsFuture.thenCompose(newAssignments -> {
            // Empty assignments might be a valid case if tables are created from within cluster init HOCON
            // configuration, which is not supported now.
            assert newAssignments != null : IgniteStringFormatter.format("Table [id={}] has empty assignments.", tableId);

            int partitions = newAssignments.size();

            CompletableFuture<?>[] futures = new CompletableFuture<?>[partitions];

            // TODO: https://issues.apache.org/jira/browse/IGNITE-19713 Process assignments and set partitions only for assigned partitions.
            PartitionSet parts = new BitSetPartitionSet();

            for (int i = 0; i < futures.length; i++) {
                futures[i] = new CompletableFuture<>();

                parts.set(i);
            }

            String localMemberName = localNode().name();

            for (int i = 0; i < partitions; i++) {
                int partId = i;

                Set<Assignment> newPartAssignment = newAssignments.get(partId);

                InternalTable internalTbl = table.internalTable();

                Assignment localMemberAssignment = newPartAssignment.stream()
                        .filter(a -> a.consistentId().equals(localMemberName))
                        .findAny()
                        .orElse(null);

                PeersAndLearners newConfiguration = configurationFromAssignments(newPartAssignment);

                TablePartitionId replicaGrpId = new TablePartitionId(tableId, partId);

                transactionStateResolver.updateAssignment(replicaGrpId, newConfiguration.peers().stream().map(Peer::consistentId)
                        .collect(toList()));

                var safeTimeTracker = new PendingComparableValuesTracker<HybridTimestamp, Void>(
                        new HybridTimestamp(1, 0)
                );
                var storageIndexTracker = new PendingComparableValuesTracker<Long, Void>(0L);

                ((InternalTableImpl) internalTbl).updatePartitionTrackers(partId, safeTimeTracker, storageIndexTracker);

                PartitionStorages partitionStorages = getPartitionStorages(table, partId);

                PartitionDataStorage partitionDataStorage = partitionDataStorage(partitionStorages.getMvPartitionStorage(),
                        internalTbl, partId);

                PartitionUpdateHandlers partitionUpdateHandlers = createPartitionUpdateHandlers(
                        partId,
                        partitionDataStorage,
                        table,
                        safeTimeTracker
                );

                mvGc.addStorage(replicaGrpId, partitionUpdateHandlers.gcUpdateHandler);

                CompletableFuture<Boolean> startGroupFut;

                // start new nodes, only if it is table creation, other cases will be covered by rebalance logic
                if (localMemberAssignment != null) {
                    CompletableFuture<Boolean> shouldStartGroupFut;

                    // If Raft is running in in-memory mode or the PDS has been cleared, we need to remove the current node
                    // from the Raft group in order to avoid the double vote problem.
                    // <MUTED> See https://issues.apache.org/jira/browse/IGNITE-16668 for details.
                    // TODO: https://issues.apache.org/jira/browse/IGNITE-19046 Restore "|| !hasData"
                    if (internalTbl.storage().isVolatile()) {
                        shouldStartGroupFut = queryDataNodesCount(tableId, partId, newConfiguration.peers())
                                .thenApply(dataNodesCount -> {
                                    boolean fullPartitionRestart = dataNodesCount == 0;

                                    if (fullPartitionRestart) {
                                        return true;
                                    }

                                    boolean majorityAvailable = dataNodesCount >= (newConfiguration.peers().size() / 2) + 1;

                                    if (majorityAvailable) {
                                        RebalanceUtil.startPeerRemoval(replicaGrpId, localMemberAssignment, metaStorageMgr);

                                        return false;
                                    } else {
                                        // No majority and not a full partition restart - need to restart nodes
                                        // with current partition.
                                        String msg = "Unable to start partition " + partId + ". Majority not available.";

                                        throw new IgniteInternalException(msg);
                                    }
                                });
                    } else {
                        shouldStartGroupFut = completedFuture(true);
                    }

                    startGroupFut = shouldStartGroupFut.thenApplyAsync(startGroup -> inBusyLock(busyLock, () -> {
                        if (!startGroup) {
                            return false;
                        }
                        TxStateStorage txStatePartitionStorage = partitionStorages.getTxStateStorage();

                        RaftGroupOptions groupOptions = groupOptionsForPartition(
                                internalTbl.storage(),
                                internalTbl.txStateStorage(),
                                partitionKey(internalTbl, partId),
                                partitionUpdateHandlers
                        );

                        Peer serverPeer = newConfiguration.peer(localMemberName);

                        var raftNodeId = new RaftNodeId(replicaGrpId, serverPeer);

                        try {
                            // TODO: use RaftManager interface, see https://issues.apache.org/jira/browse/IGNITE-18273
                            ((Loza) raftMgr).startRaftGroupNode(
                                    raftNodeId,
                                    newConfiguration,
                                    new PartitionListener(
                                            txManager,
                                            partitionDataStorage,
                                            partitionUpdateHandlers.storageUpdateHandler,
                                            txStatePartitionStorage,
                                            safeTimeTracker,
                                            storageIndexTracker
                                    ),
                                    new RebalanceRaftGroupEventsListener(
                                            metaStorageMgr,
                                            replicaGrpId,
                                            busyLock,
                                            createPartitionMover(internalTbl, partId),
                                            this::calculateAssignments,
                                            rebalanceScheduler
                                    ),
                                    groupOptions
                            );

                            return true;
                        } catch (NodeStoppingException ex) {
                            throw new CompletionException(ex);
                        }
                    }), ioExecutor);
                } else {
                    startGroupFut = completedFuture(false);
                }

                startGroupFut
                        .thenComposeAsync(v -> inBusyLock(busyLock, () -> {
                            try {
                                //TODO IGNITE-19614 This procedure takes 10 seconds if there's no majority online.
                                return raftMgr.startRaftGroupService(replicaGrpId, newConfiguration, raftGroupServiceFactory);
                            } catch (NodeStoppingException ex) {
                                return failedFuture(ex);
                            }
                        }), ioExecutor)
                        .thenAcceptAsync(updatedRaftGroupService -> inBusyLock(busyLock, () -> {
                            ((InternalTableImpl) internalTbl).updateInternalTableRaftGroupService(partId, updatedRaftGroupService);

                            boolean startedRaftNode = startGroupFut.join();
                            if (localMemberAssignment == null || !startedRaftNode) {
                                return;
                            }

                            MvPartitionStorage partitionStorage = partitionStorages.getMvPartitionStorage();
                            TxStateStorage txStateStorage = partitionStorages.getTxStateStorage();

                            try {
                                startReplicaWithNewListener(
                                        replicaGrpId,
                                        table,
                                        safeTimeTracker,
                                        storageIndexTracker,
                                        partitionStorage,
                                        txStateStorage,
                                        partitionUpdateHandlers,
                                        updatedRaftGroupService
                                );
                            } catch (NodeStoppingException ex) {
                                throw new AssertionError("Loza was stopped before Table manager", ex);
                            }
                        }), ioExecutor)
                        .whenComplete((res, ex) -> {
                            if (ex != null) {
                                LOG.warn("Unable to update raft groups on the node [tableId={}, partitionId={}]", ex, tableId, partId);

                                futures[partId].completeExceptionally(ex);
                            } else {
                                futures[partId].complete(null);
                            }
                        });
            }

            return allOf(futures);
        });

        // NB: all vv.update() calls must be made from the synchronous part of the method (not in thenCompose()/etc!).
        CompletableFuture<?> localPartsUpdateFuture = localPartsByTableIdVv.update(causalityToken,
                (previous, throwable) -> inBusyLock(busyLock, () -> assignmentsFuture.thenCompose(newAssignments -> {
                    PartitionSet parts = new BitSetPartitionSet();

                    for (int i = 0; i < newAssignments.size(); i++) {
                        parts.set(i);
                    }

                    return getOrCreatePartitionStorages(table, parts).thenApply(u -> {
                        var newValue = new HashMap<>(previous);

                        newValue.put(tableId, parts);

                        return newValue;
                    });
                })));

        // We bring the future outside to avoid OutdatedTokenException.
        CompletableFuture<Map<Integer, TableImpl>> tablesByIdFuture = tablesByIdVv.get(causalityToken);

        return assignmentsUpdatedVv.update(causalityToken, (token, e) -> {
            if (e != null) {
                return failedFuture(e);
            }

            return localPartsUpdateFuture.thenCompose(unused ->
                    tablesByIdFuture.thenComposeAsync(tablesById -> inBusyLock(busyLock, updateAssignmentsClosure), ioExecutor)
            );
        });
    }

    private void startReplicaWithNewListener(
            TablePartitionId replicaGrpId,
            TableImpl table,
            PendingComparableValuesTracker<HybridTimestamp, Void> safeTimeTracker,
            PendingComparableValuesTracker<Long, Void> storageIndexTracker,
            MvPartitionStorage mvPartitionStorage,
            TxStateStorage txStatePartitionStorage,
            PartitionUpdateHandlers partitionUpdateHandlers,
            TopologyAwareRaftGroupService raftGroupService
    ) throws NodeStoppingException {
        PartitionReplicaListener listener = createReplicaListener(
                replicaGrpId,
                table,
                safeTimeTracker,
                mvPartitionStorage,
                txStatePartitionStorage,
                partitionUpdateHandlers,
                raftGroupService
        );

        replicaMgr.startReplica(
                replicaGrpId,
                allOf(
                        ((Loza) raftMgr).raftNodeReadyFuture(replicaGrpId),
                        table.pkIndexesReadyFuture()
                ),
                listener,
                raftGroupService,
                storageIndexTracker
        );
    }

    private PartitionReplicaListener createReplicaListener(
            TablePartitionId tablePartitionId,
            TableImpl table,
            PendingComparableValuesTracker<HybridTimestamp, Void> safeTimeTracker,
            MvPartitionStorage mvPartitionStorage,
            TxStateStorage txStatePartitionStorage,
            PartitionUpdateHandlers partitionUpdateHandlers,
            RaftGroupService raftClient
    ) {
        int tableId = tablePartitionId.tableId();
        int partId = tablePartitionId.partitionId();

        return new PartitionReplicaListener(
                mvPartitionStorage,
                raftClient,
                txManager,
                lockMgr,
                scanRequestExecutor,
                partId,
                tableId,
                table.indexesLockers(partId),
                new Lazy<>(() -> table.indexStorageAdapters(partId).get().get(table.pkId())),
                () -> table.indexStorageAdapters(partId).get(),
                clock,
                safeTimeTracker,
                txStatePartitionStorage,
                transactionStateResolver,
                partitionUpdateHandlers.storageUpdateHandler,
                new NonHistoricSchemas(schemaManager),
                localNode(),
                table.internalTable().storage(),
                indexBuilder,
                schemaSyncService,
                catalogService,
<<<<<<< HEAD
                new DirectCatalogTables(catalogService),
=======
                // TODO: IGNITE-19499 - replace with DirectCatalogTables
                new CatalogTablesWithIdConversion(catalogService, tableIdTranslator),
                tablesCfg,
>>>>>>> 6bc603de
                placementDriver
        );
    }

    private boolean isLocalPeer(Peer peer) {
        return peer.consistentId().equals(localNode().name());
    }

    private PartitionDataStorage partitionDataStorage(MvPartitionStorage partitionStorage, InternalTable internalTbl, int partId) {
        return new SnapshotAwarePartitionDataStorage(
                partitionStorage,
                outgoingSnapshotsManager,
                partitionKey(internalTbl, partId)
        );
    }

    private static PartitionKey partitionKey(InternalTable internalTbl, int partId) {
        return new PartitionKey(internalTbl.tableId(), partId);
    }

    /**
     * Calculates the quantity of the data nodes for the partition of the table.
     *
     * @param tblId Table id.
     * @param partId Partition id.
     * @param peers Raft peers.
     * @return A future that will hold the quantity of data nodes.
     */
    private CompletableFuture<Long> queryDataNodesCount(int tblId, int partId, Collection<Peer> peers) {
        HasDataRequest request = TABLE_MESSAGES_FACTORY.hasDataRequest().tableId(tblId).partitionId(partId).build();

        //noinspection unchecked
        CompletableFuture<Boolean>[] requestFutures = peers.stream()
                .map(Peer::consistentId)
                .map(clusterNodeResolver)
                .filter(Objects::nonNull)
                .map(node -> clusterService.messagingService()
                        .invoke(node, request, QUERY_DATA_NODES_COUNT_TIMEOUT)
                        .thenApply(response -> {
                            assert response instanceof HasDataResponse : response;

                            return ((HasDataResponse) response).result();
                        })
                        .exceptionally(unused -> false))
                .toArray(CompletableFuture[]::new);

        return allOf(requestFutures)
                .thenApply(unused -> Arrays.stream(requestFutures).filter(CompletableFuture::join).count());
    }

    private RaftGroupOptions groupOptionsForPartition(
            MvTableStorage mvTableStorage,
            TxStateTableStorage txStateTableStorage,
            PartitionKey partitionKey,
            PartitionUpdateHandlers partitionUpdateHandlers
    ) {
        RaftGroupOptions raftGroupOptions;

        if (mvTableStorage.isVolatile()) {
            raftGroupOptions = RaftGroupOptions.forVolatileStores()
                    // TODO: use RaftManager interface, see https://issues.apache.org/jira/browse/IGNITE-18273
                    .setLogStorageFactory(volatileLogStorageFactoryCreator.factory(((Loza) raftMgr).volatileRaft().logStorage().value()))
                    .raftMetaStorageFactory((groupId, raftOptions) -> new VolatileRaftMetaStorage());
        } else {
            raftGroupOptions = RaftGroupOptions.forPersistentStores();
        }

        raftGroupOptions.snapshotStorageFactory(new PartitionSnapshotStorageFactory(
                clusterService.topologyService(),
                outgoingSnapshotsManager,
                new PartitionAccessImpl(
                        partitionKey,
                        mvTableStorage,
                        txStateTableStorage,
                        mvGc,
                        partitionUpdateHandlers.indexUpdateHandler,
                        partitionUpdateHandlers.gcUpdateHandler
                ),
                catalogService,
                incomingSnapshotsExecutor
        ));

        raftGroupOptions.commandsMarshaller(raftCommandsMarshaller);

        return raftGroupOptions;
    }

    @Override
    public void stop() {
        if (!stopGuard.compareAndSet(false, true)) {
            return;
        }

        stopManagerFuture.completeExceptionally(new NodeStoppingException());

        busyLock.block();

        metaStorageMgr.unregisterWatch(pendingAssignmentsRebalanceListener);
        metaStorageMgr.unregisterWatch(stableAssignmentsRebalanceListener);
        metaStorageMgr.unregisterWatch(assignmentsSwitchRebalanceListener);

        Map<Integer, TableImpl> tablesToStop = Stream.concat(latestTablesById().entrySet().stream(), pendingTables.entrySet().stream())
                .collect(Collectors.toMap(Map.Entry::getKey, Map.Entry::getValue, (v1, v2) -> v1));

        cleanUpTablesResources(tablesToStop);

        try {
            IgniteUtils.closeAllManually(lowWatermark, mvGc, indexBuilder);
        } catch (Throwable t) {
            LOG.error("Failed to close internal components", t);
        }

        shutdownAndAwaitTermination(rebalanceScheduler, 10, TimeUnit.SECONDS);
        shutdownAndAwaitTermination(ioExecutor, 10, TimeUnit.SECONDS);
        shutdownAndAwaitTermination(txStateStoragePool, 10, TimeUnit.SECONDS);
        shutdownAndAwaitTermination(txStateStorageScheduledPool, 10, TimeUnit.SECONDS);
        shutdownAndAwaitTermination(scanRequestExecutor, 10, TimeUnit.SECONDS);
        shutdownAndAwaitTermination(incomingSnapshotsExecutor, 10, TimeUnit.SECONDS);
    }

    /**
     * Stops resources that are related to provided tables.
     *
     * @param tables Tables to stop.
     */
    private void cleanUpTablesResources(Map<Integer, TableImpl> tables) {
        for (TableImpl table : tables.values()) {
            table.beforeClose();

            List<Runnable> stopping = new ArrayList<>();

            AtomicReference<Throwable> throwable = new AtomicReference<>();

            AtomicBoolean nodeStoppingEx = new AtomicBoolean();

            InternalTable internalTable = table.internalTable();

            for (int p = 0; p < internalTable.partitions(); p++) {
                int partitionId = p;

                TablePartitionId replicationGroupId = new TablePartitionId(table.tableId(), p);

                stopping.add(() -> {
                    try {
                        raftMgr.stopRaftNodes(replicationGroupId);
                    } catch (Throwable t) {
                        handleExceptionOnCleanUpTablesResources(t, throwable, nodeStoppingEx);
                    }
                });

                stopping.add(() -> {
                    try {
                        replicaMgr.stopReplica(replicationGroupId).join();
                    } catch (Throwable t) {
                        handleExceptionOnCleanUpTablesResources(t, throwable, nodeStoppingEx);
                    }
                });

                CompletableFuture<Void> removeFromGcFuture = mvGc.removeStorage(replicationGroupId);

                stopping.add(() -> {
                    try {
                        closePartitionTrackers(internalTable, partitionId);
                    } catch (Throwable t) {
                        handleExceptionOnCleanUpTablesResources(t, throwable, nodeStoppingEx);
                    }
                });

                stopping.add(() -> {
                    try {
                        // Should be done fairly quickly.
                        removeFromGcFuture.join();
                    } catch (Throwable t) {
                        handleExceptionOnCleanUpTablesResources(t, throwable, nodeStoppingEx);
                    }
                });
            }

            stopping.forEach(Runnable::run);

            try {
                IgniteUtils.closeAllManually(
                        internalTable.storage(),
                        internalTable.txStateStorage(),
                        internalTable
                );
            } catch (Throwable t) {
                handleExceptionOnCleanUpTablesResources(t, throwable, nodeStoppingEx);
            }

            if (throwable.get() != null) {
                LOG.error("Unable to stop table [name={}, tableId={}]", throwable.get(), table.name(), table.tableId());
            }
        }
    }

    /** {@inheritDoc} */
    @Override
    public CompletableFuture<List<String>> assignmentsAsync(int tableId) {
        return tableAsync(tableId).thenApply(table -> {
            if (table == null) {
                return null;
            }

            return table.internalTable().assignments();
        });
    }

    /** {@inheritDoc} */
    @Override
    public void addAssignmentsChangeListener(Consumer<IgniteTablesInternal> listener) {
        Objects.requireNonNull(listener);

        assignmentsChangeListeners.add(listener);
    }

    /** {@inheritDoc} */
    @Override
    public boolean removeAssignmentsChangeListener(Consumer<IgniteTablesInternal> listener) {
        Objects.requireNonNull(listener);

        return assignmentsChangeListeners.remove(listener);
    }

    /**
     * Creates local structures for a table.
     *
     * @param causalityToken Causality token.
     * @param catalogVersion Catalog version on which the table was created.
     * @param tableDescriptor Catalog table descriptor.
     * @return Future that will be completed when local changes related to the table creation are applied.
     */
    private CompletableFuture<?> createTableLocally(long causalityToken, int catalogVersion, CatalogTableDescriptor tableDescriptor) {
        int tableId = tableDescriptor.id();

        if (!busyLock.enterBusy()) {
            fireEvent(TableEvent.CREATE, new TableEventParameters(causalityToken, tableId), new NodeStoppingException());

            return failedFuture(new NodeStoppingException());
        }

        try {
            int zoneId = tableDescriptor.zoneId();

            CatalogZoneDescriptor zoneDescriptor = getZoneDescriptor(tableDescriptor, catalogVersion);

            CompletableFuture<List<Set<Assignment>>> assignmentsFuture;

            // Check if the table already has assignments in the vault.
            // So, it means, that it is a recovery process and we should use the vault assignments instead of calculation for the new ones.
            // TODO: IGNITE-20210 Fix it
            if (partitionAssignments(vaultManager, tableId, 0) != null) {
                assignmentsFuture = completedFuture(tableAssignments(vaultManager, tableId, zoneDescriptor.partitions()));
            } else {
                assignmentsFuture = distributionZoneManager.dataNodes(causalityToken, zoneId)
                        .thenApply(dataNodes -> AffinityUtils.calculateAssignments(
                                dataNodes,
                                zoneDescriptor.partitions(),
                                zoneDescriptor.replicas()
                        ));
            }

            return createTableLocally(
                    causalityToken,
                    tableDescriptor,
                    zoneDescriptor,
                    assignmentsFuture,
                    catalogVersion
            ).whenComplete((v, e) -> {
                if (e == null) {
                    for (var listener : assignmentsChangeListeners) {
                        listener.accept(this);
                    }
                }
            }).thenCompose(ignored -> writeTableAssignmentsToMetastore(tableId, assignmentsFuture));
        } finally {
            busyLock.leaveBusy();
        }
    }

    /**
     * Creates local structures for a table.
     *
     * @param causalityToken Causality token.
     * @param tableDescriptor Catalog table descriptor.
     * @param zoneDescriptor Catalog distributed zone descriptor.
     * @param assignmentsFuture Future with assignments.
     * @param catalogVersion Catalog version on which the table was created.
     * @return Future that will be completed when local changes related to the table creation are applied.
     */
    private CompletableFuture<Void> createTableLocally(
            long causalityToken,
            CatalogTableDescriptor tableDescriptor,
            CatalogZoneDescriptor zoneDescriptor,
            CompletableFuture<List<Set<Assignment>>> assignmentsFuture,
            int catalogVersion
    ) {
        String tableName = tableDescriptor.name();
        int tableId = tableDescriptor.id();

        LOG.trace("Creating local table: name={}, id={}, token={}", tableDescriptor.name(), tableDescriptor.id(), causalityToken);

        MvTableStorage tableStorage = createTableStorage(tableDescriptor, zoneDescriptor);
        TxStateTableStorage txStateStorage = createTxStateTableStorage(tableDescriptor, zoneDescriptor);

        int partitions = zoneDescriptor.partitions();

        InternalTableImpl internalTable = new InternalTableImpl(
                tableName,
                tableId,
                new Int2ObjectOpenHashMap<>(partitions),
                partitions, clusterNodeResolver, txManager, tableStorage,
                txStateStorage, replicaSvc, clock, observableTimestampTracker, placementDriver);

        var table = new TableImpl(internalTable, lockMgr);

        // TODO: IGNITE-19082 Need another way to wait for indexes
        table.addIndexesToWait(collectTableIndexIds(tableId, catalogVersion));

        tablesByIdVv.update(causalityToken, (previous, e) -> inBusyLock(busyLock, () -> {
            if (e != null) {
                return failedFuture(e);
            }

            return schemaManager.schemaRegistry(causalityToken, tableId)
                    .thenApply(schema -> {
                        table.schemaView(schema);

                        var val = new HashMap<>(previous);

                        val.put(tableId, table);

                        return val;
                    });
        }));

        CompletableFuture<?> createPartsFut = createTablePartitionsLocally(causalityToken, assignmentsFuture, table);

        pendingTables.put(tableId, table);
        startedTables.put(tableId, table);

        tablesById(causalityToken).thenAccept(ignored -> inBusyLock(busyLock, () -> {
            pendingTables.remove(tableId);
        }));

        tablesById(causalityToken).thenRun(() -> inBusyLock(busyLock, () -> completeApiCreateFuture(table)));

        // TODO should be reworked in IGNITE-16763
        // We use the event notification future as the result so that dependent components can complete the schema updates.

        // TODO: https://issues.apache.org/jira/browse/IGNITE-19913 Possible performance degradation.
        return allOf(createPartsFut, fireEvent(TableEvent.CREATE, new TableEventParameters(causalityToken, tableId)));
    }

    /**
     * Creates data storage for the provided table.
     *
     * @param tableDescriptor Catalog table descriptor.
     * @param zoneDescriptor Catalog distributed zone descriptor.
     */
    protected MvTableStorage createTableStorage(CatalogTableDescriptor tableDescriptor, CatalogZoneDescriptor zoneDescriptor) {
        CatalogDataStorageDescriptor dataStorage = zoneDescriptor.dataStorage();

        StorageEngine engine = dataStorageMgr.engine(dataStorage.engine());

        assert engine != null : "tableId=" + tableDescriptor.id() + ", engine=" + dataStorage.engine();

        MvTableStorage tableStorage = engine.createMvTable(
                new StorageTableDescriptor(tableDescriptor.id(), zoneDescriptor.partitions(), dataStorage.dataRegion()),
                new StorageIndexDescriptorSupplier(catalogService)
        );

        tableStorage.start();

        return tableStorage;
    }

    /**
     * Creates transaction state storage for the provided table.
     *
     * @param tableDescriptor Catalog table descriptor.
     * @param zoneDescriptor Catalog distributed zone descriptor.
     */
    protected TxStateTableStorage createTxStateTableStorage(CatalogTableDescriptor tableDescriptor, CatalogZoneDescriptor zoneDescriptor) {
        int tableId = tableDescriptor.id();

        Path path = storagePath.resolve(TX_STATE_DIR + tableId);

        try {
            Files.createDirectories(path);
        } catch (IOException e) {
            throw new StorageException("Failed to create transaction state storage directory for table: " + tableId, e);
        }

        TxStateTableStorage txStateTableStorage = new TxStateRocksDbTableStorage(
                tableId,
                zoneDescriptor.partitions(),
                path,
                txStateStorageScheduledPool,
                txStateStoragePool,
                TX_STATE_STORAGE_FLUSH_DELAY_SUPPLIER
        );

        txStateTableStorage.start();

        return txStateTableStorage;
    }

    /**
     * Completes appropriate future to return result from API {@link TableManager#createTableLocally}.
     *
     * @param table Table.
     */
    private void completeApiCreateFuture(TableImpl table) {
        LOG.trace("Finish creating table: name={}, id={}", table.name(), table.tableId());

        CompletableFuture<Table> tblFut = tableCreateFuts.get(table.tableId());

        if (tblFut != null) {
            tblFut.complete(table);

            tableCreateFuts.values().removeIf(fut -> fut == tblFut);
        }
    }

    /**
     * Drops local structures for a table.
     *
     * @param causalityToken Causality token.
     * @param tableDescriptor Catalog table descriptor.
     * @param zoneDescriptor Catalog distributed zone descriptor.
     */
    private void dropTableLocally(long causalityToken, CatalogTableDescriptor tableDescriptor, CatalogZoneDescriptor zoneDescriptor) {
        int tableId = tableDescriptor.id();
        int partitions = zoneDescriptor.partitions();

        try {
            CompletableFuture<?>[] removeStorageFromGcFutures = new CompletableFuture<?>[partitions];

            for (int p = 0; p < partitions; p++) {
                TablePartitionId replicationGroupId = new TablePartitionId(tableId, p);

                raftMgr.stopRaftNodes(replicationGroupId);

                removeStorageFromGcFutures[p] = replicaMgr
                        .stopReplica(replicationGroupId)
                        .thenCompose((notUsed) -> mvGc.removeStorage(replicationGroupId));
            }

            localPartsByTableIdVv.update(causalityToken, (previousVal, e) -> inBusyLock(busyLock, () -> {
                if (e != null) {
                    return failedFuture(e);
                }

                var newMap = new HashMap<>(previousVal);
                newMap.remove(tableId);

                return completedFuture(newMap);
            }));

            tablesByIdVv.update(causalityToken, (previousVal, e) -> inBusyLock(busyLock, () -> {
                if (e != null) {
                    return failedFuture(e);
                }

                var map = new HashMap<>(previousVal);

                TableImpl table = map.remove(tableId);

                assert table != null : tableId;

                InternalTable internalTable = table.internalTable();

                for (int partitionId = 0; partitionId < partitions; partitionId++) {
                    closePartitionTrackers(internalTable, partitionId);
                }

                // TODO: IGNITE-18703 Destroy raft log and meta

                CompletableFuture<Void> destroyTableStoragesFuture = allOf(removeStorageFromGcFutures)
                        .thenCompose(unused -> allOf(
                                internalTable.storage().destroy(),
                                runAsync(() -> internalTable.txStateStorage().destroy(), ioExecutor))
                        );

                CompletableFuture<?> dropSchemaRegistryFuture = schemaManager.dropRegistry(causalityToken, table.tableId());

                return allOf(destroyTableStoragesFuture, dropSchemaRegistryFuture)
                        .thenApply(v -> map);
            }));

            startedTables.remove(tableId);

            fireEvent(TableEvent.DROP, new TableEventParameters(causalityToken, tableId))
                    .whenComplete((v, e) -> {
                        Set<ByteArray> assignmentKeys = new HashSet<>();

                        for (int p = 0; p < partitions; p++) {
                            assignmentKeys.add(stablePartAssignmentsKey(new TablePartitionId(tableId, p)));
                        }

                        metaStorageMgr.removeAll(assignmentKeys);

                        if (e != null) {
                            LOG.error("Error on " + TableEvent.DROP + " notification", e);
                        }
                    });
        } catch (NodeStoppingException e) {
            fireEvent(TableEvent.DROP, new TableEventParameters(causalityToken, tableId), e);
        }
    }

    private Set<Assignment> calculateAssignments(TablePartitionId tablePartitionId) {
        int catalogVersion = catalogService.latestCatalogVersion();

        CatalogTableDescriptor tableDescriptor = getTableDescriptor(tablePartitionId.tableId(), catalogVersion);

        return AffinityUtils.calculateAssignmentForPartition(
                // TODO: https://issues.apache.org/jira/browse/IGNITE-19425 we must use distribution zone keys here
                baselineMgr.nodes().stream().map(ClusterNode::name).collect(toList()),
                tablePartitionId.partitionId(),
                getZoneDescriptor(tableDescriptor, catalogVersion).replicas()
        );
    }

    @Override
    public List<Table> tables() {
        return join(tablesAsync());
    }

    @Override
    public CompletableFuture<List<Table>> tablesAsync() {
        return inBusyLockAsync(busyLock, this::tablesAsyncInternalBusy);
    }

    private CompletableFuture<List<Table>> tablesAsyncInternalBusy() {
        HybridTimestamp now = clock.now();

        return orStopManagerFuture(schemaSyncService.waitForMetadataCompleteness(now))
                .thenComposeAsync(unused -> inBusyLockAsync(busyLock, () -> {
                    int catalogVersion = catalogService.activeCatalogVersion(now.longValue());

                    Collection<CatalogTableDescriptor> tableDescriptors = catalogService.tables(catalogVersion);

                    if (tableDescriptors.isEmpty()) {
                        return completedFuture(List.of());
                    }

                    CompletableFuture<TableImpl>[] tableImplFutures = tableDescriptors.stream()
                            .map(tableDescriptor -> tableAsyncInternalBusy(tableDescriptor.id()))
                            .toArray(CompletableFuture[]::new);

                    return allOf(tableImplFutures)
                            .thenApply(unused1 -> Stream.of(tableImplFutures).map(CompletableFuture::join).collect(toList()));
                }), ioExecutor);
    }

    /**
     * Returns the tables by ID future for the given causality token.
     *
     * <p>The future will only be completed when corresponding assignments update completes.
     *
     * @param causalityToken Causality token.
     * @return The future with tables map.
     * @see #assignmentsUpdatedVv
     */
    private CompletableFuture<Map<Integer, TableImpl>> tablesById(long causalityToken) {
        // We bring the future outside to avoid OutdatedTokenException.
        CompletableFuture<Map<Integer, TableImpl>> tablesByIdFuture = tablesByIdVv.get(causalityToken);

        return assignmentsUpdatedVv.get(causalityToken).thenCompose(v -> tablesByIdFuture);
    }

    /**
     * Returns the latest tables by ID map, for which all assignment updates have been completed.
     */
    private Map<Integer, TableImpl> latestTablesById() {
        if (assignmentsUpdatedVv.latestCausalityToken() < 0L) {
            // No tables at all in case of empty causality token.
            return emptyMap();
        } else {
            CompletableFuture<Map<Integer, TableImpl>> tablesByIdFuture = tablesByIdVv.get(tablesByIdVv.latestCausalityToken());

            assert tablesByIdFuture.isDone() : "'tablesByIdVv' is always completed strictly before the 'assignmentsUpdatedVv'";

            return tablesByIdFuture.join();
        }
    }

    /**
     * Actual tables map.
     *
     * @return Actual tables map.
     */
    @TestOnly
    public Map<Integer, TableImpl> latestTables() {
        return unmodifiableMap(latestTablesById());
    }

    @Override
    public Table table(String name) {
        return join(tableAsync(name));
    }

    @Override
    public TableImpl table(int id) throws NodeStoppingException {
        return join(tableAsync(id));
    }

    @Override
    public CompletableFuture<Table> tableAsync(String name) {
        return tableAsyncInternal(IgniteNameUtils.parseSimpleName(name))
                .thenApply(Function.identity());
    }

    /**
     * Asynchronously gets the table using causality token.
     *
     * @param causalityToken Causality token.
     * @param id Table id.
     * @return Future.
     */
    public CompletableFuture<TableImpl> tableAsync(long causalityToken, int id) {
        if (!busyLock.enterBusy()) {
            throw new IgniteException(new NodeStoppingException());
        }
        try {
            return tablesById(causalityToken).thenApply(tablesById -> tablesById.get(id));
        } finally {
            busyLock.leaveBusy();
        }
    }

    @Override
    public CompletableFuture<TableImpl> tableAsync(int tableId) {
        return inBusyLockAsync(busyLock, () -> {
            HybridTimestamp now = clock.now();

            return orStopManagerFuture(schemaSyncService.waitForMetadataCompleteness(now))
                    .thenComposeAsync(unused -> inBusyLockAsync(busyLock, () -> {
                        int catalogVersion = catalogService.activeCatalogVersion(now.longValue());

                        // Check if the table has been deleted.
                        if (catalogService.table(tableId, catalogVersion) == null) {
                            return completedFuture(null);
                        }

                        return tableAsyncInternalBusy(tableId);
                    }), ioExecutor);
        });
    }

    /**
     * Asynchronously gets the local partitions set of a table using causality token.
     *
     * @param causalityToken Causality token.
     * @return Future.
     */
    public CompletableFuture<PartitionSet> localPartitionSetAsync(long causalityToken, int tableId) {
        if (!busyLock.enterBusy()) {
            throw new IgniteException(new NodeStoppingException());
        }

        try {
            return localPartsByTableIdVv.get(causalityToken).thenApply(partitionSetById -> partitionSetById.get(tableId));
        } finally {
            busyLock.leaveBusy();
        }
    }

    @Override
    public TableImpl tableImpl(String name) {
        return join(tableImplAsync(name));
    }

    @Override
    public CompletableFuture<TableImpl> tableImplAsync(String name) {
        return tableAsyncInternal(IgniteNameUtils.parseSimpleName(name));
    }

    /**
     * Gets a table by name, if it was created before. Doesn't parse canonical name.
     *
     * @param name Table name.
     * @return Future representing pending completion of the {@code TableManager#tableAsyncInternal} operation.
     */
<<<<<<< HEAD
    public CompletableFuture<TableImpl> tableAsyncInternal(String name) {
        return inBusyLockAsync(busyLock, () -> {
            HybridTimestamp now = clock.now();
=======
    private CompletableFuture<TableImpl> tableAsyncInternal(String name) {
        if (!busyLock.enterBusy()) {
            throw new IgniteException(new NodeStoppingException());
        }
>>>>>>> 6bc603de

            return orStopManagerFuture(schemaSyncService.waitForMetadataCompleteness(now))
                    .thenComposeAsync(unused -> inBusyLockAsync(busyLock, () -> {
                        CatalogTableDescriptor tableDescriptor = catalogService.table(name, now.longValue());

                        // Check if the table has been deleted.
                        if (tableDescriptor == null) {
                            return completedFuture(null);
                        }

                        return tableAsyncInternalBusy(tableDescriptor.id());
                    }));
        });
    }

<<<<<<< HEAD
    private CompletableFuture<TableImpl> tableAsyncInternalBusy(int tableId) {
        TableImpl tableImpl = latestTablesById().get(tableId);
=======
    /**
     * Internal method for getting table by id.
     *
     * @param id Table id.
     * @param checkConfiguration {@code True} when the method checks a configuration before trying to get a table, {@code false}
     *         otherwise.
     * @return Future representing pending completion of the operation.
     */
    private CompletableFuture<TableImpl> tableAsyncInternal(int id, boolean checkConfiguration) {
        CompletableFuture<Boolean> tblCfgFut = checkConfiguration
                ? supplyAsync(() -> inBusyLock(busyLock, () -> isTableConfigured(id)), ioExecutor)
                : completedFuture(true);

        return tblCfgFut.thenCompose(isCfg -> inBusyLock(busyLock, () -> {
            if (!isCfg) {
                return completedFuture(null);
            }
>>>>>>> 6bc603de

        if (tableImpl != null) {
            return completedFuture(tableImpl);
        }

        CompletableFuture<TableImpl> getLatestTableFuture = new CompletableFuture<>();

        CompletionListener<Void> tablesListener = (token, v, th) -> {
            if (th == null) {
                CompletableFuture<Map<Integer, TableImpl>> tablesFuture = tablesByIdVv.get(token);

                tablesFuture.whenComplete((tables, e) -> {
                    if (e != null) {
                        getLatestTableFuture.completeExceptionally(e);
                    } else {
                        TableImpl table = tables.get(tableId);

                        if (table != null) {
                            getLatestTableFuture.complete(table);
                        }
                    }
                });
            } else {
                getLatestTableFuture.completeExceptionally(th);
            }
        };

        assignmentsUpdatedVv.whenComplete(tablesListener);

        // This check is needed for the case when we have registered tablesListener,
        // but tablesByIdVv has already been completed, so listener would be triggered only for the next versioned value update.
        tableImpl = latestTablesById().get(tableId);

        if (tableImpl != null) {
            assignmentsUpdatedVv.removeWhenComplete(tablesListener);

            return completedFuture(tableImpl);
        }

        return orStopManagerFuture(getLatestTableFuture)
                .whenComplete((unused, throwable) -> assignmentsUpdatedVv.removeWhenComplete(tablesListener));
    }

    /**
     * Waits for future result and return, or unwraps {@link CompletionException} to {@link IgniteException} if failed.
     *
     * @param future Completable future.
     * @return Future result.
     */
    private static <T> T join(CompletableFuture<T> future) {
        try {
            return future.join();
        } catch (CompletionException ex) {
            throw convertThrowable(ex.getCause());
        }
    }

    /**
     * Convert to public throwable.
     *
     * @param th Throwable.
     * @return Public throwable.
     */
    private static RuntimeException convertThrowable(Throwable th) {
        if (th instanceof RuntimeException) {
            return (RuntimeException) th;
        }

        return new IgniteException(th);
    }

    /**
     * Creates meta storage listener for pending assignments updates.
     *
     * @return The watch listener.
     */
    private WatchListener createPendingAssignmentsRebalanceListener() {
        return new WatchListener() {
            @Override
            public CompletableFuture<Void> onUpdate(WatchEvent evt) {
                if (!busyLock.enterBusy()) {
                    return failedFuture(new NodeStoppingException());
                }

                try {
                    assert evt.single();

                    return handleChangePendingAssignmentEvent(evt.entryEvent().newEntry());
                } finally {
                    busyLock.leaveBusy();
                }
            }

            @Override
            public void onError(Throwable e) {
                LOG.warn("Unable to process pending assignments event", e);
            }
        };
    }

    private CompletableFuture<Void> handleChangePendingAssignmentEvent(Entry pendingAssignmentsEntry) {
        if (pendingAssignmentsEntry.value() == null) {
            return completedFuture(null);
        }

        int partId = extractPartitionNumber(pendingAssignmentsEntry.key());
        int tblId = extractTableId(pendingAssignmentsEntry.key(), PENDING_ASSIGNMENTS_PREFIX);
        long revision = pendingAssignmentsEntry.revision();

        var replicaGrpId = new TablePartitionId(tblId, partId);

        // Stable assignments from the meta store, which revision is bounded by the current pending event.
        CompletableFuture<Entry> stableAssignmentsFuture = metaStorageMgr.get(stablePartAssignmentsKey(replicaGrpId), revision);

        return tablesById(revision)
                .thenCombineAsync(stableAssignmentsFuture, (tables, stableAssignmentsEntry) -> {
                    if (!busyLock.enterBusy()) {
                        return CompletableFuture.<Void>failedFuture(new NodeStoppingException());
                    }

                    try {
                        return handleChangePendingAssignmentEvent(
                                replicaGrpId,
                                tables.get(tblId),
                                pendingAssignmentsEntry,
                                stableAssignmentsEntry
                        );
                    } finally {
                        busyLock.leaveBusy();
                    }
                }, ioExecutor)
                .thenCompose(Function.identity());
    }

    private CompletableFuture<Void> handleChangePendingAssignmentEvent(
            TablePartitionId replicaGrpId,
            TableImpl tbl,
            Entry pendingAssignmentsEntry,
            Entry stableAssignmentsEntry
    ) {
        ClusterNode localMember = localNode();

        int partId = replicaGrpId.partitionId();

        if (LOG.isInfoEnabled()) {
            var stringKey = new String(pendingAssignmentsEntry.key(), StandardCharsets.UTF_8);
<<<<<<< HEAD

            LOG.info("Received update on pending assignments. Check if new raft group should be started"
                            + " [key={}, partition={}, table={}, localMemberAddress={}]",
                    stringKey, partId, tbl.name(), localMember.address());
        }

=======

            LOG.info("Received update on pending assignments. Check if new raft group should be started"
                            + " [key={}, partition={}, table={}, localMemberAddress={}]",
                    stringKey, partId, tbl.name(), localMember.address());
        }

>>>>>>> 6bc603de
        Set<Assignment> pendingAssignments = ByteUtils.fromBytes(pendingAssignmentsEntry.value());

        Set<Assignment> stableAssignments = ByteUtils.fromBytes(stableAssignmentsEntry.value());

        transactionStateResolver.updateAssignment(
                replicaGrpId,
                stableAssignments.stream().filter(Assignment::isPeer).map(Assignment::consistentId).collect(toList())
        );

        // Start a new Raft node and Replica if this node has appeared in the new assignments.
        boolean shouldStartLocalServices = pendingAssignments.stream()
                .filter(assignment -> localMember.name().equals(assignment.consistentId()))
                .anyMatch(assignment -> !stableAssignments.contains(assignment));

        CompletableFuture<Void> localServicesStartFuture;

        if (shouldStartLocalServices) {
            localServicesStartFuture = localPartsByTableIdVv.get(pendingAssignmentsEntry.revision())
                    .thenComposeAsync(oldMap -> {
                        int tableId = tbl.tableId();

                        PartitionSet partitionSet = oldMap.get(tableId).copy();

                        return getOrCreatePartitionStorages(tbl, partitionSet).thenApply(u -> {
                            var newMap = new HashMap<>(oldMap);

                            newMap.put(tableId, partitionSet);

                            return newMap;
                        });
                    }, ioExecutor)
                    .thenRunAsync(() -> inBusyLock(busyLock, () -> {
                        InternalTable internalTable = tbl.internalTable();

                        var safeTimeTracker = new PendingComparableValuesTracker<HybridTimestamp, Void>(HybridTimestamp.MIN_VALUE);
                        var storageIndexTracker = new PendingComparableValuesTracker<Long, Void>(0L);

                        PartitionStorages partitionStorages = getPartitionStorages(tbl, partId);
<<<<<<< HEAD

                        MvPartitionStorage mvPartitionStorage = partitionStorages.getMvPartitionStorage();
                        TxStateStorage txStatePartitionStorage = partitionStorages.getTxStateStorage();

                        PartitionDataStorage partitionDataStorage = partitionDataStorage(mvPartitionStorage, internalTable, partId);

                        PartitionUpdateHandlers partitionUpdateHandlers = createPartitionUpdateHandlers(
                                partId,
                                partitionDataStorage,
                                tbl,
                                safeTimeTracker
                        );

                        PeersAndLearners pendingConfiguration = configurationFromAssignments(pendingAssignments);

                        try {
                            Peer serverPeer = pendingConfiguration.peer(localMember.name());

=======

                        MvPartitionStorage mvPartitionStorage = partitionStorages.getMvPartitionStorage();
                        TxStateStorage txStatePartitionStorage = partitionStorages.getTxStateStorage();

                        PartitionDataStorage partitionDataStorage = partitionDataStorage(mvPartitionStorage, internalTable, partId);

                        PartitionUpdateHandlers partitionUpdateHandlers = createPartitionUpdateHandlers(
                                partId,
                                partitionDataStorage,
                                tbl,
                                safeTimeTracker
                        );

                        PeersAndLearners pendingConfiguration = configurationFromAssignments(pendingAssignments);

                        try {
                            Peer serverPeer = pendingConfiguration.peer(localMember.name());

>>>>>>> 6bc603de
                            RaftNodeId raftNodeId = new RaftNodeId(replicaGrpId, serverPeer);

                            if (!((Loza) raftMgr).isStarted(raftNodeId)) {
                                PeersAndLearners stableConfiguration = configurationFromAssignments(stableAssignments);

                                startPartitionRaftGroupNode(
                                        replicaGrpId,
                                        pendingConfiguration,
                                        stableConfiguration,
                                        safeTimeTracker,
                                        storageIndexTracker,
                                        internalTable,
                                        txStatePartitionStorage,
                                        partitionDataStorage,
                                        partitionUpdateHandlers
                                );
                            }

                            if (!replicaMgr.isReplicaStarted(replicaGrpId)) {
                                startReplicaWithNewListener(
                                        replicaGrpId,
                                        tbl,
                                        safeTimeTracker,
                                        storageIndexTracker,
                                        mvPartitionStorage,
                                        txStatePartitionStorage,
                                        partitionUpdateHandlers,
                                        (TopologyAwareRaftGroupService) internalTable.partitionRaftGroupService(partId)
                                );
                            }
                        } catch (NodeStoppingException ignored) {
                            // No-op.
                        }
                    }), ioExecutor);
        } else {
            localServicesStartFuture = completedFuture(null);
        }

        return localServicesStartFuture
                .thenCompose(v -> {
                    RaftGroupService partGrpSvc = tbl.internalTable().partitionRaftGroupService(partId);

                    return partGrpSvc.refreshAndGetLeaderWithTerm()
                            .thenCompose(leaderWithTerm -> {
                                if (!isLocalPeer(leaderWithTerm.leader())) {
                                    return completedFuture(null);
                                }

                                // run update of raft configuration if this node is a leader
                                LOG.info("Current node={} is the leader of partition raft group={}. "
                                                + "Initiate rebalance process for partition={}, table={}",
                                        leaderWithTerm.leader(), replicaGrpId, partId, tbl.name());

                                return metaStorageMgr.get(pendingPartAssignmentsKey(replicaGrpId))
                                        .thenCompose(latestPendingAssignmentsEntry -> {
                                            // Do not change peers of the raft group if this is a stale event.
                                            // Note that we start raft node before for the sake of the consistency in a starting and
                                            // stopping raft nodes.
                                            if (pendingAssignmentsEntry.revision() < latestPendingAssignmentsEntry.revision()) {
                                                return completedFuture(null);
                                            }

                                            PeersAndLearners newConfiguration = configurationFromAssignments(pendingAssignments);

                                            return partGrpSvc.changePeersAsync(newConfiguration, leaderWithTerm.term());
                                        });
                            });
                });
    }

    private void startPartitionRaftGroupNode(
            TablePartitionId replicaGrpId,
            PeersAndLearners pendingConfiguration,
            PeersAndLearners stableConfiguration,
            PendingComparableValuesTracker<HybridTimestamp, Void> safeTimeTracker,
            PendingComparableValuesTracker<Long, Void> storageIndexTracker,
            InternalTable internalTable,
            TxStateStorage txStatePartitionStorage,
            PartitionDataStorage partitionDataStorage,
            PartitionUpdateHandlers partitionUpdateHandlers
    ) throws NodeStoppingException {
        ClusterNode localMember = localNode();

        RaftGroupOptions groupOptions = groupOptionsForPartition(
                internalTable.storage(),
                internalTable.txStateStorage(),
                partitionKey(internalTable, replicaGrpId.partitionId()),
                partitionUpdateHandlers
        );

        RaftGroupListener raftGrpLsnr = new PartitionListener(
                txManager,
                partitionDataStorage,
                partitionUpdateHandlers.storageUpdateHandler,
                txStatePartitionStorage,
                safeTimeTracker,
                storageIndexTracker
        );

        RaftGroupEventsListener raftGrpEvtsLsnr = new RebalanceRaftGroupEventsListener(
                metaStorageMgr,
                replicaGrpId,
                busyLock,
                createPartitionMover(internalTable, replicaGrpId.partitionId()),
                this::calculateAssignments,
                rebalanceScheduler
        );

        Peer serverPeer = pendingConfiguration.peer(localMember.name());

        var raftNodeId = new RaftNodeId(replicaGrpId, serverPeer);

        // TODO: use RaftManager interface, see https://issues.apache.org/jira/browse/IGNITE-18273
        ((Loza) raftMgr).startRaftGroupNode(
                raftNodeId,
                stableConfiguration,
                raftGrpLsnr,
                raftGrpEvtsLsnr,
                groupOptions
        );
    }

    /**
     * Creates Meta storage listener for stable assignments updates.
     *
     * @return The watch listener.
     */
    private WatchListener createStableAssignmentsRebalanceListener() {
        return new WatchListener() {
            @Override
            public CompletableFuture<Void> onUpdate(WatchEvent evt) {
                if (!busyLock.enterBusy()) {
                    return failedFuture(new NodeStoppingException());
                }

                try {
                    return handleChangeStableAssignmentEvent(evt);
                } finally {
                    busyLock.leaveBusy();
                }
            }

            @Override
            public void onError(Throwable e) {
                LOG.warn("Unable to process stable assignments event", e);
            }
        };
    }

    /** Creates Meta storage listener for switch reduce assignments updates. */
    private WatchListener createAssignmentsSwitchRebalanceListener() {
        return new WatchListener() {
            @Override
            public CompletableFuture<Void> onUpdate(WatchEvent evt) {
                return inBusyLockAsync(busyLock, () -> {
                    byte[] key = evt.entryEvent().newEntry().key();

                    int partitionId = extractPartitionNumber(key);
                    int tableId = extractTableId(key, ASSIGNMENTS_SWITCH_REDUCE_PREFIX);

                    TablePartitionId replicaGrpId = new TablePartitionId(tableId, partitionId);

                    // It is safe to get the latest version of the catalog as we are in the metastore thread.
                    int catalogVersion = catalogService.latestCatalogVersion();

                    return tablesById(evt.revision())
                            .thenCompose(tables -> inBusyLockAsync(busyLock, () -> {
                                CatalogTableDescriptor tableDescriptor = getTableDescriptor(tableId, catalogVersion);

                                return distributionZoneManager.dataNodes(evt.revision(), tableDescriptor.zoneId())
                                        .thenCompose(dataNodes -> RebalanceUtil.handleReduceChanged(
                                                metaStorageMgr,
                                                dataNodes,
                                                getZoneDescriptor(tableDescriptor, catalogVersion).replicas(),
                                                replicaGrpId,
                                                evt
                                        ));
                            }));
                });
            }

            @Override
            public void onError(Throwable e) {
                LOG.warn("Unable to process switch reduce event", e);
            }
        };
    }

    private PartitionMover createPartitionMover(InternalTable internalTable, int partId) {
        return new PartitionMover(busyLock, () -> internalTable.partitionRaftGroupService(partId));
    }

    private static PeersAndLearners configurationFromAssignments(Collection<Assignment> assignments) {
        var peers = new HashSet<String>();
        var learners = new HashSet<String>();

        for (Assignment assignment : assignments) {
            if (assignment.isPeer()) {
                peers.add(assignment.consistentId());
            } else {
                learners.add(assignment.consistentId());
            }
        }

        return PeersAndLearners.fromConsistentIds(peers, learners);
    }

    /**
     * Gets partition stores.
     *
     * @param table Table.
     * @param partitionId Partition ID.
     * @return PartitionStorages.
     */
    private PartitionStorages getPartitionStorages(TableImpl table, int partitionId) {
        InternalTable internalTable = table.internalTable();

        MvPartitionStorage mvPartition = internalTable.storage().getMvPartition(partitionId);

        assert mvPartition != null;

        TxStateStorage txStateStorage = internalTable.txStateStorage().getTxStateStorage(partitionId);

        assert txStateStorage != null;

        return new PartitionStorages(mvPartition, txStateStorage);
    }

    // TODO: https://issues.apache.org/jira/browse/IGNITE-19739 Create storages only once.
    private CompletableFuture<Void> getOrCreatePartitionStorages(TableImpl table, PartitionSet partitions) {
        InternalTable internalTable = table.internalTable();

        CompletableFuture<?>[] storageFuts = partitions.stream().mapToObj(partitionId -> {
            MvPartitionStorage mvPartition = internalTable.storage().getMvPartition(partitionId);

            return (mvPartition != null ? completedFuture(mvPartition) : internalTable.storage().createMvPartition(partitionId))
                    .thenComposeAsync(mvPartitionStorage -> {
                        TxStateStorage txStateStorage = internalTable.txStateStorage().getOrCreateTxStateStorage(partitionId);

                        if (mvPartitionStorage.lastAppliedIndex() == MvPartitionStorage.REBALANCE_IN_PROGRESS
                                || txStateStorage.lastAppliedIndex() == TxStateStorage.REBALANCE_IN_PROGRESS) {
                            return allOf(
                                    internalTable.storage().clearPartition(partitionId),
                                    txStateStorage.clear()
                            ).thenApply(unused -> new PartitionStorages(mvPartitionStorage, txStateStorage));
                        } else {
                            return completedFuture(new PartitionStorages(mvPartitionStorage, txStateStorage));
                        }
                    }, ioExecutor);
        }).toArray(CompletableFuture[]::new);

        return allOf(storageFuts);
    }

    /**
     * Handles the {@link RebalanceUtil#STABLE_ASSIGNMENTS_PREFIX} update event.
     *
     * @param evt Event.
     */
    protected CompletableFuture<Void> handleChangeStableAssignmentEvent(WatchEvent evt) {
        if (evt.entryEvents().stream().allMatch(e -> e.oldEntry().value() == null)) {
            // It's the initial write to table stable assignments on table create event.
            return completedFuture(null);
        }

        if (!evt.single()) {
            // If there is not a single entry, then all entries must be tombstones (this happens after table drop).
            assert evt.entryEvents().stream().allMatch(entryEvent -> entryEvent.newEntry().tombstone()) : evt;

            return completedFuture(null);
        }

        // here we can receive only update from the rebalance logic
        // these updates always processing only 1 partition, so, only 1 stable partition key.
        assert evt.single() : evt;

        Entry stableAssignmentsWatchEvent = evt.entryEvent().newEntry();

        if (stableAssignmentsWatchEvent.value() == null) {
            return completedFuture(null);
        }

        int partitionId = extractPartitionNumber(stableAssignmentsWatchEvent.key());
        int tableId = extractTableId(stableAssignmentsWatchEvent.key(), STABLE_ASSIGNMENTS_PREFIX);

        TablePartitionId tablePartitionId = new TablePartitionId(tableId, partitionId);

        Set<Assignment> stableAssignments = ByteUtils.fromBytes(stableAssignmentsWatchEvent.value());

        return metaStorageMgr.get(pendingPartAssignmentsKey(tablePartitionId), stableAssignmentsWatchEvent.revision())
                .thenComposeAsync(pendingAssignmentsEntry -> {
                    byte[] pendingAssignmentsFromMetaStorage = pendingAssignmentsEntry.value();

                    Set<Assignment> pendingAssignments = pendingAssignmentsFromMetaStorage == null
                            ? Set.of()
                            : ByteUtils.fromBytes(pendingAssignmentsFromMetaStorage);

                    String localMemberName = localNode().name();

                    boolean shouldStopLocalServices = Stream.concat(stableAssignments.stream(), pendingAssignments.stream())
                            .noneMatch(assignment -> assignment.consistentId().equals(localMemberName));

                    if (shouldStopLocalServices) {
                        return stopAndDestroyPartition(tablePartitionId, evt.revision());
                    } else {
                        return completedFuture(null);
                    }
                }, ioExecutor);
    }

    private CompletableFuture<Void> stopAndDestroyPartition(TablePartitionId tablePartitionId, long revision) {
        try {
            raftMgr.stopRaftNodes(tablePartitionId);
        } catch (NodeStoppingException e) {
            // No-op
        }

        CompletableFuture<Boolean> stopReplicaFut;
        try {
            stopReplicaFut = replicaMgr.stopReplica(tablePartitionId);
        } catch (NodeStoppingException e) {
            stopReplicaFut = completedFuture(true);
        }

        return destroyPartitionStorages(tablePartitionId, revision, stopReplicaFut);
    }

    private CompletableFuture<Void> destroyPartitionStorages(
            TablePartitionId tablePartitionId,
            long revision,
            CompletableFuture<Boolean> stopReplicaFut
    ) {
        int partitionId = tablePartitionId.partitionId();

        return tablesById(revision)
                // TODO: IGNITE-18703 Destroy raft log and meta
                .thenCombine(mvGc.removeStorage(tablePartitionId), (tables, unused) -> {
                    TableImpl table = tables.get(tablePartitionId.tableId());

                    // TODO: IGNITE-19905 - remove the check.
                    if (table == null) {
                        return allOf(stopReplicaFut);
                    }

                    InternalTable internalTable = table.internalTable();

                    closePartitionTrackers(internalTable, partitionId);

                    return allOf(
                            stopReplicaFut,
                            internalTable.storage().destroyPartition(partitionId),
                            runAsync(() -> internalTable.txStateStorage().destroyTxStateStorage(partitionId), ioExecutor)
                    );
                })
                .thenCompose(Function.identity());
    }

    private static void handleExceptionOnCleanUpTablesResources(
            Throwable t,
            AtomicReference<Throwable> throwable,
            AtomicBoolean nodeStoppingEx
    ) {
        if (t instanceof CompletionException || t instanceof ExecutionException) {
            t = t.getCause();
        }

        if (!throwable.compareAndSet(null, t)) {
            if (!(t instanceof NodeStoppingException) || !nodeStoppingEx.get()) {
                throwable.get().addSuppressed(t);
            }
        }

        if (t instanceof NodeStoppingException) {
            nodeStoppingEx.set(true);
        }
    }

    private int[] collectTableIndexIds(int tableId, int catalogVersion) {
        return catalogService.indexes(catalogVersion).stream()
                .filter(indexDescriptor -> indexDescriptor.tableId() == tableId)
                .mapToInt(CatalogIndexDescriptor::id)
                .toArray();
    }

    private static void closePartitionTrackers(InternalTable internalTable, int partitionId) {
        closeTracker(internalTable.getPartitionSafeTimeTracker(partitionId));

        closeTracker(internalTable.getPartitionStorageIndexTracker(partitionId));
    }

    private static void closeTracker(@Nullable PendingComparableValuesTracker<?, Void> tracker) {
        if (tracker != null) {
            tracker.close();
        }
    }

    private ClusterNode localNode() {
        return clusterService.topologyService().localMember();
    }

    private PartitionUpdateHandlers createPartitionUpdateHandlers(
            int partitionId,
            PartitionDataStorage partitionDataStorage,
            TableImpl table,
            PendingComparableValuesTracker<HybridTimestamp, Void> safeTimeTracker
    ) {
        TableIndexStoragesSupplier indexes = table.indexStorageAdapters(partitionId);

        IndexUpdateHandler indexUpdateHandler = new IndexUpdateHandler(indexes);

        GcUpdateHandler gcUpdateHandler = new GcUpdateHandler(partitionDataStorage, safeTimeTracker, indexUpdateHandler);

        StorageUpdateHandler storageUpdateHandler = new StorageUpdateHandler(
                partitionId,
                partitionDataStorage,
                gcConfig,
                lowWatermark,
                indexUpdateHandler,
                gcUpdateHandler
        );

        return new PartitionUpdateHandlers(storageUpdateHandler, indexUpdateHandler, gcUpdateHandler);
    }

    /**
     * Returns a table instance if it exists, {@code null} otherwise.
     *
     * @param tableId Table id.
     */
    public @Nullable TableImpl getTable(int tableId) {
        return startedTables.get(tableId);
    }

    /**
     * Returns a table instance if it exists, {@code null} otherwise.
     *
     * @param name Table name.
     */
    @TestOnly
    public @Nullable TableImpl getTable(String name) {
        return findTableImplByName(startedTables.values(), name);
    }

    private CatalogTableDescriptor getTableDescriptor(int tableId, int catalogVersion) {
        CatalogTableDescriptor tableDescriptor = catalogService.table(tableId, catalogVersion);

        assert tableDescriptor != null : "tableId=" + tableId + ", catalogVersion=" + catalogVersion;

        return tableDescriptor;
    }

    private CatalogZoneDescriptor getZoneDescriptor(CatalogTableDescriptor tableDescriptor, int catalogVersion) {
        CatalogZoneDescriptor zoneDescriptor = catalogService.zone(tableDescriptor.zoneId(), catalogVersion);

        assert zoneDescriptor != null :
                "tableId=" + tableDescriptor.id() + ", zoneId=" + tableDescriptor.zoneId() + ", catalogVersion=" + catalogVersion;

        return zoneDescriptor;
    }

    private static @Nullable TableImpl findTableImplByName(Collection<TableImpl> tables, String name) {
        return tables.stream().filter(table -> table.name().equals(name)).findAny().orElse(null);
    }

    private void startTables() {
        CompletableFuture<Long> recoveryFinishFuture = metaStorageMgr.recoveryFinishedFuture();

        assert recoveryFinishFuture.isDone();

        int catalogVersion = catalogService.latestCatalogVersion();
        long causalityToken = recoveryFinishFuture.join();

        List<CompletableFuture<?>> startTableFutures = new ArrayList<>();

        // TODO: IGNITE-20384 Clean up abandoned resources for dropped zones from volt and metastore
        for (CatalogTableDescriptor tableDescriptor : catalogService.tables(catalogVersion)) {
            startTableFutures.add(createTableLocally(causalityToken, catalogVersion, tableDescriptor));
        }

        // Forces you to wait until recovery is complete before the metastore watches is deployed to avoid races with catalog listeners.
        startVv.update(causalityToken, (unused, throwable) -> allOf(startTableFutures.toArray(CompletableFuture[]::new)))
                .whenComplete((unused, throwable) -> {
                    if (throwable != null) {
                        LOG.error("Error starting tables", throwable);
                    } else {
                        LOG.debug("Tables started successfully");
                    }
                });
    }

    /**
     * Returns the future that will complete when, either the future from the argument or {@link #stopManagerFuture} will complete,
     * successfully or exceptionally. Allows to protect from getting stuck at {@link #stop()} when someone is blocked (by using
     * {@link #busyLock}) for a long time.
     *
     * @param future Future.
     */
    private <T> CompletableFuture<T> orStopManagerFuture(CompletableFuture<T> future) {
        return anyOf(future, stopManagerFuture).thenApply(o -> (T) o);
    }
}<|MERGE_RESOLUTION|>--- conflicted
+++ resolved
@@ -87,10 +87,7 @@
 import org.apache.ignite.internal.catalog.descriptors.CatalogZoneDescriptor;
 import org.apache.ignite.internal.catalog.events.CatalogEvent;
 import org.apache.ignite.internal.catalog.events.CreateTableEventParameters;
-<<<<<<< HEAD
 import org.apache.ignite.internal.catalog.events.DropTableEventParameters;
-=======
->>>>>>> 6bc603de
 import org.apache.ignite.internal.causality.CompletionListener;
 import org.apache.ignite.internal.causality.IncrementalVersionedValue;
 import org.apache.ignite.internal.distributionzones.DistributionZoneManager;
@@ -151,11 +148,8 @@
 import org.apache.ignite.internal.table.distributed.raft.snapshot.PartitionSnapshotStorageFactory;
 import org.apache.ignite.internal.table.distributed.raft.snapshot.outgoing.OutgoingSnapshotsManager;
 import org.apache.ignite.internal.table.distributed.raft.snapshot.outgoing.SnapshotAwarePartitionDataStorage;
-<<<<<<< HEAD
 import org.apache.ignite.internal.table.distributed.replicator.DirectCatalogTables;
-=======
 import org.apache.ignite.internal.table.distributed.replicator.CatalogTablesWithIdConversion;
->>>>>>> 6bc603de
 import org.apache.ignite.internal.table.distributed.replicator.PartitionReplicaListener;
 import org.apache.ignite.internal.table.distributed.replicator.TransactionStateResolver;
 import org.apache.ignite.internal.table.distributed.schema.NonHistoricSchemas;
@@ -174,10 +168,6 @@
 import org.apache.ignite.internal.tx.storage.state.rocksdb.TxStateRocksDbTableStorage;
 import org.apache.ignite.internal.util.ByteUtils;
 import org.apache.ignite.internal.util.Cursor;
-<<<<<<< HEAD
-=======
-import org.apache.ignite.internal.util.ExceptionUtils;
->>>>>>> 6bc603de
 import org.apache.ignite.internal.util.IgniteSpinBusyLock;
 import org.apache.ignite.internal.util.IgniteUtils;
 import org.apache.ignite.internal.util.Lazy;
@@ -272,11 +262,7 @@
     /**
      * Versioned store for tracking RAFT groups initialization and starting completion.
      *
-<<<<<<< HEAD
      * <p>Only explicitly updated in {@link #createTablePartitionsLocally(long, CompletableFuture, TableImpl)}.
-=======
-     * <p>Only explicitly updated in {@link #createTablePartitionsLocally(long, CompletableFuture, int, TableImpl)}.
->>>>>>> 6bc603de
      *
      * <p>Completed strictly after {@link #localPartsByTableIdVv}.
      */
@@ -370,15 +356,11 @@
     /** Placement driver. */
     private final PlacementDriver placementDriver;
 
-<<<<<<< HEAD
     /** Versioned value used only at manager startup to correctly fire table creation events. */
     private final IncrementalVersionedValue<Void> startVv;
 
     /** Ends at the {@link #stop()} with an {@link NodeStoppingException}. */
     private final CompletableFuture<Void> stopManagerFuture = new CompletableFuture<>();
-=======
-    private final TableIdRegistry tableIdTranslator = new TableIdRegistry();
->>>>>>> 6bc603de
 
     /**
      * Creates a new table manager.
@@ -513,27 +495,9 @@
         inBusyLock(busyLock, () -> {
             mvGc.start();
 
-            lowWatermark.start();
-
-<<<<<<< HEAD
+        lowWatermark.start();
+
             startTables();
-=======
-        try {
-            metaStorageMgr.recoveryFinishedFuture()
-                    .thenComposeAsync(this::performRebalanceOnRecovery, ioExecutor)
-                    .get();
-        } catch (InterruptedException e) {
-            Thread.currentThread().interrupt();
-
-            throw new IgniteInternalException(INTERNAL_ERR, e);
-        } catch (ExecutionException e) {
-            throw new IgniteInternalException(INTERNAL_ERR, e);
-        }
-
-        metaStorageMgr.registerPrefixWatch(ByteArray.fromString(PENDING_ASSIGNMENTS_PREFIX), pendingAssignmentsRebalanceListener);
-        metaStorageMgr.registerPrefixWatch(ByteArray.fromString(STABLE_ASSIGNMENTS_PREFIX), stableAssignmentsRebalanceListener);
-        metaStorageMgr.registerPrefixWatch(ByteArray.fromString(ASSIGNMENTS_SWITCH_REDUCE_PREFIX), assignmentsSwitchRebalanceListener);
->>>>>>> 6bc603de
 
             try {
                 metaStorageMgr.recoveryFinishedFuture()
@@ -576,41 +540,6 @@
     private CompletableFuture<Void> performRebalanceOnRecovery(long revision) {
         var prefix = new ByteArray(PENDING_ASSIGNMENTS_PREFIX);
 
-<<<<<<< HEAD
-=======
-        addMessageHandler(clusterService.messagingService());
-
-        // TODO: IGNITE-19499 - remove when switched to the Catalog.
-        recoverTableIdsMapping();
-
-        // TODO: IGNITE-19499 - remove when switched to the Catalog.
-        catalogService.listen(CatalogEvent.TABLE_CREATE, (parameters, exception) -> {
-            CreateTableEventParameters event = (CreateTableEventParameters) parameters;
-
-            TableView tableConfig = tablesCfg.tables().value().get(event.tableDescriptor().name());
-
-            assert tableConfig != null : "No table config found by name " + event.tableDescriptor().name();
-
-            tableIdTranslator.registerMapping(tableConfig.id(), event.tableId());
-
-            return completedFuture(false);
-        });
-    }
-
-    private void recoverTableIdsMapping() {
-        tablesCfg.tables().value().forEach(tableView -> {
-            CatalogTableDescriptor tableDescriptor = catalogService.table(tableView.name(), Long.MAX_VALUE);
-
-            assert tableDescriptor != null : "No table in the Catalog with name " + tableView.name();
-
-            tableIdTranslator.registerMapping(tableView.id(), tableDescriptor.id());
-        });
-    }
-
-    private CompletableFuture<Void> performRebalanceOnRecovery(long revision) {
-        var prefix = new ByteArray(PENDING_ASSIGNMENTS_PREFIX);
-
->>>>>>> 6bc603de
         try (Cursor<Entry> cursor = metaStorageMgr.prefixLocally(prefix, revision)) {
             CompletableFuture<?>[] futures = cursor.stream()
                     .map(this::handleChangePendingAssignmentEvent)
@@ -1023,13 +952,7 @@
                 indexBuilder,
                 schemaSyncService,
                 catalogService,
-<<<<<<< HEAD
                 new DirectCatalogTables(catalogService),
-=======
-                // TODO: IGNITE-19499 - replace with DirectCatalogTables
-                new CatalogTablesWithIdConversion(catalogService, tableIdTranslator),
-                tablesCfg,
->>>>>>> 6bc603de
                 placementDriver
         );
     }
@@ -1716,16 +1639,9 @@
      * @param name Table name.
      * @return Future representing pending completion of the {@code TableManager#tableAsyncInternal} operation.
      */
-<<<<<<< HEAD
     public CompletableFuture<TableImpl> tableAsyncInternal(String name) {
         return inBusyLockAsync(busyLock, () -> {
             HybridTimestamp now = clock.now();
-=======
-    private CompletableFuture<TableImpl> tableAsyncInternal(String name) {
-        if (!busyLock.enterBusy()) {
-            throw new IgniteException(new NodeStoppingException());
-        }
->>>>>>> 6bc603de
 
             return orStopManagerFuture(schemaSyncService.waitForMetadataCompleteness(now))
                     .thenComposeAsync(unused -> inBusyLockAsync(busyLock, () -> {
@@ -1741,28 +1657,8 @@
         });
     }
 
-<<<<<<< HEAD
     private CompletableFuture<TableImpl> tableAsyncInternalBusy(int tableId) {
         TableImpl tableImpl = latestTablesById().get(tableId);
-=======
-    /**
-     * Internal method for getting table by id.
-     *
-     * @param id Table id.
-     * @param checkConfiguration {@code True} when the method checks a configuration before trying to get a table, {@code false}
-     *         otherwise.
-     * @return Future representing pending completion of the operation.
-     */
-    private CompletableFuture<TableImpl> tableAsyncInternal(int id, boolean checkConfiguration) {
-        CompletableFuture<Boolean> tblCfgFut = checkConfiguration
-                ? supplyAsync(() -> inBusyLock(busyLock, () -> isTableConfigured(id)), ioExecutor)
-                : completedFuture(true);
-
-        return tblCfgFut.thenCompose(isCfg -> inBusyLock(busyLock, () -> {
-            if (!isCfg) {
-                return completedFuture(null);
-            }
->>>>>>> 6bc603de
 
         if (tableImpl != null) {
             return completedFuture(tableImpl);
@@ -1909,21 +1805,12 @@
 
         if (LOG.isInfoEnabled()) {
             var stringKey = new String(pendingAssignmentsEntry.key(), StandardCharsets.UTF_8);
-<<<<<<< HEAD
 
             LOG.info("Received update on pending assignments. Check if new raft group should be started"
                             + " [key={}, partition={}, table={}, localMemberAddress={}]",
                     stringKey, partId, tbl.name(), localMember.address());
         }
 
-=======
-
-            LOG.info("Received update on pending assignments. Check if new raft group should be started"
-                            + " [key={}, partition={}, table={}, localMemberAddress={}]",
-                    stringKey, partId, tbl.name(), localMember.address());
-        }
-
->>>>>>> 6bc603de
         Set<Assignment> pendingAssignments = ByteUtils.fromBytes(pendingAssignmentsEntry.value());
 
         Set<Assignment> stableAssignments = ByteUtils.fromBytes(stableAssignmentsEntry.value());
@@ -1962,7 +1849,6 @@
                         var storageIndexTracker = new PendingComparableValuesTracker<Long, Void>(0L);
 
                         PartitionStorages partitionStorages = getPartitionStorages(tbl, partId);
-<<<<<<< HEAD
 
                         MvPartitionStorage mvPartitionStorage = partitionStorages.getMvPartitionStorage();
                         TxStateStorage txStatePartitionStorage = partitionStorages.getTxStateStorage();
@@ -1981,26 +1867,6 @@
                         try {
                             Peer serverPeer = pendingConfiguration.peer(localMember.name());
 
-=======
-
-                        MvPartitionStorage mvPartitionStorage = partitionStorages.getMvPartitionStorage();
-                        TxStateStorage txStatePartitionStorage = partitionStorages.getTxStateStorage();
-
-                        PartitionDataStorage partitionDataStorage = partitionDataStorage(mvPartitionStorage, internalTable, partId);
-
-                        PartitionUpdateHandlers partitionUpdateHandlers = createPartitionUpdateHandlers(
-                                partId,
-                                partitionDataStorage,
-                                tbl,
-                                safeTimeTracker
-                        );
-
-                        PeersAndLearners pendingConfiguration = configurationFromAssignments(pendingAssignments);
-
-                        try {
-                            Peer serverPeer = pendingConfiguration.peer(localMember.name());
-
->>>>>>> 6bc603de
                             RaftNodeId raftNodeId = new RaftNodeId(replicaGrpId, serverPeer);
 
                             if (!((Loza) raftMgr).isStarted(raftNodeId)) {
