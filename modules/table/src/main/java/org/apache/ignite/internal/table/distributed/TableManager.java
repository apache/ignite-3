--- conflicted
+++ resolved
@@ -119,10 +119,8 @@
 import org.apache.ignite.internal.table.distributed.raft.PartitionListener;
 import org.apache.ignite.internal.table.distributed.raft.RebalanceRaftGroupEventsListener;
 import org.apache.ignite.internal.table.distributed.raft.snapshot.PartitionAccessImpl;
-<<<<<<< HEAD
-=======
 import org.apache.ignite.internal.table.distributed.raft.snapshot.PartitionKey;
->>>>>>> 99f3cdf7
+import org.apache.ignite.internal.table.distributed.raft.snapshot.PartitionAccessImpl;
 import org.apache.ignite.internal.table.distributed.raft.snapshot.PartitionSnapshotStorageFactory;
 import org.apache.ignite.internal.table.distributed.raft.snapshot.outgoing.OutgoingSnapshotsManager;
 import org.apache.ignite.internal.table.distributed.raft.snapshot.outgoing.SnapshotAwarePartitionDataStorage;
@@ -718,16 +716,9 @@
                 ConcurrentHashMap<ByteBuffer, RowId> primaryIndex = new ConcurrentHashMap<>();
 
                 if (raftMgr.shouldHaveRaftGroupLocally(nodes)) {
-<<<<<<< HEAD
                     startGroupFut = getOrCreateMvPartition(internalTbl.storage(), partId, ioExecutor)
                             .thenComposeAsync(mvPartitionStorage -> {
                                 boolean hasData = mvPartitionStorage.lastAppliedIndex() > 0;
-=======
-                    startGroupFut = CompletableFuture
-                            .supplyAsync(() -> getOrCreateMvPartition(internalTbl, partId), ioExecutor)
-                            .thenComposeAsync((partitionStorage) -> {
-                                boolean hasData = partitionStorage.lastAppliedIndex() > 0;
->>>>>>> 99f3cdf7
 
                                 CompletableFuture<Boolean> fut;
 
@@ -764,31 +755,11 @@
                                         return CompletableFuture.completedFuture(null);
                                     }
 
-<<<<<<< HEAD
                                     return getOrCreateTxStatePartitionStorage(internalTbl.txStateStorage(), partId, ioExecutor)
                                             .thenComposeAsync(txStatePartitionStorage -> {
                                                 RaftGroupOptions groupOptions = groupOptionsForPartition(
                                                         internalTbl.storage(),
                                                         internalTbl.txStateStorage(),
-=======
-                                    RaftGroupOptions groupOptions = groupOptionsForPartition(internalTbl, partId, tblCfg, partitionStorage,
-                                            newPartAssignment);
-
-                                    try {
-                                        raftMgr.startRaftGroupNode(
-                                                replicaGrpId,
-                                                newPartAssignment,
-                                                new PartitionListener(
-                                                        partitionDataStorage(partitionStorage, internalTbl, partId),
-                                                        internalTbl.txStateStorage().getOrCreateTxStateStorage(partId),
-                                                        txManager,
-                                                        primaryIndex
-                                                ),
-                                                new RebalanceRaftGroupEventsListener(
-                                                        metaStorageMgr,
-                                                        tablesCfg.tables().get(tablesById.get(tblId).name()),
-                                                        replicaGrpId,
->>>>>>> 99f3cdf7
                                                         partId,
                                                         newPartAssignment
                                                 );
@@ -833,7 +804,6 @@
                                 return CompletableFuture.failedFuture(ex);
                             }
                         }, ioExecutor)
-<<<<<<< HEAD
                         .thenCompose(updatedRaftGroupService -> {
                             ((InternalTableImpl) internalTbl).updateInternalTableRaftGroupService(partId, updatedRaftGroupService);
 
@@ -869,38 +839,6 @@
                             }
                         })
                         .exceptionally(th -> {
-=======
-                        .thenAccept(
-                                updatedRaftGroupService -> {
-                                    ((InternalTableImpl) internalTbl)
-                                            .updateInternalTableRaftGroupService(partId, updatedRaftGroupService);
-
-                                    if (replicaMgr.shouldHaveReplicationGroupLocally(nodes)) {
-                                        MvPartitionStorage partitionStorage = getOrCreateMvPartition(internalTbl, partId);
-
-                                        try {
-                                            replicaMgr.startReplica(replicaGrpId,
-                                                    new PartitionReplicaListener(
-                                                            partitionStorage,
-                                                            updatedRaftGroupService,
-                                                            txManager,
-                                                            lockMgr,
-                                                            partId,
-                                                            tblId,
-                                                            primaryIndex,
-                                                            clock,
-                                                            internalTbl.txStateStorage().getOrCreateTxStateStorage(partId),
-                                                            topologyService,
-                                                            placementDriver
-                                                    )
-                                            );
-                                        } catch (NodeStoppingException ex) {
-                                            throw new AssertionError("Loza was stopped before Table manager", ex);
-                                        }
-                                    }
-                                }
-                        ).exceptionally(th -> {
->>>>>>> 99f3cdf7
                             LOG.warn("Unable to update raft groups on the node", th);
 
                             return null;
@@ -952,16 +890,9 @@
     }
 
     private RaftGroupOptions groupOptionsForPartition(
-<<<<<<< HEAD
             MvTableStorage mvTableStorage,
             TxStateTableStorage txStateTableStorage,
             int partId,
-=======
-            InternalTable internalTbl,
-            int partId,
-            ExtendedTableConfiguration tableConfig,
-            MvPartitionStorage partitionStorage,
->>>>>>> 99f3cdf7
             Set<ClusterNode> peers
     ) {
         RaftGroupOptions raftGroupOptions;
@@ -978,13 +909,8 @@
         raftGroupOptions.snapshotStorageFactory(new PartitionSnapshotStorageFactory(
                 raftMgr.topologyService(),
                 //TODO IGNITE-17302 Use miniumum from mv storage and tx state storage.
-<<<<<<< HEAD
-                new OutgoingSnapshotsManager(raftMgr.messagingService()),
-                new PartitionAccessImpl(mvTableStorage, txStateTableStorage, partId),
-=======
                 outgoingSnapshotsManager,
                 new PartitionAccessImpl(partitionKey(internalTbl, partId), partitionStorage),
->>>>>>> 99f3cdf7
                 peers.stream().map(n -> new Peer(n.address())).map(PeerId::fromPeer).map(Object::toString).collect(Collectors.toList()),
                 List.of(),
                 incomingSnapshotsExecutor
@@ -1788,7 +1714,6 @@
                                 pendingAssignmentsWatchEvent.key(), partId, tbl.name(), localMember.address());
 
                         if (raftMgr.shouldHaveRaftGroupLocally(deltaPeers)) {
-<<<<<<< HEAD
                             MvPartitionStorage mvPartitionStorage = getOrCreateMvPartition(
                                     internalTable.storage(),
                                     partId,
@@ -1805,26 +1730,12 @@
                                     internalTable.storage(),
                                     internalTable.txStateStorage(),
                                     partId,
-=======
-                            MvPartitionStorage partitionStorage = getOrCreateMvPartition(tbl.internalTable(), partId);
-
-                            RaftGroupOptions groupOptions = groupOptionsForPartition(
-                                    tbl.internalTable(),
-                                    partId,
-                                    tblCfg,
-                                    partitionStorage,
->>>>>>> 99f3cdf7
                                     assignments
                             );
 
                             RaftGroupListener raftGrpLsnr = new PartitionListener(
-<<<<<<< HEAD
                                     mvPartitionStorage,
                                     txStatePartitionStorage,
-=======
-                                    partitionDataStorage(partitionStorage, tbl.internalTable(), partId),
-                                    tbl.internalTable().txStateStorage().getOrCreateTxStateStorage(partId),
->>>>>>> 99f3cdf7
                                     txManager,
                                     primaryIndex
                             );
@@ -1850,7 +1761,6 @@
                         }
 
                         if (replicaMgr.shouldHaveReplicationGroupLocally(deltaPeers)) {
-<<<<<<< HEAD
                             MvPartitionStorage mvPartitionStorage = getOrCreateMvPartition(
                                     internalTable.storage(),
                                     partId,
@@ -1862,9 +1772,6 @@
                                     partId,
                                     ioExecutor
                             ).join();
-=======
-                            MvPartitionStorage partitionStorage = getOrCreateMvPartition(tbl.internalTable(), partId);
->>>>>>> 99f3cdf7
 
                             replicaMgr.startReplica(replicaGrpId,
                                     new PartitionReplicaListener(
