--- conflicted
+++ resolved
@@ -698,97 +698,54 @@
         );
     }
 
-<<<<<<< HEAD
-                    NaiveAsyncReadWriteLock zoneLock = tablesPerZoneLocks.computeIfAbsent(
-                            zonePartitionId.zoneId(),
-                            id -> new NaiveAsyncReadWriteLock());
-
-                    CompletableFuture<Long> readLockAcquisitionFuture = zoneLock.readLock();
-
-                    try {
-                        return readLockAcquisitionFuture.thenCompose(stamp -> {
-                            Set<TableImpl> zoneTables = zoneTablesRawSet(zonePartitionId.zoneId());
-
-                            int partitionIndex = zonePartitionId.partitionId();
-                            PartitionSet singlePartitionIdSet = PartitionSet.of(partitionIndex);
-
-                            CompletableFuture<?>[] futures = zoneTables.stream()
-                                    .map(tbl -> inBusyLockAsync(busyLock, () -> {
-                                        return getOrCreatePartitionStorages(tbl, singlePartitionIdSet)
-                                                .thenRun(() -> {
-                                                    localPartsByTableId.compute(
-                                                            tbl.tableId(),
-                                                            (tableId, oldPartSet) -> extendPartitionSet(oldPartSet, partitionIndex)
-                                                    );
-                                                })
-                                                .thenRunAsync(() -> inBusyLock(busyLock, () -> {
-                                                    lowWatermark.getLowWatermarkSafe(lwm ->
-                                                            registerIndexesToTable(
-                                                                    tbl,
-                                                                    catalogService,
-                                                                    singlePartitionIdSet,
-                                                                    tbl.schemaView(),
-                                                                    lwm
-                                                            )
-                                                    );
-
-                                                    preparePartitionResourcesAndLoadToZoneReplica(tbl, zonePartitionId, false);
-                                                }), ioExecutor)
-                                                // If the table is already closed, it's not a problem (probably the node is stopping).
-                                                .exceptionally(ignoreTableClosedException());
-                                    }))
-                                    .toArray(CompletableFuture[]::new);
-
-                            return allOf(futures).thenAccept(unused -> zoneLock.unlockRead(stamp));
-                        });
-                    } catch (Throwable t) {
-                        readLockAcquisitionFuture.whenComplete((stamp, ex) -> zoneLock.unlockRead(stamp));
-=======
     private CompletableFuture<Void> beforeZoneReplicaStartedImpl(LocalPartitionReplicaEventParameters parameters) {
         return inBusyLockAsync(busyLock, () -> {
             ZonePartitionId zonePartitionId = parameters.zonePartitionId();
 
-            StampedLock zoneLock = tablesPerZoneLocks.computeIfAbsent(zonePartitionId.zoneId(), id -> new StampedLock());
-
-            long stamp = zoneLock.readLock();
->>>>>>> 3872e7d3
+            NaiveAsyncReadWriteLock zoneLock = tablesPerZoneLocks.computeIfAbsent(
+                    zonePartitionId.zoneId(),
+                    id -> new NaiveAsyncReadWriteLock());
+
+            CompletableFuture<Long> readLockAcquisitionFuture = zoneLock.readLock();
 
             try {
-                Set<TableImpl> zoneTables = zoneTablesRawSet(zonePartitionId.zoneId());
-
-                int partitionIndex = zonePartitionId.partitionId();
-
-                PartitionSet singlePartitionIdSet = PartitionSet.of(partitionIndex);
-
-                CompletableFuture<?>[] futures = zoneTables.stream()
-                        .map(tbl -> inBusyLockAsync(busyLock, () -> {
-                            return getOrCreatePartitionStorages(tbl, singlePartitionIdSet)
-                                    .thenRunAsync(() -> inBusyLock(busyLock, () -> {
-                                        localPartsByTableId.compute(
-                                                tbl.tableId(),
-                                                (tableId, oldPartitionSet) -> extendPartitionSet(oldPartitionSet, partitionIndex)
-                                        );
-
-                                        lowWatermark.getLowWatermarkSafe(lwm ->
-                                                registerIndexesToTable(
-                                                        tbl,
-                                                        catalogService,
-                                                        singlePartitionIdSet,
-                                                        tbl.schemaView(),
-                                                        lwm
-                                                )
-                                        );
-
-                                        preparePartitionResourcesAndLoadToZoneReplica(tbl, zonePartitionId, parameters.onRecovery());
-                                    }), ioExecutor)
-                                    // If the table is already closed, it's not a problem (probably the node is stopping).
-                                    .exceptionally(ignoreTableClosedException());
-                        }))
-                        .toArray(CompletableFuture[]::new);
-
-                return allOf(futures).thenAccept(unused -> zoneLock.unlockRead(stamp));
+                return readLockAcquisitionFuture.thenCompose(stamp -> {
+                    Set<TableImpl> zoneTables = zoneTablesRawSet(zonePartitionId.zoneId());
+
+                    int partitionIndex = zonePartitionId.partitionId();
+
+                    PartitionSet singlePartitionIdSet = PartitionSet.of(partitionIndex);
+
+                    CompletableFuture<?>[] futures = zoneTables.stream()
+                            .map(tbl -> inBusyLockAsync(busyLock, () -> {
+                                return getOrCreatePartitionStorages(tbl, singlePartitionIdSet)
+                                        .thenRunAsync(() -> inBusyLock(busyLock, () -> {
+                                            localPartsByTableId.compute(
+                                                    tbl.tableId(),
+                                                    (tableId, oldPartitionSet) -> extendPartitionSet(oldPartitionSet, partitionIndex)
+                                            );
+
+                                            lowWatermark.getLowWatermarkSafe(lwm ->
+                                                    registerIndexesToTable(
+                                                            tbl,
+                                                            catalogService,
+                                                            singlePartitionIdSet,
+                                                            tbl.schemaView(),
+                                                            lwm
+                                                    )
+                                            );
+
+                                            preparePartitionResourcesAndLoadToZoneReplica(tbl, zonePartitionId, parameters.onRecovery());
+                                        }), ioExecutor)
+                                        // If the table is already closed, it's not a problem (probably the node is stopping).
+                                        .exceptionally(ignoreTableClosedException());
+                            }))
+                            .toArray(CompletableFuture[]::new);
+
+                    return allOf(futures).thenAccept(unused -> zoneLock.unlockRead(stamp));
+                });
             } catch (Throwable t) {
-                zoneLock.unlockRead(stamp);
+                readLockAcquisitionFuture.whenComplete((stamp, ex) -> zoneLock.unlockRead(stamp));
 
                 return failedFuture(t);
             }
