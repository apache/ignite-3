--- conflicted
+++ resolved
@@ -1125,90 +1125,6 @@
         );
     }
 
-<<<<<<< HEAD
-    private CompletableFuture<Set<Assignment>> calculateAssignments(
-            TablePartitionId tablePartitionId,
-            Long assignmentsTimestamp
-    ) {
-        CompletableFuture<Set<Assignment>> assignmentsFuture =
-                reliableCatalogVersions.safeReliableCatalogFor(hybridTimestamp(assignmentsTimestamp))
-                        .thenCompose(catalog -> calculateAssignments(tablePartitionId, catalog));
-
-        return orStopManagerFuture(assignmentsFuture);
-    }
-
-    private CompletableFuture<Set<Assignment>> calculateAssignments(TablePartitionId tablePartitionId, Catalog catalog) {
-        CatalogTableDescriptor tableDescriptor = getTableDescriptor(tablePartitionId.tableId(), catalog);
-        CatalogZoneDescriptor zoneDescriptor = getZoneDescriptor(tableDescriptor, catalog);
-
-        return distributionZoneManager.dataNodes(catalog.version(), tableDescriptor.zoneId())
-                .thenApply(dataNodes -> calculateAssignmentForPartition(
-                        dataNodes,
-                        tablePartitionId.partitionId(),
-                        zoneDescriptor.partitions(),
-                        zoneDescriptor.replicas(),
-                        zoneDescriptor.consensusGroupSize()
-                ));
-    }
-
-    private boolean isLocalNodeInAssignments(Collection<Assignment> assignments) {
-        return assignments.stream().anyMatch(isLocalNodeAssignment);
-    }
-
-    private CompletableFuture<Boolean> isLocalNodeIsPrimary(ReplicationGroupId replicationGroupId) {
-        return isLocalNodeIsPrimary(getPrimaryReplica(replicationGroupId));
-    }
-
-    private CompletableFuture<Boolean> isLocalNodeIsPrimary(CompletableFuture<ReplicaMeta> primaryReplicaFuture) {
-        return primaryReplicaFuture.thenApply(primaryReplicaMeta -> primaryReplicaMeta != null
-                && primaryReplicaMeta.getLeaseholder() != null
-                && primaryReplicaMeta.getLeaseholder().equals(localNode().name())
-        );
-    }
-
-    /**
-     * Returns future with {@link ReplicaMeta} if primary is presented or null otherwise.
-     * <br>
-     * Internally we use there {@link PlacementDriver#getPrimaryReplica} with a penultimate safe time value, because metastore is waiting
-     * for pending or stable assignments events handling over and only then metastore will increment the safe time. On the other hand
-     * placement driver internally is waiting the metastore for given safe time plus {@link ClockService#maxClockSkewMillis}. So, if given
-     * time is just {@link ClockService#now}, then there is a dead lock: metastore is waiting until assignments handling is over, but
-     * internally placement driver is waiting for a non-applied safe time.
-     * <br>
-     * To solve this issue we pass to {@link PlacementDriver#getPrimaryReplica} current time minus the skew, so placement driver could
-     * successfully get primary replica for the time stamp before the handling has began. Also there a corner case for tests that are using
-     * {@code WatchListenerInhibitor#metastorageEventsInhibitor} and it leads to current time equals {@link HybridTimestamp#MIN_VALUE} and
-     * the skew's subtraction will lead to {@link IllegalArgumentException} from {@link HybridTimestamp}. Then, if we got the minimal
-     * possible timestamp, then we also couldn't have any primary replica, then return {@code null} as a future's result.
-     *
-     * @param replicationGroupId Replication group ID for that we check is the local node a primary.
-     * @return completed future with primary replica's meta or {@code null} otherwise.
-     */
-    private CompletableFuture<ReplicaMeta> getPrimaryReplica(ReplicationGroupId replicationGroupId) {
-        HybridTimestamp currentSafeTime = metaStorageMgr.clusterTime().currentSafeTime();
-
-        if (HybridTimestamp.MIN_VALUE.equals(currentSafeTime)) {
-            return nullCompletedFuture();
-        }
-
-        long skewMs = clockService.maxClockSkewMillis();
-
-        try {
-            HybridTimestamp previousMetastoreSafeTime = currentSafeTime.subtractPhysicalTime(skewMs);
-
-            return executorInclinedPlacementDriver.getPrimaryReplica(replicationGroupId, previousMetastoreSafeTime);
-        } catch (IllegalArgumentException e) {
-            long currentSafeTimeMs = currentSafeTime.longValue();
-
-            throw new AssertionError("Got a negative time [currentSafeTime=" + currentSafeTime
-                    + ", currentSafeTimeMs=" + currentSafeTimeMs
-                    + ", skewMs=" + skewMs
-                    + ", internal=" + (currentSafeTimeMs + ((-skewMs) << LOGICAL_TIME_BITS_SIZE)) + "]", e);
-        }
-    }
-
-=======
->>>>>>> 4fc0a3a3
     private PartitionDataStorage partitionDataStorage(PartitionKey partitionKey, int tableId, MvPartitionStorage partitionStorage) {
         return new SnapshotAwarePartitionDataStorage(
                 tableId,
@@ -1704,168 +1620,6 @@
         return newPartitionSet;
     }
 
-<<<<<<< HEAD
-    private void executeIfLocalNodeIsPrimaryForGroup(
-            ReplicationGroupId groupId,
-            Consumer<ReplicaMeta> toExecute
-    ) {
-        CompletableFuture<ReplicaMeta> primaryReplicaFuture = getPrimaryReplica(groupId);
-
-        isLocalNodeIsPrimary(primaryReplicaFuture).thenAccept(isPrimary -> {
-            if (isPrimary) {
-                primaryReplicaFuture.thenAccept(toExecute);
-            }
-        });
-    }
-
-    private void sendChangePeersAndLearnersRequest(
-            ReplicaMeta replicaMeta,
-            TablePartitionId replicationGroupId,
-            Assignments pendingAssignments,
-            long currentRevision
-    ) {
-        metaStorageMgr.get(pendingPartAssignmentsQueueKey(replicationGroupId)).thenAccept(latestPendingAssignmentsEntry -> {
-            // Do not change peers of the raft group if this is a stale event.
-            // Note that we start raft node before for the sake of the consistency in a
-            // starting and stopping raft nodes.
-            if (currentRevision < latestPendingAssignmentsEntry.revision()) {
-                return;
-            }
-
-            TablePartitionIdMessage partitionIdMessage = ReplicaMessageUtils
-                    .toTablePartitionIdMessage(REPLICA_MESSAGES_FACTORY, replicationGroupId);
-
-            ChangePeersAndLearnersAsyncReplicaRequest request = TABLE_MESSAGES_FACTORY.changePeersAndLearnersAsyncReplicaRequest()
-                    .groupId(partitionIdMessage)
-                    .pendingAssignments(pendingAssignments.toBytes())
-                    .sequenceToken(currentRevision)
-                    .enlistmentConsistencyToken(replicaMeta.getStartTime().longValue())
-                    .build();
-
-            replicaSvc.invoke(localNode(), request);
-        });
-    }
-
-    private boolean isNodeInReducedStableOrPendingAssignments(
-            TablePartitionId replicaGrpId,
-            @Nullable Assignments stableAssignments,
-            Assignments pendingAssignments,
-            long revision
-    ) {
-        Entry reduceEntry = metaStorageMgr.getLocally(RebalanceUtil.switchReduceKey(replicaGrpId), revision);
-
-        Assignments reduceAssignments = reduceEntry != null
-                ? Assignments.fromBytes(reduceEntry.value())
-                : null;
-
-        Set<Assignment> reducedStableAssignments = reduceAssignments != null
-                ? subtract(stableAssignments.nodes(), reduceAssignments.nodes())
-                : stableAssignments.nodes();
-
-        return isLocalNodeInAssignments(union(reducedStableAssignments, pendingAssignments.nodes()));
-    }
-
-    private SnapshotStorageFactory createSnapshotStorageFactory(
-            TablePartitionId replicaGrpId,
-            PartitionUpdateHandlers partitionUpdateHandlers,
-            InternalTable internalTable
-    ) {
-        int partitionId = replicaGrpId.partitionId();
-
-        var partitionAccess = new PartitionMvStorageAccessImpl(
-                partitionId,
-                internalTable.storage(),
-                mvGc,
-                partitionUpdateHandlers.indexUpdateHandler,
-                partitionUpdateHandlers.gcUpdateHandler,
-                fullStateTransferIndexChooser,
-                schemaManager.schemaRegistry(replicaGrpId.tableId()),
-                lowWatermark
-        );
-
-        var txStateAccess = new PartitionTxStateAccessImpl(internalTable.txStateStorage().getPartitionStorage(partitionId));
-
-        var snapshotStorage = new PartitionSnapshotStorage(
-                new TablePartitionKey(replicaGrpId.tableId(), replicaGrpId.partitionId()),
-                topologyService,
-                outgoingSnapshotsManager,
-                txStateAccess,
-                catalogService,
-                failureProcessor,
-                incomingSnapshotsExecutor
-        );
-
-        snapshotStorage.addMvPartition(internalTable.tableId(), partitionAccess);
-
-        return new PartitionSnapshotStorageFactory(snapshotStorage);
-    }
-
-    /**
-     * Creates Meta storage listener for stable assignments updates.
-     *
-     * @return The watch listener.
-     */
-    private WatchListener createStableAssignmentsRebalanceListener() {
-        return evt -> {
-            if (!busyLock.enterBusy()) {
-                return failedFuture(new NodeStoppingException());
-            }
-
-            try {
-                return handleChangeStableAssignmentEvent(evt);
-            } finally {
-                busyLock.leaveBusy();
-            }
-        };
-    }
-
-    /** Creates Meta storage listener for switch reduce assignments updates. */
-    private WatchListener createAssignmentsSwitchRebalanceListener() {
-        return evt -> inBusyLockAsync(busyLock, () -> {
-            byte[] key = evt.entryEvent().newEntry().key();
-
-            TablePartitionId replicaGrpId = extractTablePartitionId(key, ASSIGNMENTS_SWITCH_REDUCE_PREFIX_BYTES);
-
-            return tablesById(evt.revision())
-                    .thenCompose(tables -> inBusyLockAsync(busyLock, () -> {
-                        Assignments assignments = Assignments.fromBytes(evt.entryEvent().newEntry().value());
-
-                        long assignmentsTimestamp = assignments.timestamp();
-
-                        return reliableCatalogVersions.safeReliableCatalogFor(hybridTimestamp(assignmentsTimestamp))
-                                .thenCompose(catalog -> inBusyLockAsync(busyLock, () -> {
-                                    CatalogTableDescriptor tableDescriptor = getTableDescriptor(replicaGrpId.tableId(), catalog);
-
-                                    CatalogZoneDescriptor zoneDescriptor = getZoneDescriptor(tableDescriptor, catalog);
-
-                                    return handleReduceChanged(evt, catalog.version(), zoneDescriptor, replicaGrpId, assignmentsTimestamp);
-                                }));
-                    }));
-        });
-    }
-
-    private CompletableFuture<Void> handleReduceChanged(
-            WatchEvent evt,
-            int catalogVersion,
-            CatalogZoneDescriptor zoneDescriptor,
-            TablePartitionId replicaGrpId,
-            long assignmentsTimestamp
-    ) {
-        return distributionZoneManager.dataNodes(catalogVersion, zoneDescriptor.id())
-                .thenCompose(dataNodes -> RebalanceUtilEx.handleReduceChanged(
-                        metaStorageMgr,
-                        dataNodes,
-                        zoneDescriptor.partitions(),
-                        zoneDescriptor.replicas(),
-                        zoneDescriptor.consensusGroupSize(),
-                        replicaGrpId,
-                        evt,
-                        assignmentsTimestamp
-                ));
-    }
-
-=======
->>>>>>> 4fc0a3a3
     /**
      * Gets partition stores.
      *
