--- conflicted
+++ resolved
@@ -377,12 +377,10 @@
 
     private final Marshaller raftCommandsMarshaller;
 
-<<<<<<< HEAD
+    private final HybridTimestampTracker observableTimestampTracker;
+
     /** Versioned value used only at manager startup to correctly fire table creation events. */
     private final IncrementalVersionedValue<Void> startVv;
-=======
-    private final HybridTimestampTracker observableTimestampTracker;
->>>>>>> c07258e6
 
     /**
      * Creates a new table manager.
