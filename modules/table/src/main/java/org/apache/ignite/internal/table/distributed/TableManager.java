--- conflicted
+++ resolved
@@ -790,13 +790,10 @@
                                                             tblId,
                                                             primaryIndex,
                                                             clock,
-<<<<<<< HEAD
-                                                            uuid -> storage.getIndexStorage(partId, uuid)
-=======
                                                             internalTbl.txStateStorage().getOrCreateTxStateStorage(partId),
                                                             topologyService,
-                                                            placementDriver
->>>>>>> 8761b64e
+                                                            placementDriver,
+                                                            uuid -> storage.getIndexStorage(partId, uuid)
                                                     )
                                             );
                                         } catch (NodeStoppingException ex) {
@@ -1727,13 +1724,10 @@
                                             tblId,
                                             primaryIndex,
                                             clock,
-<<<<<<< HEAD
-                                            uuid -> tbl.internalTable().storage().getIndexStorage(partId, uuid)
-=======
                                             tbl.internalTable().txStateStorage().getOrCreateTxStateStorage(partId),
                                             raftMgr.topologyService(),
-                                            placementDriver
->>>>>>> 8761b64e
+                                            placementDriver,
+                                            uuid -> tbl.internalTable().storage().getIndexStorage(partId, uuid)
                                     )
                             );
                         }
