/*
 * Licensed to the Apache Software Foundation (ASF) under one or more
 * contributor license agreements.  See the NOTICE file distributed with
 * this work for additional information regarding copyright ownership.
 * The ASF licenses this file to You under the Apache License, Version 2.0
 * (the "License"); you may not use this file except in compliance with
 * the License.  You may obtain a copy of the License at
 *
 *      http://www.apache.org/licenses/LICENSE-2.0
 *
 * Unless required by applicable law or agreed to in writing, software
 * distributed under the License is distributed on an "AS IS" BASIS,
 * WITHOUT WARRANTIES OR CONDITIONS OF ANY KIND, either express or implied.
 * See the License for the specific language governing permissions and
 * limitations under the License.
 */

package org.apache.ignite.internal.table.distributed;

import static java.util.Collections.unmodifiableMap;
import static java.util.concurrent.CompletableFuture.completedFuture;
import static java.util.concurrent.CompletableFuture.failedFuture;
import static org.apache.ignite.internal.configuration.util.ConfigurationUtil.getByInternalId;
import static org.apache.ignite.internal.schema.SchemaManager.INITIAL_SCHEMA_VERSION;
import static org.apache.ignite.internal.util.IgniteUtils.shutdownAndAwaitTermination;
import static org.apache.ignite.internal.utils.RebalanceUtil.PENDING_ASSIGNMENTS_PREFIX;
import static org.apache.ignite.internal.utils.RebalanceUtil.STABLE_ASSIGNMENTS_PREFIX;
import static org.apache.ignite.internal.utils.RebalanceUtil.extractPartitionNumber;
import static org.apache.ignite.internal.utils.RebalanceUtil.extractTableId;
import static org.apache.ignite.internal.utils.RebalanceUtil.pendingPartAssignmentsKey;
import static org.apache.ignite.internal.utils.RebalanceUtil.recoverable;
import static org.apache.ignite.internal.utils.RebalanceUtil.stablePartAssignmentsKey;
import static org.apache.ignite.internal.utils.RebalanceUtil.updatePendingAssignmentsKeys;

import it.unimi.dsi.fastutil.ints.Int2ObjectOpenHashMap;
import java.util.ArrayList;
import java.util.Collections;
import java.util.HashMap;
import java.util.List;
import java.util.Map;
import java.util.NoSuchElementException;
import java.util.UUID;
import java.util.concurrent.CompletableFuture;
import java.util.concurrent.CompletionException;
import java.util.concurrent.ConcurrentHashMap;
import java.util.concurrent.ScheduledExecutorService;
import java.util.concurrent.ScheduledThreadPoolExecutor;
import java.util.concurrent.TimeUnit;
import java.util.concurrent.atomic.AtomicBoolean;
import java.util.function.BiFunction;
import java.util.function.Consumer;
import java.util.function.Function;
import java.util.function.Supplier;
import java.util.stream.Collectors;
import java.util.stream.Stream;
import org.apache.ignite.configuration.ConfigurationChangeException;
import org.apache.ignite.configuration.ConfigurationProperty;
import org.apache.ignite.configuration.NamedListView;
import org.apache.ignite.configuration.notifications.ConfigurationNamedListListener;
import org.apache.ignite.configuration.notifications.ConfigurationNotificationEvent;
import org.apache.ignite.configuration.schemas.table.TableChange;
import org.apache.ignite.configuration.schemas.table.TableConfiguration;
import org.apache.ignite.configuration.schemas.table.TableView;
import org.apache.ignite.configuration.schemas.table.TablesConfiguration;
import org.apache.ignite.configuration.validation.ConfigurationValidationException;
import org.apache.ignite.internal.affinity.AffinityUtils;
import org.apache.ignite.internal.baseline.BaselineManager;
import org.apache.ignite.internal.causality.VersionedValue;
import org.apache.ignite.internal.configuration.schema.ExtendedTableChange;
import org.apache.ignite.internal.configuration.schema.ExtendedTableConfiguration;
import org.apache.ignite.internal.configuration.schema.ExtendedTableView;
import org.apache.ignite.internal.configuration.util.ConfigurationUtil;
import org.apache.ignite.internal.manager.EventListener;
import org.apache.ignite.internal.manager.IgniteComponent;
import org.apache.ignite.internal.manager.Producer;
import org.apache.ignite.internal.metastorage.MetaStorageManager;
import org.apache.ignite.internal.metastorage.client.Entry;
import org.apache.ignite.internal.metastorage.client.WatchEvent;
import org.apache.ignite.internal.metastorage.client.WatchListener;
import org.apache.ignite.internal.raft.Loza;
import org.apache.ignite.internal.raft.server.RaftGroupEventsListener;
import org.apache.ignite.internal.schema.SchemaDescriptor;
import org.apache.ignite.internal.schema.SchemaManager;
import org.apache.ignite.internal.schema.SchemaUtils;
import org.apache.ignite.internal.schema.event.SchemaEvent;
import org.apache.ignite.internal.schema.event.SchemaEventParameters;
import org.apache.ignite.internal.schema.marshaller.schema.SchemaSerializerImpl;
import org.apache.ignite.internal.storage.DataStorageManager;
import org.apache.ignite.internal.storage.engine.MvTableStorage;
import org.apache.ignite.internal.storage.engine.TableStorage;
import org.apache.ignite.internal.table.IgniteTablesInternal;
import org.apache.ignite.internal.table.InternalTable;
import org.apache.ignite.internal.table.TableImpl;
import org.apache.ignite.internal.table.distributed.raft.PartitionListener;
import org.apache.ignite.internal.table.distributed.raft.RebalanceRaftGroupEventsListener;
import org.apache.ignite.internal.table.distributed.storage.InternalTableImpl;
import org.apache.ignite.internal.table.distributed.storage.VersionedRowStore;
import org.apache.ignite.internal.table.event.TableEvent;
import org.apache.ignite.internal.table.event.TableEventParameters;
import org.apache.ignite.internal.thread.NamedThreadFactory;
import org.apache.ignite.internal.tx.TxManager;
import org.apache.ignite.internal.util.ByteUtils;
import org.apache.ignite.internal.util.IgniteObjectName;
import org.apache.ignite.internal.util.IgniteSpinBusyLock;
import org.apache.ignite.lang.ByteArray;
import org.apache.ignite.lang.IgniteBiTuple;
import org.apache.ignite.lang.IgniteException;
import org.apache.ignite.lang.IgniteInternalException;
import org.apache.ignite.lang.IgniteLogger;
import org.apache.ignite.lang.IgniteStringFormatter;
import org.apache.ignite.lang.IgniteSystemProperties;
import org.apache.ignite.lang.NodeStoppingException;
import org.apache.ignite.lang.TableAlreadyExistsException;
import org.apache.ignite.lang.TableNotFoundException;
import org.apache.ignite.network.ClusterNode;
import org.apache.ignite.network.NetworkAddress;
import org.apache.ignite.network.TopologyService;
import org.apache.ignite.raft.client.Peer;
import org.apache.ignite.raft.client.service.RaftGroupListener;
import org.apache.ignite.raft.client.service.RaftGroupService;
import org.apache.ignite.raft.jraft.util.Utils;
import org.apache.ignite.table.Table;
import org.apache.ignite.table.manager.IgniteTables;
import org.jetbrains.annotations.NotNull;
import org.jetbrains.annotations.Nullable;
import org.jetbrains.annotations.TestOnly;

/**
 * Table manager.
 */
public class TableManager extends Producer<TableEvent, TableEventParameters> implements IgniteTables, IgniteTablesInternal,
        IgniteComponent {
    /** The logger. */
    private static final IgniteLogger LOG = IgniteLogger.forClass(TableManager.class);

    /**
     * If this property is set to {@code true} then an attempt to get the configuration property directly from the meta storage will be
     * skipped, and the local property will be returned.
     * TODO: IGNITE-16774 This property and overall approach, access configuration directly through the Metostorage,
     * TODO: will be removed after fix of the issue.
     */
    private final boolean getMetadataLocallyOnly = IgniteSystemProperties.getBoolean("IGNITE_GET_METADATA_LOCALLY_ONLY");

    /** Tables configuration. */
    private final TablesConfiguration tablesCfg;

    /** Raft manager. */
    private final Loza raftMgr;

    /** Baseline manager. */
    private final BaselineManager baselineMgr;

    /** Transaction manager. */
    private final TxManager txManager;

    /** Meta storage manager. */
    private final MetaStorageManager metaStorageMgr;

    /** Data storage manager. */
    private final DataStorageManager dataStorageMgr;

    /** Here a table future stores during creation (until the table can be provided to client). */
    private final Map<UUID, CompletableFuture<Table>> tableCreateFuts = new ConcurrentHashMap<>();

    /** Versioned store for tables by id. */
    private final VersionedValue<Map<UUID, TableImpl>> tablesByIdVv;

    /** Resolver that resolves a network address to node id. */
    private final Function<NetworkAddress, String> netAddrResolver;

    /** Resolver that resolves a network address to cluster node. */
    private final Function<NetworkAddress, ClusterNode> clusterNodeResolver;

    /** Busy lock to stop synchronously. */
    private final IgniteSpinBusyLock busyLock = new IgniteSpinBusyLock();

    /** Prevents double stopping the component. */
    private final AtomicBoolean stopGuard = new AtomicBoolean();

    /** Schema manager. */
    private final SchemaManager schemaManager;

    /** Executor for scheduling retries of a rebalance. */
    private final ScheduledExecutorService rebalanceScheduler;

    /** Rebalance scheduler pool size. */
    private static final int REBALANCE_SCHEDULER_POOL_SIZE = Math.min(Utils.cpus() * 3, 20);

    /**
     * Creates a new table manager.
     *
     * @param registry Registry for versioned values.
     * @param tablesCfg Tables configuration.
     * @param raftMgr Raft manager.
     * @param baselineMgr Baseline manager.
     * @param txManager Transaction manager.
     * @param dataStorageMgr Data storage manager.
     * @param schemaManager Schema manager.
     */
    public TableManager(
            Consumer<Function<Long, CompletableFuture<?>>> registry,
            TablesConfiguration tablesCfg,
            Loza raftMgr,
            BaselineManager baselineMgr,
            TopologyService topologyService,
            TxManager txManager,
            DataStorageManager dataStorageMgr,
            MetaStorageManager metaStorageMgr,
            SchemaManager schemaManager
    ) {
        this.tablesCfg = tablesCfg;
        this.raftMgr = raftMgr;
        this.baselineMgr = baselineMgr;
        this.txManager = txManager;
        this.dataStorageMgr = dataStorageMgr;
        this.metaStorageMgr = metaStorageMgr;
        this.schemaManager = schemaManager;

        netAddrResolver = addr -> {
            ClusterNode node = topologyService.getByAddress(addr);

            if (node == null) {
                throw new IllegalStateException("Can't resolve ClusterNode by its networkAddress=" + addr);
            }

            return node.id();
        };
        clusterNodeResolver = topologyService::getByAddress;

        tablesByIdVv = new VersionedValue<>(null, HashMap::new);

        rebalanceScheduler = new ScheduledThreadPoolExecutor(REBALANCE_SCHEDULER_POOL_SIZE,
                new NamedThreadFactory("rebalance-scheduler"));
    }

    /** {@inheritDoc} */
    @Override
    public void start() {
        tablesCfg.tables().any().replicas().listen(this::onUpdateReplicas);

        registerRebalanceListeners();

        ((ExtendedTableConfiguration) tablesCfg.tables().any()).assignments().listen(this::onUpdateAssignments);

        tablesCfg.tables().listenElements(new ConfigurationNamedListListener<>() {
            @Override
            public CompletableFuture<?> onCreate(ConfigurationNotificationEvent<TableView> ctx) {
                return onTableCreate(ctx);
            }

            @Override
            public CompletableFuture<?> onRename(String oldName, String newName, ConfigurationNotificationEvent<TableView> ctx) {
                // TODO: IGNITE-15485 Support table rename operation.

                return CompletableFuture.completedFuture(null);
            }

            @Override
            public CompletableFuture<?> onDelete(ConfigurationNotificationEvent<TableView> ctx) {
                return onTableDelete(ctx);
            }
        });

        schemaManager.listen(SchemaEvent.CREATE, new EventListener<>() {
            /** {@inheritDoc} */
            @Override
            public boolean notify(@NotNull SchemaEventParameters parameters, @Nullable Throwable exception) {
                if (tablesByIdVv.latest().get(parameters.tableId()) != null) {
                    fireEvent(
                            TableEvent.ALTER,
                            new TableEventParameters(parameters.causalityToken(), tablesByIdVv.latest().get(parameters.tableId())), null
                    );
                }

                return false;
            }
        });
    }

    /**
     * Completes all table futures.
     * TODO: Get rid of it after IGNITE-17062.
     *
     * @param causalityToken Causality token.
     */
    public void onSqlSchemaReady(long causalityToken) {
        tablesByIdVv.complete(causalityToken);
    }

    /**
     * Listener of table create configuration change.
     *
     * @param ctx Table configuration context.
     * @return A future.
     */
    private CompletableFuture<?> onTableCreate(ConfigurationNotificationEvent<TableView> ctx) {
        if (!busyLock.enterBusy()) {
            String tblName = ctx.newValue().name();
            UUID tblId = ((ExtendedTableView) ctx.newValue()).id();

            fireEvent(TableEvent.CREATE,
                    new TableEventParameters(ctx.storageRevision(), tblId, tblName),
                    new NodeStoppingException()
            );

            return failedFuture(new NodeStoppingException());
        }

        try {
            return createTableLocally(
                    ctx.storageRevision(),
                    ctx.newValue().name(),
                    ((ExtendedTableView) ctx.newValue()).id(),
                    ctx.newValue().partitions()
            );
        } finally {
            busyLock.leaveBusy();
        }
    }

    /**
     * Listener of table drop configuration change.
     *
     * @param ctx Table configuration context.
     * @return A future.
     */
    private CompletableFuture<?> onTableDelete(ConfigurationNotificationEvent<TableView> ctx) {
        if (!busyLock.enterBusy()) {
            String tblName = ctx.oldValue().name();
            UUID tblId = ((ExtendedTableView) ctx.oldValue()).id();

            fireEvent(
                    TableEvent.DROP,
                    new TableEventParameters(ctx.storageRevision(), tblId, tblName),
                    new NodeStoppingException()
            );

            return failedFuture(new NodeStoppingException());
        }

        try {
            dropTableLocally(
                    ctx.storageRevision(),
                    ctx.oldValue().name(),
                    ((ExtendedTableView) ctx.oldValue()).id(),
                    (List<List<ClusterNode>>) ByteUtils.fromBytes(((ExtendedTableView) ctx.oldValue()).assignments())
            );
        } finally {
            busyLock.leaveBusy();
        }

        return CompletableFuture.completedFuture(null);
    }

    /**
     * Listener of replicas configuration changes.
     *
     * @param replicasCtx Replicas configuration event context.
     * @return A future, which will be completed, when event processed by listener.
     */
    private CompletableFuture<?> onUpdateReplicas(ConfigurationNotificationEvent<Integer> replicasCtx) {
        if (!busyLock.enterBusy()) {
            return CompletableFuture.completedFuture(new NodeStoppingException());
        }

        try {
            if (replicasCtx.oldValue() != null && replicasCtx.oldValue() > 0) {
                TableConfiguration tblCfg = replicasCtx.config(TableConfiguration.class);

                int partCnt = tblCfg.partitions().value();

                int newReplicas = replicasCtx.newValue();

                CompletableFuture<?>[] futures = new CompletableFuture<?>[partCnt];

                for (int i = 0; i < partCnt; i++) {
                    String partId = partitionRaftGroupName(((ExtendedTableConfiguration) tblCfg).id().value(), i);

                    futures[i] = updatePendingAssignmentsKeys(
                            partId, baselineMgr.nodes(),
                            partCnt, newReplicas,
                            replicasCtx.storageRevision(), metaStorageMgr, i);
                }

                return CompletableFuture.allOf(futures);
            } else {
                return CompletableFuture.completedFuture(null);
            }
        } finally {
            busyLock.leaveBusy();
        }
    }

    /**
     * Listener of assignment configuration changes.
     *
     * @param assignmentsCtx Assignment configuration context.
     * @return A future.
     */
    private CompletableFuture<?> onUpdateAssignments(ConfigurationNotificationEvent<byte[]> assignmentsCtx) {
        if (!busyLock.enterBusy()) {
            return failedFuture(new NodeStoppingException());
        }


        try {
            updateAssignmentInternal(assignmentsCtx);
        } finally {
            busyLock.leaveBusy();
        }

        return CompletableFuture.completedFuture(null);
    }

    /**
     * Updates or creates partition raft groups.
     *
     * @param assignmentsCtx Change assignment event.
     */
    private void updateAssignmentInternal(ConfigurationNotificationEvent<byte[]> assignmentsCtx) {
        ExtendedTableConfiguration tblCfg = assignmentsCtx.config(ExtendedTableConfiguration.class);

        UUID tblId = tblCfg.id().value();

        long causalityToken = assignmentsCtx.storageRevision();

        List<List<ClusterNode>> oldAssignments = assignmentsCtx.oldValue() == null ? null :
                (List<List<ClusterNode>>) ByteUtils.fromBytes(assignmentsCtx.oldValue());

        List<List<ClusterNode>> newAssignments = (List<List<ClusterNode>>) ByteUtils.fromBytes(assignmentsCtx.newValue());

        // Empty assignments might be a valid case if tables are created from within cluster init HOCON
        // configuration, which is not supported now.
        assert newAssignments != null : IgniteStringFormatter.format("Table [id={}] has empty assignments.", tblId);

        int partitions = newAssignments.size();

        CompletableFuture<?>[] futures = new CompletableFuture<?>[partitions];

        // TODO: IGNITE-15554 Add logic for assignment recalculation in case of partitions or replicas changes
        // TODO: Until IGNITE-15554 is implemented it's safe to iterate over partitions and replicas cause there will
        // TODO: be exact same amount of partitions and replicas for both old and new assignments
        for (int i = 0; i < partitions; i++) {
            int partId = i;

            List<ClusterNode> oldPartAssignment = oldAssignments == null ? Collections.emptyList() :
                    oldAssignments.get(partId);

            List<ClusterNode> newPartAssignment = newAssignments.get(partId);

            // Create new raft nodes according to new assignments.
            tablesByIdVv.update(causalityToken, (tablesById, e) -> {
                if (e != null) {
                    return failedFuture(e);
                }

                InternalTable internalTbl = tablesById.get(tblId).internalTable();

                try {
                    // TODO: IGNITE-16923 Remove assert after the ticket is resolved.
                    assert internalTable.storage() instanceof MvTableStorage :
                            "Only multi version storages are supported.";

                    MvTableStorage storage = (MvTableStorage) internalTable.storage();

                    futures[partId] = raftMgr.updateRaftGroup(
                            partitionRaftGroupName(tblId, partId),
                            newPartAssignment,
                            // start new nodes, only if it is table creation
                            // other cases will be covered by rebalance logic
                            (oldPartAssignment.isEmpty()) ? newPartAssignment : Collections.emptyList(),
                            () -> new PartitionListener(tblId,
<<<<<<< HEAD
                                    new VersionedRowStore(storage.createPartition(partId),
                                            txManager))
=======
                                    new VersionedRowStore(internalTbl.storage().getOrCreatePartition(partId), txManager)),
                            () -> new RebalanceRaftGroupEventsListener(
                                    metaStorageMgr,
                                    tablesCfg.tables().get(tablesById.get(tblId).name()),
                                    partitionRaftGroupName(tblId, partId),
                                    partId,
                                    busyLock,
                                    movePartition(() -> internalTbl.partitionRaftGroupService(partId)),
                                    rebalanceScheduler)
>>>>>>> 611fb3f1
                    ).thenAccept(
                            updatedRaftGroupService -> ((InternalTableImpl) internalTbl)
                                    .updateInternalTableRaftGroupService(partId, updatedRaftGroupService)
                    ).exceptionally(th -> {
                        LOG.error("Failed to update raft groups one the node", th);

                        return null;
                    });
                } catch (NodeStoppingException ex) {
                    throw new AssertionError("Loza was stopped before Table manager", ex);
                }

                return completedFuture(tablesById);
            });
        }

        CompletableFuture.allOf(futures).join();
    }

    /** {@inheritDoc} */
    @Override
    public void stop() {
        if (!stopGuard.compareAndSet(false, true)) {
            return;
        }

        busyLock.block();

        Map<UUID, TableImpl> tables = tablesByIdVv.latest();

        for (TableImpl table : tables.values()) {
            try {
                table.internalTable().storage().stop();
                table.internalTable().close();

                for (int p = 0; p < table.internalTable().partitions(); p++) {
                    raftMgr.stopRaftGroup(partitionRaftGroupName(table.tableId(), p));
                }
            } catch (Exception e) {
                LOG.error("Failed to stop a table {}", e, table.name());
            }
        }

        shutdownAndAwaitTermination(rebalanceScheduler, 10, TimeUnit.SECONDS);
    }

    /**
     * Creates local structures for a table.
     *
     * @param causalityToken Causality token.
     * @param name  Table name.
     * @param tblId Table id.
     * @param partitions Count of partitions.
     * @return Future that will be completed when local changes related to the table creation are applied.
     */
    private CompletableFuture<?> createTableLocally(long causalityToken, String name, UUID tblId, int partitions) {
        TableConfiguration tableCfg = tablesCfg.tables().get(name);

        TableStorage tableStorage = dataStorageMgr.engine(tableCfg.dataStorage()).createTable(tableCfg);

        tableStorage.start();


        InternalTableImpl internalTable = new InternalTableImpl(name, tblId, new Int2ObjectOpenHashMap<>(partitions),
                partitions, netAddrResolver, clusterNodeResolver, txManager, tableStorage);

        var table = new TableImpl(internalTable);

        tablesByIdVv.update(causalityToken, (previous, e) -> {
            if (e != null) {
                return failedFuture(e);
            }

            var val = new HashMap<>(previous);

            val.put(tblId, table);

            return completedFuture(val);
        });

        schemaManager.schemaRegistry(causalityToken, tblId)
                .thenAccept(table::schemaView)
                .thenRun(() -> fireEvent(TableEvent.CREATE, new TableEventParameters(causalityToken, table), null));

        // TODO should be reworked in IGNITE-16763
        return tablesByIdVv.get(causalityToken).thenRun(() -> completeApiCreateFuture(table));
    }

    /**
     * Completes appropriate future to return result from API {@link TableManager#createTable(String, Consumer)}.
     *
     * @param table Table.
     */
    private void completeApiCreateFuture(TableImpl table) {
        CompletableFuture<Table> tblFut = tableCreateFuts.get(table.tableId());

        if (tblFut != null) {
            tblFut.complete(table);

            tableCreateFuts.values().removeIf(fut -> fut == tblFut);
        }
    }

    /**
     * Drops local structures for a table.
     *
     * @param causalityToken Causality token.
     * @param name           Table name.
     * @param tblId          Table id.
     * @param assignment     Affinity assignment.
     */
    private void dropTableLocally(long causalityToken, String name, UUID tblId, List<List<ClusterNode>> assignment) {
        try {
            int partitions = assignment.size();

            for (int p = 0; p < partitions; p++) {
                raftMgr.stopRaftGroup(partitionRaftGroupName(tblId, p));
            }

            tablesByIdVv.update(causalityToken, (previousVal, e) -> {
                if (e != null) {
                    return failedFuture(e);
                }

                var map = new HashMap<>(previousVal);

                map.remove(tblId);

                return completedFuture(map);
            });

            TableImpl table = tablesByIdVv.latest().get(tblId);

            assert table != null : IgniteStringFormatter.format("There is no table with the name specified [name={}, id={}]",
                    name, tblId);

            table.internalTable().storage().destroy();

            fireEvent(TableEvent.DROP, new TableEventParameters(causalityToken, table), null);

            schemaManager.dropRegistry(causalityToken, table.tableId());
        } catch (Exception e) {
            fireEvent(TableEvent.DROP, new TableEventParameters(causalityToken, tblId, name), e);
        }
    }

    /**
     * Compounds a RAFT group unique name.
     *
     * @param tblId Table identifier.
     * @param partition Number of table partitions.
     * @return A RAFT group name.
     */
    @NotNull
    private String partitionRaftGroupName(UUID tblId, int partition) {
        return tblId + "_part_" + partition;
    }

    /** {@inheritDoc} */
    @Override
    public Table createTable(String name, Consumer<TableChange> tableInitChange) {
        return join(createTableAsync(name, tableInitChange));
    }

    /** {@inheritDoc} */
    @Override
    public CompletableFuture<Table> createTableAsync(String name, Consumer<TableChange> tableInitChange) {
        if (!busyLock.enterBusy()) {
            throw new IgniteException(new NodeStoppingException());
        }
        try {
            return createTableAsyncInternal(IgniteObjectName.parseCanonicalName(name), tableInitChange);
        } finally {
            busyLock.leaveBusy();
        }
    }

    /**
     * Internal method that creates a new table with the given {@code name} asynchronously. If a table with the same name already exists,
     * a future will be completed with {@link TableAlreadyExistsException}.
     *
     * @param name            Table name.
     * @param tableInitChange Table changer.
     * @return Future representing pending completion of the operation.
     * @throws IgniteException If an unspecified platform exception has happened internally. Is thrown when:
     *                         <ul>
     *                             <li>the node is stopping.</li>
     *                         </ul>
     * @see TableAlreadyExistsException
     */
    private CompletableFuture<Table> createTableAsyncInternal(String name, Consumer<TableChange> tableInitChange) {
        CompletableFuture<Table> tblFut = new CompletableFuture<>();

        tableAsyncInternal(name).thenAccept(tbl -> {
            if (tbl != null) {
                tblFut.completeExceptionally(new TableAlreadyExistsException(name));
            } else {
                tablesCfg.change(tablesChange -> tablesChange.changeTables(tablesListChange -> {
                    if (tablesListChange.get(name) != null) {
                        throw new TableAlreadyExistsException(name);
                    }

                    tablesListChange.create(name, (tableChange) -> {
                        tableChange.changeDataStorage(
                                dataStorageMgr.defaultTableDataStorageConsumer(tablesChange.defaultDataStorage())
                        );

                        tableInitChange.accept(tableChange);

                        var extConfCh = ((ExtendedTableChange) tableChange);

                        tableCreateFuts.put(extConfCh.id(), tblFut);

                        // Affinity assignments calculation.
                        extConfCh.changeAssignments(ByteUtils.toBytes(AffinityUtils.calculateAssignments(
                                        baselineMgr.nodes(),
                                        tableChange.partitions(),
                                        tableChange.replicas())))
                                // Table schema preparation.
                                .changeSchemas(schemasCh -> schemasCh.create(
                                        String.valueOf(INITIAL_SCHEMA_VERSION),
                                        schemaCh -> {
                                            SchemaDescriptor schemaDesc;

                                            //TODO IGNITE-15747 Remove try-catch and force configuration
                                            // validation here to ensure a valid configuration passed to
                                            // prepareSchemaDescriptor() method.
                                            try {
                                                schemaDesc = SchemaUtils.prepareSchemaDescriptor(
                                                        ((ExtendedTableView) tableChange).schemas().size(),
                                                        tableChange);
                                            } catch (IllegalArgumentException ex) {
                                                throw new ConfigurationValidationException(ex.getMessage());
                                            }

                                            schemaCh.changeSchema(SchemaSerializerImpl.INSTANCE.serialize(schemaDesc));
                                        }
                                ));
                    });
                })).exceptionally(t -> {
                    Throwable ex = getRootCause(t);

                    if (ex instanceof TableAlreadyExistsException) {
                        tblFut.completeExceptionally(ex);
                    } else {
                        LOG.error(IgniteStringFormatter.format("Table wasn't created [name={}]", name), ex);

                        tblFut.completeExceptionally(ex);

                        tableCreateFuts.values().removeIf(fut -> fut == tblFut);
                    }

                    return null;
                });
            }
        });

        return tblFut;
    }

    /** {@inheritDoc} */
    @Override
    public void alterTable(String name, Consumer<TableChange> tableChange) {
        join(alterTableAsync(name, tableChange));
    }

    /** {@inheritDoc} */
    @Override
    public CompletableFuture<Void> alterTableAsync(String name, Consumer<TableChange> tableChange) {
        if (!busyLock.enterBusy()) {
            throw new IgniteException(new NodeStoppingException());
        }
        try {
            return alterTableAsyncInternal(IgniteObjectName.parseCanonicalName(name), tableChange);
        } finally {
            busyLock.leaveBusy();
        }
    }

    /**
     * Internal method that alters a cluster table. If an appropriate table does not exist, a future will be
     * completed with {@link TableNotFoundException}.
     *
     * @param name        Table name.
     * @param tableChange Table changer.
     * @return Future representing pending completion of the operation.
     * @throws IgniteException If an unspecified platform exception has happened internally. Is thrown when:
     *                         <ul>
     *                             <li>the node is stopping.</li>
     *                         </ul>
     * @see TableNotFoundException
     */
    @NotNull
    private CompletableFuture<Void> alterTableAsyncInternal(String name, Consumer<TableChange> tableChange) {
        CompletableFuture<Void> tblFut = new CompletableFuture<>();

        tableAsync(name).thenAccept(tbl -> {
            if (tbl == null) {
                tblFut.completeExceptionally(new TableNotFoundException(name));
            } else {
                TableImpl tblImpl = (TableImpl) tbl;

                tablesCfg.tables().change(ch -> {
                    if (ch.get(name) == null) {
                        throw new TableNotFoundException(name);
                    }

                    ch.update(name, tblCh -> {
                                tableChange.accept(tblCh);

                                ((ExtendedTableChange) tblCh).changeSchemas(schemasCh ->
                                        schemasCh.createOrUpdate(String.valueOf(schemasCh.size() + 1), schemaCh -> {
                                            ExtendedTableView currTableView = (ExtendedTableView) tablesCfg.tables().get(name).value();

                                            SchemaDescriptor descriptor;

                                            //TODO IGNITE-15747 Remove try-catch and force configuration validation
                                            // here to ensure a valid configuration passed to prepareSchemaDescriptor() method.
                                            try {
                                                descriptor = SchemaUtils.prepareSchemaDescriptor(
                                                        ((ExtendedTableView) tblCh).schemas().size(),
                                                        tblCh);

                                                descriptor.columnMapping(SchemaUtils.columnMapper(
                                                        tblImpl.schemaView().schema(currTableView.schemas().size()),
                                                        currTableView,
                                                        descriptor,
                                                        tblCh));
                                            } catch (IllegalArgumentException ex) {
                                                // Convert unexpected exceptions here,
                                                // because validation actually happens later,
                                                // when bulk configuration update is applied.
                                                ConfigurationValidationException e =
                                                        new ConfigurationValidationException(ex.getMessage());

                                                e.addSuppressed(ex);

                                                throw e;
                                            }

                                            schemaCh.changeSchema(SchemaSerializerImpl.INSTANCE.serialize(descriptor));
                                        }));
                            }
                    );
                }).whenComplete((res, t) -> {
                    if (t != null) {
                        Throwable ex = getRootCause(t);

                        if (ex instanceof TableNotFoundException) {
                            tblFut.completeExceptionally(ex);
                        } else {
                            LOG.error(IgniteStringFormatter.format("Table wasn't altered [name={}]", name), ex);

                            tblFut.completeExceptionally(ex);
                        }
                    } else {
                        tblFut.complete(res);
                    }
                });
            }
        });

        return tblFut;
    }

    /**
     * Gets a cause exception for a client.
     *
     * @param t Exception wrapper.
     * @return A root exception which will be acceptable to throw for public API.
     */
    //TODO: IGNITE-16051 Implement exception converter for public API.
    private @NotNull IgniteException getRootCause(Throwable t) {
        Throwable ex;

        if (t instanceof CompletionException) {
            if (t.getCause() instanceof ConfigurationChangeException) {
                ex = t.getCause().getCause();
            } else {
                ex = t.getCause();
            }

        } else {
            ex = t;
        }

        return ex instanceof IgniteException ? (IgniteException) ex : new IgniteException(ex);
    }

    /** {@inheritDoc} */
    @Override
    public void dropTable(String name) {
        join(dropTableAsync(name));
    }

    /** {@inheritDoc} */
    @Override
    public CompletableFuture<Void> dropTableAsync(String name) {
        if (!busyLock.enterBusy()) {
            throw new IgniteException(new NodeStoppingException());
        }
        try {
            return dropTableAsyncInternal(IgniteObjectName.parseCanonicalName(name));
        } finally {
            busyLock.leaveBusy();
        }
    }

    /**
     * Internal method that drops a table with the name specified. If appropriate table does not be found, a future will be
     * completed with {@link TableNotFoundException}.
     *
     * @param name Table name.
     * @return Future representing pending completion of the operation.
     * @throws IgniteException If an unspecified platform exception has happened internally. Is thrown when:
     *                         <ul>
     *                             <li>the node is stopping.</li>
     *                         </ul>
     * @see TableNotFoundException
     */
    @NotNull
    private CompletableFuture<Void> dropTableAsyncInternal(String name) {
        CompletableFuture<Void> dropTblFut = new CompletableFuture<>();

        tableAsyncInternal(name).thenAccept(tbl -> {
            // In case of drop it's an optimization that allows not to fire drop-change-closure if there's no such
            // distributed table and the local config has lagged behind.
            if (tbl == null) {
                dropTblFut.completeExceptionally(new TableNotFoundException(name));
            } else {
                tablesCfg.tables()
                        .change(change -> {
                            if (change.get(name) == null) {
                                throw new TableNotFoundException(name);
                            }

                            change.delete(name);
                        })
                        .whenComplete((res, t) -> {
                            if (t != null) {
                                Throwable ex = getRootCause(t);

                                if (ex instanceof TableNotFoundException) {
                                    dropTblFut.completeExceptionally(ex);
                                } else {
                                    LOG.error(IgniteStringFormatter.format("Table wasn't dropped [name={}]", name), ex);

                                    dropTblFut.completeExceptionally(ex);
                                }
                            } else {
                                dropTblFut.complete(res);
                            }
                        });
            }
        });

        return dropTblFut;
    }

    /** {@inheritDoc} */
    @Override
    public List<Table> tables() {
        return join(tablesAsync());
    }

    /** {@inheritDoc} */
    @Override
    public CompletableFuture<List<Table>> tablesAsync() {
        if (!busyLock.enterBusy()) {
            throw new IgniteException(new NodeStoppingException());
        }
        try {
            return tablesAsyncInternal();
        } finally {
            busyLock.leaveBusy();
        }
    }

    /**
     * Internal method for getting table.
     *
     * @return Future representing pending completion of the operation.
     */
    private CompletableFuture<List<Table>> tablesAsyncInternal() {
        // TODO: IGNITE-16288 directTableIds should use async configuration API
        return CompletableFuture.supplyAsync(this::directTableIds)
                .thenCompose(tableIds -> {
                    var tableFuts = new CompletableFuture[tableIds.size()];

                    var i = 0;

                    for (UUID tblId : tableIds) {
                        tableFuts[i++] = tableAsyncInternal(tblId, false);
                    }

                    return CompletableFuture.allOf(tableFuts).thenApply(unused -> {
                        var tables = new ArrayList<Table>(tableIds.size());

                        try {
                            for (var fut : tableFuts) {
                                var table = fut.get();

                                if (table != null) {
                                    tables.add((Table) table);
                                }
                            }
                        } catch (Throwable t) {
                            throw new CompletionException(t);
                        }

                        return tables;
                    });
                });
    }

    /**
     * Collects a list of direct table ids.
     *
     * @return A list of direct table ids.
     */
    private List<UUID> directTableIds() {
        NamedListView<TableView> views = directProxy(tablesCfg.tables()).value();

        List<UUID> tableUuids = new ArrayList<>();

        for (int i = 0; i < views.size(); i++) {
            ExtendedTableView extView = (ExtendedTableView) views.get(i);

            tableUuids.add(extView.id());
        }

        return tableUuids;
    }

    /**
     * Gets direct id of table with {@code tblName}.
     *
     * @param tblName Name of the table.
     * @return Direct id of the table, or {@code null} if the table with the {@code tblName} has not been found.
     */
    @Nullable
    private UUID directTableId(String tblName) {
        try {
            ExtendedTableConfiguration exTblCfg = ((ExtendedTableConfiguration) directProxy(tablesCfg.tables()).get(tblName));

            if (exTblCfg == null) {
                return null;
            } else {
                return exTblCfg.id().value();
            }
        } catch (NoSuchElementException e) {
            return null;
        }
    }

    /**
     * Actual tables map.
     *
     * @return Actual tables map.
     */
    @TestOnly
    public Map<UUID, TableImpl> latestTables() {
        return unmodifiableMap(tablesByIdVv.latest());
    }

    /** {@inheritDoc} */
    @Override
    public Table table(String name) {
        return join(tableAsync(name));
    }

    /** {@inheritDoc} */
    @Override
    public TableImpl table(UUID id) throws NodeStoppingException {
        return join(tableAsync(id));
    }

    /** {@inheritDoc} */
    @Override
    public CompletableFuture<Table> tableAsync(String name) {
        return tableAsyncInternal(IgniteObjectName.parseCanonicalName(name))
                .thenApply(Function.identity());
    }

    /** {@inheritDoc} */
    @Override
    public CompletableFuture<TableImpl> tableAsync(UUID id) {
        if (!busyLock.enterBusy()) {
            throw new IgniteException(new NodeStoppingException());
        }
        try {
            return tableAsyncInternal(id, true);
        } finally {
            busyLock.leaveBusy();
        }
    }

    /** {@inheritDoc} */
    @Override
    public TableImpl tableImpl(String name) {
        return join(tableImplAsync(name));
    }

    /** {@inheritDoc} */
    @Override
    public CompletableFuture<TableImpl> tableImplAsync(String name) {
        return tableAsyncInternal(IgniteObjectName.parseCanonicalName(name));
    }

    /**
     * Gets a table by name, if it was created before. Doesn't parse canonical name.
     *
     * @param name Table name.
     * @return Future representing pending completion of the {@code TableManager#tableAsyncInternal} operation.
     * */
    private CompletableFuture<TableImpl> tableAsyncInternal(String name) {
        if (!busyLock.enterBusy()) {
            throw new IgniteException(new NodeStoppingException());
        }
        try {
            UUID tableId = directTableId(name);

            if (tableId == null) {
                return CompletableFuture.completedFuture(null);
            }

            return tableAsyncInternal(tableId, false);
        } finally {
            busyLock.leaveBusy();
        }
    }

    /**
     * Internal method for getting table by id.
     *
     * @param id Table id.
     * @param checkConfiguration {@code True} when the method checks a configuration before trying to get a table, {@code false} otherwise.
     * @return Future representing pending completion of the operation.
     */
    private CompletableFuture<TableImpl> tableAsyncInternal(UUID id, boolean checkConfiguration) {
        if (checkConfiguration && !isTableConfigured(id)) {
            return CompletableFuture.completedFuture(null);
        }

        var tbl = tablesByIdVv.latest().get(id);

        if (tbl != null) {
            return CompletableFuture.completedFuture(tbl);
        }

        CompletableFuture<TableImpl> getTblFut = new CompletableFuture<>();

        EventListener<TableEventParameters> clo = new EventListener<>() {
            @Override
            public boolean notify(@NotNull TableEventParameters parameters, @Nullable Throwable e) {
                if (!id.equals(parameters.tableId())) {
                    return false;
                }

                if (e == null) {
                    tablesByIdVv.get(parameters.causalityToken()).thenRun(() -> getTblFut.complete(parameters.table()));
                } else {
                    getTblFut.completeExceptionally(e);
                }

                return true;
            }

            @Override
            public void remove(@NotNull Throwable e) {
                getTblFut.completeExceptionally(e);
            }
        };

        listen(TableEvent.CREATE, clo);

        tbl = tablesByIdVv.latest().get(id);

        if (tbl != null && getTblFut.complete(tbl) || !isTableConfigured(id) && getTblFut.complete(null)) {
            removeListener(TableEvent.CREATE, clo, null);
        }

        return getTblFut;
    }

    /**
     * Checks that the table is configured with specific id.
     *
     * @param id Table id.
     * @return True when the table is configured into cluster, false otherwise.
     */
    private boolean isTableConfigured(UUID id) {
        try {
            ((ExtendedTableConfiguration) getByInternalId(directProxy(tablesCfg.tables()), id)).id().value();

            return true;
        } catch (NoSuchElementException e) {
            return false;
        }
    }

    /**
     * Waits for future result and return, or unwraps {@link CompletionException} to {@link IgniteException} if failed.
     *
     * @param future Completable future.
     * @return Future result.
     */
    private <T> T join(CompletableFuture<T> future) {
        if (!busyLock.enterBusy()) {
            throw new IgniteException(new NodeStoppingException());
        }

        try {
            return future.join();
        } catch (CompletionException ex) {
            throw convertThrowable(ex.getCause());
        } finally {
            busyLock.leaveBusy();
        }
    }

    /**
     * Convert to public throwable.
     *
     * @param th Throwable.
     * @return Public throwable.
     */
    private RuntimeException convertThrowable(Throwable th) {
        if (th instanceof RuntimeException) {
            return (RuntimeException) th;
        }

        return new IgniteException(th);
    }

    /**
     * Register the new meta storage listener for changes in the rebalance-specific keys.
     */
    private void registerRebalanceListeners() {
        metaStorageMgr.registerWatchByPrefix(ByteArray.fromString(PENDING_ASSIGNMENTS_PREFIX), new WatchListener() {
            @Override
            public boolean onUpdate(@NotNull WatchEvent evt) {
                if (!busyLock.enterBusy()) {
                    throw new IgniteInternalException(new NodeStoppingException());
                }

                try {
                    assert evt.single();

                    Entry pendingAssignmentsWatchEvent = evt.entryEvent().newEntry();

                    if (pendingAssignmentsWatchEvent.value() == null) {
                        return true;
                    }

                    int part = extractPartitionNumber(pendingAssignmentsWatchEvent.key());
                    UUID tblId = extractTableId(pendingAssignmentsWatchEvent.key(), PENDING_ASSIGNMENTS_PREFIX);

                    String partId = partitionRaftGroupName(tblId, part);

                    // Assignments of the pending rebalance that we received through the meta storage watch mechanism.
                    List<ClusterNode> newPeers = ((List<ClusterNode>) ByteUtils.fromBytes(pendingAssignmentsWatchEvent.value()));

                    var pendingAssignments = metaStorageMgr.get(pendingPartAssignmentsKey(partId)).join();

                    assert pendingAssignmentsWatchEvent.revision() <= pendingAssignments.revision()
                            : "Meta Storage watch cannot notify about an event with the revision that is more than the actual revision.";

                    TableImpl tbl = tablesByIdVv.latest().get(tblId);

                    ExtendedTableConfiguration tblCfg = (ExtendedTableConfiguration) tablesCfg.tables().get(tbl.name());

                    Supplier<RaftGroupListener> raftGrpLsnrSupplier = () -> new PartitionListener(tblId,
                            new VersionedRowStore(
                                    tbl.internalTable().storage().getOrCreatePartition(part), txManager));

                    Supplier<RaftGroupEventsListener> raftGrpEvtsLsnrSupplier = () -> new RebalanceRaftGroupEventsListener(
                            metaStorageMgr,
                            tblCfg,
                            partId,
                            part,
                            busyLock,
                            movePartition(() -> tbl.internalTable().partitionRaftGroupService(part)),
                            rebalanceScheduler);

                    // Stable assignments from the meta store, which revision is bounded by the current pending event.
                    byte[] stableAssignments = metaStorageMgr.get(stablePartAssignmentsKey(partId),
                            pendingAssignmentsWatchEvent.revision()).join().value();

                    List<ClusterNode> assignments = stableAssignments == null
                            // This is for the case when the first rebalance occurs.
                            ? ((List<List<ClusterNode>>) ByteUtils.fromBytes(tblCfg.assignments().value())).get(part)
                            : (List<ClusterNode>) ByteUtils.fromBytes(stableAssignments);

                    var deltaPeers = newPeers.stream()
                            .filter(p -> !assignments.contains(p))
                            .collect(Collectors.toList());

                    try {
                        raftMgr.startRaftGroupNode(partId, assignments, deltaPeers, raftGrpLsnrSupplier,
                                raftGrpEvtsLsnrSupplier);
                    } catch (NodeStoppingException e) {
                        // no-op
                    }

                    // Do not change peers of the raft group if this is a stale event.
                    // Note that we start raft node before for the sake of the consistency in a starting and stopping raft nodes.
                    if (pendingAssignmentsWatchEvent.revision() < pendingAssignments.revision()) {
                        return true;
                    }

                    var newNodes = newPeers.stream().map(n -> new Peer(n.address())).collect(Collectors.toList());

                    RaftGroupService partGrpSvc = tbl.internalTable().partitionRaftGroupService(part);

                    IgniteBiTuple<Peer, Long> leaderWithTerm = partGrpSvc.refreshAndGetLeaderWithTerm().join();

                    ClusterNode localMember = raftMgr.server().clusterService().topologyService().localMember();

                    // run update of raft configuration if this node is a leader
                    if (localMember.address().equals(leaderWithTerm.get1().address())) {
                        partGrpSvc.changePeersAsync(newNodes, leaderWithTerm.get2()).join();
                    }

                    return true;
                } finally {
                    busyLock.leaveBusy();
                }
            }

            @Override
            public void onError(@NotNull Throwable e) {
                LOG.error("Error while processing pending assignments event", e);
            }
        });

        metaStorageMgr.registerWatchByPrefix(ByteArray.fromString(STABLE_ASSIGNMENTS_PREFIX), new WatchListener() {
            @Override
            public boolean onUpdate(@NotNull WatchEvent evt) {
                if (!busyLock.enterBusy()) {
                    throw new IgniteInternalException(new NodeStoppingException());
                }

                try {
                    assert evt.single();

                    Entry stableAssignmentsWatchEvent = evt.entryEvent().newEntry();

                    if (stableAssignmentsWatchEvent.value() == null) {
                        return true;
                    }

                    int part = extractPartitionNumber(stableAssignmentsWatchEvent.key());
                    UUID tblId = extractTableId(stableAssignmentsWatchEvent.key(), STABLE_ASSIGNMENTS_PREFIX);

                    String partId = partitionRaftGroupName(tblId, part);

                    var stableAssignments = (List<ClusterNode>) ByteUtils.fromBytes(stableAssignmentsWatchEvent.value());

                    byte[] pendingFromMetastorage = metaStorageMgr.get(pendingPartAssignmentsKey(partId),
                            stableAssignmentsWatchEvent.revision()).join().value();

                    List<ClusterNode> pendingAssignments = pendingFromMetastorage == null
                            ? Collections.emptyList()
                            : (List<ClusterNode>) ByteUtils.fromBytes(pendingFromMetastorage);

                    List<ClusterNode> appliedPeers = Stream.concat(stableAssignments.stream(), pendingAssignments.stream())
                            .collect(Collectors.toList());

                    try {
                        ClusterNode localMember = raftMgr.server().clusterService().topologyService().localMember();

                        if (!appliedPeers.contains(localMember)) {
                            raftMgr.stopRaftGroup(partId);
                        }
                    } catch (NodeStoppingException e) {
                        // no-op
                    }

                    return true;
                } finally {
                    busyLock.leaveBusy();
                }
            }

            @Override
            public void onError(@NotNull Throwable e) {
                LOG.error("Error while processing stable assignments event", e);
            }
        });
    }

    /**
     * Performs {@link RaftGroupService#changePeersAsync(java.util.List, long)} on a provided raft group service of a partition, so nodes
     * of the corresponding raft group can be reconfigured.
     * Retry mechanism is applied to repeat {@link RaftGroupService#changePeersAsync(java.util.List, long)} if previous one
     * failed with some exception.
     *
     * @param raftGroupServiceSupplier Raft groups service of a partition.
     * @return Function which performs {@link RaftGroupService#changePeersAsync(java.util.List, long)}.
     */
    BiFunction<List<Peer>, Long, CompletableFuture<Void>> movePartition(Supplier<RaftGroupService> raftGroupServiceSupplier) {
        return (List<Peer> peers, Long term) -> {
            if (!busyLock.enterBusy()) {
                throw new IgniteInternalException(new NodeStoppingException());
            }
            try {
                return raftGroupServiceSupplier.get().changePeersAsync(peers, term).handleAsync((resp, err) -> {
                    if (!busyLock.enterBusy()) {
                        throw new IgniteInternalException(new NodeStoppingException());
                    }
                    try {
                        if (err != null) {
                            if (recoverable(err)) {
                                LOG.warn("Recoverable error received during changePeersAsync invocation, retrying", err);
                            } else {
                                // TODO: Ideally, rebalance, which has initiated this invocation should be canceled,
                                // TODO: https://issues.apache.org/jira/browse/IGNITE-17056
                                // TODO: Also it might be reasonable to delegate such exceptional case to a general failure handler.
                                // TODO: At the moment, we repeat such intents as well.
                                LOG.error("Unrecoverable error received during changePeersAsync invocation, retrying", err);
                            }
                            return movePartition(raftGroupServiceSupplier).apply(peers, term);
                        }

                        return CompletableFuture.<Void>completedFuture(null);
                    } finally {
                        busyLock.leaveBusy();
                    }
                }, rebalanceScheduler).thenCompose(Function.identity());
            } finally {
                busyLock.leaveBusy();
            }
        };
    }

    /**
     * Gets a direct accessor for the configuration distributed property.
     * If the metadata access only locally configured the method will return local property accessor.
     *
     * @param property Distributed configuration property to receive direct access.
     * @param <T> Type of the property accessor.
     * @return An accessor for distributive property.
     * @see #getMetadataLocallyOnly
     */
    private <T extends ConfigurationProperty<?>> T directProxy(T property) {
        return getMetadataLocallyOnly ? property : ConfigurationUtil.directProxy(property);
    }
}<|MERGE_RESOLUTION|>--- conflicted
+++ resolved
@@ -470,11 +470,8 @@
                             // other cases will be covered by rebalance logic
                             (oldPartAssignment.isEmpty()) ? newPartAssignment : Collections.emptyList(),
                             () -> new PartitionListener(tblId,
-<<<<<<< HEAD
                                     new VersionedRowStore(storage.createPartition(partId),
-                                            txManager))
-=======
-                                    new VersionedRowStore(internalTbl.storage().getOrCreatePartition(partId), txManager)),
+                                            txManager)),
                             () -> new RebalanceRaftGroupEventsListener(
                                     metaStorageMgr,
                                     tablesCfg.tables().get(tablesById.get(tblId).name()),
@@ -483,7 +480,6 @@
                                     busyLock,
                                     movePartition(() -> internalTbl.partitionRaftGroupService(partId)),
                                     rebalanceScheduler)
->>>>>>> 611fb3f1
                     ).thenAccept(
                             updatedRaftGroupService -> ((InternalTableImpl) internalTbl)
                                     .updateInternalTableRaftGroupService(partId, updatedRaftGroupService)
