/*
 * Licensed to the Apache Software Foundation (ASF) under one or more
 * contributor license agreements. See the NOTICE file distributed with
 * this work for additional information regarding copyright ownership.
 * The ASF licenses this file to You under the Apache License, Version 2.0
 * (the "License"); you may not use this file except in compliance with
 * the License. You may obtain a copy of the License at
 *
 *      http://www.apache.org/licenses/LICENSE-2.0
 *
 * Unless required by applicable law or agreed to in writing, software
 * distributed under the License is distributed on an "AS IS" BASIS,
 * WITHOUT WARRANTIES OR CONDITIONS OF ANY KIND, either express or implied.
 * See the License for the specific language governing permissions and
 * limitations under the License.
 */

package org.apache.ignite.internal.table.distributed;

import static java.nio.charset.StandardCharsets.UTF_8;
import static java.util.Collections.emptyMap;
import static java.util.Collections.unmodifiableMap;
import static java.util.concurrent.CompletableFuture.allOf;
import static java.util.concurrent.CompletableFuture.anyOf;
import static java.util.concurrent.CompletableFuture.completedFuture;
import static java.util.concurrent.CompletableFuture.failedFuture;
import static java.util.concurrent.CompletableFuture.runAsync;
import static java.util.stream.Collectors.toList;
import static org.apache.ignite.internal.causality.IncrementalVersionedValue.dependingOn;
import static org.apache.ignite.internal.distributionzones.rebalance.RebalanceUtil.partitionAssignments;
import static org.apache.ignite.internal.distributionzones.rebalance.RebalanceUtil.tableAssignments;
import static org.apache.ignite.internal.metastorage.dsl.Operations.put;
import static org.apache.ignite.internal.tracing.TracingManager.spanWithResult;
import static org.apache.ignite.internal.util.IgniteUtils.inBusyLock;
import static org.apache.ignite.internal.util.IgniteUtils.inBusyLockAsync;
import static org.apache.ignite.internal.util.IgniteUtils.shutdownAndAwaitTermination;
import static org.apache.ignite.internal.utils.RebalanceUtil.ASSIGNMENTS_SWITCH_REDUCE_PREFIX;
import static org.apache.ignite.internal.utils.RebalanceUtil.PENDING_ASSIGNMENTS_PREFIX;
import static org.apache.ignite.internal.utils.RebalanceUtil.STABLE_ASSIGNMENTS_PREFIX;
import static org.apache.ignite.internal.utils.RebalanceUtil.extractPartitionNumber;
import static org.apache.ignite.internal.utils.RebalanceUtil.extractTableId;
import static org.apache.ignite.internal.utils.RebalanceUtil.pendingPartAssignmentsKey;
import static org.apache.ignite.internal.utils.RebalanceUtil.stablePartAssignmentsKey;

import it.unimi.dsi.fastutil.ints.Int2ObjectOpenHashMap;
import java.io.IOException;
import java.nio.file.Files;
import java.nio.file.Path;
import java.util.ArrayList;
import java.util.Collection;
import java.util.Collections;
import java.util.HashMap;
import java.util.HashSet;
import java.util.List;
import java.util.Map;
import java.util.Objects;
import java.util.Set;
import java.util.concurrent.CompletableFuture;
import java.util.concurrent.CompletionException;
import java.util.concurrent.ConcurrentHashMap;
import java.util.concurrent.CopyOnWriteArrayList;
import java.util.concurrent.ExecutionException;
import java.util.concurrent.ExecutorService;
import java.util.concurrent.Executors;
import java.util.concurrent.LinkedBlockingQueue;
import java.util.concurrent.ScheduledExecutorService;
import java.util.concurrent.ScheduledThreadPoolExecutor;
import java.util.concurrent.ThreadPoolExecutor;
import java.util.concurrent.TimeUnit;
import java.util.concurrent.TimeoutException;
import java.util.concurrent.atomic.AtomicBoolean;
import java.util.function.Consumer;
import java.util.function.Function;
import java.util.function.IntSupplier;
import java.util.function.LongFunction;
import java.util.function.Supplier;
import java.util.stream.Collectors;
import java.util.stream.IntStream;
import java.util.stream.Stream;
import org.apache.ignite.internal.affinity.AffinityUtils;
import org.apache.ignite.internal.affinity.Assignment;
import org.apache.ignite.internal.catalog.CatalogService;
import org.apache.ignite.internal.catalog.descriptors.CatalogDataStorageDescriptor;
import org.apache.ignite.internal.catalog.descriptors.CatalogIndexDescriptor;
import org.apache.ignite.internal.catalog.descriptors.CatalogTableDescriptor;
import org.apache.ignite.internal.catalog.descriptors.CatalogZoneDescriptor;
import org.apache.ignite.internal.catalog.events.CatalogEvent;
import org.apache.ignite.internal.catalog.events.CreateTableEventParameters;
import org.apache.ignite.internal.catalog.events.DropTableEventParameters;
import org.apache.ignite.internal.causality.CompletionListener;
import org.apache.ignite.internal.causality.IncrementalVersionedValue;
import org.apache.ignite.internal.close.ManuallyCloseable;
import org.apache.ignite.internal.distributionzones.DistributionZoneManager;
import org.apache.ignite.internal.hlc.HybridClock;
import org.apache.ignite.internal.hlc.HybridTimestamp;
import org.apache.ignite.internal.lang.ByteArray;
import org.apache.ignite.internal.lang.IgniteStringFormatter;
import org.apache.ignite.internal.lang.NodeStoppingException;
import org.apache.ignite.internal.logger.IgniteLogger;
import org.apache.ignite.internal.logger.Loggers;
import org.apache.ignite.internal.manager.IgniteComponent;
import org.apache.ignite.internal.metastorage.Entry;
import org.apache.ignite.internal.metastorage.MetaStorageManager;
import org.apache.ignite.internal.metastorage.WatchEvent;
import org.apache.ignite.internal.metastorage.WatchListener;
import org.apache.ignite.internal.metastorage.dsl.Condition;
import org.apache.ignite.internal.metastorage.dsl.Conditions;
import org.apache.ignite.internal.metastorage.dsl.Operation;
import org.apache.ignite.internal.placementdriver.PlacementDriver;
import org.apache.ignite.internal.raft.Loza;
import org.apache.ignite.internal.raft.Peer;
import org.apache.ignite.internal.raft.PeersAndLearners;
import org.apache.ignite.internal.raft.RaftGroupEventsListener;
import org.apache.ignite.internal.raft.RaftManager;
import org.apache.ignite.internal.raft.RaftNodeId;
import org.apache.ignite.internal.raft.client.TopologyAwareRaftGroupService;
import org.apache.ignite.internal.raft.client.TopologyAwareRaftGroupServiceFactory;
import org.apache.ignite.internal.raft.server.RaftGroupOptions;
import org.apache.ignite.internal.raft.service.RaftGroupListener;
import org.apache.ignite.internal.raft.service.RaftGroupService;
import org.apache.ignite.internal.raft.storage.impl.LogStorageFactoryCreator;
import org.apache.ignite.internal.replicator.ReplicaManager;
import org.apache.ignite.internal.replicator.ReplicaService;
import org.apache.ignite.internal.replicator.TablePartitionId;
import org.apache.ignite.internal.schema.SchemaManager;
import org.apache.ignite.internal.schema.configuration.GcConfiguration;
import org.apache.ignite.internal.storage.DataStorageManager;
import org.apache.ignite.internal.storage.MvPartitionStorage;
import org.apache.ignite.internal.storage.StorageException;
import org.apache.ignite.internal.storage.engine.MvTableStorage;
import org.apache.ignite.internal.storage.engine.StorageEngine;
import org.apache.ignite.internal.storage.engine.StorageTableDescriptor;
import org.apache.ignite.internal.storage.index.StorageIndexDescriptorSupplier;
import org.apache.ignite.internal.table.IgniteTablesInternal;
import org.apache.ignite.internal.table.InternalTable;
import org.apache.ignite.internal.table.TableImpl;
import org.apache.ignite.internal.table.TableViewInternal;
import org.apache.ignite.internal.table.distributed.gc.GcUpdateHandler;
import org.apache.ignite.internal.table.distributed.gc.MvGc;
import org.apache.ignite.internal.table.distributed.index.IndexUpdateHandler;
import org.apache.ignite.internal.table.distributed.raft.PartitionDataStorage;
import org.apache.ignite.internal.table.distributed.raft.PartitionListener;
import org.apache.ignite.internal.table.distributed.raft.RebalanceRaftGroupEventsListener;
import org.apache.ignite.internal.table.distributed.raft.snapshot.PartitionAccessImpl;
import org.apache.ignite.internal.table.distributed.raft.snapshot.PartitionKey;
import org.apache.ignite.internal.table.distributed.raft.snapshot.PartitionSnapshotStorageFactory;
import org.apache.ignite.internal.table.distributed.raft.snapshot.outgoing.OutgoingSnapshotsManager;
import org.apache.ignite.internal.table.distributed.raft.snapshot.outgoing.SnapshotAwarePartitionDataStorage;
import org.apache.ignite.internal.table.distributed.replicator.PartitionReplicaListener;
import org.apache.ignite.internal.table.distributed.replicator.TransactionStateResolver;
import org.apache.ignite.internal.table.distributed.schema.CatalogValidationSchemasSource;
import org.apache.ignite.internal.table.distributed.schema.SchemaSyncService;
import org.apache.ignite.internal.table.distributed.schema.SchemaVersions;
import org.apache.ignite.internal.table.distributed.schema.SchemaVersionsImpl;
import org.apache.ignite.internal.table.distributed.schema.ThreadLocalPartitionCommandsMarshaller;
import org.apache.ignite.internal.table.distributed.storage.InternalTableImpl;
import org.apache.ignite.internal.table.distributed.storage.PartitionStorages;
import org.apache.ignite.internal.thread.NamedThreadFactory;
import org.apache.ignite.internal.tx.HybridTimestampTracker;
import org.apache.ignite.internal.tx.LockManager;
import org.apache.ignite.internal.tx.TxManager;
import org.apache.ignite.internal.tx.storage.state.TxStateStorage;
import org.apache.ignite.internal.tx.storage.state.TxStateTableStorage;
import org.apache.ignite.internal.tx.storage.state.rocksdb.TxStateRocksDbTableStorage;
import org.apache.ignite.internal.util.ByteUtils;
import org.apache.ignite.internal.util.Cursor;
import org.apache.ignite.internal.util.IgniteSpinBusyLock;
import org.apache.ignite.internal.util.IgniteUtils;
import org.apache.ignite.internal.util.Lazy;
import org.apache.ignite.internal.util.PendingComparableValuesTracker;
import org.apache.ignite.internal.utils.RebalanceUtil;
import org.apache.ignite.internal.vault.VaultManager;
import org.apache.ignite.lang.IgniteException;
import org.apache.ignite.lang.util.IgniteNameUtils;
import org.apache.ignite.network.ClusterNode;
import org.apache.ignite.network.ClusterService;
import org.apache.ignite.network.TopologyService;
import org.apache.ignite.raft.jraft.storage.impl.VolatileRaftMetaStorage;
import org.apache.ignite.raft.jraft.util.Marshaller;
import org.apache.ignite.table.Table;
import org.jetbrains.annotations.Nullable;
import org.jetbrains.annotations.TestOnly;

/**
 * Table manager.
 */
public class TableManager implements IgniteTablesInternal, IgniteComponent {

    /** The logger. */
    private static final IgniteLogger LOG = Loggers.forClass(TableManager.class);

    /** Name of a transaction state directory. */
    private static final String TX_STATE_DIR = "tx-state-";

    /** Transaction storage flush delay. */
    private static final int TX_STATE_STORAGE_FLUSH_DELAY = 1000;
    private static final IntSupplier TX_STATE_STORAGE_FLUSH_DELAY_SUPPLIER = () -> TX_STATE_STORAGE_FLUSH_DELAY;

    /** Garbage collector configuration. */
    private final GcConfiguration gcConfig;

    private final ClusterService clusterService;

    /** Raft manager. */
    private final RaftManager raftMgr;

    /** Replica manager. */
    private final ReplicaManager replicaMgr;

    /** Lock manager. */
    private final LockManager lockMgr;

    /** Replica service. */
    private final ReplicaService replicaSvc;

    /** Transaction manager. */
    private final TxManager txManager;

    /** Meta storage manager. */
    private final MetaStorageManager metaStorageMgr;

    /** Vault manager. */
    private final VaultManager vaultManager;

    /** Data storage manager. */
    private final DataStorageManager dataStorageMgr;

    /** Transaction state resolver. */
    private final TransactionStateResolver transactionStateResolver;

    /** Here a table future stores during creation (until the table can be provided to client). */
    private final Map<Integer, CompletableFuture<Table>> tableCreateFuts = new ConcurrentHashMap<>();

    /**
     * Versioned store for tables by id. Only table instances are created here, local storages and RAFT groups may not be initialized yet.
     *
     * @see #localPartsByTableIdVv
     * @see #assignmentsUpdatedVv
     */
    private final IncrementalVersionedValue<Map<Integer, TableImpl>> tablesByIdVv;

    /**
     * Versioned store for local partition set by table id.
     *
     * <p>Completed strictly after {@link #tablesByIdVv} and strictly before {@link #assignmentsUpdatedVv}.
     */
    private final IncrementalVersionedValue<Map<Integer, PartitionSet>> localPartsByTableIdVv;

    /**
     * Versioned store for tracking RAFT groups initialization and starting completion.
     *
     * <p>Only explicitly updated in {@link #createTablePartitionsLocally(long, CompletableFuture, TableImpl)}.
     *
     * <p>Completed strictly after {@link #localPartsByTableIdVv}.
     */
    private final IncrementalVersionedValue<Void> assignmentsUpdatedVv;

    /**
     * {@link TableImpl} is created during update of tablesByIdVv, we store reference to it in case of updating of tablesByIdVv fails, so we
     * can stop resources associated with the table or to clean up table resources on {@code TableManager#stop()}.
     */
    private final Map<Integer, TableImpl> pendingTables = new ConcurrentHashMap<>();

    /** Started tables. */
    private final Map<Integer, TableImpl> startedTables = new ConcurrentHashMap<>();

    /** Resolver that resolves a node consistent ID to cluster node. */
    private final Function<String, ClusterNode> clusterNodeResolver;

    /** Busy lock to stop synchronously. */
    private final IgniteSpinBusyLock busyLock = new IgniteSpinBusyLock();

    /** Prevents double stopping the component. */
    private final AtomicBoolean beforeStopGuard = new AtomicBoolean();

    private final AtomicBoolean stopGuard = new AtomicBoolean();

    /** Schema manager. */
    private final SchemaManager schemaManager;

    private final LogStorageFactoryCreator volatileLogStorageFactoryCreator;

    /** Executor for scheduling retries of a rebalance. */
    private final ScheduledExecutorService rebalanceScheduler;

    /** Transaction state storage scheduled pool. */
    private final ScheduledExecutorService txStateStorageScheduledPool;

    /** Transaction state storage pool. */
    private final ExecutorService txStateStoragePool;

    /** Scan request executor. */
    private final ExecutorService scanRequestExecutor;

    /**
     * Separate executor for IO operations like partition storage initialization or partition raft group meta data persisting.
     */
    private final ExecutorService ioExecutor;

    private final HybridClock clock;

    private final OutgoingSnapshotsManager outgoingSnapshotsManager;

    private final TopologyAwareRaftGroupServiceFactory raftGroupServiceFactory;

    private final DistributionZoneManager distributionZoneManager;

    private final SchemaSyncService schemaSyncService;

    private final CatalogService catalogService;

    /** Partitions storage path. */
    private final Path storagePath;

    /** Assignment change event listeners. */
    private final CopyOnWriteArrayList<Consumer<IgniteTablesInternal>> assignmentsChangeListeners = new CopyOnWriteArrayList<>();

    /** Incoming RAFT snapshots executor. */
    private final ExecutorService incomingSnapshotsExecutor;

    /** Rebalance scheduler pool size. */
    private static final int REBALANCE_SCHEDULER_POOL_SIZE = Math.min(Runtime.getRuntime().availableProcessors() * 3, 20);

    /** Meta storage listener for pending assignments. */
    private final WatchListener pendingAssignmentsRebalanceListener;

    /** Meta storage listener for stable assignments. */
    private final WatchListener stableAssignmentsRebalanceListener;

    /** Meta storage listener for switch reduce assignments. */
    private final WatchListener assignmentsSwitchRebalanceListener;

    private final MvGc mvGc;

    private final LowWatermark lowWatermark;

    private final Marshaller raftCommandsMarshaller;

    private final HybridTimestampTracker observableTimestampTracker;

    /** Placement driver. */
    private final PlacementDriver placementDriver;

    private final SchemaVersions schemaVersions;

    private final PartitionReplicatorNodeRecovery partitionReplicatorNodeRecovery;

    /** Versioned value used only at manager startup to correctly fire table creation events. */
    private final IncrementalVersionedValue<Void> startVv;

    /** Ends at the {@link #stop()} with an {@link NodeStoppingException}. */
    private final CompletableFuture<Void> stopManagerFuture = new CompletableFuture<>();

    /**
     * Creates a new table manager.
     *
     * @param nodeName Node name.
     * @param registry Registry for versioned values.
     * @param gcConfig Garbage collector configuration.
     * @param raftMgr Raft manager.
     * @param replicaMgr Replica manager.
     * @param lockMgr Lock manager.
     * @param replicaSvc Replica service.
     * @param txManager Transaction manager.
     * @param dataStorageMgr Data storage manager.
     * @param schemaManager Schema manager.
     * @param volatileLogStorageFactoryCreator Creator for {@link org.apache.ignite.internal.raft.storage.LogStorageFactory} for
     *         volatile tables.
     * @param raftGroupServiceFactory Factory that is used for creation of raft group services for replication groups.
     * @param vaultManager Vault manager.
     * @param placementDriver Placement driver.
     */
    public TableManager(
            String nodeName,
            Consumer<LongFunction<CompletableFuture<?>>> registry,
            GcConfiguration gcConfig,
            ClusterService clusterService,
            RaftManager raftMgr,
            ReplicaManager replicaMgr,
            LockManager lockMgr,
            ReplicaService replicaSvc,
            TxManager txManager,
            DataStorageManager dataStorageMgr,
            Path storagePath,
            MetaStorageManager metaStorageMgr,
            SchemaManager schemaManager,
            LogStorageFactoryCreator volatileLogStorageFactoryCreator,
            HybridClock clock,
            OutgoingSnapshotsManager outgoingSnapshotsManager,
            TopologyAwareRaftGroupServiceFactory raftGroupServiceFactory,
            VaultManager vaultManager,
            DistributionZoneManager distributionZoneManager,
            SchemaSyncService schemaSyncService,
            CatalogService catalogService,
            HybridTimestampTracker observableTimestampTracker,
            PlacementDriver placementDriver
    ) {
        this.gcConfig = gcConfig;
        this.clusterService = clusterService;
        this.raftMgr = raftMgr;
        this.replicaMgr = replicaMgr;
        this.lockMgr = lockMgr;
        this.replicaSvc = replicaSvc;
        this.txManager = txManager;
        this.dataStorageMgr = dataStorageMgr;
        this.storagePath = storagePath;
        this.metaStorageMgr = metaStorageMgr;
        this.vaultManager = vaultManager;
        this.schemaManager = schemaManager;
        this.volatileLogStorageFactoryCreator = volatileLogStorageFactoryCreator;
        this.clock = clock;
        this.outgoingSnapshotsManager = outgoingSnapshotsManager;
        this.raftGroupServiceFactory = raftGroupServiceFactory;
        this.distributionZoneManager = distributionZoneManager;
        this.schemaSyncService = schemaSyncService;
        this.catalogService = catalogService;
        this.observableTimestampTracker = observableTimestampTracker;
        this.placementDriver = placementDriver;

        TopologyService topologyService = clusterService.topologyService();

        clusterNodeResolver = topologyService::getByConsistentId;

        transactionStateResolver = new TransactionStateResolver(
                replicaSvc,
                txManager,
                clock,
                clusterNodeResolver,
                topologyService::getById,
                clusterService.messagingService()
        );

        schemaVersions = new SchemaVersionsImpl(schemaSyncService, catalogService, clock);

        tablesByIdVv = new IncrementalVersionedValue<>(registry, HashMap::new);

        localPartsByTableIdVv = new IncrementalVersionedValue<>(dependingOn(tablesByIdVv), HashMap::new);

        assignmentsUpdatedVv = new IncrementalVersionedValue<>(dependingOn(localPartsByTableIdVv));

        txStateStorageScheduledPool = Executors.newSingleThreadScheduledExecutor(
                NamedThreadFactory.create(nodeName, "tx-state-storage-scheduled-pool", LOG));

        txStateStoragePool = Executors.newFixedThreadPool(Runtime.getRuntime().availableProcessors(),
                NamedThreadFactory.create(nodeName, "tx-state-storage-pool", LOG));

        scanRequestExecutor = Executors.newSingleThreadExecutor(
                NamedThreadFactory.create(nodeName, "scan-query-executor-", LOG));

        rebalanceScheduler = new ScheduledThreadPoolExecutor(REBALANCE_SCHEDULER_POOL_SIZE,
                NamedThreadFactory.create(nodeName, "rebalance-scheduler", LOG));

        int cpus = Runtime.getRuntime().availableProcessors();

        ioExecutor = new ThreadPoolExecutor(
                Math.min(cpus * 3, 25),
                Integer.MAX_VALUE,
                100,
                TimeUnit.MILLISECONDS,
                new LinkedBlockingQueue<>(),
                NamedThreadFactory.create(nodeName, "tableManager-io", LOG));

        incomingSnapshotsExecutor = new ThreadPoolExecutor(
                cpus,
                cpus,
                100,
                TimeUnit.MILLISECONDS,
                new LinkedBlockingQueue<>(),
                NamedThreadFactory.create(nodeName, "incoming-raft-snapshot", LOG)
        );

        pendingAssignmentsRebalanceListener = createPendingAssignmentsRebalanceListener();

        stableAssignmentsRebalanceListener = createStableAssignmentsRebalanceListener();

        assignmentsSwitchRebalanceListener = createAssignmentsSwitchRebalanceListener();

        mvGc = new MvGc(nodeName, gcConfig);

        lowWatermark = new LowWatermark(nodeName, gcConfig.lowWatermark(), clock, txManager, vaultManager, mvGc);

        raftCommandsMarshaller = new ThreadLocalPartitionCommandsMarshaller(clusterService.serializationRegistry());

        partitionReplicatorNodeRecovery = new PartitionReplicatorNodeRecovery(
                metaStorageMgr,
                clusterService.messagingService(),
                topologyService,
                clusterNodeResolver,
                tableId -> latestTablesById().get(tableId)
        );

        startVv = new IncrementalVersionedValue<>(registry);
    }

    @Override
    public void start() {
        inBusyLock(busyLock, () -> {
            mvGc.start();

            lowWatermark.start();

            transactionStateResolver.start();

            CompletableFuture<Long> recoveryFinishFuture = metaStorageMgr.recoveryFinishedFuture();

            assert recoveryFinishFuture.isDone();

            long recoveryRevision = recoveryFinishFuture.join();

            startTables(recoveryRevision);

            performRebalanceOnRecovery(recoveryRevision);

            metaStorageMgr.registerPrefixWatch(ByteArray.fromString(PENDING_ASSIGNMENTS_PREFIX), pendingAssignmentsRebalanceListener);
            metaStorageMgr.registerPrefixWatch(ByteArray.fromString(STABLE_ASSIGNMENTS_PREFIX), stableAssignmentsRebalanceListener);
            metaStorageMgr.registerPrefixWatch(ByteArray.fromString(ASSIGNMENTS_SWITCH_REDUCE_PREFIX), assignmentsSwitchRebalanceListener);

            catalogService.listen(CatalogEvent.TABLE_CREATE, (parameters, exception) -> {
                assert exception == null : parameters;

                return onTableCreate((CreateTableEventParameters) parameters).thenApply(unused -> false);
            });

            catalogService.listen(CatalogEvent.TABLE_DROP, (parameters, exception) -> {
                assert exception == null : parameters;

                return onTableDelete(((DropTableEventParameters) parameters)).thenApply(unused -> false);
            });

            partitionReplicatorNodeRecovery.start();
        });
    }

    private void performRebalanceOnRecovery(long recoveryRevision) {
        CompletableFuture<Void> pendingAssignmentsRecoveryFuture;

        var prefix = new ByteArray(PENDING_ASSIGNMENTS_PREFIX);

        try (Cursor<Entry> cursor = metaStorageMgr.prefixLocally(prefix, recoveryRevision)) {
            CompletableFuture<?>[] futures = cursor.stream()
                    .map(pendingAssignmentEntry -> {
                        if (LOG.isInfoEnabled()) {
                            LOG.info(
                                    "Missed pending assignments for key '{}' discovered, performing recovery",
                                    new String(pendingAssignmentEntry.key(), UTF_8)
                            );
                        }

                        // We use the Meta Storage recovery revision here instead of the entry revision, because
                        // 'handleChangePendingAssignmentEvent' accesses some Versioned Values that only store values starting with
                        // tokens equal to Meta Storage recovery revision. In other words, if the entry has a lower revision than the
                        // recovery revision, there will never be a Versioned Value corresponding to its revision.
                        return handleChangePendingAssignmentEvent(pendingAssignmentEntry, recoveryRevision);
                    })
                    .toArray(CompletableFuture[]::new);

            pendingAssignmentsRecoveryFuture = allOf(futures)
                    // Simply log any errors, we don't want to block watch processing.
                    .exceptionally(e -> {
                        LOG.error("Error when performing pending assignments recovery", e);

                        return null;
                    });
        }

        startVv.update(recoveryRevision, (v, e) -> pendingAssignmentsRecoveryFuture);
    }

    private CompletableFuture<?> onTableCreate(CreateTableEventParameters parameters) {
        return spanWithResult("TableManager.onTableCreate", (span) ->
                createTableLocally(parameters.causalityToken(), parameters.catalogVersion(), parameters.tableDescriptor())
        );
    }

    private CompletableFuture<Boolean> writeTableAssignmentsToMetastore(
            int tableId,
            CompletableFuture<List<Set<Assignment>>> assignmentsFuture
    ) {
        return assignmentsFuture.thenCompose(newAssignments -> {
            assert !newAssignments.isEmpty();

            List<Operation> partitionAssignments = new ArrayList<>(newAssignments.size());

            for (int i = 0; i < newAssignments.size(); i++) {
                partitionAssignments.add(put(
                        stablePartAssignmentsKey(
                                new TablePartitionId(tableId, i)),
                        ByteUtils.toBytes(newAssignments.get(i))));
            }

            Condition condition = Conditions.notExists(new ByteArray(partitionAssignments.get(0).key()));

            return metaStorageMgr
                    .invoke(condition, partitionAssignments, Collections.emptyList())
                    .exceptionally(e -> {
                        LOG.error("Couldn't write assignments to metastore", e);

                        return null;
                    });
        });
    }

    private CompletableFuture<Void> onTableDelete(DropTableEventParameters parameters) {
        return inBusyLockAsync(busyLock, () -> {
            long causalityToken = parameters.causalityToken();
            int catalogVersion = parameters.catalogVersion();

            int tableId = parameters.tableId();

            CatalogTableDescriptor tableDescriptor = getTableDescriptor(tableId, catalogVersion - 1);
            CatalogZoneDescriptor zoneDescriptor = getZoneDescriptor(tableDescriptor, catalogVersion - 1);

            dropTableLocally(causalityToken, tableDescriptor, zoneDescriptor);

            return completedFuture(null);
        });
    }

    /**
     * Updates or creates partition raft groups and storages.
     *
     * @param causalityToken Causality token.
     * @param assignmentsFuture Table assignments.
     * @param table Initialized table entity.
     * @return future, which will be completed when the partitions creations done.
     */
    private CompletableFuture<?> createTablePartitionsLocally(
            long causalityToken,
            CompletableFuture<List<Set<Assignment>>> assignmentsFuture,
            TableImpl table
    ) {
        int tableId = table.tableId();

        // Create new raft nodes according to new assignments.
        Supplier<CompletableFuture<Void>> updateAssignmentsClosure = () -> assignmentsFuture.thenCompose(newAssignments -> {
            // Empty assignments might be a valid case if tables are created from within cluster init HOCON
            // configuration, which is not supported now.
            assert newAssignments != null : IgniteStringFormatter.format("Table [id={}] has empty assignments.", tableId);

            int partitions = newAssignments.size();

            CompletableFuture<?>[] futures = new CompletableFuture<?>[partitions];

            // TODO: https://issues.apache.org/jira/browse/IGNITE-19713 Process assignments and set partitions only for assigned partitions.
            PartitionSet parts = new BitSetPartitionSet();

            for (int i = 0; i < futures.length; i++) {
                futures[i] = new CompletableFuture<>();

                parts.set(i);
            }

            String localMemberName = localNode().name();

            for (int i = 0; i < partitions; i++) {
                int partId = i;

                Set<Assignment> newPartAssignment = newAssignments.get(partId);

                InternalTable internalTbl = table.internalTable();

                Assignment localMemberAssignment = newPartAssignment.stream()
                        .filter(a -> a.consistentId().equals(localMemberName))
                        .findAny()
                        .orElse(null);

                PeersAndLearners newConfiguration = configurationFromAssignments(newPartAssignment);

                TablePartitionId replicaGrpId = new TablePartitionId(tableId, partId);

                transactionStateResolver.updateAssignment(replicaGrpId, newConfiguration.peers().stream().map(Peer::consistentId)
                        .collect(toList()));

                var safeTimeTracker = new PendingComparableValuesTracker<HybridTimestamp, Void>(
                        new HybridTimestamp(1, 0)
                );
                var storageIndexTracker = new PendingComparableValuesTracker<Long, Void>(0L);

                ((InternalTableImpl) internalTbl).updatePartitionTrackers(partId, safeTimeTracker, storageIndexTracker);

                PartitionStorages partitionStorages = getPartitionStorages(table, partId);

                PartitionDataStorage partitionDataStorage = partitionDataStorage(partitionStorages.getMvPartitionStorage(),
                        internalTbl, partId);

                storageIndexTracker.update(partitionDataStorage.lastAppliedIndex(), null);

                PartitionUpdateHandlers partitionUpdateHandlers = createPartitionUpdateHandlers(
                        partId,
                        partitionDataStorage,
                        table,
                        safeTimeTracker
                );

                mvGc.addStorage(replicaGrpId, partitionUpdateHandlers.gcUpdateHandler);

                CompletableFuture<Boolean> startGroupFut;

                // start new nodes, only if it is table creation, other cases will be covered by rebalance logic
                if (localMemberAssignment != null) {
                    CompletableFuture<Boolean> shouldStartGroupFut = partitionReplicatorNodeRecovery.shouldStartGroup(
                            replicaGrpId,
                            internalTbl,
                            newConfiguration,
                            localMemberAssignment
                    );

                    startGroupFut = shouldStartGroupFut.thenApplyAsync(startGroup -> inBusyLock(busyLock, () -> {
                        if (!startGroup) {
                            return false;
                        }
                        TxStateStorage txStatePartitionStorage = partitionStorages.getTxStateStorage();

                        RaftGroupOptions groupOptions = groupOptionsForPartition(
                                internalTbl.storage(),
                                internalTbl.txStateStorage(),
                                partitionKey(internalTbl, partId),
                                partitionUpdateHandlers
                        );

                        Peer serverPeer = newConfiguration.peer(localMemberName);

                        var raftNodeId = new RaftNodeId(replicaGrpId, serverPeer);

                        try {
                            // TODO: use RaftManager interface, see https://issues.apache.org/jira/browse/IGNITE-18273
                            ((Loza) raftMgr).startRaftGroupNode(
                                    raftNodeId,
                                    newConfiguration,
                                    new PartitionListener(
                                            txManager,
                                            partitionDataStorage,
                                            partitionUpdateHandlers.storageUpdateHandler,
                                            txStatePartitionStorage,
                                            safeTimeTracker,
                                            storageIndexTracker
                                    ),
                                    new RebalanceRaftGroupEventsListener(
                                            metaStorageMgr,
                                            replicaGrpId,
                                            busyLock,
                                            createPartitionMover(internalTbl, partId),
                                            this::calculateAssignments,
                                            rebalanceScheduler
                                    ),
                                    groupOptions
                            );

                            return true;
                        } catch (NodeStoppingException ex) {
                            throw new CompletionException(ex);
                        }
                    }), ioExecutor);
                } else {
                    startGroupFut = completedFuture(false);
                }

                startGroupFut
                        .thenComposeAsync(v -> inBusyLock(busyLock, () -> {
                            try {
                                //TODO IGNITE-19614 This procedure takes 10 seconds if there's no majority online.
                                return raftMgr.startRaftGroupService(replicaGrpId, newConfiguration, raftGroupServiceFactory);
                            } catch (NodeStoppingException ex) {
                                return failedFuture(ex);
                            }
                        }), ioExecutor)
                        .thenAcceptAsync(updatedRaftGroupService -> inBusyLock(busyLock, () -> {
                            ((InternalTableImpl) internalTbl).updateInternalTableRaftGroupService(partId, updatedRaftGroupService);

                            boolean startedRaftNode = startGroupFut.join();
                            if (localMemberAssignment == null || !startedRaftNode) {
                                return;
                            }

                            MvPartitionStorage partitionStorage = partitionStorages.getMvPartitionStorage();
                            TxStateStorage txStateStorage = partitionStorages.getTxStateStorage();

                            try {
                                startReplicaWithNewListener(
                                        replicaGrpId,
                                        table,
                                        safeTimeTracker,
                                        storageIndexTracker,
                                        partitionStorage,
                                        txStateStorage,
                                        partitionUpdateHandlers,
                                        updatedRaftGroupService
                                );
                            } catch (NodeStoppingException ex) {
                                throw new AssertionError("Loza was stopped before Table manager", ex);
                            }
                        }), ioExecutor)
                        .whenComplete((res, ex) -> {
                            if (ex != null) {
                                LOG.warn("Unable to update raft groups on the node [tableId={}, partitionId={}]", ex, tableId, partId);

                                futures[partId].completeExceptionally(ex);
                            } else {
                                futures[partId].complete(null);
                            }
                        });
            }

            return allOf(futures);
        });

        return spanWithResult("TableManager.createTablePartitionsLocally", (span) -> {
            // NB: all vv.update() calls must be made from the synchronous part of the method (not in thenCompose()/etc!).
            CompletableFuture<?> localPartsUpdateFuture = localPartsByTableIdVv.update(causalityToken,
                    (previous, throwable) -> inBusyLock(busyLock, () -> assignmentsFuture.thenCompose(newAssignments -> {
                        PartitionSet parts = new BitSetPartitionSet();

                        for (int i = 0; i < newAssignments.size(); i++) {
                            parts.set(i);
                        }

                        return getOrCreatePartitionStorages(table, parts).thenApply(u -> {
                            var newValue = new HashMap<>(previous);

                            newValue.put(tableId, parts);

                            return newValue;
                        });
                    })));

            // We bring the future outside to avoid OutdatedTokenException.
            CompletableFuture<Map<Integer, TableImpl>> tablesByIdFuture = tablesByIdVv.get(causalityToken);

            return assignmentsUpdatedVv.update(causalityToken, (token, e) -> {
                if (e != null) {
                    return failedFuture(e);
                }

                return localPartsUpdateFuture.thenCompose(unused ->
                        tablesByIdFuture.thenComposeAsync(tablesById -> inBusyLock(busyLock, updateAssignmentsClosure), ioExecutor)
                );
            });
        });
    }

    private void startReplicaWithNewListener(
            TablePartitionId replicaGrpId,
            TableImpl table,
            PendingComparableValuesTracker<HybridTimestamp, Void> safeTimeTracker,
            PendingComparableValuesTracker<Long, Void> storageIndexTracker,
            MvPartitionStorage mvPartitionStorage,
            TxStateStorage txStatePartitionStorage,
            PartitionUpdateHandlers partitionUpdateHandlers,
            TopologyAwareRaftGroupService raftGroupService
    ) throws NodeStoppingException {
        PartitionReplicaListener listener = createReplicaListener(
                replicaGrpId,
                table,
                safeTimeTracker,
                mvPartitionStorage,
                txStatePartitionStorage,
                partitionUpdateHandlers,
                raftGroupService
        );

        CompletableFuture<Void> whenReplicaReady = allOf(
                ((Loza) raftMgr).raftNodeReadyFuture(replicaGrpId),
                table.pkIndexesReadyFuture()
        );

        replicaMgr.startReplica(
                replicaGrpId,
                whenReplicaReady,
                listener,
                raftGroupService,
                storageIndexTracker
        );
    }

    private PartitionReplicaListener createReplicaListener(
            TablePartitionId tablePartitionId,
            TableImpl table,
            PendingComparableValuesTracker<HybridTimestamp, Void> safeTimeTracker,
            MvPartitionStorage mvPartitionStorage,
            TxStateStorage txStatePartitionStorage,
            PartitionUpdateHandlers partitionUpdateHandlers,
            RaftGroupService raftClient
    ) {
        int tableId = tablePartitionId.tableId();
        int partId = tablePartitionId.partitionId();

        return new PartitionReplicaListener(
                mvPartitionStorage,
                raftClient,
                txManager,
                lockMgr,
                scanRequestExecutor,
                partId,
                tableId,
                table.indexesLockers(partId),
                new Lazy<>(() -> table.indexStorageAdapters(partId).get().get(table.pkId())),
                () -> table.indexStorageAdapters(partId).get(),
                clock,
                safeTimeTracker,
                txStatePartitionStorage,
                transactionStateResolver,
                partitionUpdateHandlers.storageUpdateHandler,
                new CatalogValidationSchemasSource(catalogService, schemaManager),
                localNode(),
                schemaSyncService,
                catalogService,
                placementDriver
        );
    }

    private boolean isLocalPeer(Peer peer) {
        return peer.consistentId().equals(localNode().name());
    }

    private PartitionDataStorage partitionDataStorage(MvPartitionStorage partitionStorage, InternalTable internalTbl, int partId) {
        return new SnapshotAwarePartitionDataStorage(
                partitionStorage,
                outgoingSnapshotsManager,
                partitionKey(internalTbl, partId)
        );
    }

    private static PartitionKey partitionKey(InternalTable internalTbl, int partId) {
        return new PartitionKey(internalTbl.tableId(), partId);
    }

    private RaftGroupOptions groupOptionsForPartition(
            MvTableStorage mvTableStorage,
            TxStateTableStorage txStateTableStorage,
            PartitionKey partitionKey,
            PartitionUpdateHandlers partitionUpdateHandlers
    ) {
        RaftGroupOptions raftGroupOptions;

        if (mvTableStorage.isVolatile()) {
            raftGroupOptions = RaftGroupOptions.forVolatileStores()
                    // TODO: use RaftManager interface, see https://issues.apache.org/jira/browse/IGNITE-18273
                    .setLogStorageFactory(volatileLogStorageFactoryCreator.factory(((Loza) raftMgr).volatileRaft().logStorage().value()))
                    .raftMetaStorageFactory((groupId, raftOptions) -> new VolatileRaftMetaStorage());
        } else {
            raftGroupOptions = RaftGroupOptions.forPersistentStores();
        }

        raftGroupOptions.snapshotStorageFactory(new PartitionSnapshotStorageFactory(
                clusterService.topologyService(),
                outgoingSnapshotsManager,
                new PartitionAccessImpl(
                        partitionKey,
                        mvTableStorage,
                        txStateTableStorage,
                        mvGc,
                        partitionUpdateHandlers.indexUpdateHandler,
                        partitionUpdateHandlers.gcUpdateHandler
                ),
                catalogService,
                incomingSnapshotsExecutor
        ));

        raftGroupOptions.commandsMarshaller(raftCommandsMarshaller);

        return raftGroupOptions;
    }

    @Override
    public void beforeNodeStop() {
        if (!beforeStopGuard.compareAndSet(false, true)) {
            return;
        }

        stopManagerFuture.completeExceptionally(new NodeStoppingException());

        busyLock.block();

        metaStorageMgr.unregisterWatch(pendingAssignmentsRebalanceListener);
        metaStorageMgr.unregisterWatch(stableAssignmentsRebalanceListener);
        metaStorageMgr.unregisterWatch(assignmentsSwitchRebalanceListener);

        var tablesToStop = new HashMap<Integer, TableImpl>();

        tablesToStop.putAll(latestTablesById());
        tablesToStop.putAll(pendingTables);

        cleanUpTablesResources(tablesToStop);
    }

    @Override
    public void stop() throws Exception {
        assert beforeStopGuard.get() : "'stop' called before 'beforeNodeStop'";

        if (!stopGuard.compareAndSet(false, true)) {
            return;
        }

        IgniteUtils.closeAllManually(
                lowWatermark,
                mvGc,
                () -> shutdownAndAwaitTermination(rebalanceScheduler, 10, TimeUnit.SECONDS),
                () -> shutdownAndAwaitTermination(ioExecutor, 10, TimeUnit.SECONDS),
                () -> shutdownAndAwaitTermination(txStateStoragePool, 10, TimeUnit.SECONDS),
                () -> shutdownAndAwaitTermination(txStateStorageScheduledPool, 10, TimeUnit.SECONDS),
                () -> shutdownAndAwaitTermination(scanRequestExecutor, 10, TimeUnit.SECONDS),
                () -> shutdownAndAwaitTermination(incomingSnapshotsExecutor, 10, TimeUnit.SECONDS)
        );
    }

    /**
     * Stops resources that are related to provided tables.
     *
     * @param tables Tables to stop.
     */
    private void cleanUpTablesResources(Map<Integer, TableImpl> tables) {
        var futures = new ArrayList<CompletableFuture<Void>>(tables.size());

        for (TableImpl table : tables.values()) {
            futures.add(runAsync(() -> {
                Stream.Builder<ManuallyCloseable> stopping = Stream.builder();

                stopping.add(table::beforeClose);

                InternalTable internalTable = table.internalTable();

                stopping.add(() -> {
                    var stopReplicaFutures = new CompletableFuture<?>[internalTable.partitions()];

                    for (int p = 0; p < internalTable.partitions(); p++) {
                        TablePartitionId replicationGroupId = new TablePartitionId(table.tableId(), p);

                        stopReplicaFutures[p] = stopPartition(replicationGroupId, table);
                    }

                    allOf(stopReplicaFutures).get(10, TimeUnit.SECONDS);
                });

                stopping.add(internalTable.storage());
                stopping.add(internalTable.txStateStorage());
                stopping.add(internalTable);

                try {
                    IgniteUtils.closeAllManually(stopping.build());
                } catch (Throwable t) {
                    LOG.error("Unable to stop table [name={}, tableId={}]", t, table.name(), table.tableId());
                }
            }, ioExecutor));
        }

        try {
            allOf(futures.toArray(CompletableFuture[]::new)).get(30, TimeUnit.SECONDS);
        } catch (InterruptedException | ExecutionException | TimeoutException e) {
            LOG.error("Unable to clean table resources", e);
        }
    }

    /** {@inheritDoc} */
    @Override
    public CompletableFuture<List<String>> assignmentsAsync(int tableId) {
        return tableAsync(tableId).thenApply(table -> {
            if (table == null) {
                return null;
            }

            return table.internalTable().assignments();
        });
    }

    /** {@inheritDoc} */
    @Override
    public void addAssignmentsChangeListener(Consumer<IgniteTablesInternal> listener) {
        Objects.requireNonNull(listener);

        assignmentsChangeListeners.add(listener);
    }

    /** {@inheritDoc} */
    @Override
    public boolean removeAssignmentsChangeListener(Consumer<IgniteTablesInternal> listener) {
        Objects.requireNonNull(listener);

        return assignmentsChangeListeners.remove(listener);
    }

    /**
     * Creates local structures for a table.
     *
     * @param causalityToken Causality token.
     * @param catalogVersion Catalog version on which the table was created.
     * @param tableDescriptor Catalog table descriptor.
     * @return Future that will be completed when local changes related to the table creation are applied.
     */
    private CompletableFuture<?> createTableLocally(long causalityToken, int catalogVersion, CatalogTableDescriptor tableDescriptor) {
        return spanWithResult("TableManager.createTableLocally", (span) ->
                inBusyLockAsync(busyLock, () -> {
                    int tableId = tableDescriptor.id();
                    int zoneId = tableDescriptor.zoneId();

                    CatalogZoneDescriptor zoneDescriptor = getZoneDescriptor(tableDescriptor, catalogVersion);

                    CompletableFuture<List<Set<Assignment>>> assignmentsFuture;

                    // Check if the table already has assignments in the vault.
                    // So, it means, that it is a recovery process and we should use the vault assignments instead of calculation
                    // for the new ones.
                    // TODO: IGNITE-20210 Fix it
                    if (partitionAssignments(vaultManager, tableId, 0) != null) {
                        assignmentsFuture = completedFuture(tableAssignments(vaultManager, tableId, zoneDescriptor.partitions()));
                    } else {
                        assignmentsFuture = distributionZoneManager.dataNodes(causalityToken, zoneId)
                                .thenApply(dataNodes -> AffinityUtils.calculateAssignments(
                                        dataNodes,
                                        zoneDescriptor.partitions(),
                                        zoneDescriptor.replicas()
                                ));
                    }

                    return createTableLocally(
                            causalityToken,
                            tableDescriptor,
                            zoneDescriptor,
                            assignmentsFuture,
                            catalogVersion
                    ).whenComplete((v, e) -> {
                        if (e == null) {
                            for (var listener : assignmentsChangeListeners) {
                                listener.accept(this);
                            }
                        }
                    }).thenCompose(ignored -> writeTableAssignmentsToMetastore(tableId, assignmentsFuture));
                })
        );
    }

    /**
     * Creates local structures for a table.
     *
     * @param causalityToken Causality token.
     * @param tableDescriptor Catalog table descriptor.
     * @param zoneDescriptor Catalog distributed zone descriptor.
     * @param assignmentsFuture Future with assignments.
     * @param catalogVersion Catalog version on which the table was created.
     * @return Future that will be completed when local changes related to the table creation are applied.
     */
    private CompletableFuture<Void> createTableLocally(
            long causalityToken,
            CatalogTableDescriptor tableDescriptor,
            CatalogZoneDescriptor zoneDescriptor,
            CompletableFuture<List<Set<Assignment>>> assignmentsFuture,
            int catalogVersion
    ) {
        String tableName = tableDescriptor.name();
        int tableId = tableDescriptor.id();

        LOG.trace("Creating local table: name={}, id={}, token={}", tableDescriptor.name(), tableDescriptor.id(), causalityToken);

        return spanWithResult("TableManager.createTableLocally", (span) -> {
            MvTableStorage tableStorage = createTableStorage(tableDescriptor, zoneDescriptor);
            TxStateTableStorage txStateStorage = createTxStateTableStorage(tableDescriptor, zoneDescriptor);

            int partitions = zoneDescriptor.partitions();

            InternalTableImpl internalTable = new InternalTableImpl(
                    tableName,
                    tableId,
                    new Int2ObjectOpenHashMap<>(partitions),
                    partitions, clusterNodeResolver, txManager, tableStorage,
                    txStateStorage, replicaSvc, clock, observableTimestampTracker, placementDriver);

            var table = new TableImpl(internalTable, lockMgr, schemaVersions);

            // TODO: IGNITE-19082 Need another way to wait for indexes
            table.addIndexesToWait(collectTableIndexIds(tableId, catalogVersion));

            tablesByIdVv.update(causalityToken, (previous, e) -> inBusyLock(busyLock, () -> {
                if (e != null) {
                    return failedFuture(e);
                }

                return schemaManager.schemaRegistry(causalityToken, tableId)
                        .thenApply(schema -> {
                            table.schemaView(schema);

                            var val = new HashMap<>(previous);

                            val.put(tableId, table);

                            return val;
                        });
            }));

            CompletableFuture<?> createPartsFut = createTablePartitionsLocally(causalityToken, assignmentsFuture, table);

            pendingTables.put(tableId, table);
            startedTables.put(tableId, table);

            tablesById(causalityToken).thenAccept(ignored -> inBusyLock(busyLock, () -> {
                pendingTables.remove(tableId);
            }));

            tablesById(causalityToken).thenRun(() -> inBusyLock(busyLock, () -> completeApiCreateFuture(table)));

            // TODO should be reworked in IGNITE-16763

            // TODO: https://issues.apache.org/jira/browse/IGNITE-19913 Possible performance degradation.
            return createPartsFut.thenApply(ignore -> null);
        });
    }

    /**
     * Creates data storage for the provided table.
     *
     * @param tableDescriptor Catalog table descriptor.
     * @param zoneDescriptor Catalog distributed zone descriptor.
     */
    protected MvTableStorage createTableStorage(CatalogTableDescriptor tableDescriptor, CatalogZoneDescriptor zoneDescriptor) {
        CatalogDataStorageDescriptor dataStorage = zoneDescriptor.dataStorage();

        StorageEngine engine = dataStorageMgr.engine(dataStorage.engine());

        assert engine != null : "tableId=" + tableDescriptor.id() + ", engine=" + dataStorage.engine();

        return spanWithResult("TableManager.createTableStorage", (span) -> {
            MvTableStorage tableStorage = engine.createMvTable(
                    new StorageTableDescriptor(tableDescriptor.id(), zoneDescriptor.partitions(), dataStorage.dataRegion()),
                    new StorageIndexDescriptorSupplier(catalogService)
            );

            tableStorage.start();

            return tableStorage;
        });
    }

    /**
     * Creates transaction state storage for the provided table.
     *
     * @param tableDescriptor Catalog table descriptor.
     * @param zoneDescriptor Catalog distributed zone descriptor.
     */
    protected TxStateTableStorage createTxStateTableStorage(CatalogTableDescriptor tableDescriptor, CatalogZoneDescriptor zoneDescriptor) {
        int tableId = tableDescriptor.id();

        Path path = storagePath.resolve(TX_STATE_DIR + tableId);

        try {
            Files.createDirectories(path);
        } catch (IOException e) {
            throw new StorageException("Failed to create transaction state storage directory for table: " + tableId, e);
        }

        TxStateTableStorage txStateTableStorage = new TxStateRocksDbTableStorage(
                tableId,
                zoneDescriptor.partitions(),
                path,
                txStateStorageScheduledPool,
                txStateStoragePool,
                TX_STATE_STORAGE_FLUSH_DELAY_SUPPLIER
        );

        txStateTableStorage.start();

        return txStateTableStorage;
    }

    /**
     * Completes appropriate future to return result from API {@link TableManager#createTableLocally}.
     *
     * @param table Table.
     */
    private void completeApiCreateFuture(TableImpl table) {
        LOG.trace("Finish creating table: name={}, id={}", table.name(), table.tableId());

        CompletableFuture<Table> tblFut = tableCreateFuts.get(table.tableId());

        if (tblFut != null) {
            tblFut.complete(table);

            tableCreateFuts.values().removeIf(fut -> fut == tblFut);
        }
    }

    /**
     * Drops local structures for a table.
     *
     * @param causalityToken Causality token.
     * @param tableDescriptor Catalog table descriptor.
     * @param zoneDescriptor Catalog distributed zone descriptor.
     */
    private void dropTableLocally(long causalityToken, CatalogTableDescriptor tableDescriptor, CatalogZoneDescriptor zoneDescriptor) {
        int tableId = tableDescriptor.id();
        int partitions = zoneDescriptor.partitions();

        localPartsByTableIdVv.update(causalityToken, (previousVal, e) -> inBusyLock(busyLock, () -> {
            if (e != null) {
                return failedFuture(e);
            }

            var newMap = new HashMap<>(previousVal);
            newMap.remove(tableId);

            return completedFuture(newMap);
        }));

        tablesByIdVv.update(causalityToken, (previousVal, e) -> inBusyLock(busyLock, () -> {
            if (e != null) {
                return failedFuture(e);
            }

            var map = new HashMap<>(previousVal);

            TableImpl table = map.remove(tableId);

            assert table != null : tableId;

            InternalTable internalTable = table.internalTable();

            CompletableFuture<?>[] stopReplicaFutures = new CompletableFuture<?>[partitions];

            for (int partitionId = 0; partitionId < partitions; partitionId++) {
                var replicationGroupId = new TablePartitionId(tableId, partitionId);

                stopReplicaFutures[partitionId] = stopPartition(replicationGroupId, table);
            }

            // TODO: IGNITE-18703 Destroy raft log and meta
            CompletableFuture<Void> destroyTableStoragesFuture = allOf(stopReplicaFutures)
                    .thenCompose(unused -> allOf(
                            internalTable.storage().destroy(),
                            runAsync(() -> internalTable.txStateStorage().destroy(), ioExecutor))
                    );

            CompletableFuture<?> dropSchemaRegistryFuture = schemaManager.dropRegistry(causalityToken, table.tableId());

            return allOf(destroyTableStoragesFuture, dropSchemaRegistryFuture)
                    .thenApply(v -> map);
        }));

        startedTables.remove(tableId);

        Set<ByteArray> assignmentKeys = IntStream.range(0, partitions)
                .mapToObj(p -> stablePartAssignmentsKey(new TablePartitionId(tableId, p)))
                .collect(Collectors.toSet());

        metaStorageMgr.removeAll(assignmentKeys);
    }

    private CompletableFuture<Set<Assignment>> calculateAssignments(TablePartitionId tablePartitionId) {
        int catalogVersion = catalogService.latestCatalogVersion();

        CatalogTableDescriptor tableDescriptor = getTableDescriptor(tablePartitionId.tableId(), catalogVersion);

        CatalogZoneDescriptor zoneDescriptor = getZoneDescriptor(tableDescriptor, catalogVersion);

        return distributionZoneManager.dataNodes(zoneDescriptor.updateToken(), tableDescriptor.zoneId()).thenApply(dataNodes ->
                AffinityUtils.calculateAssignmentForPartition(
                        dataNodes,
                        tablePartitionId.partitionId(),
                        zoneDescriptor.replicas()
                ));
    }

    @Override
    public List<Table> tables() {
        return join(tablesAsync());
    }

    @Override
    public CompletableFuture<List<Table>> tablesAsync() {
        return inBusyLockAsync(busyLock, this::tablesAsyncInternalBusy);
    }

    private CompletableFuture<List<Table>> tablesAsyncInternalBusy() {
        HybridTimestamp now = clock.now();

        return orStopManagerFuture(schemaSyncService.waitForMetadataCompleteness(now))
                .thenComposeAsync(unused -> inBusyLockAsync(busyLock, () -> {
                    int catalogVersion = catalogService.activeCatalogVersion(now.longValue());

                    Collection<CatalogTableDescriptor> tableDescriptors = catalogService.tables(catalogVersion);

                    if (tableDescriptors.isEmpty()) {
                        return completedFuture(List.of());
                    }

                    CompletableFuture<TableImpl>[] tableImplFutures = tableDescriptors.stream()
                            .map(tableDescriptor -> tableAsyncInternalBusy(tableDescriptor.id()))
                            .toArray(CompletableFuture[]::new);

                    return allOf(tableImplFutures)
                            .thenApply(unused1 -> Stream.of(tableImplFutures).map(CompletableFuture::join).collect(toList()));
                }), ioExecutor);
    }

    /**
     * Returns the tables by ID future for the given causality token.
     *
     * <p>The future will only be completed when corresponding assignments update completes.
     *
     * @param causalityToken Causality token.
     * @return The future with tables map.
     * @see #assignmentsUpdatedVv
     */
    private CompletableFuture<Map<Integer, TableImpl>> tablesById(long causalityToken) {
        // We bring the future outside to avoid OutdatedTokenException.
        CompletableFuture<Map<Integer, TableImpl>> tablesByIdFuture = tablesByIdVv.get(causalityToken);

        return assignmentsUpdatedVv.get(causalityToken).thenCompose(v -> tablesByIdFuture);
    }

    /**
     * Returns the latest tables by ID map, for which all assignment updates have been completed.
     */
    private Map<Integer, TableImpl> latestTablesById() {
        if (assignmentsUpdatedVv.latestCausalityToken() < 0L) {
            // No tables at all in case of empty causality token.
            return emptyMap();
        } else {
            CompletableFuture<Map<Integer, TableImpl>> tablesByIdFuture = tablesByIdVv.get(tablesByIdVv.latestCausalityToken());

            assert tablesByIdFuture.isDone() : "'tablesByIdVv' is always completed strictly before the 'assignmentsUpdatedVv'";

            return tablesByIdFuture.join();
        }
    }

    /**
     * Actual tables map.
     *
     * @return Actual tables map.
     */
    @TestOnly
    public Map<Integer, TableImpl> latestTables() {
        return unmodifiableMap(latestTablesById());
    }

    @Override
    public Table table(String name) {
        return join(tableAsync(name));
    }

    @Override
    public TableViewInternal table(int id) throws NodeStoppingException {
        return join(tableAsync(id));
    }

    @Override
    public CompletableFuture<Table> tableAsync(String name) {
        return tableAsyncInternal(IgniteNameUtils.parseSimpleName(name))
                .thenApply(Function.identity());
    }

    /**
     * Asynchronously gets the table using causality token.
     *
     * @param causalityToken Causality token.
     * @param id Table id.
     * @return Future.
     */
    public CompletableFuture<TableViewInternal> tableAsync(long causalityToken, int id) {
        if (!busyLock.enterBusy()) {
            throw new IgniteException(new NodeStoppingException());
        }
        try {
            return tablesById(causalityToken).thenApply(tablesById -> tablesById.get(id));
        } finally {
            busyLock.leaveBusy();
        }
    }

    @Override
    public CompletableFuture<TableViewInternal> tableAsync(int tableId) {
        return inBusyLockAsync(busyLock, () -> {
            HybridTimestamp now = clock.now();

            return orStopManagerFuture(schemaSyncService.waitForMetadataCompleteness(now))
                    .thenComposeAsync(unused -> inBusyLockAsync(busyLock, () -> {
                        int catalogVersion = catalogService.activeCatalogVersion(now.longValue());

                        // Check if the table has been deleted.
                        if (catalogService.table(tableId, catalogVersion) == null) {
                            return completedFuture(null);
                        }

                        return tableAsyncInternalBusy(tableId);
                    }), ioExecutor);
        });
    }

    /**
     * Asynchronously gets the local partitions set of a table using causality token.
     *
     * @param causalityToken Causality token.
     * @return Future.
     */
    public CompletableFuture<PartitionSet> localPartitionSetAsync(long causalityToken, int tableId) {
        if (!busyLock.enterBusy()) {
            throw new IgniteException(new NodeStoppingException());
        }

        try {
            return localPartsByTableIdVv.get(causalityToken).thenApply(partitionSetById -> partitionSetById.get(tableId));
        } finally {
            busyLock.leaveBusy();
        }
    }

    @Override
    public TableViewInternal tableView(String name) {
        return join(tableViewAsync(name));
    }

    @Override
    public CompletableFuture<TableViewInternal> tableViewAsync(String name) {
        return tableAsyncInternal(IgniteNameUtils.parseSimpleName(name));
    }

    /**
     * Gets a table by name, if it was created before. Doesn't parse canonical name.
     *
     * @param name Table name.
     * @return Future representing pending completion of the {@code TableManager#tableAsyncInternal} operation.
     */
<<<<<<< HEAD
    private CompletableFuture<TableImpl> tableAsyncInternal(String name) {
        return spanWithResult("TableManager.tableAsyncInternal", (span) ->
                inBusyLockAsync(busyLock, () -> {
                    HybridTimestamp now = clock.now();
=======
    private CompletableFuture<TableViewInternal> tableAsyncInternal(String name) {
        return inBusyLockAsync(busyLock, () -> {
            HybridTimestamp now = clock.now();
>>>>>>> 29292de3

                    return orStopManagerFuture(schemaSyncService.waitForMetadataCompleteness(now))
                            .thenComposeAsync(unused -> inBusyLockAsync(busyLock, () -> {
                                CatalogTableDescriptor tableDescriptor = catalogService.table(name, now.longValue());

                                // Check if the table has been deleted.
                                if (tableDescriptor == null) {
                                    return completedFuture(null);
                                }

                                return tableAsyncInternalBusy(tableDescriptor.id());
                            }));
                })
        );
    }

    private CompletableFuture<TableViewInternal> tableAsyncInternalBusy(int tableId) {
        TableImpl tableImpl = latestTablesById().get(tableId);

        if (tableImpl != null) {
            return completedFuture(tableImpl);
        }

        CompletableFuture<TableViewInternal> getLatestTableFuture = new CompletableFuture<>();

        CompletionListener<Void> tablesListener = (token, v, th) -> {
            if (th == null) {
                CompletableFuture<Map<Integer, TableImpl>> tablesFuture = tablesByIdVv.get(token);

                tablesFuture.whenComplete((tables, e) -> {
                    if (e != null) {
                        getLatestTableFuture.completeExceptionally(e);
                    } else {
                        TableImpl table = tables.get(tableId);

                        if (table != null) {
                            getLatestTableFuture.complete(table);
                        }
                    }
                });
            } else {
                getLatestTableFuture.completeExceptionally(th);
            }
        };

        assignmentsUpdatedVv.whenComplete(tablesListener);

        // This check is needed for the case when we have registered tablesListener,
        // but tablesByIdVv has already been completed, so listener would be triggered only for the next versioned value update.
        tableImpl = latestTablesById().get(tableId);

        if (tableImpl != null) {
            assignmentsUpdatedVv.removeWhenComplete(tablesListener);

            return completedFuture(tableImpl);
        }

        return orStopManagerFuture(getLatestTableFuture)
                .whenComplete((unused, throwable) -> assignmentsUpdatedVv.removeWhenComplete(tablesListener));
    }

    /**
     * Waits for future result and return, or unwraps {@link CompletionException} to {@link IgniteException} if failed.
     *
     * @param future Completable future.
     * @return Future result.
     */
    private static <T> T join(CompletableFuture<T> future) {
        try {
            return future.join();
        } catch (CompletionException ex) {
            throw convertThrowable(ex.getCause());
        }
    }

    /**
     * Convert to public throwable.
     *
     * @param th Throwable.
     * @return Public throwable.
     */
    private static RuntimeException convertThrowable(Throwable th) {
        if (th instanceof RuntimeException) {
            return (RuntimeException) th;
        }

        return new IgniteException(th);
    }

    /**
     * Creates meta storage listener for pending assignments updates.
     *
     * @return The watch listener.
     */
    private WatchListener createPendingAssignmentsRebalanceListener() {
        return new WatchListener() {
            @Override
            public CompletableFuture<Void> onUpdate(WatchEvent evt) {
                if (!busyLock.enterBusy()) {
                    return failedFuture(new NodeStoppingException());
                }

                try {
                    Entry newEntry = evt.entryEvent().newEntry();

                    return handleChangePendingAssignmentEvent(newEntry, evt.revision());
                } finally {
                    busyLock.leaveBusy();
                }
            }

            @Override
            public void onError(Throwable e) {
                LOG.warn("Unable to process pending assignments event", e);
            }
        };
    }

    private CompletableFuture<Void> handleChangePendingAssignmentEvent(Entry pendingAssignmentsEntry, long revision) {
        if (pendingAssignmentsEntry.value() == null) {
            return completedFuture(null);
        }

        int partId = extractPartitionNumber(pendingAssignmentsEntry.key());
        int tblId = extractTableId(pendingAssignmentsEntry.key(), PENDING_ASSIGNMENTS_PREFIX);

        var replicaGrpId = new TablePartitionId(tblId, partId);

        // Stable assignments from the meta store, which revision is bounded by the current pending event.
        CompletableFuture<Entry> stableAssignmentsFuture = metaStorageMgr.get(stablePartAssignmentsKey(replicaGrpId), revision);

        return tablesById(revision)
                .thenCombineAsync(stableAssignmentsFuture, (tables, stableAssignmentsEntry) -> {
                    if (!busyLock.enterBusy()) {
                        return CompletableFuture.<Void>failedFuture(new NodeStoppingException());
                    }

                    try {
                        TableImpl table = tables.get(tblId);

                        // Table can be null only recovery, because we use a revision from the future. See comment inside
                        // performRebalanceOnRecovery.
                        if (table == null) {
                            if (LOG.isInfoEnabled()) {
                                LOG.info("Skipping Pending Assignments update, because table {} does not exist", tblId);
                            }

                            return CompletableFuture.<Void>completedFuture(null);
                        }

                        return handleChangePendingAssignmentEvent(
                                replicaGrpId,
                                table,
                                pendingAssignmentsEntry,
                                stableAssignmentsEntry,
                                revision
                        );
                    } finally {
                        busyLock.leaveBusy();
                    }
                }, ioExecutor)
                .thenCompose(Function.identity());
    }

    private CompletableFuture<Void> handleChangePendingAssignmentEvent(
            TablePartitionId replicaGrpId,
            TableImpl tbl,
            Entry pendingAssignmentsEntry,
            Entry stableAssignmentsEntry,
            long revision
    ) {
        ClusterNode localMember = localNode();

        int partId = replicaGrpId.partitionId();

        if (LOG.isInfoEnabled()) {
            var stringKey = new String(pendingAssignmentsEntry.key(), UTF_8);

            LOG.info("Received update on pending assignments. Check if new raft group should be started"
                            + " [key={}, partition={}, table={}, localMemberAddress={}]",
                    stringKey, partId, tbl.name(), localMember.address());
        }

        Set<Assignment> pendingAssignments = ByteUtils.fromBytes(pendingAssignmentsEntry.value());

        Set<Assignment> stableAssignments = ByteUtils.fromBytes(stableAssignmentsEntry.value());

        transactionStateResolver.updateAssignment(
                replicaGrpId,
                stableAssignments.stream().filter(Assignment::isPeer).map(Assignment::consistentId).collect(toList())
        );

        // Start a new Raft node and Replica if this node has appeared in the new assignments.
        boolean shouldStartLocalServices = pendingAssignments.stream()
                .filter(assignment -> localMember.name().equals(assignment.consistentId()))
                .anyMatch(assignment -> !stableAssignments.contains(assignment));

        CompletableFuture<Void> localServicesStartFuture;

        if (shouldStartLocalServices) {
            localServicesStartFuture = localPartsByTableIdVv.get(revision)
                    .thenComposeAsync(oldMap -> {
                        int tableId = tbl.tableId();

                        PartitionSet partitionSet = oldMap.get(tableId).copy();

                        return getOrCreatePartitionStorages(tbl, partitionSet).thenApply(u -> {
                            var newMap = new HashMap<>(oldMap);

                            newMap.put(tableId, partitionSet);

                            return newMap;
                        });
                    }, ioExecutor)
                    .thenRunAsync(() -> inBusyLock(busyLock, () -> {
                        InternalTable internalTable = tbl.internalTable();

                        var safeTimeTracker = new PendingComparableValuesTracker<HybridTimestamp, Void>(HybridTimestamp.MIN_VALUE);
                        var storageIndexTracker = new PendingComparableValuesTracker<Long, Void>(0L);

                        PartitionStorages partitionStorages = getPartitionStorages(tbl, partId);

                        MvPartitionStorage mvPartitionStorage = partitionStorages.getMvPartitionStorage();
                        TxStateStorage txStatePartitionStorage = partitionStorages.getTxStateStorage();

                        PartitionDataStorage partitionDataStorage = partitionDataStorage(mvPartitionStorage, internalTable, partId);

                        PartitionUpdateHandlers partitionUpdateHandlers = createPartitionUpdateHandlers(
                                partId,
                                partitionDataStorage,
                                tbl,
                                safeTimeTracker
                        );

                        PeersAndLearners pendingConfiguration = configurationFromAssignments(pendingAssignments);

                        try {
                            Peer serverPeer = pendingConfiguration.peer(localMember.name());

                            RaftNodeId raftNodeId = new RaftNodeId(replicaGrpId, serverPeer);

                            if (!((Loza) raftMgr).isStarted(raftNodeId)) {
                                PeersAndLearners stableConfiguration = configurationFromAssignments(stableAssignments);

                                startPartitionRaftGroupNode(
                                        replicaGrpId,
                                        pendingConfiguration,
                                        stableConfiguration,
                                        safeTimeTracker,
                                        storageIndexTracker,
                                        internalTable,
                                        txStatePartitionStorage,
                                        partitionDataStorage,
                                        partitionUpdateHandlers
                                );
                            }

                            if (!replicaMgr.isReplicaStarted(replicaGrpId)) {
                                startReplicaWithNewListener(
                                        replicaGrpId,
                                        tbl,
                                        safeTimeTracker,
                                        storageIndexTracker,
                                        mvPartitionStorage,
                                        txStatePartitionStorage,
                                        partitionUpdateHandlers,
                                        (TopologyAwareRaftGroupService) internalTable.partitionRaftGroupService(partId)
                                );
                            }
                        } catch (NodeStoppingException ignored) {
                            // No-op.
                        }
                    }), ioExecutor);
        } else {
            localServicesStartFuture = completedFuture(null);
        }

        return localServicesStartFuture
                .thenCompose(v -> {
                    RaftGroupService partGrpSvc = tbl.internalTable().partitionRaftGroupService(partId);

                    return partGrpSvc.refreshAndGetLeaderWithTerm()
                            .thenCompose(leaderWithTerm -> {
                                if (!isLocalPeer(leaderWithTerm.leader())) {
                                    return completedFuture(null);
                                }

                                // run update of raft configuration if this node is a leader
                                LOG.info("Current node={} is the leader of partition raft group={}. "
                                                + "Initiate rebalance process for partition={}, table={}",
                                        leaderWithTerm.leader(), replicaGrpId, partId, tbl.name());

                                return metaStorageMgr.get(pendingPartAssignmentsKey(replicaGrpId))
                                        .thenCompose(latestPendingAssignmentsEntry -> {
                                            // Do not change peers of the raft group if this is a stale event.
                                            // Note that we start raft node before for the sake of the consistency in a starting and
                                            // stopping raft nodes.
                                            if (revision < latestPendingAssignmentsEntry.revision()) {
                                                return completedFuture(null);
                                            }

                                            PeersAndLearners newConfiguration = configurationFromAssignments(pendingAssignments);

                                            return partGrpSvc.changePeersAsync(newConfiguration, leaderWithTerm.term());
                                        });
                            });
                });
    }

    private void startPartitionRaftGroupNode(
            TablePartitionId replicaGrpId,
            PeersAndLearners pendingConfiguration,
            PeersAndLearners stableConfiguration,
            PendingComparableValuesTracker<HybridTimestamp, Void> safeTimeTracker,
            PendingComparableValuesTracker<Long, Void> storageIndexTracker,
            InternalTable internalTable,
            TxStateStorage txStatePartitionStorage,
            PartitionDataStorage partitionDataStorage,
            PartitionUpdateHandlers partitionUpdateHandlers
    ) throws NodeStoppingException {
        ClusterNode localMember = localNode();

        RaftGroupOptions groupOptions = groupOptionsForPartition(
                internalTable.storage(),
                internalTable.txStateStorage(),
                partitionKey(internalTable, replicaGrpId.partitionId()),
                partitionUpdateHandlers
        );

        RaftGroupListener raftGrpLsnr = new PartitionListener(
                txManager,
                partitionDataStorage,
                partitionUpdateHandlers.storageUpdateHandler,
                txStatePartitionStorage,
                safeTimeTracker,
                storageIndexTracker
        );

        RaftGroupEventsListener raftGrpEvtsLsnr = new RebalanceRaftGroupEventsListener(
                metaStorageMgr,
                replicaGrpId,
                busyLock,
                createPartitionMover(internalTable, replicaGrpId.partitionId()),
                this::calculateAssignments,
                rebalanceScheduler
        );

        Peer serverPeer = pendingConfiguration.peer(localMember.name());

        var raftNodeId = new RaftNodeId(replicaGrpId, serverPeer);

        // TODO: use RaftManager interface, see https://issues.apache.org/jira/browse/IGNITE-18273
        ((Loza) raftMgr).startRaftGroupNode(
                raftNodeId,
                stableConfiguration,
                raftGrpLsnr,
                raftGrpEvtsLsnr,
                groupOptions
        );
    }

    /**
     * Creates Meta storage listener for stable assignments updates.
     *
     * @return The watch listener.
     */
    private WatchListener createStableAssignmentsRebalanceListener() {
        return new WatchListener() {
            @Override
            public CompletableFuture<Void> onUpdate(WatchEvent evt) {
                if (!busyLock.enterBusy()) {
                    return failedFuture(new NodeStoppingException());
                }

                try {
                    return handleChangeStableAssignmentEvent(evt);
                } finally {
                    busyLock.leaveBusy();
                }
            }

            @Override
            public void onError(Throwable e) {
                LOG.warn("Unable to process stable assignments event", e);
            }
        };
    }

    /** Creates Meta storage listener for switch reduce assignments updates. */
    private WatchListener createAssignmentsSwitchRebalanceListener() {
        return new WatchListener() {
            @Override
            public CompletableFuture<Void> onUpdate(WatchEvent evt) {
                return inBusyLockAsync(busyLock, () -> {
                    byte[] key = evt.entryEvent().newEntry().key();

                    int partitionId = extractPartitionNumber(key);
                    int tableId = extractTableId(key, ASSIGNMENTS_SWITCH_REDUCE_PREFIX);

                    TablePartitionId replicaGrpId = new TablePartitionId(tableId, partitionId);

                    // It is safe to get the latest version of the catalog as we are in the metastore thread.
                    int catalogVersion = catalogService.latestCatalogVersion();

                    return tablesById(evt.revision())
                            .thenCompose(tables -> inBusyLockAsync(busyLock, () -> {
                                CatalogTableDescriptor tableDescriptor = getTableDescriptor(tableId, catalogVersion);

                                CatalogZoneDescriptor zoneDescriptor = getZoneDescriptor(tableDescriptor, catalogVersion);

                                return distributionZoneManager.dataNodes(zoneDescriptor.updateToken(), tableDescriptor.zoneId())
                                        .thenCompose(dataNodes -> RebalanceUtil.handleReduceChanged(
                                                metaStorageMgr,
                                                dataNodes,
                                                zoneDescriptor.replicas(),
                                                replicaGrpId,
                                                evt
                                        ));
                            }));
                });
            }

            @Override
            public void onError(Throwable e) {
                LOG.warn("Unable to process switch reduce event", e);
            }
        };
    }

    private PartitionMover createPartitionMover(InternalTable internalTable, int partId) {
        return new PartitionMover(busyLock, () -> internalTable.partitionRaftGroupService(partId));
    }

    private static PeersAndLearners configurationFromAssignments(Collection<Assignment> assignments) {
        var peers = new HashSet<String>();
        var learners = new HashSet<String>();

        for (Assignment assignment : assignments) {
            if (assignment.isPeer()) {
                peers.add(assignment.consistentId());
            } else {
                learners.add(assignment.consistentId());
            }
        }

        return PeersAndLearners.fromConsistentIds(peers, learners);
    }

    /**
     * Gets partition stores.
     *
     * @param table Table.
     * @param partitionId Partition ID.
     * @return PartitionStorages.
     */
    private PartitionStorages getPartitionStorages(TableImpl table, int partitionId) {
        InternalTable internalTable = table.internalTable();

        MvPartitionStorage mvPartition = internalTable.storage().getMvPartition(partitionId);

        assert mvPartition != null;

        TxStateStorage txStateStorage = internalTable.txStateStorage().getTxStateStorage(partitionId);

        assert txStateStorage != null;

        return new PartitionStorages(mvPartition, txStateStorage);
    }

    // TODO: https://issues.apache.org/jira/browse/IGNITE-19739 Create storages only once.
    private CompletableFuture<Void> getOrCreatePartitionStorages(TableImpl table, PartitionSet partitions) {
        return spanWithResult("TableManager.getOrCreatePartitionStorages", (span) -> {
            InternalTable internalTable = table.internalTable();

            CompletableFuture<?>[] storageFuts = partitions.stream().mapToObj(partitionId -> {
                MvPartitionStorage mvPartition = internalTable.storage().getMvPartition(partitionId);

                return (mvPartition != null ? completedFuture(mvPartition) : internalTable.storage().createMvPartition(partitionId))
                        .thenComposeAsync(mvPartitionStorage -> {
                            TxStateStorage txStateStorage = internalTable.txStateStorage().getOrCreateTxStateStorage(partitionId);

                            if (mvPartitionStorage.lastAppliedIndex() == MvPartitionStorage.REBALANCE_IN_PROGRESS
                                    || txStateStorage.lastAppliedIndex() == TxStateStorage.REBALANCE_IN_PROGRESS) {
                                return allOf(
                                        internalTable.storage().clearPartition(partitionId),
                                        txStateStorage.clear()
                                ).thenApply(unused -> new PartitionStorages(mvPartitionStorage, txStateStorage));
                            } else {
                                return completedFuture(new PartitionStorages(mvPartitionStorage, txStateStorage));
                            }
                        }, ioExecutor);
            }).toArray(CompletableFuture[]::new);

            return allOf(storageFuts);
        });
    }

    /**
     * Handles the {@link RebalanceUtil#STABLE_ASSIGNMENTS_PREFIX} update event.
     *
     * @param evt Event.
     */
    protected CompletableFuture<Void> handleChangeStableAssignmentEvent(WatchEvent evt) {
        if (evt.entryEvents().stream().allMatch(e -> e.oldEntry().value() == null)) {
            // It's the initial write to table stable assignments on table create event.
            return completedFuture(null);
        }

        if (!evt.single()) {
            // If there is not a single entry, then all entries must be tombstones (this happens after table drop).
            assert evt.entryEvents().stream().allMatch(entryEvent -> entryEvent.newEntry().tombstone()) : evt;

            return completedFuture(null);
        }

        // here we can receive only update from the rebalance logic
        // these updates always processing only 1 partition, so, only 1 stable partition key.
        assert evt.single() : evt;

        Entry stableAssignmentsWatchEvent = evt.entryEvent().newEntry();

        if (stableAssignmentsWatchEvent.value() == null) {
            return completedFuture(null);
        }

        int partitionId = extractPartitionNumber(stableAssignmentsWatchEvent.key());
        int tableId = extractTableId(stableAssignmentsWatchEvent.key(), STABLE_ASSIGNMENTS_PREFIX);

        TablePartitionId tablePartitionId = new TablePartitionId(tableId, partitionId);

        Set<Assignment> stableAssignments = ByteUtils.fromBytes(stableAssignmentsWatchEvent.value());

        return metaStorageMgr.get(pendingPartAssignmentsKey(tablePartitionId), stableAssignmentsWatchEvent.revision())
                .thenComposeAsync(pendingAssignmentsEntry -> {
                    // Update raft client peers and learners according to the actual assignments.
                    CompletableFuture<Void> raftClientUpdateFuture = tablesById(evt.revision()).thenAccept(t -> {
                        t.get(tableId).internalTable()
                                .partitionRaftGroupService(tablePartitionId.partitionId())
                                .updateConfiguration(configurationFromAssignments(stableAssignments));
                    });

                    byte[] pendingAssignmentsFromMetaStorage = pendingAssignmentsEntry.value();

                    Set<Assignment> pendingAssignments = pendingAssignmentsFromMetaStorage == null
                            ? Set.of()
                            : ByteUtils.fromBytes(pendingAssignmentsFromMetaStorage);

                    String localMemberName = localNode().name();

                    boolean shouldStopLocalServices = Stream.concat(stableAssignments.stream(), pendingAssignments.stream())
                            .noneMatch(assignment -> assignment.consistentId().equals(localMemberName));

                    if (shouldStopLocalServices) {
                        return allOf(
                                raftClientUpdateFuture,
                                stopAndDestroyPartition(tablePartitionId, evt.revision()));
                    } else {
                        return raftClientUpdateFuture;
                    }
                }, ioExecutor);
    }

    private CompletableFuture<Void> stopAndDestroyPartition(TablePartitionId tablePartitionId, long causalityToken) {
        return tablesById(causalityToken)
                .thenCompose(tables -> {
                    TableImpl table = tables.get(tablePartitionId.tableId());

                    return stopPartition(tablePartitionId, table)
                            .thenCompose(v -> destroyPartitionStorages(tablePartitionId, table));
                });
    }

    /**
     * Stops all resources associated with a given partition, like replicas and partition trackers.
     *
     * @param tablePartitionId Partition ID.
     * @param table Table which this partition belongs to.
     * @return Future that will be completed after all resources have been closed.
     */
    private CompletableFuture<Void> stopPartition(TablePartitionId tablePartitionId, TableImpl table) {
        // TODO: IGNITE-19905 - remove the check.
        if (table != null) {
            closePartitionTrackers(table.internalTable(), tablePartitionId.partitionId());
        }

        CompletableFuture<Boolean> stopReplicaFuture;

        try {
            stopReplicaFuture = replicaMgr.stopReplica(tablePartitionId);
        } catch (NodeStoppingException e) {
            // No-op.
            stopReplicaFuture = completedFuture(false);
        }

        return stopReplicaFuture
                .thenCompose(v -> {
                    try {
                        raftMgr.stopRaftNodes(tablePartitionId);
                    } catch (NodeStoppingException ignored) {
                        // No-op.
                    }

                    return mvGc.removeStorage(tablePartitionId);
                });
    }

    private CompletableFuture<Void> destroyPartitionStorages(TablePartitionId tablePartitionId, TableImpl table) {
        // TODO: IGNITE-18703 Destroy raft log and meta
        // TODO: IGNITE-19905 - remove the check.
        if (table == null) {
            return completedFuture(null);
        }

        InternalTable internalTable = table.internalTable();

        int partitionId = tablePartitionId.partitionId();

        return allOf(
                internalTable.storage().destroyPartition(partitionId),
                runAsync(() -> internalTable.txStateStorage().destroyTxStateStorage(partitionId), ioExecutor)
        );
    }

    private int[] collectTableIndexIds(int tableId, int catalogVersion) {
        return catalogService.indexes(catalogVersion).stream()
                .filter(indexDescriptor -> indexDescriptor.tableId() == tableId)
                .mapToInt(CatalogIndexDescriptor::id)
                .toArray();
    }

    private static void closePartitionTrackers(InternalTable internalTable, int partitionId) {
        closeTracker(internalTable.getPartitionSafeTimeTracker(partitionId));

        closeTracker(internalTable.getPartitionStorageIndexTracker(partitionId));
    }

    private static void closeTracker(@Nullable PendingComparableValuesTracker<?, Void> tracker) {
        if (tracker != null) {
            tracker.close();
        }
    }

    private ClusterNode localNode() {
        return clusterService.topologyService().localMember();
    }

    private PartitionUpdateHandlers createPartitionUpdateHandlers(
            int partitionId,
            PartitionDataStorage partitionDataStorage,
            TableImpl table,
            PendingComparableValuesTracker<HybridTimestamp, Void> safeTimeTracker
    ) {
        TableIndexStoragesSupplier indexes = table.indexStorageAdapters(partitionId);

        IndexUpdateHandler indexUpdateHandler = new IndexUpdateHandler(indexes);

        GcUpdateHandler gcUpdateHandler = new GcUpdateHandler(partitionDataStorage, safeTimeTracker, indexUpdateHandler);

        StorageUpdateHandler storageUpdateHandler = new StorageUpdateHandler(
                partitionId,
                partitionDataStorage,
                gcConfig,
                lowWatermark,
                indexUpdateHandler,
                gcUpdateHandler
        );

        return new PartitionUpdateHandlers(storageUpdateHandler, indexUpdateHandler, gcUpdateHandler);
    }

    /**
     * Returns a table instance if it exists, {@code null} otherwise.
     *
     * @param tableId Table id.
     */
    public @Nullable TableViewInternal getTable(int tableId) {
        return startedTables.get(tableId);
    }

    /**
     * Returns a table instance if it exists, {@code null} otherwise.
     *
     * @param name Table name.
     */
    @TestOnly
    public @Nullable TableViewInternal getTable(String name) {
        return findTableImplByName(startedTables.values(), name);
    }

    private CatalogTableDescriptor getTableDescriptor(int tableId, int catalogVersion) {
        CatalogTableDescriptor tableDescriptor = catalogService.table(tableId, catalogVersion);

        assert tableDescriptor != null : "tableId=" + tableId + ", catalogVersion=" + catalogVersion;

        return tableDescriptor;
    }

    private CatalogZoneDescriptor getZoneDescriptor(CatalogTableDescriptor tableDescriptor, int catalogVersion) {
        CatalogZoneDescriptor zoneDescriptor = catalogService.zone(tableDescriptor.zoneId(), catalogVersion);

        assert zoneDescriptor != null :
                "tableId=" + tableDescriptor.id() + ", zoneId=" + tableDescriptor.zoneId() + ", catalogVersion=" + catalogVersion;

        return zoneDescriptor;
    }

    private static @Nullable TableImpl findTableImplByName(Collection<TableImpl> tables, String name) {
        return tables.stream().filter(table -> table.name().equals(name)).findAny().orElse(null);
    }

    private void startTables(long recoveryRevision) {
        int catalogVersion = catalogService.latestCatalogVersion();

        List<CompletableFuture<?>> startTableFutures = new ArrayList<>();

        // TODO: IGNITE-20384 Clean up abandoned resources for dropped zones from volt and metastore
        for (CatalogTableDescriptor tableDescriptor : catalogService.tables(catalogVersion)) {
            startTableFutures.add(createTableLocally(recoveryRevision, catalogVersion, tableDescriptor));
        }

        // Forces you to wait until recovery is complete before the metastore watches is deployed to avoid races with catalog listeners.
        startVv.update(recoveryRevision, (unused, throwable) -> allOf(startTableFutures.toArray(CompletableFuture[]::new)))
                .whenComplete((unused, throwable) -> {
                    if (throwable != null) {
                        LOG.error("Error starting tables", throwable);
                    } else {
                        LOG.debug("Tables started successfully");
                    }
                });
    }

    /**
     * Returns the future that will complete when, either the future from the argument or {@link #stopManagerFuture} will complete,
     * successfully or exceptionally. Allows to protect from getting stuck at {@link #stop()} when someone is blocked (by using
     * {@link #busyLock}) for a long time.
     *
     * @param future Future.
     */
    private <T> CompletableFuture<T> orStopManagerFuture(CompletableFuture<T> future) {
        return anyOf(future, stopManagerFuture).thenApply(o -> (T) o);
    }
}<|MERGE_RESOLUTION|>--- conflicted
+++ resolved
@@ -1517,16 +1517,10 @@
      * @param name Table name.
      * @return Future representing pending completion of the {@code TableManager#tableAsyncInternal} operation.
      */
-<<<<<<< HEAD
-    private CompletableFuture<TableImpl> tableAsyncInternal(String name) {
+    private CompletableFuture<TableViewInternal> tableAsyncInternal(String name) {
         return spanWithResult("TableManager.tableAsyncInternal", (span) ->
                 inBusyLockAsync(busyLock, () -> {
                     HybridTimestamp now = clock.now();
-=======
-    private CompletableFuture<TableViewInternal> tableAsyncInternal(String name) {
-        return inBusyLockAsync(busyLock, () -> {
-            HybridTimestamp now = clock.now();
->>>>>>> 29292de3
 
                     return orStopManagerFuture(schemaSyncService.waitForMetadataCompleteness(now))
                             .thenComposeAsync(unused -> inBusyLockAsync(busyLock, () -> {
