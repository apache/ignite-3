--- conflicted
+++ resolved
@@ -741,30 +741,14 @@
 
                 PartitionStorages partitionStorages = getPartitionStorages(table, partId);
 
-<<<<<<< HEAD
                 PartitionDataStorage partitionDataStorage = partitionDataStorage(partitionStorages.getMvPartitionStorage(),
                         internalTbl, partId);
-=======
-                CompletableFuture<PartitionDataStorage> partitionDataStorageFut = partitionStoragesFut
-                        .thenApply(partitionStorages -> partitionDataStorage(partitionStorages.getMvPartitionStorage(),
-                                internalTbl, partId));
-
-                CompletableFuture<PartitionUpdateHandlers> partitionUpdateHandlersFut = partitionDataStorageFut
-                        .thenApply(storage -> {
-                            PartitionUpdateHandlers partitionUpdateHandlers = createPartitionUpdateHandlers(
-                                    partId,
-                                    storage,
-                                    table,
-                                    getZoneById(zonesConfig, zoneId).dataStorage(),
-                                    safeTimeTracker
-                            );
->>>>>>> f91a6429
 
                 PartitionUpdateHandlers partitionUpdateHandlers = createPartitionUpdateHandlers(
                         partId,
                         partitionDataStorage,
                         table,
-                        dsCfg,
+                        getZoneById(zonesConfig, zoneId).dataStorage(),
                         safeTimeTracker
                 );
 
@@ -774,7 +758,6 @@
 
                 // start new nodes, only if it is table creation, other cases will be covered by rebalance logic
                 if (localMemberAssignment != null) {
-<<<<<<< HEAD
                     CompletableFuture<Boolean> shouldStartGroupFut;
 
                     // If Raft is running in in-memory mode or the PDS has been cleared, we need to remove the current node
@@ -782,28 +765,12 @@
                     // <MUTED> See https://issues.apache.org/jira/browse/IGNITE-16668 for details.
                     // TODO: https://issues.apache.org/jira/browse/IGNITE-19046 Restore "|| !hasData"
                     if (internalTbl.storage().isVolatile()) {
-                        shouldStartGroupFut = queryDataNodesCount(tblId, partId, newConfiguration.peers()).thenApply(dataNodesCount -> {
+                        shouldStartGroupFut = queryDataNodesCount(tableId, partId, newConfiguration.peers()).thenApply(dataNodesCount -> {
                             boolean fullPartitionRestart = dataNodesCount == 0;
 
                             if (fullPartitionRestart) {
                                 return true;
                             }
-=======
-                    startGroupFut = partitionStoragesFut.thenComposeAsync(partitionStorages -> {
-                        CompletableFuture<Boolean> fut;
-
-                        // If Raft is running in in-memory mode or the PDS has been cleared, we need to remove the current node
-                        // from the Raft group in order to avoid the double vote problem.
-                        // <MUTED> See https://issues.apache.org/jira/browse/IGNITE-16668 for details.
-                        // TODO: https://issues.apache.org/jira/browse/IGNITE-19046 Restore "|| !hasData"
-                        if (internalTbl.storage().isVolatile()) {
-                            fut = queryDataNodesCount(tableId, partId, newConfiguration.peers()).thenApply(dataNodesCount -> {
-                                boolean fullPartitionRestart = dataNodesCount == 0;
-
-                                if (fullPartitionRestart) {
-                                    return true;
-                                }
->>>>>>> f91a6429
 
                             boolean majorityAvailable = dataNodesCount >= (newConfiguration.peers().size() / 2) + 1;
 
@@ -836,7 +803,6 @@
                                 partitionUpdateHandlers
                         );
 
-<<<<<<< HEAD
                         Peer serverPeer = newConfiguration.peer(localMemberName);
 
                         var raftNodeId = new RaftNodeId(replicaGrpId, serverPeer);
@@ -869,51 +835,6 @@
                             throw new CompletionException(ex);
                         }
                     }), ioExecutor);
-=======
-                            return partitionDataStorageFut.thenAcceptBothAsync(partitionUpdateHandlersFut,
-                                    (partitionDataStorage, partitionUpdateHandlers) -> inBusyLock(busyLock, () -> {
-                                        TxStateStorage txStatePartitionStorage = partitionStorages.getTxStateStorage();
-
-                                        RaftGroupOptions groupOptions = groupOptionsForPartition(
-                                                internalTbl.storage(),
-                                                internalTbl.txStateStorage(),
-                                                partitionKey(internalTbl, partId),
-                                                partitionUpdateHandlers
-                                        );
-
-                                        Peer serverPeer = newConfiguration.peer(localMemberName);
-
-                                        var raftNodeId = new RaftNodeId(replicaGrpId, serverPeer);
-
-                                        try {
-                                            // TODO: use RaftManager interface, see https://issues.apache.org/jira/browse/IGNITE-18273
-                                            ((Loza) raftMgr).startRaftGroupNode(
-                                                    raftNodeId,
-                                                    newConfiguration,
-                                                    new PartitionListener(
-                                                            partitionDataStorage,
-                                                            partitionUpdateHandlers.storageUpdateHandler,
-                                                            txStatePartitionStorage,
-                                                            safeTimeTracker,
-                                                            storageIndexTracker
-                                                    ),
-                                                    new RebalanceRaftGroupEventsListener(
-                                                            metaStorageMgr,
-                                                            replicaGrpId,
-                                                            busyLock,
-                                                            createPartitionMover(internalTbl, partId),
-                                                            this::calculateAssignments,
-                                                            rebalanceScheduler
-                                                    ),
-                                                    groupOptions
-                                            );
-                                        } catch (NodeStoppingException ex) {
-                                            throw new CompletionException(ex);
-                                        }
-                                    }), ioExecutor);
-                        }));
-                    }, ioExecutor);
->>>>>>> f91a6429
                 } else {
                     startGroupFut = completedFuture(null);
                 }
@@ -934,7 +855,6 @@
                                 return;
                             }
 
-<<<<<<< HEAD
                             MvPartitionStorage partitionStorage = partitionStorages.getMvPartitionStorage();
                             TxStateStorage txStateStorage = partitionStorages.getTxStateStorage();
 
@@ -952,7 +872,7 @@
                                                 lockMgr,
                                                 scanRequestExecutor,
                                                 partId,
-                                                tblId,
+                                                tableId,
                                                 table.indexesLockers(partId),
                                                 new Lazy<>(
                                                         () -> table.indexStorageAdapters(partId).get().get(table.pkId())
@@ -964,7 +884,7 @@
                                                 placementDriver,
                                                 partitionUpdateHandlers.storageUpdateHandler,
                                                 new NonHistoricSchemas(schemaManager),
-                                                schemaManager.schemaRegistry(causalityToken, tblId),
+                                                schemaManager.schemaRegistry(causalityToken, tableId),
                                                 localNode(),
                                                 table.internalTable().storage(),
                                                 indexBuilder,
@@ -976,50 +896,6 @@
                             } catch (NodeStoppingException ex) {
                                 throw new AssertionError("Loza was stopped before Table manager", ex);
                             }
-=======
-                            return partitionStoragesFut.thenAcceptBoth(partitionUpdateHandlersFut,
-                                    (partitionStorages, partitionUpdateHandlers) -> {
-                                        MvPartitionStorage partitionStorage = partitionStorages.getMvPartitionStorage();
-                                        TxStateStorage txStateStorage = partitionStorages.getTxStateStorage();
-
-                                        try {
-                                            replicaMgr.startReplica(
-                                                    replicaGrpId,
-                                                    allOf(
-                                                            ((Loza) raftMgr).raftNodeReadyFuture(replicaGrpId),
-                                                            table.pkIndexesReadyFuture()
-                                                    ),
-                                                    new PartitionReplicaListener(
-                                                            partitionStorage,
-                                                            updatedRaftGroupService,
-                                                            txManager,
-                                                            lockMgr,
-                                                            scanRequestExecutor,
-                                                            partId,
-                                                            tableId,
-                                                            table.indexesLockers(partId),
-                                                            new Lazy<>(() -> table.indexStorageAdapters(partId).get().get(table.pkId())),
-                                                            () -> table.indexStorageAdapters(partId).get(),
-                                                            clock,
-                                                            safeTimeTracker,
-                                                            txStateStorage,
-                                                            placementDriver,
-                                                            partitionUpdateHandlers.storageUpdateHandler,
-                                                            new NonHistoricSchemas(schemaManager),
-                                                            schemaManager.schemaRegistry(causalityToken, tableId),
-                                                            localNode(),
-                                                            table.internalTable().storage(),
-                                                            indexBuilder,
-                                                            tablesCfg
-                                                    ),
-                                                    updatedRaftGroupService,
-                                                    storageIndexTracker
-                                            );
-                                        } catch (NodeStoppingException ex) {
-                                            throw new AssertionError("Loza was stopped before Table manager", ex);
-                                        }
-                                    });
->>>>>>> f91a6429
                         }), ioExecutor)
                         .whenComplete((res, ex) -> {
                             if (ex != null) {
@@ -1332,12 +1208,8 @@
 
         createTablePartitionsLocally(causalityToken, assignments, zoneDescriptor.id(), table);
 
-<<<<<<< HEAD
-        pendingTables.put(tblId, table);
-        startedTables.put(tblId, table);
-=======
         pendingTables.put(tableId, table);
->>>>>>> f91a6429
+        startedTables.put(tableId, table);
 
         tablesById(causalityToken).thenAccept(ignored -> inBusyLock(busyLock, () -> {
             pendingTables.remove(tableId);
@@ -1488,13 +1360,9 @@
                         .thenApply(v -> map);
             }));
 
-<<<<<<< HEAD
-            startedTables.remove(tblId);
-
-            fireEvent(TableEvent.DROP, new TableEventParameters(causalityToken, tblId))
-=======
+            startedTables.remove(tableId);
+
             fireEvent(TableEvent.DROP, new TableEventParameters(causalityToken, tableId))
->>>>>>> f91a6429
                     .whenComplete((v, e) -> {
                         if (e != null) {
                             LOG.error("Error on " + TableEvent.DROP + " notification", e);
@@ -2291,32 +2159,13 @@
         CompletableFuture<Void> localServicesStartFuture;
 
         if (shouldStartLocalServices) {
-<<<<<<< HEAD
             localServicesStartFuture = localPartsByTableIdVv.get(causalityToken).thenComposeAsync(oldMap -> {
                 PartitionSet partitionSet = oldMap.get(tableId).copy();
-=======
-            ((InternalTableImpl) internalTable).updatePartitionTrackers(partId, safeTimeTracker, storageIndexTracker);
-
-            localServicesStartFuture = getOrCreatePartitionStorages(tbl, partId)
-                    .thenAcceptAsync(partitionStorages -> {
-                        MvPartitionStorage mvPartitionStorage = partitionStorages.getMvPartitionStorage();
-                        TxStateStorage txStatePartitionStorage = partitionStorages.getTxStateStorage();
->>>>>>> f91a6429
 
                 return createPartitionStorages(tbl, partitionSet).thenApply(u -> {
                     var newMap = new HashMap<>(oldMap);
 
-<<<<<<< HEAD
                     newMap.put(tableId, partitionSet);
-=======
-                        PartitionUpdateHandlers partitionUpdateHandlers = createPartitionUpdateHandlers(
-                                partId,
-                                partitionDataStorage,
-                                tbl,
-                                getZoneById(zonesConfig, tableDescriptor.zoneId()).dataStorage(),
-                                safeTimeTracker
-                        );
->>>>>>> f91a6429
 
                     return newMap;
                 });
@@ -2326,24 +2175,13 @@
                 MvPartitionStorage mvPartitionStorage = partitionStorages.getMvPartitionStorage();
                 TxStateStorage txStatePartitionStorage = partitionStorages.getTxStateStorage();
 
-<<<<<<< HEAD
                 PartitionDataStorage partitionDataStorage = partitionDataStorage(mvPartitionStorage, internalTable, partId);
-=======
-                        RaftGroupEventsListener raftGrpEvtsLsnr = new RebalanceRaftGroupEventsListener(
-                                metaStorageMgr,
-                                replicaGrpId,
-                                busyLock,
-                                createPartitionMover(internalTable, partId),
-                                this::calculateAssignments,
-                                rebalanceScheduler
-                        );
->>>>>>> f91a6429
 
                 PartitionUpdateHandlers partitionUpdateHandlers = createPartitionUpdateHandlers(
                         partId,
                         partitionDataStorage,
                         tbl,
-                        dstZoneCfg.dataStorage(),
+                        getZoneById(zonesConfig, tableDescriptor.zoneId()).dataStorage(),
                         safeTimeTracker
                 );
 
@@ -2364,9 +2202,7 @@
 
                 RaftGroupEventsListener raftGrpEvtsLsnr = new RebalanceRaftGroupEventsListener(
                         metaStorageMgr,
-                        tblCfg,
                         replicaGrpId,
-                        partId,
                         busyLock,
                         createPartitionMover(internalTable, partId),
                         this::calculateAssignments,
@@ -2762,7 +2598,6 @@
         return new PartitionUpdateHandlers(storageUpdateHandler, indexUpdateHandler, gcUpdateHandler);
     }
 
-<<<<<<< HEAD
     /**
      * Returns a table instance if it exists, {@code null} otherwise.
      *
@@ -2770,7 +2605,8 @@
      */
     public @Nullable TableImpl getTable(int tableId) {
         return startedTables.get(tableId);
-=======
+    }
+
     private @Nullable CatalogTableDescriptor getTableDescriptor(int id) {
         TableView tableView = findTableView(tablesCfg.value(), id);
 
@@ -2779,6 +2615,5 @@
 
     private CatalogZoneDescriptor getZoneDescriptor(int id) {
         return toZoneDescriptor(getZoneById(zonesConfig, id).value());
->>>>>>> f91a6429
     }
 }