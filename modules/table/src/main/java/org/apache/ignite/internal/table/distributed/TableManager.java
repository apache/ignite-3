--- conflicted
+++ resolved
@@ -440,14 +440,6 @@
 
         lowWatermark.start();
 
-<<<<<<< HEAD
-        distributionZonesConfiguration.distributionZones().any().replicas().listen(this::onUpdateReplicas);
-
-        // TODO: IGNITE-18694 - Recovery for the case when zones watch listener processed event but assignments were not updated.
-        metaStorageMgr.registerPrefixWatch(zoneDataNodesKey(), distributionZonesDataNodesListener);
-
-=======
->>>>>>> a6cda374
         metaStorageMgr.registerPrefixWatch(ByteArray.fromString(PENDING_ASSIGNMENTS_PREFIX), pendingAssignmentsRebalanceListener);
         metaStorageMgr.registerPrefixWatch(ByteArray.fromString(STABLE_ASSIGNMENTS_PREFIX), stableAssignmentsRebalanceListener);
         metaStorageMgr.registerPrefixWatch(ByteArray.fromString(ASSIGNMENTS_SWITCH_REDUCE_PREFIX), assignmentsSwitchRebalanceListener);
@@ -1913,97 +1905,6 @@
     }
 
     /**
-<<<<<<< HEAD
-     * Creates meta storage listener for distribution zones data nodes updates.
-     *
-     * @return The watch listener.
-     */
-    private WatchListener createDistributionZonesDataNodesListener() {
-        return new WatchListener() {
-            @Override
-            public CompletableFuture<Void> onUpdate(WatchEvent evt) {
-                if (!busyLock.enterBusy()) {
-                    return failedFuture(new NodeStoppingException());
-                }
-
-                try {
-                    byte[] dataNodesBytes = evt.entryEvent().newEntry().value();
-
-                    if (dataNodesBytes == null) {
-                        //The zone was removed so data nodes was removed too.
-                        return completedFuture(null);
-                    }
-
-                    NamedConfigurationTree<TableConfiguration, TableView, TableChange> tables = tablesCfg.tables();
-
-                    int zoneId = extractZoneId(evt.entryEvent().newEntry().key());
-
-                    for (int i = 0; i < tables.value().size(); i++) {
-                        TableView tableView = tables.value().get(i);
-
-                        int tableZoneId = tableView.zoneId();
-
-                        if (zoneId == tableZoneId) {
-                            TableConfiguration tableCfg = tables.get(tableView.name());
-
-                            byte[] assignmentsBytes = ((ExtendedTableConfiguration) tableCfg).assignments().value();
-
-                            List<Set<Assignment>> tableAssignments = ByteUtils.fromBytes(assignmentsBytes);
-
-                            DistributionZoneConfiguration distributionZoneConfiguration =
-                                    getZoneById(distributionZonesConfiguration, tableZoneId);
-
-                            Set<String> dataNodes = dataNodes(
-                                    ByteUtils.fromBytes(dataNodesBytes),
-                                    distributionZoneConfiguration.filter().value()
-                            ).stream()
-                                    .map(NodeWithAttributes::nodeName)
-                                    .collect(Collectors.toSet());
-
-                            if (dataNodes.isEmpty()) {
-                                return completedFuture(null);
-                            }
-
-                            for (int part = 0; part < distributionZoneConfiguration.partitions().value(); part++) {
-                                UUID tableId = ((ExtendedTableConfiguration) tableCfg).id().value();
-
-                                TablePartitionId replicaGrpId = new TablePartitionId(tableId, part);
-
-                                int replicas = distributionZoneConfiguration.replicas().value();
-
-                                int partId = part;
-
-                                updatePendingAssignmentsKeys(
-                                        tableView.name(), replicaGrpId, dataNodes, replicas,
-                                        evt.entryEvent().newEntry().revision(), metaStorageMgr, part, tableAssignments.get(part)
-                                ).exceptionally(e -> {
-                                    LOG.error(
-                                            "Exception on updating assignments for [table={}, partition={}]", e, tableView.name(),
-                                            partId
-                                    );
-
-                                    return null;
-                                });
-                            }
-                        }
-                    }
-
-                    return completedFuture(null);
-                } finally {
-                    busyLock.leaveBusy();
-                }
-            }
-
-            @Override
-            public void onError(Throwable e) {
-                LOG.warn("Unable to process data nodes event", e);
-            }
-        };
-    }
-
-    /**
-=======
->>>>>>> a6cda374
      * Creates meta storage listener for pending assignments updates.
      *
      * @return The watch listener.
