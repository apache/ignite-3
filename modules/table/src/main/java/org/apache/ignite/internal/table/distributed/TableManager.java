--- conflicted
+++ resolved
@@ -848,13 +848,9 @@
                                                     safeTime,
                                                     txStateStorage,
                                                     placementDriver,
-<<<<<<< HEAD
                                                     storageUpdateHandler,
-                                                    this::isLocalPeer
-=======
                                                     this::isLocalPeer,
                                                     schemaManager.schemaRegistry(causalityToken, tblId)
->>>>>>> 7a12bf72
                                             )
                                     );
                                 } catch (NodeStoppingException ex) {
@@ -1910,13 +1906,9 @@
                                             safeTime,
                                             txStatePartitionStorage,
                                             placementDriver,
-<<<<<<< HEAD
                                             storageUpdateHandler,
-                                            TableManager.this::isLocalPeer
-=======
                                             TableManager.this::isLocalPeer,
                                             completedFuture(schemaManager.schemaRegistry(tblId))
->>>>>>> 7a12bf72
                                     )
                             );
                         } catch (NodeStoppingException e) {
