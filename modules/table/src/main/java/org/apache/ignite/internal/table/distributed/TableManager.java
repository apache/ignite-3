/*
 * Licensed to the Apache Software Foundation (ASF) under one or more
 * contributor license agreements. See the NOTICE file distributed with
 * this work for additional information regarding copyright ownership.
 * The ASF licenses this file to You under the Apache License, Version 2.0
 * (the "License"); you may not use this file except in compliance with
 * the License. You may obtain a copy of the License at
 *
 *      http://www.apache.org/licenses/LICENSE-2.0
 *
 * Unless required by applicable law or agreed to in writing, software
 * distributed under the License is distributed on an "AS IS" BASIS,
 * WITHOUT WARRANTIES OR CONDITIONS OF ANY KIND, either express or implied.
 * See the License for the specific language governing permissions and
 * limitations under the License.
 */

package org.apache.ignite.internal.table.distributed;

import static java.util.Collections.emptySet;
import static java.util.Collections.unmodifiableMap;
import static java.util.concurrent.CompletableFuture.allOf;
import static java.util.concurrent.CompletableFuture.anyOf;
import static java.util.concurrent.CompletableFuture.completedFuture;
import static java.util.concurrent.CompletableFuture.failedFuture;
import static java.util.concurrent.CompletableFuture.runAsync;
import static java.util.concurrent.CompletableFuture.supplyAsync;
import static java.util.function.Function.identity;
import static java.util.stream.Collectors.groupingBy;
import static java.util.stream.Collectors.toList;
import static org.apache.ignite.internal.causality.IncrementalVersionedValue.dependingOn;
import static org.apache.ignite.internal.event.EventListener.fromConsumer;
import static org.apache.ignite.internal.partition.replicator.LocalPartitionReplicaEvent.AFTER_REPLICA_DESTROYED;
import static org.apache.ignite.internal.partition.replicator.LocalPartitionReplicaEvent.AFTER_REPLICA_STOPPED;
import static org.apache.ignite.internal.partition.replicator.LocalPartitionReplicaEvent.BEFORE_REPLICA_STARTED;
import static org.apache.ignite.internal.partition.replicator.SafeLowWatermarkUtils.catalogSafeLowWatermark;
import static org.apache.ignite.internal.table.distributed.TableUtils.aliveTables;
import static org.apache.ignite.internal.table.distributed.index.IndexUtils.registerIndexesToTable;
import static org.apache.ignite.internal.thread.ThreadOperation.STORAGE_READ;
import static org.apache.ignite.internal.thread.ThreadOperation.STORAGE_WRITE;
import static org.apache.ignite.internal.util.CollectionUtils.difference;
import static org.apache.ignite.internal.util.CompletableFutures.allOfToList;
import static org.apache.ignite.internal.util.CompletableFutures.copyStateTo;
import static org.apache.ignite.internal.util.CompletableFutures.emptyListCompletedFuture;
import static org.apache.ignite.internal.util.CompletableFutures.falseCompletedFuture;
import static org.apache.ignite.internal.util.CompletableFutures.nullCompletedFuture;
import static org.apache.ignite.internal.util.CompletableFutures.trueCompletedFuture;
import static org.apache.ignite.internal.util.ExceptionUtils.hasCause;
import static org.apache.ignite.internal.util.ExceptionUtils.sneakyThrow;
import static org.apache.ignite.internal.util.IgniteUtils.closeAllManually;
import static org.apache.ignite.internal.util.IgniteUtils.inBusyLock;
import static org.apache.ignite.internal.util.IgniteUtils.inBusyLockAsync;
import static org.apache.ignite.internal.util.IgniteUtils.shutdownAndAwaitTermination;
import static org.apache.ignite.lang.ErrorGroups.Common.INTERNAL_ERR;
import static org.apache.ignite.lang.ErrorGroups.Common.NODE_STOPPING_ERR;

import it.unimi.dsi.fastutil.ints.IntOpenHashSet;
import java.util.ArrayList;
import java.util.Collection;
import java.util.HashMap;
import java.util.HashSet;
import java.util.List;
import java.util.Map;
import java.util.Objects;
import java.util.Set;
import java.util.concurrent.CompletableFuture;
import java.util.concurrent.ConcurrentHashMap;
import java.util.concurrent.Executor;
import java.util.concurrent.ExecutorService;
import java.util.concurrent.Executors;
import java.util.concurrent.LinkedBlockingQueue;
import java.util.concurrent.ScheduledExecutorService;
import java.util.concurrent.ThreadPoolExecutor;
import java.util.concurrent.TimeUnit;
import java.util.concurrent.atomic.AtomicBoolean;
import java.util.function.Function;
import java.util.function.Supplier;
import org.apache.ignite.internal.catalog.Catalog;
import org.apache.ignite.internal.catalog.CatalogService;
import org.apache.ignite.internal.catalog.descriptors.CatalogSchemaDescriptor;
import org.apache.ignite.internal.catalog.descriptors.CatalogTableDescriptor;
import org.apache.ignite.internal.catalog.descriptors.CatalogTableProperties;
import org.apache.ignite.internal.catalog.descriptors.CatalogZoneDescriptor;
import org.apache.ignite.internal.catalog.events.AlterTablePropertiesEventParameters;
import org.apache.ignite.internal.catalog.events.CatalogEvent;
import org.apache.ignite.internal.catalog.events.CatalogEventParameters;
import org.apache.ignite.internal.catalog.events.CreateTableEventParameters;
import org.apache.ignite.internal.catalog.events.DropTableEventParameters;
import org.apache.ignite.internal.catalog.events.RenameTableEventParameters;
import org.apache.ignite.internal.causality.CompletionListener;
import org.apache.ignite.internal.causality.IncrementalVersionedValue;
import org.apache.ignite.internal.causality.OutdatedTokenException;
import org.apache.ignite.internal.causality.RevisionListenerRegistry;
import org.apache.ignite.internal.components.LogSyncer;
import org.apache.ignite.internal.components.NodeProperties;
import org.apache.ignite.internal.configuration.SystemDistributedConfiguration;
import org.apache.ignite.internal.configuration.utils.SystemDistributedConfigurationPropertyHolder;
import org.apache.ignite.internal.distributionzones.DistributionZonesUtil;
import org.apache.ignite.internal.event.EventListener;
import org.apache.ignite.internal.failure.FailureContext;
import org.apache.ignite.internal.failure.FailureProcessor;
import org.apache.ignite.internal.hlc.ClockService;
import org.apache.ignite.internal.hlc.HybridTimestamp;
import org.apache.ignite.internal.hlc.HybridTimestampTracker;
import org.apache.ignite.internal.lang.IgniteInternalException;
import org.apache.ignite.internal.lang.NodeStoppingException;
import org.apache.ignite.internal.logger.IgniteLogger;
import org.apache.ignite.internal.logger.Loggers;
import org.apache.ignite.internal.lowwatermark.LowWatermark;
import org.apache.ignite.internal.lowwatermark.event.ChangeLowWatermarkEventParameters;
import org.apache.ignite.internal.lowwatermark.event.LowWatermarkEvent;
import org.apache.ignite.internal.manager.ComponentContext;
import org.apache.ignite.internal.manager.IgniteComponent;
import org.apache.ignite.internal.marshaller.ReflectionMarshallersProvider;
import org.apache.ignite.internal.metastorage.MetaStorageManager;
import org.apache.ignite.internal.metastorage.Revisions;
import org.apache.ignite.internal.metrics.LongGauge;
import org.apache.ignite.internal.metrics.MetricManager;
import org.apache.ignite.internal.network.InternalClusterNode;
import org.apache.ignite.internal.network.MessagingService;
import org.apache.ignite.internal.network.TopologyService;
import org.apache.ignite.internal.network.serialization.MessageSerializationRegistry;
import org.apache.ignite.internal.partition.replicator.LocalBeforeReplicaStartEventParameters;
import org.apache.ignite.internal.partition.replicator.LocalPartitionReplicaEventParameters;
import org.apache.ignite.internal.partition.replicator.NaiveAsyncReadWriteLock;
import org.apache.ignite.internal.partition.replicator.PartitionReplicaLifecycleManager;
import org.apache.ignite.internal.partition.replicator.PartitionReplicaLifecycleManager.TablePartitionReplicaProcessorFactory;
import org.apache.ignite.internal.partition.replicator.ZoneResourcesManager.ZonePartitionResources;
import org.apache.ignite.internal.partition.replicator.raft.snapshot.PartitionDataStorage;
import org.apache.ignite.internal.partition.replicator.raft.snapshot.PartitionKey;
import org.apache.ignite.internal.partition.replicator.raft.snapshot.ZonePartitionKey;
import org.apache.ignite.internal.partition.replicator.raft.snapshot.outgoing.OutgoingSnapshotsManager;
import org.apache.ignite.internal.partition.replicator.schema.CatalogValidationSchemasSource;
import org.apache.ignite.internal.partition.replicator.schema.ExecutorInclinedSchemaSyncService;
import org.apache.ignite.internal.placementdriver.PlacementDriver;
import org.apache.ignite.internal.placementdriver.wrappers.ExecutorInclinedPlacementDriver;
import org.apache.ignite.internal.raft.ExecutorInclinedRaftCommandRunner;
import org.apache.ignite.internal.raft.service.RaftCommandRunner;
import org.apache.ignite.internal.replicator.ReplicaManager;
import org.apache.ignite.internal.replicator.ReplicaService;
import org.apache.ignite.internal.replicator.TablePartitionId;
import org.apache.ignite.internal.replicator.ZonePartitionId;
import org.apache.ignite.internal.replicator.configuration.ReplicationConfiguration;
import org.apache.ignite.internal.schema.SchemaManager;
import org.apache.ignite.internal.schema.SchemaSyncService;
import org.apache.ignite.internal.schema.configuration.GcConfiguration;
import org.apache.ignite.internal.storage.DataStorageManager;
import org.apache.ignite.internal.storage.MvPartitionStorage;
import org.apache.ignite.internal.storage.StorageClosedException;
import org.apache.ignite.internal.storage.StorageDestroyedException;
import org.apache.ignite.internal.storage.engine.MvTableStorage;
import org.apache.ignite.internal.storage.engine.StorageEngine;
import org.apache.ignite.internal.storage.engine.StorageTableDescriptor;
import org.apache.ignite.internal.storage.metrics.StorageEngineTablesMetricSource;
import org.apache.ignite.internal.table.IgniteTablesInternal;
import org.apache.ignite.internal.table.InternalTable;
import org.apache.ignite.internal.table.StreamerReceiverRunner;
import org.apache.ignite.internal.table.TableImpl;
import org.apache.ignite.internal.table.TableViewInternal;
import org.apache.ignite.internal.table.distributed.PartitionModificationCounterFactory.SizeSupplier;
import org.apache.ignite.internal.table.distributed.gc.GcUpdateHandler;
import org.apache.ignite.internal.table.distributed.gc.MvGc;
import org.apache.ignite.internal.table.distributed.index.IndexMetaStorage;
import org.apache.ignite.internal.table.distributed.index.IndexUpdateHandler;
import org.apache.ignite.internal.table.distributed.raft.MinimumRequiredTimeCollectorService;
import org.apache.ignite.internal.table.distributed.raft.TablePartitionProcessor;
import org.apache.ignite.internal.table.distributed.raft.snapshot.FullStateTransferIndexChooser;
import org.apache.ignite.internal.table.distributed.raft.snapshot.PartitionMvStorageAccessImpl;
import org.apache.ignite.internal.table.distributed.raft.snapshot.SnapshotAwarePartitionDataStorage;
import org.apache.ignite.internal.table.distributed.replicator.PartitionReplicaListener;
import org.apache.ignite.internal.table.distributed.schema.SchemaVersions;
import org.apache.ignite.internal.table.distributed.schema.SchemaVersionsImpl;
import org.apache.ignite.internal.table.distributed.storage.InternalTableImpl;
import org.apache.ignite.internal.table.distributed.storage.NullStorageEngine;
import org.apache.ignite.internal.table.metrics.TableMetricSource;
import org.apache.ignite.internal.thread.IgniteThreadFactory;
import org.apache.ignite.internal.tx.LockManager;
import org.apache.ignite.internal.tx.TxManager;
import org.apache.ignite.internal.tx.configuration.TransactionConfiguration;
import org.apache.ignite.internal.tx.impl.RemotelyTriggeredResourceRegistry;
import org.apache.ignite.internal.tx.impl.TransactionInflights;
import org.apache.ignite.internal.tx.impl.TransactionStateResolver;
import org.apache.ignite.internal.tx.storage.state.rocksdb.TxStateRocksDbSharedStorage;
import org.apache.ignite.internal.util.CompletableFutures;
import org.apache.ignite.internal.util.IgniteSpinBusyLock;
import org.apache.ignite.internal.util.IgniteUtils;
import org.apache.ignite.internal.util.Lazy;
import org.apache.ignite.internal.util.LongPriorityQueue;
import org.apache.ignite.internal.util.PendingComparableValuesTracker;
import org.apache.ignite.lang.IgniteException;
import org.apache.ignite.sql.IgniteSql;
import org.apache.ignite.table.QualifiedName;
import org.apache.ignite.table.QualifiedNameHelper;
import org.apache.ignite.table.Table;
import org.jetbrains.annotations.Nullable;
import org.jetbrains.annotations.TestOnly;

/**
 * Table manager.
 */
public class TableManager implements IgniteTablesInternal, IgniteComponent {
    /** The logger. */
    private static final IgniteLogger LOG = Loggers.forClass(TableManager.class);

    private final TopologyService topologyService;

    /** Replica manager. */
    private final ReplicaManager replicaMgr;

    /** Lock manager. */
    private final LockManager lockMgr;

    /** Replica service. */
    private final ReplicaService replicaSvc;

    /** Transaction manager. */
    private final TxManager txManager;

    /** Meta storage manager. */
    private final MetaStorageManager metaStorageMgr;

    /** Data storage manager. */
    private final DataStorageManager dataStorageMgr;

    /**
     * Versioned value for linearizing table changing events.
     *
     * @see #localPartitionsVv
     * @see #assignmentsUpdatedVv
     */
    private final IncrementalVersionedValue<Void> tablesVv;

    /**
     * Versioned value for linearizing table partitions changing events.
     *
     * <p>Completed strictly after {@link #tablesVv} and strictly before {@link #assignmentsUpdatedVv}.
     */
    private final IncrementalVersionedValue<Void> localPartitionsVv;

    /**
     * Versioned value for tracking RAFT groups initialization and starting completion.
     *
     * <p>Completed strictly after {@link #localPartitionsVv}.
     */
    private final IncrementalVersionedValue<Void> assignmentsUpdatedVv;

    /** Registered tables. */
    private final Map<Integer, TableViewInternal> tables = new ConcurrentHashMap<>();

    /** Started tables. */
    private final Map<Integer, TableViewInternal> startedTables = new ConcurrentHashMap<>();

    /** A queue for deferred table destruction events. */
    private final LongPriorityQueue<DestroyTableEvent> destructionEventsQueue =
            new LongPriorityQueue<>(DestroyTableEvent::catalogVersion);

    /** Local partitions. */
    private final Map<Integer, PartitionSet> localPartsByTableId = new ConcurrentHashMap<>();

    /** Busy lock to stop synchronously. */
    private final IgniteSpinBusyLock busyLock = new IgniteSpinBusyLock();

    /** Prevents double stopping the component. */
    private final AtomicBoolean beforeStopGuard = new AtomicBoolean();

    private final AtomicBoolean stopGuard = new AtomicBoolean();

    /** Schema manager. */
    private final SchemaManager schemaManager;

    private final TxStateRocksDbSharedStorage sharedTxStateStorage;

    /** Scan request executor. */
    private final ExecutorService scanRequestExecutor;

    /**
     * Separate executor for IO operations like partition storage initialization or partition raft group meta data persisting.
     */
    private final ExecutorService ioExecutor;

    private final ClockService clockService;

    private final OutgoingSnapshotsManager outgoingSnapshotsManager;

    private final SchemaSyncService executorInclinedSchemaSyncService;

    private final CatalogService catalogService;

    private final FailureProcessor failureProcessor;

    /** Incoming RAFT snapshots executor. */
    private final ThreadPoolExecutor incomingSnapshotsExecutor;

    private final MvGc mvGc;

    private final LowWatermark lowWatermark;

    private final HybridTimestampTracker observableTimestampTracker;

    /** Placement driver. */
    private final PlacementDriver executorInclinedPlacementDriver;

    /** A supplier function that returns {@link IgniteSql}. */
    private final Supplier<IgniteSql> sql;

    private final SchemaVersions schemaVersions;

    private final PartitionReplicatorNodeRecovery partitionReplicatorNodeRecovery;

    /** Ends at the {@link IgniteComponent#stopAsync(ComponentContext)} with an {@link NodeStoppingException}. */
    private final CompletableFuture<Void> stopManagerFuture = new CompletableFuture<>();

    private final ReplicationConfiguration replicationConfiguration;

    /**
     * Executes partition operations (that might cause I/O and/or be blocked on locks).
     */
    private final Executor partitionOperationsExecutor;

    /** Marshallers provider. */
    private final ReflectionMarshallersProvider marshallers = new ReflectionMarshallersProvider();

    /** Index chooser for full state transfer. */
    private final FullStateTransferIndexChooser fullStateTransferIndexChooser;

    private final RemotelyTriggeredResourceRegistry remotelyTriggeredResourceRegistry;

    private final TransactionInflights transactionInflights;

    private final TransactionConfiguration txCfg;

    private final String nodeName;

    private final PartitionReplicaLifecycleManager partitionReplicaLifecycleManager;

    private final NodeProperties nodeProperties;

    @Nullable
    private ScheduledExecutorService streamerFlushExecutor;

    private final IndexMetaStorage indexMetaStorage;

    private final MinimumRequiredTimeCollectorService minTimeCollectorService;

    @Nullable
    private StreamerReceiverRunner streamerReceiverRunner;

    private final CompletableFuture<Void> readyToProcessReplicaStarts = new CompletableFuture<>();

    // TODO https://issues.apache.org/jira/browse/IGNITE-25347
    /** Mapping zone identifier to a collection of tables related to the zone. */
    private final Map<Integer, Set<TableViewInternal>> tablesPerZone = new HashMap<>();
    /** Locks to synchronize an access to the {@link #tablesPerZone}. */
    private final Map<Integer, NaiveAsyncReadWriteLock> tablesPerZoneLocks = new ConcurrentHashMap<>();

    /** Configuration of rebalance retries delay. */
    private final SystemDistributedConfigurationPropertyHolder<Integer> rebalanceRetryDelayConfiguration;

    private final EventListener<LocalBeforeReplicaStartEventParameters> onBeforeZoneReplicaStartedListener = this::beforeZoneReplicaStarted;
    private final EventListener<LocalPartitionReplicaEventParameters> onZoneReplicaStoppedListener = this::onZoneReplicaStopped;
    private final EventListener<LocalPartitionReplicaEventParameters> onZoneReplicaDestroyedListener = this::onZoneReplicaDestroyed;

    private final EventListener<CreateTableEventParameters> onTableCreateListener = this::loadTableToZoneOnTableCreate;
    private final EventListener<DropTableEventParameters> onTableDropListener = fromConsumer(this::onTableDrop);
    private final EventListener<CatalogEventParameters> onTableAlterListener = this::onTableAlter;

    private final EventListener<ChangeLowWatermarkEventParameters> onLowWatermarkChangedListener = this::onLwmChanged;

    private final MetricManager metricManager;
    private final PartitionModificationCounterFactory partitionModificationCounterFactory;
    private final Map<TablePartitionId, PartitionModificationCounterMetricSource> partModCounterMetricSources = new ConcurrentHashMap<>();

    /**
     * Creates a new table manager.
     *
     * @param nodeName Node name.
     * @param registry Registry for versioned values.
     * @param gcConfig Garbage collector configuration.
     * @param txCfg Transaction configuration.
     * @param replicationConfiguration Replication configuration.
     * @param replicaMgr Replica manager.
     * @param lockMgr Lock manager.
     * @param replicaSvc Replica service.
     * @param txManager Transaction manager.
     * @param dataStorageMgr Data storage manager.
     * @param schemaManager Schema manager.
     * @param ioExecutor Separate executor for IO operations like partition storage initialization or partition raft group meta data
     *         persisting.
     * @param partitionOperationsExecutor Striped executor on which partition operations (potentially requiring I/O with storages)
     *         will be executed.
     * @param commonScheduler Common Scheduled executor. Needed only for asynchronous start of scheduled operations without
     *         performing blocking, long or IO operations.
     * @param clockService hybrid logical clock service.
     * @param placementDriver Placement driver.
     * @param sql A supplier function that returns {@link IgniteSql}.
     * @param lowWatermark Low watermark.
     * @param transactionInflights Transaction inflights.
     * @param indexMetaStorage Index meta storage.
     * @param partitionReplicaLifecycleManager Partition replica lifecycle manager.
     * @param minTimeCollectorService Collects minimum required timestamp for each partition.
     * @param systemDistributedConfiguration System distributed configuration.
     * @param metricManager Metric manager.
     */
    public TableManager(
            String nodeName,
            RevisionListenerRegistry registry,
            GcConfiguration gcConfig,
            TransactionConfiguration txCfg,
            ReplicationConfiguration replicationConfiguration,
            MessagingService messagingService,
            TopologyService topologyService,
            MessageSerializationRegistry messageSerializationRegistry,
            ReplicaManager replicaMgr,
            LockManager lockMgr,
            ReplicaService replicaSvc,
            TxManager txManager,
            DataStorageManager dataStorageMgr,
            TxStateRocksDbSharedStorage txStateRocksDbSharedStorage,
            MetaStorageManager metaStorageMgr,
            SchemaManager schemaManager,
            ExecutorService ioExecutor,
            Executor partitionOperationsExecutor,
            ScheduledExecutorService commonScheduler,
            ClockService clockService,
            OutgoingSnapshotsManager outgoingSnapshotsManager,
            SchemaSyncService schemaSyncService,
            CatalogService catalogService,
            FailureProcessor failureProcessor,
            HybridTimestampTracker observableTimestampTracker,
            PlacementDriver placementDriver,
            Supplier<IgniteSql> sql,
            RemotelyTriggeredResourceRegistry remotelyTriggeredResourceRegistry,
            LowWatermark lowWatermark,
            TransactionInflights transactionInflights,
            IndexMetaStorage indexMetaStorage,
            LogSyncer logSyncer,
            PartitionReplicaLifecycleManager partitionReplicaLifecycleManager,
            NodeProperties nodeProperties,
            MinimumRequiredTimeCollectorService minTimeCollectorService,
            SystemDistributedConfiguration systemDistributedConfiguration,
            MetricManager metricManager,
            PartitionModificationCounterFactory partitionModificationCounterFactory
    ) {
        this.topologyService = topologyService;
        this.replicaMgr = replicaMgr;
        this.lockMgr = lockMgr;
        this.replicaSvc = replicaSvc;
        this.txManager = txManager;
        this.dataStorageMgr = dataStorageMgr;
        this.metaStorageMgr = metaStorageMgr;
        this.schemaManager = schemaManager;
        this.ioExecutor = ioExecutor;
        this.partitionOperationsExecutor = partitionOperationsExecutor;
        this.clockService = clockService;
        this.outgoingSnapshotsManager = outgoingSnapshotsManager;
        this.catalogService = catalogService;
        this.failureProcessor = failureProcessor;
        this.observableTimestampTracker = observableTimestampTracker;
        this.sql = sql;
        this.replicationConfiguration = replicationConfiguration;
        this.remotelyTriggeredResourceRegistry = remotelyTriggeredResourceRegistry;
        this.lowWatermark = lowWatermark;
        this.transactionInflights = transactionInflights;
        this.txCfg = txCfg;
        this.nodeName = nodeName;
        this.indexMetaStorage = indexMetaStorage;
        this.partitionReplicaLifecycleManager = partitionReplicaLifecycleManager;
        this.nodeProperties = nodeProperties;
        this.minTimeCollectorService = minTimeCollectorService;
        this.metricManager = metricManager;
        this.partitionModificationCounterFactory = partitionModificationCounterFactory;

        this.executorInclinedSchemaSyncService = new ExecutorInclinedSchemaSyncService(schemaSyncService, partitionOperationsExecutor);
        this.executorInclinedPlacementDriver = new ExecutorInclinedPlacementDriver(placementDriver, partitionOperationsExecutor);

        schemaVersions = new SchemaVersionsImpl(executorInclinedSchemaSyncService, catalogService, clockService);

        tablesVv = new IncrementalVersionedValue<>("TableManager#tables", registry, 100, null);

        localPartitionsVv = new IncrementalVersionedValue<>("TableManager#localPartitions", dependingOn(tablesVv));

        assignmentsUpdatedVv = new IncrementalVersionedValue<>("TableManager#assignmentsUpdated", dependingOn(localPartitionsVv));

        scanRequestExecutor = Executors.newSingleThreadExecutor(
                IgniteThreadFactory.create(nodeName, "scan-query-executor", LOG, STORAGE_READ));

        int cpus = Runtime.getRuntime().availableProcessors();

        incomingSnapshotsExecutor = new ThreadPoolExecutor(
                cpus,
                cpus,
                30,
                TimeUnit.SECONDS,
                new LinkedBlockingQueue<>(),
                IgniteThreadFactory.create(nodeName, "incoming-raft-snapshot", LOG, STORAGE_READ, STORAGE_WRITE)
        );
        incomingSnapshotsExecutor.allowCoreThreadTimeOut(true);

        mvGc = new MvGc(nodeName, gcConfig, lowWatermark, failureProcessor);

        partitionReplicatorNodeRecovery = new PartitionReplicatorNodeRecovery(
                messagingService,
                partitionOperationsExecutor,
                tableId -> tablesById().get(tableId)
        );

        this.sharedTxStateStorage = txStateRocksDbSharedStorage;

        fullStateTransferIndexChooser = new FullStateTransferIndexChooser(catalogService, lowWatermark, indexMetaStorage);

        rebalanceRetryDelayConfiguration = new SystemDistributedConfigurationPropertyHolder<>(
                systemDistributedConfiguration,
                (v, r) -> {},
                DistributionZonesUtil.REBALANCE_RETRY_DELAY_MS,
                DistributionZonesUtil.REBALANCE_RETRY_DELAY_DEFAULT,
                Integer::parseInt
        );

        // Register event listeners in the constructor to avoid races with "partitionReplicaLifecycleManager"'s recovery.
        // We rely on the "readyToProcessReplicaStarts" future to block event handling until "startAsync" is completed.
        partitionReplicaLifecycleManager.listen(BEFORE_REPLICA_STARTED, onBeforeZoneReplicaStartedListener);
        partitionReplicaLifecycleManager.listen(AFTER_REPLICA_STOPPED, onZoneReplicaStoppedListener);
        partitionReplicaLifecycleManager.listen(AFTER_REPLICA_DESTROYED, onZoneReplicaDestroyedListener);
    }

    @Override
    public CompletableFuture<Void> startAsync(ComponentContext componentContext) {
        return inBusyLockAsync(busyLock, () -> {
            mvGc.start();

            fullStateTransferIndexChooser.start();

            rebalanceRetryDelayConfiguration.init();

            @Nullable HybridTimestamp lwm = catalogSafeLowWatermark(lowWatermark, catalogService);

            cleanUpResourcesForDroppedTablesOnRecoveryBusy(lwm);

            catalogService.listen(CatalogEvent.TABLE_CREATE, onTableCreateListener);
            catalogService.listen(CatalogEvent.TABLE_DROP, onTableDropListener);
            catalogService.listen(CatalogEvent.TABLE_ALTER, onTableAlterListener);

            lowWatermark.listen(LowWatermarkEvent.LOW_WATERMARK_CHANGED, onLowWatermarkChangedListener);

            partitionReplicatorNodeRecovery.start();

            CompletableFuture<Revisions> recoveryFinishFuture = metaStorageMgr.recoveryFinishedFuture();

            assert recoveryFinishFuture.isDone();

            long recoveryRevision = recoveryFinishFuture.join().revision();

            return recoverTables(recoveryRevision, lwm);
        });
    }

    private CompletableFuture<Boolean> beforeZoneReplicaStarted(LocalBeforeReplicaStartEventParameters parameters) {
        return inBusyLockAsync(busyLock, () -> readyToProcessReplicaStarts
                .thenCompose(v -> beforeZoneReplicaStartedImpl(parameters))
                .thenApply(unused -> false)
        );
    }

    private CompletableFuture<Void> beforeZoneReplicaStartedImpl(LocalBeforeReplicaStartEventParameters parameters) {
        return inBusyLockAsync(busyLock, () -> {
            ZonePartitionId zonePartitionId = parameters.zonePartitionId();

            NaiveAsyncReadWriteLock zoneLock = tablesPerZoneLocks.computeIfAbsent(
                    zonePartitionId.zoneId(),
                    id -> new NaiveAsyncReadWriteLock());

            CompletableFuture<Long> readLockAcquisitionFuture = zoneLock.readLock();

            try {
                return readLockAcquisitionFuture.thenCompose(stamp -> {
                    Set<TableViewInternal> zoneTables = zoneTablesRawSet(zonePartitionId.zoneId());

                    return createPartitionsAndLoadResourcesToZoneReplica(zonePartitionId, zoneTables, parameters);
                }).whenComplete((unused, t) -> readLockAcquisitionFuture.thenAccept(zoneLock::unlockRead));
            } catch (Throwable t) {
                readLockAcquisitionFuture.thenAccept(zoneLock::unlockRead);

                return failedFuture(t);
            }
        });
    }

    private CompletableFuture<Void> createPartitionsAndLoadResourcesToZoneReplica(
            ZonePartitionId zonePartitionId,
            Set<TableViewInternal> zoneTables,
            LocalBeforeReplicaStartEventParameters event
    ) {
        int partitionIndex = zonePartitionId.partitionId();

        PartitionSet singlePartitionIdSet = PartitionSet.of(partitionIndex);

        List<CompletableFuture<?>> storageCreationFutures = zoneTables.stream()
                .map(tbl -> inBusyLockAsync(busyLock, () -> {
                    return createPartitionStoragesIfAbsent(tbl, singlePartitionIdSet)
                            // If the table is already closed, it's not a problem (probably the node is stopping).
                            .exceptionally(ignoreTableClosedException());
                }))
                .collect(toList());

        return CompletableFutures.allOf(storageCreationFutures)
                .thenRunAsync(() -> scheduleMvPartitionsCleanupIfNeeded(zoneTables, partitionIndex, event), ioExecutor)
                // If a table is already closed, it's not a problem (probably the node is stopping).
                .exceptionally(ignoreTableClosedException())
                .thenCompose(unused -> {
                    CompletableFuture<?>[] futures = zoneTables.stream()
                            .map(tbl -> inBusyLockAsync(busyLock, () -> {
                                return runAsync(() -> inBusyLock(busyLock, () -> {
                                    localPartsByTableId.compute(
                                            tbl.tableId(),
                                            (tableId, oldPartitionSet) -> extendPartitionSet(oldPartitionSet, partitionIndex)
                                    );

                                    lowWatermark.getLowWatermarkSafe(lwm ->
                                            registerIndexesToTable(
                                                    tbl,
                                                    catalogService,
                                                    singlePartitionIdSet,
                                                    tbl.schemaView(),
                                                    lwm
                                            )
                                    );

                                    preparePartitionResourcesAndLoadToZoneReplicaBusy(
                                            tbl,
                                            zonePartitionId,
                                            event.resources(),
                                            event.onRecovery()
                                    );
                                }), ioExecutor)
                                // If the table is already closed, it's not a problem (probably the node is stopping).
                                .exceptionally(ignoreTableClosedException());
                            }))
                            .toArray(CompletableFuture[]::new);

                    return allOf(futures);
                });
    }

    private static void scheduleMvPartitionsCleanupIfNeeded(
            Set<TableViewInternal> zoneTables,
            int partitionIndex,
            LocalBeforeReplicaStartEventParameters event
    ) {
        boolean anyMvPartitionStorageIsInRebalanceState = zoneTables.stream()
                .map(table -> table.internalTable().storage().getMvPartition(partitionIndex))
                .filter(Objects::nonNull)
                .anyMatch(partitionStorage -> partitionStorage.lastAppliedIndex() == MvPartitionStorage.REBALANCE_IN_PROGRESS);

        if (anyMvPartitionStorageIsInRebalanceState) {
            event.registerStorageInRebalanceState();
        }

        // Adding the cleanup action even if no MV partition storage is in rebalance state as it might be that the TX state storage is.
        event.addCleanupAction(() -> {
            CompletableFuture<?>[] clearFutures = zoneTables.stream()
                    .map(table -> table.internalTable().storage().clearPartition(partitionIndex))
                    .toArray(CompletableFuture[]::new);
            return allOf(clearFutures);
        });
    }

    private static <T> Function<Throwable, T> ignoreTableClosedException() {
        return ex -> {
            if (hasCause(ex, TableClosedException.class)) {
                return null;
            }
            throw sneakyThrow(ex);
        };
    }

    private CompletableFuture<Boolean> onZoneReplicaStopped(LocalPartitionReplicaEventParameters parameters) {
        ZonePartitionId zonePartitionId = parameters.zonePartitionId();

        NaiveAsyncReadWriteLock zoneLock = tablesPerZoneLocks.computeIfAbsent(
                zonePartitionId.zoneId(),
                id -> new NaiveAsyncReadWriteLock());

        CompletableFuture<Long> readLockAcquisitionFuture = zoneLock.readLock();

        try {
            return readLockAcquisitionFuture.thenCompose(stamp -> {
                CompletableFuture<?>[] futures = zoneTablesRawSet(zonePartitionId.zoneId()).stream()
                        .map(this::stopTablePartitions)
                        .toArray(CompletableFuture[]::new);

                return allOf(futures);
            }).whenComplete((v, t) -> readLockAcquisitionFuture.thenAccept(zoneLock::unlockRead)).thenApply(v -> false);
        } catch (Throwable t) {
            readLockAcquisitionFuture.thenAccept(zoneLock::unlockRead);

            return failedFuture(t);
        }
    }

    private CompletableFuture<Boolean> onZoneReplicaDestroyed(LocalPartitionReplicaEventParameters parameters) {
        ZonePartitionId zonePartitionId = parameters.zonePartitionId();

        NaiveAsyncReadWriteLock zoneLock = tablesPerZoneLocks.computeIfAbsent(
                zonePartitionId.zoneId(),
                id -> new NaiveAsyncReadWriteLock());

        CompletableFuture<Long> readLockAcquisitionFuture = zoneLock.readLock();

        try {
            return readLockAcquisitionFuture.thenCompose(stamp -> {
                return inBusyLockAsync(busyLock, () -> {
                    CompletableFuture<?>[] futures = zoneTablesRawSet(zonePartitionId.zoneId()).stream()
                            .map(table -> supplyAsync(
                                    () -> inBusyLockAsync(
                                            busyLock,
                                            () -> stopAndDestroyTablePartition(
                                                    new TablePartitionId(table.tableId(), zonePartitionId.partitionId()),
                                                    parameters.causalityToken()
                                            )
                                    ),
                                    ioExecutor).thenCompose(identity()))
                            .toArray(CompletableFuture[]::new);

                    return allOf(futures);
                });
            }).whenComplete((v, t) -> readLockAcquisitionFuture.thenAccept(zoneLock::unlockRead)).thenApply((unused) -> false);
        } catch (Throwable t) {
            readLockAcquisitionFuture.thenAccept(zoneLock::unlockRead);

            return failedFuture(t);
        }
    }

    /**
     * During node recovery pre-populates required internal table structures before zone replicas are started.
     *
     * <p>The created resources will then be loaded during replica startup in {@link #beforeZoneReplicaStarted}.
     */
    private CompletableFuture<Void> prepareTableResourcesOnRecovery(
            long causalityToken,
            CatalogZoneDescriptor zoneDescriptor,
            CatalogTableDescriptor tableDescriptor,
            CatalogSchemaDescriptor schemaDescriptor
    ) {
        return inBusyLockAsync(busyLock, () -> {
            TableImpl table = createTableImpl(causalityToken, tableDescriptor, zoneDescriptor, schemaDescriptor);

            int tableId = tableDescriptor.id();

            tables.put(tableId, table);

            return schemaManager.schemaRegistry(causalityToken, tableId)
                    .thenAccept(schemaRegistry -> inBusyLock(busyLock, () -> {
                        table.schemaView(schemaRegistry);

                        addTableToZone(zoneDescriptor.id(), table);

                        startedTables.put(tableId, table);
                    }));
        });
    }

    private CompletableFuture<Boolean> loadTableToZoneOnTableCreate(CreateTableEventParameters parameters) {
        long causalityToken = parameters.causalityToken();
        CatalogTableDescriptor tableDescriptor = parameters.tableDescriptor();
        CatalogZoneDescriptor zoneDescriptor = getZoneDescriptor(tableDescriptor, parameters.catalogVersion());
        CatalogSchemaDescriptor schemaDescriptor = getSchemaDescriptor(tableDescriptor, parameters.catalogVersion());

        return loadTableToZoneOnTableCreate(causalityToken, zoneDescriptor, tableDescriptor, schemaDescriptor)
                .thenApply(v -> false);
    }

    private CompletableFuture<Void> loadTableToZoneOnTableCreate(
            long causalityToken,
            CatalogZoneDescriptor zoneDescriptor,
            CatalogTableDescriptor tableDescriptor,
            CatalogSchemaDescriptor schemaDescriptor
    ) {
        TableImpl table = createTableImpl(causalityToken, tableDescriptor, zoneDescriptor, schemaDescriptor);

        int tableId = tableDescriptor.id();

        tablesVv.update(causalityToken, (ignore, e) -> inBusyLock(busyLock, () -> {
            if (e != null) {
                return failedFuture(e);
            }

            return schemaManager.schemaRegistry(causalityToken, tableId).thenAccept(table::schemaView);
        }));

        // Obtain future, but don't chain on it yet because update() on VVs must be called in the same thread. The method we call
        // will call update() on VVs and inside those updates it will chain on the lock acquisition future.
        CompletableFuture<Long> acquisitionFuture = partitionReplicaLifecycleManager.lockZoneForRead(zoneDescriptor.id());
        try {
            return loadTableToZoneOnTableCreateHavingZoneReadLock(acquisitionFuture, causalityToken, zoneDescriptor, table)
                    .whenComplete((res, ex) -> unlockZoneForRead(zoneDescriptor, acquisitionFuture));
        } catch (Throwable e) {
            unlockZoneForRead(zoneDescriptor, acquisitionFuture);

            return failedFuture(e);
        }
    }

    private CompletableFuture<Void> loadTableToZoneOnTableCreateHavingZoneReadLock(
            CompletableFuture<Long> readLockAcquisitionFuture,
            long causalityToken,
            CatalogZoneDescriptor zoneDescriptor,
            TableImpl table
    ) {
        int tableId = table.tableId();

        // NB: all vv.update() calls must be made from the synchronous part of the method (not in thenCompose()/etc!).
        CompletableFuture<?> localPartsUpdateFuture = localPartitionsVv.update(causalityToken,
                (ignore, throwable) -> inBusyLock(busyLock, () -> readLockAcquisitionFuture.thenComposeAsync(unused -> {
                    PartitionSet parts = new BitSetPartitionSet();

                    for (int i = 0; i < zoneDescriptor.partitions(); i++) {
                        if (partitionReplicaLifecycleManager.hasLocalPartition(new ZonePartitionId(zoneDescriptor.id(), i))) {
                            parts.set(i);
                        }
                    }

                    return createPartitionStoragesIfAbsent(table, parts).thenRun(() -> localPartsByTableId.put(tableId, parts));
                }, ioExecutor))
                // If the table is already closed, it's not a problem (probably the node is stopping).
                .exceptionally(ignoreTableClosedException())
        );

        CompletableFuture<?> tablesByIdFuture = tablesVv.get(causalityToken);

        CompletableFuture<?> createPartsFut = assignmentsUpdatedVv.update(causalityToken, (token, e) -> {
            if (e != null) {
                return failedFuture(e);
            }

            return allOf(localPartsUpdateFuture, tablesByIdFuture).thenRunAsync(() -> inBusyLock(busyLock, () -> {
                for (int i = 0; i < zoneDescriptor.partitions(); i++) {
                    var zonePartitionId = new ZonePartitionId(zoneDescriptor.id(), i);

                    if (partitionReplicaLifecycleManager.hasLocalPartition(zonePartitionId)) {
                        preparePartitionResourcesAndLoadToZoneReplicaBusy(
                                table,
                                zonePartitionId,
                                partitionReplicaLifecycleManager.zonePartitionResources(zonePartitionId),
                                false
                        );
                    }
                }
            }), ioExecutor);
        });

        tables.put(tableId, table);

        // TODO: https://issues.apache.org/jira/browse/IGNITE-19913 Possible performance degradation.
        return createPartsFut.thenAccept(ignore -> {
            startedTables.put(tableId, table);

            addTableToZone(zoneDescriptor.id(), table);
        });
    }

    private void unlockZoneForRead(CatalogZoneDescriptor zoneDescriptor, CompletableFuture<Long> readLockAcquiryFuture) {
        readLockAcquiryFuture.thenAccept(stamp -> {
            partitionReplicaLifecycleManager.unlockZoneForRead(zoneDescriptor.id(), stamp);
        });
    }

    /**
     * Prepare the table partition resources and load it to the zone-based replica.
     *
     * @param table Table.
     * @param zonePartitionId Zone Partition ID.
     * @param resources Replica resources.
     */
    private void preparePartitionResourcesAndLoadToZoneReplicaBusy(
            TableViewInternal table,
            ZonePartitionId zonePartitionId,
            ZonePartitionResources resources,
            boolean onNodeRecovery
    ) {
        int partId = zonePartitionId.partitionId();

        int tableId = table.tableId();

        var tablePartitionId = new TablePartitionId(tableId, partId);

        MvPartitionStorage mvPartitionStorage;
        try {
            mvPartitionStorage = getMvPartitionStorage(table, partId);
        } catch (TableClosedException e) {
            // The node is probably stopping while we start the table, let's just skip it.
            return;
        }

        PartitionDataStorage partitionDataStorage = partitionDataStorage(
                new ZonePartitionKey(zonePartitionId.zoneId(), partId),
                tableId,
                mvPartitionStorage
        );

        PartitionUpdateHandlers partitionUpdateHandlers = createPartitionUpdateHandlers(
                partId,
                partitionDataStorage,
                table,
                resources.safeTimeTracker(),
                replicationConfiguration
        );

        mvGc.addStorage(tablePartitionId, partitionUpdateHandlers.gcUpdateHandler);

        minTimeCollectorService.addPartition(new TablePartitionId(tableId, partId));

        TablePartitionReplicaProcessorFactory createListener = (raftClient, transactionStateResolver) -> createReplicaListener(
                zonePartitionId,
                table,
                resources.safeTimeTracker(),
                mvPartitionStorage,
                partitionUpdateHandlers,
                raftClient,
                transactionStateResolver
        );

        var tablePartitionRaftListener = new TablePartitionProcessor(
                txManager,
                partitionDataStorage,
                partitionUpdateHandlers.storageUpdateHandler,
                resources.safeTimeTracker(),
                catalogService,
                table.schemaView(),
                indexMetaStorage,
                topologyService.localMember().id(),
                minTimeCollectorService,
                partitionOperationsExecutor,
                executorInclinedPlacementDriver,
                clockService,
                zonePartitionId
        );

        var partitionStorageAccess = new PartitionMvStorageAccessImpl(
                partId,
                table.internalTable().storage(),
                mvGc,
                partitionUpdateHandlers.indexUpdateHandler,
                partitionUpdateHandlers.gcUpdateHandler,
                fullStateTransferIndexChooser,
                schemaManager.schemaRegistry(tableId),
                lowWatermark
        );

        partitionReplicaLifecycleManager.loadTableListenerToZoneReplica(
                zonePartitionId,
                tableId,
                createListener,
                tablePartitionRaftListener,
                partitionStorageAccess,
                onNodeRecovery
        );
    }

    private void onTableDrop(DropTableEventParameters parameters) {
        inBusyLock(busyLock, () -> {
            unregisterMetricsSource(startedTables.get(parameters.tableId()));

            destructionEventsQueue.enqueue(new DestroyTableEvent(parameters.catalogVersion(), parameters.tableId()));
        });
    }

    private CompletableFuture<Boolean> onTableAlter(CatalogEventParameters parameters) {
        if (parameters instanceof RenameTableEventParameters) {
            return onTableRename((RenameTableEventParameters) parameters).thenApply(unused -> false);
        } else if (parameters instanceof AlterTablePropertiesEventParameters) {
            return onTablePropertiesChanged((AlterTablePropertiesEventParameters) parameters).thenApply(unused -> false);
        } else {
            return falseCompletedFuture();
        }
    }

    // TODO https://issues.apache.org/jira/browse/IGNITE-27468 Not "thread-safe" in case of concurrent disaster recovery or rebalances.
    private CompletableFuture<Boolean> onLwmChanged(ChangeLowWatermarkEventParameters parameters) {
        if (!busyLock.enterBusy()) {
            return falseCompletedFuture();
        }

        try {
            int newEarliestCatalogVersion = catalogService.activeCatalogVersion(parameters.newLowWatermark().longValue());

            // Run table destruction fully asynchronously.
            destructionEventsQueue.drainUpTo(newEarliestCatalogVersion)
                    .forEach(event -> destroyTableLocally(event.tableId()));

            return falseCompletedFuture();
        } catch (Throwable t) {
            return failedFuture(t);
        } finally {
            busyLock.leaveBusy();
        }
    }

    private CompletableFuture<?> onTablePropertiesChanged(AlterTablePropertiesEventParameters parameters) {
        return inBusyLockAsync(busyLock, () -> tablesVv.update(
                parameters.causalityToken(),
                (ignore, e) -> {
                    if (e != null) {
                        return failedFuture(e);
                    }

                    TableViewInternal table = tables.get(parameters.tableId());

                    table.updateStalenessConfiguration(parameters.staleRowsFraction(), parameters.minStaleRowsCount());

                    return nullCompletedFuture();
                })
        );
    }

    private CompletableFuture<?> onTableRename(RenameTableEventParameters parameters) {
        return inBusyLockAsync(busyLock, () -> tablesVv.update(
                parameters.causalityToken(),
                (ignore, e) -> {
                    if (e != null) {
                        return failedFuture(e);
                    }

                    TableViewInternal table = tables.get(parameters.tableId());

                    // TODO: revisit this approach, see https://issues.apache.org/jira/browse/IGNITE-21235.
                    ((TableImpl) table).name(parameters.newTableName());

                    return nullCompletedFuture();
                })
        );
    }

    private PartitionReplicaListener createReplicaListener(
            ZonePartitionId replicationGroupId,
            TableViewInternal table,
            PendingComparableValuesTracker<HybridTimestamp, Void> safeTimeTracker,
            MvPartitionStorage mvPartitionStorage,
            PartitionUpdateHandlers partitionUpdateHandlers,
            RaftCommandRunner raftClient,
            TransactionStateResolver transactionStateResolver
    ) {
        int partitionIndex = replicationGroupId.partitionId();

        return new PartitionReplicaListener(
                mvPartitionStorage,
                new ExecutorInclinedRaftCommandRunner(raftClient, partitionOperationsExecutor),
                txManager,
                lockMgr,
                scanRequestExecutor,
                replicationGroupId,
                table.tableId(),
                table.indexesLockers(partitionIndex),
                new Lazy<>(() -> table.indexStorageAdapters(partitionIndex).get().get(table.pkId())),
                () -> table.indexStorageAdapters(partitionIndex).get(),
                clockService,
                safeTimeTracker,
                transactionStateResolver,
                partitionUpdateHandlers.storageUpdateHandler,
                new CatalogValidationSchemasSource(catalogService, schemaManager),
                localNode(),
                executorInclinedSchemaSyncService,
                catalogService,
                executorInclinedPlacementDriver,
                topologyService,
                remotelyTriggeredResourceRegistry,
                schemaManager.schemaRegistry(table.tableId()),
                indexMetaStorage,
                lowWatermark,
                failureProcessor,
                table.metrics()
        );
    }

    private PartitionDataStorage partitionDataStorage(PartitionKey partitionKey, int tableId, MvPartitionStorage partitionStorage) {
        return new SnapshotAwarePartitionDataStorage(
                tableId,
                partitionStorage,
                outgoingSnapshotsManager,
                partitionKey
        );
    }

    @Override
    public void beforeNodeStop() {
        if (!beforeStopGuard.compareAndSet(false, true)) {
            return;
        }

        stopManagerFuture.completeExceptionally(new NodeStoppingException());

        busyLock.block();

        lowWatermark.removeListener(LowWatermarkEvent.LOW_WATERMARK_CHANGED, onLowWatermarkChangedListener);

        catalogService.removeListener(CatalogEvent.TABLE_CREATE, onTableCreateListener);
        catalogService.removeListener(CatalogEvent.TABLE_DROP, onTableDropListener);
        catalogService.removeListener(CatalogEvent.TABLE_ALTER, onTableAlterListener);
    }

    @Override
    public CompletableFuture<Void> stopAsync(ComponentContext componentContext) {
        // NB: busy lock had already gotten in {@link beforeNodeStop}
        assert beforeStopGuard.get() : "'stop' called before 'beforeNodeStop'";

        if (!stopGuard.compareAndSet(false, true)) {
            return nullCompletedFuture();
        }

        partitionReplicaLifecycleManager.removeListener(AFTER_REPLICA_DESTROYED, onZoneReplicaDestroyedListener);
        partitionReplicaLifecycleManager.removeListener(AFTER_REPLICA_STOPPED, onZoneReplicaStoppedListener);
        partitionReplicaLifecycleManager.removeListener(BEFORE_REPLICA_STARTED, onBeforeZoneReplicaStartedListener);

        int shutdownTimeoutSeconds = 10;

        try {
            closeAllManually(
                    () -> closeAllManually(tables.values().stream().map(table -> () -> closeTable(table))),
                    mvGc,
                    fullStateTransferIndexChooser,
                    () -> shutdownAndAwaitTermination(scanRequestExecutor, shutdownTimeoutSeconds, TimeUnit.SECONDS),
                    () -> shutdownAndAwaitTermination(incomingSnapshotsExecutor, shutdownTimeoutSeconds, TimeUnit.SECONDS),
                    () -> {
                        ScheduledExecutorService streamerFlushExecutor;

                        synchronized (this) {
                            streamerFlushExecutor = this.streamerFlushExecutor;
                        }

                        shutdownAndAwaitTermination(streamerFlushExecutor, shutdownTimeoutSeconds, TimeUnit.SECONDS);
                    }
            );
        } catch (Exception e) {
            return failedFuture(e);
        }

        return nullCompletedFuture();
    }

    private CompletableFuture<Void> stopTablePartitions(TableViewInternal table) {
        return supplyAsync(() -> {
            InternalTable internalTable = table.internalTable();

            var stopReplicaFutures = new CompletableFuture<?>[internalTable.partitions()];

            for (int p = 0; p < internalTable.partitions(); p++) {
                TablePartitionId replicationGroupId = new TablePartitionId(table.tableId(), p);

                stopReplicaFutures[p] = stopTablePartition(replicationGroupId, table);
            }

            return allOf(stopReplicaFutures);
        }, ioExecutor).thenCompose(identity());
    }

    private static void closeTable(TableViewInternal table) throws Exception {
        InternalTable internalTable = table.internalTable();

        closeAllManually(
                internalTable.storage(),
                internalTable
        );
    }

    /**
     * Create table storages and internal instance.
     *
     * @param causalityToken Causality token.
     * @param tableDescriptor Catalog table descriptor.
     * @param zoneDescriptor Catalog distribution zone descriptor.
     * @param schemaDescriptor Catalog schema descriptor.
     * @return Table instance.
     */
    private TableImpl createTableImpl(
            long causalityToken,
            CatalogTableDescriptor tableDescriptor,
            CatalogZoneDescriptor zoneDescriptor,
            CatalogSchemaDescriptor schemaDescriptor
    ) {
        QualifiedName tableName = QualifiedNameHelper.fromNormalized(schemaDescriptor.name(), tableDescriptor.name());

        LOG.trace("Creating local table: name={}, id={}, token={}", tableName.toCanonicalForm(), tableDescriptor.id(), causalityToken);

        MvTableStorage tableStorage = createTableStorage(tableDescriptor, zoneDescriptor);

        int partitions = zoneDescriptor.partitions();

        InternalTableImpl internalTable = new InternalTableImpl(
                tableName,
                zoneDescriptor.id(),
                tableDescriptor.id(),
                partitions,
                topologyService,
                txManager,
                tableStorage,
                replicaSvc,
                clockService,
                observableTimestampTracker,
                executorInclinedPlacementDriver,
                transactionInflights,
                this::streamerFlushExecutor,
                Objects.requireNonNull(streamerReceiverRunner),
                () -> txCfg.value().readWriteTimeoutMillis(),
                () -> txCfg.value().readOnlyTimeoutMillis(),
                createAndRegisterMetricsSource(tableStorage.getTableDescriptor(), tableName)
        );

        CatalogTableProperties descProps = tableDescriptor.properties();

        return new TableImpl(
                internalTable,
                lockMgr,
                schemaVersions,
                marshallers,
                sql.get(),
                failureProcessor,
                tableDescriptor.primaryKeyIndexId(),
                new TableStatsStalenessConfiguration(descProps.staleRowsFraction(), descProps.minStaleRowsCount())
        );
    }

    /**
     * Creates data storage for the provided table.
     *
     * @param tableDescriptor Catalog table descriptor.
     * @param zoneDescriptor Catalog distributed zone descriptor.
     */
    protected MvTableStorage createTableStorage(CatalogTableDescriptor tableDescriptor, CatalogZoneDescriptor zoneDescriptor) {
        StorageEngine engine = dataStorageMgr.engineByStorageProfile(tableDescriptor.storageProfile());

        if (engine == null) {
            // Create a placeholder to allow Table object being created.
            engine = new NullStorageEngine();
        }

        return engine.createMvTable(
                new StorageTableDescriptor(tableDescriptor.id(), zoneDescriptor.partitions(), tableDescriptor.storageProfile()),
                new CatalogStorageIndexDescriptorSupplier(catalogService, lowWatermark)
        );
    }

    /**
     * Drops local structures for a table.
     *
     * @param tableId Table id to destroy.
     */
    private CompletableFuture<Void> destroyTableLocally(int tableId) {
        TableViewInternal table = startedTables.remove(tableId);

        localPartsByTableId.remove(tableId);

        assert table != null : tableId;

        InternalTable internalTable = table.internalTable();

        return stopAndDestroyTableProcessors(table)
                .thenComposeAsync(unused -> inBusyLockAsync(busyLock, () -> internalTable.storage().destroy()), ioExecutor)
                .thenAccept(unused -> inBusyLock(busyLock, () -> {
                    tables.remove(tableId);
                    schemaManager.dropRegistry(tableId);
                }))
                .whenComplete((v, e) -> {
                    if (e != null && !hasCause(e, NodeStoppingException.class)) {
                        LOG.error("Unable to destroy table [name={}, tableId={}]", e, table.name(), tableId);
                    }
                });
    }

    @Override
    public List<Table> tables() {
        return sync(tablesAsync());
    }

    @Override
    public CompletableFuture<List<Table>> tablesAsync() {
        return inBusyLockAsync(busyLock, this::tablesAsyncInternalBusy);
    }

    private CompletableFuture<List<Table>> tablesAsyncInternalBusy() {
        HybridTimestamp now = clockService.now();

        return orStopManagerFuture(executorInclinedSchemaSyncService.waitForMetadataCompleteness(now))
                .thenCompose(unused -> inBusyLockAsync(busyLock, () -> {
                    Catalog catalog = catalogService.activeCatalog(now.longValue());

                    Collection<CatalogTableDescriptor> tableDescriptors = catalog.tables();

                    if (tableDescriptors.isEmpty()) {
                        return emptyListCompletedFuture();
                    }

                    @SuppressWarnings("unchecked")
                    CompletableFuture<Table>[] tableImplFutures = tableDescriptors.stream()
                            .map(tableDescriptor -> tableAsyncInternalBusy(tableDescriptor.id()))
                            .toArray(CompletableFuture[]::new);

                    return allOfToList(tableImplFutures);
                }));
    }

    /**
     * Returns the tables by ID future for the given causality token.
     *
     * <p>The future will only be completed when corresponding assignments update completes.
     *
     * @param causalityToken Causality token.
     * @return The future with tables map.
     * @see #assignmentsUpdatedVv
     */
    private CompletableFuture<Map<Integer, TableViewInternal>> tablesById(long causalityToken) {
        return assignmentsUpdatedVv.get(causalityToken).thenApply(v -> unmodifiableMap(startedTables));
    }

    /**
     * Returns an internal map, which contains all managed tables by their ID.
     */
    private Map<Integer, TableViewInternal> tablesById() {
        return unmodifiableMap(tables);
    }

    /**
     * Returns a map with started tables.
     */
    @TestOnly
    public Map<Integer, TableViewInternal> startedTables() {
        return unmodifiableMap(startedTables);
    }

    @Override
    public Table table(QualifiedName name) {
        return sync(tableAsync(name));
    }

    @Override
    public TableViewInternal table(int id) throws NodeStoppingException {
        return sync(tableAsync(id));
    }

    @Override
    public CompletableFuture<Table> tableAsync(QualifiedName name) {
        return tableAsyncInternal(name)
                .thenApply(identity());
    }

    /**
     * Asynchronously gets the table using causality token.
     *
     * @param causalityToken Causality token.
     * @param id Table id.
     * @return Future.
     */
    public CompletableFuture<TableViewInternal> tableAsync(long causalityToken, int id) {
        return inBusyLockAsync(busyLock, () -> tablesById(causalityToken).thenApply(tablesById -> tablesById.get(id)));
    }

    @Override
    public CompletableFuture<TableViewInternal> tableAsync(int tableId) {
        return inBusyLockAsync(busyLock, () -> {
            HybridTimestamp now = clockService.now();

            return orStopManagerFuture(executorInclinedSchemaSyncService.waitForMetadataCompleteness(now))
                    .thenCompose(unused -> inBusyLockAsync(busyLock, () -> {
                        Catalog catalog = catalogService.activeCatalog(now.longValue());

                        // Check if the table has been deleted.
                        if (catalog.table(tableId) == null) {
                            return nullCompletedFuture();
                        }

                        return tableAsyncInternalBusy(tableId);
                    }));
        });
    }

    /**
     * Asynchronously gets the local partitions set of a table using causality token.
     *
     * @param causalityToken Causality token.
     * @return Future.
     */
    public CompletableFuture<PartitionSet> localPartitionSetAsync(long causalityToken, int tableId) {
        if (!busyLock.enterBusy()) {
            throw new IgniteException(NODE_STOPPING_ERR, new NodeStoppingException());
        }

        try {
            return localPartitionsVv.get(causalityToken)
                    .thenApply(unused -> localPartsByTableId.getOrDefault(tableId, PartitionSet.EMPTY_SET));
        } finally {
            busyLock.leaveBusy();
        }
    }

    @Override
    public TableViewInternal tableView(QualifiedName name) {
        return sync(tableViewAsync(name));
    }

    @Override
    public CompletableFuture<TableViewInternal> tableViewAsync(QualifiedName name) {
        return tableAsyncInternal(name);
    }

    /**
     * Gets a table by name, if it was created before. Doesn't parse canonical name.
     *
     * @param name Table name.
     * @return Future representing pending completion of the {@code TableManager#tableAsyncInternal} operation.
     */
    private CompletableFuture<TableViewInternal> tableAsyncInternal(QualifiedName name) {
        return inBusyLockAsync(busyLock, () -> {
            HybridTimestamp now = clockService.now();

            return orStopManagerFuture(executorInclinedSchemaSyncService.waitForMetadataCompleteness(now))
                    .thenCompose(unused -> inBusyLockAsync(busyLock, () -> {
                        Catalog catalog = catalogService.activeCatalog(now.longValue());
                        CatalogTableDescriptor tableDescriptor = catalog.table(name.schemaName(), name.objectName());

                        // Check if the table has been deleted.
                        if (tableDescriptor == null) {
                            return nullCompletedFuture();
                        }

                        return tableAsyncInternalBusy(tableDescriptor.id());
                    }));
        });
    }

    private CompletableFuture<TableViewInternal> tableAsyncInternalBusy(int tableId) {
        TableViewInternal tableImpl = startedTables.get(tableId);

        if (tableImpl != null) {
            return completedFuture(tableImpl);
        }

        CompletableFuture<TableViewInternal> getLatestTableFuture = new CompletableFuture<>();

        CompletionListener<Void> tablesListener = (token, v, th) -> {
            if (th == null) {
                CompletableFuture<?> tablesFuture = tablesVv.get(token);

                tablesFuture.whenComplete((tables, e) -> {
                    if (e != null) {
                        getLatestTableFuture.completeExceptionally(e);
                    } else {
                        getLatestTableFuture.complete(startedTables.get(tableId));
                    }
                });
            } else {
                getLatestTableFuture.completeExceptionally(th);
            }

            return nullCompletedFuture();
        };

        assignmentsUpdatedVv.whenComplete(tablesListener);

        // This check is needed for the case when we have registered tablesListener,
        // but tablesVv has already been completed, so listener would be triggered only for the next versioned value update.
        tableImpl = startedTables.get(tableId);

        if (tableImpl != null) {
            assignmentsUpdatedVv.removeWhenComplete(tablesListener);

            return completedFuture(tableImpl);
        }

        return orStopManagerFuture(getLatestTableFuture)
                .whenComplete((unused, throwable) -> assignmentsUpdatedVv.removeWhenComplete(tablesListener));
    }

    private static <T> T sync(CompletableFuture<T> future) {
        return IgniteUtils.getInterruptibly(future);
    }

    private static PartitionSet extendPartitionSet(@Nullable PartitionSet oldPartitionSet, int partitionId) {
        PartitionSet newPartitionSet = Objects.requireNonNullElseGet(oldPartitionSet, BitSetPartitionSet::new);
        newPartitionSet.set(partitionId);
        return newPartitionSet;
    }

    /**
     * Gets MV partition storage.
     *
     * @param table Table.
     * @param partitionId Partition ID.
     * @return MvPartitionStorage.
     */
    private static MvPartitionStorage getMvPartitionStorage(TableViewInternal table, int partitionId) {
        InternalTable internalTable = table.internalTable();

        MvPartitionStorage mvPartition;
        try {
            mvPartition = internalTable.storage().getMvPartition(partitionId);
        } catch (StorageClosedException e) {
            throw new TableClosedException(table.tableId(), e);
        }

        assert mvPartition != null : "tableId=" + table.tableId() + ", partitionId=" + partitionId;

        return mvPartition;
    }

    // TODO: https://issues.apache.org/jira/browse/IGNITE-19739 Create storages only once.
    private CompletableFuture<Void> createPartitionStoragesIfAbsent(TableViewInternal table, PartitionSet partitions) {
        InternalTable internalTable = table.internalTable();

        List<CompletableFuture<MvPartitionStorage>> storageFuts = partitions.stream().mapToObj(partitionId -> {
            MvPartitionStorage mvPartition;
            try {
                mvPartition = internalTable.storage().getMvPartition(partitionId);
            } catch (StorageClosedException e) {
                return CompletableFuture.<MvPartitionStorage>failedFuture(new TableClosedException(table.tableId(), e));
            }

            return mvPartition != null ? completedFuture(mvPartition) : internalTable.storage().createMvPartition(partitionId);
        }).collect(toList());

        return CompletableFutures.allOf(storageFuts);
    }

    private CompletableFuture<Void> stopAndDestroyTableProcessors(TableViewInternal table) {
        InternalTable internalTable = table.internalTable();

        int partitions = internalTable.partitions();

        NaiveAsyncReadWriteLock zoneLock = tablesPerZoneLocks.computeIfAbsent(
                internalTable.zoneId(),
                id -> new NaiveAsyncReadWriteLock());

        CompletableFuture<Long> writeLockAcquisitionFuture = zoneLock.writeLock();

        try {
            return writeLockAcquisitionFuture.thenCompose(stamp -> {
                CompletableFuture<?>[] stopReplicaAndDestroyFutures = new CompletableFuture<?>[partitions];

                for (int partitionId = 0; partitionId < partitions; partitionId++) {
                    CompletableFuture<Void> resourcesUnloadFuture;

                    resourcesUnloadFuture = partitionReplicaLifecycleManager.unloadTableResourcesFromZoneReplica(
                            new ZonePartitionId(internalTable.zoneId(), partitionId),
                            internalTable.tableId()
                    );

                    var tablePartitionId = new TablePartitionId(internalTable.tableId(), partitionId);

                    stopReplicaAndDestroyFutures[partitionId] = resourcesUnloadFuture
                            .thenCompose(v -> stopAndDestroyTablePartition(tablePartitionId, table));
                }

                return allOf(stopReplicaAndDestroyFutures).whenComplete((res, th) -> {
                    tablesPerZone.getOrDefault(internalTable.zoneId(), emptySet()).remove(table);
                });
            }).whenComplete((unused, t) -> writeLockAcquisitionFuture.thenAccept(zoneLock::unlockWrite));
        } catch (Throwable t) {
            writeLockAcquisitionFuture.thenAccept(zoneLock::unlockWrite);

            throw t;
        }
    }

    private CompletableFuture<Void> stopAndDestroyTablePartition(TablePartitionId tablePartitionId, long causalityToken) {
        CompletableFuture<?> tokenFuture;

        try {
            tokenFuture = tablesVv.get(causalityToken);
        } catch (OutdatedTokenException e) {
            // Here we need only to ensure that the token has been seen.
            // TODO https://issues.apache.org/jira/browse/IGNITE-25742
            tokenFuture = nullCompletedFuture();
        }

        return tokenFuture
                .thenCompose(ignore -> {
                    TableViewInternal table = tables.get(tablePartitionId.tableId());
                    assert table != null : tablePartitionId;

                    return stopAndDestroyTablePartition(tablePartitionId, table);
                });
    }

    private CompletableFuture<Void> stopAndDestroyTablePartition(
            TablePartitionId tablePartitionId,
            TableViewInternal table
    ) {
        return stopTablePartition(tablePartitionId, table)
                .thenComposeAsync(v -> destroyPartitionStorages(tablePartitionId, table), ioExecutor);
    }

    /**
     * Stops all resources associated with a given partition, like replicas and partition trackers.
     *
     * @param tablePartitionId Partition ID.
     * @param table Table which this partition belongs to.
     * @return Future that will be completed after all resources have been closed.
     */
    private CompletableFuture<Void> stopTablePartition(TablePartitionId tablePartitionId, TableViewInternal table) {
        CompletableFuture<Boolean> stopReplicaFuture;

        try {
            // In case of colocation there shouldn't be any table replica and thus it shouldn't be stopped.
            stopReplicaFuture = nodeProperties.colocationEnabled()
                    ? trueCompletedFuture()
                    : replicaMgr.stopReplica(tablePartitionId);
        } catch (NodeStoppingException e) {
            // No-op.
            stopReplicaFuture = falseCompletedFuture();
        }

        return stopReplicaFuture
                .thenCompose(v -> {
                    minTimeCollectorService.removePartition(tablePartitionId);

                    PartitionModificationCounterMetricSource metricSource = partModCounterMetricSources.remove(tablePartitionId);
                    if (metricSource != null) {
                        try {
                            metricManager.unregisterSource(metricSource);
                        } catch (Exception e) {
                            String message = "Failed to register metrics source for table [name={}, partitionId={}].";
                            LOG.warn(message, e, table.name(), tablePartitionId.partitionId());
                        }
                    }

                    return mvGc.removeStorage(tablePartitionId);
                });
    }

    private CompletableFuture<Void> destroyPartitionStorages(
            TablePartitionId tablePartitionId,
            TableViewInternal table
    ) {
        InternalTable internalTable = table.internalTable();

        int partitionId = tablePartitionId.partitionId();

        List<CompletableFuture<?>> destroyFutures = new ArrayList<>();

        try {
            if (internalTable.storage().getMvPartition(partitionId) != null) {
                destroyFutures.add(internalTable.storage().destroyPartition(partitionId));
            }
        } catch (StorageDestroyedException ignored) {
            // Ignore as the storage is already destroyed, no need to destroy it again.
        } catch (StorageClosedException ignored) {
            // The storage is closed, so the node is being stopped. We'll destroy the partition on node recovery.
        }

        // TODO: IGNITE-24926 - reduce set in localPartsByTableId after storages destruction.
        return allOf(destroyFutures.toArray(new CompletableFuture[]{}));
    }

    private InternalClusterNode localNode() {
        return topologyService.localMember();
    }

    private PartitionUpdateHandlers createPartitionUpdateHandlers(
            int partitionId,
            PartitionDataStorage partitionDataStorage,
            TableViewInternal table,
            PendingComparableValuesTracker<HybridTimestamp, Void> safeTimeTracker,
            ReplicationConfiguration replicationConfiguration
    ) {
        TableIndexStoragesSupplier indexes = table.indexStorageAdapters(partitionId);

        IndexUpdateHandler indexUpdateHandler = new IndexUpdateHandler(indexes);

        GcUpdateHandler gcUpdateHandler = new GcUpdateHandler(partitionDataStorage, safeTimeTracker, indexUpdateHandler);

        SizeSupplier partSizeSupplier = () -> partitionDataStorage.getStorage().estimatedSize();

        PartitionModificationCounter modificationCounter =
                partitionModificationCounterFactory.create(partSizeSupplier, table::stalenessConfiguration, table.tableId(), partitionId);

        registerPartitionModificationCounterMetrics(table, partitionId, modificationCounter);

        StorageUpdateHandler storageUpdateHandler = new StorageUpdateHandler(
                partitionId,
                partitionDataStorage,
                indexUpdateHandler,
                replicationConfiguration,
                modificationCounter
        );
        storageUpdateHandler.start();

        return new PartitionUpdateHandlers(storageUpdateHandler, indexUpdateHandler, gcUpdateHandler);
    }

    private void registerPartitionModificationCounterMetrics(
            TableViewInternal table,
            int partitionId,
            PartitionModificationCounter counter
    ) {
        PartitionModificationCounterMetricSource metricSource =
                new PartitionModificationCounterMetricSource(table.tableId(), partitionId);

        metricSource.addMetric(new LongGauge(
                PartitionModificationCounterMetricSource.METRIC_COUNTER,
                "The value of the volatile counter of partition modifications. "
                        + "This value is used to determine staleness of the related SQL statistics.",
                counter::value
        ));

        metricSource.addMetric(new LongGauge(
                PartitionModificationCounterMetricSource.METRIC_NEXT_MILESTONE,
                "The value of the next milestone for the number of partition modifications. "
                        + "This value is used to determine staleness of the related SQL statistics.",
                counter::nextMilestone
        ));

        metricSource.addMetric(new LongGauge(
                PartitionModificationCounterMetricSource.METRIC_LAST_MILESTONE_TIMESTAMP,
                "The timestamp value representing the commit time of the last modification operation that "
                        + "reached the milestone. This value is used to determine staleness of the related SQL statistics.",
                () -> counter.lastMilestoneTimestamp().longValue()
        ));

        try {
            metricManager.registerSource(metricSource);
            metricManager.enable(metricSource);

            partModCounterMetricSources.put(new TablePartitionId(table.tableId(), partitionId), metricSource);
        } catch (Exception e) {
            LOG.warn("Failed to register metrics source for table [name={}, partitionId={}].", e, table.name(), partitionId);
        }
    }

    /**
     * Returns a cached table instance if it exists, {@code null} otherwise. Can return a table that is being stopped.
     *
     * @param tableId Table id.
     */
    @Override
    public @Nullable TableViewInternal cachedTable(int tableId) {
        return tables.get(tableId);
    }

    /**
     * Returns a cached table instance if it exists, {@code null} otherwise. Can return a table that is being stopped.
     *
     * @param name Table name.
     */
    @TestOnly
    public @Nullable TableViewInternal cachedTable(String name) {
        return findTableImplByName(tables.values(), name);
    }

    private CatalogZoneDescriptor getZoneDescriptor(CatalogTableDescriptor tableDescriptor, int catalogVersion) {
        return getZoneDescriptor(tableDescriptor, catalogService.catalog(catalogVersion));
    }

    private static CatalogZoneDescriptor getZoneDescriptor(CatalogTableDescriptor tableDescriptor, Catalog catalog) {
        CatalogZoneDescriptor zoneDescriptor = catalog.zone(tableDescriptor.zoneId());

        assert zoneDescriptor != null :
                "tableId=" + tableDescriptor.id() + ", zoneId=" + tableDescriptor.zoneId() + ", catalogVersion=" + catalog.version();

        return zoneDescriptor;
    }

    private CatalogSchemaDescriptor getSchemaDescriptor(CatalogTableDescriptor tableDescriptor, int catalogVersion) {
        CatalogSchemaDescriptor schemaDescriptor = catalogService.catalog(catalogVersion).schema(tableDescriptor.schemaId());

        assert schemaDescriptor != null :
                "tableId=" + tableDescriptor.id() + ", schemaId=" + tableDescriptor.schemaId() + ", catalogVersion=" + catalogVersion;

        return schemaDescriptor;
    }

    private static @Nullable TableViewInternal findTableImplByName(Collection<TableViewInternal> tables, String name) {
        return tables.stream().filter(table -> table.qualifiedName().equals(QualifiedName.fromSimple(name))).findAny().orElse(null);
    }

    private CompletableFuture<Void> recoverTables(long recoveryRevision, @Nullable HybridTimestamp lwm) {
        int earliestCatalogVersion = lwm == null
                ? catalogService.earliestCatalogVersion()
                : catalogService.activeCatalogVersion(lwm.longValue());

        int latestCatalogVersion = catalogService.latestCatalogVersion();

        var startedTables = new IntOpenHashSet();
        var startTableFutures = new ArrayList<CompletableFuture<?>>();

        Catalog nextCatalog = null;

        for (int ver = latestCatalogVersion; ver >= earliestCatalogVersion; ver--) {
            Catalog catalog = catalogService.catalog(ver);

            for (CatalogTableDescriptor tableDescriptor : catalog.tables()) {
                // Handle missed table drop event.
                int tableId = tableDescriptor.id();

                if (nextCatalog != null && nextCatalog.table(tableId) == null) {
                    destructionEventsQueue.enqueue(new DestroyTableEvent(nextCatalog.version(), tableId));
                }

                if (!startedTables.add(tableId)) {
                    continue;
                }

                CatalogZoneDescriptor zoneDescriptor = getZoneDescriptor(tableDescriptor, ver);
                CatalogSchemaDescriptor schemaDescriptor = getSchemaDescriptor(tableDescriptor, ver);

                CompletableFuture<?> startTableFuture = prepareTableResourcesOnRecovery(
                        recoveryRevision,
                        zoneDescriptor,
                        tableDescriptor,
                        schemaDescriptor
                );

                startTableFutures.add(startTableFuture);
            }

            nextCatalog = catalog;
        }

        return allOf(startTableFutures.toArray(CompletableFuture[]::new))
                // Only now do we complete the future allowing replica starts being processed. This is why on node recovery
                // PartitionReplicaLifecycleManager does not acquire write locks (as mutual exclusion of replica starts and table additions
                // is guaranteed bu completing the future here, in TableManager).
                .whenComplete(copyStateTo(readyToProcessReplicaStarts))
                .whenComplete((unused, throwable) -> {
                    if (throwable != null) {
                        failureProcessor.process(new FailureContext(throwable, "Error starting tables"));
                    } else {
                        LOG.info("Tables started successfully [count={}]", startTableFutures.size());
                    }
                });
    }

    /**
     * Returns the future that will complete when, either the future from the argument or {@link #stopManagerFuture} will complete,
     * successfully or exceptionally. Allows to protect from getting stuck at {@link IgniteComponent#stopAsync(ComponentContext)} when
     * someone is blocked (by using {@link #busyLock}) for a long time.
     *
     * @param future Future.
     */
    private <T> CompletableFuture<T> orStopManagerFuture(CompletableFuture<T> future) {
        if (future.isDone()) {
            return future;
        }

        return anyOf(future, stopManagerFuture).thenApply(o -> (T) o);
    }

    /** Internal event. */
    private static class DestroyTableEvent {
        final int catalogVersion;
        final int tableId;

        DestroyTableEvent(int catalogVersion, int tableId) {
            this.catalogVersion = catalogVersion;
            this.tableId = tableId;
        }

        public int catalogVersion() {
            return catalogVersion;
        }

        public int tableId() {
            return tableId;
        }
    }

<<<<<<< HEAD
    private void cleanUpResourcesForDroppedTablesOnRecoveryBusy() {
        // TODO: IGNITE-20384 Clean up abandoned resources for dropped tables from vault and metastore
=======
    private void cleanUpResourcesForDroppedTablesOnRecoveryBusy(@Nullable HybridTimestamp lwm) {
        // TODO: IGNITE-20384 Clean up abandoned resources for dropped zones from vault and metastore
>>>>>>> 04fc38f6

        Set<Integer> aliveTableIds = aliveTables(catalogService, lwm);

        destroyMvStoragesForTablesNotIn(aliveTableIds);
    }

    private void destroyMvStoragesForTablesNotIn(Set<Integer> aliveTableIds) {
        for (StorageEngine storageEngine : dataStorageMgr.allStorageEngines()) {
            Set<Integer> tableIdsOnDisk = storageEngine.tableIdsOnDisk();

            for (int tableId : difference(tableIdsOnDisk, aliveTableIds)) {
                storageEngine.destroyMvTable(tableId);
                LOG.info("Destroyed table MV storage for table {} in storage engine '{}'", tableId, storageEngine.name());
            }
        }
    }

    private void destroyTxStateStoragesForTablesNotIn(Set<Integer> aliveTableIds) {
        Set<Integer> tableIdsOnDisk = sharedTxStateStorage.zoneIdsOnDisk();

        for (int tableId : difference(tableIdsOnDisk, aliveTableIds)) {
            sharedTxStateStorage.destroyStorage(tableId);
            LOG.info("Destroyed table TX state storage for table {}", tableId);
        }
    }

    private void destroyReplicationProtocolStoragesForTablesNotIn(Set<Integer> aliveTableIds) {
        Set<TablePartitionId> partitionIdsOnDisk;
        try {
            partitionIdsOnDisk = replicaMgr.replicationProtocolTablePartitionIdsOnDisk();
        } catch (NodeStoppingException e) {
            // We'll proceed on next start.
            return;
        }

        Map<Integer, List<TablePartitionId>> partitionIdsByTableId = partitionIdsOnDisk.stream()
                .collect(groupingBy(TablePartitionId::tableId));

        for (Map.Entry<Integer, List<TablePartitionId>> entry : partitionIdsByTableId.entrySet()) {
            int tableId = entry.getKey();
            List<TablePartitionId> partitionIds = entry.getValue();

            if (!aliveTableIds.contains(tableId)) {
                destroyReplicationProtocolStoragesOnRecovery(tableId, partitionIds);
            }
        }
    }

    private void destroyReplicationProtocolStoragesOnRecovery(int tableId, List<TablePartitionId> partitionIds) {
        for (TablePartitionId partitionId : partitionIds) {
            try {
                replicaMgr.destroyReplicationProtocolStoragesOnStartup(partitionId);
            } catch (NodeStoppingException e) {
                // No problem, we'll proceed on next start.
                break;
            }
        }

        List<Integer> partitionIndexes = partitionIds.stream()
                .map(TablePartitionId::partitionId)
                .collect(toList());
        LOG.info(
                "Destroyed replication protocol storages for table {} and partitions {}",
                tableId,
                partitionIndexes
        );
    }

    private synchronized ScheduledExecutorService streamerFlushExecutor() {
        if (!busyLock.enterBusy()) {
            throw new IgniteException(NODE_STOPPING_ERR, new NodeStoppingException());
        }

        try {
            if (streamerFlushExecutor == null) {
                streamerFlushExecutor = Executors.newSingleThreadScheduledExecutor(
                        IgniteThreadFactory.create(nodeName, "streamer-flush-executor", LOG, STORAGE_WRITE));
            }

            return streamerFlushExecutor;
        } finally {
            busyLock.leaveBusy();
        }
    }

    @Override
    public void setStreamerReceiverRunner(StreamerReceiverRunner runner) {
        this.streamerReceiverRunner = runner;
    }

    /**
     * Returns a copy of tables that belong to the specified zone.
     *
     * @param zoneId Zone identifier.
     * @return Set of tables.
     * @throws IgniteInternalException If failed to acquire a read lock for the zone or current thread was interrupted while waiting.
     */
    public Set<TableViewInternal> zoneTables(int zoneId) throws IgniteInternalException {
        NaiveAsyncReadWriteLock zoneLock = tablesPerZoneLocks.computeIfAbsent(zoneId, id -> new NaiveAsyncReadWriteLock());

        CompletableFuture<Long> readLockAcquisitionFuture = zoneLock.readLock();

        try {
            return readLockAcquisitionFuture.thenApply(stamp -> {
                Set<TableViewInternal> res = Set.copyOf(zoneTablesRawSet(zoneId));

                zoneLock.unlockRead(stamp);

                return res;
            }).get();
        } catch (Throwable t) {
            readLockAcquisitionFuture.thenAccept(zoneLock::unlockRead);

            if (t instanceof InterruptedException) {
                Thread.currentThread().interrupt();
            }

            throw new IgniteInternalException(INTERNAL_ERR, "Failed to acquire a read lock for zone [zoneId=" + zoneId + ']', t);
        }
    }

    /**
     * Returns a set of tables that belong to the specified zone.
     * Note that this method call should be properly synchronized using {@link #tablesPerZoneLocks}.
     *
     * @param zoneId Zone identifier.
     * @return Set of tables.
     */
    private Set<TableViewInternal> zoneTablesRawSet(int zoneId) {
        return tablesPerZone.getOrDefault(zoneId, Set.of());
    }

    /**
     * Adds a table to the specified zone.
     *
     * @param zoneId Zone identifier.
     * @param table Table to add.
     * @throws IgniteInternalException If failed to acquire a write lock for the zone or current thread was interrupted while waiting.
     */
    private void addTableToZone(int zoneId, TableImpl table) throws IgniteInternalException {
        NaiveAsyncReadWriteLock zoneLock = tablesPerZoneLocks.computeIfAbsent(zoneId, id -> new NaiveAsyncReadWriteLock());

        CompletableFuture<Long> writeLockAcquisitionFuture = zoneLock.writeLock();

        try {
            writeLockAcquisitionFuture.thenAccept(stamp -> {
                tablesPerZone.compute(zoneId, (id, tables) -> {
                    if (tables == null) {
                        tables = new HashSet<>();
                    }

                    tables.add(table);

                    return tables;
                });

                zoneLock.unlockWrite(stamp);
            }).get();
        } catch (Throwable t) {
            writeLockAcquisitionFuture.thenAccept(zoneLock::unlockWrite);

            if (t instanceof InterruptedException) {
                Thread.currentThread().interrupt();
            }

            throw new IgniteInternalException(INTERNAL_ERR, "Failed to acquire a write lock for zone [zoneId=" + zoneId + ']', t);
        }
    }

    private TableMetricSource createAndRegisterMetricsSource(StorageTableDescriptor tableDescriptor, QualifiedName tableName) {
        // The table might be created during the recovery phase.
        // In that case, we should only register the metric source for the actual tables that exist in the latest catalog.
        boolean registrationNeeded =
                catalogService.latestCatalog().table(tableDescriptor.getId()) != null;

        StorageEngine engine = dataStorageMgr.engineByStorageProfile(tableDescriptor.getStorageProfile());

        // Engine can be null sometimes, see "TableManager.createTableStorage".
        if (engine != null && registrationNeeded) {
            StorageEngineTablesMetricSource engineMetricSource = new StorageEngineTablesMetricSource(engine.name(), tableName);

            engine.addTableMetrics(tableDescriptor, engineMetricSource);

            try {
                metricManager.registerSource(engineMetricSource);
                metricManager.enable(engineMetricSource);
            } catch (Exception e) {
                String message = "Failed to register storage engine metrics source for table [id={}, name={}].";
                LOG.warn(message, e, tableDescriptor.getId(), tableName);
            }
        }

        TableMetricSource source = new TableMetricSource(tableName);

        if (registrationNeeded) {
            try {
                metricManager.registerSource(source);
                metricManager.enable(source);
            } catch (Exception e) {
                LOG.warn("Failed to register metrics source for table [id={}, name={}].", e, tableDescriptor.getId(), tableName);
            }
        }

        return source;
    }

    private void unregisterMetricsSource(TableViewInternal table) {
        if (table == null) {
            return;
        }

        QualifiedName tableName = table.qualifiedName();

        try {
            metricManager.unregisterSource(TableMetricSource.sourceName(tableName));
        } catch (Exception e) {
            LOG.warn("Failed to unregister metrics source for table [id={}, name={}].", e, table.tableId(), tableName);
        }

        String storageProfile = table.internalTable().storage().getTableDescriptor().getStorageProfile();
        StorageEngine engine = dataStorageMgr.engineByStorageProfile(storageProfile);

        // Engine can be null sometimes, see "TableManager.createTableStorage".
        if (engine != null) {
            try {
                metricManager.unregisterSource(StorageEngineTablesMetricSource.sourceName(engine.name(), tableName));
            } catch (Exception e) {
                LOG.warn("Failed to unregister storage engine metrics source for table [id={}, name={}].", e, table.tableId(), tableName);
            }
        }
    }

    private static class TableClosedException extends IgniteInternalException {
        private static final long serialVersionUID = 1L;

        private TableClosedException(int tableId, @Nullable Throwable cause) {
            super(INTERNAL_ERR, "Table is closed [tableId=" + tableId + "]", cause);
        }
    }
}<|MERGE_RESOLUTION|>--- conflicted
+++ resolved
@@ -1861,13 +1861,8 @@
         }
     }
 
-<<<<<<< HEAD
-    private void cleanUpResourcesForDroppedTablesOnRecoveryBusy() {
+    private void cleanUpResourcesForDroppedTablesOnRecoveryBusy(@Nullable HybridTimestamp lwm) {
         // TODO: IGNITE-20384 Clean up abandoned resources for dropped tables from vault and metastore
-=======
-    private void cleanUpResourcesForDroppedTablesOnRecoveryBusy(@Nullable HybridTimestamp lwm) {
-        // TODO: IGNITE-20384 Clean up abandoned resources for dropped zones from vault and metastore
->>>>>>> 04fc38f6
 
         Set<Integer> aliveTableIds = aliveTables(catalogService, lwm);
 
