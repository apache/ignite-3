/*
 * Licensed to the Apache Software Foundation (ASF) under one or more
 * contributor license agreements. See the NOTICE file distributed with
 * this work for additional information regarding copyright ownership.
 * The ASF licenses this file to You under the Apache License, Version 2.0
 * (the "License"); you may not use this file except in compliance with
 * the License. You may obtain a copy of the License at
 *
 *      http://www.apache.org/licenses/LICENSE-2.0
 *
 * Unless required by applicable law or agreed to in writing, software
 * distributed under the License is distributed on an "AS IS" BASIS,
 * WITHOUT WARRANTIES OR CONDITIONS OF ANY KIND, either express or implied.
 * See the License for the specific language governing permissions and
 * limitations under the License.
 */

package org.apache.ignite.internal.table.distributed;

import static java.util.Collections.unmodifiableMap;
import static java.util.concurrent.CompletableFuture.allOf;
import static java.util.concurrent.CompletableFuture.completedFuture;
import static java.util.concurrent.CompletableFuture.failedFuture;
import static org.apache.ignite.internal.configuration.util.ConfigurationUtil.getByInternalId;
import static org.apache.ignite.internal.schema.SchemaManager.INITIAL_SCHEMA_VERSION;
import static org.apache.ignite.internal.util.IgniteUtils.inBusyLock;
import static org.apache.ignite.internal.util.IgniteUtils.shutdownAndAwaitTermination;
import static org.apache.ignite.internal.utils.RebalanceUtil.ASSIGNMENTS_SWITCH_REDUCE_PREFIX;
import static org.apache.ignite.internal.utils.RebalanceUtil.PENDING_ASSIGNMENTS_PREFIX;
import static org.apache.ignite.internal.utils.RebalanceUtil.STABLE_ASSIGNMENTS_PREFIX;
import static org.apache.ignite.internal.utils.RebalanceUtil.extractPartitionNumber;
import static org.apache.ignite.internal.utils.RebalanceUtil.extractTableId;
import static org.apache.ignite.internal.utils.RebalanceUtil.pendingPartAssignmentsKey;
import static org.apache.ignite.internal.utils.RebalanceUtil.recoverable;
import static org.apache.ignite.internal.utils.RebalanceUtil.stablePartAssignmentsKey;
import static org.apache.ignite.internal.utils.RebalanceUtil.updatePendingAssignmentsKeys;

import it.unimi.dsi.fastutil.ints.Int2ObjectOpenHashMap;
import java.io.IOException;
import java.nio.file.Files;
import java.nio.file.Path;
import java.util.ArrayList;
import java.util.Arrays;
import java.util.Collections;
import java.util.HashMap;
import java.util.HashSet;
import java.util.List;
import java.util.Map;
import java.util.NoSuchElementException;
import java.util.Objects;
import java.util.Set;
import java.util.UUID;
import java.util.concurrent.CompletableFuture;
import java.util.concurrent.CompletionException;
import java.util.concurrent.ConcurrentHashMap;
import java.util.concurrent.CopyOnWriteArrayList;
import java.util.concurrent.ExecutorService;
import java.util.concurrent.Executors;
import java.util.concurrent.LinkedBlockingQueue;
import java.util.concurrent.ScheduledExecutorService;
import java.util.concurrent.ScheduledThreadPoolExecutor;
import java.util.concurrent.ThreadPoolExecutor;
import java.util.concurrent.TimeUnit;
import java.util.concurrent.atomic.AtomicBoolean;
import java.util.function.BiFunction;
import java.util.function.Consumer;
import java.util.function.Function;
import java.util.function.IntSupplier;
import java.util.function.Supplier;
import java.util.stream.Collectors;
import org.apache.ignite.configuration.ConfigurationChangeException;
import org.apache.ignite.configuration.ConfigurationProperty;
import org.apache.ignite.configuration.notifications.ConfigurationNamedListListener;
import org.apache.ignite.configuration.notifications.ConfigurationNotificationEvent;
import org.apache.ignite.configuration.schemas.table.TableChange;
import org.apache.ignite.configuration.schemas.table.TableConfiguration;
import org.apache.ignite.configuration.schemas.table.TableView;
import org.apache.ignite.configuration.schemas.table.TablesConfiguration;
import org.apache.ignite.configuration.validation.ConfigurationValidationException;
import org.apache.ignite.hlc.HybridClock;
import org.apache.ignite.internal.affinity.AffinityUtils;
import org.apache.ignite.internal.baseline.BaselineManager;
import org.apache.ignite.internal.causality.VersionedValue;
import org.apache.ignite.internal.configuration.schema.ExtendedTableChange;
import org.apache.ignite.internal.configuration.schema.ExtendedTableConfiguration;
import org.apache.ignite.internal.configuration.schema.ExtendedTableView;
import org.apache.ignite.internal.configuration.util.ConfigurationUtil;
import org.apache.ignite.internal.logger.IgniteLogger;
import org.apache.ignite.internal.logger.Loggers;
import org.apache.ignite.internal.manager.EventListener;
import org.apache.ignite.internal.manager.IgniteComponent;
import org.apache.ignite.internal.manager.Producer;
import org.apache.ignite.internal.metastorage.MetaStorageManager;
import org.apache.ignite.internal.metastorage.client.Entry;
import org.apache.ignite.internal.metastorage.client.WatchEvent;
import org.apache.ignite.internal.metastorage.client.WatchListener;
import org.apache.ignite.internal.raft.Loza;
import org.apache.ignite.internal.raft.server.RaftGroupEventsListener;
import org.apache.ignite.internal.raft.server.RaftGroupOptions;
import org.apache.ignite.internal.raft.storage.impl.LogStorageFactoryCreator;
import org.apache.ignite.internal.replicator.ReplicaManager;
import org.apache.ignite.internal.replicator.ReplicaService;
import org.apache.ignite.internal.schema.SchemaDescriptor;
import org.apache.ignite.internal.schema.SchemaManager;
import org.apache.ignite.internal.schema.SchemaUtils;
import org.apache.ignite.internal.schema.event.SchemaEvent;
import org.apache.ignite.internal.schema.event.SchemaEventParameters;
import org.apache.ignite.internal.schema.marshaller.schema.SchemaSerializerImpl;
import org.apache.ignite.internal.storage.DataStorageManager;
import org.apache.ignite.internal.storage.MvPartitionStorage;
import org.apache.ignite.internal.storage.StorageException;
import org.apache.ignite.internal.storage.engine.MvTableStorage;
import org.apache.ignite.internal.table.IgniteTablesInternal;
import org.apache.ignite.internal.table.InternalTable;
import org.apache.ignite.internal.table.TableImpl;
import org.apache.ignite.internal.table.distributed.message.HasDataRequest;
import org.apache.ignite.internal.table.distributed.message.HasDataRequestBuilder;
import org.apache.ignite.internal.table.distributed.message.HasDataResponse;
import org.apache.ignite.internal.table.distributed.raft.PartitionListener;
import org.apache.ignite.internal.table.distributed.raft.RebalanceRaftGroupEventsListener;
import org.apache.ignite.internal.table.distributed.raft.snapshot.PartitionSnapshotStorageFactory;
import org.apache.ignite.internal.table.distributed.replicator.PartitionReplicaListener;
import org.apache.ignite.internal.table.distributed.storage.InternalTableImpl;
import org.apache.ignite.internal.table.event.TableEvent;
import org.apache.ignite.internal.table.event.TableEventParameters;
import org.apache.ignite.internal.thread.NamedThreadFactory;
import org.apache.ignite.internal.tx.LockManager;
import org.apache.ignite.internal.tx.TxManager;
import org.apache.ignite.internal.tx.storage.state.TxStateTableStorage;
import org.apache.ignite.internal.tx.storage.state.rocksdb.TxStateRocksDbTableStorage;
import org.apache.ignite.internal.util.ByteUtils;
import org.apache.ignite.internal.util.IgniteObjectName;
import org.apache.ignite.internal.util.IgniteSpinBusyLock;
import org.apache.ignite.internal.utils.RebalanceUtil;
import org.apache.ignite.lang.ByteArray;
import org.apache.ignite.lang.IgniteBiTuple;
import org.apache.ignite.lang.IgniteException;
import org.apache.ignite.lang.IgniteInternalException;
import org.apache.ignite.lang.IgniteStringFormatter;
import org.apache.ignite.lang.IgniteSystemProperties;
import org.apache.ignite.lang.IgniteTriConsumer;
import org.apache.ignite.lang.NodeStoppingException;
import org.apache.ignite.lang.TableAlreadyExistsException;
import org.apache.ignite.lang.TableNotFoundException;
import org.apache.ignite.network.ClusterNode;
import org.apache.ignite.network.MessagingService;
import org.apache.ignite.network.NetworkAddress;
import org.apache.ignite.network.TopologyService;
import org.apache.ignite.raft.client.Peer;
import org.apache.ignite.raft.client.service.RaftGroupListener;
import org.apache.ignite.raft.client.service.RaftGroupService;
import org.apache.ignite.raft.jraft.entity.PeerId;
import org.apache.ignite.raft.jraft.storage.impl.VolatileRaftMetaStorage;
import org.apache.ignite.raft.jraft.util.Utils;
import org.apache.ignite.raft.jraft.util.concurrent.ConcurrentHashSet;
import org.apache.ignite.table.Table;
import org.apache.ignite.table.manager.IgniteTables;
import org.jetbrains.annotations.NotNull;
import org.jetbrains.annotations.Nullable;
import org.jetbrains.annotations.TestOnly;

/**
 * Table manager.
 */
public class TableManager extends Producer<TableEvent, TableEventParameters> implements IgniteTables, IgniteTablesInternal,
        IgniteComponent {
    // TODO get rid of this in future? IGNITE-17307
    /** Timeout to complete the tablesByIdVv on revision update. */
    private static final long TABLES_COMPLETE_TIMEOUT = 120;

    private static final long QUERY_DATA_NODES_COUNT_TIMEOUT = TimeUnit.SECONDS.toMillis(3);

    /** The logger. */
    private static final IgniteLogger LOG = Loggers.forClass(TableManager.class);

    /** Name of transaction state directory. */
    private static final String TX_STATE_DIR = "tx-state-";

    /** Transaction storage flush delay. */
    private static final int TX_STATE_STORAGE_FLUSH_DELAY = 1000;
    private static final IntSupplier TX_STATE_STORAGE_FLUSH_DELAY_SUPPLIER = () -> TX_STATE_STORAGE_FLUSH_DELAY;

    /**
     * If this property is set to {@code true} then an attempt to get the configuration property directly from the meta storage will be
     * skipped, and the local property will be returned.
     * TODO: IGNITE-16774 This property and overall approach, access configuration directly through the Metostorage,
     * TODO: will be removed after fix of the issue.
     */
    @TestOnly
    private final boolean getMetadataLocallyOnly = IgniteSystemProperties.getBoolean("IGNITE_GET_METADATA_LOCALLY_ONLY");

    /** Tables configuration. */
    private final TablesConfiguration tablesCfg;

    /** Raft manager. */
    private final Loza raftMgr;

    /** Replica manager. */
    private final ReplicaManager replicaMgr;

    /** Lock manager. */
    private final LockManager lockMgr;

    /** Replica service. */
    private final ReplicaService replicaSvc;

    /** Baseline manager. */
    private final BaselineManager baselineMgr;

    /** Transaction manager. */
    private final TxManager txManager;

    /** Meta storage manager. */
    private final MetaStorageManager metaStorageMgr;

    /** Data storage manager. */
    private final DataStorageManager dataStorageMgr;

    /** Here a table future stores during creation (until the table can be provided to client). */
    private final Map<UUID, CompletableFuture<Table>> tableCreateFuts = new ConcurrentHashMap<>();

    /** Versioned store for tables by id. */
    private final VersionedValue<Map<UUID, TableImpl>> tablesByIdVv;

    /** Set of futures that should complete before completion of {@link #tablesByIdVv}, after completion this set is cleared. */
    private final Set<CompletableFuture<?>> beforeTablesVvComplete = new ConcurrentHashSet<>();

    /**
     * {@link TableImpl} is created during update of tablesByIdVv, we store reference to it in case of updating of tablesByIdVv fails,
     * so we can stop resources associated with the table.
     */
    private final Map<UUID, TableImpl> tablesToStopInCaseOfError = new ConcurrentHashMap<>();

    /** Resolver that resolves a network address to node id. */
    private final Function<NetworkAddress, String> netAddrResolver;

    /** Resolver that resolves a network address to cluster node. */
    private final Function<NetworkAddress, ClusterNode> clusterNodeResolver;

    /** Busy lock to stop synchronously. */
    private final IgniteSpinBusyLock busyLock = new IgniteSpinBusyLock();

    /** Prevents double stopping the component. */
    private final AtomicBoolean stopGuard = new AtomicBoolean();

    /** Schema manager. */
    private final SchemaManager schemaManager;

    private final LogStorageFactoryCreator volatileLogStorageFactoryCreator;

    /** Executor for scheduling retries of a rebalance. */
    private final ScheduledExecutorService rebalanceScheduler;

    /** Transaction state storage scheduled pool. */
    private final ScheduledExecutorService txStateStorageScheduledPool = Executors.newSingleThreadScheduledExecutor(
        new NamedThreadFactory("tx-state-storage-scheduled-pool", LOG)
    );

    /** Transaction state storage pool. */
    private final ExecutorService txStateStoragePool = Executors.newFixedThreadPool(
            Runtime.getRuntime().availableProcessors(),
            new NamedThreadFactory("tx-state-storage-pool", LOG)
    );

    /** Separate executor for IO operations like partition storage initialization
     * or partition raft group meta data persisting.
     */
    private final ExecutorService ioExecutor;

<<<<<<< HEAD
    private final HybridClock clock;

    /** Partitions storage path. */
    private final Path storagePath;
=======
    /** Assignment change event listeners. */
    private final CopyOnWriteArrayList<Consumer<IgniteTablesInternal>> assignmentsChangeListeners = new CopyOnWriteArrayList<>();
>>>>>>> 70347a49

    /** Rebalance scheduler pool size. */
    private static final int REBALANCE_SCHEDULER_POOL_SIZE = Math.min(Utils.cpus() * 3, 20);

    private static final TableMessagesFactory TABLE_MESSAGES_FACTORY = new TableMessagesFactory();

    /**
     * Creates a new table manager.
     *
     * @param nodeName Node name.
     * @param registry Registry for versioned values.
     * @param tablesCfg Tables configuration.
     * @param raftMgr Raft manager.
     * @param replicaMgr Replica manager.
     * @param lockMgr Lock manager.
     * @param replicaSvc Replica service.
     * @param baselineMgr Baseline manager.
     * @param txManager Transaction manager.
     * @param dataStorageMgr Data storage manager.
     * @param schemaManager Schema manager.
     * @param volatileLogStorageFactoryCreator Creator for {@link org.apache.ignite.internal.raft.storage.LogStorageFactory} for volatile
     *                                         tables.
     */
    public TableManager(
            String nodeName,
            Consumer<Function<Long, CompletableFuture<?>>> registry,
            TablesConfiguration tablesCfg,
            Loza raftMgr,
            ReplicaManager replicaMgr,
            LockManager lockMgr,
            ReplicaService replicaSvc,
            BaselineManager baselineMgr,
            TopologyService topologyService,
            TxManager txManager,
            DataStorageManager dataStorageMgr,
            Path storagePath,
            MetaStorageManager metaStorageMgr,
            SchemaManager schemaManager,
            LogStorageFactoryCreator volatileLogStorageFactoryCreator,
            HybridClock clock,
            Path workDir
    ) {
        this.tablesCfg = tablesCfg;
        this.raftMgr = raftMgr;
        this.baselineMgr = baselineMgr;
        this.replicaMgr = replicaMgr;
        this.lockMgr = lockMgr;
        this.replicaSvc = replicaSvc;
        this.txManager = txManager;
        this.dataStorageMgr = dataStorageMgr;
        this.storagePath = storagePath;
        this.metaStorageMgr = metaStorageMgr;
        this.schemaManager = schemaManager;
        this.volatileLogStorageFactoryCreator = volatileLogStorageFactoryCreator;
        this.clock = clock;

        netAddrResolver = addr -> {
            ClusterNode node = topologyService.getByAddress(addr);

            if (node == null) {
                throw new IllegalStateException("Can't resolve ClusterNode by its networkAddress=" + addr);
            }

            return node.id();
        };

        clusterNodeResolver = topologyService::getByAddress;

        tablesByIdVv = new VersionedValue<>(null, HashMap::new);

        registry.accept(token -> {
            List<CompletableFuture<?>> futures = new ArrayList<>(beforeTablesVvComplete);

            beforeTablesVvComplete.clear();

            return CompletableFuture.allOf(futures.toArray(new CompletableFuture[]{}))
                    .orTimeout(TABLES_COMPLETE_TIMEOUT, TimeUnit.SECONDS)
                    .whenComplete((v, e) -> {
                        if (!busyLock.enterBusy()) {
                            if (e != null) {
                                LOG.warn("Error occurred while updating tables and stopping components.", e);
                                // Stop of the components has been started, so we do nothing and resources of tablesByIdVv will be
                                // freed in the logic of TableManager stop. We cannot complete tablesByIdVv exceptionally because
                                // we will lose a context of tables.
                            }
                            return;
                        }
                        try {
                            if (e != null) {
                                LOG.warn("Error occurred while updating tables.", e);
                                if (e instanceof CompletionException) {
                                    Throwable th = e.getCause();
                                    // Case when stopping of the previous component has been started and related futures completed
                                    // exceptionally
                                    if (th instanceof NodeStoppingException || (th.getCause() != null
                                            && th.getCause() instanceof NodeStoppingException)) {
                                        // Stop of the components has been started so we do nothing and resources will be freed in the
                                        // logic of TableManager stop
                                        return;
                                    }
                                }
                                // TODO: https://issues.apache.org/jira/browse/IGNITE-17515
                                tablesByIdVv.completeExceptionally(token, e);
                            }

                            //Normal scenario, when all related futures for tablesByIdVv are completed and we can complete tablesByIdVv
                            tablesByIdVv.complete(token);

                            tablesToStopInCaseOfError.clear();
                        } finally {
                            busyLock.leaveBusy();
                        }
                    });
        });

        rebalanceScheduler = new ScheduledThreadPoolExecutor(REBALANCE_SCHEDULER_POOL_SIZE,
                NamedThreadFactory.create(nodeName, "rebalance-scheduler", LOG));

        ioExecutor = new ThreadPoolExecutor(
                Math.min(Utils.cpus() * 3, 25),
                Integer.MAX_VALUE,
                100,
                TimeUnit.MILLISECONDS,
                new LinkedBlockingQueue<>(),
                NamedThreadFactory.create(nodeName, "tableManager-io", LOG));
    }

    /** {@inheritDoc} */
    @Override
    public void start() {
        tablesCfg.tables().any().replicas().listen(this::onUpdateReplicas);

        registerRebalanceListeners();

        ((ExtendedTableConfiguration) tablesCfg.tables().any()).assignments().listen(this::onUpdateAssignments);

        tablesCfg.tables().listenElements(new ConfigurationNamedListListener<>() {
            @Override
            public CompletableFuture<?> onCreate(ConfigurationNotificationEvent<TableView> ctx) {
                return onTableCreate(ctx);
            }

            @Override
            public CompletableFuture<?> onRename(String oldName, String newName, ConfigurationNotificationEvent<TableView> ctx) {
                // TODO: IGNITE-15485 Support table rename operation.

                return CompletableFuture.completedFuture(null);
            }

            @Override
            public CompletableFuture<?> onDelete(ConfigurationNotificationEvent<TableView> ctx) {
                return onTableDelete(ctx);
            }
        });

        schemaManager.listen(SchemaEvent.CREATE, new EventListener<>() {
            /** {@inheritDoc} */
            @Override
            public CompletableFuture<Boolean> notify(@NotNull SchemaEventParameters parameters, @Nullable Throwable exception) {
                if (tablesByIdVv.latest().get(parameters.tableId()) != null) {
                    fireEvent(
                            TableEvent.ALTER,
                            new TableEventParameters(parameters.causalityToken(), tablesByIdVv.latest().get(parameters.tableId())), null
                    );
                }

                return completedFuture(false);
            }
        });

        addMessageHandler(raftMgr.messagingService());
    }

    /**
     * Adds a table manager message handler.
     *
     * @param messagingService Messaging service.
     */
    private void addMessageHandler(MessagingService messagingService) {
        messagingService.addMessageHandler(TableMessageGroup.class, (message, senderAddr, correlationId) -> {
            if (message instanceof HasDataRequest) {
                // This message queries if a node has any data for a specific partition of a table
                assert correlationId != null;

                HasDataRequest msg = (HasDataRequest) message;

                UUID tableId = msg.tableId();
                int partitionId = msg.partitionId();

                boolean contains = false;

                TableImpl table = tablesByIdVv.latest().get(tableId);

                if (table != null) {
                    MvTableStorage storage = table.internalTable().storage();

                    MvPartitionStorage mvPartition = storage.getMvPartition(partitionId);

                    // If node's recovery process is incomplete (no partition storage), then we consider this node's
                    // partition storage empty.
                    if (mvPartition != null) {
                        // If applied index of a storage is greater than 0,
                        // then there is data.
                        contains = mvPartition.lastAppliedIndex() > 0;
                    }
                }

                messagingService.respond(senderAddr, TABLE_MESSAGES_FACTORY.hasDataResponse().result(contains).build(), correlationId);
            }
        });
    }

    /**
     * Listener of table create configuration change.
     *
     * @param ctx Table configuration context.
     * @return A future.
     */
    private CompletableFuture<?> onTableCreate(ConfigurationNotificationEvent<TableView> ctx) {
        if (!busyLock.enterBusy()) {
            String tblName = ctx.newValue().name();
            UUID tblId = ((ExtendedTableView) ctx.newValue()).id();

            fireEvent(TableEvent.CREATE,
                    new TableEventParameters(ctx.storageRevision(), tblId, tblName),
                    new NodeStoppingException()
            );

            return failedFuture(new NodeStoppingException());
        }

        try {
            return createTableLocally(
                    ctx.storageRevision(),
                    ctx.newValue().name(),
                    ((ExtendedTableView) ctx.newValue()).id(),
                    ctx.newValue().partitions()
            );
        } finally {
            busyLock.leaveBusy();
        }
    }

    /**
     * Listener of table drop configuration change.
     *
     * @param ctx Table configuration context.
     * @return A future.
     */
    private CompletableFuture<?> onTableDelete(ConfigurationNotificationEvent<TableView> ctx) {
        if (!busyLock.enterBusy()) {
            String tblName = ctx.oldValue().name();
            UUID tblId = ((ExtendedTableView) ctx.oldValue()).id();

            fireEvent(
                    TableEvent.DROP,
                    new TableEventParameters(ctx.storageRevision(), tblId, tblName),
                    new NodeStoppingException()
            );

            return failedFuture(new NodeStoppingException());
        }

        try {
            dropTableLocally(
                    ctx.storageRevision(),
                    ctx.oldValue().name(),
                    ((ExtendedTableView) ctx.oldValue()).id(),
                    ByteUtils.fromBytes(((ExtendedTableView) ctx.oldValue()).assignments())
            );
        } finally {
            busyLock.leaveBusy();
        }

        return CompletableFuture.completedFuture(null);
    }

    /**
     * Listener of replicas configuration changes.
     *
     * @param replicasCtx Replicas configuration event context.
     * @return A future, which will be completed, when event processed by listener.
     */
    private CompletableFuture<?> onUpdateReplicas(ConfigurationNotificationEvent<Integer> replicasCtx) {
        if (!busyLock.enterBusy()) {
            return CompletableFuture.completedFuture(new NodeStoppingException());
        }

        try {
            if (replicasCtx.oldValue() != null && replicasCtx.oldValue() > 0) {
                TableConfiguration tblCfg = replicasCtx.config(TableConfiguration.class);

                LOG.info("Received update for replicas number [table={}, oldNumber={}, newNumber={}]",
                        tblCfg.name().value(), replicasCtx.oldValue(), replicasCtx.newValue());

                int partCnt = tblCfg.partitions().value();

                int newReplicas = replicasCtx.newValue();

                CompletableFuture<?>[] futures = new CompletableFuture<?>[partCnt];

                for (int i = 0; i < partCnt; i++) {
                    String partId = partitionRaftGroupName(((ExtendedTableConfiguration) tblCfg).id().value(), i);

                    futures[i] = updatePendingAssignmentsKeys(tblCfg.name().value(), partId, baselineMgr.nodes(), newReplicas,
                            replicasCtx.storageRevision(), metaStorageMgr, i);
                }

                return CompletableFuture.allOf(futures);
            } else {
                return CompletableFuture.completedFuture(null);
            }
        } finally {
            busyLock.leaveBusy();
        }
    }

    /**
     * Listener of assignment configuration changes.
     *
     * @param assignmentsCtx Assignment configuration context.
     * @return A future.
     */
    private CompletableFuture<?> onUpdateAssignments(ConfigurationNotificationEvent<byte[]> assignmentsCtx) {
        if (!busyLock.enterBusy()) {
            return failedFuture(new NodeStoppingException());
        }

        try {
            updateAssignmentInternal(assignmentsCtx);
        } finally {
            busyLock.leaveBusy();
        }

        for (var listener : assignmentsChangeListeners) {
            listener.accept(this);
        }

        return completedFuture(null);
    }

    /**
     * Updates or creates partition raft groups.
     *
     * @param assignmentsCtx Change assignment event.
     */
    private void updateAssignmentInternal(ConfigurationNotificationEvent<byte[]> assignmentsCtx) {
        ExtendedTableConfiguration tblCfg = assignmentsCtx.config(ExtendedTableConfiguration.class);

        UUID tblId = tblCfg.id().value();

        long causalityToken = assignmentsCtx.storageRevision();

        List<Set<ClusterNode>> oldAssignments = assignmentsCtx.oldValue() == null ? null : ByteUtils.fromBytes(assignmentsCtx.oldValue());

        List<Set<ClusterNode>> newAssignments = ByteUtils.fromBytes(assignmentsCtx.newValue());

        // Empty assignments might be a valid case if tables are created from within cluster init HOCON
        // configuration, which is not supported now.
        assert newAssignments != null : IgniteStringFormatter.format("Table [id={}] has empty assignments.", tblId);

        int partitions = newAssignments.size();

        CompletableFuture<?>[] futures = new CompletableFuture<?>[partitions];

        List<Set<ClusterNode>> assignmentsLatest = ByteUtils.fromBytes(directProxy(tblCfg.assignments()).value());

        TopologyService topologyService = raftMgr.topologyService();
        ClusterNode localMember = topologyService.localMember();

        // TODO: IGNITE-15554 Add logic for assignment recalculation in case of partitions or replicas changes
        // TODO: Until IGNITE-15554 is implemented it's safe to iterate over partitions and replicas cause there will
        // TODO: be exact same amount of partitions and replicas for both old and new assignments
        for (int i = 0; i < partitions; i++) {
            int partId = i;

            Set<ClusterNode> oldPartAssignment = oldAssignments == null ? Collections.emptySet() :
                    oldAssignments.get(partId);

            Set<ClusterNode> newPartAssignment = newAssignments.get(partId);

            // Create new raft nodes according to new assignments.
            tablesByIdVv.update(causalityToken, (tablesById, e) -> {
                if (e != null) {
                    return failedFuture(e);
                }

                InternalTable internalTbl = tablesById.get(tblId).internalTable();

                MvTableStorage storage = internalTbl.storage();
                boolean isInMemory = storage.isVolatile();

                // TODO: IGNITE-17197 Remove assert after the ticket is resolved.
                assert internalTbl.storage() instanceof MvTableStorage :
                        "Only multi version storages are supported. Current storage is a " + internalTbl.storage().getClass().getName();

                // start new nodes, only if it is table creation
                // other cases will be covered by rebalance logic
                Set<ClusterNode> nodes = (oldPartAssignment.isEmpty()) ? newPartAssignment : Collections.emptySet();

                String grpId = partitionRaftGroupName(tblId, partId);

                CompletableFuture<Void> startGroupFut = CompletableFuture.completedFuture(null);

                if (raftMgr.shouldHaveRaftGroupLocally(nodes)) {
                    startGroupFut = CompletableFuture
                            .supplyAsync(() -> internalTbl.storage().getOrCreateMvPartition(partId), ioExecutor)
                            .thenComposeAsync((partitionStorage) -> {
                                boolean hasData = partitionStorage.lastAppliedIndex() > 0;

                                CompletableFuture<Boolean> fut;

                                if (isInMemory || !hasData) {
                                    Set<ClusterNode> partAssignments = assignmentsLatest.get(partId);

                                    fut = queryDataNodesCount(tblId, partId, partAssignments).thenApply(dataNodesCount -> {
                                        boolean fullPartitionRestart = dataNodesCount == 0;

                                        if (fullPartitionRestart) {
                                            return true;
                                        }

                                        boolean majorityAvailable = dataNodesCount >= (partAssignments.size() / 2) + 1;

                                        if (majorityAvailable) {
                                            RebalanceUtil.startPeerRemoval(partitionRaftGroupName(tblId, partId), localMember,
                                                    metaStorageMgr);

                                            return false;
                                        } else {
                                            // No majority and not a full partition restart - need to restart nodes
                                            // with current partition.
                                            String msg = "Unable to start partition " + partId + ". Majority not available.";

                                            throw new IgniteInternalException(msg);
                                        }
                                    });
                                } else {
                                    fut = CompletableFuture.completedFuture(true);
                                }

                                return fut.thenComposeAsync(startGroup -> {
                                    if (!startGroup) {
                                        return CompletableFuture.completedFuture(null);
                                    }

                                    RaftGroupOptions groupOptions = groupOptionsForPartition(internalTbl, tblCfg, partitionStorage,
                                            newPartAssignment);

                                    try {
                                        raftMgr.startRaftGroupNode(
                                                grpId,
                                                newPartAssignment,
                                                new PartitionListener(
                                                    partitionStorage,
                                                    internalTbl.txStateStorage().getOrCreateTxStateStorage(partId),
                                                    txManager,
                                                    new ConcurrentHashMap<>()
                                            ),
                                                new RebalanceRaftGroupEventsListener(
                                                        metaStorageMgr,
                                                        tablesCfg.tables().get(tablesById.get(tblId).name()),
                                                        grpId,
                                                        partId,
                                                        busyLock,
                                                        movePartition(() -> internalTbl.partitionRaftGroupService(partId)),
                                                        this::calculateAssignments,
                                                        rebalanceScheduler
                                                ),
                                                groupOptions
                                        );

                                        return CompletableFuture.completedFuture(null);
                                    } catch (NodeStoppingException ex) {
                                        return CompletableFuture.failedFuture(ex);
                                    }
                                }, ioExecutor);
                            }, ioExecutor);
                }

                futures[partId] = startGroupFut
                        .thenComposeAsync((v) -> {
                            try {
                                return raftMgr.startRaftGroupService(grpId, newPartAssignment);
                            } catch (NodeStoppingException ex) {
                                return CompletableFuture.failedFuture(ex);
                            }
                        }, ioExecutor)
                        .thenAccept(
                                updatedRaftGroupService -> {
                                    ((InternalTableImpl) internalTbl)
                                            .updateInternalTableRaftGroupService(partId, updatedRaftGroupService);

                                    if (replicaMgr.shouldHaveReplicationGroupLocally(nodes)) {
                                        MvPartitionStorage partitionStorage = internalTbl.storage().getOrCreateMvPartition(partId);

                                        try {
                                            replicaMgr.startReplica(grpId,
                                                    updatedRaftGroupService,
                                                    new PartitionReplicaListener(
                                                            partitionStorage,
                                                            updatedRaftGroupService,
                                                            txManager,
                                                            lockMgr,
                                                            partId,
                                                            grpId,
                                                            tblId,
                                                            new ConcurrentHashMap<>(),
                                                            clock
                                                    )
                                            );
                                        } catch (NodeStoppingException ex) {
                                            throw new AssertionError("Loza was stopped before Table manager", ex);
                                        }
                                    }
                                }
                        ).exceptionally(th -> {
                            LOG.warn("Unable to update raft groups on the node", th);

                            return null;
                        });

                return completedFuture(tablesById);
            });
        }

        CompletableFuture.allOf(futures).join();
    }

    /**
     * Calculates the quantity of the data nodes for the partition of the table.
     *
     * @param tblId Table id.
     * @param partId Partition id.
     * @param partAssignments Partition assignments.
     * @return A future that will hold the quantity of data nodes.
     */
    private CompletableFuture<Long> queryDataNodesCount(UUID tblId, int partId, Set<ClusterNode> partAssignments) {
        HasDataRequestBuilder requestBuilder = TABLE_MESSAGES_FACTORY.hasDataRequest().tableId(tblId).partitionId(partId);

        //noinspection unchecked
        CompletableFuture<Boolean>[] requestFutures = partAssignments.stream().map(node -> {
            HasDataRequest request = requestBuilder.build();

            return raftMgr.messagingService().invoke(node, request, QUERY_DATA_NODES_COUNT_TIMEOUT).thenApply(response -> {
                assert response instanceof HasDataResponse : response;

                return ((HasDataResponse) response).result();
            }).exceptionally(unused -> false);
        }).toArray(CompletableFuture[]::new);

        return CompletableFuture.allOf(requestFutures)
                .thenApply(unused -> Arrays.stream(requestFutures).filter(CompletableFuture::join).count());
    }

    private RaftGroupOptions groupOptionsForPartition(
            InternalTable internalTbl,
            ExtendedTableConfiguration tableConfig,
            MvPartitionStorage partitionStorage,
            Set<ClusterNode> peers
    ) {
        RaftGroupOptions raftGroupOptions;

        if (internalTbl.storage().isVolatile()) {
            raftGroupOptions = RaftGroupOptions.forVolatileStores()
                    .setLogStorageFactory(volatileLogStorageFactoryCreator.factory(tableConfig.volatileRaft().logStorage().value()))
                    .raftMetaStorageFactory((groupId, raftOptions) -> new VolatileRaftMetaStorage());
        } else {
            raftGroupOptions = RaftGroupOptions.forPersistentStores();
        }

        //TODO Revisit peers String representation: https://issues.apache.org/jira/browse/IGNITE-17420
        raftGroupOptions.snapshotStorageFactory(new PartitionSnapshotStorageFactory(
                //TODO IGNITE-17302 Use miniumum from mv storage and tx state storage.
                partitionStorage::persistedIndex,
                peers.stream().map(n -> new Peer(n.address())).map(PeerId::fromPeer).map(Object::toString).collect(Collectors.toList()),
                List.of()
        ));

        return raftGroupOptions;
    }

    /** {@inheritDoc} */
    @Override
    public void stop() {
        if (!stopGuard.compareAndSet(false, true)) {
            return;
        }

        busyLock.block();

        Map<UUID, TableImpl> tables = tablesByIdVv.latest();

        cleanUpTablesResources(tables);

        cleanUpTablesResources(tablesToStopInCaseOfError);

        tablesToStopInCaseOfError.clear();

        shutdownAndAwaitTermination(rebalanceScheduler, 10, TimeUnit.SECONDS);
        shutdownAndAwaitTermination(ioExecutor, 10, TimeUnit.SECONDS);
        shutdownAndAwaitTermination(txStateStoragePool, 10, TimeUnit.SECONDS);
        shutdownAndAwaitTermination(txStateStorageScheduledPool, 10, TimeUnit.SECONDS);
    }

    /**
     * Stops resources that are related to provided tables.
     *
     * @param tables Tables to stop.
     */
    private void cleanUpTablesResources(Map<UUID, TableImpl> tables) {
        for (TableImpl table : tables.values()) {
            try {
                for (int p = 0; p < table.internalTable().partitions(); p++) {
                    raftMgr.stopRaftGroup(partitionRaftGroupName(table.tableId(), p));

                    replicaMgr.stopReplica(partitionRaftGroupName(table.tableId(), p));
                }

                table.internalTable().storage().stop();
                table.internalTable().txStateStorage().stop();
                table.internalTable().close();
            } catch (Exception e) {
                LOG.info("Unable to stop table [name={}]", e, table.name());
            }
        }
    }

    /** {@inheritDoc} */
    @Override
    public List<String> assignments(UUID tableId) throws NodeStoppingException {
        if (!busyLock.enterBusy()) {
            throw new NodeStoppingException();
        }
        try {
            return table(tableId).internalTable().assignments();
        } finally {
            busyLock.leaveBusy();
        }
    }

    /** {@inheritDoc} */
    @Override
    public void addAssignmentsChangeListener(Consumer<IgniteTablesInternal> listener) {
        Objects.requireNonNull(listener);

        assignmentsChangeListeners.add(listener);
    }

    /** {@inheritDoc} */
    @Override
    public boolean removeAssignmentsChangeListener(Consumer<IgniteTablesInternal> listener) {
        Objects.requireNonNull(listener);

        return assignmentsChangeListeners.remove(listener);
    }

    /**
     * Creates local structures for a table.
     *
     * @param causalityToken Causality token.
     * @param name  Table name.
     * @param tblId Table id.
     * @param partitions Count of partitions.
     * @return Future that will be completed when local changes related to the table creation are applied.
     */
    private CompletableFuture<?> createTableLocally(long causalityToken, String name, UUID tblId, int partitions) {
        LOG.trace("Creating local table: name={}, id={}, token={}", name, tblId, causalityToken);

        TableConfiguration tableCfg = tablesCfg.tables().get(name);

        MvTableStorage tableStorage = dataStorageMgr.engine(tableCfg.dataStorage()).createMvTable(tableCfg, tablesCfg);

        TxStateTableStorage txStateStorage = createTxStateTableStorage(tableCfg);

        tableStorage.start();

        InternalTableImpl internalTable = new InternalTableImpl(name, tblId, new Int2ObjectOpenHashMap<>(partitions),
                partitions, netAddrResolver, clusterNodeResolver, txManager, tableStorage, txStateStorage, replicaSvc, clock);

        var table = new TableImpl(internalTable);

        tablesByIdVv.update(causalityToken, (previous, e) -> inBusyLock(busyLock, () -> {
            if (e != null) {
                return failedFuture(e);
            }

            var val = new HashMap<>(previous);

            val.put(tblId, table);

            return completedFuture(val);
        }));

        CompletableFuture<?> schemaFut = schemaManager.schemaRegistry(causalityToken, tblId)
                .thenAccept(schema -> inBusyLock(busyLock, () -> table.schemaView(schema)))
                .thenCompose(
                        v -> inBusyLock(busyLock, () -> fireEvent(TableEvent.CREATE, new TableEventParameters(causalityToken, table)))
                );

        beforeTablesVvComplete.add(schemaFut);

        tablesToStopInCaseOfError.put(tblId, table);

        // TODO should be reworked in IGNITE-16763
        return tablesByIdVv.get(causalityToken).thenRun(() -> inBusyLock(busyLock, () -> completeApiCreateFuture(table)));
    }

    /**
     * Create transaction state storage for table.
     *
     * @param tableCfg Table configuration.
     * @return Transaction state storage.
     */
    private TxStateTableStorage createTxStateTableStorage(TableConfiguration tableCfg) {
        Path path = storagePath.resolve(TX_STATE_DIR + tableCfg.value().tableId());

        try {
            Files.createDirectories(path);
        } catch (IOException e) {
            throw new StorageException("Failed to create transaction state storage directory for " + tableCfg.value().name(), e);
        }

        TxStateTableStorage txStateTableStorage =  new TxStateRocksDbTableStorage(
            tableCfg,
            path,
            txStateStorageScheduledPool,
            txStateStoragePool,
            TX_STATE_STORAGE_FLUSH_DELAY_SUPPLIER
        );

        txStateTableStorage.start();

        return txStateTableStorage;
    }

    /**
     * Completes appropriate future to return result from API {@link TableManager#createTable(String, Consumer)}.
     *
     * @param table Table.
     */
    private void completeApiCreateFuture(TableImpl table) {
        LOG.trace("Finish creating table: name={}, id={}", table.name(), table.tableId());

        CompletableFuture<Table> tblFut = tableCreateFuts.get(table.tableId());

        if (tblFut != null) {
            tblFut.complete(table);

            tableCreateFuts.values().removeIf(fut -> fut == tblFut);
        }
    }

    /**
     * Drops local structures for a table.
     *
     * @param causalityToken Causality token.
     * @param name           Table name.
     * @param tblId          Table id.
     * @param assignment     Affinity assignment.
     */
    private void dropTableLocally(long causalityToken, String name, UUID tblId, List<Set<ClusterNode>> assignment) {
        try {
            int partitions = assignment.size();

            for (int p = 0; p < partitions; p++) {
                raftMgr.stopRaftGroup(partitionRaftGroupName(tblId, p));

                replicaMgr.stopReplica(partitionRaftGroupName(tblId, p));
            }

            tablesByIdVv.update(causalityToken, (previousVal, e) -> inBusyLock(busyLock, () -> {
                if (e != null) {
                    return failedFuture(e);
                }

                var map = new HashMap<>(previousVal);

                map.remove(tblId);

                return completedFuture(map);
            }));

            TableImpl table = tablesByIdVv.latest().get(tblId);

            assert table != null : IgniteStringFormatter.format("There is no table with the name specified [name={}, id={}]",
                name, tblId);

            table.internalTable().storage().destroy();

            CompletableFuture<?> fut = schemaManager.dropRegistry(causalityToken, table.tableId())
                    .thenCompose(
                            v -> inBusyLock(busyLock, () -> fireEvent(TableEvent.DROP, new TableEventParameters(causalityToken, table)))
                    );

            beforeTablesVvComplete.add(fut);
        } catch (Exception e) {
            fireEvent(TableEvent.DROP, new TableEventParameters(causalityToken, tblId, name), e);
        }
    }

    private Set<ClusterNode> calculateAssignments(TableConfiguration tableCfg, int partNum) {
        return AffinityUtils.calculateAssignmentForPartition(baselineMgr.nodes(), partNum, tableCfg.value().replicas());
    }

    /**
     * Compounds a RAFT group unique name.
     *
     * @param tblId Table identifier.
     * @param partition Number of table partitions.
     * @return A RAFT group name.
     */
    @NotNull
    private String partitionRaftGroupName(UUID tblId, int partition) {
        return tblId + "_part_" + partition;
    }

    /** {@inheritDoc} */
    @Override
    public Table createTable(String name, Consumer<TableChange> tableInitChange) {
        return join(createTableAsync(name, tableInitChange));
    }

    /** {@inheritDoc} */
    @Override
    public CompletableFuture<Table> createTableAsync(String name, Consumer<TableChange> tableInitChange) {
        if (!busyLock.enterBusy()) {
            throw new IgniteException(new NodeStoppingException());
        }
        try {
            return createTableAsyncInternal(IgniteObjectName.parseCanonicalName(name), tableInitChange);
        } finally {
            busyLock.leaveBusy();
        }
    }

    /**
     * Internal method that creates a new table with the given {@code name} asynchronously. If a table with the same name already exists,
     * a future will be completed with {@link TableAlreadyExistsException}.
     *
     * @param name            Table name.
     * @param tableInitChange Table changer.
     * @return Future representing pending completion of the operation.
     * @throws IgniteException If an unspecified platform exception has happened internally. Is thrown when:
     *                         <ul>
     *                             <li>the node is stopping.</li>
     *                         </ul>
     * @see TableAlreadyExistsException
     */
    private CompletableFuture<Table> createTableAsyncInternal(String name, Consumer<TableChange> tableInitChange) {
        CompletableFuture<Table> tblFut = new CompletableFuture<>();

        tableAsyncInternal(name).thenAccept(tbl -> {
            if (tbl != null) {
                tblFut.completeExceptionally(new TableAlreadyExistsException(name));
            } else {
                tablesCfg.change(tablesChange -> tablesChange.changeTables(tablesListChange -> {
                    if (tablesListChange.get(name) != null) {
                        throw new TableAlreadyExistsException(name);
                    }

                    tablesListChange.create(name, (tableChange) -> {
                        tableChange.changeDataStorage(
                                dataStorageMgr.defaultTableDataStorageConsumer(tablesChange.defaultDataStorage())
                        );

                        tableInitChange.accept(tableChange);

                        var extConfCh = ((ExtendedTableChange) tableChange);

                        int intTableId = tablesChange.globalIdCounter() + 1;
                        tablesChange.changeGlobalIdCounter(intTableId);

                        extConfCh.changeTableId(intTableId);

                        tableCreateFuts.put(extConfCh.id(), tblFut);

                        // Affinity assignments calculation.
                        extConfCh.changeAssignments(ByteUtils.toBytes(AffinityUtils.calculateAssignments(
                                        baselineMgr.nodes(),
                                        tableChange.partitions(),
                                        tableChange.replicas(),
                                        HashSet::new)))
                                // Table schema preparation.
                                .changeSchemas(schemasCh -> schemasCh.create(
                                        String.valueOf(INITIAL_SCHEMA_VERSION),
                                        schemaCh -> {
                                            SchemaDescriptor schemaDesc;

                                            //TODO IGNITE-15747 Remove try-catch and force configuration
                                            // validation here to ensure a valid configuration passed to
                                            // prepareSchemaDescriptor() method.
                                            try {
                                                schemaDesc = SchemaUtils.prepareSchemaDescriptor(
                                                        ((ExtendedTableView) tableChange).schemas().size(),
                                                        tableChange);
                                            } catch (IllegalArgumentException ex) {
                                                throw new ConfigurationValidationException(ex.getMessage());
                                            }

                                            schemaCh.changeSchema(SchemaSerializerImpl.INSTANCE.serialize(schemaDesc));
                                        }
                                ));
                    });
                })).exceptionally(t -> {
                    Throwable ex = getRootCause(t);

                    if (ex instanceof TableAlreadyExistsException) {
                        tblFut.completeExceptionally(ex);
                    } else {
                        LOG.debug("Unable to create table [name={}]", ex, name);

                        tblFut.completeExceptionally(ex);

                        tableCreateFuts.values().removeIf(fut -> fut == tblFut);
                    }

                    return null;
                });
            }
        });

        return tblFut;
    }

    /** {@inheritDoc} */
    @Override
    public void alterTable(String name, Consumer<TableChange> tableChange) {
        join(alterTableAsync(name, tableChange));
    }

    /** {@inheritDoc} */
    @Override
    public CompletableFuture<Void> alterTableAsync(String name, Consumer<TableChange> tableChange) {
        if (!busyLock.enterBusy()) {
            throw new IgniteException(new NodeStoppingException());
        }
        try {
            return alterTableAsyncInternal(IgniteObjectName.parseCanonicalName(name), tableChange);
        } finally {
            busyLock.leaveBusy();
        }
    }

    /**
     * Internal method that alters a cluster table. If an appropriate table does not exist, a future will be
     * completed with {@link TableNotFoundException}.
     *
     * @param name        Table name.
     * @param tableChange Table changer.
     * @return Future representing pending completion of the operation.
     * @throws IgniteException If an unspecified platform exception has happened internally. Is thrown when:
     *                         <ul>
     *                             <li>the node is stopping.</li>
     *                         </ul>
     * @see TableNotFoundException
     */
    @NotNull
    private CompletableFuture<Void> alterTableAsyncInternal(String name, Consumer<TableChange> tableChange) {
        CompletableFuture<Void> tblFut = new CompletableFuture<>();

        tableAsync(name).thenAccept(tbl -> {
            if (tbl == null) {
                tblFut.completeExceptionally(new TableNotFoundException(name));
            } else {
                TableImpl tblImpl = (TableImpl) tbl;

                tablesCfg.tables().change(ch -> {
                    if (ch.get(name) == null) {
                        throw new TableNotFoundException(name);
                    }

                    ch.update(name, tblCh -> {
                                tableChange.accept(tblCh);

                                ((ExtendedTableChange) tblCh).changeSchemas(schemasCh ->
                                        schemasCh.createOrUpdate(String.valueOf(schemasCh.size() + 1), schemaCh -> {
                                            ExtendedTableView currTableView = (ExtendedTableView) tablesCfg.tables().get(name).value();

                                            SchemaDescriptor descriptor;

                                            //TODO IGNITE-15747 Remove try-catch and force configuration validation
                                            // here to ensure a valid configuration passed to prepareSchemaDescriptor() method.
                                            try {
                                                descriptor = SchemaUtils.prepareSchemaDescriptor(
                                                        ((ExtendedTableView) tblCh).schemas().size(),
                                                        tblCh);

                                                descriptor.columnMapping(SchemaUtils.columnMapper(
                                                        tblImpl.schemaView().schema(currTableView.schemas().size()),
                                                        currTableView.columns(),
                                                        descriptor,
                                                        tblCh.columns()));
                                            } catch (IllegalArgumentException ex) {
                                                // Convert unexpected exceptions here,
                                                // because validation actually happens later,
                                                // when bulk configuration update is applied.
                                                ConfigurationValidationException e =
                                                        new ConfigurationValidationException(ex.getMessage());

                                                e.addSuppressed(ex);

                                                throw e;
                                            }

                                            schemaCh.changeSchema(SchemaSerializerImpl.INSTANCE.serialize(descriptor));
                                        }));
                            }
                    );
                }).whenComplete((res, t) -> {
                    if (t != null) {
                        Throwable ex = getRootCause(t);

                        if (ex instanceof TableNotFoundException) {
                            tblFut.completeExceptionally(ex);
                        } else {
                            LOG.debug("Unable to modify table [name={}]", ex, name);

                            tblFut.completeExceptionally(ex);
                        }
                    } else {
                        tblFut.complete(res);
                    }
                });
            }
        }).exceptionally(th -> {
            tblFut.completeExceptionally(th);

            return null;
        });

        return tblFut;
    }

    /**
     * Gets a cause exception for a client.
     *
     * @param t Exception wrapper.
     * @return A root exception which will be acceptable to throw for public API.
     */
    //TODO: IGNITE-16051 Implement exception converter for public API.
    private @NotNull IgniteException getRootCause(Throwable t) {
        Throwable ex;

        if (t instanceof CompletionException) {
            if (t.getCause() instanceof ConfigurationChangeException) {
                ex = t.getCause().getCause();
            } else {
                ex = t.getCause();
            }

        } else {
            ex = t;
        }

        return ex instanceof IgniteException ? (IgniteException) ex : new IgniteException(ex);
    }

    /** {@inheritDoc} */
    @Override
    public void dropTable(String name) {
        join(dropTableAsync(name));
    }

    /** {@inheritDoc} */
    @Override
    public CompletableFuture<Void> dropTableAsync(String name) {
        if (!busyLock.enterBusy()) {
            throw new IgniteException(new NodeStoppingException());
        }
        try {
            return dropTableAsyncInternal(IgniteObjectName.parseCanonicalName(name));
        } finally {
            busyLock.leaveBusy();
        }
    }

    /**
     * Internal method that drops a table with the name specified. If appropriate table does not be found, a future will be
     * completed with {@link TableNotFoundException}.
     *
     * @param name Table name.
     * @return Future representing pending completion of the operation.
     * @throws IgniteException If an unspecified platform exception has happened internally. Is thrown when:
     *                         <ul>
     *                             <li>the node is stopping.</li>
     *                         </ul>
     * @see TableNotFoundException
     */
    @NotNull
    private CompletableFuture<Void> dropTableAsyncInternal(String name) {
        CompletableFuture<Void> dropTblFut = new CompletableFuture<>();

        tableAsyncInternal(name).thenAccept(tbl -> {
            // In case of drop it's an optimization that allows not to fire drop-change-closure if there's no such
            // distributed table and the local config has lagged behind.
            if (tbl == null) {
                dropTblFut.completeExceptionally(new TableNotFoundException(name));
            } else {
                tablesCfg.change(chg ->
                        chg.changeTables(tblChg -> {
                            TableView tableCfg = tblChg.get(name);

                            if (tableCfg == null) {
                                throw new TableNotFoundException(name);
                            }

                            tblChg.delete(name);
                        }
                        ).changeIndexes(idxChg -> {
                            List<String> indicesNames = tablesCfg.indexes().value().namedListKeys();

                            indicesNames.stream().filter(idx ->
                                    tablesCfg.indexes().get(idx).tableId().value().equals(tbl.tableId())).forEach(idxChg::delete);
                        }))
                        .whenComplete((res, t) -> {
                            if (t != null) {
                                Throwable ex = getRootCause(t);

                                if (ex instanceof TableNotFoundException) {
                                    dropTblFut.completeExceptionally(ex);
                                } else {
                                    LOG.debug("Unable to drop table [name={}]", ex, name);

                                    dropTblFut.completeExceptionally(ex);
                                }
                            } else {
                                dropTblFut.complete(res);
                            }
                        });
            }
        });

        return dropTblFut;
    }

    /** {@inheritDoc} */
    @Override
    public List<Table> tables() {
        return join(tablesAsync());
    }

    /** {@inheritDoc} */
    @Override
    public CompletableFuture<List<Table>> tablesAsync() {
        if (!busyLock.enterBusy()) {
            throw new IgniteException(new NodeStoppingException());
        }
        try {
            return tablesAsyncInternal();
        } finally {
            busyLock.leaveBusy();
        }
    }

    /**
     * Internal method for getting table.
     *
     * @return Future representing pending completion of the operation.
     */
    private CompletableFuture<List<Table>> tablesAsyncInternal() {
        // TODO: IGNITE-16288 directTableIds should use async configuration API
        return CompletableFuture.supplyAsync(() -> inBusyLock(busyLock, this::directTableIds))
                .thenCompose(tableIds -> inBusyLock(busyLock, () -> {
                    var tableFuts = new CompletableFuture[tableIds.size()];

                    var i = 0;

                    for (UUID tblId : tableIds) {
                        tableFuts[i++] = tableAsyncInternal(tblId, false);
                    }

                    return allOf(tableFuts).thenApply(unused -> inBusyLock(busyLock, () -> {
                        var tables = new ArrayList<Table>(tableIds.size());

                        for (var fut : tableFuts) {
                            var table = fut.join();

                            if (table != null) {
                                tables.add((Table) table);
                            }
                        }

                        return tables;
                    }));
                }));
    }

    /**
     * Collects a list of direct table ids.
     *
     * @return A list of direct table ids.
     */
    private List<UUID> directTableIds() {
        return ConfigurationUtil.internalIds(directProxy(tablesCfg.tables()));
    }

    /**
     * Gets direct id of table with {@code tblName}.
     *
     * @param tblName Name of the table.
     * @return Direct id of the table, or {@code null} if the table with the {@code tblName} has not been found.
     */
    @Nullable
    private UUID directTableId(String tblName) {
        try {
            ExtendedTableConfiguration exTblCfg = ((ExtendedTableConfiguration) directProxy(tablesCfg.tables()).get(tblName));

            if (exTblCfg == null) {
                return null;
            } else {
                return exTblCfg.id().value();
            }
        } catch (NoSuchElementException e) {
            return null;
        }
    }

    /**
     * Actual tables map.
     *
     * @return Actual tables map.
     */
    @TestOnly
    public Map<UUID, TableImpl> latestTables() {
        return unmodifiableMap(tablesByIdVv.latest());
    }

    /** {@inheritDoc} */
    @Override
    public Table table(String name) {
        return join(tableAsync(name));
    }

    /** {@inheritDoc} */
    @Override
    public TableImpl table(UUID id) throws NodeStoppingException {
        return join(tableAsync(id));
    }

    /** {@inheritDoc} */
    @Override
    public CompletableFuture<Table> tableAsync(String name) {
        return tableAsyncInternal(IgniteObjectName.parseCanonicalName(name))
                .thenApply(Function.identity());
    }

    /** {@inheritDoc} */
    @Override
    public CompletableFuture<TableImpl> tableAsync(UUID id) {
        if (!busyLock.enterBusy()) {
            throw new IgniteException(new NodeStoppingException());
        }
        try {
            return tableAsyncInternal(id, true);
        } finally {
            busyLock.leaveBusy();
        }
    }

    /** {@inheritDoc} */
    @Override
    public TableImpl tableImpl(String name) {
        return join(tableImplAsync(name));
    }

    /** {@inheritDoc} */
    @Override
    public CompletableFuture<TableImpl> tableImplAsync(String name) {
        return tableAsyncInternal(IgniteObjectName.parseCanonicalName(name));
    }

    /**
     * Gets a table by name, if it was created before. Doesn't parse canonical name.
     *
     * @param name Table name.
     * @return Future representing pending completion of the {@code TableManager#tableAsyncInternal} operation.
     * */
    public CompletableFuture<TableImpl> tableAsyncInternal(String name) {
        if (!busyLock.enterBusy()) {
            throw new IgniteException(new NodeStoppingException());
        }
        try {
            UUID tableId = directTableId(name);

            if (tableId == null) {
                return CompletableFuture.completedFuture(null);
            }

            return tableAsyncInternal(tableId, false);
        } finally {
            busyLock.leaveBusy();
        }
    }

    /**
     * Internal method for getting table by id.
     *
     * @param id Table id.
     * @param checkConfiguration {@code True} when the method checks a configuration before trying to get a table, {@code false} otherwise.
     * @return Future representing pending completion of the operation.
     */
    public CompletableFuture<TableImpl> tableAsyncInternal(UUID id, boolean checkConfiguration) {
        if (checkConfiguration && !isTableConfigured(id)) {
            return CompletableFuture.completedFuture(null);
        }

        var tbl = tablesByIdVv.latest().get(id);

        if (tbl != null) {
            return CompletableFuture.completedFuture(tbl);
        }

        CompletableFuture<TableImpl> getTblFut = new CompletableFuture<>();

        IgniteTriConsumer<Long, Map<UUID, TableImpl>, Throwable> tablesListener = (token, tables, th) -> {
            if (th == null) {
                TableImpl table = tables.get(id);

                if (table != null) {
                    getTblFut.complete(table);
                }
            } else {
                getTblFut.completeExceptionally(th);
            }
        };

        tablesByIdVv.whenComplete(tablesListener);

        // This check is needed for the case when we have registered tablesListener,
        // but tablesByIdVv has already been completed, so listener would be triggered only for the next versioned value update.
        tbl = tablesByIdVv.latest().get(id);

        if (tbl != null) {
            tablesByIdVv.removeWhenComplete(tablesListener);

            return CompletableFuture.completedFuture(tbl);
        }

        return getTblFut.whenComplete((unused, throwable) -> tablesByIdVv.removeWhenComplete(tablesListener));
    }

    /**
     * Checks that the table is configured with specific id.
     *
     * @param id Table id.
     * @return True when the table is configured into cluster, false otherwise.
     */
    private boolean isTableConfigured(UUID id) {
        try {
            ((ExtendedTableConfiguration) getByInternalId(directProxy(tablesCfg.tables()), id)).id().value();

            return true;
        } catch (NoSuchElementException e) {
            return false;
        }
    }

    /**
     * Waits for future result and return, or unwraps {@link CompletionException} to {@link IgniteException} if failed.
     *
     * @param future Completable future.
     * @return Future result.
     */
    private <T> T join(CompletableFuture<T> future) {
        if (!busyLock.enterBusy()) {
            throw new IgniteException(new NodeStoppingException());
        }

        try {
            return future.join();
        } catch (CompletionException ex) {
            throw convertThrowable(ex.getCause());
        } finally {
            busyLock.leaveBusy();
        }
    }

    /**
     * Convert to public throwable.
     *
     * @param th Throwable.
     * @return Public throwable.
     */
    private RuntimeException convertThrowable(Throwable th) {
        if (th instanceof RuntimeException) {
            return (RuntimeException) th;
        }

        return new IgniteException(th);
    }

    /**
     * Register the new meta storage listener for changes in the rebalance-specific keys.
     */
    private void registerRebalanceListeners() {
        metaStorageMgr.registerWatchByPrefix(ByteArray.fromString(PENDING_ASSIGNMENTS_PREFIX), new WatchListener() {
            @Override
            public boolean onUpdate(@NotNull WatchEvent evt) {
                if (!busyLock.enterBusy()) {
                    throw new IgniteInternalException(new NodeStoppingException());
                }

                try {
                    assert evt.single();

                    Entry pendingAssignmentsWatchEvent = evt.entryEvent().newEntry();

                    if (pendingAssignmentsWatchEvent.value() == null) {
                        return true;
                    }

                    int part = extractPartitionNumber(pendingAssignmentsWatchEvent.key());
                    UUID tblId = extractTableId(pendingAssignmentsWatchEvent.key(), PENDING_ASSIGNMENTS_PREFIX);

                    String partId = partitionRaftGroupName(tblId, part);

                    // Assignments of the pending rebalance that we received through the meta storage watch mechanism.
                    Set<ClusterNode> newPeers = ByteUtils.fromBytes(pendingAssignmentsWatchEvent.value());

                    var pendingAssignments = metaStorageMgr.get(pendingPartAssignmentsKey(partId)).join();

                    assert pendingAssignmentsWatchEvent.revision() <= pendingAssignments.revision()
                            : "Meta Storage watch cannot notify about an event with the revision that is more than the actual revision.";

                    TableImpl tbl = tablesByIdVv.latest().get(tblId);

                    ExtendedTableConfiguration tblCfg = (ExtendedTableConfiguration) tablesCfg.tables().get(tbl.name());

                    // TODO: IGNITE-17197 Remove assert after the ticket is resolved.
                    assert tbl.internalTable().storage() instanceof MvTableStorage :
                            "Only multi version storages are supported. Current storage is a "
                                    + tbl.internalTable().storage().getClass().getName();

                    // Stable assignments from the meta store, which revision is bounded by the current pending event.
                    byte[] stableAssignments = metaStorageMgr.get(stablePartAssignmentsKey(partId),
                            pendingAssignmentsWatchEvent.revision()).join().value();

                    Set<ClusterNode> assignments = stableAssignments == null
                            // This is for the case when the first rebalance occurs.
                            ? ((List<Set<ClusterNode>>) ByteUtils.fromBytes(tblCfg.assignments().value())).get(part)
                            : ByteUtils.fromBytes(stableAssignments);

                    ClusterNode localMember = raftMgr.topologyService().localMember();

                    var deltaPeers = newPeers.stream()
                            .filter(p -> !assignments.contains(p))
                            .collect(Collectors.toList());

                    try {
                        LOG.info("Received update on pending assignments. Check if new raft group should be started"
                                        + " [key={}, partition={}, table={}, localMemberAddress={}]",
                                pendingAssignmentsWatchEvent.key(), part, tbl.name(), localMember.address());

                        if (raftMgr.shouldHaveRaftGroupLocally(deltaPeers)) {
                            MvPartitionStorage partitionStorage = tbl.internalTable().storage().getOrCreateMvPartition(part);

                            RaftGroupOptions groupOptions = groupOptionsForPartition(
                                    tbl.internalTable(),
                                    tblCfg,
                                    partitionStorage,
                                    assignments
                            );

                            RaftGroupListener raftGrpLsnr = new PartitionListener(
                                    partitionStorage,
                                    tbl.internalTable().txStateStorage().getOrCreateTxStateStorage(part),
                                    txManager,
                                    new ConcurrentHashMap<>()
                            );

                            RaftGroupEventsListener raftGrpEvtsLsnr = new RebalanceRaftGroupEventsListener(
                                    metaStorageMgr,
                                    tblCfg,
                                    partId,
                                    part,
                                    busyLock,
                                    movePartition(() -> tbl.internalTable().partitionRaftGroupService(part)),
                                    TableManager.this::calculateAssignments,
                                    rebalanceScheduler
                            );

                            raftMgr.startRaftGroupNode(
                                    partId,
                                    assignments,
                                    raftGrpLsnr,
                                    raftGrpEvtsLsnr,
                                    groupOptions
                            );
                        }

                        if (replicaMgr.shouldHaveReplicationGroupLocally(deltaPeers)) {
                            MvPartitionStorage partitionStorage = tbl.internalTable().storage().getOrCreateMvPartition(part);

                            replicaMgr.startReplica(partId,
                                    tbl.internalTable().partitionRaftGroupService(part),
                                    new PartitionReplicaListener(
                                            partitionStorage,
                                            tbl.internalTable().partitionRaftGroupService(part),
                                            txManager,
                                            lockMgr,
                                            part,
                                            partId,
                                            tblId,
                                            new ConcurrentHashMap<>(),
                                            clock
                                    )
                            );
                        }
                    } catch (NodeStoppingException e) {
                        // no-op
                    }

                    // Do not change peers of the raft group if this is a stale event.
                    // Note that we start raft node before for the sake of the consistency in a starting and stopping raft nodes.
                    if (pendingAssignmentsWatchEvent.revision() < pendingAssignments.revision()) {
                        return true;
                    }

                    var newNodes = newPeers.stream().map(n -> new Peer(n.address())).collect(Collectors.toList());

                    RaftGroupService partGrpSvc = tbl.internalTable().partitionRaftGroupService(part);

                    IgniteBiTuple<Peer, Long> leaderWithTerm = partGrpSvc.refreshAndGetLeaderWithTerm().join();

                    // run update of raft configuration if this node is a leader
                    if (localMember.address().equals(leaderWithTerm.get1().address())) {
                        LOG.info("Current node={} is the leader of partition raft group={}. "
                                        + "Initiate rebalance process for partition={}, table={}",
                                localMember.address(), partId, part, tbl.name());

                        partGrpSvc.changePeersAsync(newNodes, leaderWithTerm.get2()).join();
                    }

                    return true;
                } finally {
                    busyLock.leaveBusy();
                }
            }

            @Override
            public void onError(@NotNull Throwable e) {
                LOG.warn("Unable to process pending assignments event", e);
            }
        });

        metaStorageMgr.registerWatchByPrefix(ByteArray.fromString(STABLE_ASSIGNMENTS_PREFIX), new WatchListener() {
            @Override
            public boolean onUpdate(@NotNull WatchEvent evt) {
                if (!busyLock.enterBusy()) {
                    throw new IgniteInternalException(new NodeStoppingException());
                }

                try {
                    assert evt.single();

                    Entry stableAssignmentsWatchEvent = evt.entryEvent().newEntry();

                    if (stableAssignmentsWatchEvent.value() == null) {
                        return true;
                    }

                    int part = extractPartitionNumber(stableAssignmentsWatchEvent.key());
                    UUID tblId = extractTableId(stableAssignmentsWatchEvent.key(), STABLE_ASSIGNMENTS_PREFIX);

                    String partId = partitionRaftGroupName(tblId, part);

                    Set<ClusterNode> stableAssignments = ByteUtils.fromBytes(stableAssignmentsWatchEvent.value());

                    byte[] pendingFromMetastorage = metaStorageMgr.get(pendingPartAssignmentsKey(partId),
                            stableAssignmentsWatchEvent.revision()).join().value();

                    Set<ClusterNode> pendingAssignments = pendingFromMetastorage == null
                            ? Collections.emptySet()
                            : ByteUtils.fromBytes(pendingFromMetastorage);

                    try {
                        ClusterNode localMember = raftMgr.topologyService().localMember();

                        if (!stableAssignments.contains(localMember) && !pendingAssignments.contains(localMember)) {
                            raftMgr.stopRaftGroup(partId);

                            replicaMgr.stopReplica(partId);
                        }
                    } catch (NodeStoppingException e) {
                        // no-op
                    }

                    return true;
                } finally {
                    busyLock.leaveBusy();
                }
            }

            @Override
            public void onError(@NotNull Throwable e) {
                LOG.warn("Unable to process stable assignments event", e);
            }
        });

        metaStorageMgr.registerWatchByPrefix(ByteArray.fromString(ASSIGNMENTS_SWITCH_REDUCE_PREFIX), new WatchListener() {
            @Override
            public boolean onUpdate(@NotNull WatchEvent evt) {
                ByteArray key = evt.entryEvent().newEntry().key();

                int partitionNumber = extractPartitionNumber(key);
                UUID tblId = extractTableId(key, ASSIGNMENTS_SWITCH_REDUCE_PREFIX);

                String partitionId = partitionRaftGroupName(tblId, partitionNumber);

                TableImpl tbl = tablesByIdVv.latest().get(tblId);

                TableConfiguration tblCfg = tablesCfg.tables().get(tbl.name());

                RebalanceUtil.handleReduceChanged(
                        metaStorageMgr,
                        baselineMgr.nodes(),
                        tblCfg.value().replicas(),
                        partitionNumber,
                        partitionId,
                        evt
                );

                return true;
            }

            @Override
            public void onError(@NotNull Throwable e) {
                LOG.warn("Unable to process switch reduce event", e);
            }
        });
    }

    /**
     * Performs {@link RaftGroupService#changePeersAsync(java.util.List, long)} on a provided raft group service of a partition, so nodes
     * of the corresponding raft group can be reconfigured.
     * Retry mechanism is applied to repeat {@link RaftGroupService#changePeersAsync(java.util.List, long)} if previous one
     * failed with some exception.
     *
     * @param raftGroupServiceSupplier Raft groups service of a partition.
     * @return Function which performs {@link RaftGroupService#changePeersAsync(java.util.List, long)}.
     */
    BiFunction<List<Peer>, Long, CompletableFuture<Void>> movePartition(Supplier<RaftGroupService> raftGroupServiceSupplier) {
        return (List<Peer> peers, Long term) -> {
            if (!busyLock.enterBusy()) {
                throw new IgniteInternalException(new NodeStoppingException());
            }
            try {
                return raftGroupServiceSupplier.get().changePeersAsync(peers, term).handleAsync((resp, err) -> {
                    if (!busyLock.enterBusy()) {
                        throw new IgniteInternalException(new NodeStoppingException());
                    }
                    try {
                        if (err != null) {
                            if (recoverable(err)) {
                                LOG.debug("Recoverable error received during changePeersAsync invocation, retrying", err);
                            } else {
                                // TODO: Ideally, rebalance, which has initiated this invocation should be canceled,
                                // TODO: https://issues.apache.org/jira/browse/IGNITE-17056
                                // TODO: Also it might be reasonable to delegate such exceptional case to a general failure handler.
                                // TODO: At the moment, we repeat such intents as well.
                                LOG.debug("Unrecoverable error received during changePeersAsync invocation, retrying", err);
                            }
                            return movePartition(raftGroupServiceSupplier).apply(peers, term);
                        }

                        return CompletableFuture.<Void>completedFuture(null);
                    } finally {
                        busyLock.leaveBusy();
                    }
                }, rebalanceScheduler).thenCompose(Function.identity());
            } finally {
                busyLock.leaveBusy();
            }
        };
    }

    /**
     * Gets a direct accessor for the configuration distributed property.
     * If the metadata access only locally configured the method will return local property accessor.
     *
     * @param property Distributed configuration property to receive direct access.
     * @param <T> Type of the property accessor.
     * @return An accessor for distributive property.
     * @see #getMetadataLocallyOnly
     */
    private <T extends ConfigurationProperty<?>> T directProxy(T property) {
        return getMetadataLocallyOnly ? property : ConfigurationUtil.directProxy(property);
    }
}<|MERGE_RESOLUTION|>--- conflicted
+++ resolved
@@ -267,15 +267,13 @@
      */
     private final ExecutorService ioExecutor;
 
-<<<<<<< HEAD
     private final HybridClock clock;
 
     /** Partitions storage path. */
     private final Path storagePath;
-=======
+
     /** Assignment change event listeners. */
     private final CopyOnWriteArrayList<Consumer<IgniteTablesInternal>> assignmentsChangeListeners = new CopyOnWriteArrayList<>();
->>>>>>> 70347a49
 
     /** Rebalance scheduler pool size. */
     private static final int REBALANCE_SCHEDULER_POOL_SIZE = Math.min(Utils.cpus() * 3, 20);
