/*
 * Licensed to the Apache Software Foundation (ASF) under one or more
 * contributor license agreements. See the NOTICE file distributed with
 * this work for additional information regarding copyright ownership.
 * The ASF licenses this file to You under the Apache License, Version 2.0
 * (the "License"); you may not use this file except in compliance with
 * the License. You may obtain a copy of the License at
 *
 *      http://www.apache.org/licenses/LICENSE-2.0
 *
 * Unless required by applicable law or agreed to in writing, software
 * distributed under the License is distributed on an "AS IS" BASIS,
 * WITHOUT WARRANTIES OR CONDITIONS OF ANY KIND, either express or implied.
 * See the License for the specific language governing permissions and
 * limitations under the License.
 */

package org.apache.ignite.internal.table.distributed;

import static java.util.Collections.unmodifiableMap;
import static java.util.concurrent.CompletableFuture.allOf;
import static java.util.concurrent.CompletableFuture.completedFuture;
import static java.util.concurrent.CompletableFuture.failedFuture;
import static java.util.concurrent.CompletableFuture.runAsync;
import static java.util.concurrent.CompletableFuture.supplyAsync;
import static java.util.stream.Collectors.toList;
import static org.apache.ignite.internal.distributionzones.DistributionZonesUtil.dataNodes;
import static org.apache.ignite.internal.distributionzones.DistributionZonesUtil.extractZoneId;
import static org.apache.ignite.internal.distributionzones.DistributionZonesUtil.getZoneById;
import static org.apache.ignite.internal.distributionzones.DistributionZonesUtil.zoneDataNodesKey;
import static org.apache.ignite.internal.schema.SchemaManager.INITIAL_SCHEMA_VERSION;
import static org.apache.ignite.internal.util.IgniteUtils.inBusyLock;
import static org.apache.ignite.internal.util.IgniteUtils.shutdownAndAwaitTermination;
import static org.apache.ignite.internal.utils.RebalanceUtil.ASSIGNMENTS_SWITCH_REDUCE_PREFIX;
import static org.apache.ignite.internal.utils.RebalanceUtil.PENDING_ASSIGNMENTS_PREFIX;
import static org.apache.ignite.internal.utils.RebalanceUtil.STABLE_ASSIGNMENTS_PREFIX;
import static org.apache.ignite.internal.utils.RebalanceUtil.extractPartitionNumber;
import static org.apache.ignite.internal.utils.RebalanceUtil.extractTableId;
import static org.apache.ignite.internal.utils.RebalanceUtil.pendingPartAssignmentsKey;
import static org.apache.ignite.internal.utils.RebalanceUtil.stablePartAssignmentsKey;
import static org.apache.ignite.internal.utils.RebalanceUtil.updatePendingAssignmentsKeys;

import it.unimi.dsi.fastutil.ints.Int2ObjectOpenHashMap;
import java.io.IOException;
import java.nio.file.Files;
import java.nio.file.Path;
import java.util.ArrayList;
import java.util.Arrays;
import java.util.Collection;
import java.util.HashMap;
import java.util.HashSet;
import java.util.List;
import java.util.Map;
import java.util.NoSuchElementException;
import java.util.Objects;
import java.util.Set;
import java.util.UUID;
import java.util.concurrent.CompletableFuture;
import java.util.concurrent.CompletionException;
import java.util.concurrent.ConcurrentHashMap;
import java.util.concurrent.CopyOnWriteArrayList;
import java.util.concurrent.ExecutionException;
import java.util.concurrent.ExecutorService;
import java.util.concurrent.Executors;
import java.util.concurrent.LinkedBlockingQueue;
import java.util.concurrent.ScheduledExecutorService;
import java.util.concurrent.ScheduledThreadPoolExecutor;
import java.util.concurrent.ThreadPoolExecutor;
import java.util.concurrent.TimeUnit;
import java.util.concurrent.atomic.AtomicBoolean;
import java.util.concurrent.atomic.AtomicReference;
import java.util.function.Consumer;
import java.util.function.Function;
import java.util.function.IntSupplier;
import java.util.stream.Collectors;
import java.util.stream.Stream;
import org.apache.ignite.configuration.ConfigurationChangeException;
import org.apache.ignite.configuration.ConfigurationProperty;
import org.apache.ignite.configuration.NamedConfigurationTree;
import org.apache.ignite.configuration.NamedListView;
import org.apache.ignite.configuration.notifications.ConfigurationNamedListListener;
import org.apache.ignite.configuration.notifications.ConfigurationNotificationEvent;
import org.apache.ignite.internal.affinity.AffinityUtils;
import org.apache.ignite.internal.affinity.Assignment;
import org.apache.ignite.internal.baseline.BaselineManager;
import org.apache.ignite.internal.causality.CompletionListener;
import org.apache.ignite.internal.causality.IncrementalVersionedValue;
import org.apache.ignite.internal.distributionzones.configuration.DistributionZoneConfiguration;
import org.apache.ignite.internal.distributionzones.configuration.DistributionZoneView;
import org.apache.ignite.internal.distributionzones.configuration.DistributionZonesConfiguration;
import org.apache.ignite.internal.hlc.HybridClock;
import org.apache.ignite.internal.hlc.HybridTimestamp;
import org.apache.ignite.internal.logger.IgniteLogger;
import org.apache.ignite.internal.logger.Loggers;
import org.apache.ignite.internal.manager.EventListener;
import org.apache.ignite.internal.manager.IgniteComponent;
import org.apache.ignite.internal.manager.Producer;
import org.apache.ignite.internal.metastorage.Entry;
import org.apache.ignite.internal.metastorage.MetaStorageManager;
import org.apache.ignite.internal.metastorage.WatchEvent;
import org.apache.ignite.internal.metastorage.WatchListener;
import org.apache.ignite.internal.raft.Loza;
import org.apache.ignite.internal.raft.Peer;
import org.apache.ignite.internal.raft.PeersAndLearners;
import org.apache.ignite.internal.raft.RaftGroupEventsListener;
import org.apache.ignite.internal.raft.RaftManager;
import org.apache.ignite.internal.raft.RaftNodeId;
import org.apache.ignite.internal.raft.client.TopologyAwareRaftGroupService;
import org.apache.ignite.internal.raft.client.TopologyAwareRaftGroupServiceFactory;
import org.apache.ignite.internal.raft.server.RaftGroupOptions;
import org.apache.ignite.internal.raft.service.RaftGroupListener;
import org.apache.ignite.internal.raft.service.RaftGroupService;
import org.apache.ignite.internal.raft.storage.impl.LogStorageFactoryCreator;
import org.apache.ignite.internal.replicator.ReplicaManager;
import org.apache.ignite.internal.replicator.ReplicaService;
import org.apache.ignite.internal.schema.SchemaManager;
import org.apache.ignite.internal.schema.configuration.ExtendedTableChange;
import org.apache.ignite.internal.schema.configuration.ExtendedTableConfiguration;
import org.apache.ignite.internal.schema.configuration.ExtendedTableView;
import org.apache.ignite.internal.schema.configuration.TableChange;
import org.apache.ignite.internal.schema.configuration.TableConfiguration;
import org.apache.ignite.internal.schema.configuration.TableView;
import org.apache.ignite.internal.schema.configuration.TablesConfiguration;
import org.apache.ignite.internal.schema.configuration.index.TableIndexView;
import org.apache.ignite.internal.schema.configuration.storage.DataStorageConfiguration;
import org.apache.ignite.internal.schema.event.SchemaEvent;
import org.apache.ignite.internal.schema.event.SchemaEventParameters;
import org.apache.ignite.internal.storage.DataStorageManager;
import org.apache.ignite.internal.storage.MvPartitionStorage;
import org.apache.ignite.internal.storage.StorageException;
import org.apache.ignite.internal.storage.engine.MvTableStorage;
import org.apache.ignite.internal.table.IgniteTablesInternal;
import org.apache.ignite.internal.table.InternalTable;
import org.apache.ignite.internal.table.TableImpl;
import org.apache.ignite.internal.table.distributed.gc.MvGc;
import org.apache.ignite.internal.table.distributed.message.HasDataRequest;
import org.apache.ignite.internal.table.distributed.message.HasDataResponse;
import org.apache.ignite.internal.table.distributed.raft.PartitionDataStorage;
import org.apache.ignite.internal.table.distributed.raft.PartitionListener;
import org.apache.ignite.internal.table.distributed.raft.RebalanceRaftGroupEventsListener;
import org.apache.ignite.internal.table.distributed.raft.snapshot.PartitionAccessImpl;
import org.apache.ignite.internal.table.distributed.raft.snapshot.PartitionKey;
import org.apache.ignite.internal.table.distributed.raft.snapshot.PartitionSnapshotStorageFactory;
import org.apache.ignite.internal.table.distributed.raft.snapshot.outgoing.OutgoingSnapshotsManager;
import org.apache.ignite.internal.table.distributed.raft.snapshot.outgoing.SnapshotAwarePartitionDataStorage;
import org.apache.ignite.internal.table.distributed.replicator.PartitionReplicaListener;
import org.apache.ignite.internal.table.distributed.replicator.PlacementDriver;
import org.apache.ignite.internal.table.distributed.replicator.TablePartitionId;
import org.apache.ignite.internal.table.distributed.storage.InternalTableImpl;
import org.apache.ignite.internal.table.distributed.storage.PartitionStorages;
import org.apache.ignite.internal.table.event.TableEvent;
import org.apache.ignite.internal.table.event.TableEventParameters;
import org.apache.ignite.internal.thread.NamedThreadFactory;
import org.apache.ignite.internal.tx.LockManager;
import org.apache.ignite.internal.tx.TxManager;
import org.apache.ignite.internal.tx.storage.state.TxStateStorage;
import org.apache.ignite.internal.tx.storage.state.TxStateTableStorage;
import org.apache.ignite.internal.tx.storage.state.rocksdb.TxStateRocksDbTableStorage;
import org.apache.ignite.internal.util.ByteUtils;
import org.apache.ignite.internal.util.IgniteNameUtils;
import org.apache.ignite.internal.util.IgniteSpinBusyLock;
import org.apache.ignite.internal.util.IgniteUtils;
import org.apache.ignite.internal.util.Lazy;
import org.apache.ignite.internal.util.PendingComparableValuesTracker;
import org.apache.ignite.internal.utils.RebalanceUtil;
import org.apache.ignite.internal.vault.VaultManager;
import org.apache.ignite.lang.ByteArray;
import org.apache.ignite.lang.IgniteException;
import org.apache.ignite.lang.IgniteInternalException;
import org.apache.ignite.lang.IgniteStringFormatter;
import org.apache.ignite.lang.IgniteSystemProperties;
import org.apache.ignite.lang.NodeStoppingException;
import org.apache.ignite.lang.TableAlreadyExistsException;
import org.apache.ignite.lang.TableNotFoundException;
import org.apache.ignite.network.ClusterNode;
import org.apache.ignite.network.ClusterService;
import org.apache.ignite.network.MessagingService;
import org.apache.ignite.network.TopologyService;
import org.apache.ignite.raft.jraft.storage.impl.VolatileRaftMetaStorage;
import org.apache.ignite.table.Table;
import org.jetbrains.annotations.NotNull;
import org.jetbrains.annotations.Nullable;
import org.jetbrains.annotations.TestOnly;

/**
 * Table manager.
 */
public class TableManager extends Producer<TableEvent, TableEventParameters> implements IgniteTablesInternal, IgniteComponent {
    private static final String DEFAULT_SCHEMA_NAME = "PUBLIC";

    private static final long QUERY_DATA_NODES_COUNT_TIMEOUT = TimeUnit.SECONDS.toMillis(3);

    /** The logger. */
    private static final IgniteLogger LOG = Loggers.forClass(TableManager.class);

    /** Name of a transaction state directory. */
    private static final String TX_STATE_DIR = "tx-state-";

    /** Transaction storage flush delay. */
    private static final int TX_STATE_STORAGE_FLUSH_DELAY = 1000;
    private static final IntSupplier TX_STATE_STORAGE_FLUSH_DELAY_SUPPLIER = () -> TX_STATE_STORAGE_FLUSH_DELAY;

    /**
     * If this property is set to {@code true} then an attempt to get the configuration property directly from Meta storage will be skipped,
     * and the local property will be returned.
     * TODO: IGNITE-16774 This property and overall approach, access configuration directly through Meta storage,
     * TODO: will be removed after fix of the issue.
     */
    private final boolean getMetadataLocallyOnly = IgniteSystemProperties.getBoolean("IGNITE_GET_METADATA_LOCALLY_ONLY");

    /** Tables configuration. */
    private final TablesConfiguration tablesCfg;

    /** Distribution zones configuration. */
    private final DistributionZonesConfiguration distributionZonesConfiguration;

    private final ClusterService clusterService;

    /** Raft manager. */
    private final RaftManager raftMgr;

    /** Replica manager. */
    private final ReplicaManager replicaMgr;

    /** Lock manager. */
    private final LockManager lockMgr;

    /** Replica service. */
    private final ReplicaService replicaSvc;

    /** Baseline manager. */
    private final BaselineManager baselineMgr;

    /** Transaction manager. */
    private final TxManager txManager;

    /** Meta storage manager. */
    private final MetaStorageManager metaStorageMgr;

    /** Data storage manager. */
    private final DataStorageManager dataStorageMgr;

    /** Placement driver. */
    private final PlacementDriver placementDriver;

    /** Here a table future stores during creation (until the table can be provided to client). */
    private final Map<UUID, CompletableFuture<Table>> tableCreateFuts = new ConcurrentHashMap<>();

    /** Versioned store for tables by id. */
    private final IncrementalVersionedValue<Map<UUID, TableImpl>> tablesByIdVv;

    /**
     * {@link TableImpl} is created during update of tablesByIdVv, we store reference to it in case of updating of tablesByIdVv fails, so we
     * can stop resources associated with the table or to clean up table resources on {@code TableManager#stop()}.
     */
    private final Map<UUID, TableImpl> pendingTables = new ConcurrentHashMap<>();

    /** Resolver that resolves a node consistent ID to cluster node. */
    private final Function<String, ClusterNode> clusterNodeResolver;

    /** Busy lock to stop synchronously. */
    private final IgniteSpinBusyLock busyLock = new IgniteSpinBusyLock();

    /** Prevents double stopping the component. */
    private final AtomicBoolean stopGuard = new AtomicBoolean();

    /** Schema manager. */
    private final SchemaManager schemaManager;

    private final LogStorageFactoryCreator volatileLogStorageFactoryCreator;

    /** Executor for scheduling retries of a rebalance. */
    private final ScheduledExecutorService rebalanceScheduler;

    /** Transaction state storage scheduled pool. */
    private final ScheduledExecutorService txStateStorageScheduledPool;

    /** Transaction state storage pool. */
    private final ExecutorService txStateStoragePool;

    /** Scan request executor. */
    private final ExecutorService scanRequestExecutor;

    /**
     * Separate executor for IO operations like partition storage initialization or partition raft group meta data persisting.
     */
    private final ExecutorService ioExecutor;

    private final HybridClock clock;

    private final OutgoingSnapshotsManager outgoingSnapshotsManager;

    private final TopologyAwareRaftGroupServiceFactory raftGroupServiceFactory;

    /** Partitions storage path. */
    private final Path storagePath;

    /** Assignment change event listeners. */
    private final CopyOnWriteArrayList<Consumer<IgniteTablesInternal>> assignmentsChangeListeners = new CopyOnWriteArrayList<>();

    /** Incoming RAFT snapshots executor. */
    private final ExecutorService incomingSnapshotsExecutor;

    /** Rebalance scheduler pool size. */
    private static final int REBALANCE_SCHEDULER_POOL_SIZE = Math.min(Runtime.getRuntime().availableProcessors() * 3, 20);

    private static final TableMessagesFactory TABLE_MESSAGES_FACTORY = new TableMessagesFactory();

    /** Meta storage listener for changes in the distribution zones data nodes. */
    private final WatchListener distributionZonesDataNodesListener;

    /** Meta storage listener for pending assignments. */
    private final WatchListener pendingAssignmentsRebalanceListener;

    /** Meta storage listener for stable assignments. */
    private final WatchListener stableAssignmentsRebalanceListener;

    /** Meta storage listener for switch reduce assignments. */
    private final WatchListener assignmentsSwitchRebalanceListener;

    private final MvGc mvGc;

    private final LowWatermark lowWatermark;

    /**
     * Creates a new table manager.
     *
     * @param nodeName Node name.
     * @param registry Registry for versioned values.
     * @param tablesCfg Tables configuration.
     * @param raftMgr Raft manager.
     * @param replicaMgr Replica manager.
     * @param lockMgr Lock manager.
     * @param replicaSvc Replica service.
     * @param baselineMgr Baseline manager.
     * @param txManager Transaction manager.
     * @param dataStorageMgr Data storage manager.
     * @param schemaManager Schema manager.
     * @param volatileLogStorageFactoryCreator Creator for {@link org.apache.ignite.internal.raft.storage.LogStorageFactory} for
     *         volatile tables.
     * @param raftGroupServiceFactory Factory that is used for creation of raft group services for replication groups.
     * @param vaultManager Vault manager.
     */
    public TableManager(
            String nodeName,
            Consumer<Function<Long, CompletableFuture<?>>> registry,
            TablesConfiguration tablesCfg,
            DistributionZonesConfiguration distributionZonesConfiguration,
            ClusterService clusterService,
            RaftManager raftMgr,
            ReplicaManager replicaMgr,
            LockManager lockMgr,
            ReplicaService replicaSvc,
            BaselineManager baselineMgr,
            TopologyService topologyService,
            TxManager txManager,
            DataStorageManager dataStorageMgr,
            Path storagePath,
            MetaStorageManager metaStorageMgr,
            SchemaManager schemaManager,
            LogStorageFactoryCreator volatileLogStorageFactoryCreator,
            HybridClock clock,
            OutgoingSnapshotsManager outgoingSnapshotsManager,
            TopologyAwareRaftGroupServiceFactory raftGroupServiceFactory,
            VaultManager vaultManager
    ) {
        this.tablesCfg = tablesCfg;
        this.distributionZonesConfiguration = distributionZonesConfiguration;
        this.clusterService = clusterService;
        this.raftMgr = raftMgr;
        this.baselineMgr = baselineMgr;
        this.replicaMgr = replicaMgr;
        this.lockMgr = lockMgr;
        this.replicaSvc = replicaSvc;
        this.txManager = txManager;
        this.dataStorageMgr = dataStorageMgr;
        this.storagePath = storagePath;
        this.metaStorageMgr = metaStorageMgr;
        this.schemaManager = schemaManager;
        this.volatileLogStorageFactoryCreator = volatileLogStorageFactoryCreator;
        this.clock = clock;
        this.outgoingSnapshotsManager = outgoingSnapshotsManager;
        this.raftGroupServiceFactory = raftGroupServiceFactory;

        clusterNodeResolver = topologyService::getByConsistentId;

        placementDriver = new PlacementDriver(replicaSvc, clusterNodeResolver);

        tablesByIdVv = new IncrementalVersionedValue<>(registry, HashMap::new);

        txStateStorageScheduledPool = Executors.newSingleThreadScheduledExecutor(
                NamedThreadFactory.create(nodeName, "tx-state-storage-scheduled-pool", LOG));

        txStateStoragePool = Executors.newFixedThreadPool(Runtime.getRuntime().availableProcessors(),
                NamedThreadFactory.create(nodeName, "tx-state-storage-pool", LOG));

        scanRequestExecutor = Executors.newSingleThreadExecutor(
                NamedThreadFactory.create(nodeName, "scan-query-executor-", LOG));

        rebalanceScheduler = new ScheduledThreadPoolExecutor(REBALANCE_SCHEDULER_POOL_SIZE,
                NamedThreadFactory.create(nodeName, "rebalance-scheduler", LOG));

        int cpus = Runtime.getRuntime().availableProcessors();

        ioExecutor = new ThreadPoolExecutor(
                Math.min(cpus * 3, 25),
                Integer.MAX_VALUE,
                100,
                TimeUnit.MILLISECONDS,
                new LinkedBlockingQueue<>(),
                NamedThreadFactory.create(nodeName, "tableManager-io", LOG));

        incomingSnapshotsExecutor = new ThreadPoolExecutor(
                cpus,
                cpus,
                100,
                TimeUnit.MILLISECONDS,
                new LinkedBlockingQueue<>(),
                NamedThreadFactory.create(nodeName, "incoming-raft-snapshot", LOG)
        );

        distributionZonesDataNodesListener = createDistributionZonesDataNodesListener();

        pendingAssignmentsRebalanceListener = createPendingAssignmentsRebalanceListener();

        stableAssignmentsRebalanceListener = createStableAssignmentsRebalanceListener();

        assignmentsSwitchRebalanceListener = createAssignmentsSwitchRebalanceListener();

        mvGc = new MvGc(nodeName, tablesCfg);

        lowWatermark = new LowWatermark(nodeName, tablesCfg.lowWatermark(), clock, txManager, vaultManager, mvGc);
    }

    @Override
    public void start() {
        mvGc.start();

        lowWatermark.start();

        distributionZonesConfiguration.distributionZones().any().replicas().listen(this::onUpdateReplicas);

        // TODO: IGNITE-18694 - Recovery for the case when zones watch listener processed event but assignments were not updated.
        metaStorageMgr.registerExactWatch(zoneDataNodesKey(), distributionZonesDataNodesListener);

        metaStorageMgr.registerPrefixWatch(ByteArray.fromString(PENDING_ASSIGNMENTS_PREFIX), pendingAssignmentsRebalanceListener);
        metaStorageMgr.registerPrefixWatch(ByteArray.fromString(STABLE_ASSIGNMENTS_PREFIX), stableAssignmentsRebalanceListener);
        metaStorageMgr.registerPrefixWatch(ByteArray.fromString(ASSIGNMENTS_SWITCH_REDUCE_PREFIX), assignmentsSwitchRebalanceListener);

        ((ExtendedTableConfiguration) tablesCfg.tables().any()).assignments().listen(this::onUpdateAssignments);

        tablesCfg.tables().listenElements(new ConfigurationNamedListListener<>() {
            @Override
            public CompletableFuture<?> onCreate(ConfigurationNotificationEvent<TableView> ctx) {
                return onTableCreate(ctx);
            }

            @Override
            public CompletableFuture<?> onRename(ConfigurationNotificationEvent<TableView> ctx) {
                // TODO: IGNITE-15485 Support table rename operation.

                return completedFuture(null);
            }

            @Override
            public CompletableFuture<?> onDelete(ConfigurationNotificationEvent<TableView> ctx) {
                return onTableDelete(ctx);
            }
        });

        schemaManager.listen(SchemaEvent.CREATE, new EventListener<>() {
            /** {@inheritDoc} */
            @Override
            public CompletableFuture<Boolean> notify(@NotNull SchemaEventParameters parameters, @Nullable Throwable exception) {
                var eventParameters = new TableEventParameters(parameters.causalityToken(), parameters.tableId());

                return fireEvent(TableEvent.ALTER, eventParameters).thenApply(v -> false);
            }
        });

        addMessageHandler(clusterService.messagingService());
    }

    /**
     * Adds a table manager message handler.
     *
     * @param messagingService Messaging service.
     */
    private void addMessageHandler(MessagingService messagingService) {
        messagingService.addMessageHandler(TableMessageGroup.class, (message, sender, correlationId) -> {
            if (message instanceof HasDataRequest) {
                // This message queries if a node has any data for a specific partition of a table
                assert correlationId != null;

                HasDataRequest msg = (HasDataRequest) message;

                UUID tableId = msg.tableId();
                int partitionId = msg.partitionId();

                boolean contains = false;

                TableImpl table = tablesByIdVv.latest().get(tableId);

                if (table != null) {
                    MvTableStorage storage = table.internalTable().storage();

                    MvPartitionStorage mvPartition = storage.getMvPartition(partitionId);

                    // If node's recovery process is incomplete (no partition storage), then we consider this node's
                    // partition storage empty.
                    if (mvPartition != null) {
                        // If applied index of a storage is greater than 0,
                        // then there is data.
                        contains = mvPartition.lastAppliedIndex() > 0;
                    }
                }

                messagingService.respond(sender, TABLE_MESSAGES_FACTORY.hasDataResponse().result(contains).build(), correlationId);
            }
        });
    }

    /**
     * Listener of table create configuration change.
     *
     * @param ctx Table configuration context.
     * @return A future.
     */
    private CompletableFuture<?> onTableCreate(ConfigurationNotificationEvent<TableView> ctx) {
        if (!busyLock.enterBusy()) {
            UUID tblId = ((ExtendedTableView) ctx.newValue()).id();

            fireEvent(TableEvent.CREATE,
                    new TableEventParameters(ctx.storageRevision(), tblId),
                    new NodeStoppingException()
            );

            return failedFuture(new NodeStoppingException());
        }

        try {
            return createTableLocally(
                    ctx.storageRevision(),
                    ctx.newValue().name(),
                    ((ExtendedTableView) ctx.newValue()).id()
            );
        } finally {
            busyLock.leaveBusy();
        }
    }

    /**
     * Listener of table drop configuration change.
     *
     * @param ctx Table configuration context.
     * @return A future.
     */
    private CompletableFuture<?> onTableDelete(ConfigurationNotificationEvent<TableView> ctx) {
        if (!busyLock.enterBusy()) {
            UUID tblId = ((ExtendedTableView) ctx.oldValue()).id();

            fireEvent(
                    TableEvent.DROP,
                    new TableEventParameters(ctx.storageRevision(), tblId),
                    new NodeStoppingException()
            );

            return failedFuture(new NodeStoppingException());
        }

        try {
            dropTableLocally(
                    ctx.storageRevision(),
                    ctx.oldValue().name(),
                    ((ExtendedTableView) ctx.oldValue()).id(),
                    ByteUtils.fromBytes(((ExtendedTableView) ctx.oldValue()).assignments())
            );
        } finally {
            busyLock.leaveBusy();
        }

        return completedFuture(null);
    }

    /**
     * Listener of replicas configuration changes.
     *
     * @param replicasCtx Replicas configuration event context.
     * @return A future, which will be completed, when event processed by listener.
     */
    private CompletableFuture<?> onUpdateReplicas(ConfigurationNotificationEvent<Integer> replicasCtx) {
        if (!busyLock.enterBusy()) {
            return completedFuture(new NodeStoppingException());
        }

        try {
            if (replicasCtx.oldValue() != null && replicasCtx.oldValue() > 0) {
                DistributionZoneView zoneCfg = replicasCtx.newValue(DistributionZoneView.class);

                List<TableConfiguration> tblsCfg = new ArrayList<>();

                tablesCfg.tables().value().namedListKeys().forEach(tblName -> {
                    if (tablesCfg.tables().get(tblName).zoneId().value().equals(zoneCfg.zoneId())) {
                        tblsCfg.add(tablesCfg.tables().get(tblName));
                    }
                });

                CompletableFuture<?>[] futs = new CompletableFuture[tblsCfg.size() * zoneCfg.partitions()];

                int furCur = 0;

                for (TableConfiguration tblCfg : tblsCfg) {

                    LOG.info("Received update for replicas number [table={}, oldNumber={}, newNumber={}]",
                            tblCfg.name().value(), replicasCtx.oldValue(), replicasCtx.newValue());

                    int partCnt = zoneCfg.partitions();

                    int newReplicas = replicasCtx.newValue();

                    byte[] assignmentsBytes = ((ExtendedTableConfiguration) tblCfg).assignments().value();

                    List<Set<Assignment>> tableAssignments = ByteUtils.fromBytes(assignmentsBytes);

                    for (int i = 0; i < partCnt; i++) {
                        TablePartitionId replicaGrpId = new TablePartitionId(((ExtendedTableConfiguration) tblCfg).id().value(), i);

                        futs[furCur++] = updatePendingAssignmentsKeys(tblCfg.name().value(), replicaGrpId,
                                baselineMgr.nodes().stream().map(ClusterNode::name).collect(toList()), newReplicas,
                                replicasCtx.storageRevision(), metaStorageMgr, i, tableAssignments.get(i));
                    }
                }
                return allOf(futs);
            } else {
                return completedFuture(null);
            }
        } finally {
            busyLock.leaveBusy();
        }
    }

    /**
     * Listener of assignment configuration changes.
     *
     * @param assignmentsCtx Assignment configuration context.
     * @return A future.
     */
    private CompletableFuture<?> onUpdateAssignments(ConfigurationNotificationEvent<byte[]> assignmentsCtx) {
        if (!busyLock.enterBusy()) {
            return failedFuture(new NodeStoppingException());
        }

        try {
            return updateAssignmentInternal(assignmentsCtx)
                    .whenComplete((v, e) -> {
                        if (e == null) {
                            for (var listener : assignmentsChangeListeners) {
                                listener.accept(this);
                            }
                        }
                    });
        } finally {
            busyLock.leaveBusy();
        }
    }

    /**
     * Updates or creates partition raft groups.
     *
     * @param assignmentsCtx Change assignment event.
     */
    private CompletableFuture<?> updateAssignmentInternal(ConfigurationNotificationEvent<byte[]> assignmentsCtx) {
        ExtendedTableView tblCfg = assignmentsCtx.newValue(ExtendedTableView.class);

        UUID tblId = tblCfg.id();

        DistributionZoneConfiguration dstCfg = getZoneById(distributionZonesConfiguration, tblCfg.zoneId());

        DataStorageConfiguration dsCfg = dstCfg.dataStorage();

        long causalityToken = assignmentsCtx.storageRevision();

        List<Set<Assignment>> oldAssignments = assignmentsCtx.oldValue() == null ? null : ByteUtils.fromBytes(assignmentsCtx.oldValue());

        List<Set<Assignment>> newAssignments = ByteUtils.fromBytes(assignmentsCtx.newValue());

        // Empty assignments might be a valid case if tables are created from within cluster init HOCON
        // configuration, which is not supported now.
        assert newAssignments != null : IgniteStringFormatter.format("Table [id={}] has empty assignments.", tblId);

        int partitions = newAssignments.size();

        CompletableFuture<?>[] futures = new CompletableFuture<?>[partitions];
        for (int i = 0; i < futures.length; i++) {
            futures[i] = new CompletableFuture<>();
        }

        String localMemberName = clusterService.topologyService().localMember().name();

        // Create new raft nodes according to new assignments.
        return tablesByIdVv.update(causalityToken, (tablesById, e) -> inBusyLock(busyLock, () -> {
            if (e != null) {
                return failedFuture(e);
            }

            for (int i = 0; i < partitions; i++) {
                int partId = i;

                Set<Assignment> oldPartAssignment = oldAssignments == null ? Set.of() : oldAssignments.get(partId);

                Set<Assignment> newPartAssignment = newAssignments.get(partId);

                TableImpl table = tablesById.get(tblId);

                InternalTable internalTbl = table.internalTable();

                Assignment localMemberAssignment = newPartAssignment.stream()
                        .filter(a -> a.consistentId().equals(localMemberName))
                        .findAny()
                        .orElse(null);

                PeersAndLearners newConfiguration = configurationFromAssignments(newPartAssignment);

                TablePartitionId replicaGrpId = new TablePartitionId(tblId, partId);

                placementDriver.updateAssignment(replicaGrpId, newConfiguration.peers().stream().map(Peer::consistentId).collect(toList()));

                PendingComparableValuesTracker<HybridTimestamp> safeTime = new PendingComparableValuesTracker<>(new HybridTimestamp(1, 0));
                PendingComparableValuesTracker<Long> storageIndexTracker = new PendingComparableValuesTracker<>(0L);

                CompletableFuture<PartitionStorages> partitionStoragesFut = getOrCreatePartitionStorages(table, partId);

                CompletableFuture<PartitionDataStorage> partitionDataStorageFut = partitionStoragesFut
                        .thenApply(partitionStorages -> partitionDataStorage(partitionStorages.getMvPartitionStorage(),
                                internalTbl, partId));

                CompletableFuture<StorageUpdateHandler> storageUpdateHandlerFut = partitionDataStorageFut
                        .thenApply(storage -> {
                            StorageUpdateHandler storageUpdateHandler = new StorageUpdateHandler(
                                    partId,
                                    storage,
                                    table.indexStorageAdapters(partId),
                                    dsCfg,
                                    safeTime
                            );

                            mvGc.addStorage(replicaGrpId, storageUpdateHandler);

                            return storageUpdateHandler;
                        });

                CompletableFuture<Void> startGroupFut;

                // start new nodes, only if it is table creation, other cases will be covered by rebalance logic
                if (oldPartAssignment.isEmpty() && localMemberAssignment != null) {
                    startGroupFut = partitionStoragesFut.thenComposeAsync(partitionStorages -> {
                        CompletableFuture<Boolean> fut;

                        // If Raft is running in in-memory mode or the PDS has been cleared, we need to remove the current node
                        // from the Raft group in order to avoid the double vote problem.
                        // <MUTED> See https://issues.apache.org/jira/browse/IGNITE-16668 for details.
                        // TODO: https://issues.apache.org/jira/browse/IGNITE-19046 Restore "|| !hasData"
                        if (internalTbl.storage().isVolatile()) {
                            fut = queryDataNodesCount(tblId, partId, newConfiguration.peers()).thenApply(dataNodesCount -> {
                                boolean fullPartitionRestart = dataNodesCount == 0;

                                if (fullPartitionRestart) {
                                    return true;
                                }

                                boolean majorityAvailable = dataNodesCount >= (newConfiguration.peers().size() / 2) + 1;

                                if (majorityAvailable) {
                                    RebalanceUtil.startPeerRemoval(replicaGrpId, localMemberAssignment, metaStorageMgr);

                                    return false;
                                } else {
                                    // No majority and not a full partition restart - need to restart nodes
                                    // with current partition.
                                    String msg = "Unable to start partition " + partId + ". Majority not available.";

                                    throw new IgniteInternalException(msg);
                                }
                            });
                        } else {
                            fut = completedFuture(true);
                        }

                        return fut.thenCompose(startGroup -> inBusyLock(busyLock, () -> {
                            if (!startGroup) {
                                return completedFuture(null);
                            }

                            return partitionDataStorageFut.thenAcceptBothAsync(storageUpdateHandlerFut,
                                    (partitionDataStorage, storageUpdateHandler) -> inBusyLock(busyLock, () -> {
                                        TxStateStorage txStatePartitionStorage = partitionStorages.getTxStateStorage();

                                        RaftGroupOptions groupOptions = groupOptionsForPartition(
                                                internalTbl.storage(),
                                                internalTbl.txStateStorage(),
                                                partitionKey(internalTbl, partId),
                                                storageUpdateHandler
                                        );

                                        Peer serverPeer = newConfiguration.peer(localMemberName);

                                        var raftNodeId = new RaftNodeId(replicaGrpId, serverPeer);

                                        try {
                                            // TODO: use RaftManager interface, see https://issues.apache.org/jira/browse/IGNITE-18273
                                            ((Loza) raftMgr).startRaftGroupNode(
                                                    raftNodeId,
                                                    newConfiguration,
                                                    new PartitionListener(
                                                            partitionDataStorage,
                                                            storageUpdateHandler,
                                                            txStatePartitionStorage,
                                                            safeTime,
                                                            storageIndexTracker,
                                                            lowWatermark::getLowWatermark
                                                    ),
                                                    new RebalanceRaftGroupEventsListener(
                                                            metaStorageMgr,
                                                            tablesCfg.tables().get(table.name()),
                                                            replicaGrpId,
                                                            partId,
                                                            busyLock,
                                                            createPartitionMover(internalTbl, partId),
                                                            this::calculateAssignments,
                                                            rebalanceScheduler
                                                    ),
                                                    groupOptions
                                            );
                                        } catch (NodeStoppingException ex) {
                                            throw new CompletionException(ex);
                                        }
                                    }), ioExecutor);
                        }));
                    }, ioExecutor);
                } else {
                    startGroupFut = completedFuture(null);
                }

                startGroupFut
                        .thenComposeAsync(v -> inBusyLock(busyLock, () -> {
                            try {
                                return raftMgr.startRaftGroupService(replicaGrpId, newConfiguration, raftGroupServiceFactory);
                            } catch (NodeStoppingException ex) {
                                return failedFuture(ex);
                            }
                        }), ioExecutor)
                        .thenComposeAsync(updatedRaftGroupService -> inBusyLock(busyLock, () -> {
                            ((InternalTableImpl) internalTbl).updateInternalTableRaftGroupService(partId, updatedRaftGroupService);

                            if (localMemberAssignment == null) {
                                return completedFuture(null);
                            }

                            return partitionStoragesFut.thenAcceptBoth(storageUpdateHandlerFut,
                                    (partitionStorages, storageUpdateHandler) -> {
                                        MvPartitionStorage partitionStorage = partitionStorages.getMvPartitionStorage();
                                        TxStateStorage txStateStorage = partitionStorages.getTxStateStorage();

                                        try {
                                            replicaMgr.startReplica(
                                                    replicaGrpId,
                                                    allOf(
                                                            ((Loza) raftMgr).raftNodeReadyFuture(replicaGrpId),
                                                            table.pkIndexesReadyFuture()
                                                    ),
                                                    new PartitionReplicaListener(
                                                            partitionStorage,
                                                            updatedRaftGroupService,
                                                            txManager,
                                                            lockMgr,
                                                            scanRequestExecutor,
                                                            partId,
                                                            tblId,
                                                            table.indexesLockers(partId),
                                                            new Lazy<>(() -> table.indexStorageAdapters(partId).get().get(table.pkId())),
                                                            () -> table.indexStorageAdapters(partId).get(),
                                                            clock,
                                                            safeTime,
                                                            txStateStorage,
                                                            placementDriver,
                                                            storageUpdateHandler,
                                                            this::isLocalPeer,
                                                            schemaManager.schemaRegistry(causalityToken, tblId)
                                                    ),
                                                    updatedRaftGroupService,
                                                    storageIndexTracker
                                            );
                                        } catch (NodeStoppingException ex) {
                                            throw new AssertionError("Loza was stopped before Table manager", ex);
                                        }
                                    });
                        }), ioExecutor)
                        .whenComplete((res, ex) -> {
                            if (ex != null) {
                                LOG.warn("Unable to update raft groups on the node", ex);
                            }

                            futures[partId].complete(null);
                        });
            }

            return allOf(futures).thenApply(unused -> tablesById);
        }));
    }

    private boolean isLocalPeer(Peer peer) {
        return peer.consistentId().equals(clusterService.topologyService().localMember().name());
    }

    private PartitionDataStorage partitionDataStorage(MvPartitionStorage partitionStorage, InternalTable internalTbl, int partId) {
        return new SnapshotAwarePartitionDataStorage(
                partitionStorage,
                outgoingSnapshotsManager,
                partitionKey(internalTbl, partId)
        );
    }

    private PartitionKey partitionKey(InternalTable internalTbl, int partId) {
        return new PartitionKey(internalTbl.tableId(), partId);
    }

    /**
     * Calculates the quantity of the data nodes for the partition of the table.
     *
     * @param tblId Table id.
     * @param partId Partition id.
     * @param peers Raft peers.
     * @return A future that will hold the quantity of data nodes.
     */
    private CompletableFuture<Long> queryDataNodesCount(UUID tblId, int partId, Collection<Peer> peers) {
        HasDataRequest request = TABLE_MESSAGES_FACTORY.hasDataRequest().tableId(tblId).partitionId(partId).build();

        //noinspection unchecked
        CompletableFuture<Boolean>[] requestFutures = peers.stream()
                .map(Peer::consistentId)
                .map(clusterNodeResolver)
                .filter(Objects::nonNull)
                .map(node -> clusterService.messagingService()
                        .invoke(node, request, QUERY_DATA_NODES_COUNT_TIMEOUT)
                        .thenApply(response -> {
                            assert response instanceof HasDataResponse : response;

                            return ((HasDataResponse) response).result();
                        })
                        .exceptionally(unused -> false))
                .toArray(CompletableFuture[]::new);

        return allOf(requestFutures)
                .thenApply(unused -> Arrays.stream(requestFutures).filter(CompletableFuture::join).count());
    }

    private RaftGroupOptions groupOptionsForPartition(
            MvTableStorage mvTableStorage,
            TxStateTableStorage txStateTableStorage,
            PartitionKey partitionKey,
            StorageUpdateHandler storageUpdateHandler
    ) {
        RaftGroupOptions raftGroupOptions;

        if (mvTableStorage.isVolatile()) {
            raftGroupOptions = RaftGroupOptions.forVolatileStores()
                    // TODO: use RaftManager interface, see https://issues.apache.org/jira/browse/IGNITE-18273
                    .setLogStorageFactory(volatileLogStorageFactoryCreator.factory(((Loza) raftMgr).volatileRaft().logStorage().value()))
                    .raftMetaStorageFactory((groupId, raftOptions) -> new VolatileRaftMetaStorage());
        } else {
            raftGroupOptions = RaftGroupOptions.forPersistentStores();
        }

        raftGroupOptions.snapshotStorageFactory(new PartitionSnapshotStorageFactory(
                clusterService.topologyService(),
                outgoingSnapshotsManager,
                new PartitionAccessImpl(
                        partitionKey,
                        mvTableStorage,
                        txStateTableStorage,
                        storageUpdateHandler,
                        mvGc
                ),
                incomingSnapshotsExecutor
        ));

        return raftGroupOptions;
    }

    @Override
    public void stop() {
        if (!stopGuard.compareAndSet(false, true)) {
            return;
        }

        busyLock.block();

        metaStorageMgr.unregisterWatch(distributionZonesDataNodesListener);

        metaStorageMgr.unregisterWatch(pendingAssignmentsRebalanceListener);
        metaStorageMgr.unregisterWatch(stableAssignmentsRebalanceListener);
        metaStorageMgr.unregisterWatch(assignmentsSwitchRebalanceListener);

        Map<UUID, TableImpl> tablesToStop = Stream.concat(tablesByIdVv.latest().entrySet().stream(), pendingTables.entrySet().stream())
                .collect(Collectors.toMap(Map.Entry::getKey, Map.Entry::getValue, (v1, v2) -> v1));

        cleanUpTablesResources(tablesToStop);

        try {
            IgniteUtils.closeAllManually(lowWatermark, mvGc);
        } catch (Throwable t) {
            LOG.error("Failed to close internal components", t);
        }

        shutdownAndAwaitTermination(rebalanceScheduler, 10, TimeUnit.SECONDS);
        shutdownAndAwaitTermination(ioExecutor, 10, TimeUnit.SECONDS);
        shutdownAndAwaitTermination(txStateStoragePool, 10, TimeUnit.SECONDS);
        shutdownAndAwaitTermination(txStateStorageScheduledPool, 10, TimeUnit.SECONDS);
        shutdownAndAwaitTermination(scanRequestExecutor, 10, TimeUnit.SECONDS);
        shutdownAndAwaitTermination(incomingSnapshotsExecutor, 10, TimeUnit.SECONDS);
    }

    /**
     * Stops resources that are related to provided tables.
     *
     * @param tables Tables to stop.
     */
    private void cleanUpTablesResources(Map<UUID, TableImpl> tables) {
        for (TableImpl table : tables.values()) {
            table.beforeClose();

            List<Runnable> stopping = new ArrayList<>();

            AtomicReference<Throwable> throwable = new AtomicReference<>();

            AtomicBoolean nodeStoppingEx = new AtomicBoolean();

            for (int p = 0; p < table.internalTable().partitions(); p++) {
                TablePartitionId replicationGroupId = new TablePartitionId(table.tableId(), p);

                stopping.add(() -> {
                    try {
                        raftMgr.stopRaftNodes(replicationGroupId);
                    } catch (Throwable t) {
                        handleExceptionOnCleanUpTablesResources(t, throwable, nodeStoppingEx);
                    }
                });

                stopping.add(() -> {
                    try {
                        replicaMgr.stopReplica(replicationGroupId);
                    } catch (Throwable t) {
                        handleExceptionOnCleanUpTablesResources(t, throwable, nodeStoppingEx);
                    }
                });

                CompletableFuture<Void> removeFromGcFuture = mvGc.removeStorage(replicationGroupId);

                stopping.add(() -> {
                    try {
                        // Should be done fairly quickly.
                        removeFromGcFuture.join();
                    } catch (Throwable t) {
                        handleExceptionOnCleanUpTablesResources(t, throwable, nodeStoppingEx);
                    }
                });
            }

            stopping.forEach(Runnable::run);

            try {
                IgniteUtils.closeAllManually(
                        table.internalTable().storage(),
                        table.internalTable().txStateStorage(),
                        table.internalTable()
                );
            } catch (Throwable t) {
                handleExceptionOnCleanUpTablesResources(t, throwable, nodeStoppingEx);
            }

            if (throwable.get() != null) {
                LOG.error("Unable to stop table [name={}, tableId={}]", throwable.get(), table.name(), table.tableId());
            }
        }
    }

    /** {@inheritDoc} */
    @Override
    public List<String> assignments(UUID tableId) throws NodeStoppingException {
        if (!busyLock.enterBusy()) {
            throw new NodeStoppingException();
        }
        try {
            TableImpl table = table(tableId);

            if (table == null) {
                return null;
            }

            return table.internalTable().assignments();
        } finally {
            busyLock.leaveBusy();
        }
    }

    /** {@inheritDoc} */
    @Override
    public void addAssignmentsChangeListener(Consumer<IgniteTablesInternal> listener) {
        Objects.requireNonNull(listener);

        assignmentsChangeListeners.add(listener);
    }

    /** {@inheritDoc} */
    @Override
    public boolean removeAssignmentsChangeListener(Consumer<IgniteTablesInternal> listener) {
        Objects.requireNonNull(listener);

        return assignmentsChangeListeners.remove(listener);
    }

    /**
     * Creates local structures for a table.
     *
     * @param causalityToken Causality token.
     * @param name Table name.
     * @param tblId Table id.
     * @return Future that will be completed when local changes related to the table creation are applied.
     */
    private CompletableFuture<?> createTableLocally(long causalityToken, String name, UUID tblId) {
        LOG.trace("Creating local table: name={}, id={}, token={}", name, tblId, causalityToken);

        TableConfiguration tableCfg = tablesCfg.tables().get(name);

        DistributionZoneConfiguration distributionZoneConfiguration =
                getZoneById(distributionZonesConfiguration, tableCfg.value().zoneId());

        MvTableStorage tableStorage = createTableStorage(tableCfg, tablesCfg, distributionZoneConfiguration);
        TxStateTableStorage txStateStorage = createTxStateTableStorage(tableCfg, distributionZoneConfiguration);

        InternalTableImpl internalTable = new InternalTableImpl(name, tblId,
                new Int2ObjectOpenHashMap<>(distributionZoneConfiguration.partitions().value()),
                distributionZoneConfiguration.partitions().value(), clusterNodeResolver, txManager, tableStorage,
                txStateStorage, replicaSvc, clock);

        var table = new TableImpl(internalTable, lockMgr);

        // TODO: IGNITE-19082 Need another way to wait for indexes
        table.addIndexesToWait(collectTableIndexes(tblId));

        tablesByIdVv.update(causalityToken, (previous, e) -> inBusyLock(busyLock, () -> {
            if (e != null) {
                return failedFuture(e);
            }

            return schemaManager.schemaRegistry(causalityToken, tblId)
                    .thenApply(schema -> {
                        table.schemaView(schema);

                        var val = new HashMap<>(previous);

                        val.put(tblId, table);

                        return val;
                    });
        }));

        pendingTables.put(tblId, table);

        tablesByIdVv.get(causalityToken).thenAccept(ignored -> inBusyLock(busyLock, () -> {
            pendingTables.remove(tblId);
        }));

        tablesByIdVv.get(causalityToken)
                .thenRun(() -> inBusyLock(busyLock, () -> completeApiCreateFuture(table)));

        // TODO should be reworked in IGNITE-16763
        // We use the event notification future as the result so that dependent components can complete the schema updates.
        return fireEvent(TableEvent.CREATE, new TableEventParameters(causalityToken, tblId));
    }

    /**
     * Creates data storage for the provided table.
     *
     * @param tableCfg Table configuration.
     * @param tablesCfg Tables configuration.
     * @return Table data storage.
     */
    protected MvTableStorage createTableStorage(
            TableConfiguration tableCfg, TablesConfiguration tablesCfg, DistributionZoneConfiguration distributionZoneCfg) {
        MvTableStorage tableStorage = dataStorageMgr.engine(distributionZoneCfg.dataStorage())
                .createMvTable(tableCfg, tablesCfg, distributionZoneCfg);

        tableStorage.start();

        return tableStorage;
    }

    /**
     * Creates transaction state storage for the provided table.
     *
     * @param tableCfg Table configuration.
     * @return Transaction state storage.
     */
    protected TxStateTableStorage createTxStateTableStorage(
            TableConfiguration tableCfg, DistributionZoneConfiguration distributionZoneCfg) {
        Path path = storagePath.resolve(TX_STATE_DIR + tableCfg.value().tableId());

        try {
            Files.createDirectories(path);
        } catch (IOException e) {
            throw new StorageException("Failed to create transaction state storage directory for " + tableCfg.value().name(), e);
        }

        TxStateTableStorage txStateTableStorage = new TxStateRocksDbTableStorage(
                tableCfg,
                distributionZoneCfg,
                path,
                txStateStorageScheduledPool,
                txStateStoragePool,
                TX_STATE_STORAGE_FLUSH_DELAY_SUPPLIER
        );

        txStateTableStorage.start();

        return txStateTableStorage;
    }

    /**
     * Completes appropriate future to return result from API {@link TableManager#createTableAsync(String, Consumer)}.
     *
     * @param table Table.
     */
    private void completeApiCreateFuture(TableImpl table) {
        LOG.trace("Finish creating table: name={}, id={}", table.name(), table.tableId());

        CompletableFuture<Table> tblFut = tableCreateFuts.get(table.tableId());

        if (tblFut != null) {
            tblFut.complete(table);

            tableCreateFuts.values().removeIf(fut -> fut == tblFut);
        }
    }

    /**
     * Drops local structures for a table.
     *
     * @param causalityToken Causality token.
     * @param name Table name.
     * @param tblId Table id.
     * @param assignment Affinity assignment.
     */
    private void dropTableLocally(long causalityToken, String name, UUID tblId, List<Set<ClusterNode>> assignment) {
        try {
            int partitions = assignment.size();

            CompletableFuture<?>[] removeStorageFromGcFutures = new CompletableFuture<?>[partitions];

            for (int p = 0; p < partitions; p++) {
                TablePartitionId replicationGroupId = new TablePartitionId(tblId, p);

                raftMgr.stopRaftNodes(replicationGroupId);

                replicaMgr.stopReplica(replicationGroupId);

                removeStorageFromGcFutures[p] = mvGc.removeStorage(replicationGroupId);
            }

            tablesByIdVv.update(causalityToken, (previousVal, e) -> inBusyLock(busyLock, () -> {
                if (e != null) {
                    return failedFuture(e);
                }

                var map = new HashMap<>(previousVal);

                TableImpl table = map.remove(tblId);

                assert table != null : IgniteStringFormatter.format("There is no table with the name specified [name={}, id={}]",
                        name, tblId);

                // TODO: IGNITE-18703 Destroy raft log and meta

                CompletableFuture<Void> destroyTableStoragesFuture = allOf(removeStorageFromGcFutures)
                        .thenCompose(unused -> allOf(
                                table.internalTable().storage().destroy(),
                                runAsync(() -> table.internalTable().txStateStorage().destroy(), ioExecutor))
                        );

                CompletableFuture<?> dropSchemaRegistryFuture = schemaManager.dropRegistry(causalityToken, table.tableId());

                return allOf(destroyTableStoragesFuture, dropSchemaRegistryFuture)
                        .thenApply(v -> map);
            }));

            fireEvent(TableEvent.DROP, new TableEventParameters(causalityToken, tblId))
                    .whenComplete((v, e) -> {
                        if (e != null) {
                            LOG.error("Error on " + TableEvent.DROP + " notification", e);
                        }
                    });
        } catch (NodeStoppingException e) {
            fireEvent(TableEvent.DROP, new TableEventParameters(causalityToken, tblId), e);
        }
    }

    private Set<Assignment> calculateAssignments(TableConfiguration tableCfg, int partNum) {
        return AffinityUtils.calculateAssignmentForPartition(
                baselineMgr.nodes().stream().map(ClusterNode::name).collect(toList()),
                partNum,
                getZoneById(distributionZonesConfiguration, tableCfg.zoneId().value()).replicas().value()
        );
    }

    /**
     * Creates a new table with the given {@code name} asynchronously. If a table with the same name already exists, a future will be
     * completed with {@link TableAlreadyExistsException}.
     *
     * @param name Table name.
     * @param tableInitChange Table changer.
     * @return Future representing pending completion of the operation.
     * @throws IgniteException If an unspecified platform exception has happened internally. Is thrown when:
     *         <ul>
     *             <li>the node is stopping.</li>
     *         </ul>
     * @see TableAlreadyExistsException
     */
    public CompletableFuture<Table> createTableAsync(String name, Consumer<TableChange> tableInitChange) {
        if (!busyLock.enterBusy()) {
            throw new IgniteException(new NodeStoppingException());
        }
        try {
            return createTableAsyncInternal(name, tableInitChange);
        } finally {
            busyLock.leaveBusy();
        }
    }

    /** See {@link #createTableAsync(String, Consumer)} for details. */
    private CompletableFuture<Table> createTableAsyncInternal(String name, Consumer<TableChange> tableInitChange) {
        CompletableFuture<Table> tblFut = new CompletableFuture<>();

        tableAsyncInternal(name).thenAccept(tbl -> {
            if (tbl != null) {
                tblFut.completeExceptionally(new TableAlreadyExistsException(DEFAULT_SCHEMA_NAME, name));
            } else {
                tablesCfg.change(tablesChange -> tablesChange.changeTables(tablesListChange -> {
                    if (tablesListChange.get(name) != null) {
                        throw new TableAlreadyExistsException(DEFAULT_SCHEMA_NAME, name);
                    }

                    tablesListChange.create(name, (tableChange) -> {
                        tableInitChange.accept(tableChange);

                        var extConfCh = ((ExtendedTableChange) tableChange);

                        int intTableId = tablesChange.globalIdCounter() + 1;
                        tablesChange.changeGlobalIdCounter(intTableId);

                        extConfCh.changeTableId(intTableId);

                        extConfCh.changeSchemaId(INITIAL_SCHEMA_VERSION);

                        tableCreateFuts.put(extConfCh.id(), tblFut);

                        DistributionZoneConfiguration distributionZoneConfiguration =
                                getZoneById(distributionZonesConfiguration, tableChange.zoneId());

                        // Affinity assignments calculation.
                        extConfCh.changeAssignments(ByteUtils.toBytes(AffinityUtils.calculateAssignments(
                                baselineMgr.nodes().stream().map(ClusterNode::name).collect(toList()),
                                distributionZoneConfiguration.partitions().value(),
                                distributionZoneConfiguration.replicas().value())));
                    });
                })).exceptionally(t -> {
                    Throwable ex = getRootCause(t);

                    if (ex instanceof TableAlreadyExistsException) {
                        tblFut.completeExceptionally(ex);
                    } else {
                        LOG.debug("Unable to create table [name={}]", ex, name);

                        tblFut.completeExceptionally(ex);

                        tableCreateFuts.values().removeIf(fut -> fut == tblFut);
                    }

                    return null;
                });
            }
        });

        return tblFut;
    }

    /**
     * Alters a cluster table. If an appropriate table does not exist, a future will be completed with {@link TableNotFoundException}.
     *
     * @param name Table name.
     * @param tableChange Table changer.
     * @return Future representing pending completion of the operation.
     * @throws IgniteException If an unspecified platform exception has happened internally. Is thrown when:
     *         <ul>
     *             <li>the node is stopping.</li>
     *         </ul>
     * @see TableNotFoundException
     */
    public CompletableFuture<Void> alterTableAsync(String name, Function<TableChange, Boolean> tableChange) {
        if (!busyLock.enterBusy()) {
            throw new IgniteException(new NodeStoppingException());
        }
        try {
            return alterTableAsyncInternal(name, tableChange);
        } finally {
            busyLock.leaveBusy();
        }
    }

    /** See {@link #alterTableAsync(String, Function)} for details. */
    private CompletableFuture<Void> alterTableAsyncInternal(String name, Function<TableChange, Boolean> tableChange) {
        CompletableFuture<Void> tblFut = new CompletableFuture<>();

        tableAsync(name).thenAccept(tbl -> {
            if (tbl == null) {
                tblFut.completeExceptionally(new TableNotFoundException(DEFAULT_SCHEMA_NAME, name));
            } else {
                tablesCfg.tables().change(ch -> {
                    if (ch.get(name) == null) {
                        throw new TableNotFoundException(DEFAULT_SCHEMA_NAME, name);
                    }

                    ch.update(name, tblCh -> {
                        if (!tableChange.apply(tblCh)) {
                            return;
                        }

                        ExtendedTableChange exTblChange = (ExtendedTableChange) tblCh;

                        exTblChange.changeSchemaId(exTblChange.schemaId() + 1);
                    });
                }).whenComplete((res, t) -> {
                    if (t != null) {
                        Throwable ex = getRootCause(t);

                        if (ex instanceof TableNotFoundException) {
                            tblFut.completeExceptionally(ex);
                        } else {
                            LOG.debug("Unable to modify table [name={}]", ex, name);

                            tblFut.completeExceptionally(ex);
                        }
                    } else {
                        tblFut.complete(res);
                    }
                });
            }
        }).exceptionally(th -> {
            tblFut.completeExceptionally(th);

            return null;
        });

        return tblFut;
    }

    /**
     * Gets a cause exception for a client.
     *
     * @param t Exception wrapper.
     * @return A root exception which will be acceptable to throw for public API.
     */
    //TODO: IGNITE-16051 Implement exception converter for public API.
    private @NotNull IgniteException getRootCause(Throwable t) {
        Throwable ex;

        if (t instanceof CompletionException) {
            if (t.getCause() instanceof ConfigurationChangeException) {
                ex = t.getCause().getCause();
            } else {
                ex = t.getCause();
            }

        } else {
            ex = t;
        }

        return ex instanceof IgniteException ? (IgniteException) ex : new IgniteException(ex);
    }

    /**
     * Drops a table with the name specified. If appropriate table does not be found, a future will be completed with
     * {@link TableNotFoundException}.
     *
     * @param name Table name.
     * @return Future representing pending completion of the operation.
     * @throws IgniteException If an unspecified platform exception has happened internally. Is thrown when:
     *         <ul>
     *             <li>the node is stopping.</li>
     *         </ul>
     * @see TableNotFoundException
     */
    public CompletableFuture<Void> dropTableAsync(String name) {
        if (!busyLock.enterBusy()) {
            throw new IgniteException(new NodeStoppingException());
        }
        try {
            return dropTableAsyncInternal(name);
        } finally {
            busyLock.leaveBusy();
        }
    }

    /** See {@link #dropTableAsync(String)} for details. */
    private CompletableFuture<Void> dropTableAsyncInternal(String name) {
        return tableAsyncInternal(name).thenCompose(tbl -> {
            // In case of drop it's an optimization that allows not to fire drop-change-closure if there's no such
            // distributed table and the local config has lagged behind.
            if (tbl == null) {
                return failedFuture(new TableNotFoundException(DEFAULT_SCHEMA_NAME, name));
            }

            return tablesCfg
                    .change(chg -> chg
                            .changeTables(tblChg -> {
                                if (tblChg.get(name) == null) {
                                    throw new TableNotFoundException(DEFAULT_SCHEMA_NAME, name);
                                }

                                tblChg.delete(name);
                            })
                            .changeIndexes(idxChg -> {
                                for (TableIndexView index : idxChg) {
                                    if (index.tableId().equals(tbl.tableId())) {
                                        idxChg.delete(index.name());
                                    }
                                }
                            }))
                    .exceptionally(t -> {
                        Throwable ex = getRootCause(t);

                        if (!(ex instanceof TableNotFoundException)) {
                            LOG.debug("Unable to drop table [name={}]", ex, name);
                        }

                        throw new CompletionException(ex);
                    });
        });
    }

    /** {@inheritDoc} */
    @Override
    public List<Table> tables() {
        return join(tablesAsync());
    }

    /** {@inheritDoc} */
    @Override
    public CompletableFuture<List<Table>> tablesAsync() {
        if (!busyLock.enterBusy()) {
            throw new IgniteException(new NodeStoppingException());
        }
        try {
            return tablesAsyncInternal();
        } finally {
            busyLock.leaveBusy();
        }
    }

    /**
     * Internal method for getting table.
     *
     * @return Future representing pending completion of the operation.
     */
    private CompletableFuture<List<Table>> tablesAsyncInternal() {
        // TODO: IGNITE-16288 directTableIds should use async configuration API
        return supplyAsync(() -> inBusyLock(busyLock, this::directTableIds), ioExecutor)
                .thenCompose(tableIds -> inBusyLock(busyLock, () -> {
                    var tableFuts = new CompletableFuture[tableIds.size()];

                    var i = 0;

                    for (UUID tblId : tableIds) {
                        tableFuts[i++] = tableAsyncInternal(tblId, false);
                    }

                    return allOf(tableFuts).thenApply(unused -> inBusyLock(busyLock, () -> {
                        var tables = new ArrayList<Table>(tableIds.size());

                        for (var fut : tableFuts) {
                            var table = fut.join();

                            if (table != null) {
                                tables.add((Table) table);
                            }
                        }

                        return tables;
                    }));
                }));
    }

    /**
     * Collects a list of direct table ids.
     *
     * @return A list of direct table ids.
     */
    private List<UUID> directTableIds() {
        return directProxy(tablesCfg.tables()).internalIds();
    }

    /**
     * Collects a list of direct index ids.
     *
     * @return A list of direct index ids.
     */
    private List<UUID> directIndexIds() {
        return directProxy(tablesCfg.indexes()).internalIds();
    }

    /**
     * Gets direct id of table with {@code tblName}.
     *
     * @param tblName Name of the table.
     * @return Direct id of the table, or {@code null} if the table with the {@code tblName} has not been found.
     */
    @Nullable
    private UUID directTableId(String tblName) {
        try {
            ExtendedTableConfiguration exTblCfg = ((ExtendedTableConfiguration) directProxy(tablesCfg.tables()).get(tblName));

            if (exTblCfg == null) {
                return null;
            } else {
                return exTblCfg.id().value();
            }
        } catch (NoSuchElementException e) {
            return null;
        }
    }

    /**
     * Actual tables map.
     *
     * @return Actual tables map.
     */
    @TestOnly
    public Map<UUID, TableImpl> latestTables() {
        return unmodifiableMap(tablesByIdVv.latest());
    }

    /** {@inheritDoc} */
    @Override
    public Table table(String name) {
        return join(tableAsync(name));
    }

    /** {@inheritDoc} */
    @Override
    public TableImpl table(UUID id) throws NodeStoppingException {
        return join(tableAsync(id));
    }

    /** {@inheritDoc} */
    @Override
    public CompletableFuture<Table> tableAsync(String name) {
        return tableAsyncInternal(IgniteNameUtils.parseSimpleName(name))
                .thenApply(Function.identity());
    }

    /**
     * Asynchronously gets the table using causality token.
     *
     * @param causalityToken Causality token.
     * @param id Table id.
     * @return Future.
     */
    public CompletableFuture<TableImpl> tableAsync(long causalityToken, UUID id) {
        if (!busyLock.enterBusy()) {
            throw new IgniteException(new NodeStoppingException());
        }
        try {
            return tablesByIdVv.get(causalityToken).thenApply(tablesById -> tablesById.get(id));
        } finally {
            busyLock.leaveBusy();
        }
    }

    /** {@inheritDoc} */
    @Override
    public CompletableFuture<TableImpl> tableAsync(UUID id) {
        if (!busyLock.enterBusy()) {
            throw new IgniteException(new NodeStoppingException());
        }
        try {
            return tableAsyncInternal(id, true);
        } finally {
            busyLock.leaveBusy();
        }
    }

    /** {@inheritDoc} */
    @Override
    public TableImpl tableImpl(String name) {
        return join(tableImplAsync(name));
    }

    /** {@inheritDoc} */
    @Override
    public CompletableFuture<TableImpl> tableImplAsync(String name) {
        return tableAsyncInternal(IgniteNameUtils.parseSimpleName(name));
    }

    /**
     * Gets a table by name, if it was created before. Doesn't parse canonical name.
     *
     * @param name Table name.
     * @return Future representing pending completion of the {@code TableManager#tableAsyncInternal} operation.
     */
    public CompletableFuture<TableImpl> tableAsyncInternal(String name) {
        if (!busyLock.enterBusy()) {
            throw new IgniteException(new NodeStoppingException());
        }
        try {
            // TODO: IGNITE-16288 directTableId should use async configuration API
            return supplyAsync(() -> inBusyLock(busyLock, () -> directTableId(name)), ioExecutor)
                    .thenCompose(tableId -> inBusyLock(busyLock, () -> {
                        if (tableId == null) {
                            return completedFuture(null);
                        }

                        return tableAsyncInternal(tableId, false);
                    }));
        } finally {
            busyLock.leaveBusy();
        }
    }

    /**
     * Internal method for getting table by id.
     *
     * @param id Table id.
     * @param checkConfiguration {@code True} when the method checks a configuration before trying to get a table, {@code false}
     *         otherwise.
     * @return Future representing pending completion of the operation.
     */
    public CompletableFuture<TableImpl> tableAsyncInternal(UUID id, boolean checkConfiguration) {
        CompletableFuture<Boolean> tblCfgFut = checkConfiguration
                // TODO: IGNITE-16288 isTableConfigured should use async configuration API
                ? supplyAsync(() -> inBusyLock(busyLock, () -> isTableConfigured(id)), ioExecutor)
                : completedFuture(true);

        return tblCfgFut.thenCompose(isCfg -> inBusyLock(busyLock, () -> {
            if (!isCfg) {
                return completedFuture(null);
            }

            var tbl = tablesByIdVv.latest().get(id);

            if (tbl != null) {
                return completedFuture(tbl);
            }

            CompletableFuture<TableImpl> getTblFut = new CompletableFuture<>();

            CompletionListener<Map<UUID, TableImpl>> tablesListener = (token, tables, th) -> {
                if (th == null) {
                    TableImpl table = tables.get(id);

                    if (table != null) {
                        getTblFut.complete(table);
                    }
                } else {
                    getTblFut.completeExceptionally(th);
                }
            };

            tablesByIdVv.whenComplete(tablesListener);

            // This check is needed for the case when we have registered tablesListener,
            // but tablesByIdVv has already been completed, so listener would be triggered only for the next versioned value update.
            tbl = tablesByIdVv.latest().get(id);

            if (tbl != null) {
                tablesByIdVv.removeWhenComplete(tablesListener);

                return completedFuture(tbl);
            }

            return getTblFut.whenComplete((unused, throwable) -> tablesByIdVv.removeWhenComplete(tablesListener));
        }));
    }

    /**
     * Checks that the table is configured with specific id.
     *
     * @param id Table id.
     * @return True when the table is configured into cluster, false otherwise.
     */
    private boolean isTableConfigured(UUID id) {
        try {
            ((ExtendedTableConfiguration) directProxy(tablesCfg.tables()).get(id)).id().value();

            return true;
        } catch (NoSuchElementException e) {
            return false;
        }
    }

    /**
     * Waits for future result and return, or unwraps {@link CompletionException} to {@link IgniteException} if failed.
     *
     * @param future Completable future.
     * @return Future result.
     */
    private <T> T join(CompletableFuture<T> future) {
        if (!busyLock.enterBusy()) {
            throw new IgniteException(new NodeStoppingException());
        }

        try {
            return future.join();
        } catch (CompletionException ex) {
            throw convertThrowable(ex.getCause());
        } finally {
            busyLock.leaveBusy();
        }
    }

    /**
     * Convert to public throwable.
     *
     * @param th Throwable.
     * @return Public throwable.
     */
    private RuntimeException convertThrowable(Throwable th) {
        if (th instanceof RuntimeException) {
            return (RuntimeException) th;
        }

        return new IgniteException(th);
    }

    /**
     * Creates meta storage listener for distribution zones data nodes updates.
     *
     * @return The watch listener.
     */
    private WatchListener createDistributionZonesDataNodesListener() {
        return new WatchListener() {
            @Override
            public CompletableFuture<Void> onUpdate(WatchEvent evt) {
                if (!busyLock.enterBusy()) {
                    return failedFuture(new NodeStoppingException());
                }

                try {
                    byte[] dataNodesBytes = evt.entryEvent().newEntry().value();

                    if (dataNodesBytes == null) {
                        //The zone was removed so data nodes was removed too.
                        return completedFuture(null);
                    }

                    NamedConfigurationTree<TableConfiguration, TableView, TableChange> tables = tablesCfg.tables();

                    int zoneId = extractZoneId(evt.entryEvent().newEntry().key());

                    Set<String> dataNodes = dataNodes(ByteUtils.fromBytes(dataNodesBytes));

                    for (int i = 0; i < tables.value().size(); i++) {
                        TableView tableView = tables.value().get(i);

                        int tableZoneId = tableView.zoneId();

                        DistributionZoneConfiguration distributionZoneConfiguration =
                                getZoneById(distributionZonesConfiguration, tableZoneId);

                        if (zoneId == tableZoneId) {
                            TableConfiguration tableCfg = tables.get(tableView.name());

                            byte[] assignmentsBytes = ((ExtendedTableConfiguration) tableCfg).assignments().value();

                            List<Set<Assignment>> tableAssignments = ByteUtils.fromBytes(assignmentsBytes);

                            for (int part = 0; part < distributionZoneConfiguration.partitions().value(); part++) {
                                UUID tableId = ((ExtendedTableConfiguration) tableCfg).id().value();

                                TablePartitionId replicaGrpId = new TablePartitionId(tableId, part);

                                int replicas = distributionZoneConfiguration.replicas().value();

                                int partId = part;

                                updatePendingAssignmentsKeys(
                                        tableView.name(), replicaGrpId, dataNodes, replicas,
                                        evt.entryEvent().newEntry().revision(), metaStorageMgr, part, tableAssignments.get(part)
                                ).exceptionally(e -> {
                                    LOG.error(
                                            "Exception on updating assignments for [table={}, partition={}]", e, tableView.name(),
                                            partId
                                    );

                                    return null;
                                });
                            }
                        }
                    }

                    return completedFuture(null);
                } finally {
                    busyLock.leaveBusy();
                }
            }

            @Override
            public void onError(Throwable e) {
                LOG.warn("Unable to process data nodes event", e);
            }
        };
    }

    /**
     * Creates meta storage listener for pending assignments updates.
     *
     * @return The watch listener.
     */
    private WatchListener createPendingAssignmentsRebalanceListener() {
        return new WatchListener() {
            @Override
            public CompletableFuture<Void> onUpdate(WatchEvent evt) {
                if (!busyLock.enterBusy()) {
                    return failedFuture(new NodeStoppingException());
                }

                try {
                    return handleChangePendingAssignmentEvent(evt);
                } finally {
                    busyLock.leaveBusy();
                }
            }

            @Override
            public void onError(Throwable e) {
                LOG.warn("Unable to process pending assignments event", e);
            }
        };
    }

    private CompletableFuture<Void> handleChangePendingAssignmentEvent(WatchEvent evt) {
        assert evt.single();

        Entry pendingAssignmentsWatchEntry = evt.entryEvent().newEntry();

        if (pendingAssignmentsWatchEntry.value() == null) {
            return completedFuture(null);
        }

        int partId = extractPartitionNumber(pendingAssignmentsWatchEntry.key());
        UUID tblId = extractTableId(pendingAssignmentsWatchEntry.key(), PENDING_ASSIGNMENTS_PREFIX);

        var replicaGrpId = new TablePartitionId(tblId, partId);

        // Stable assignments from the meta store, which revision is bounded by the current pending event.
        CompletableFuture<Entry> stableAssignmentsFuture = metaStorageMgr.get(stablePartAssignmentsKey(replicaGrpId), evt.revision());

        return tablesByIdVv.get(evt.revision())
                .thenCombineAsync(stableAssignmentsFuture, (tables, stableAssignmentsEntry) -> {
                    if (!busyLock.enterBusy()) {
                        return CompletableFuture.<Void>failedFuture(new NodeStoppingException());
                    }

                    try {
                        return handleChangePendingAssignmentEvent(
                                replicaGrpId,
                                tables.get(tblId),
                                pendingAssignmentsWatchEntry,
                                stableAssignmentsEntry
                        );
                    } finally {
                        busyLock.leaveBusy();
                    }
                }, ioExecutor)
                .thenCompose(Function.identity());
    }

    private CompletableFuture<Void> handleChangePendingAssignmentEvent(
            TablePartitionId replicaGrpId,
            TableImpl tbl,
            Entry pendingAssignmentsEntry,
            Entry stableAssignmentsEntry
    ) {
        // Assignments of the pending rebalance that we received through the Meta storage watch mechanism.
        Set<Assignment> pendingAssignments = ByteUtils.fromBytes(pendingAssignmentsEntry.value());

        PeersAndLearners pendingConfiguration = configurationFromAssignments(pendingAssignments);

        ExtendedTableConfiguration tblCfg = (ExtendedTableConfiguration) tablesCfg.tables().get(tbl.name());

        DistributionZoneConfiguration dstZoneCfg = getZoneById(distributionZonesConfiguration, tblCfg.zoneId().value());

        int partId = replicaGrpId.partitionId();

        byte[] stableAssignmentsBytes = stableAssignmentsEntry.value();

        Set<Assignment> stableAssignments = stableAssignmentsBytes == null
                // This is for the case when the first rebalance occurs.
                ? ((List<Set<Assignment>>) ByteUtils.fromBytes(tblCfg.assignments().value())).get(partId)
                : ByteUtils.fromBytes(stableAssignmentsBytes);

        PeersAndLearners stableConfiguration = configurationFromAssignments(stableAssignments);

        placementDriver.updateAssignment(
                replicaGrpId,
                stableConfiguration.peers().stream().map(Peer::consistentId).collect(toList())
        );

        ClusterNode localMember = clusterService.topologyService().localMember();

        // Start a new Raft node and Replica if this node has appeared in the new assignments.
        boolean shouldStartLocalServices = pendingAssignments.stream()
                .filter(assignment -> localMember.name().equals(assignment.consistentId()))
                .anyMatch(assignment -> !stableAssignments.contains(assignment));

        var safeTime = new PendingComparableValuesTracker<>(new HybridTimestamp(1, 0));
        PendingComparableValuesTracker<Long> storageIndexTracker = new PendingComparableValuesTracker<>(0L);

        InternalTable internalTable = tbl.internalTable();

        LOG.info("Received update on pending assignments. Check if new raft group should be started"
                        + " [key={}, partition={}, table={}, localMemberAddress={}]",
                pendingAssignmentsEntry.key(), partId, tbl.name(), localMember.address());

        CompletableFuture<Void> localServicesStartFuture;

        if (shouldStartLocalServices) {
            localServicesStartFuture = getOrCreatePartitionStorages(tbl, partId)
                    .thenAcceptAsync(partitionStorages -> {
                        MvPartitionStorage mvPartitionStorage = partitionStorages.getMvPartitionStorage();
                        TxStateStorage txStatePartitionStorage = partitionStorages.getTxStateStorage();

                        PartitionDataStorage partitionDataStorage = partitionDataStorage(mvPartitionStorage, internalTable, partId);
                        StorageUpdateHandler storageUpdateHandler = new StorageUpdateHandler(
                                partId,
                                partitionDataStorage,
                                tbl.indexStorageAdapters(partId),
<<<<<<< HEAD
                                tblCfg.dataStorage(),
                                safeTime
=======
                                dstZoneCfg.dataStorage()
>>>>>>> 12d469aa
                        );

                        RaftGroupOptions groupOptions = groupOptionsForPartition(
                                internalTable.storage(),
                                internalTable.txStateStorage(),
                                partitionKey(internalTable, partId),
                                storageUpdateHandler
                        );

                        RaftGroupListener raftGrpLsnr = new PartitionListener(
                                partitionDataStorage,
                                storageUpdateHandler,
                                txStatePartitionStorage,
                                safeTime,
                                storageIndexTracker,
                                lowWatermark::getLowWatermark
                        );

                        RaftGroupEventsListener raftGrpEvtsLsnr = new RebalanceRaftGroupEventsListener(
                                metaStorageMgr,
                                tblCfg,
                                replicaGrpId,
                                partId,
                                busyLock,
                                createPartitionMover(internalTable, partId),
                                this::calculateAssignments,
                                rebalanceScheduler
                        );

                        Peer serverPeer = pendingConfiguration.peer(localMember.name());

                        var raftNodeId = new RaftNodeId(replicaGrpId, serverPeer);

                        try {
                            // TODO: use RaftManager interface, see https://issues.apache.org/jira/browse/IGNITE-18273
                            ((Loza) raftMgr).startRaftGroupNode(
                                    raftNodeId,
                                    stableConfiguration,
                                    raftGrpLsnr,
                                    raftGrpEvtsLsnr,
                                    groupOptions
                            );

                            UUID tblId = tbl.tableId();

                            replicaMgr.startReplica(
                                    replicaGrpId,
                                    allOf(
                                            ((Loza) raftMgr).raftNodeReadyFuture(replicaGrpId),
                                            tbl.pkIndexesReadyFuture()
                                    ),
                                    new PartitionReplicaListener(
                                            mvPartitionStorage,
                                            internalTable.partitionRaftGroupService(partId),
                                            txManager,
                                            lockMgr,
                                            scanRequestExecutor,
                                            partId,
                                            tblId,
                                            tbl.indexesLockers(partId),
                                            new Lazy<>(() -> tbl.indexStorageAdapters(partId).get().get(tbl.pkId())),
                                            () -> tbl.indexStorageAdapters(partId).get(),
                                            clock,
                                            safeTime,
                                            txStatePartitionStorage,
                                            placementDriver,
                                            storageUpdateHandler,
                                            this::isLocalPeer,
                                            completedFuture(schemaManager.schemaRegistry(tblId))
                                    ),
                                    (TopologyAwareRaftGroupService) internalTable.partitionRaftGroupService(partId),
                                    storageIndexTracker
                            );
                        } catch (NodeStoppingException ignored) {
                            // no-op
                        }
                    }, ioExecutor);
        } else {
            localServicesStartFuture = completedFuture(null);
        }

        return localServicesStartFuture
                .thenCompose(v -> metaStorageMgr.get(pendingPartAssignmentsKey(replicaGrpId)))
                .thenCompose(latestPendingAssignmentsEntry -> {
                    // Do not change peers of the raft group if this is a stale event.
                    // Note that we start raft node before for the sake of the consistency in a starting and stopping raft nodes.
                    if (pendingAssignmentsEntry.revision() < latestPendingAssignmentsEntry.revision()) {
                        return completedFuture(null);
                    }

                    RaftGroupService partGrpSvc = internalTable.partitionRaftGroupService(partId);

                    return partGrpSvc.refreshAndGetLeaderWithTerm()
                            .thenCompose(leaderWithTerm -> {
                                // run update of raft configuration if this node is a leader
                                if (isLocalPeer(leaderWithTerm.leader())) {
                                    LOG.info("Current node={} is the leader of partition raft group={}. "
                                                    + "Initiate rebalance process for partition={}, table={}",
                                            localMember.address(), replicaGrpId, partId, tbl.name());

                                    return partGrpSvc.changePeersAsync(pendingConfiguration, leaderWithTerm.term());
                                } else {
                                    return completedFuture(null);
                                }
                            });
                });
    }

    /**
     * Creates Meta storage listener for stable assignments updates.
     *
     * @return The watch listener.
     */
    private WatchListener createStableAssignmentsRebalanceListener() {
        return new WatchListener() {
            @Override
            public CompletableFuture<Void> onUpdate(WatchEvent evt) {
                if (!busyLock.enterBusy()) {
                    return failedFuture(new NodeStoppingException());
                }

                try {
                    return handleChangeStableAssignmentEvent(evt);
                } finally {
                    busyLock.leaveBusy();
                }
            }

            @Override
            public void onError(Throwable e) {
                LOG.warn("Unable to process stable assignments event", e);
            }
        };
    }

    /**
     * Creates Meta storage listener for switch reduce assignments updates.
     *
     * @return The watch listener.
     */
    private WatchListener createAssignmentsSwitchRebalanceListener() {
        return new WatchListener() {
            @Override
            public CompletableFuture<Void> onUpdate(WatchEvent evt) {
                if (!busyLock.enterBusy()) {
                    return failedFuture(new NodeStoppingException());
                }

                try {
                    byte[] key = evt.entryEvent().newEntry().key();

                    int partitionNumber = extractPartitionNumber(key);
                    UUID tblId = extractTableId(key, ASSIGNMENTS_SWITCH_REDUCE_PREFIX);

                    TablePartitionId replicaGrpId = new TablePartitionId(tblId, partitionNumber);

                    return tablesByIdVv.get(evt.revision())
                            .thenCompose(tables -> {
                                if (!busyLock.enterBusy()) {
                                    return failedFuture(new NodeStoppingException());
                                }

                                try {
                                    TableImpl tbl = tables.get(tblId);

                                    TableConfiguration tblCfg = tablesCfg.tables().get(tbl.name());

                                    return RebalanceUtil.handleReduceChanged(
                                            metaStorageMgr,
                                            baselineMgr.nodes().stream().map(ClusterNode::name).collect(toList()),
                                            getZoneById(distributionZonesConfiguration, tblCfg.zoneId().value()).replicas().value(),
                                            partitionNumber,
                                            replicaGrpId,
                                            evt
                                    );
                                } finally {
                                    busyLock.leaveBusy();
                                }
                            });
                } finally {
                    busyLock.leaveBusy();
                }
            }

            @Override
            public void onError(Throwable e) {
                LOG.warn("Unable to process switch reduce event", e);
            }
        };
    }

    private PartitionMover createPartitionMover(InternalTable internalTable, int partId) {
        return new PartitionMover(busyLock, () -> internalTable.partitionRaftGroupService(partId));
    }

    /**
     * Gets a direct accessor for the configuration distributed property. If the metadata access only locally configured the method will
     * return local property accessor.
     *
     * @param property Distributed configuration property to receive direct access.
     * @param <T> Type of the property accessor.
     * @return An accessor for distributive property.
     * @see #getMetadataLocallyOnly
     */
    private <T extends ConfigurationProperty<?>> T directProxy(T property) {
        return getMetadataLocallyOnly ? property : (T) property.directProxy();
    }

    private static PeersAndLearners configurationFromAssignments(Collection<Assignment> assignments) {
        var peers = new HashSet<String>();
        var learners = new HashSet<String>();

        for (Assignment assignment : assignments) {
            if (assignment.isPeer()) {
                peers.add(assignment.consistentId());
            } else {
                learners.add(assignment.consistentId());
            }
        }

        return PeersAndLearners.fromConsistentIds(peers, learners);
    }

    /**
     * Creates partition stores. If one of the storages has not completed the rebalance, then the storages are cleared.
     *
     * @param table Table.
     * @param partitionId Partition ID.
     * @return Future of creating or getting partition stores.
     */
    // TODO: IGNITE-18619 Maybe we should wait here to create indexes, if you add now, then the tests start to hang
    // TODO: IGNITE-18939 Create storages only once, then only get them
    private CompletableFuture<PartitionStorages> getOrCreatePartitionStorages(TableImpl table, int partitionId) {
        InternalTable internalTable = table.internalTable();

        MvPartitionStorage mvPartition = internalTable.storage().getMvPartition(partitionId);

        return (mvPartition != null ? completedFuture(mvPartition) : internalTable.storage().createMvPartition(partitionId))
                .thenComposeAsync(mvPartitionStorage -> {
                    TxStateStorage txStateStorage = internalTable.txStateStorage().getOrCreateTxStateStorage(partitionId);

                    if (mvPartitionStorage.persistedIndex() == MvPartitionStorage.REBALANCE_IN_PROGRESS
                            || txStateStorage.persistedIndex() == TxStateStorage.REBALANCE_IN_PROGRESS) {
                        return allOf(
                                internalTable.storage().clearPartition(partitionId),
                                txStateStorage.clear()
                        ).thenApply(unused -> new PartitionStorages(mvPartitionStorage, txStateStorage));
                    } else {
                        return completedFuture(new PartitionStorages(mvPartitionStorage, txStateStorage));
                    }
                }, ioExecutor);
    }

    /**
     * Handles the {@link RebalanceUtil#STABLE_ASSIGNMENTS_PREFIX} update event.
     *
     * @param evt Event.
     */
    protected CompletableFuture<Void> handleChangeStableAssignmentEvent(WatchEvent evt) {
        assert evt.single() : evt;

        Entry stableAssignmentsWatchEvent = evt.entryEvent().newEntry();

        if (stableAssignmentsWatchEvent.value() == null) {
            return completedFuture(null);
        }

        int partitionId = extractPartitionNumber(stableAssignmentsWatchEvent.key());
        UUID tableId = extractTableId(stableAssignmentsWatchEvent.key(), STABLE_ASSIGNMENTS_PREFIX);

        TablePartitionId tablePartitionId = new TablePartitionId(tableId, partitionId);

        Set<Assignment> stableAssignments = ByteUtils.fromBytes(stableAssignmentsWatchEvent.value());

        return metaStorageMgr.get(pendingPartAssignmentsKey(tablePartitionId), stableAssignmentsWatchEvent.revision())
                .thenComposeAsync(pendingAssignmentsEntry -> {
                    byte[] pendingAssignmentsFromMetaStorage = pendingAssignmentsEntry.value();

                    Set<Assignment> pendingAssignments = pendingAssignmentsFromMetaStorage == null
                            ? Set.of()
                            : ByteUtils.fromBytes(pendingAssignmentsFromMetaStorage);

                    String localMemberName = clusterService.topologyService().localMember().name();

                    boolean shouldStopLocalServices = Stream.concat(stableAssignments.stream(), pendingAssignments.stream())
                            .noneMatch(assignment -> assignment.consistentId().equals(localMemberName));

                    if (!shouldStopLocalServices) {
                        return completedFuture(null);
                    }

                    try {
                        raftMgr.stopRaftNodes(tablePartitionId);

                        replicaMgr.stopReplica(tablePartitionId);
                    } catch (NodeStoppingException e) {
                        // No-op.
                    }

                    return tablesByIdVv.get(evt.revision())
                            // TODO: IGNITE-18703 Destroy raft log and meta
                            .thenCombine(mvGc.removeStorage(tablePartitionId), (tables, unused) -> {
                                InternalTable internalTable = tables.get(tableId).internalTable();

                                return allOf(
                                        internalTable.storage().destroyPartition(partitionId),
                                        runAsync(() -> internalTable.txStateStorage().destroyTxStateStorage(partitionId), ioExecutor)
                                );
                            })
                            .thenCompose(Function.identity());
                }, ioExecutor);
    }

    private static void handleExceptionOnCleanUpTablesResources(
            Throwable t,
            AtomicReference<Throwable> throwable,
            AtomicBoolean nodeStoppingEx
    ) {
        if (t instanceof CompletionException || t instanceof ExecutionException) {
            t = t.getCause();
        }

        if (!throwable.compareAndSet(null, t)) {
            if (!(t instanceof NodeStoppingException) || !nodeStoppingEx.get()) {
                throwable.get().addSuppressed(t);
            }
        }

        if (t instanceof NodeStoppingException) {
            nodeStoppingEx.set(true);
        }
    }

    private Collection<UUID> collectTableIndexes(UUID tableId) {
        NamedListView<? extends TableIndexView> indexes = tablesCfg.value().indexes();

        List<UUID> indexIds = new ArrayList<>();

        for (int i = 0; i < indexes.size(); i++) {
            TableIndexView indexConfig = indexes.get(i);

            if (indexConfig.tableId().equals(tableId)) {
                indexIds.add(indexConfig.id());
            }
        }

        return indexIds;
    }
}<|MERGE_RESOLUTION|>--- conflicted
+++ resolved
@@ -2043,12 +2043,8 @@
                                 partId,
                                 partitionDataStorage,
                                 tbl.indexStorageAdapters(partId),
-<<<<<<< HEAD
-                                tblCfg.dataStorage(),
+                                dstZoneCfg.dataStorage(),
                                 safeTime
-=======
-                                dstZoneCfg.dataStorage()
->>>>>>> 12d469aa
                         );
 
                         RaftGroupOptions groupOptions = groupOptionsForPartition(
