/*
 * Licensed to the Apache Software Foundation (ASF) under one or more
 * contributor license agreements.  See the NOTICE file distributed with
 * this work for additional information regarding copyright ownership.
 * The ASF licenses this file to You under the Apache License, Version 2.0
 * (the "License"); you may not use this file except in compliance with
 * the License.  You may obtain a copy of the License at
 *
 *      http://www.apache.org/licenses/LICENSE-2.0
 *
 * Unless required by applicable law or agreed to in writing, software
 * distributed under the License is distributed on an "AS IS" BASIS,
 * WITHOUT WARRANTIES OR CONDITIONS OF ANY KIND, either express or implied.
 * See the License for the specific language governing permissions and
 * limitations under the License.
 */

package org.apache.ignite.internal.table.distributed;

import java.io.IOException;
import java.nio.ByteBuffer;
import java.nio.charset.StandardCharsets;
import java.nio.file.Files;
import java.nio.file.Path;
import java.util.ArrayList;
import java.util.Arrays;
import java.util.Collections;
import java.util.HashMap;
import java.util.HashSet;
import java.util.List;
import java.util.Map;
import java.util.Objects;
import java.util.Set;
import java.util.UUID;
import java.util.concurrent.CompletableFuture;
import java.util.concurrent.CompletionException;
import java.util.concurrent.ConcurrentHashMap;
import java.util.concurrent.ExecutionException;
import java.util.function.Consumer;
import java.util.stream.Collectors;
import org.apache.ignite.configuration.NamedListView;
import org.apache.ignite.configuration.schemas.table.ColumnView;
import org.apache.ignite.configuration.schemas.table.TableChange;
import org.apache.ignite.configuration.schemas.table.TableView;
import org.apache.ignite.configuration.schemas.table.TablesConfiguration;
import org.apache.ignite.internal.affinity.AffinityManager;
import org.apache.ignite.internal.affinity.event.AffinityEvent;
import org.apache.ignite.internal.affinity.event.AffinityEventParameters;
import org.apache.ignite.internal.configuration.ConfigurationManager;
import org.apache.ignite.internal.configuration.tree.NamedListNode;
import org.apache.ignite.internal.configuration.util.ConfigurationUtil;
import org.apache.ignite.internal.manager.EventListener;
import org.apache.ignite.internal.manager.IgniteComponent;
import org.apache.ignite.internal.manager.Producer;
import org.apache.ignite.internal.metastorage.MetaStorageManager;
import org.apache.ignite.internal.metastorage.client.Conditions;
import org.apache.ignite.internal.metastorage.client.Entry;
import org.apache.ignite.internal.metastorage.client.Operations;
import org.apache.ignite.internal.raft.Loza;
import org.apache.ignite.internal.schema.SchemaManager;
import org.apache.ignite.internal.schema.SchemaModificationException;
import org.apache.ignite.internal.schema.SchemaRegistry;
import org.apache.ignite.internal.schema.event.SchemaEvent;
import org.apache.ignite.internal.schema.event.SchemaEventParameters;
import org.apache.ignite.internal.storage.rocksdb.RocksDbStorage;
import org.apache.ignite.internal.table.IgniteTablesInternal;
import org.apache.ignite.internal.table.TableImpl;
import org.apache.ignite.internal.table.distributed.raft.PartitionListener;
import org.apache.ignite.internal.table.distributed.storage.InternalTableImpl;
import org.apache.ignite.internal.table.distributed.storage.VersionedRowStore;
import org.apache.ignite.internal.table.event.TableEvent;
import org.apache.ignite.internal.table.event.TableEventParameters;
<<<<<<< HEAD
import org.apache.ignite.internal.tx.impl.HeapLockManager;
import org.apache.ignite.internal.tx.impl.TxManagerImpl;
=======
import org.apache.ignite.internal.util.ByteUtils;
>>>>>>> 356c7660
import org.apache.ignite.internal.util.Cursor;
import org.apache.ignite.lang.ByteArray;
import org.apache.ignite.lang.IgniteBiTuple;
import org.apache.ignite.lang.IgniteInternalCheckedException;
import org.apache.ignite.lang.IgniteInternalException;
import org.apache.ignite.lang.IgniteLogger;
import org.apache.ignite.lang.LoggerMessageHelper;
import org.apache.ignite.network.ClusterNode;
import org.apache.ignite.network.ClusterService;
import org.apache.ignite.raft.client.service.RaftGroupService;
import org.apache.ignite.schema.PrimaryIndex;
import org.apache.ignite.table.Table;
import org.apache.ignite.table.manager.IgniteTables;
import org.jetbrains.annotations.NotNull;
import org.jetbrains.annotations.Nullable;

/**
 * Table manager.
 */
public class TableManager extends Producer<TableEvent, TableEventParameters> implements IgniteTables, IgniteTablesInternal, IgniteComponent {
    /** The logger. */
    private static final IgniteLogger LOG = IgniteLogger.forClass(TableManager.class);

    /** Internal prefix for the metasorage. */
    private static final String INTERNAL_PREFIX = "internal.tables.";

    /** Public prefix for metastorage. */
    private static final String PUBLIC_PREFIX = "dst-cfg.table.tables.";

    /** Meta storage service. */
    private final MetaStorageManager metaStorageMgr;

    /** Configuration manager. */
    private final ConfigurationManager configurationMgr;

    /** Raft manager. */
    private final Loza raftMgr;

    /** Schema manager. */
    private final SchemaManager schemaMgr;

    /** Affinity manager. */
    private final AffinityManager affMgr;

<<<<<<< HEAD
    /** Affinity manager. */
    private final ClusterService clusterNetSvc;
=======
    /** Partitions store directory. */
    private final Path partitionsStoreDir;
>>>>>>> 356c7660

    /** Tables. */
    private final Map<String, TableImpl> tables = new ConcurrentHashMap<>();

    /** Tables. */
    private final Map<UUID, TableImpl> tablesById = new ConcurrentHashMap<>();

    /**
     * Creates a new table manager.
     *  @param configurationMgr Configuration manager.
     * @param metaStorageMgr Meta storage manager.
     * @param schemaMgr Schema manager.
     * @param affMgr Affinity manager.
     * @param raftMgr Raft manager.
<<<<<<< HEAD
     * @param clusterNetSvc
=======
     * @param partitionsStoreDir Partitions store directory.
>>>>>>> 356c7660
     */
    public TableManager(
        ConfigurationManager configurationMgr,
        MetaStorageManager metaStorageMgr,
        SchemaManager schemaMgr,
        AffinityManager affMgr,
        Loza raftMgr,
<<<<<<< HEAD
        ClusterService clusterNetSvc
=======
        Path partitionsStoreDir
>>>>>>> 356c7660
    ) {
        this.configurationMgr = configurationMgr;
        this.metaStorageMgr = metaStorageMgr;
        this.affMgr = affMgr;
        this.raftMgr = raftMgr;
        this.schemaMgr = schemaMgr;
<<<<<<< HEAD
        this.clusterNetSvc = clusterNetSvc;
=======
        this.partitionsStoreDir = partitionsStoreDir;
>>>>>>> 356c7660
    }

    /** {@inheritDoc} */
    @Override public void start() {
        //TODO: IGNITE-14652 Change a metastorage update in listeners to multi-invoke
        configurationMgr.configurationRegistry().getConfiguration(TablesConfiguration.KEY).tables().listen(ctx -> {
            return onConfigurationChanged(ctx.storageRevision(), ctx.oldValue(), ctx.newValue());
        });
    }

    /** {@inheritDoc} */
    @Override public void stop() {
        // TODO: IGNITE-15161 Implement component's stop.
    }

    /**
     * Creates local structures for a table.
     *
     * @param name Table name.
     * @param tblId Table id.
     * @param assignment Affinity assignment.
     * @param schemaReg Schema registry for the table.
     */
    private void createTableLocally(
        String name,
        UUID tblId,
        List<List<ClusterNode>> assignment,
        SchemaRegistry schemaReg
    ) {
        int partitions = assignment.size();

        HashMap<Integer, RaftGroupService> partitionMap = new HashMap<>(partitions);

<<<<<<< HEAD
        // TODO FIXME asch refactor to components.
=======
        Path storageDir = partitionsStoreDir.resolve(name);

        try {
            Files.createDirectories(storageDir);
        } catch (IOException e) {
            throw new IgniteInternalException(
                "Failed to create partitions store directory for " + name + ": " + e.getMessage(),
                e
            );
        }

>>>>>>> 356c7660
        for (int p = 0; p < partitions; p++) {
            RocksDbStorage storage = new RocksDbStorage(
                storageDir.resolve(String.valueOf(p)),
                ByteBuffer::compareTo
            );

            partitionMap.put(p, raftMgr.prepareRaftGroup(
                raftGroupName(tblId, p),
                assignment.get(p),
<<<<<<< HEAD
                new PartitionListener(new VersionedRowStore(new TxManagerImpl(clusterNetSvc), new HeapLockManager()))
=======
                new PartitionListener(storage)
>>>>>>> 356c7660
            ));
        }

        InternalTableImpl internalTable = new InternalTableImpl(name, tblId, partitionMap, partitions);

        var table = new TableImpl(internalTable, schemaReg, this, null);

        tables.put(name, table);
        tablesById.put(table.tableId(), table);

        onEvent(TableEvent.CREATE, new TableEventParameters(table), null);
    }

    /**
     * Drops local structures for a table.
     *
     * @param name Table name.
     * @param tblId Table id.
     * @param assignment Affinity assignment.
     */
    private void dropTableLocally(String name, UUID tblId, List<List<ClusterNode>> assignment) {
        int partitions = assignment.size();

        for (int p = 0; p < partitions; p++)
            raftMgr.stopRaftGroup(raftGroupName(tblId, p), assignment.get(p));

        TableImpl table = tables.get(name);

        assert table != null : "There is no table with the name specified [name=" + name + ']';

        onEvent(TableEvent.DROP, new TableEventParameters(table), null);
    }

    /**
     * Compounds a RAFT group unique name.
     *
     * @param tableId Table identifier.
     * @param partition Number of table partitions.
     * @return A RAFT group name.
     */
    @NotNull private String raftGroupName(UUID tableId, int partition) {
        return tableId + "_part_" + partition;
    }

    /**
     * Table configuration changed callback.
     *
     * @param rev Storage revision.
     * @param oldCfg Old configuration.
     * @param newCfg New configuration.
     * @return Operation future.
     */
    @NotNull private CompletableFuture<?> onConfigurationChanged(
        long rev,
        @Nullable NamedListView<TableView> oldCfg,
        @Nullable NamedListView<TableView> newCfg
    ) {
        Set<String> tablesToStart = (newCfg == null || newCfg.namedListKeys() == null) ?
            Collections.emptySet() :
            newCfg.namedListKeys().stream().filter(t -> !oldCfg.namedListKeys().contains(t)).collect(Collectors.toSet());

        Set<String> tablesToStop = (oldCfg == null || oldCfg.namedListKeys() == null) ?
            Collections.emptySet() :
            oldCfg.namedListKeys().stream().filter(t -> !newCfg.namedListKeys().contains(t)).collect(Collectors.toSet());

        List<CompletableFuture<Boolean>> futs = new ArrayList<>();

        final Set<String> schemaChanged =
            (oldCfg != null && oldCfg.namedListKeys() != null && newCfg != null && newCfg.namedListKeys() != null) ?
                oldCfg.namedListKeys().stream()
                    .filter(tblName -> newCfg.namedListKeys().contains(tblName)) // Filter changed tables.
                    .filter(tblName -> {
                        final TableView newTbl = newCfg.get(tblName);
                        final TableView oldTbl = oldCfg.get(tblName);

                        assert newTbl.columns().namedListKeys() != null && oldTbl.columns().namedListKeys() != null;

                        if (!newTbl.columns().namedListKeys().equals(oldTbl.columns().namedListKeys()))
                            return true;

                        return newTbl.columns().namedListKeys().stream().anyMatch(k -> {
                            final ColumnView newCol = newTbl.columns().get(k);
                            final ColumnView oldCol = oldTbl.columns().get(k);

                            assert oldCol != null;

                            if (!Objects.equals(newCol.type(), oldCol.type()))
                                throw new SchemaModificationException("Columns type change is not supported.");

                            if (!Objects.equals(newCol.nullable(), oldCol.nullable()))
                                throw new SchemaModificationException("Column nullability change is not supported");

                            if (!Objects.equals(newCol.name(), oldCol.name()) &&
                                oldTbl.indices().namedListKeys().stream()
                                    .map(n -> oldTbl.indices().get(n))
                                    .filter(idx -> PrimaryIndex.PRIMARY_KEY_INDEX_NAME.equals(idx.name()))
                                    .anyMatch(idx -> idx.columns().namedListKeys().stream()
                                        .anyMatch(c -> idx.columns().get(c).name().equals(oldCol.name()))
                                    ))
                                throw new SchemaModificationException("Key column rename is not supported");

                            return !Objects.equals(newCol.name(), oldCol.name()) ||
                                !Objects.equals(newCol.defaultValue(), oldCol.defaultValue());
                        });
                    }).collect(Collectors.toSet()) :
                Collections.emptySet();

        if (!tablesToStart.isEmpty())
            futs.addAll(startTables(tablesToStart, rev, newCfg));

        if (!schemaChanged.isEmpty())
            futs.addAll(changeSchema(schemaChanged, oldCfg, newCfg));

        if (!tablesToStop.isEmpty())
            futs.addAll(stopTables(tablesToStop));

        return CompletableFuture.allOf(futs.toArray(CompletableFuture[]::new));
    }

    /**
     * Start tables routine.
     *
     * @param tbls Tables to start.
     * @param rev Metastore revision.
     * @param cfgs Table configurations.
     * @return Table creation futures.
     */
    private List<CompletableFuture<Boolean>> startTables(Set<String> tbls, long rev, NamedListView<TableView> cfgs) {
        boolean hasMetastorageLocally = metaStorageMgr.hasMetastorageLocally(configurationMgr);

        List<CompletableFuture<Boolean>> futs = new ArrayList<>();

        for (String tblName : tbls) {
            TableView tableView = cfgs.get(tblName);

            UUID tblId = new UUID(rev, 0L);

            if (hasMetastorageLocally) {
                var key = new ByteArray(INTERNAL_PREFIX + tblId);
                futs.add(metaStorageMgr.invoke(
                    Conditions.notExists(key),
                    Operations.put(key, tableView.name().getBytes(StandardCharsets.UTF_8)),
                    Operations.noop())
                    .thenCompose(res -> schemaMgr.initSchemaForTable(tblId, tableView.name()))
                    .thenCompose(res -> affMgr.calculateAssignments(tblId, tableView.name())));
            }

            final CompletableFuture<AffinityEventParameters> affinityReadyFut = new CompletableFuture<>();
            final CompletableFuture<SchemaEventParameters> schemaReadyFut = new CompletableFuture<>();

            CompletableFuture.allOf(affinityReadyFut, schemaReadyFut)
                .exceptionally(e -> {
                    LOG.error("Failed to create a new table [name=" + tblName + ", id=" + tblId + ']', e);

                    onEvent(TableEvent.CREATE, new TableEventParameters(tblId, tblName), e);

                    return null;
                })
                .thenRun(() -> createTableLocally(
                    tblName,
                    tblId,
                    affinityReadyFut.join().assignment(),
                    schemaReadyFut.join().schemaRegistry()
                ));

            affMgr.listen(AffinityEvent.CALCULATED, new EventListener<>() {
                @Override public boolean notify(@NotNull AffinityEventParameters parameters, @Nullable Throwable e) {
                    if (!tblId.equals(parameters.tableId()))
                        return false;

                    if (e == null)
                        affinityReadyFut.complete(parameters);
                    else
                        affinityReadyFut.completeExceptionally(e);

                    return true;
                }

                @Override public void remove(@NotNull Throwable e) {
                    affinityReadyFut.completeExceptionally(e);
                }
            });

            schemaMgr.listen(SchemaEvent.INITIALIZED, new EventListener<>() {
                @Override public boolean notify(@NotNull SchemaEventParameters parameters, @Nullable Throwable e) {
                    if (!tblId.equals(parameters.tableId()) && parameters.schemaRegistry().lastSchemaVersion() >= 1)
                        return false;

                    if (e == null)
                        schemaReadyFut.complete(parameters);
                    else
                        schemaReadyFut.completeExceptionally(e);

                    return true;
                }

                @Override public void remove(@NotNull Throwable e) {
                    schemaReadyFut.completeExceptionally(e);
                }
            });
        }

        return futs;
    }

    /**
     * Drop tables routine.
     *
     * @param tbls Tables to drop.
     * @return Table drop futures.
     */
    private List<CompletableFuture<Boolean>> stopTables(Set<String> tbls) {
        boolean hasMetastorageLocally = metaStorageMgr.hasMetastorageLocally(configurationMgr);

        List<CompletableFuture<Boolean>> futs = new ArrayList<>();

        for (String tblName : tbls) {
            TableImpl t = tables.get(tblName);

            UUID tblId = t.tableId();

            if (hasMetastorageLocally) {
                var key = new ByteArray(INTERNAL_PREFIX + tblId);

                futs.add(affMgr.removeAssignment(tblId)
                    .thenCompose(res -> schemaMgr.unregisterSchemas(tblId))
                    .thenCompose(res ->
                        metaStorageMgr.invoke(Conditions.exists(key),
                            Operations.remove(key),
                            Operations.noop())));
            }

            affMgr.listen(AffinityEvent.REMOVED, new EventListener<>() {
                @Override public boolean notify(@NotNull AffinityEventParameters parameters, @Nullable Throwable e) {
                    if (!tblId.equals(parameters.tableId()))
                        return false;

                    if (e == null)
                        dropTableLocally(tblName, tblId, parameters.assignment());
                    else
                        onEvent(TableEvent.DROP, new TableEventParameters(tblId, tblName), e);

                    return true;
                }

                @Override public void remove(@NotNull Throwable e) {
                    onEvent(TableEvent.DROP, new TableEventParameters(tblId, tblName), e);
                }
            });
        }

        return futs;
    }

    /**
     * Change tables schemas.
     *
     * @param tbls Tables.
     * @param oldCfg Old configuration.
     * @param newCfg New configuration.
     * @return Schema change futures.
     */
    private List<CompletableFuture<Boolean>> changeSchema(
        Set<String> tbls,
        @NotNull NamedListView<TableView> oldCfg,
        @NotNull NamedListView<TableView> newCfg
    ) {
        boolean hasMetastorageLocally = metaStorageMgr.hasMetastorageLocally(configurationMgr);

        List<CompletableFuture<Boolean>> futs = new ArrayList<>();

        for (String tblName : tbls) {
            TableImpl tbl = tables.get(tblName);

            UUID tblId = tbl.tableId();

            final int ver = tbl.schemaView().lastSchemaVersion() + 1;

            if (hasMetastorageLocally)
                futs.add(schemaMgr.updateSchemaForTable(tblId, oldCfg.get(tblName), newCfg.get(tblName)));

            final CompletableFuture<SchemaEventParameters> schemaReadyFut = new CompletableFuture<>();

            CompletableFuture.allOf(schemaReadyFut)
                .exceptionally(e -> {
                    LOG.error("Failed to upgrade schema for a table [name=" + tblName + ", id=" + tblId + ']', e);

                    onEvent(TableEvent.ALTER, new TableEventParameters(tblId, tblName), e);

                    return null;
                })
                .thenRun(() ->
                    onEvent(TableEvent.ALTER, new TableEventParameters(tblId, tblName), null)
                );

            schemaMgr.listen(SchemaEvent.CHANGED, new EventListener<>() {
                @Override public boolean notify(@NotNull SchemaEventParameters parameters, @Nullable Throwable e) {
                    if (!tblId.equals(parameters.tableId()) && parameters.schemaRegistry().lastSchemaVersion() < ver)
                        return false;

                    if (e == null)
                        schemaReadyFut.complete(parameters);
                    else
                        schemaReadyFut.completeExceptionally(e);

                    return true;
                }

                @Override public void remove(@NotNull Throwable e) {
                    schemaReadyFut.completeExceptionally(e);
                }
            });
        }

        return futs;
    }

    /** {@inheritDoc} */
    @Override public Table createTable(String name, Consumer<TableChange> tableInitChange) {
        return createTableAsync(name, tableInitChange).join();
    }

    /** {@inheritDoc} */
    @Override public CompletableFuture<Table> createTableAsync(String name, Consumer<TableChange> tableInitChange) {
        return createTableAsync(name, tableInitChange, true);
    }

    /** {@inheritDoc} */
    @Override public Table getOrCreateTable(String name, Consumer<TableChange> tableInitChange) {
        return getOrCreateTableAsync(name, tableInitChange).join();
    }

    /** {@inheritDoc} */
    @Override public CompletableFuture<Table> getOrCreateTableAsync(String name, Consumer<TableChange> tableInitChange) {
        return createTableAsync(name, tableInitChange, false);
    }

    /**
     * Creates a new table with the specified name or returns an existing table with the same name.
     *
     * @param name Table name.
     * @param tableInitChange Table configuration.
     * @param exceptionWhenExist If the value is {@code true}, an exception will be thrown when the table already exists,
     * {@code false} means the existing table will be returned.
     * @return A table instance.
     */
    private CompletableFuture<Table> createTableAsync(String name, Consumer<TableChange> tableInitChange, boolean exceptionWhenExist) {
        CompletableFuture<Table> tblFut = new CompletableFuture<>();

        EventListener<TableEventParameters> clo = new EventListener<>() {
            @Override public boolean notify(@NotNull TableEventParameters parameters, @Nullable Throwable e) {
                String tableName = parameters.tableName();

                if (!name.equals(tableName))
                    return false;

                if (e == null)
                    tblFut.complete(parameters.table());
                else
                    tblFut.completeExceptionally(e);

                return true;
            }

            @Override public void remove(@NotNull Throwable e) {
                tblFut.completeExceptionally(e);
            }
        };

        listen(TableEvent.CREATE, clo);

        tableAsync(name, true).thenAccept(tbl -> {
            if (tbl != null) {
                if (exceptionWhenExist) {
                    removeListener(TableEvent.CREATE, clo, new IgniteInternalCheckedException(
                            LoggerMessageHelper.format("Table already exists [name={}]", name)));
                } else if (tblFut.complete(tbl))
                    removeListener(TableEvent.CREATE, clo);
            } else {
                try {
                    configurationMgr
                            .configurationRegistry()
                            .getConfiguration(TablesConfiguration.KEY)
                            .tables()
                            .change(change -> change.create(name, tableInitChange))
                            .get();
                } catch (InterruptedException | ExecutionException e) {
                    LOG.error("Table wasn't created [name=" + name + ']', e);

                    removeListener(TableEvent.CREATE, clo, new IgniteInternalCheckedException(e));
                }
            }
        });

        return tblFut;
    }

    /** {@inheritDoc} */
    @Override public void alterTable(String name, Consumer<TableChange> tableChange) {
        alterTableAsync(name, tableChange).join();
    }

    /** {@inheritDoc} */
    @Override public CompletableFuture<Void> alterTableAsync(String name, Consumer<TableChange> tableChange) {
        CompletableFuture<Void> tblFut = new CompletableFuture<>();

        listen(TableEvent.ALTER, new EventListener<>() {
            @Override public boolean notify(@NotNull TableEventParameters parameters, @Nullable Throwable e) {
                String tableName = parameters.tableName();

                if (!name.equals(tableName))
                    return false;

                if (e == null)
                    tblFut.complete(null);
                else
                    tblFut.completeExceptionally(e);

                return true;
            }

            @Override public void remove(@NotNull Throwable e) {
                tblFut.completeExceptionally(e);
            }
        });

        try {
            configurationMgr.configurationRegistry()
                    .getConfiguration(TablesConfiguration.KEY).tables().change(change ->
                    change.createOrUpdate(name, tableChange)).get();
        }
        catch (InterruptedException | ExecutionException e) {
            LOG.error("Table wasn't created [name=" + name + ']', e);

            tblFut.completeExceptionally(e);
        }

        return tblFut;
    }

    /** {@inheritDoc} */
    @Override public void dropTable(String name) {
        dropTableAsync(name).join();
    }

    /** {@inheritDoc} */
    @Override public CompletableFuture<Void> dropTableAsync(String name) {
        CompletableFuture<Void> dropTblFut = new CompletableFuture<>();

        EventListener<TableEventParameters> clo = new EventListener<>() {
            @Override public boolean notify(@NotNull TableEventParameters parameters, @Nullable Throwable e) {
                String tableName = parameters.tableName();

                if (!name.equals(tableName))
                    return false;

                if (e == null) {
                    TableImpl droppedTable = tables.remove(tableName);

                    assert droppedTable != null;

                    tablesById.remove(droppedTable.tableId());

                    dropTblFut.complete(null);
                }
                else
                    dropTblFut.completeExceptionally(e);

                return true;
            }

            @Override public void remove(@NotNull Throwable e) {
                dropTblFut.completeExceptionally(e);
            }
        };

        listen(TableEvent.DROP, clo);

        if (!isTableConfigured(name)) {
            if (dropTblFut.complete(null))
                removeListener(TableEvent.DROP, clo, null);
        }
        else {
            try {
                configurationMgr
                        .configurationRegistry()
                        .getConfiguration(TablesConfiguration.KEY)
                        .tables()
                        .change(change -> change.delete(name))
                        .get();
            }
            catch (InterruptedException | ExecutionException e) {
                LOG.error("Table wasn't dropped [name=" + name + ']', e);

                removeListener(TableEvent.DROP, clo, new IgniteInternalCheckedException(e));
            }
        }

        return dropTblFut;
    }

    /** {@inheritDoc} */
    @Override public List<Table> tables() {
        return tablesAsync().join();
    }

    /** {@inheritDoc} */
    @Override public CompletableFuture<List<Table>> tablesAsync() {
        var tableNames = tableNamesConfigured();
        var tableFuts = new CompletableFuture[tableNames.size()];
        var i = 0;

        for (String tblName : tableNames)
            tableFuts[i++] = tableAsync(tblName, false);

        return CompletableFuture.allOf(tableFuts).thenApply(unused -> {
            var tables = new ArrayList<Table>(tableNames.size());

            try {
                for (var fut : tableFuts) {
                    var table = fut.get();

                    if (table != null)
                        tables.add((Table) table);
                }
            } catch (Throwable t) {
                throw new CompletionException(t);
            }

            return tables;
        });
    }

    /**
     * Collects a set of table names from the distributed configuration storage.
     *
     * @return A set of table names.
     */
    //TODO This is an egregious violation of encapsulation. Current approach has to be revisited.
    private Set<String> tableNamesConfigured() {
        IgniteBiTuple<ByteArray, ByteArray> range = toRange(new ByteArray(PUBLIC_PREFIX));

        Set<String> tableNames = new HashSet<>();

        try (Cursor<Entry> cursor = metaStorageMgr.range(range.get1(), range.get2())) {
            while (cursor.hasNext()) {
                Entry entry = cursor.next();

                List<String> keySplit = ConfigurationUtil.split(entry.key().toString());

                if (keySplit.size() == 5 && NamedListNode.NAME.equals(keySplit.get(4)))
                    tableNames.add(ByteUtils.fromBytes(entry.value()).toString());
            }
        }
        catch (Exception e) {
            LOG.error("Can't get table names.", e);
        }

        return tableNames;
    }

    /** {@inheritDoc} */
    @Override public Table table(String name) {
        return tableAsync(name).join();
    }

    /** {@inheritDoc} */
    @Override public CompletableFuture<Table> tableAsync(String name) {
        return tableAsync(name, true);
    }

    /**
     * Gets a table if it exists or {@code null} if it was not created or was removed before.
     *
     * @param id Table ID.
     * false otherwise.
     * @return A table or {@code null} if table does not exist.
     */
    @Override public TableImpl table(UUID id) {
        var tbl = tablesById.get(id);

        if (tbl != null)
            return tbl;

        CompletableFuture<TableImpl> getTblFut = new CompletableFuture<>();

        EventListener<TableEventParameters> clo = new EventListener<>() {
            @Override public boolean notify(@NotNull TableEventParameters parameters, @Nullable Throwable e) {
                if (!id.equals(parameters.tableId()))
                    return false;

                if (e == null)
                    getTblFut.complete(parameters.table());
                else
                    getTblFut.completeExceptionally(e);

                return true;
            }

            @Override public void remove(@NotNull Throwable e) {
                getTblFut.completeExceptionally(e);
            }
        };

        listen(TableEvent.CREATE, clo);

        tbl = tablesById.get(id);

        if (tbl != null && getTblFut.complete(tbl) || getTblFut.complete(null))
            removeListener(TableEvent.CREATE, clo, null);

        return getTblFut.join();
    }

    /**
     * Gets a table if it exists or {@code null} if it was not created or was removed before.
     *
     * @param checkConfiguration True when the method checks a configuration before tries to get a table,
     * false otherwise.
     * @return A table or {@code null} if table does not exist.
     */
    private CompletableFuture<Table> tableAsync(String name, boolean checkConfiguration) {
        if (checkConfiguration && !isTableConfigured(name))
            return CompletableFuture.completedFuture(null);

        Table tbl = tables.get(name);

        if (tbl != null)
            return CompletableFuture.completedFuture(tbl);

        CompletableFuture<Table> getTblFut = new CompletableFuture<>();

        EventListener<TableEventParameters> clo = new EventListener<>() {
            @Override public boolean notify(@NotNull TableEventParameters parameters, @Nullable Throwable e) {
                String tableName = parameters.tableName();

                if (!name.equals(tableName))
                    return false;

                if (e == null)
                    getTblFut.complete(parameters.table());
                else
                    getTblFut.completeExceptionally(e);

                return true;
            }

            @Override public void remove(@NotNull Throwable e) {
                getTblFut.completeExceptionally(e);
            }
        };

        listen(TableEvent.CREATE, clo);

        tbl = tables.get(name);

        if (tbl != null && getTblFut.complete(tbl) ||
            !isTableConfigured(name) && getTblFut.complete(null))
            removeListener(TableEvent.CREATE, clo, null);

        return getTblFut;
    }

    /**
     * Checks that the table is configured.
     *
     * @param name Table name.
     * @return True if table configured, false otherwise.
     */
    private boolean isTableConfigured(String name) {
        return tableNamesConfigured().contains(name);
    }

    /**
     * Transforms a prefix bytes to range.
     * This method should be replaced to direct call of range by prefix
     * in Meta storage manager when it will be implemented.
     * TODO: IGNITE-14799
     *
     * @param prefixKey Prefix bytes.
     * @return Tuple with left and right borders for range.
     */
    private IgniteBiTuple<ByteArray, ByteArray> toRange(ByteArray prefixKey) {
        var bytes = Arrays.copyOf(prefixKey.bytes(), prefixKey.bytes().length);

        if (bytes[bytes.length - 1] != Byte.MAX_VALUE)
            bytes[bytes.length - 1]++;
        else
            bytes = Arrays.copyOf(bytes, bytes.length + 1);

        return new IgniteBiTuple<>(prefixKey, new ByteArray(bytes));
    }
}<|MERGE_RESOLUTION|>--- conflicted
+++ resolved
@@ -70,12 +70,11 @@
 import org.apache.ignite.internal.table.distributed.storage.VersionedRowStore;
 import org.apache.ignite.internal.table.event.TableEvent;
 import org.apache.ignite.internal.table.event.TableEventParameters;
-<<<<<<< HEAD
+import org.apache.ignite.internal.tx.LockManager;
+import org.apache.ignite.internal.tx.TxManager;
 import org.apache.ignite.internal.tx.impl.HeapLockManager;
 import org.apache.ignite.internal.tx.impl.TxManagerImpl;
-=======
 import org.apache.ignite.internal.util.ByteUtils;
->>>>>>> 356c7660
 import org.apache.ignite.internal.util.Cursor;
 import org.apache.ignite.lang.ByteArray;
 import org.apache.ignite.lang.IgniteBiTuple;
@@ -120,13 +119,14 @@
     /** Affinity manager. */
     private final AffinityManager affMgr;
 
-<<<<<<< HEAD
-    /** Affinity manager. */
-    private final ClusterService clusterNetSvc;
-=======
+    /** TX manager. */
+    private final TxManager txManager;
+
+    /** Lock manager. */
+    private final LockManager lockManager;
+
     /** Partitions store directory. */
     private final Path partitionsStoreDir;
->>>>>>> 356c7660
 
     /** Tables. */
     private final Map<String, TableImpl> tables = new ConcurrentHashMap<>();
@@ -136,16 +136,13 @@
 
     /**
      * Creates a new table manager.
-     *  @param configurationMgr Configuration manager.
+     * @param configurationMgr Configuration manager.
      * @param metaStorageMgr Meta storage manager.
      * @param schemaMgr Schema manager.
      * @param affMgr Affinity manager.
      * @param raftMgr Raft manager.
-<<<<<<< HEAD
-     * @param clusterNetSvc
-=======
      * @param partitionsStoreDir Partitions store directory.
->>>>>>> 356c7660
+     * @param clusterNetSvc Cluster service.
      */
     public TableManager(
         ConfigurationManager configurationMgr,
@@ -153,22 +150,18 @@
         SchemaManager schemaMgr,
         AffinityManager affMgr,
         Loza raftMgr,
-<<<<<<< HEAD
-        ClusterService clusterNetSvc
-=======
-        Path partitionsStoreDir
->>>>>>> 356c7660
+        Path partitionsStoreDir,
+        TxManager txManager,
+        LockManager lockManager
     ) {
         this.configurationMgr = configurationMgr;
         this.metaStorageMgr = metaStorageMgr;
         this.affMgr = affMgr;
         this.raftMgr = raftMgr;
         this.schemaMgr = schemaMgr;
-<<<<<<< HEAD
-        this.clusterNetSvc = clusterNetSvc;
-=======
         this.partitionsStoreDir = partitionsStoreDir;
->>>>>>> 356c7660
+        this.txManager = txManager;
+        this.lockManager = lockManager;
     }
 
     /** {@inheritDoc} */
@@ -202,9 +195,6 @@
 
         HashMap<Integer, RaftGroupService> partitionMap = new HashMap<>(partitions);
 
-<<<<<<< HEAD
-        // TODO FIXME asch refactor to components.
-=======
         Path storageDir = partitionsStoreDir.resolve(name);
 
         try {
@@ -216,7 +206,6 @@
             );
         }
 
->>>>>>> 356c7660
         for (int p = 0; p < partitions; p++) {
             RocksDbStorage storage = new RocksDbStorage(
                 storageDir.resolve(String.valueOf(p)),
@@ -226,11 +215,7 @@
             partitionMap.put(p, raftMgr.prepareRaftGroup(
                 raftGroupName(tblId, p),
                 assignment.get(p),
-<<<<<<< HEAD
-                new PartitionListener(new VersionedRowStore(new TxManagerImpl(clusterNetSvc), new HeapLockManager()))
-=======
-                new PartitionListener(storage)
->>>>>>> 356c7660
+                new PartitionListener(new VersionedRowStore(storage, txManager, lockManager))
             ));
         }
 
