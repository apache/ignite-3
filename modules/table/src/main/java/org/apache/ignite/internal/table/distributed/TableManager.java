--- conflicted
+++ resolved
@@ -986,7 +986,6 @@
     }
 
     /**
-<<<<<<< HEAD
      * Creates transaction state storage for the provided table.
      *
      * @param tableCfg Table configuration.
@@ -1015,10 +1014,7 @@
     }
 
     /**
-     * Completes appropriate future to return result from API {@link TableManager#createTable(String, Consumer)}.
-=======
      * Completes appropriate future to return result from API {@link TableManager#createTableAsync(String, Consumer)}.
->>>>>>> ab8d55f8
      *
      * @param table Table.
      */
