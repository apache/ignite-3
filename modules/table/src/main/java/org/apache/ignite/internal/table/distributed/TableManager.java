--- conflicted
+++ resolved
@@ -182,11 +182,7 @@
 import org.apache.ignite.internal.tx.HybridTimestampTracker;
 import org.apache.ignite.internal.tx.LockManager;
 import org.apache.ignite.internal.tx.TxManager;
-<<<<<<< HEAD
-import org.apache.ignite.internal.tx.impl.CursorManager;
-=======
 import org.apache.ignite.internal.tx.impl.RemotelyTriggeredResourceRegistry;
->>>>>>> 71b24675
 import org.apache.ignite.internal.tx.impl.TxMessageSender;
 import org.apache.ignite.internal.tx.storage.state.ThreadAssertingTxStateTableStorage;
 import org.apache.ignite.internal.tx.storage.state.TxStateStorage;
@@ -380,14 +376,10 @@
     /** Marshallers provider. */
     private final ReflectionMarshallersProvider marshallers = new ReflectionMarshallersProvider();
 
-<<<<<<< HEAD
-    private final CursorManager cursorManager;
-=======
     /** Index chooser for full state transfer. */
     private final FullStateTransferIndexChooser fullStateTransferIndexChooser;
 
     private final RemotelyTriggeredResourceRegistry remotelyTriggeredResourceRegistry;
->>>>>>> 71b24675
 
     /**
      * Creates a new table manager.
@@ -444,11 +436,7 @@
             PlacementDriver placementDriver,
             Supplier<IgniteSql> sql,
             FailureProcessor failureProcessor,
-<<<<<<< HEAD
-            CursorManager cursorManager
-=======
             RemotelyTriggeredResourceRegistry remotelyTriggeredResourceRegistry
->>>>>>> 71b24675
     ) {
         this.clusterService = clusterService;
         this.raftMgr = raftMgr;
@@ -472,11 +460,7 @@
         this.placementDriver = new ExecutorInclinedPlacementDriver(placementDriver, partitionOperationsExecutor);
         this.sql = sql;
         this.storageUpdateConfig = storageUpdateConfig;
-<<<<<<< HEAD
-        this.cursorManager = cursorManager;
-=======
         this.remotelyTriggeredResourceRegistry = remotelyTriggeredResourceRegistry;
->>>>>>> 71b24675
 
         TopologyService topologyService = clusterService.topologyService();
 
@@ -1010,15 +994,9 @@
                 localNode(),
                 schemaSyncService,
                 catalogService,
-<<<<<<< HEAD
-                new ExecutorInclinedPlacementDriver(placementDriver, partitionOperationsStripe),
-                clusterService.topologyService(),
-                cursorManager
-=======
                 placementDriver,
                 clusterService.topologyService(),
                 remotelyTriggeredResourceRegistry
->>>>>>> 71b24675
         );
     }
 
