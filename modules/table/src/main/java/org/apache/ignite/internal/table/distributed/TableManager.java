/*
 * Licensed to the Apache Software Foundation (ASF) under one or more
 * contributor license agreements. See the NOTICE file distributed with
 * this work for additional information regarding copyright ownership.
 * The ASF licenses this file to You under the Apache License, Version 2.0
 * (the "License"); you may not use this file except in compliance with
 * the License. You may obtain a copy of the License at
 *
 *      http://www.apache.org/licenses/LICENSE-2.0
 *
 * Unless required by applicable law or agreed to in writing, software
 * distributed under the License is distributed on an "AS IS" BASIS,
 * WITHOUT WARRANTIES OR CONDITIONS OF ANY KIND, either express or implied.
 * See the License for the specific language governing permissions and
 * limitations under the License.
 */

package org.apache.ignite.internal.table.distributed;

import static java.nio.charset.StandardCharsets.UTF_8;
import static java.util.Collections.emptySet;
import static java.util.Collections.unmodifiableMap;
import static java.util.concurrent.CompletableFuture.allOf;
import static java.util.concurrent.CompletableFuture.anyOf;
import static java.util.concurrent.CompletableFuture.completedFuture;
import static java.util.concurrent.CompletableFuture.failedFuture;
import static java.util.concurrent.CompletableFuture.runAsync;
import static java.util.concurrent.CompletableFuture.supplyAsync;
import static java.util.function.Function.identity;
import static java.util.stream.Collectors.toList;
import static java.util.stream.Collectors.toSet;
import static org.apache.ignite.internal.causality.IncrementalVersionedValue.dependingOn;
import static org.apache.ignite.internal.distributionzones.DistributionZonesUtil.findTablesByZoneId;
import static org.apache.ignite.internal.distributionzones.rebalance.RebalanceUtil.ASSIGNMENTS_SWITCH_REDUCE_PREFIX;
import static org.apache.ignite.internal.distributionzones.rebalance.RebalanceUtil.PENDING_ASSIGNMENTS_PREFIX;
import static org.apache.ignite.internal.distributionzones.rebalance.RebalanceUtil.STABLE_ASSIGNMENTS_PREFIX;
import static org.apache.ignite.internal.distributionzones.rebalance.RebalanceUtil.extractPartitionNumber;
import static org.apache.ignite.internal.distributionzones.rebalance.RebalanceUtil.extractTableId;
import static org.apache.ignite.internal.distributionzones.rebalance.RebalanceUtil.intersect;
import static org.apache.ignite.internal.distributionzones.rebalance.RebalanceUtil.partitionAssignmentsGetLocally;
import static org.apache.ignite.internal.distributionzones.rebalance.RebalanceUtil.pendingPartAssignmentsKey;
import static org.apache.ignite.internal.distributionzones.rebalance.RebalanceUtil.stablePartAssignmentsKey;
import static org.apache.ignite.internal.distributionzones.rebalance.RebalanceUtil.tableAssignmentsGetLocally;
import static org.apache.ignite.internal.distributionzones.rebalance.RebalanceUtil.tablesCounterKey;
import static org.apache.ignite.internal.distributionzones.rebalance.RebalanceUtil.union;
import static org.apache.ignite.internal.event.EventListener.fromConsumer;
import static org.apache.ignite.internal.hlc.HybridTimestamp.hybridTimestampToLong;
import static org.apache.ignite.internal.metastorage.dsl.Conditions.notExists;
import static org.apache.ignite.internal.metastorage.dsl.Conditions.or;
import static org.apache.ignite.internal.metastorage.dsl.Conditions.revision;
import static org.apache.ignite.internal.metastorage.dsl.Conditions.value;
import static org.apache.ignite.internal.metastorage.dsl.Operations.ops;
import static org.apache.ignite.internal.metastorage.dsl.Operations.put;
import static org.apache.ignite.internal.metastorage.dsl.Statements.iif;
import static org.apache.ignite.internal.raft.PeersAndLearners.fromAssignments;
import static org.apache.ignite.internal.table.distributed.TableUtils.droppedTables;
import static org.apache.ignite.internal.table.distributed.index.IndexUtils.registerIndexesToTable;
import static org.apache.ignite.internal.thread.ThreadOperation.STORAGE_READ;
import static org.apache.ignite.internal.thread.ThreadOperation.STORAGE_WRITE;
import static org.apache.ignite.internal.util.ByteUtils.toBytes;
import static org.apache.ignite.internal.util.CompletableFutures.allOfToList;
import static org.apache.ignite.internal.util.CompletableFutures.emptyListCompletedFuture;
import static org.apache.ignite.internal.util.CompletableFutures.falseCompletedFuture;
import static org.apache.ignite.internal.util.CompletableFutures.nullCompletedFuture;
import static org.apache.ignite.internal.util.CompletableFutures.trueCompletedFuture;
import static org.apache.ignite.internal.util.ExceptionUtils.unwrapCause;
import static org.apache.ignite.internal.util.IgniteUtils.inBusyLock;
import static org.apache.ignite.internal.util.IgniteUtils.inBusyLockAsync;
import static org.apache.ignite.internal.util.IgniteUtils.shutdownAndAwaitTermination;
import static org.apache.ignite.lang.ErrorGroups.Common.INTERNAL_ERR;

import it.unimi.dsi.fastutil.ints.Int2ObjectOpenHashMap;
import it.unimi.dsi.fastutil.ints.IntOpenHashSet;
import java.nio.file.Path;
import java.util.ArrayList;
import java.util.Collection;
import java.util.Collections;
import java.util.List;
import java.util.Map;
import java.util.Set;
import java.util.concurrent.CompletableFuture;
import java.util.concurrent.CompletionException;
import java.util.concurrent.ConcurrentHashMap;
import java.util.concurrent.ExecutionException;
import java.util.concurrent.Executor;
import java.util.concurrent.ExecutorService;
import java.util.concurrent.Executors;
import java.util.concurrent.LinkedBlockingQueue;
import java.util.concurrent.ScheduledExecutorService;
import java.util.concurrent.ThreadPoolExecutor;
import java.util.concurrent.TimeUnit;
import java.util.concurrent.TimeoutException;
import java.util.concurrent.atomic.AtomicBoolean;
import java.util.function.BiFunction;
import java.util.function.Consumer;
import java.util.function.Function;
import java.util.function.IntSupplier;
import java.util.function.LongFunction;
import java.util.function.Supplier;
import java.util.stream.IntStream;
import java.util.stream.Stream;
import org.apache.ignite.internal.affinity.AffinityUtils;
import org.apache.ignite.internal.affinity.Assignment;
import org.apache.ignite.internal.affinity.Assignments;
import org.apache.ignite.internal.catalog.CatalogService;
import org.apache.ignite.internal.catalog.descriptors.CatalogObjectDescriptor;
import org.apache.ignite.internal.catalog.descriptors.CatalogTableDescriptor;
import org.apache.ignite.internal.catalog.descriptors.CatalogZoneDescriptor;
import org.apache.ignite.internal.catalog.events.CatalogEvent;
import org.apache.ignite.internal.catalog.events.CreateTableEventParameters;
import org.apache.ignite.internal.catalog.events.DropTableEventParameters;
import org.apache.ignite.internal.catalog.events.RenameTableEventParameters;
import org.apache.ignite.internal.causality.CompletionListener;
import org.apache.ignite.internal.causality.IncrementalVersionedValue;
import org.apache.ignite.internal.close.ManuallyCloseable;
import org.apache.ignite.internal.distributionzones.DistributionZoneManager;
import org.apache.ignite.internal.distributionzones.rebalance.PartitionMover;
import org.apache.ignite.internal.distributionzones.rebalance.RebalanceRaftGroupEventsListener;
import org.apache.ignite.internal.distributionzones.rebalance.RebalanceUtil;
import org.apache.ignite.internal.hlc.ClockService;
import org.apache.ignite.internal.hlc.HybridClock;
import org.apache.ignite.internal.hlc.HybridTimestamp;
import org.apache.ignite.internal.lang.ByteArray;
import org.apache.ignite.internal.lang.IgniteInternalException;
import org.apache.ignite.internal.lang.IgniteStringFormatter;
import org.apache.ignite.internal.lang.NodeStoppingException;
import org.apache.ignite.internal.logger.IgniteLogger;
import org.apache.ignite.internal.logger.Loggers;
import org.apache.ignite.internal.lowwatermark.LowWatermark;
import org.apache.ignite.internal.lowwatermark.event.ChangeLowWatermarkEventParameters;
import org.apache.ignite.internal.lowwatermark.event.LowWatermarkEvent;
import org.apache.ignite.internal.manager.ComponentContext;
import org.apache.ignite.internal.manager.IgniteComponent;
import org.apache.ignite.internal.marshaller.ReflectionMarshallersProvider;
import org.apache.ignite.internal.metastorage.Entry;
import org.apache.ignite.internal.metastorage.MetaStorageManager;
import org.apache.ignite.internal.metastorage.WatchEvent;
import org.apache.ignite.internal.metastorage.WatchListener;
import org.apache.ignite.internal.metastorage.dsl.Condition;
import org.apache.ignite.internal.metastorage.dsl.Operation;
import org.apache.ignite.internal.metastorage.dsl.SimpleCondition;
import org.apache.ignite.internal.network.MessagingService;
import org.apache.ignite.internal.network.TopologyService;
import org.apache.ignite.internal.network.serialization.MessageSerializationRegistry;
import org.apache.ignite.internal.placementdriver.PlacementDriver;
import org.apache.ignite.internal.placementdriver.event.PrimaryReplicaEvent;
import org.apache.ignite.internal.placementdriver.event.PrimaryReplicaEventParameters;
import org.apache.ignite.internal.raft.ExecutorInclinedRaftCommandRunner;
import org.apache.ignite.internal.raft.Peer;
import org.apache.ignite.internal.raft.PeersAndLearners;
import org.apache.ignite.internal.raft.RaftGroupEventsListener;
import org.apache.ignite.internal.raft.service.LeaderWithTerm;
import org.apache.ignite.internal.raft.service.RaftGroupListener;
import org.apache.ignite.internal.raft.service.RaftGroupService;
import org.apache.ignite.internal.raft.storage.SnapshotStorageFactory;
import org.apache.ignite.internal.replicator.Replica;
import org.apache.ignite.internal.replicator.ReplicaManager;
import org.apache.ignite.internal.replicator.ReplicaManager.WeakReplicaStopReason;
import org.apache.ignite.internal.replicator.ReplicaService;
import org.apache.ignite.internal.replicator.TablePartitionId;
import org.apache.ignite.internal.replicator.listener.ReplicaListener;
import org.apache.ignite.internal.schema.SchemaManager;
import org.apache.ignite.internal.schema.SchemaRegistry;
import org.apache.ignite.internal.schema.configuration.GcConfiguration;
import org.apache.ignite.internal.schema.configuration.StorageUpdateConfiguration;
import org.apache.ignite.internal.storage.DataStorageManager;
import org.apache.ignite.internal.storage.MvPartitionStorage;
import org.apache.ignite.internal.storage.engine.MvTableStorage;
import org.apache.ignite.internal.storage.engine.StorageEngine;
import org.apache.ignite.internal.storage.engine.StorageTableDescriptor;
import org.apache.ignite.internal.table.IgniteTablesInternal;
import org.apache.ignite.internal.table.InternalTable;
import org.apache.ignite.internal.table.LongPriorityQueue;
import org.apache.ignite.internal.table.TableImpl;
import org.apache.ignite.internal.table.TableViewInternal;
import org.apache.ignite.internal.table.distributed.gc.GcUpdateHandler;
import org.apache.ignite.internal.table.distributed.gc.MvGc;
import org.apache.ignite.internal.table.distributed.index.IndexUpdateHandler;
import org.apache.ignite.internal.table.distributed.raft.PartitionDataStorage;
import org.apache.ignite.internal.table.distributed.raft.PartitionListener;
import org.apache.ignite.internal.table.distributed.raft.snapshot.FullStateTransferIndexChooser;
import org.apache.ignite.internal.table.distributed.raft.snapshot.PartitionAccessImpl;
import org.apache.ignite.internal.table.distributed.raft.snapshot.PartitionKey;
import org.apache.ignite.internal.table.distributed.raft.snapshot.PartitionSnapshotStorageFactory;
import org.apache.ignite.internal.table.distributed.raft.snapshot.outgoing.OutgoingSnapshotsManager;
import org.apache.ignite.internal.table.distributed.raft.snapshot.outgoing.SnapshotAwarePartitionDataStorage;
import org.apache.ignite.internal.table.distributed.replicator.PartitionReplicaListener;
import org.apache.ignite.internal.table.distributed.replicator.TransactionStateResolver;
import org.apache.ignite.internal.table.distributed.schema.CatalogValidationSchemasSource;
import org.apache.ignite.internal.table.distributed.schema.ExecutorInclinedSchemaSyncService;
import org.apache.ignite.internal.table.distributed.schema.SchemaSyncService;
import org.apache.ignite.internal.table.distributed.schema.SchemaVersions;
import org.apache.ignite.internal.table.distributed.schema.SchemaVersionsImpl;
import org.apache.ignite.internal.table.distributed.storage.InternalTableImpl;
import org.apache.ignite.internal.table.distributed.storage.PartitionStorages;
import org.apache.ignite.internal.table.distributed.storage.TableRaftServiceImpl;
import org.apache.ignite.internal.table.distributed.wrappers.ExecutorInclinedPlacementDriver;
import org.apache.ignite.internal.thread.IgniteThreadFactory;
import org.apache.ignite.internal.thread.NamedThreadFactory;
import org.apache.ignite.internal.tx.HybridTimestampTracker;
import org.apache.ignite.internal.tx.LockManager;
import org.apache.ignite.internal.tx.TxManager;
import org.apache.ignite.internal.tx.configuration.TransactionConfiguration;
import org.apache.ignite.internal.tx.impl.RemotelyTriggeredResourceRegistry;
import org.apache.ignite.internal.tx.impl.TransactionInflights;
import org.apache.ignite.internal.tx.impl.TxMessageSender;
import org.apache.ignite.internal.tx.storage.state.ThreadAssertingTxStateTableStorage;
import org.apache.ignite.internal.tx.storage.state.TxStateStorage;
import org.apache.ignite.internal.tx.storage.state.TxStateTableStorage;
import org.apache.ignite.internal.tx.storage.state.rocksdb.TxStateRocksDbSharedStorage;
import org.apache.ignite.internal.tx.storage.state.rocksdb.TxStateRocksDbTableStorage;
import org.apache.ignite.internal.util.CompletableFutures;
import org.apache.ignite.internal.util.Cursor;
import org.apache.ignite.internal.util.ExceptionUtils;
import org.apache.ignite.internal.util.IgniteSpinBusyLock;
import org.apache.ignite.internal.util.IgniteUtils;
import org.apache.ignite.internal.util.Lazy;
import org.apache.ignite.internal.util.PendingComparableValuesTracker;
import org.apache.ignite.internal.utils.RebalanceUtilEx;
import org.apache.ignite.internal.worker.ThreadAssertions;
import org.apache.ignite.lang.IgniteException;
import org.apache.ignite.lang.util.IgniteNameUtils;
import org.apache.ignite.network.ClusterNode;
import org.apache.ignite.sql.IgniteSql;
import org.apache.ignite.table.Table;
import org.jetbrains.annotations.Nullable;
import org.jetbrains.annotations.TestOnly;

/**
 * Table manager.
 */
public class TableManager implements IgniteTablesInternal, IgniteComponent {

    /** The logger. */
    private static final IgniteLogger LOG = Loggers.forClass(TableManager.class);

    /** Name of a transaction state directory. */
    private static final String TX_STATE_DIR = "tx-state";

    /** Transaction storage flush delay. */
    private static final int TX_STATE_STORAGE_FLUSH_DELAY = 100;
    private static final IntSupplier TX_STATE_STORAGE_FLUSH_DELAY_SUPPLIER = () -> TX_STATE_STORAGE_FLUSH_DELAY;

    private final TopologyService topologyService;

    /** Replica manager. */
    private final ReplicaManager replicaMgr;

    /** Lock manager. */
    private final LockManager lockMgr;

    /** Replica service. */
    private final ReplicaService replicaSvc;

    /** Transaction manager. */
    private final TxManager txManager;

    /** Meta storage manager. */
    private final MetaStorageManager metaStorageMgr;

    /** Data storage manager. */
    private final DataStorageManager dataStorageMgr;

    /** Transaction state resolver. */
    private final TransactionStateResolver transactionStateResolver;

    /**
     * Versioned value for linearizing table changing events.
     *
     * @see #localPartitionsVv
     * @see #assignmentsUpdatedVv
     */
    private final IncrementalVersionedValue<Void> tablesVv;

    /**
     * Versioned value for linearizing table partitions changing events.
     *
     * <p>Completed strictly after {@link #tablesVv} and strictly before {@link #assignmentsUpdatedVv}.
     */
    private final IncrementalVersionedValue<Void> localPartitionsVv;

    /**
     * Versioned value for tracking RAFT groups initialization and starting completion.
     *
     * <p>Only explicitly updated in {@link #startLocalPartitionsAndClients(CompletableFuture, TableImpl, int, boolean)}.
     *
     * <p>Completed strictly after {@link #localPartitionsVv}.
     */
    private final IncrementalVersionedValue<Void> assignmentsUpdatedVv;

    /** Registered tables. */
    private final Map<Integer, TableImpl> tables = new ConcurrentHashMap<>();

    /** Started tables. */
    private final Map<Integer, TableImpl> startedTables = new ConcurrentHashMap<>();

    /** A queue for deferred table destruction events. */
    private final LongPriorityQueue<DestroyTableEvent> destructionEventsQueue =
            new LongPriorityQueue<>(DestroyTableEvent::catalogVersion);

    /** Local partitions. */
    private final Map<Integer, PartitionSet> localPartsByTableId = new ConcurrentHashMap<>();

    /** Busy lock to stop synchronously. */
    private final IgniteSpinBusyLock busyLock = new IgniteSpinBusyLock();

    /** Prevents double stopping the component. */
    private final AtomicBoolean beforeStopGuard = new AtomicBoolean();

    private final AtomicBoolean stopGuard = new AtomicBoolean();

    /** Schema manager. */
    private final SchemaManager schemaManager;

    /** Transaction state storage scheduled pool. */
    private final ScheduledExecutorService txStateStorageScheduledPool;

    /** Transaction state storage pool. */
    private final ExecutorService txStateStoragePool;

    private final TxStateRocksDbSharedStorage sharedTxStateStorage;

    /** Scan request executor. */
    private final ExecutorService scanRequestExecutor;

    /**
     * Separate executor for IO operations like partition storage initialization or partition raft group meta data persisting.
     */
    private final ExecutorService ioExecutor;

    private final HybridClock clock;

    private final ClockService clockService;

    private final OutgoingSnapshotsManager outgoingSnapshotsManager;

    private final DistributionZoneManager distributionZoneManager;

    private final SchemaSyncService executorInclinedSchemaSyncService;

    private final CatalogService catalogService;

    /** Incoming RAFT snapshots executor. */
    private final ExecutorService incomingSnapshotsExecutor;

    /** Meta storage listener for pending assignments. */
    private final WatchListener pendingAssignmentsRebalanceListener;

    /** Meta storage listener for stable assignments. */
    private final WatchListener stableAssignmentsRebalanceListener;

    /** Meta storage listener for switch reduce assignments. */
    private final WatchListener assignmentsSwitchRebalanceListener;

    private final MvGc mvGc;

    private final LowWatermark lowWatermark;

    private final HybridTimestampTracker observableTimestampTracker;

    /** Placement driver. */
    private final PlacementDriver executorInclinedPlacementDriver;

    /** A supplier function that returns {@link IgniteSql}. */
    private final Supplier<IgniteSql> sql;

    private final SchemaVersions schemaVersions;

    private final PartitionReplicatorNodeRecovery partitionReplicatorNodeRecovery;

    /** Versioned value used only at manager startup to correctly fire table creation events. */
    private final IncrementalVersionedValue<Void> startVv;

    /** Ends at the {@link IgniteComponent#stopAsync(ComponentContext)} with an {@link NodeStoppingException}. */
    private final CompletableFuture<Void> stopManagerFuture = new CompletableFuture<>();

    /** Configuration for {@link StorageUpdateHandler}. */
    private final StorageUpdateConfiguration storageUpdateConfig;

    /**
     * Executes partition operations (that might cause I/O and/or be blocked on locks).
     */
    private final Executor partitionOperationsExecutor;

    /** Executor for scheduling rebalance routine. */
    private final ScheduledExecutorService rebalanceScheduler;

    /** Marshallers provider. */
    private final ReflectionMarshallersProvider marshallers = new ReflectionMarshallersProvider();

    /** Index chooser for full state transfer. */
    private final FullStateTransferIndexChooser fullStateTransferIndexChooser;

    private final RemotelyTriggeredResourceRegistry remotelyTriggeredResourceRegistry;

    private final TransactionInflights transactionInflights;

    private final TransactionConfiguration txCfg;

    private final String nodeName;

    private long implicitTransactionTimeout;

    private int attemptsObtainLock;

    @Nullable
    private ScheduledExecutorService streamerFlushExecutor;

    /**
     * Creates a new table manager.
     *
     * @param nodeName Node name.
     * @param registry Registry for versioned values.
     * @param gcConfig Garbage collector configuration.
     * @param txCfg Transaction configuration.
     * @param storageUpdateConfig Storage update handler configuration.
     * @param replicaMgr Replica manager.
     * @param lockMgr Lock manager.
     * @param replicaSvc Replica service.
     * @param txManager Transaction manager.
     * @param dataStorageMgr Data storage manager.
     * @param schemaManager Schema manager.
     * @param ioExecutor Separate executor for IO operations like partition storage initialization or partition raft group meta data
     *     persisting.
     * @param partitionOperationsExecutor Striped executor on which partition operations (potentially requiring I/O with storages)
     *     will be executed.
     * @param rebalanceScheduler Executor for scheduling rebalance routine.
     * @param placementDriver Placement driver.
     * @param sql A supplier function that returns {@link IgniteSql}.
     * @param lowWatermark Low watermark.
     * @param transactionInflights Transaction inflights.
     */
    public TableManager(
            String nodeName,
            Consumer<LongFunction<CompletableFuture<?>>> registry,
            GcConfiguration gcConfig,
            TransactionConfiguration txCfg,
            StorageUpdateConfiguration storageUpdateConfig,
            MessagingService messagingService,
            TopologyService topologyService,
            MessageSerializationRegistry messageSerializationRegistry,
            ReplicaManager replicaMgr,
            LockManager lockMgr,
            ReplicaService replicaSvc,
            TxManager txManager,
            DataStorageManager dataStorageMgr,
            Path storagePath,
            MetaStorageManager metaStorageMgr,
            SchemaManager schemaManager,
            ExecutorService ioExecutor,
            Executor partitionOperationsExecutor,
            ScheduledExecutorService rebalanceScheduler,
            HybridClock clock,
            ClockService clockService,
            OutgoingSnapshotsManager outgoingSnapshotsManager,
            DistributionZoneManager distributionZoneManager,
            SchemaSyncService schemaSyncService,
            CatalogService catalogService,
            HybridTimestampTracker observableTimestampTracker,
            PlacementDriver placementDriver,
            Supplier<IgniteSql> sql,
            RemotelyTriggeredResourceRegistry remotelyTriggeredResourceRegistry,
            LowWatermark lowWatermark,
            TransactionInflights transactionInflights
    ) {
        this.topologyService = topologyService;
        this.replicaMgr = replicaMgr;
        this.lockMgr = lockMgr;
        this.replicaSvc = replicaSvc;
        this.txManager = txManager;
        this.dataStorageMgr = dataStorageMgr;
        this.metaStorageMgr = metaStorageMgr;
        this.schemaManager = schemaManager;
        this.ioExecutor = ioExecutor;
        this.partitionOperationsExecutor = partitionOperationsExecutor;
        this.rebalanceScheduler = rebalanceScheduler;
        this.clock = clock;
        this.clockService = clockService;
        this.outgoingSnapshotsManager = outgoingSnapshotsManager;
        this.distributionZoneManager = distributionZoneManager;
        this.catalogService = catalogService;
        this.observableTimestampTracker = observableTimestampTracker;
        this.sql = sql;
        this.storageUpdateConfig = storageUpdateConfig;
        this.remotelyTriggeredResourceRegistry = remotelyTriggeredResourceRegistry;
        this.lowWatermark = lowWatermark;
        this.transactionInflights = transactionInflights;
        this.txCfg = txCfg;
        this.nodeName = nodeName;

        this.executorInclinedSchemaSyncService = new ExecutorInclinedSchemaSyncService(schemaSyncService, partitionOperationsExecutor);
        this.executorInclinedPlacementDriver = new ExecutorInclinedPlacementDriver(placementDriver, partitionOperationsExecutor);

        TxMessageSender txMessageSender = new TxMessageSender(
                messagingService,
                replicaSvc,
                clockService,
                txCfg
        );

        transactionStateResolver = new TransactionStateResolver(
                txManager,
                clockService,
                topologyService,
                messagingService,
                executorInclinedPlacementDriver,
                txMessageSender
        );

        schemaVersions = new SchemaVersionsImpl(executorInclinedSchemaSyncService, catalogService, clockService);

        tablesVv = new IncrementalVersionedValue<>(registry);

        localPartitionsVv = new IncrementalVersionedValue<>(dependingOn(tablesVv));

        assignmentsUpdatedVv = new IncrementalVersionedValue<>(dependingOn(localPartitionsVv));

        txStateStorageScheduledPool = Executors.newSingleThreadScheduledExecutor(
                NamedThreadFactory.create(nodeName, "tx-state-storage-scheduled-pool", LOG));

        txStateStoragePool = Executors.newFixedThreadPool(Runtime.getRuntime().availableProcessors(),
                NamedThreadFactory.create(nodeName, "tx-state-storage-pool", LOG));

        scanRequestExecutor = Executors.newSingleThreadExecutor(
                IgniteThreadFactory.create(nodeName, "scan-query-executor", LOG, STORAGE_READ));

        int cpus = Runtime.getRuntime().availableProcessors();

        incomingSnapshotsExecutor = new ThreadPoolExecutor(
                cpus,
                cpus,
                100,
                TimeUnit.MILLISECONDS,
                new LinkedBlockingQueue<>(),
                IgniteThreadFactory.create(nodeName, "incoming-raft-snapshot", LOG, STORAGE_READ, STORAGE_WRITE)
        );

        pendingAssignmentsRebalanceListener = createPendingAssignmentsRebalanceListener();

        stableAssignmentsRebalanceListener = createStableAssignmentsRebalanceListener();

        assignmentsSwitchRebalanceListener = createAssignmentsSwitchRebalanceListener();

        mvGc = new MvGc(nodeName, gcConfig, lowWatermark);

        partitionReplicatorNodeRecovery = new PartitionReplicatorNodeRecovery(
                metaStorageMgr,
                messagingService,
                topologyService,
                partitionOperationsExecutor,
                tableId -> tablesById().get(tableId)
        );

        startVv = new IncrementalVersionedValue<>(registry);

        sharedTxStateStorage = new TxStateRocksDbSharedStorage(
                storagePath.resolve(TX_STATE_DIR),
                txStateStorageScheduledPool,
                txStateStoragePool,
                replicaMgr.getLogSyncer(),
                TX_STATE_STORAGE_FLUSH_DELAY_SUPPLIER
        );

        fullStateTransferIndexChooser = new FullStateTransferIndexChooser(catalogService, lowWatermark);
    }

    @Override
    public CompletableFuture<Void> startAsync(ComponentContext componentContext) {
        return inBusyLockAsync(busyLock, () -> {
            mvGc.start();

            transactionStateResolver.start();

            fullStateTransferIndexChooser.start();

            CompletableFuture<Long> recoveryFinishFuture = metaStorageMgr.recoveryFinishedFuture();

            assert recoveryFinishFuture.isDone();

            long recoveryRevision = recoveryFinishFuture.join();

            cleanUpResourcesForDroppedTablesOnRecoveryBusy();

            startTables(recoveryRevision, lowWatermark.getLowWatermark());

            processAssignmentsOnRecovery(recoveryRevision);

            metaStorageMgr.registerPrefixWatch(ByteArray.fromString(PENDING_ASSIGNMENTS_PREFIX), pendingAssignmentsRebalanceListener);
            metaStorageMgr.registerPrefixWatch(ByteArray.fromString(STABLE_ASSIGNMENTS_PREFIX), stableAssignmentsRebalanceListener);
            metaStorageMgr.registerPrefixWatch(ByteArray.fromString(ASSIGNMENTS_SWITCH_REDUCE_PREFIX), assignmentsSwitchRebalanceListener);

            catalogService.listen(CatalogEvent.TABLE_CREATE, parameters -> onTableCreate((CreateTableEventParameters) parameters));
            catalogService.listen(CatalogEvent.TABLE_DROP, fromConsumer(this::onTableDrop));
            catalogService.listen(CatalogEvent.TABLE_ALTER, parameters -> {
                if (parameters instanceof RenameTableEventParameters) {
                    return onTableRename((RenameTableEventParameters) parameters).thenApply(unused -> false);
                } else {
                    return falseCompletedFuture();
                }
            });

            lowWatermark.listen(
                    LowWatermarkEvent.LOW_WATERMARK_CHANGED,
                    parameters -> onLwmChanged((ChangeLowWatermarkEventParameters) parameters)
            );

            partitionReplicatorNodeRecovery.start();

            implicitTransactionTimeout = txCfg.implicitTransactionTimeout().value();
            attemptsObtainLock = txCfg.attemptsObtainLock().value();

            executorInclinedPlacementDriver.listen(PrimaryReplicaEvent.PRIMARY_REPLICA_EXPIRED, this::onPrimaryReplicaExpired);

            return nullCompletedFuture();
        });
    }

    private CompletableFuture<Boolean> onPrimaryReplicaExpired(PrimaryReplicaEventParameters parameters) {
        if (topologyService.localMember().id().equals(parameters.leaseholderId())) {
            TablePartitionId groupId = (TablePartitionId) parameters.groupId();

            replicaMgr.weakStopReplica(
                    groupId,
                    WeakReplicaStopReason.PRIMARY_EXPIRED,
                    () -> stopAndDestroyPartition(groupId, tablesVv.latestCausalityToken())
            );
        }

        return falseCompletedFuture();
    }

    private void processAssignmentsOnRecovery(long recoveryRevision) {
        var stableAssignmentsPrefix = new ByteArray(STABLE_ASSIGNMENTS_PREFIX);
        var pendingAssignmentsPrefix = new ByteArray(PENDING_ASSIGNMENTS_PREFIX);

        startVv.update(recoveryRevision, (v, e) -> handleAssignmentsOnRecovery(
                stableAssignmentsPrefix,
                recoveryRevision,
                (entry, rev) -> handleChangeStableAssignmentEvent(entry, rev, true),
                "stable"
        ));
        startVv.update(recoveryRevision, (v, e) -> handleAssignmentsOnRecovery(
                pendingAssignmentsPrefix,
                recoveryRevision,
                (entry, rev) -> handleChangePendingAssignmentEvent(entry, rev, true),
                "pending"
        ));
    }

    private CompletableFuture<Void> handleAssignmentsOnRecovery(
            ByteArray prefix,
            long revision,
            BiFunction<Entry, Long, CompletableFuture<Void>> assignmentsEventHandler,
            String assignmentsType
    ) {
        try (Cursor<Entry> cursor = metaStorageMgr.prefixLocally(prefix, revision)) {
            CompletableFuture<?>[] futures = cursor.stream()
                    .map(entry -> {
                        if (LOG.isInfoEnabled()) {
                            LOG.info(
                                    "Missed {} assignments for key '{}' discovered, performing recovery",
                                    assignmentsType,
                                    new String(entry.key(), UTF_8)
                            );
                        }

                        // We use the Meta Storage recovery revision here instead of the entry revision, because
                        // 'handleChangePendingAssignmentEvent' accesses some Versioned Values that only store values starting with
                        // tokens equal to Meta Storage recovery revision. In other words, if the entry has a lower revision than the
                        // recovery revision, there will never be a Versioned Value corresponding to its revision.
                        return assignmentsEventHandler.apply(entry, revision);
                    })
                    .toArray(CompletableFuture[]::new);

            return allOf(futures)
                    // Simply log any errors, we don't want to block watch processing.
                    .exceptionally(e -> {
                        LOG.error("Error when performing assignments recovery", e);

                        return null;
                    });
        }
    }

    private CompletableFuture<Boolean> onTableCreate(CreateTableEventParameters parameters) {
        return createTableLocally(parameters.causalityToken(), parameters.catalogVersion(), parameters.tableDescriptor(), false)
                .thenApply(unused -> false);
    }

    /**
     * Writes the set of assignments to meta storage. If there are some assignments already, gets them from meta storage. Returns
     * the list of assignments that really are in meta storage.
     *
     * @param tableId  Table id.
     * @param assignmentsFuture Assignments future, to get the assignments that should be written.
     * @return Real list of assignments.
     */
    public CompletableFuture<List<Assignments>> writeTableAssignmentsToMetastore(
            int tableId,
            CompletableFuture<List<Assignments>> assignmentsFuture
    ) {
        return assignmentsFuture.thenCompose(newAssignments -> {
            assert !newAssignments.isEmpty();

            List<Operation> partitionAssignments = new ArrayList<>(newAssignments.size());

            for (int i = 0; i < newAssignments.size(); i++) {
                ByteArray stableAssignmentsKey = stablePartAssignmentsKey(new TablePartitionId(tableId, i));
                byte[] anAssignment = newAssignments.get(i).toBytes();
                Operation op = put(stableAssignmentsKey, anAssignment);
                partitionAssignments.add(op);
            }

            Condition condition = notExists(new ByteArray(partitionAssignments.get(0).key()));

            return metaStorageMgr
                    .invoke(condition, partitionAssignments, Collections.emptyList())
                    .handle((invokeResult, e) -> {
                        if (e != null) {
                            LOG.error(
                                    "Couldn't write assignments [assignmentsList={}] to metastore during invoke.",
                                    e,
                                    Assignments.assignmentListToString(newAssignments)
                            );

                            throw ExceptionUtils.sneakyThrow(e);
                        }

                        return invokeResult;
                    })
                    .thenCompose(invokeResult -> {
                        if (invokeResult) {
                            LOG.info(
                                    "Assignments calculated from data nodes are successfully written to meta storage"
                                            + " [tableId={}, assignments={}].",
                                    tableId,
                                    Assignments.assignmentListToString(newAssignments)
                            );

                            return completedFuture(newAssignments);
                        } else {
                            Set<ByteArray> partKeys = IntStream.range(0, newAssignments.size())
                                    .mapToObj(p -> stablePartAssignmentsKey(new TablePartitionId(tableId, p)))
                                    .collect(toSet());

                            CompletableFuture<Map<ByteArray, Entry>> resFuture = metaStorageMgr.getAll(partKeys);

                            return resFuture.thenApply(metaStorageAssignments -> {
                                List<Assignments> realAssignments = new ArrayList<>();

                                for (int p = 0; p < newAssignments.size(); p++) {
                                    var partId = new TablePartitionId(tableId, p);
                                    Entry assignmentsEntry = metaStorageAssignments.get(stablePartAssignmentsKey(partId));

                                    assert assignmentsEntry != null && !assignmentsEntry.empty() && !assignmentsEntry.tombstone()
                                            : "Unexpected assignments for partition [" + partId + ", entry=" + assignmentsEntry + "].";

                                    Assignments real = Assignments.fromBytes(assignmentsEntry.value());

                                    realAssignments.add(real);
                                }

                                LOG.info(
                                        "Assignments picked up from meta storage [tableId={}, assignments={}].",
                                        tableId,
                                        Assignments.assignmentListToString(realAssignments)
                                );

                                return realAssignments;
                            });
                        }
                    })
                    .handle((realAssignments, e) -> {
                        if (e != null) {
                            LOG.error("Couldn't get assignments from metastore for table [tableId={}].", e, tableId);

                            throw ExceptionUtils.sneakyThrow(e);
                        }

                        return realAssignments;
                    });
        });
    }

    private void onTableDrop(DropTableEventParameters parameters) {
        inBusyLock(busyLock, () -> {
            destructionEventsQueue.enqueue(new DestroyTableEvent(parameters.catalogVersion(), parameters.tableId()));
        });
    }

    private CompletableFuture<Boolean> onLwmChanged(ChangeLowWatermarkEventParameters parameters) {
        return inBusyLockAsync(busyLock, () -> {
            int newEarliestCatalogVersion = catalogService.activeCatalogVersion(parameters.newLowWatermark().longValue());

            List<CompletableFuture<Void>> futures = destructionEventsQueue.drainUpTo(newEarliestCatalogVersion).stream()
                    .map(event -> destroyTableLocally(event.tableId()))
                    .collect(toList());

            return allOf(futures.toArray(CompletableFuture[]::new)).thenApply(unused -> false);
        });
    }

    private CompletableFuture<?> onTableRename(RenameTableEventParameters parameters) {
        return inBusyLockAsync(busyLock, () -> tablesVv.update(
                parameters.causalityToken(),
                (ignore, e) -> {
                    if (e != null) {
                        return failedFuture(e);
                    }

                    TableImpl table = tables.get(parameters.tableId());

                    // TODO: revisit this approach, see https://issues.apache.org/jira/browse/IGNITE-21235.
                    table.name(parameters.newTableName());

                    return nullCompletedFuture();
                })
        );
    }

    /**
     * Updates or creates partition raft groups and storages.
     *
     * @param assignmentsFuture Table assignments.
     * @param table Initialized table entity.
     * @param zoneId Zone id.
     * @param isRecovery {@code true} if the node is being started up.
     * @return future, which will be completed when the partitions creations done.
     */
    private CompletableFuture<Void> startLocalPartitionsAndClients(
            CompletableFuture<List<Assignments>> assignmentsFuture,
            TableImpl table,
            int zoneId,
            boolean isRecovery
    ) {
        int tableId = table.tableId();

        // Create new raft nodes according to new assignments.
        return assignmentsFuture.thenCompose(assignments -> {
            // Empty assignments might be a valid case if tables are created from within cluster init HOCON
            // configuration, which is not supported now.
            assert assignments != null : IgniteStringFormatter.format("Table [id={}] has empty assignments.", tableId);

            int partitions = assignments.size();

            List<CompletableFuture<?>> futures = new ArrayList<>();

            for (int i = 0; i < partitions; i++) {
                int partId = i;

                CompletableFuture<?> future = startPartitionAndStartClient(
                                table,
                                partId,
                                assignments.get(partId),
                                null,
                                zoneId,
                                isRecovery
                        )
                        .whenComplete((res, ex) -> {
                            if (ex != null) {
                                LOG.warn("Unable to update raft groups on the node [tableId={}, partitionId={}]", ex, tableId, partId);
                            }
                        });

                futures.add(future);
            }

            return allOf(futures.toArray(new CompletableFuture<?>[0]));
        });
    }

    private CompletableFuture<Void> startPartitionAndStartClient(
            TableImpl table,
            int partId,
            Assignments assignments,
            @Nullable Assignments nonStableNodeAssignments,
            int zoneId,
            boolean isRecovery
    ) {
<<<<<<< HEAD
        PeersAndLearners realConfiguration = configurationFromAssignments(assignments.nodes());
=======
        CompletableFuture<Void> resultFuture = new CompletableFuture<>();

        int tableId = table.tableId();

        InternalTable internalTbl = table.internalTable();

        Assignment localMemberAssignment = assignments.nodes().stream()
                .filter(a -> a.consistentId().equals(localNode().name()))
                .findAny()
                .orElse(null);

        PeersAndLearners realConfiguration = fromAssignments(assignments.nodes());
>>>>>>> 87e2db85
        PeersAndLearners newConfiguration = nonStableNodeAssignments == null
                ? realConfiguration : fromAssignments(nonStableNodeAssignments.nodes());

        var safeTimeTracker = new PendingComparableValuesTracker<HybridTimestamp, Void>(
                new HybridTimestamp(1, 0)
        );
        var storageIndexTracker = new PendingComparableValuesTracker<Long, Void>(0L);

        PartitionStorages partitionStorages = getPartitionStorages(table, partId);

        InternalTable internalTable = table.internalTable();

        PartitionDataStorage partitionDataStorage = partitionDataStorage(partitionStorages.getMvPartitionStorage(),
                internalTable, partId);

        storageIndexTracker.update(partitionDataStorage.lastAppliedIndex(), null);

        int tableId = table.tableId();

        TablePartitionId replicaGrpId = new TablePartitionId(tableId, partId);

        PartitionUpdateHandlers partitionUpdateHandlers = createPartitionUpdateHandlers(
                partId,
                partitionDataStorage,
                table,
                safeTimeTracker,
                storageUpdateConfig
        );

        boolean shouldStartRaftListeners = shouldStartRaftListeners(assignments, nonStableNodeAssignments);

        if (shouldStartRaftListeners) {
            ((InternalTableImpl) internalTable).updatePartitionTrackers(partId, safeTimeTracker, storageIndexTracker);

            mvGc.addStorage(replicaGrpId, partitionUpdateHandlers.gcUpdateHandler);
        }

        String localNodeName = localNode().name();

        Assignment localMemberAssignment = assignments.nodes().stream()
                .filter(a -> a.consistentId().equals(localNodeName))
                .findAny()
                .orElse(null);

        // (0) if local node isn't in the assignments => skip
        if (localMemberAssignment == null) {
            return nullCompletedFuture();
        }

<<<<<<< HEAD
        CompletableFuture<Boolean> shouldStartGroupFut = isRecovery
                ? partitionReplicatorNodeRecovery.initiateGroupReentryIfNeeded(
                        replicaGrpId,
                        internalTable,
                        newConfiguration,
                        localMemberAssignment
                )
                : trueCompletedFuture();

        return shouldStartGroupFut
                .thenComposeAsync(startGroup -> inBusyLock(busyLock, () -> {
                    // (1) if partitionReplicatorNodeRecovery#initiateGroupReentryIfNeeded fails => do start nothing
                    if (!startGroup) {
                        return falseCompletedFuture();
                    }

                    // (2) if replica already started => check force reset and finish the process
                    if (replicaMgr.isReplicaStarted(replicaGrpId)) {
                        if (nonStableNodeAssignments != null && nonStableNodeAssignments.force()) {
                            replicaMgr.resetPeers(replicaGrpId, configurationFromAssignments(nonStableNodeAssignments.nodes()));
                        }
                        return trueCompletedFuture();
                    }

                    // (3) Otherwise let's start replica manually
                    RaftGroupListener raftGroupListener = new PartitionListener(
                            txManager,
                            partitionDataStorage,
                            partitionUpdateHandlers.storageUpdateHandler,
                            partitionStorages.getTxStateStorage(),
                            safeTimeTracker,
                            storageIndexTracker,
                            catalogService,
                            table.schemaView(),
                            clockService
                    );

                    SnapshotStorageFactory snapshotStorageFactory = createSnapshotStorageFactory(replicaGrpId,
                            partitionUpdateHandlers, internalTable);

                    Function<RaftGroupService, ReplicaListener> createListener = (raftClient) -> createReplicaListener(
                            replicaGrpId,
                            table,
                            safeTimeTracker,
                            partitionStorages.getMvPartitionStorage(),
                            partitionStorages.getTxStateStorage(),
                            partitionUpdateHandlers,
                            raftClient);

                    RaftGroupEventsListener raftGroupEventsListener = createRaftGroupEventsListener(zoneId, replicaGrpId);

                    MvTableStorage mvTableStorage = internalTable.storage();

                    // TODO: will be removed in https://issues.apache.org/jira/browse/IGNITE-22218
                    Consumer<RaftGroupService> updateTableRaftService = (raftClient) -> ((InternalTableImpl) internalTable)
                            .tableRaftService()
                            .updateInternalTableRaftGroupService(partId, raftClient);
=======
            Assignments forcedAssignments = nonStableNodeAssignments != null && nonStableNodeAssignments.force()
                    ? nonStableNodeAssignments
                    : null;

            startGroupFut = replicaMgr.weakStartReplica(
                    replicaGrpId,
                    () -> shouldStartGroupFut.thenComposeAsync(startGroup -> inBusyLock(busyLock, () -> {
                        // (1) if partitionReplicatorNodeRecovery#shouldStartGroup fails -> do start nothing
                        if (!startGroup) {
                            return falseCompletedFuture();
                        }

                        // (2) Otherwise let's start replica manually
                        InternalTable internalTable = table.internalTable();

                        RaftGroupListener raftGroupListener = new PartitionListener(
                                txManager,
                                partitionDataStorage,
                                partitionUpdateHandlers.storageUpdateHandler,
                                partitionStorages.getTxStateStorage(),
                                safeTimeTracker,
                                storageIndexTracker,
                                catalogService,
                                table.schemaView(),
                                clockService
                        );

                        SnapshotStorageFactory snapshotStorageFactory = createSnapshotStorageFactory(replicaGrpId,
                                partitionUpdateHandlers, internalTable);

                        Function<RaftGroupService, ReplicaListener> createListener = (raftClient) -> createReplicaListener(
                                replicaGrpId,
                                table,
                                safeTimeTracker,
                                partitionStorages.getMvPartitionStorage(),
                                partitionStorages.getTxStateStorage(),
                                partitionUpdateHandlers,
                                raftClient);

                        RaftGroupEventsListener raftGroupEventsListener = createRaftGroupEventsListener(zoneId, replicaGrpId);

                        MvTableStorage mvTableStorage = internalTable.storage();

                        try {
                            var ret = replicaMgr.startReplica(
                                    raftGroupEventsListener,
                                    raftGroupListener,
                                    mvTableStorage.isVolatile(),
                                    snapshotStorageFactory,
                                    updateTableRaftService,
                                    createListener,
                                    storageIndexTracker,
                                    replicaGrpId,
                                    newConfiguration);
                            return ret;
                        } catch (NodeStoppingException e) {
                            throw new AssertionError("Loza was stopped before Table manager", e);
                        }
                    }), ioExecutor),
                    forcedAssignments
            );
        } else {
            // TODO: will be removed after https://issues.apache.org/jira/browse/IGNITE-22315
            // (4) in case if node not in the assignments
            startGroupFut = falseCompletedFuture();
        }

        startGroupFut
                // TODO: the stage will be removed after https://issues.apache.org/jira/browse/IGNITE-22315
                .thenComposeAsync(isReplicaStarted -> inBusyLock(busyLock, () -> {
                    if (isReplicaStarted) {
                        return nullCompletedFuture();
                    }
>>>>>>> 87e2db85

                    try {
                        return replicaMgr.startReplica(
                                raftGroupEventsListener,
                                raftGroupListener,
                                mvTableStorage.isVolatile(),
                                snapshotStorageFactory,
                                updateTableRaftService,
                                createListener,
                                storageIndexTracker,
                                replicaGrpId,
                                newConfiguration)
                                .thenCompose(unused -> trueCompletedFuture());
                    } catch (NodeStoppingException e) {
                        throw new AssertionError("Loza was stopped before Table manager", e);
                    }
                }), ioExecutor)
                .handle((res, ex) -> {
                    if (ex != null) {
                        LOG.warn("Unable to update raft groups on the node [tableId={}, partitionId={}]", ex, tableId, partId);

                        throw new CompletionException(ex);
                    }
                    return null;
                });
    }

    private boolean shouldStartRaftListeners(Assignments assignments, @Nullable Assignments nonStableNodeAssignments) {
        Set<Assignment> nodesForStarting = nonStableNodeAssignments == null
                ? assignments.nodes()
                : RebalanceUtil.subtract(nonStableNodeAssignments.nodes(), assignments.nodes());
        return nodesForStarting
                .stream()
                .anyMatch(assignment -> assignment.consistentId().equals(localNode().name()));
    }

    private PartitionMover createPartitionMover(TablePartitionId replicaGrpId) {
        return new PartitionMover(busyLock, () -> {
            CompletableFuture<Replica> replicaFut = replicaMgr.replica(replicaGrpId);
            if (replicaFut == null) {
                return failedFuture(new IgniteInternalException("No such replica for partition " + replicaGrpId.partitionId()
                        + " in table " + replicaGrpId.tableId()));
            }
            return replicaFut.thenApply(Replica::raftClient);
        });
    }

    private RaftGroupEventsListener createRaftGroupEventsListener(int zoneId, TablePartitionId replicaGrpId) {
        PartitionMover partitionMover = createPartitionMover(replicaGrpId);

        return new RebalanceRaftGroupEventsListener(
                metaStorageMgr,
                replicaGrpId,
                busyLock,
                partitionMover,
                rebalanceScheduler,
                zoneId
        );
    }

    private PartitionReplicaListener createReplicaListener(
            TablePartitionId tablePartitionId,
            TableImpl table,
            PendingComparableValuesTracker<HybridTimestamp, Void> safeTimeTracker,
            MvPartitionStorage mvPartitionStorage,
            TxStateStorage txStatePartitionStorage,
            PartitionUpdateHandlers partitionUpdateHandlers,
            RaftGroupService raftClient
    ) {
        int tableId = tablePartitionId.tableId();
        int partId = tablePartitionId.partitionId();

        return new PartitionReplicaListener(
                mvPartitionStorage,
                new ExecutorInclinedRaftCommandRunner(raftClient, partitionOperationsExecutor),
                txManager,
                lockMgr,
                scanRequestExecutor,
                partId,
                tableId,
                table.indexesLockers(partId),
                new Lazy<>(() -> table.indexStorageAdapters(partId).get().get(table.pkId())),
                () -> table.indexStorageAdapters(partId).get(),
                clockService,
                safeTimeTracker,
                txStatePartitionStorage,
                transactionStateResolver,
                partitionUpdateHandlers.storageUpdateHandler,
                new CatalogValidationSchemasSource(catalogService, schemaManager),
                localNode(),
                executorInclinedSchemaSyncService,
                catalogService,
                executorInclinedPlacementDriver,
                topologyService,
                remotelyTriggeredResourceRegistry,
                schemaManager.schemaRegistry(tableId)
        );
    }

    private boolean isLocalPeer(Peer peer) {
        return peer.consistentId().equals(localNode().name());
    }

    private PartitionDataStorage partitionDataStorage(MvPartitionStorage partitionStorage, InternalTable internalTbl, int partId) {
        return new SnapshotAwarePartitionDataStorage(
                partitionStorage,
                outgoingSnapshotsManager,
                partitionKey(internalTbl, partId)
        );
    }

    private static PartitionKey partitionKey(InternalTable internalTbl, int partId) {
        return new PartitionKey(internalTbl.tableId(), partId);
    }

    @Override
    public void beforeNodeStop() {
        if (!beforeStopGuard.compareAndSet(false, true)) {
            return;
        }

        stopManagerFuture.completeExceptionally(new NodeStoppingException());

        busyLock.block();

        metaStorageMgr.unregisterWatch(pendingAssignmentsRebalanceListener);
        metaStorageMgr.unregisterWatch(stableAssignmentsRebalanceListener);
        metaStorageMgr.unregisterWatch(assignmentsSwitchRebalanceListener);

        cleanUpTablesResources(tables);
    }

    @Override
    public CompletableFuture<Void> stopAsync(ComponentContext componentContext) {
        assert beforeStopGuard.get() : "'stop' called before 'beforeNodeStop'";

        if (!stopGuard.compareAndSet(false, true)) {
            return nullCompletedFuture();
        }

        int shutdownTimeoutSeconds = 10;

        try {
            IgniteUtils.closeAllManually(
                    mvGc,
                    fullStateTransferIndexChooser,
                    sharedTxStateStorage,
                    () -> shutdownAndAwaitTermination(txStateStoragePool, shutdownTimeoutSeconds, TimeUnit.SECONDS),
                    () -> shutdownAndAwaitTermination(txStateStorageScheduledPool, shutdownTimeoutSeconds, TimeUnit.SECONDS),
                    () -> shutdownAndAwaitTermination(scanRequestExecutor, shutdownTimeoutSeconds, TimeUnit.SECONDS),
                    () -> shutdownAndAwaitTermination(incomingSnapshotsExecutor, shutdownTimeoutSeconds, TimeUnit.SECONDS),
                    () -> shutdownAndAwaitTermination(rebalanceScheduler, shutdownTimeoutSeconds, TimeUnit.SECONDS),
                    () -> shutdownAndAwaitTermination(streamerFlushExecutor, shutdownTimeoutSeconds, TimeUnit.SECONDS)
            );
        } catch (Exception e) {
            return failedFuture(e);
        }

        return nullCompletedFuture();
    }

    /**
     * Stops resources that are related to provided tables.
     *
     * @param tables Tables to stop.
     */
    private void cleanUpTablesResources(Map<Integer, TableImpl> tables) {
        var futures = new ArrayList<CompletableFuture<Void>>(tables.size());

        for (TableImpl table : tables.values()) {
            futures.add(runAsync(() -> {
                Stream.Builder<ManuallyCloseable> stopping = Stream.builder();

                InternalTable internalTable = table.internalTable();

                stopping.add(() -> {
                    var stopReplicaFutures = new CompletableFuture<?>[internalTable.partitions()];

                    for (int p = 0; p < internalTable.partitions(); p++) {
                        TablePartitionId replicationGroupId = new TablePartitionId(table.tableId(), p);

                        stopReplicaFutures[p] = stopPartition(replicationGroupId, table);
                    }

                    allOf(stopReplicaFutures).get(10, TimeUnit.SECONDS);
                });

                stopping.add(internalTable.storage());
                stopping.add(internalTable.txStateStorage());
                stopping.add(internalTable);

                try {
                    IgniteUtils.closeAllManually(stopping.build());
                } catch (Throwable t) {
                    LOG.error("Unable to stop table [name={}, tableId={}]", t, table.name(), table.tableId());
                }
            }, ioExecutor));
        }

        try {
            allOf(futures.toArray(CompletableFuture[]::new)).get(30, TimeUnit.SECONDS);
        } catch (InterruptedException | ExecutionException | TimeoutException e) {
            LOG.error("Unable to clean table resources", e);
        }
    }

    /**
     * Creates local structures for a table.
     *
     * @param causalityToken Causality token.
     * @param catalogVersion Catalog version on which the table was created.
     * @param tableDescriptor Catalog table descriptor.
     * @param onNodeRecovery {@code true} when called during node recovery, {@code false} otherwise.
     * @return Future that will be completed when local changes related to the table creation are applied.
     */
    private CompletableFuture<?> createTableLocally(
            long causalityToken,
            int catalogVersion,
            CatalogTableDescriptor tableDescriptor,
            boolean onNodeRecovery
    ) {
        return inBusyLockAsync(busyLock, () -> {
            int tableId = tableDescriptor.id();

            // Retrieve descriptor during synchronous call, before the previous catalog version could be concurrently compacted.
            CatalogZoneDescriptor zoneDescriptor = getZoneDescriptor(tableDescriptor, catalogVersion);

            CompletableFuture<List<Assignments>> assignmentsFuture = getOrCreateAssignments(
                    tableDescriptor,
                    zoneDescriptor,
                    causalityToken,
                    catalogVersion
            );

            CompletableFuture<List<Assignments>> assignmentsFutureAfterInvoke =
                    writeTableAssignmentsToMetastore(tableId, assignmentsFuture);

            return createTableLocally(
                    causalityToken,
                    tableDescriptor,
                    zoneDescriptor,
                    assignmentsFutureAfterInvoke,
                    onNodeRecovery
            );
        });
    }

    /**
     * Creates local structures for a table.
     *
     * @param causalityToken Causality token.
     * @param tableDescriptor Catalog table descriptor.
     * @param zoneDescriptor Catalog distributed zone descriptor.
     * @param assignmentsFuture Future with assignments.
     * @param onNodeRecovery {@code true} when called during node recovery, {@code false} otherwise.
     * @return Future that will be completed when local changes related to the table creation are applied.
     */
    private CompletableFuture<Void> createTableLocally(
            long causalityToken,
            CatalogTableDescriptor tableDescriptor,
            CatalogZoneDescriptor zoneDescriptor,
            CompletableFuture<List<Assignments>> assignmentsFuture,
            boolean onNodeRecovery
    ) {
        String tableName = tableDescriptor.name();
        int tableId = tableDescriptor.id();

        LOG.trace("Creating local table: name={}, id={}, token={}", tableDescriptor.name(), tableDescriptor.id(), causalityToken);

        MvTableStorage tableStorage = createTableStorage(tableDescriptor, zoneDescriptor);
        TxStateTableStorage txStateStorage = createTxStateTableStorage(tableDescriptor, zoneDescriptor);

        int partitions = zoneDescriptor.partitions();

        TableRaftServiceImpl tableRaftService = new TableRaftServiceImpl(
                tableName,
                partitions,
                new Int2ObjectOpenHashMap<>(partitions),
                topologyService
        );

        InternalTableImpl internalTable = new InternalTableImpl(
                tableName,
                tableId,
                partitions,
                topologyService,
                txManager,
                tableStorage,
                txStateStorage,
                replicaSvc,
                clock,
                observableTimestampTracker,
                executorInclinedPlacementDriver,
                tableRaftService,
                transactionInflights,
                implicitTransactionTimeout,
                attemptsObtainLock,
                this::streamerFlushExecutor
        );

        var table = new TableImpl(
                internalTable,
                lockMgr,
                schemaVersions,
                marshallers,
                sql.get(),
                tableDescriptor.primaryKeyIndexId()
        );

        tablesVv.update(causalityToken, (ignore, e) -> inBusyLock(busyLock, () -> {
            if (e != null) {
                return failedFuture(e);
            }

            return schemaManager.schemaRegistry(causalityToken, tableId).thenAccept(table::schemaView);
        }));

        // NB: all vv.update() calls must be made from the synchronous part of the method (not in thenCompose()/etc!).
        CompletableFuture<?> localPartsUpdateFuture = localPartitionsVv.update(causalityToken,
                (ignore, throwable) -> inBusyLock(busyLock, () -> assignmentsFuture.thenComposeAsync(newAssignments -> {
                    PartitionSet parts = new BitSetPartitionSet();

                    // TODO: https://issues.apache.org/jira/browse/IGNITE-19713 Process assignments and set partitions only for
                    // TODO assigned partitions.
                    for (int i = 0; i < newAssignments.size(); i++) {
                        parts.set(i);
                    }

                    return getOrCreatePartitionStorages(table, parts).thenAccept(u -> localPartsByTableId.put(tableId, parts));
                }, ioExecutor)));

        CompletableFuture<?> tablesByIdFuture = tablesVv.get(causalityToken);

        // TODO https://issues.apache.org/jira/browse/IGNITE-19170 Partitions should be started only on the assignments change
        //  event triggered by zone create or alter.
        CompletableFuture<?> createPartsFut = assignmentsUpdatedVv.update(causalityToken, (token, e) -> {
            if (e != null) {
                return failedFuture(e);
            }

            return allOf(localPartsUpdateFuture, tablesByIdFuture).thenComposeAsync(ignore -> inBusyLock(busyLock, () -> {
                        if (onNodeRecovery) {
                            SchemaRegistry schemaRegistry = table.schemaView();
                            PartitionSet partitionSet = localPartsByTableId.get(tableId);
                            // LWM starts updating only after the node is restored.
                            HybridTimestamp lwm = lowWatermark.getLowWatermark();

                            registerIndexesToTable(table, catalogService, partitionSet, schemaRegistry, lwm);
                        }
                        return startLocalPartitionsAndClients(assignmentsFuture, table, zoneDescriptor.id(), onNodeRecovery);
                    }
            ), ioExecutor);
        });

        tables.put(tableId, table);

        // TODO should be reworked in IGNITE-16763

        // TODO: https://issues.apache.org/jira/browse/IGNITE-19913 Possible performance degradation.
        return createPartsFut.thenAccept(ignore -> startedTables.put(tableId, table));
    }

    /**
     * Check if the table already has assignments in the meta storage locally.
     * So, it means, that it is a recovery process and we should use the meta storage local assignments instead of calculation
     * of the new ones.
     */
    private CompletableFuture<List<Assignments>> getOrCreateAssignments(
            CatalogTableDescriptor tableDescriptor,
            CatalogZoneDescriptor zoneDescriptor,
            long causalityToken,
            int catalogVersion
    ) {
        int tableId = tableDescriptor.id();
        CompletableFuture<List<Assignments>> assignmentsFuture;

        if (partitionAssignmentsGetLocally(metaStorageMgr, tableId, 0, causalityToken) != null) {
            assignmentsFuture = completedFuture(
                    tableAssignmentsGetLocally(metaStorageMgr, tableId, zoneDescriptor.partitions(), causalityToken));
        } else {
            assignmentsFuture = distributionZoneManager.dataNodes(causalityToken, catalogVersion, zoneDescriptor.id())
                    .thenApply(dataNodes -> AffinityUtils.calculateAssignments(
                            dataNodes,
                            zoneDescriptor.partitions(),
                            zoneDescriptor.replicas()
                    ).stream().map(Assignments::of).collect(toList()));

            assignmentsFuture.thenAccept(assignmentsList -> LOG.info(
                    "Assignments calculated from data nodes [table={}, tableId={}, assignments={}, revision={}]",
                    tableDescriptor.name(),
                    tableId,
                    Assignments.assignmentListToString(assignmentsList),
                    causalityToken
            ));
        }

        return assignmentsFuture;
    }

    /**
     * Creates data storage for the provided table.
     *
     * @param tableDescriptor Catalog table descriptor.
     * @param zoneDescriptor Catalog distributed zone descriptor.
     */
    protected MvTableStorage createTableStorage(CatalogTableDescriptor tableDescriptor, CatalogZoneDescriptor zoneDescriptor) {
        StorageEngine engine = dataStorageMgr.engineByStorageProfile(tableDescriptor.storageProfile());

        assert engine != null : "tableId=" + tableDescriptor.id() + ", engine=" + engine.name();

        return engine.createMvTable(
                new StorageTableDescriptor(tableDescriptor.id(), zoneDescriptor.partitions(), tableDescriptor.storageProfile()),
                new CatalogStorageIndexDescriptorSupplier(catalogService, lowWatermark)
        );
    }

    /**
     * Creates transaction state storage for the provided table.
     *
     * @param tableDescriptor Catalog table descriptor.
     * @param zoneDescriptor Catalog distributed zone descriptor.
     */
    protected TxStateTableStorage createTxStateTableStorage(CatalogTableDescriptor tableDescriptor, CatalogZoneDescriptor zoneDescriptor) {
        int tableId = tableDescriptor.id();

        TxStateTableStorage txStateTableStorage = new TxStateRocksDbTableStorage(
                tableId,
                zoneDescriptor.partitions(),
                sharedTxStateStorage
        );
        if (ThreadAssertions.enabled()) {
            txStateTableStorage = new ThreadAssertingTxStateTableStorage(txStateTableStorage);
        }

        txStateTableStorage.start();

        return txStateTableStorage;
    }

    /**
     * Drops local structures for a table.
     *
     * @param tableId Table id to destroy.
     */
    private CompletableFuture<Void> destroyTableLocally(int tableId) {
        TableImpl table = startedTables.remove(tableId);
        localPartsByTableId.remove(tableId);

        assert table != null : tableId;

        InternalTable internalTable = table.internalTable();
        int partitions = internalTable.partitions();

        // TODO https://issues.apache.org/jira/browse/IGNITE-18991 Move assigment manipulations to Distribution zones.
        Set<ByteArray> assignmentKeys = IntStream.range(0, partitions)
                .mapToObj(p -> stablePartAssignmentsKey(new TablePartitionId(tableId, p)))
                .collect(toSet());
        metaStorageMgr.removeAll(assignmentKeys);

        CompletableFuture<?>[] stopReplicaFutures = new CompletableFuture<?>[partitions];

        // TODO https://issues.apache.org/jira/browse/IGNITE-19170 Partitions should be stopped on the assignments change
        //  event triggered by zone drop or alter. Stop replica asynchronously, out of metastorage event pipeline.
        for (int partitionId = 0; partitionId < partitions; partitionId++) {
            var replicationGroupId = new TablePartitionId(tableId, partitionId);

            stopReplicaFutures[partitionId] = stopPartition(replicationGroupId, table);
        }

        // TODO: IGNITE-18703 Destroy raft log and meta
        return allOf(stopReplicaFutures)
                .thenComposeAsync(
                        unused -> inBusyLockAsync(busyLock, () -> allOf(
                                internalTable.storage().destroy(),
                                runAsync(() -> inBusyLock(busyLock, () -> internalTable.txStateStorage().destroy()), ioExecutor)
                        )),
                        ioExecutor)
                .thenAccept(ignore0 -> tables.remove(tableId))
                .thenAcceptAsync(ignore0 -> schemaManager.dropRegistryAsync(tableId), ioExecutor);
    }

    @Override
    public List<Table> tables() {
        return join(tablesAsync());
    }

    @Override
    public CompletableFuture<List<Table>> tablesAsync() {
        return inBusyLockAsync(busyLock, this::tablesAsyncInternalBusy);
    }

    private CompletableFuture<List<Table>> tablesAsyncInternalBusy() {
        HybridTimestamp now = clockService.now();

        return orStopManagerFuture(executorInclinedSchemaSyncService.waitForMetadataCompleteness(now))
                .thenCompose(unused -> inBusyLockAsync(busyLock, () -> {
                    int catalogVersion = catalogService.activeCatalogVersion(now.longValue());

                    Collection<CatalogTableDescriptor> tableDescriptors = catalogService.tables(catalogVersion);

                    if (tableDescriptors.isEmpty()) {
                        return emptyListCompletedFuture();
                    }

                    CompletableFuture<Table>[] tableImplFutures = tableDescriptors.stream()
                            .map(tableDescriptor -> tableAsyncInternalBusy(tableDescriptor.id()))
                            .toArray(CompletableFuture[]::new);

                    return allOfToList(tableImplFutures);
                }));
    }

    /**
     * Returns the tables by ID future for the given causality token.
     *
     * <p>The future will only be completed when corresponding assignments update completes.
     *
     * @param causalityToken Causality token.
     * @return The future with tables map.
     * @see #assignmentsUpdatedVv
     */
    private CompletableFuture<Map<Integer, TableImpl>> tablesById(long causalityToken) {
        return assignmentsUpdatedVv.get(causalityToken).thenApply(v -> unmodifiableMap(startedTables));
    }

    /**
     * Returns an internal map, which contains all managed tables by their ID.
     */
    private Map<Integer, TableImpl> tablesById() {
        return unmodifiableMap(tables);
    }

    /**
     * Returns a map with started tables.
     */
    @TestOnly
    public Map<Integer, TableImpl> startedTables() {
        return unmodifiableMap(startedTables);
    }

    @Override
    public Table table(String name) {
        return join(tableAsync(name));
    }

    @Override
    public TableViewInternal table(int id) throws NodeStoppingException {
        return join(tableAsync(id));
    }

    @Override
    public CompletableFuture<Table> tableAsync(String name) {
        return tableAsyncInternal(IgniteNameUtils.parseSimpleName(name))
                .thenApply(identity());
    }

    /**
     * Asynchronously gets the table using causality token.
     *
     * @param causalityToken Causality token.
     * @param id Table id.
     * @return Future.
     */
    public CompletableFuture<TableViewInternal> tableAsync(long causalityToken, int id) {
        return inBusyLockAsync(busyLock, () -> tablesById(causalityToken).thenApply(tablesById -> tablesById.get(id)));
    }

    @Override
    public CompletableFuture<TableViewInternal> tableAsync(int tableId) {
        return inBusyLockAsync(busyLock, () -> {
            HybridTimestamp now = clockService.now();

            return orStopManagerFuture(executorInclinedSchemaSyncService.waitForMetadataCompleteness(now))
                    .thenCompose(unused -> inBusyLockAsync(busyLock, () -> {
                        int catalogVersion = catalogService.activeCatalogVersion(now.longValue());

                        // Check if the table has been deleted.
                        if (catalogService.table(tableId, catalogVersion) == null) {
                            return nullCompletedFuture();
                        }

                        return tableAsyncInternalBusy(tableId);
                    }));
        });
    }

    /**
     * Asynchronously gets the local partitions set of a table using causality token.
     *
     * @param causalityToken Causality token.
     * @return Future.
     */
    public CompletableFuture<PartitionSet> localPartitionSetAsync(long causalityToken, int tableId) {
        if (!busyLock.enterBusy()) {
            throw new IgniteException(new NodeStoppingException());
        }

        try {
            return localPartitionsVv.get(causalityToken).thenApply(unused -> localPartsByTableId.get(tableId));
        } finally {
            busyLock.leaveBusy();
        }
    }

    @Override
    public TableViewInternal tableView(String name) {
        return join(tableViewAsync(name));
    }

    @Override
    public CompletableFuture<TableViewInternal> tableViewAsync(String name) {
        return tableAsyncInternal(IgniteNameUtils.parseSimpleName(name));
    }

    /**
     * Gets a table by name, if it was created before. Doesn't parse canonical name.
     *
     * @param name Table name.
     * @return Future representing pending completion of the {@code TableManager#tableAsyncInternal} operation.
     */
    private CompletableFuture<TableViewInternal> tableAsyncInternal(String name) {
        return inBusyLockAsync(busyLock, () -> {
            HybridTimestamp now = clockService.now();

            return orStopManagerFuture(executorInclinedSchemaSyncService.waitForMetadataCompleteness(now))
                    .thenCompose(unused -> inBusyLockAsync(busyLock, () -> {
                        CatalogTableDescriptor tableDescriptor = catalogService.table(name, now.longValue());

                        // Check if the table has been deleted.
                        if (tableDescriptor == null) {
                            return nullCompletedFuture();
                        }

                        return tableAsyncInternalBusy(tableDescriptor.id());
                    }));
        });
    }

    private CompletableFuture<TableViewInternal> tableAsyncInternalBusy(int tableId) {
        TableImpl tableImpl = startedTables.get(tableId);

        if (tableImpl != null) {
            return completedFuture(tableImpl);
        }

        CompletableFuture<TableViewInternal> getLatestTableFuture = new CompletableFuture<>();

        CompletionListener<Void> tablesListener = (token, v, th) -> {
            if (th == null) {
                CompletableFuture<?> tablesFuture = tablesVv.get(token);

                tablesFuture.whenComplete((tables, e) -> {
                    if (e != null) {
                        getLatestTableFuture.completeExceptionally(e);
                    } else {
                        getLatestTableFuture.complete(startedTables.get(tableId));
                    }
                });
            } else {
                getLatestTableFuture.completeExceptionally(th);
            }
        };

        assignmentsUpdatedVv.whenComplete(tablesListener);

        // This check is needed for the case when we have registered tablesListener,
        // but tablesVv has already been completed, so listener would be triggered only for the next versioned value update.
        tableImpl = startedTables.get(tableId);

        if (tableImpl != null) {
            assignmentsUpdatedVv.removeWhenComplete(tablesListener);

            return completedFuture(tableImpl);
        }

        return orStopManagerFuture(getLatestTableFuture)
                .whenComplete((unused, throwable) -> assignmentsUpdatedVv.removeWhenComplete(tablesListener));
    }

    /**
     * Waits for future result and return, or unwraps {@link CompletionException} to {@link IgniteException} if failed.
     *
     * @param future Completable future.
     * @return Future result.
     */
    private static <T> T join(CompletableFuture<T> future) {
        try {
            return future.join();
        } catch (CompletionException ex) {
            throw convertThrowable(ex.getCause());
        }
    }

    /**
     * Convert to public throwable.
     *
     * @param th Throwable.
     * @return Public throwable.
     */
    private static RuntimeException convertThrowable(Throwable th) {
        if (th instanceof RuntimeException) {
            return (RuntimeException) th;
        }

        return new IgniteException(th);
    }

    /**
     * Creates meta storage listener for pending assignments updates.
     *
     * @return The watch listener.
     */
    private WatchListener createPendingAssignmentsRebalanceListener() {
        return new WatchListener() {
            @Override
            public CompletableFuture<Void> onUpdate(WatchEvent evt) {
                if (!busyLock.enterBusy()) {
                    return failedFuture(new NodeStoppingException());
                }

                try {
                    Entry newEntry = evt.entryEvent().newEntry();

                    return handleChangePendingAssignmentEvent(newEntry, evt.revision(), false);
                } finally {
                    busyLock.leaveBusy();
                }
            }

            @Override
            public void onError(Throwable e) {
                LOG.warn("Unable to process pending assignments event", e);
            }
        };
    }

    private CompletableFuture<Void> handleChangePendingAssignmentEvent(
            Entry pendingAssignmentsEntry,
            long revision,
            boolean isRecovery
    ) {
        if (pendingAssignmentsEntry.value() == null) {
            return nullCompletedFuture();
        }

        int partId = extractPartitionNumber(pendingAssignmentsEntry.key());
        int tblId = extractTableId(pendingAssignmentsEntry.key(), PENDING_ASSIGNMENTS_PREFIX);

        var replicaGrpId = new TablePartitionId(tblId, partId);

        // Stable assignments from the meta store, which revision is bounded by the current pending event.
        Assignments stableAssignments = stableAssignments(replicaGrpId, revision);

        Assignments pendingAssignments = Assignments.fromBytes(pendingAssignmentsEntry.value());

        return tablesVv.get(revision)
                .thenApply(ignore -> {
                    if (!busyLock.enterBusy()) {
                        return CompletableFuture.<Void>failedFuture(new NodeStoppingException());
                    }

                    try {
                        TableImpl table = tables.get(tblId);

                        // Table can be null only recovery, because we use a revision from the future. See comment inside
                        // performRebalanceOnRecovery.
                        if (table == null) {
                            if (LOG.isInfoEnabled()) {
                                LOG.info("Skipping Pending Assignments update, because table {} does not exist", tblId);
                            }

                            return CompletableFutures.<Void>nullCompletedFuture();
                        }

                        if (LOG.isInfoEnabled()) {
                            var stringKey = new String(pendingAssignmentsEntry.key(), UTF_8);

                            LOG.info("Received update on pending assignments. Check if new raft group should be started [key={}, "
                                            + "partition={}, table={}, localMemberAddress={}, pendingAssignments={}, revision={}]",
                                    stringKey, partId, table.name(), localNode().address(), pendingAssignments, revision);
                        }

                        return setTablesPartitionCountersForRebalance(replicaGrpId, revision, pendingAssignments.force())
                                .thenCompose(r ->
                                        handleChangePendingAssignmentEvent(
                                                replicaGrpId,
                                                table,
                                                pendingAssignments,
                                                stableAssignments == null ? emptySet() : stableAssignments.nodes(),
                                                revision,
                                                isRecovery
                                        )
                                )
                                .thenCompose(v -> changePeersOnRebalance(table, replicaGrpId, pendingAssignments.nodes(), revision));
                    } finally {
                        busyLock.leaveBusy();
                    }
                })
                .thenCompose(identity());
    }

    private CompletableFuture<Void> handleChangePendingAssignmentEvent(
            TablePartitionId replicaGrpId,
            TableImpl tbl,
            Assignments pendingAssignments,
            Set<Assignment> stableAssignments,
            long revision,
            boolean isRecovery
    ) {
        ClusterNode localMember = localNode();

        boolean pendingAssignmentsAreForced = pendingAssignments.force();
        Set<Assignment> pendingAssignmentsNodes = pendingAssignments.nodes();

        // Start a new Raft node and Replica if this node has appeared in the new assignments.
        boolean shouldStartLocalGroupNode = pendingAssignmentsNodes.stream()
                .filter(assignment -> localMember.name().equals(assignment.consistentId()))
                .anyMatch(assignment -> !stableAssignments.contains(assignment));

        CompletableFuture<Void> localServicesStartFuture;

        int tableId = tbl.tableId();

        int zoneId = getTableDescriptor(tableId, catalogService.latestCatalogVersion()).zoneId();

        // This is a set of assignments for nodes that are not the part of stable assignments, i.e. unstable part of the distribution.
        // For regular pending assignments we use (old) stable set, so that none of new nodes would be able to propose itself as a leader.
        // For forced assignments, we should do the same thing, but only for the subset of stable set that is alive right now. Dead nodes
        // are excluded. It is calculated precisely as an intersection between forced assignments and (old) stable assignments.
        Assignments nonStableNodeAssignments = pendingAssignmentsAreForced
                ? Assignments.forced(intersect(stableAssignments, pendingAssignmentsNodes))
                : Assignments.of(stableAssignments);

        // This condition can only pass if all stable nodes are dead, and we start new raft group from scratch.
        // In this case new initial configuration must match new forced assignments.
        // TODO https://issues.apache.org/jira/browse/IGNITE-21661 Something might not work, extensive testing is required.
        if (nonStableNodeAssignments.nodes().isEmpty()) {
            nonStableNodeAssignments = Assignments.forced(pendingAssignmentsNodes);
        }

        Assignments nonStableNodeAssignmentsFinal = nonStableNodeAssignments;

        int partitionId = replicaGrpId.partitionId();

        if (shouldStartLocalGroupNode) {
            PartitionSet singlePartitionIdSet = PartitionSet.of(partitionId);

            localServicesStartFuture = localPartitionsVv.get(revision)
                    // TODO https://issues.apache.org/jira/browse/IGNITE-20957 Revisit this code
                    .thenComposeAsync(
                            partitionSet -> inBusyLock(busyLock, () -> getOrCreatePartitionStorages(tbl, singlePartitionIdSet)),
                            ioExecutor
                    )
                    .thenComposeAsync(unused -> inBusyLock(busyLock, () -> {
                        if (!isRecovery) {
                            // We create index storages (and also register the necessary structures) for the rebalancing one partition
                            // before start the raft node, so that the updates that come when applying the replication log can safely
                            // update the indexes. On recovery node, we do not need to call this code, since during restoration we start
                            // all partitions and already register indexes there.
                            lowWatermark.getLowWatermarkSafe(lwm ->
                                    registerIndexesToTable(tbl, catalogService, singlePartitionIdSet, tbl.schemaView(), lwm)
                            );
                        }

                        return startPartitionAndStartClient(
                                tbl,
                                replicaGrpId.partitionId(),
                                pendingAssignments,
                                nonStableNodeAssignmentsFinal,
                                zoneId,
                                isRecovery
                        );
                    }), ioExecutor);
        } else {
            localServicesStartFuture = runAsync(() -> {
                if (pendingAssignmentsAreForced && replicaMgr.isReplicaStarted(replicaGrpId)) {
                    replicaMgr.resetPeers(replicaGrpId, fromAssignments(nonStableNodeAssignmentsFinal.nodes()));
                }
            }, ioExecutor);
        }

        return localServicesStartFuture.thenRunAsync(() -> {
            if (!replicaMgr.isReplicaStarted(replicaGrpId)) {
                return;
            }

            // For forced assignments, we exclude dead stable nodes, and all alive stable nodes are already in pending assignments.
            // Union is not required in such a case.
            Set<Assignment> cfg = pendingAssignmentsAreForced
                    ? pendingAssignmentsNodes
                    : union(pendingAssignmentsNodes, stableAssignments);

            tbl.internalTable()
                    .tableRaftService()
                    .partitionRaftGroupService(partitionId)
                    .updateConfiguration(fromAssignments(cfg));
        }, ioExecutor);
    }

    private CompletableFuture<Void> setTablesPartitionCountersForRebalance(TablePartitionId replicaGrpId, long revision, boolean force) {
        int catalogVersion = catalogService.latestCatalogVersion();

        int tableId = replicaGrpId.tableId();

        CatalogZoneDescriptor zoneDescriptor = getZoneDescriptor(getTableDescriptor(tableId, catalogVersion), catalogVersion);

        int zoneId = zoneDescriptor.id();

        int partId = replicaGrpId.partitionId();

        SimpleCondition revisionMatches = revision(tablesCounterKey(zoneId, partId)).lt(revision);
        SimpleCondition counterIsEmpty = value(tablesCounterKey(zoneId, partId)).eq(toBytes(Set.of()));

        Condition condition = or(
                notExists(tablesCounterKey(zoneId, partId)),
                force ? revisionMatches : revisionMatches.and(counterIsEmpty)
        );

        Set<Integer> tablesInZone = findTablesByZoneId(zoneId, catalogVersion, catalogService).stream()
                .map(CatalogObjectDescriptor::id)
                .collect(toSet());

        byte[] countersValue = toBytes(tablesInZone);

        return metaStorageMgr.invoke(iif(
                condition,
                ops(put(tablesCounterKey(zoneId, partId), countersValue)).yield(true),
                ops().yield(false)
        )).whenComplete((res, e) -> {
            if (e != null) {
                LOG.error("Failed to update counter for the zone [zoneId = {}]", zoneId);
            } else if (res.getAsBoolean()) {
                LOG.info(
                        "Rebalance counter for the zone is updated [zoneId = {}, partId = {}, counter = {}, revision = {}]",
                        zoneId,
                        partId,
                        tablesInZone,
                        revision
                );
            } else {
                LOG.debug(
                        "Rebalance counter for the zone is not updated [zoneId = {}, partId = {}, revision = {}]",
                        zoneId,
                        partId,
                        revision
                );
            }
        }).thenCompose((ignored) -> nullCompletedFuture());
    }

    private CompletableFuture<Void> changePeersOnRebalance(
            TableImpl table,
            TablePartitionId replicaGrpId,
            Set<Assignment> pendingAssignments,
            long revision
    ) {
        if (!replicaMgr.isReplicaStarted(replicaGrpId)) {
            return nullCompletedFuture();
        }

        int partId = replicaGrpId.partitionId();

        RaftGroupService partGrpSvc = table.internalTable().tableRaftService().partitionRaftGroupService(partId);

        return partGrpSvc.refreshAndGetLeaderWithTerm()
                .exceptionally(throwable -> {
                    throwable = unwrapCause(throwable);

                    if (throwable instanceof TimeoutException) {
                        LOG.info("Node couldn't get the leader within timeout so the changing peers is skipped [grp={}].", replicaGrpId);

                        return LeaderWithTerm.NO_LEADER;
                    }

                    throw new IgniteInternalException(
                            INTERNAL_ERR,
                            "Failed to get a leader for the RAFT replication group [get=" + replicaGrpId + "].",
                            throwable
                    );
                })
                .thenCompose(leaderWithTerm -> {
                    if (leaderWithTerm.isEmpty() || !isLocalPeer(leaderWithTerm.leader())) {
                        return nullCompletedFuture();
                    }

                    // run update of raft configuration if this node is a leader
                    LOG.info("Current node={} is the leader of partition raft group={}. "
                                    + "Initiate rebalance process for partition={}, table={}",
                            leaderWithTerm.leader(), replicaGrpId, partId, table.name());

                    return metaStorageMgr.get(pendingPartAssignmentsKey(replicaGrpId))
                            .thenCompose(latestPendingAssignmentsEntry -> {
                                // Do not change peers of the raft group if this is a stale event.
                                // Note that we start raft node before for the sake of the consistency in a
                                // starting and stopping raft nodes.
                                if (revision < latestPendingAssignmentsEntry.revision()) {
                                    return nullCompletedFuture();
                                }

                                PeersAndLearners newConfiguration =
                                        fromAssignments(pendingAssignments);

                                return partGrpSvc.changePeersAsync(newConfiguration, leaderWithTerm.term());
                            });
                });
    }

    private SnapshotStorageFactory createSnapshotStorageFactory(
            TablePartitionId replicaGrpId,
            PartitionUpdateHandlers partitionUpdateHandlers,
            InternalTable internalTable
    ) {
        PartitionKey partitionKey = partitionKey(internalTable, replicaGrpId.partitionId());

        return new PartitionSnapshotStorageFactory(
                topologyService,
                outgoingSnapshotsManager,
                new PartitionAccessImpl(
                        partitionKey,
                        internalTable.storage(),
                        internalTable.txStateStorage(),
                        mvGc,
                        partitionUpdateHandlers.indexUpdateHandler,
                        partitionUpdateHandlers.gcUpdateHandler,
                        fullStateTransferIndexChooser,
                        schemaManager.schemaRegistry(partitionKey.tableId()),
                        lowWatermark
                ),
                catalogService,
                incomingSnapshotsExecutor
        );
    }

    /**
     * Creates Meta storage listener for stable assignments updates.
     *
     * @return The watch listener.
     */
    private WatchListener createStableAssignmentsRebalanceListener() {
        return new WatchListener() {
            @Override
            public CompletableFuture<Void> onUpdate(WatchEvent evt) {
                if (!busyLock.enterBusy()) {
                    return failedFuture(new NodeStoppingException());
                }

                try {
                    return handleChangeStableAssignmentEvent(evt);
                } finally {
                    busyLock.leaveBusy();
                }
            }

            @Override
            public void onError(Throwable e) {
                LOG.warn("Unable to process stable assignments event", e);
            }
        };
    }

    /** Creates Meta storage listener for switch reduce assignments updates. */
    private WatchListener createAssignmentsSwitchRebalanceListener() {
        return new WatchListener() {
            @Override
            public CompletableFuture<Void> onUpdate(WatchEvent evt) {
                return inBusyLockAsync(busyLock, () -> {
                    byte[] key = evt.entryEvent().newEntry().key();

                    int partitionId = extractPartitionNumber(key);
                    int tableId = extractTableId(key, ASSIGNMENTS_SWITCH_REDUCE_PREFIX);

                    TablePartitionId replicaGrpId = new TablePartitionId(tableId, partitionId);

                    // It is safe to get the latest version of the catalog as we are in the metastore thread.
                    int catalogVersion = catalogService.latestCatalogVersion();

                    return tablesById(evt.revision())
                            .thenCompose(tables -> inBusyLockAsync(busyLock, () -> {
                                CatalogTableDescriptor tableDescriptor = getTableDescriptor(tableId, catalogVersion);

                                CatalogZoneDescriptor zoneDescriptor = getZoneDescriptor(tableDescriptor, catalogVersion);

                                long causalityToken = zoneDescriptor.updateToken();

                                return distributionZoneManager.dataNodes(causalityToken, catalogVersion, tableDescriptor.zoneId())
                                        .thenCompose(dataNodes -> RebalanceUtilEx.handleReduceChanged(
                                                metaStorageMgr,
                                                dataNodes,
                                                zoneDescriptor.replicas(),
                                                replicaGrpId,
                                                evt
                                        ));
                            }));
                });
            }

            @Override
            public void onError(Throwable e) {
                LOG.warn("Unable to process switch reduce event", e);
            }
        };
    }

    /**
     * Gets partition stores.
     *
     * @param table Table.
     * @param partitionId Partition ID.
     * @return PartitionStorages.
     */
    private static PartitionStorages getPartitionStorages(TableImpl table, int partitionId) {
        InternalTable internalTable = table.internalTable();

        MvPartitionStorage mvPartition = internalTable.storage().getMvPartition(partitionId);

        assert mvPartition != null : "tableId=" + table.tableId() + ", partitionId=" + partitionId;

        TxStateStorage txStateStorage = internalTable.txStateStorage().getTxStateStorage(partitionId);

        assert txStateStorage != null : "tableId=" + table.tableId() + ", partitionId=" + partitionId;

        return new PartitionStorages(mvPartition, txStateStorage);
    }

    // TODO: https://issues.apache.org/jira/browse/IGNITE-19739 Create storages only once.
    private CompletableFuture<Void> getOrCreatePartitionStorages(TableImpl table, PartitionSet partitions) {
        InternalTable internalTable = table.internalTable();

        CompletableFuture<?>[] storageFuts = partitions.stream().mapToObj(partitionId -> {
            MvPartitionStorage mvPartition = internalTable.storage().getMvPartition(partitionId);

            return (mvPartition != null ? completedFuture(mvPartition) : internalTable.storage().createMvPartition(partitionId))
                    .thenComposeAsync(mvPartitionStorage -> {
                        TxStateStorage txStateStorage = internalTable.txStateStorage().getOrCreateTxStateStorage(partitionId);

                        if (mvPartitionStorage.lastAppliedIndex() == MvPartitionStorage.REBALANCE_IN_PROGRESS
                                || txStateStorage.lastAppliedIndex() == TxStateStorage.REBALANCE_IN_PROGRESS) {
                            return allOf(
                                    internalTable.storage().clearPartition(partitionId),
                                    txStateStorage.clear()
                            );
                        } else {
                            return nullCompletedFuture();
                        }
                    }, ioExecutor);
        }).toArray(CompletableFuture[]::new);

        return allOf(storageFuts);
    }

    /**
     * Handles the {@link RebalanceUtil#STABLE_ASSIGNMENTS_PREFIX} update event.
     *
     * @param evt Event.
     */
    protected CompletableFuture<Void> handleChangeStableAssignmentEvent(WatchEvent evt) {
        if (evt.entryEvents().stream().allMatch(e -> e.oldEntry().value() == null)) {
            // It's the initial write to table stable assignments on table create event.
            return nullCompletedFuture();
        }

        if (!evt.single()) {
            // If there is not a single entry, then all entries must be tombstones (this happens after table drop).
            assert evt.entryEvents().stream().allMatch(entryEvent -> entryEvent.newEntry().tombstone()) : evt;

            return nullCompletedFuture();
        }

        // here we can receive only update from the rebalance logic
        // these updates always processing only 1 partition, so, only 1 stable partition key.
        assert evt.single() : evt;

        if (evt.entryEvent().oldEntry() == null) {
            // This means it's an event on table creation.
            return nullCompletedFuture();
        }

        Entry stableAssignmentsWatchEvent = evt.entryEvent().newEntry();

        long revision = evt.revision();

        assert stableAssignmentsWatchEvent.revision() == revision : stableAssignmentsWatchEvent;

        if (stableAssignmentsWatchEvent.value() == null) {
            return nullCompletedFuture();
        }

        return handleChangeStableAssignmentEvent(stableAssignmentsWatchEvent, evt.revision(), false);
    }

    protected CompletableFuture<Void> handleChangeStableAssignmentEvent(
            Entry stableAssignmentsWatchEvent,
            long revision,
            boolean isRecovery
    ) {
        int partitionId = extractPartitionNumber(stableAssignmentsWatchEvent.key());
        int tableId = extractTableId(stableAssignmentsWatchEvent.key(), STABLE_ASSIGNMENTS_PREFIX);

        TablePartitionId tablePartitionId = new TablePartitionId(tableId, partitionId);

        Set<Assignment> stableAssignments = stableAssignmentsWatchEvent.value() == null
                ? emptySet()
                : Assignments.fromBytes(stableAssignmentsWatchEvent.value()).nodes();

        return supplyAsync(() -> {
            Entry pendingAssignmentsEntry = metaStorageMgr.getLocally(pendingPartAssignmentsKey(tablePartitionId), revision);

            byte[] pendingAssignmentsFromMetaStorage = pendingAssignmentsEntry.value();

            Assignments pendingAssignments = pendingAssignmentsFromMetaStorage == null
                    ? Assignments.EMPTY
                    : Assignments.fromBytes(pendingAssignmentsFromMetaStorage);

            if (LOG.isInfoEnabled()) {
                var stringKey = new String(stableAssignmentsWatchEvent.key(), UTF_8);

                LOG.info("Received update on stable assignments [key={}, partition={}, localMemberAddress={}, "
                                + "stableAssignments={}, pendingAssignments={}, revision={}]", stringKey, tablePartitionId,
                        localNode().address(), stableAssignments, pendingAssignments, revision);
            }

            return stopAndDestroyPartitionAndUpdateClients(
                    tablePartitionId,
                    stableAssignments,
                    pendingAssignments,
                    isRecovery,
                    revision
            );
        }, ioExecutor).thenCompose(identity());
    }

    private CompletableFuture<Void> updatePartitionClients(
            TablePartitionId tablePartitionId,
            Set<Assignment> stableAssignments,
            long revision
    ) {
        if (!replicaMgr.isReplicaStarted(tablePartitionId)) {
            return nullCompletedFuture();
        }

        // Update raft client peers and learners according to the actual assignments.
        return tablesById(revision).thenAccept(t -> {
            t.get(tablePartitionId.tableId()).internalTable()
                    .tableRaftService()
                    .partitionRaftGroupService(tablePartitionId.partitionId())
                    .updateConfiguration(fromAssignments(stableAssignments));
        });
    }

    private CompletableFuture<Void> stopAndDestroyPartitionAndUpdateClients(
            TablePartitionId tablePartitionId,
            Set<Assignment> stableAssignments,
            Assignments pendingAssignments,
            boolean isRecovery,
            long revision
    ) {
        CompletableFuture<Void> clientUpdateFuture = isRecovery
                // Updating clients is not needed on recovery.
                ? nullCompletedFuture()
                : updatePartitionClients(tablePartitionId, stableAssignments, revision);

        boolean shouldStopLocalServices = (pendingAssignments.force()
                        ? pendingAssignments.nodes().stream()
                        : Stream.concat(stableAssignments.stream(), pendingAssignments.nodes().stream())
                )
                .noneMatch(assignment -> assignment.consistentId().equals(localNode().name()));

        if (shouldStopLocalServices) {
            return allOf(
                    clientUpdateFuture,
                    weakStopAndDestroyPartition(tablePartitionId, revision)
            );
        } else {
            return clientUpdateFuture;
        }
    }

    private CompletableFuture<Void> weakStopAndDestroyPartition(TablePartitionId tablePartitionId, long causalityToken) {
        return replicaMgr.weakStopReplica(
                tablePartitionId,
                WeakReplicaStopReason.EXCLUDED_FROM_ASSIGNMENTS,
                () -> stopAndDestroyPartition(tablePartitionId, causalityToken)
        );
    }

    private CompletableFuture<Void> stopAndDestroyPartition(TablePartitionId tablePartitionId, long causalityToken) {
        return tablesVv
                .get(causalityToken)
                .thenCompose(ignore -> {
                    TableImpl table = tables.get(tablePartitionId.tableId());

                    return stopPartition(tablePartitionId, table)
                            .thenComposeAsync(v -> destroyPartitionStorages(tablePartitionId, table), ioExecutor);
                });
    }

    /**
     * Stops all resources associated with a given partition, like replicas and partition trackers. Calls
     * {@link ReplicaManager#weakStopReplica} in order to change the replica state.
     *
     * @param tablePartitionId Partition ID.
     * @param table Table which this partition belongs to.
     * @return Future that will be completed after all resources have been closed.
     */
    private CompletableFuture<Void> stopPartitionForRestart(TablePartitionId tablePartitionId, TableImpl table) {
        return replicaMgr.weakStopReplica(tablePartitionId, WeakReplicaStopReason.RESTART, () -> stopPartition(tablePartitionId, table));
    }

    /**
     * Stops all resources associated with a given partition, like replicas and partition trackers.
     *
     * @param tablePartitionId Partition ID.
     * @param table Table which this partition belongs to.
     * @return Future that will be completed after all resources have been closed.
     */
    private CompletableFuture<Void> stopPartition(TablePartitionId tablePartitionId, TableImpl table) {
        if (table != null) {
            closePartitionTrackers(table.internalTable(), tablePartitionId.partitionId());
        }

        CompletableFuture<Boolean> stopReplicaFuture;

        try {
            stopReplicaFuture = replicaMgr.stopReplica(tablePartitionId);
        } catch (NodeStoppingException e) {
            // No-op.
            stopReplicaFuture = falseCompletedFuture();
        }

        return stopReplicaFuture
                .thenCompose(v -> mvGc.removeStorage(tablePartitionId));
    }

    private CompletableFuture<Void> destroyPartitionStorages(TablePartitionId tablePartitionId, TableImpl table) {
        // TODO: IGNITE-18703 Destroy raft log and meta
        if (table == null) {
            return nullCompletedFuture();
        }

        InternalTable internalTable = table.internalTable();

        int partitionId = tablePartitionId.partitionId();

        List<CompletableFuture<?>> destroyFutures = new ArrayList<>();

        if (internalTable.storage().getMvPartition(partitionId) != null) {
            destroyFutures.add(internalTable.storage().destroyPartition(partitionId));
        }

        if (internalTable.txStateStorage().getTxStateStorage(partitionId) != null) {
            destroyFutures.add(runAsync(() -> internalTable.txStateStorage().destroyTxStateStorage(partitionId), ioExecutor));
        }

        return allOf(destroyFutures.toArray(new CompletableFuture[]{}));
    }

    private static void closePartitionTrackers(InternalTable internalTable, int partitionId) {
        closeTracker(internalTable.getPartitionSafeTimeTracker(partitionId));

        closeTracker(internalTable.getPartitionStorageIndexTracker(partitionId));
    }

    private static void closeTracker(@Nullable PendingComparableValuesTracker<?, Void> tracker) {
        if (tracker != null) {
            tracker.close();
        }
    }

    private ClusterNode localNode() {
        return topologyService.localMember();
    }

    private static PartitionUpdateHandlers createPartitionUpdateHandlers(
            int partitionId,
            PartitionDataStorage partitionDataStorage,
            TableImpl table,
            PendingComparableValuesTracker<HybridTimestamp, Void> safeTimeTracker,
            StorageUpdateConfiguration storageUpdateConfig
    ) {
        TableIndexStoragesSupplier indexes = table.indexStorageAdapters(partitionId);

        IndexUpdateHandler indexUpdateHandler = new IndexUpdateHandler(indexes);

        GcUpdateHandler gcUpdateHandler = new GcUpdateHandler(partitionDataStorage, safeTimeTracker, indexUpdateHandler);

        StorageUpdateHandler storageUpdateHandler = new StorageUpdateHandler(
                partitionId,
                partitionDataStorage,
                indexUpdateHandler,
                storageUpdateConfig
        );

        return new PartitionUpdateHandlers(storageUpdateHandler, indexUpdateHandler, gcUpdateHandler);
    }

    /**
     * Returns a cached table instance if it exists, {@code null} otherwise. Can return a table that is being stopped.
     *
     * @param tableId Table id.
     */
    @Override
    public @Nullable TableViewInternal cachedTable(int tableId) {
        return tables.get(tableId);
    }

    /**
     * Returns a cached table instance if it exists, {@code null} otherwise. Can return a table that is being stopped.
     *
     * @param name Table name.
     */
    @TestOnly
    public @Nullable TableViewInternal cachedTable(String name) {
        return findTableImplByName(tables.values(), name);
    }

    private CatalogTableDescriptor getTableDescriptor(int tableId, int catalogVersion) {
        CatalogTableDescriptor tableDescriptor = catalogService.table(tableId, catalogVersion);

        assert tableDescriptor != null : "tableId=" + tableId + ", catalogVersion=" + catalogVersion;

        return tableDescriptor;
    }

    private CatalogZoneDescriptor getZoneDescriptor(CatalogTableDescriptor tableDescriptor, int catalogVersion) {
        CatalogZoneDescriptor zoneDescriptor = catalogService.zone(tableDescriptor.zoneId(), catalogVersion);

        assert zoneDescriptor != null :
                "tableId=" + tableDescriptor.id() + ", zoneId=" + tableDescriptor.zoneId() + ", catalogVersion=" + catalogVersion;

        return zoneDescriptor;
    }

    private static @Nullable TableImpl findTableImplByName(Collection<TableImpl> tables, String name) {
        return tables.stream().filter(table -> table.name().equals(name)).findAny().orElse(null);
    }

    private void startTables(long recoveryRevision, @Nullable HybridTimestamp lwm) {
        sharedTxStateStorage.start();

        int earliestCatalogVersion = catalogService.activeCatalogVersion(hybridTimestampToLong(lwm));
        int latestCatalogVersion = catalogService.latestCatalogVersion();

        var startedTables = new IntOpenHashSet();
        var startTableFutures = new ArrayList<CompletableFuture<?>>();

        for (int ver = latestCatalogVersion; ver >= earliestCatalogVersion; ver--) {
            int ver0 = ver;
            catalogService.tables(ver).stream()
                    .filter(tbl -> startedTables.add(tbl.id()))
                    .forEach(tableDescriptor -> startTableFutures.add(createTableLocally(recoveryRevision, ver0, tableDescriptor, true)));
        }

        // Forces you to wait until recovery is complete before the metastore watches is deployed to avoid races with catalog listeners.
        startVv.update(recoveryRevision, (unused, throwable) -> allOf(startTableFutures.toArray(CompletableFuture[]::new)))
                .whenComplete((unused, throwable) -> {
                    if (throwable != null) {
                        LOG.error("Error starting tables", throwable);
                    } else {
                        LOG.debug("Tables started successfully");
                    }
                });
    }

    /**
     * Returns the future that will complete when, either the future from the argument or {@link #stopManagerFuture} will complete,
     * successfully or exceptionally. Allows to protect from getting stuck at {@link IgniteComponent#stopAsync(ComponentContext)}
     * when someone is blocked (by using {@link #busyLock}) for a long time.
     *
     * @param future Future.
     */
    private <T> CompletableFuture<T> orStopManagerFuture(CompletableFuture<T> future) {
        if (future.isDone()) {
            return future;
        }

        return anyOf(future, stopManagerFuture).thenApply(o -> (T) o);
    }

    /** Internal event. */
    private static class DestroyTableEvent {
        final int catalogVersion;
        final int tableId;

        DestroyTableEvent(int catalogVersion, int tableId) {
            this.catalogVersion = catalogVersion;
            this.tableId = tableId;
        }

        public int catalogVersion() {
            return catalogVersion;
        }

        public int tableId() {
            return tableId;
        }
    }

    private void cleanUpResourcesForDroppedTablesOnRecoveryBusy() {
        // TODO: IGNITE-20384 Clean up abandoned resources for dropped zones from vault and metastore
        for (DroppedTableInfo droppedTableInfo : droppedTables(catalogService, lowWatermark.getLowWatermark())) {
            int catalogVersion = droppedTableInfo.tableRemovalCatalogVersion() - 1;

            CatalogTableDescriptor tableDescriptor = catalogService.table(droppedTableInfo.tableId(), catalogVersion);

            assert tableDescriptor != null : "tableId=" + droppedTableInfo.tableId() + ", catalogVersion=" + catalogVersion;

            destroyTableStorageOnRecoveryBusy(tableDescriptor);
        }
    }

    private void destroyTableStorageOnRecoveryBusy(CatalogTableDescriptor tableDescriptor) {
        StorageEngine engine = dataStorageMgr.engineByStorageProfile(tableDescriptor.storageProfile());

        assert engine != null : "tableId=" + tableDescriptor.id() + ", storageProfile=" + tableDescriptor.storageProfile();

        engine.dropMvTable(tableDescriptor.id());
    }

    private synchronized ScheduledExecutorService streamerFlushExecutor() {
        if (!busyLock.enterBusy()) {
            throw new IgniteException(new NodeStoppingException());
        }

        try {
            if (streamerFlushExecutor == null) {
                streamerFlushExecutor = Executors.newSingleThreadScheduledExecutor(
                        IgniteThreadFactory.create(nodeName, "streamer-flush-executor", LOG, STORAGE_WRITE));
            }

            return streamerFlushExecutor;
        } finally {
            busyLock.leaveBusy();
        }
    }

    /**
     * Restarts the table partition including the replica and raft node.
     *
     * @param tablePartitionId Table partition that needs to be restarted.
     * @param revision Metastore revision.
     * @return Operation future.
     */
    public CompletableFuture<Void> restartPartition(TablePartitionId tablePartitionId, long revision) {
        return inBusyLockAsync(busyLock, () -> tablesVv.get(revision).thenComposeAsync(unused -> inBusyLockAsync(busyLock, () -> {
            TableImpl table = tables.get(tablePartitionId.tableId());

            return stopPartitionForRestart(tablePartitionId, table).thenComposeAsync(unused1 -> {
                Assignments stableAssignments = stableAssignments(tablePartitionId, revision);

                assert stableAssignments != null : "tablePartitionId=" + tablePartitionId + ", revision=" + revision;

                int zoneId = getTableDescriptor(tablePartitionId.tableId(), catalogService.latestCatalogVersion()).zoneId();

                return startPartitionAndStartClient(table, tablePartitionId.partitionId(), stableAssignments, null, zoneId, false);
            }, ioExecutor);
        }), ioExecutor));
    }

    private @Nullable Assignments stableAssignments(TablePartitionId tablePartitionId, long revision) {
        Entry entry = metaStorageMgr.getLocally(stablePartAssignmentsKey(tablePartitionId), revision);

        return Assignments.fromBytes(entry.value());
    }
}<|MERGE_RESOLUTION|>--- conflicted
+++ resolved
@@ -877,22 +877,7 @@
             int zoneId,
             boolean isRecovery
     ) {
-<<<<<<< HEAD
-        PeersAndLearners realConfiguration = configurationFromAssignments(assignments.nodes());
-=======
-        CompletableFuture<Void> resultFuture = new CompletableFuture<>();
-
-        int tableId = table.tableId();
-
-        InternalTable internalTbl = table.internalTable();
-
-        Assignment localMemberAssignment = assignments.nodes().stream()
-                .filter(a -> a.consistentId().equals(localNode().name()))
-                .findAny()
-                .orElse(null);
-
         PeersAndLearners realConfiguration = fromAssignments(assignments.nodes());
->>>>>>> 87e2db85
         PeersAndLearners newConfiguration = nonStableNodeAssignments == null
                 ? realConfiguration : fromAssignments(nonStableNodeAssignments.nodes());
 
@@ -942,7 +927,6 @@
             return nullCompletedFuture();
         }
 
-<<<<<<< HEAD
         CompletableFuture<Boolean> shouldStartGroupFut = isRecovery
                 ? partitionReplicatorNodeRecovery.initiateGroupReentryIfNeeded(
                         replicaGrpId,
@@ -952,12 +936,17 @@
                 )
                 : trueCompletedFuture();
 
-        return shouldStartGroupFut
-                .thenComposeAsync(startGroup -> inBusyLock(busyLock, () -> {
-                    // (1) if partitionReplicatorNodeRecovery#initiateGroupReentryIfNeeded fails => do start nothing
-                    if (!startGroup) {
-                        return falseCompletedFuture();
-                    }
+            Assignments forcedAssignments = nonStableNodeAssignments != null && nonStableNodeAssignments.force()
+                    ? nonStableNodeAssignments
+                    : null;
+
+            return replicaMgr.weakStartReplica(
+                    replicaGrpId,
+                    () -> shouldStartGroupFut.thenComposeAsync(startGroup -> inBusyLock(busyLock, () -> {
+                        // (1) if partitionReplicatorNodeRecovery#initiateGroupReentryIfNeeded fails => do start nothing
+                        if (!startGroup) {
+                            return falseCompletedFuture();
+                        }
 
                     // (2) if replica already started => check force reset and finish the process
                     if (replicaMgr.isReplicaStarted(replicaGrpId)) {
@@ -1000,81 +989,6 @@
                     Consumer<RaftGroupService> updateTableRaftService = (raftClient) -> ((InternalTableImpl) internalTable)
                             .tableRaftService()
                             .updateInternalTableRaftGroupService(partId, raftClient);
-=======
-            Assignments forcedAssignments = nonStableNodeAssignments != null && nonStableNodeAssignments.force()
-                    ? nonStableNodeAssignments
-                    : null;
-
-            startGroupFut = replicaMgr.weakStartReplica(
-                    replicaGrpId,
-                    () -> shouldStartGroupFut.thenComposeAsync(startGroup -> inBusyLock(busyLock, () -> {
-                        // (1) if partitionReplicatorNodeRecovery#shouldStartGroup fails -> do start nothing
-                        if (!startGroup) {
-                            return falseCompletedFuture();
-                        }
-
-                        // (2) Otherwise let's start replica manually
-                        InternalTable internalTable = table.internalTable();
-
-                        RaftGroupListener raftGroupListener = new PartitionListener(
-                                txManager,
-                                partitionDataStorage,
-                                partitionUpdateHandlers.storageUpdateHandler,
-                                partitionStorages.getTxStateStorage(),
-                                safeTimeTracker,
-                                storageIndexTracker,
-                                catalogService,
-                                table.schemaView(),
-                                clockService
-                        );
-
-                        SnapshotStorageFactory snapshotStorageFactory = createSnapshotStorageFactory(replicaGrpId,
-                                partitionUpdateHandlers, internalTable);
-
-                        Function<RaftGroupService, ReplicaListener> createListener = (raftClient) -> createReplicaListener(
-                                replicaGrpId,
-                                table,
-                                safeTimeTracker,
-                                partitionStorages.getMvPartitionStorage(),
-                                partitionStorages.getTxStateStorage(),
-                                partitionUpdateHandlers,
-                                raftClient);
-
-                        RaftGroupEventsListener raftGroupEventsListener = createRaftGroupEventsListener(zoneId, replicaGrpId);
-
-                        MvTableStorage mvTableStorage = internalTable.storage();
-
-                        try {
-                            var ret = replicaMgr.startReplica(
-                                    raftGroupEventsListener,
-                                    raftGroupListener,
-                                    mvTableStorage.isVolatile(),
-                                    snapshotStorageFactory,
-                                    updateTableRaftService,
-                                    createListener,
-                                    storageIndexTracker,
-                                    replicaGrpId,
-                                    newConfiguration);
-                            return ret;
-                        } catch (NodeStoppingException e) {
-                            throw new AssertionError("Loza was stopped before Table manager", e);
-                        }
-                    }), ioExecutor),
-                    forcedAssignments
-            );
-        } else {
-            // TODO: will be removed after https://issues.apache.org/jira/browse/IGNITE-22315
-            // (4) in case if node not in the assignments
-            startGroupFut = falseCompletedFuture();
-        }
-
-        startGroupFut
-                // TODO: the stage will be removed after https://issues.apache.org/jira/browse/IGNITE-22315
-                .thenComposeAsync(isReplicaStarted -> inBusyLock(busyLock, () -> {
-                    if (isReplicaStarted) {
-                        return nullCompletedFuture();
-                    }
->>>>>>> 87e2db85
 
                     try {
                         return replicaMgr.startReplica(
@@ -1099,7 +1013,8 @@
                         throw new CompletionException(ex);
                     }
                     return null;
-                });
+                }),
+                forcedAssignments);
     }
 
     private boolean shouldStartRaftListeners(Assignments assignments, @Nullable Assignments nonStableNodeAssignments) {
