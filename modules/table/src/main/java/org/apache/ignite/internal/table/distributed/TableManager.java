/*
 * Licensed to the Apache Software Foundation (ASF) under one or more
 * contributor license agreements.  See the NOTICE file distributed with
 * this work for additional information regarding copyright ownership.
 * The ASF licenses this file to You under the Apache License, Version 2.0
 * (the "License"); you may not use this file except in compliance with
 * the License.  You may obtain a copy of the License at
 *
 *      http://www.apache.org/licenses/LICENSE-2.0
 *
 * Unless required by applicable law or agreed to in writing, software
 * distributed under the License is distributed on an "AS IS" BASIS,
 * WITHOUT WARRANTIES OR CONDITIONS OF ANY KIND, either express or implied.
 * See the License for the specific language governing permissions and
 * limitations under the License.
 */

package org.apache.ignite.internal.table.distributed;

import java.nio.charset.StandardCharsets;
import java.util.ArrayList;
import java.util.Arrays;
import java.util.Collections;
import java.util.HashMap;
import java.util.List;
import java.util.Map;
import java.util.Set;
import java.util.UUID;
import java.util.concurrent.CompletableFuture;
import java.util.concurrent.ConcurrentHashMap;
import java.util.concurrent.ExecutionException;
import java.util.function.Consumer;
import java.util.stream.Collectors;
import org.apache.ignite.configuration.internal.ConfigurationManager;
import org.apache.ignite.configuration.internal.util.ConfigurationUtil;
import org.apache.ignite.configuration.schemas.table.TableChange;
import org.apache.ignite.configuration.schemas.table.TableView;
import org.apache.ignite.configuration.schemas.table.TablesConfiguration;
import org.apache.ignite.configuration.tree.NamedListView;
import org.apache.ignite.internal.affinity.AffinityManager;
import org.apache.ignite.internal.affinity.event.AffinityEvent;
import org.apache.ignite.internal.affinity.event.AffinityEventParameters;
import org.apache.ignite.internal.manager.EventListener;
import org.apache.ignite.internal.manager.ListenerRemovedException;
import org.apache.ignite.internal.manager.Producer;
import org.apache.ignite.internal.metastorage.MetaStorageManager;
import org.apache.ignite.internal.metastorage.client.Conditions;
<<<<<<< HEAD
=======
import org.apache.ignite.internal.metastorage.client.Entry;
>>>>>>> 9d631e1f
import org.apache.ignite.internal.metastorage.client.Operations;
import org.apache.ignite.internal.raft.Loza;
import org.apache.ignite.internal.schema.SchemaManager;
import org.apache.ignite.internal.schema.SchemaRegistry;
import org.apache.ignite.internal.schema.event.SchemaEvent;
import org.apache.ignite.internal.schema.event.SchemaEventParameters;
import org.apache.ignite.internal.table.TableImpl;
import org.apache.ignite.internal.table.distributed.raft.PartitionListener;
import org.apache.ignite.internal.table.distributed.storage.InternalTableImpl;
import org.apache.ignite.internal.table.event.TableEvent;
import org.apache.ignite.internal.table.event.TableEventParameters;
import org.apache.ignite.internal.util.Cursor;
import org.apache.ignite.internal.vault.VaultManager;
import org.apache.ignite.lang.ByteArray;
import org.apache.ignite.lang.IgniteBiTuple;
import org.apache.ignite.lang.IgniteLogger;
import org.apache.ignite.network.ClusterNode;
import org.apache.ignite.raft.client.service.RaftGroupService;
import org.apache.ignite.table.Table;
import org.apache.ignite.table.manager.IgniteTables;
import org.jetbrains.annotations.NotNull;
import org.jetbrains.annotations.Nullable;

/**
 * Table manager.
 */
public class TableManager extends Producer<TableEvent, TableEventParameters> implements IgniteTables {
    /** The logger. */
    private static final IgniteLogger LOG = IgniteLogger.forClass(TableManager.class);

    /** Internal prefix for the metasorage. */
    private static final String INTERNAL_PREFIX = "internal.tables.";

    /** Public prefix for metastorage. */
    private static final String PUBLIC_PREFIX = "dst-cfg.table.tables.";

    /** Meta storage service. */
    private final MetaStorageManager metaStorageMgr;

    /** Configuration manager. */
    private final ConfigurationManager configurationMgr;

    /** Raft manmager. */
    private final Loza raftMgr;

    /** Schema manager. */
    private final SchemaManager schemaMgr;

    /** Affinity manager. */
    private final AffinityManager affMgr;

    /** Tables. */
    private final Map<String, TableImpl> tables = new ConcurrentHashMap<>();

    /**
     * Creates a new table manager.
     *
     * @param configurationMgr Configuration manager.
     * @param metaStorageMgr Meta storage manager.
     * @param schemaMgr Schema manager.
     * @param affMgr Affinity manager.
     * @param raftMgr Raft manager.
     * @param vaultManager Vault manager.
     */
    public TableManager(
        ConfigurationManager configurationMgr,
        MetaStorageManager metaStorageMgr,
        SchemaManager schemaMgr,
        AffinityManager affMgr,
        Loza raftMgr,
        VaultManager vaultManager
    ) {
        this.configurationMgr = configurationMgr;
        this.metaStorageMgr = metaStorageMgr;
        this.affMgr = affMgr;
        this.raftMgr = raftMgr;
        this.schemaMgr = schemaMgr;

        listenForTableChange();
    }

    /**
     * Creates local structures for a table.
     *
     * @param name Table name.
     * @param tblId Table id.
     * @param assignment Affinity assignment.
     * @param schemaReg Schema registry for the table.
     */
    private void createTableLocally(
        String name,
        UUID tblId,
        List<List<ClusterNode>> assignment,
        SchemaRegistry schemaReg
    ) {
        int partitions = assignment.size();

        HashMap<Integer, RaftGroupService> partitionMap = new HashMap<>(partitions);

        for (int p = 0; p < partitions; p++) {
            partitionMap.put(p, raftMgr.startRaftGroup(
                raftGroupName(tblId, p),
                assignment.get(p),
                new PartitionListener()
            ));
        }

        InternalTableImpl internalTable = new InternalTableImpl(name, tblId, partitionMap, partitions);

        var table = new TableImpl(internalTable, schemaReg);

        tables.put(name, table);

        onEvent(TableEvent.CREATE, new TableEventParameters(table), null);
    }

    /**
     * Drops local structures for a table.
     *
     * @param name Table name.
     * @param tblId Table id.
     * @param assignment Affinity assignment.
     */
    private void dropTableLocally(String name, UUID tblId, List<List<ClusterNode>> assignment) {
        int partitions = assignment.size();

        for (int p = 0; p < partitions; p++)
            raftMgr.stopRaftGroup(raftGroupName(tblId, p), assignment.get(p));

        TableImpl table = tables.get(name);

        assert table != null : "There is no table with the name specified [name=" + name + ']';

        onEvent(TableEvent.DROP, new TableEventParameters(table), null);
    }

    /**
     * Compounds a RAFT group unique name.
     *
     * @param tableId Table identifier.
     * @param partition Muber of table partition.
     * @return A RAFT group name.
     */
    @NotNull private String raftGroupName(UUID tableId, int partition) {
        return tableId + "_part_" + partition;
    }

    /**
     * Listens on a drop or create table.
     */
    private void listenForTableChange() {
        //TODO: IGNITE-14652 Change a metastorage update in listeners to multi-invoke
        configurationMgr.configurationRegistry().getConfiguration(TablesConfiguration.KEY).tables().listen(ctx -> {
            Set<String> tablesToStart = (ctx.newValue() == null || ctx.newValue().namedListKeys() == null) ?
                Collections.emptySet() :
                ctx.newValue().namedListKeys().stream().filter(t -> !ctx.oldValue().namedListKeys().contains(t)).collect(Collectors.toSet());

            Set<String> tablesToStop = (ctx.oldValue() == null || ctx.oldValue().namedListKeys() == null) ?
                Collections.emptySet() :
                ctx.oldValue().namedListKeys().stream().filter(t -> !ctx.newValue().namedListKeys().contains(t)).collect(Collectors.toSet());

            List<CompletableFuture<Boolean>> futs = new ArrayList<>();

            final Set<String> schemaChanged =
                (ctx.oldValue() != null && ctx.oldValue().namedListKeys() != null && ctx.newValue() != null && ctx.newValue().namedListKeys() != null) ?
                    ctx.oldValue().namedListKeys().stream()
                        .filter(tblName -> ctx.newValue().namedListKeys().contains(tblName)) // Filter changed tables.
                        .filter(tblName -> {
                            final TableView newTbl = ctx.newValue().get(tblName);
                            final TableView oldTbl = ctx.oldValue().get(tblName);

                            assert newTbl.columns().namedListKeys() != null && oldTbl.columns().namedListKeys() != null;

                            return newTbl.columns().namedListKeys().stream().anyMatch(c -> !oldTbl.columns().namedListKeys().contains(c)) ||
                                oldTbl.columns().namedListKeys().stream().anyMatch(c -> !newTbl.columns().namedListKeys().contains(c));
                        }).collect(Collectors.toSet()) :
                    Collections.emptySet();

            if (!tablesToStart.isEmpty())
                futs.addAll(startTables(tablesToStart, ctx.storageRevision(), ctx.newValue()));

            if (!schemaChanged.isEmpty())
                futs.addAll(changeSchema(schemaChanged));

            if (!tablesToStop.isEmpty())
                futs.addAll(stopTables(tablesToStop));

<<<<<<< HEAD
            return CompletableFuture.allOf(futs.toArray(CompletableFuture[]::new));
        });
    }
=======
                        onEvent(TableEvent.CREATE, new TableEventParameters(tblId, tblName), e);
>>>>>>> 9d631e1f

    /**
     * Start tables routine.
     *
     * @param tbls Tables to start.
     * @param rev Metastore revision.
     * @param cfgs Table configurations.
     * @return Table creation futures.
     */
    private List<CompletableFuture<Boolean>> startTables(Set<String> tbls, long rev, NamedListView<TableView> cfgs) {
        boolean hasMetastorageLocally = metaStorageMgr.hasMetastorageLocally(configurationMgr);

        List<CompletableFuture<Boolean>> futs = new ArrayList<>();

        for (String tblName : tbls) {
            TableView tableView = cfgs.get(tblName);

            UUID tblId = new UUID(rev, 0L);

            if (hasMetastorageLocally) {
                var key = new ByteArray(INTERNAL_PREFIX + tblId);
                futs.add(metaStorageMgr.invoke(
                    Conditions.notExists(key),
                    Operations.put(key, tableView.name().getBytes(StandardCharsets.UTF_8)),
                    Operations.noop())
                    .thenCompose(res -> schemaMgr.initSchemaForTable(tblId, tableView.name()))
                    .thenCompose(res -> affMgr.calculateAssignments(tblId, tableView.name())));
            }

            final CompletableFuture<AffinityEventParameters> affinityReadyFut = new CompletableFuture<>();
            final CompletableFuture<SchemaEventParameters> schemaReadyFut = new CompletableFuture<>();

            CompletableFuture.allOf(affinityReadyFut, schemaReadyFut)
                .exceptionally(e -> {
                    LOG.error("Failed to create a new table [name=" + tblName + ", id=" + tblId + ']', e);

                    onEvent(TableEvent.CREATE, new TableEventParameters(
                        tblId,
                        tblName,
                        null,
                        null
                    ), e);

                    return null;
                })
                .thenRun(() -> createTableLocally(
                    tblName,
                    tblId,
                    affinityReadyFut.join().assignment(),
                    schemaReadyFut.join().schemaRegistry()
                ));

            affMgr.listen(AffinityEvent.CALCULATED, (parameters, e) -> {
                if (!tblId.equals(parameters.tableId()))
                    return false;

                if (e == null)
                    affinityReadyFut.complete(parameters);
                else
                    affinityReadyFut.completeExceptionally(e);

<<<<<<< HEAD
                return true;
            });

            schemaMgr.listen(SchemaEvent.INITIALIZED, (parameters, e) -> {
                if (!tblId.equals(parameters.tableId()) && parameters.schemaRegistry().lastSchemaVersion() >= 1)
                    return false;

                if (e == null)
                    schemaReadyFut.complete(parameters);
                else
                    schemaReadyFut.completeExceptionally(e);

                return true;
            });
        }

        return futs;
    }

    /**
     * Drop tables routine.
     *
     * @param tbls Tables to drop.
     * @return Table drop futures.
     */
    private List<CompletableFuture<Boolean>> stopTables(Set<String> tbls) {
        boolean hasMetastorageLocally = metaStorageMgr.hasMetastorageLocally(configurationMgr);
=======
                affMgr.listen(AffinityEvent.CALCULATED, new EventListener<AffinityEventParameters>() {
                    @Override public boolean notify(@NotNull AffinityEventParameters parameters, @Nullable Throwable e) {
                        if (!tblId.equals(parameters.tableId()))
                            return false;

                        if (e == null)
                            affinityReadyFut.complete(parameters);
                        else
                            affinityReadyFut.completeExceptionally(e);

                        return true;
                    }

                    @Override public void remove(@NotNull Throwable e) {
                        affinityReadyFut.completeExceptionally(e);
                    }
                });

                schemaMgr.listen(SchemaEvent.INITIALIZED, new EventListener<SchemaEventParameters>() {
                    @Override public boolean notify(@NotNull SchemaEventParameters parameters, @Nullable Throwable e) {
                        if (!tblId.equals(parameters.tableId()))
                            return false;

                        if (e == null)
                            schemaReadyFut.complete(parameters);
                        else
                            schemaReadyFut.completeExceptionally(e);

                        return true;
                    }

                    @Override public void remove(@NotNull Throwable e) {
                        schemaReadyFut.completeExceptionally(e);
                    }
                });
            }
>>>>>>> 9d631e1f

        List<CompletableFuture<Boolean>> futs = new ArrayList<>();

        for (String tblName : tbls) {
            TableImpl t = tables.get(tblName);

            UUID tblId = t.internalTable().tableId();

<<<<<<< HEAD
            if (hasMetastorageLocally) {
                var key = new ByteArray(INTERNAL_PREFIX + tblId);
=======
                UUID tblId = t.tableId();
>>>>>>> 9d631e1f

                futs.add(affMgr.removeAssignment(tblId)
                    .thenCompose(res -> schemaMgr.unregisterSchemas(tblId))
                    .thenCompose(res ->
                        metaStorageMgr.invoke(Conditions.exists(key),
                            Operations.remove(key),
                            Operations.noop())));
            }

            affMgr.listen(AffinityEvent.REMOVED, (parameters, e) -> {
                if (!tblId.equals(parameters.tableId()))
                    return false;

                if (e == null)
                    dropTableLocally(tblName, tblId, parameters.assignment());
                else {
                    LOG.error("Failed to drop a table [name=" + tblName + ", id=" + tblId + ']', e);

                    onEvent(TableEvent.DROP, new TableEventParameters(
                        tblId,
                        tblName,
                        null,
                        null
                    ), e);
                }

<<<<<<< HEAD
                return true;
            });
        }
=======
                affMgr.listen(AffinityEvent.REMOVED, new EventListener<AffinityEventParameters>() {
                    @Override public boolean notify(@NotNull AffinityEventParameters parameters, @Nullable Throwable e) {
                        if (!tblId.equals(parameters.tableId()))
                            return false;

                        if (e == null)
                            dropTableLocally(tblName, tblId, parameters.assignment());
                        else
                            onEvent(TableEvent.DROP, new TableEventParameters(tblId, tblName), e);

                        return true;
                    }

                    @Override public void remove(@NotNull Throwable e) {
                        onEvent(TableEvent.DROP, new TableEventParameters(tblId, tblName), e);
                    }
                });
            }
>>>>>>> 9d631e1f

        return futs;
    }

    /**
     * Start tables routine.
     *
     * @param tbls Tables to start.
     * @return Table creation futures.
     */
    private List<CompletableFuture<Boolean>> changeSchema(Set<String> tbls) {
        boolean hasMetastorageLocally = metaStorageMgr.hasMetastorageLocally(configurationMgr);

        List<CompletableFuture<Boolean>> futs = new ArrayList<>();

        for (String tblName : tbls) {
            TableImpl tbl = tables.get(tblName);

            UUID tblId = tbl.internalTable().tableId();

            final int ver = tbl.schemaView().lastSchemaVersion() + 1;

            if (hasMetastorageLocally)
                futs.add(schemaMgr.updateSchemaForTable(tblId, tblName));

            final CompletableFuture<SchemaEventParameters> schemaReadyFut = new CompletableFuture<>();

            CompletableFuture.allOf(schemaReadyFut)
                .exceptionally(e -> {
                    LOG.error("Failed to upgrade schema for a table [name=" + tblName + ", id=" + tblId + ']', e);

                    onEvent(TableEvent.ALTER, new TableEventParameters(
                        tblId,
                        tblName,
                        null,
                        null
                    ), e);

                    return null;
                })
                .thenRun(() -> onEvent(
                    TableEvent.ALTER,
                    new TableEventParameters(
                        tblId,
                        tblName,
                        schemaReadyFut.join().schemaRegistry(),
                        tbl.internalTable()),
                    null
                ));

            schemaMgr.listen(SchemaEvent.CHANGED, (parameters, e) -> {
                if (!tblId.equals(parameters.tableId()) && parameters.schemaRegistry().lastSchemaVersion() < ver)
                    return false;

                if (e == null)
                    schemaReadyFut.complete(parameters);
                else
                    schemaReadyFut.completeExceptionally(e);

                return true;
            });
        }

        return futs;
    }

    /** {@inheritDoc} */
    @Override public Table createTable(String name, Consumer<TableChange> tableInitChange) {
        CompletableFuture<Table> tblFut = new CompletableFuture<>();

        listen(TableEvent.CREATE, new EventListener<TableEventParameters>() {
            @Override public boolean notify(@NotNull TableEventParameters parameters, @Nullable Throwable e) {
                String tableName = parameters.tableName();

                if (!name.equals(tableName))
                    return false;

                if (e == null)
                    tblFut.complete(parameters.table());
                else
                    tblFut.completeExceptionally(e);

                return true;
            }

            @Override public void remove(@NotNull Throwable e) {
                tblFut.completeExceptionally(e);
            }
        });

        try {
            configurationMgr.configurationRegistry()
                .getConfiguration(TablesConfiguration.KEY).tables().change(change ->
                change.create(name, tableInitChange)).get();
        }
        catch (InterruptedException | ExecutionException e) {
            LOG.error("Table wasn't created [name=" + name + ']', e);

            tblFut.completeExceptionally(e);
        }

        return tblFut.join();
    }

    /** {@inheritDoc} */
    @Override public void alterTable(String name, Consumer<TableChange> tableChange) {
        CompletableFuture<Void> tblFut = new CompletableFuture<>();

        listen(TableEvent.ALTER, (params, e) -> {
            String tableName = params.tableName();

            if (!name.equals(tableName))
                return false;

            if (e == null) {
                tblFut.complete(null);
            }
            else
                tblFut.completeExceptionally(e);

            return true;
        });

        try {
            configurationMgr.configurationRegistry()
                .getConfiguration(TablesConfiguration.KEY).tables().change(change ->
                change.update(name, tableChange)).get();
        }
        catch (InterruptedException | ExecutionException e) {
            LOG.error("Table wasn't created [name=" + name + ']', e);

            tblFut.completeExceptionally(e);
        }

        tblFut.join();
    }

    /** {@inheritDoc} */
    @Override public void dropTable(String name) {
        CompletableFuture<Void> dropTblFut = new CompletableFuture<>();

        listen(TableEvent.DROP, new EventListener<TableEventParameters>() {
            @Override public boolean notify(@NotNull TableEventParameters parameters, @Nullable Throwable e) {
                String tableName = parameters.tableName();

                if (!name.equals(tableName))
                    return false;

                if (e == null) {
                    Table droppedTable = tables.remove(tableName);

                    assert droppedTable != null;

                    dropTblFut.complete(null);
                }
                else
                    dropTblFut.completeExceptionally(e);

                return true;
            }

            @Override public void remove(@NotNull Throwable e) {
                dropTblFut.completeExceptionally(e);
            }
        });

        try {
            configurationMgr
                .configurationRegistry()
                .getConfiguration(TablesConfiguration.KEY)
                .tables()
                .change(change -> change.delete(name)).get();
        }
        catch (InterruptedException | ExecutionException e) {
            LOG.error("Table wasn't dropped [name=" + name + ']', e);

            dropTblFut.completeExceptionally(e);
        }

        dropTblFut.join();
    }

    /** {@inheritDoc} */
    @Override public List<Table> tables() {
        ArrayList<Table> tables = new ArrayList<>();

        for (String tblName : tableNamesConfigured()) {
            Table tbl = table(tblName, false);

            if (tbl != null)
                tables.add(tbl);
        }

        return tables;
    }

    /**
     * Collects a set of table names from the distributed configuration storage.
     *
     * @return A set of table names.
     */
    private HashSet<String> tableNamesConfigured() {
        IgniteBiTuple<ByteArray, ByteArray> range = toRange(new ByteArray(PUBLIC_PREFIX));

        HashSet tableNames = new HashSet();

        try (Cursor<Entry> cursor = metaStorageMgr.range(range.get1(), range.get2())) {
            while (cursor.hasNext()) {
                Entry entry = cursor.next();

                String keyTail = entry.key().toString().substring(PUBLIC_PREFIX.length());

                int idx = -1;

                while ((idx = keyTail.indexOf('.', idx + 1)) > 0 && keyTail.charAt(idx - 1) == '\\');

                String tablName = keyTail.substring(0, idx);

                tableNames.add(ConfigurationUtil.unescape(tablName));
            }
        }
        catch (Exception e) {
            LOG.error("Can't get table names.", e);
        }

        return tableNames;
    }

    /** {@inheritDoc} */
    @Override public Table table(String name) {
        return table(name, true);
    }

    /**
     * Gets a table if it exists or {@code null} if it was not created or was removed before.
     *
     * @param name Table name.
     * @param checkConfiguration True when the method checks a configuration before tries to get a table,
     * false otherwise.
     * @return A table or {@code null} if table does not exist.
     */
    private Table table(String name, boolean checkConfiguration) {
        if (checkConfiguration && !isTableConfigured(name))
            return null;

        Table tbl = tables.get(name);

        if (tbl != null)
            return tbl;

        CompletableFuture<Table> getTblFut = new CompletableFuture<>();

        EventListener<TableEventParameters> clo = new EventListener<TableEventParameters>() {
            @Override public boolean notify(@NotNull TableEventParameters parameters, @Nullable Throwable e) {
                if (e instanceof ListenerRemovedException) {
                    getTblFut.completeExceptionally(e);

                    return true;
                }

                String tableName = parameters.tableName();

                if (!name.equals(tableName))
                    return false;

                if (e == null)
                    getTblFut.complete(parameters.table());
                else
                    getTblFut.completeExceptionally(e);

                return true;
            }

            @Override public void remove(@NotNull Throwable e) {
                getTblFut.completeExceptionally(e);
            }
        };

        listen(TableEvent.CREATE, clo);

        tbl = tables.get(name);

        if (tbl != null && getTblFut.complete(tbl) ||
            !isTableConfigured(name) && getTblFut.complete(null))
            removeListener(TableEvent.CREATE, clo);

        return getTblFut.join();
    }

    /**
     * Checks that the table is configured.
     *
     * @param name Table name.
     * @return True if table configured, false otherwise.
     */
    private boolean isTableConfigured(String name) {
        return metaStorageMgr.get(new ByteArray(PUBLIC_PREFIX + ConfigurationUtil.escape(name) + ".name")).join() != null;
    }

    /**
     * Transforms a prefix bytes to range.
     * This method should be replaced to direct call of range by prefix
     * in Meta storage manager when it will be implemented.
     * TODO: IGNITE-14799
     *
     * @param prefixKey Prefix bytes.
     * @return Tuple with left and right borders for range.
     */
    private IgniteBiTuple<ByteArray, ByteArray> toRange(ByteArray prefixKey) {
        var bytes = Arrays.copyOf(prefixKey.bytes(), prefixKey.bytes().length);

        if (bytes[bytes.length - 1] != Byte.MAX_VALUE)
            bytes[bytes.length - 1]++;
        else
            bytes = Arrays.copyOf(bytes, bytes.length + 1);

        return new IgniteBiTuple<>(prefixKey, new ByteArray(bytes));
    }
}<|MERGE_RESOLUTION|>--- conflicted
+++ resolved
@@ -45,10 +45,9 @@
 import org.apache.ignite.internal.manager.Producer;
 import org.apache.ignite.internal.metastorage.MetaStorageManager;
 import org.apache.ignite.internal.metastorage.client.Conditions;
-<<<<<<< HEAD
-=======
+import org.apache.ignite.internal.metastorage.client.Operations;
+import org.apache.ignite.internal.metastorage.client.Conditions;
 import org.apache.ignite.internal.metastorage.client.Entry;
->>>>>>> 9d631e1f
 import org.apache.ignite.internal.metastorage.client.Operations;
 import org.apache.ignite.internal.raft.Loza;
 import org.apache.ignite.internal.schema.SchemaManager;
@@ -236,13 +235,9 @@
             if (!tablesToStop.isEmpty())
                 futs.addAll(stopTables(tablesToStop));
 
-<<<<<<< HEAD
             return CompletableFuture.allOf(futs.toArray(CompletableFuture[]::new));
         });
     }
-=======
-                        onEvent(TableEvent.CREATE, new TableEventParameters(tblId, tblName), e);
->>>>>>> 9d631e1f
 
     /**
      * Start tables routine.
@@ -279,12 +274,7 @@
                 .exceptionally(e -> {
                     LOG.error("Failed to create a new table [name=" + tblName + ", id=" + tblId + ']', e);
 
-                    onEvent(TableEvent.CREATE, new TableEventParameters(
-                        tblId,
-                        tblName,
-                        null,
-                        null
-                    ), e);
+                    onEvent(TableEvent.CREATE, new TableEventParameters(tblId, tblName), e);
 
                     return null;
                 })
@@ -295,29 +285,40 @@
                     schemaReadyFut.join().schemaRegistry()
                 ));
 
-            affMgr.listen(AffinityEvent.CALCULATED, (parameters, e) -> {
-                if (!tblId.equals(parameters.tableId()))
-                    return false;
-
-                if (e == null)
-                    affinityReadyFut.complete(parameters);
-                else
+            affMgr.listen(AffinityEvent.CALCULATED, new EventListener<AffinityEventParameters>() {
+                @Override public boolean notify(@NotNull AffinityEventParameters parameters, @Nullable Throwable e) {
+                    if (!tblId.equals(parameters.tableId()))
+                        return false;
+
+                    if (e == null)
+                        affinityReadyFut.complete(parameters);
+                    else
+                        affinityReadyFut.completeExceptionally(e);
+
+                    return true;
+                }
+
+                @Override public void remove(@NotNull Throwable e) {
                     affinityReadyFut.completeExceptionally(e);
-
-<<<<<<< HEAD
-                return true;
+                }
             });
 
-            schemaMgr.listen(SchemaEvent.INITIALIZED, (parameters, e) -> {
-                if (!tblId.equals(parameters.tableId()) && parameters.schemaRegistry().lastSchemaVersion() >= 1)
-                    return false;
-
-                if (e == null)
-                    schemaReadyFut.complete(parameters);
-                else
+            schemaMgr.listen(SchemaEvent.INITIALIZED, new EventListener<SchemaEventParameters>() {
+                @Override public boolean notify(@NotNull SchemaEventParameters parameters, @Nullable Throwable e) {
+                    if (!tblId.equals(parameters.tableId()) && parameters.schemaRegistry().lastSchemaVersion() >= 1)
+                        return false;
+
+                    if (e == null)
+                        schemaReadyFut.complete(parameters);
+                    else
+                        schemaReadyFut.completeExceptionally(e);
+
+                    return true;
+                }
+
+                @Override public void remove(@NotNull Throwable e) {
                     schemaReadyFut.completeExceptionally(e);
-
-                return true;
+                }
             });
         }
 
@@ -332,58 +333,16 @@
      */
     private List<CompletableFuture<Boolean>> stopTables(Set<String> tbls) {
         boolean hasMetastorageLocally = metaStorageMgr.hasMetastorageLocally(configurationMgr);
-=======
-                affMgr.listen(AffinityEvent.CALCULATED, new EventListener<AffinityEventParameters>() {
-                    @Override public boolean notify(@NotNull AffinityEventParameters parameters, @Nullable Throwable e) {
-                        if (!tblId.equals(parameters.tableId()))
-                            return false;
-
-                        if (e == null)
-                            affinityReadyFut.complete(parameters);
-                        else
-                            affinityReadyFut.completeExceptionally(e);
-
-                        return true;
-                    }
-
-                    @Override public void remove(@NotNull Throwable e) {
-                        affinityReadyFut.completeExceptionally(e);
-                    }
-                });
-
-                schemaMgr.listen(SchemaEvent.INITIALIZED, new EventListener<SchemaEventParameters>() {
-                    @Override public boolean notify(@NotNull SchemaEventParameters parameters, @Nullable Throwable e) {
-                        if (!tblId.equals(parameters.tableId()))
-                            return false;
-
-                        if (e == null)
-                            schemaReadyFut.complete(parameters);
-                        else
-                            schemaReadyFut.completeExceptionally(e);
-
-                        return true;
-                    }
-
-                    @Override public void remove(@NotNull Throwable e) {
-                        schemaReadyFut.completeExceptionally(e);
-                    }
-                });
-            }
->>>>>>> 9d631e1f
 
         List<CompletableFuture<Boolean>> futs = new ArrayList<>();
 
         for (String tblName : tbls) {
             TableImpl t = tables.get(tblName);
 
-            UUID tblId = t.internalTable().tableId();
-
-<<<<<<< HEAD
+            UUID tblId = t.tableId();
+
             if (hasMetastorageLocally) {
                 var key = new ByteArray(INTERNAL_PREFIX + tblId);
-=======
-                UUID tblId = t.tableId();
->>>>>>> 9d631e1f
 
                 futs.add(affMgr.removeAssignment(tblId)
                     .thenCompose(res -> schemaMgr.unregisterSchemas(tblId))
@@ -393,47 +352,24 @@
                             Operations.noop())));
             }
 
-            affMgr.listen(AffinityEvent.REMOVED, (parameters, e) -> {
-                if (!tblId.equals(parameters.tableId()))
-                    return false;
-
-                if (e == null)
-                    dropTableLocally(tblName, tblId, parameters.assignment());
-                else {
-                    LOG.error("Failed to drop a table [name=" + tblName + ", id=" + tblId + ']', e);
-
-                    onEvent(TableEvent.DROP, new TableEventParameters(
-                        tblId,
-                        tblName,
-                        null,
-                        null
-                    ), e);
-                }
-
-<<<<<<< HEAD
-                return true;
+            affMgr.listen(AffinityEvent.REMOVED, new EventListener<AffinityEventParameters>() {
+                @Override public boolean notify(@NotNull AffinityEventParameters parameters, @Nullable Throwable e) {
+                    if (!tblId.equals(parameters.tableId()))
+                        return false;
+
+                    if (e == null)
+                        dropTableLocally(tblName, tblId, parameters.assignment());
+                    else
+                        onEvent(TableEvent.DROP, new TableEventParameters(tblId, tblName), e);
+
+                    return true;
+                }
+
+                @Override public void remove(@NotNull Throwable e) {
+                    onEvent(TableEvent.DROP, new TableEventParameters(tblId, tblName), e);
+                }
             });
         }
-=======
-                affMgr.listen(AffinityEvent.REMOVED, new EventListener<AffinityEventParameters>() {
-                    @Override public boolean notify(@NotNull AffinityEventParameters parameters, @Nullable Throwable e) {
-                        if (!tblId.equals(parameters.tableId()))
-                            return false;
-
-                        if (e == null)
-                            dropTableLocally(tblName, tblId, parameters.assignment());
-                        else
-                            onEvent(TableEvent.DROP, new TableEventParameters(tblId, tblName), e);
-
-                        return true;
-                    }
-
-                    @Override public void remove(@NotNull Throwable e) {
-                        onEvent(TableEvent.DROP, new TableEventParameters(tblId, tblName), e);
-                    }
-                });
-            }
->>>>>>> 9d631e1f
 
         return futs;
     }
@@ -648,7 +584,8 @@
 
                 int idx = -1;
 
-                while ((idx = keyTail.indexOf('.', idx + 1)) > 0 && keyTail.charAt(idx - 1) == '\\');
+                while ((idx = keyTail.indexOf('.', idx + 1)) > 0 && keyTail.charAt(idx - 1) == '\\')
+                    ;
 
                 String tablName = keyTail.substring(0, idx);
 
