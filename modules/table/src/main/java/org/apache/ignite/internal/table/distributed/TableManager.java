--- conflicted
+++ resolved
@@ -785,34 +785,20 @@
                     }
             );
         }).exceptionally(t -> {
-<<<<<<< HEAD
             TableAlreadyExistsException tableAlreadyExistsException = IgniteUtils.cause(t, TableAlreadyExistsException.class);
 
             if (tableAlreadyExistsException != null) {
-=======
-            Throwable ex = t.getCause();
-
-            if (ex instanceof TableAlreadyExistsException) {
->>>>>>> dde01f10
                 tableAsync(name, false).thenAccept(table -> {
                     if (!exceptionWhenExist) {
                         tblFut.complete(table);
                     }
 
-<<<<<<< HEAD
                     removeListener(TableEvent.CREATE, clo, new IgniteInternalCheckedException(tableAlreadyExistsException));
-=======
-                    removeListener(TableEvent.CREATE, clo, new IgniteInternalCheckedException(ex));
->>>>>>> dde01f10
                 });
             } else {
                 LOG.error(LoggerMessageHelper.format("Table wasn't created [name={}]", name), t);
 
-<<<<<<< HEAD
                 removeListener(TableEvent.CREATE, clo, new IgniteInternalCheckedException(t.getCause()));
-=======
-                removeListener(TableEvent.CREATE, clo, new IgniteInternalCheckedException(ex));
->>>>>>> dde01f10
             }
 
             return null;
