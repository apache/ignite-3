/*
 * Licensed to the Apache Software Foundation (ASF) under one or more
 * contributor license agreements. See the NOTICE file distributed with
 * this work for additional information regarding copyright ownership.
 * The ASF licenses this file to You under the Apache License, Version 2.0
 * (the "License"); you may not use this file except in compliance with
 * the License. You may obtain a copy of the License at
 *
 *      http://www.apache.org/licenses/LICENSE-2.0
 *
 * Unless required by applicable law or agreed to in writing, software
 * distributed under the License is distributed on an "AS IS" BASIS,
 * WITHOUT WARRANTIES OR CONDITIONS OF ANY KIND, either express or implied.
 * See the License for the specific language governing permissions and
 * limitations under the License.
 */

package org.apache.ignite.internal.table.distributed;

import static java.nio.charset.StandardCharsets.UTF_8;
import static java.util.Collections.emptySet;
import static java.util.Collections.unmodifiableMap;
import static java.util.concurrent.CompletableFuture.allOf;
import static java.util.concurrent.CompletableFuture.anyOf;
import static java.util.concurrent.CompletableFuture.completedFuture;
import static java.util.concurrent.CompletableFuture.failedFuture;
import static java.util.concurrent.CompletableFuture.runAsync;
import static java.util.concurrent.CompletableFuture.supplyAsync;
import static java.util.function.Function.identity;
import static java.util.stream.Collectors.toList;
import static java.util.stream.Collectors.toSet;
import static org.apache.ignite.internal.causality.IncrementalVersionedValue.dependingOn;
import static org.apache.ignite.internal.distributionzones.DistributionZonesUtil.findTablesByZoneId;
import static org.apache.ignite.internal.distributionzones.rebalance.RebalanceUtil.ASSIGNMENTS_SWITCH_REDUCE_PREFIX;
import static org.apache.ignite.internal.distributionzones.rebalance.RebalanceUtil.PENDING_ASSIGNMENTS_PREFIX;
import static org.apache.ignite.internal.distributionzones.rebalance.RebalanceUtil.STABLE_ASSIGNMENTS_PREFIX;
import static org.apache.ignite.internal.distributionzones.rebalance.RebalanceUtil.extractPartitionNumber;
import static org.apache.ignite.internal.distributionzones.rebalance.RebalanceUtil.extractTableId;
import static org.apache.ignite.internal.distributionzones.rebalance.RebalanceUtil.intersect;
import static org.apache.ignite.internal.distributionzones.rebalance.RebalanceUtil.partitionAssignmentsGetLocally;
import static org.apache.ignite.internal.distributionzones.rebalance.RebalanceUtil.pendingPartAssignmentsKey;
import static org.apache.ignite.internal.distributionzones.rebalance.RebalanceUtil.stablePartAssignmentsKey;
import static org.apache.ignite.internal.distributionzones.rebalance.RebalanceUtil.tableAssignmentsGetLocally;
import static org.apache.ignite.internal.distributionzones.rebalance.RebalanceUtil.tablesCounterKey;
import static org.apache.ignite.internal.distributionzones.rebalance.RebalanceUtil.union;
import static org.apache.ignite.internal.hlc.HybridTimestamp.hybridTimestampToLong;
import static org.apache.ignite.internal.metastorage.dsl.Conditions.notExists;
import static org.apache.ignite.internal.metastorage.dsl.Conditions.or;
import static org.apache.ignite.internal.metastorage.dsl.Conditions.revision;
import static org.apache.ignite.internal.metastorage.dsl.Conditions.value;
import static org.apache.ignite.internal.metastorage.dsl.Operations.ops;
import static org.apache.ignite.internal.metastorage.dsl.Operations.put;
import static org.apache.ignite.internal.metastorage.dsl.Statements.iif;
import static org.apache.ignite.internal.table.distributed.TableUtils.droppedTables;
import static org.apache.ignite.internal.table.distributed.index.IndexUtils.registerIndexesToTable;
import static org.apache.ignite.internal.thread.ThreadOperation.STORAGE_READ;
import static org.apache.ignite.internal.thread.ThreadOperation.STORAGE_WRITE;
import static org.apache.ignite.internal.tracing.TracingManager.span;
import static org.apache.ignite.internal.util.ByteUtils.toBytes;
import static org.apache.ignite.internal.util.CompletableFutures.emptyListCompletedFuture;
import static org.apache.ignite.internal.util.CompletableFutures.falseCompletedFuture;
import static org.apache.ignite.internal.util.CompletableFutures.nullCompletedFuture;
import static org.apache.ignite.internal.util.CompletableFutures.trueCompletedFuture;
import static org.apache.ignite.internal.util.ExceptionUtils.unwrapCause;
import static org.apache.ignite.internal.util.IgniteUtils.inBusyLock;
import static org.apache.ignite.internal.util.IgniteUtils.inBusyLockAsync;
import static org.apache.ignite.internal.util.IgniteUtils.shutdownAndAwaitTermination;
import static org.apache.ignite.lang.ErrorGroups.Common.INTERNAL_ERR;

import it.unimi.dsi.fastutil.ints.Int2ObjectOpenHashMap;
import it.unimi.dsi.fastutil.ints.IntOpenHashSet;
import java.nio.file.Path;
import java.util.ArrayList;
import java.util.Collection;
import java.util.Collections;
import java.util.HashSet;
import java.util.List;
import java.util.Map;
import java.util.Set;
import java.util.concurrent.CompletableFuture;
import java.util.concurrent.CompletionException;
import java.util.concurrent.ConcurrentHashMap;
import java.util.concurrent.ExecutionException;
import java.util.concurrent.Executor;
import java.util.concurrent.ExecutorService;
import java.util.concurrent.Executors;
import java.util.concurrent.LinkedBlockingQueue;
import java.util.concurrent.ScheduledExecutorService;
import java.util.concurrent.ThreadPoolExecutor;
import java.util.concurrent.TimeUnit;
import java.util.concurrent.TimeoutException;
import java.util.concurrent.atomic.AtomicBoolean;
import java.util.function.BiFunction;
import java.util.function.Consumer;
import java.util.function.Function;
import java.util.function.IntSupplier;
import java.util.function.LongFunction;
import java.util.function.Supplier;
import java.util.stream.IntStream;
import java.util.stream.Stream;
import org.apache.ignite.internal.affinity.AffinityUtils;
import org.apache.ignite.internal.affinity.Assignment;
import org.apache.ignite.internal.affinity.Assignments;
import org.apache.ignite.internal.catalog.CatalogService;
import org.apache.ignite.internal.catalog.descriptors.CatalogObjectDescriptor;
import org.apache.ignite.internal.catalog.descriptors.CatalogTableDescriptor;
import org.apache.ignite.internal.catalog.descriptors.CatalogZoneDescriptor;
import org.apache.ignite.internal.catalog.events.CatalogEvent;
import org.apache.ignite.internal.catalog.events.CreateTableEventParameters;
import org.apache.ignite.internal.catalog.events.DropTableEventParameters;
import org.apache.ignite.internal.catalog.events.RenameTableEventParameters;
import org.apache.ignite.internal.causality.CompletionListener;
import org.apache.ignite.internal.causality.IncrementalVersionedValue;
import org.apache.ignite.internal.close.ManuallyCloseable;
import org.apache.ignite.internal.distributionzones.DistributionZoneManager;
import org.apache.ignite.internal.distributionzones.rebalance.PartitionMover;
import org.apache.ignite.internal.distributionzones.rebalance.RebalanceRaftGroupEventsListener;
import org.apache.ignite.internal.distributionzones.rebalance.RebalanceUtil;
import org.apache.ignite.internal.event.EventListener;
import org.apache.ignite.internal.hlc.ClockService;
import org.apache.ignite.internal.hlc.HybridClock;
import org.apache.ignite.internal.hlc.HybridTimestamp;
import org.apache.ignite.internal.lang.ByteArray;
import org.apache.ignite.internal.lang.IgniteInternalException;
import org.apache.ignite.internal.lang.IgniteStringFormatter;
import org.apache.ignite.internal.lang.NodeStoppingException;
import org.apache.ignite.internal.logger.IgniteLogger;
import org.apache.ignite.internal.logger.Loggers;
import org.apache.ignite.internal.lowwatermark.LowWatermark;
import org.apache.ignite.internal.manager.IgniteComponent;
import org.apache.ignite.internal.marshaller.ReflectionMarshallersProvider;
import org.apache.ignite.internal.metastorage.Entry;
import org.apache.ignite.internal.metastorage.MetaStorageManager;
import org.apache.ignite.internal.metastorage.WatchEvent;
import org.apache.ignite.internal.metastorage.WatchListener;
import org.apache.ignite.internal.metastorage.dsl.Condition;
import org.apache.ignite.internal.metastorage.dsl.Operation;
import org.apache.ignite.internal.metastorage.dsl.SimpleCondition;
import org.apache.ignite.internal.network.MessagingService;
import org.apache.ignite.internal.network.serialization.MessageSerializationRegistry;
import org.apache.ignite.internal.placementdriver.PlacementDriver;
import org.apache.ignite.internal.raft.ExecutorInclinedRaftCommandRunner;
import org.apache.ignite.internal.raft.Loza;
import org.apache.ignite.internal.raft.Marshaller;
import org.apache.ignite.internal.raft.Peer;
import org.apache.ignite.internal.raft.PeersAndLearners;
import org.apache.ignite.internal.raft.RaftGroupEventsListener;
import org.apache.ignite.internal.raft.RaftManager;
import org.apache.ignite.internal.raft.RaftNodeId;
import org.apache.ignite.internal.raft.client.TopologyAwareRaftGroupService;
import org.apache.ignite.internal.raft.client.TopologyAwareRaftGroupServiceFactory;
import org.apache.ignite.internal.raft.server.RaftGroupOptions;
import org.apache.ignite.internal.raft.service.LeaderWithTerm;
import org.apache.ignite.internal.raft.service.RaftGroupListener;
import org.apache.ignite.internal.raft.service.RaftGroupService;
import org.apache.ignite.internal.raft.storage.impl.LogStorageFactoryCreator;
import org.apache.ignite.internal.replicator.ReplicaManager;
import org.apache.ignite.internal.replicator.ReplicaService;
import org.apache.ignite.internal.replicator.TablePartitionId;
import org.apache.ignite.internal.schema.SchemaManager;
import org.apache.ignite.internal.schema.SchemaRegistry;
import org.apache.ignite.internal.schema.configuration.GcConfiguration;
import org.apache.ignite.internal.schema.configuration.StorageUpdateConfiguration;
import org.apache.ignite.internal.storage.DataStorageManager;
import org.apache.ignite.internal.storage.MvPartitionStorage;
import org.apache.ignite.internal.storage.engine.MvTableStorage;
import org.apache.ignite.internal.storage.engine.StorageEngine;
import org.apache.ignite.internal.storage.engine.StorageTableDescriptor;
import org.apache.ignite.internal.table.IgniteTablesInternal;
import org.apache.ignite.internal.table.InternalTable;
import org.apache.ignite.internal.table.LongPriorityQueue;
import org.apache.ignite.internal.table.TableImpl;
import org.apache.ignite.internal.table.TableRaftService;
import org.apache.ignite.internal.table.TableViewInternal;
import org.apache.ignite.internal.table.distributed.gc.GcUpdateHandler;
import org.apache.ignite.internal.table.distributed.gc.MvGc;
import org.apache.ignite.internal.table.distributed.index.IndexUpdateHandler;
import org.apache.ignite.internal.table.distributed.raft.PartitionDataStorage;
import org.apache.ignite.internal.table.distributed.raft.PartitionListener;
import org.apache.ignite.internal.table.distributed.raft.snapshot.FullStateTransferIndexChooser;
import org.apache.ignite.internal.table.distributed.raft.snapshot.PartitionAccessImpl;
import org.apache.ignite.internal.table.distributed.raft.snapshot.PartitionKey;
import org.apache.ignite.internal.table.distributed.raft.snapshot.PartitionSnapshotStorageFactory;
import org.apache.ignite.internal.table.distributed.raft.snapshot.outgoing.OutgoingSnapshotsManager;
import org.apache.ignite.internal.table.distributed.raft.snapshot.outgoing.SnapshotAwarePartitionDataStorage;
import org.apache.ignite.internal.table.distributed.replicator.PartitionReplicaListener;
import org.apache.ignite.internal.table.distributed.replicator.TransactionStateResolver;
import org.apache.ignite.internal.table.distributed.schema.CatalogValidationSchemasSource;
import org.apache.ignite.internal.table.distributed.schema.ExecutorInclinedSchemaSyncService;
import org.apache.ignite.internal.table.distributed.schema.SchemaSyncService;
import org.apache.ignite.internal.table.distributed.schema.SchemaVersions;
import org.apache.ignite.internal.table.distributed.schema.SchemaVersionsImpl;
import org.apache.ignite.internal.table.distributed.schema.ThreadLocalPartitionCommandsMarshaller;
import org.apache.ignite.internal.table.distributed.storage.InternalTableImpl;
import org.apache.ignite.internal.table.distributed.storage.PartitionStorages;
import org.apache.ignite.internal.table.distributed.storage.TableRaftServiceImpl;
import org.apache.ignite.internal.table.distributed.wrappers.ExecutorInclinedPlacementDriver;
import org.apache.ignite.internal.thread.IgniteThreadFactory;
import org.apache.ignite.internal.thread.NamedThreadFactory;
<<<<<<< HEAD
import org.apache.ignite.internal.tostring.S;
import org.apache.ignite.internal.tracing.TraceSpan;
=======
>>>>>>> c6d13508
import org.apache.ignite.internal.tx.HybridTimestampTracker;
import org.apache.ignite.internal.tx.LockManager;
import org.apache.ignite.internal.tx.TxManager;
import org.apache.ignite.internal.tx.configuration.TransactionConfiguration;
import org.apache.ignite.internal.tx.impl.RemotelyTriggeredResourceRegistry;
import org.apache.ignite.internal.tx.impl.TransactionInflights;
import org.apache.ignite.internal.tx.impl.TxMessageSender;
import org.apache.ignite.internal.tx.storage.state.ThreadAssertingTxStateTableStorage;
import org.apache.ignite.internal.tx.storage.state.TxStateStorage;
import org.apache.ignite.internal.tx.storage.state.TxStateTableStorage;
import org.apache.ignite.internal.tx.storage.state.rocksdb.TxStateRocksDbSharedStorage;
import org.apache.ignite.internal.tx.storage.state.rocksdb.TxStateRocksDbTableStorage;
import org.apache.ignite.internal.util.CompletableFutures;
import org.apache.ignite.internal.util.Cursor;
import org.apache.ignite.internal.util.ExceptionUtils;
import org.apache.ignite.internal.util.IgniteSpinBusyLock;
import org.apache.ignite.internal.util.IgniteUtils;
import org.apache.ignite.internal.util.Lazy;
import org.apache.ignite.internal.util.PendingComparableValuesTracker;
import org.apache.ignite.internal.utils.RebalanceUtilEx;
import org.apache.ignite.internal.worker.ThreadAssertions;
import org.apache.ignite.lang.IgniteException;
import org.apache.ignite.lang.util.IgniteNameUtils;
import org.apache.ignite.network.ClusterNode;
import org.apache.ignite.network.TopologyService;
import org.apache.ignite.raft.jraft.storage.impl.VolatileRaftMetaStorage;
import org.apache.ignite.sql.IgniteSql;
import org.apache.ignite.table.Table;
import org.jetbrains.annotations.Nullable;
import org.jetbrains.annotations.TestOnly;

/**
 * Table manager.
 */
public class TableManager implements IgniteTablesInternal, IgniteComponent {

    /** The logger. */
    private static final IgniteLogger LOG = Loggers.forClass(TableManager.class);

    /** Name of a transaction state directory. */
    private static final String TX_STATE_DIR = "tx-state";

    /** Transaction storage flush delay. */
    private static final int TX_STATE_STORAGE_FLUSH_DELAY = 100;
    private static final IntSupplier TX_STATE_STORAGE_FLUSH_DELAY_SUPPLIER = () -> TX_STATE_STORAGE_FLUSH_DELAY;

    private final TopologyService topologyService;

    /** Raft manager. */
    private final RaftManager raftMgr;

    /** Replica manager. */
    private final ReplicaManager replicaMgr;

    /** Lock manager. */
    private final LockManager lockMgr;

    /** Replica service. */
    private final ReplicaService replicaSvc;

    /** Transaction manager. */
    private final TxManager txManager;

    /** Meta storage manager. */
    private final MetaStorageManager metaStorageMgr;

    /** Data storage manager. */
    private final DataStorageManager dataStorageMgr;

    /** Transaction state resolver. */
    private final TransactionStateResolver transactionStateResolver;

    /**
     * Versioned value for linearizing table changing events.
     *
     * @see #localPartitionsVv
     * @see #assignmentsUpdatedVv
     */
    private final IncrementalVersionedValue<Void> tablesVv;

    /**
     * Versioned value for linearizing table partitions changing events.
     *
     * <p>Completed strictly after {@link #tablesVv} and strictly before {@link #assignmentsUpdatedVv}.
     */
    private final IncrementalVersionedValue<Void> localPartitionsVv;

    /**
     * Versioned value for tracking RAFT groups initialization and starting completion.
     *
     * <p>Only explicitly updated in {@link #startLocalPartitionsAndClients(CompletableFuture, TableImpl, int)}.
     *
     * <p>Completed strictly after {@link #localPartitionsVv}.
     */
    private final IncrementalVersionedValue<Void> assignmentsUpdatedVv;

    /** Registered tables. */
    private final Map<Integer, TableImpl> tables = new ConcurrentHashMap<>();

    /** Started tables. */
    private final Map<Integer, TableImpl> startedTables = new ConcurrentHashMap<>();

    /** A queue for deferred table destruction events. */
    private final LongPriorityQueue<DestroyTableEvent> destructionEventsQueue =
            new LongPriorityQueue<>(DestroyTableEvent::catalogVersion);

    /** Local partitions. */
    private final Map<Integer, PartitionSet> localPartsByTableId = new ConcurrentHashMap<>();

    /** Busy lock to stop synchronously. */
    private final IgniteSpinBusyLock busyLock = new IgniteSpinBusyLock();

    /** Prevents double stopping the component. */
    private final AtomicBoolean beforeStopGuard = new AtomicBoolean();

    private final AtomicBoolean stopGuard = new AtomicBoolean();

    /** Schema manager. */
    private final SchemaManager schemaManager;

    private final LogStorageFactoryCreator volatileLogStorageFactoryCreator;

    /** Executor for scheduling rebalance routine. */
    private final ScheduledExecutorService rebalanceScheduler;

    /** Transaction state storage scheduled pool. */
    private final ScheduledExecutorService txStateStorageScheduledPool;

    /** Transaction state storage pool. */
    private final ExecutorService txStateStoragePool;

    private final TxStateRocksDbSharedStorage sharedTxStateStorage;

    /** Scan request executor. */
    private final ExecutorService scanRequestExecutor;

    /**
     * Separate executor for IO operations like partition storage initialization or partition raft group meta data persisting.
     */
    private final ExecutorService ioExecutor;

    private final HybridClock clock;

    private final ClockService clockService;

    private final OutgoingSnapshotsManager outgoingSnapshotsManager;

    private final TopologyAwareRaftGroupServiceFactory raftGroupServiceFactory;

    private final DistributionZoneManager distributionZoneManager;

    private final SchemaSyncService executorInclinedSchemaSyncService;

    private final CatalogService catalogService;

    /** Incoming RAFT snapshots executor. */
    private final ExecutorService incomingSnapshotsExecutor;

    /** Meta storage listener for pending assignments. */
    private final WatchListener pendingAssignmentsRebalanceListener;

    /** Meta storage listener for stable assignments. */
    private final WatchListener stableAssignmentsRebalanceListener;

    /** Meta storage listener for switch reduce assignments. */
    private final WatchListener assignmentsSwitchRebalanceListener;

    private final MvGc mvGc;

    private final LowWatermark lowWatermark;

    private final Marshaller raftCommandsMarshaller;

    private final HybridTimestampTracker observableTimestampTracker;

    /** Placement driver. */
    private final PlacementDriver executorInclinedPlacementDriver;

    /** A supplier function that returns {@link IgniteSql}. */
    private final Supplier<IgniteSql> sql;

    private final SchemaVersions schemaVersions;

    private final PartitionReplicatorNodeRecovery partitionReplicatorNodeRecovery;

    /** Versioned value used only at manager startup to correctly fire table creation events. */
    private final IncrementalVersionedValue<Void> startVv;

    /** Ends at the {@link #stop()} with an {@link NodeStoppingException}. */
    private final CompletableFuture<Void> stopManagerFuture = new CompletableFuture<>();

    /** Configuration for {@link StorageUpdateHandler}. */
    private final StorageUpdateConfiguration storageUpdateConfig;

    /**
     * Executes partition operations (that might cause I/O and/or be blocked on locks).
     */
    private final Executor partitionOperationsExecutor;

    /** Marshallers provider. */
    private final ReflectionMarshallersProvider marshallers = new ReflectionMarshallersProvider();

    /** Index chooser for full state transfer. */
    private final FullStateTransferIndexChooser fullStateTransferIndexChooser;

    private final RemotelyTriggeredResourceRegistry remotelyTriggeredResourceRegistry;

    private final TransactionInflights transactionInflights;

    private final TransactionConfiguration txCfg;

    private final String nodeName;

    private long implicitTransactionTimeout;

    private int attemptsObtainLock;

    @Nullable
    private ScheduledExecutorService streamerFlushExecutor;

    /**
     * Creates a new table manager.
     *
     * @param nodeName Node name.
     * @param registry Registry for versioned values.
     * @param gcConfig Garbage collector configuration.
     * @param txCfg Transaction configuration.
     * @param storageUpdateConfig Storage update handler configuration.
     * @param raftMgr Raft manager.
     * @param replicaMgr Replica manager.
     * @param lockMgr Lock manager.
     * @param replicaSvc Replica service.
     * @param txManager Transaction manager.
     * @param dataStorageMgr Data storage manager.
     * @param schemaManager Schema manager.
     * @param volatileLogStorageFactoryCreator Creator for {@link org.apache.ignite.internal.raft.storage.LogStorageFactory} for
     *         volatile tables.
     * @param ioExecutor Separate executor for IO operations like partition storage initialization or partition raft group meta data
     *     persisting.
     * @param partitionOperationsExecutor Striped executor on which partition operations (potentially requiring I/O with storages)
     *     will be executed.
     * @param raftGroupServiceFactory Factory that is used for creation of raft group services for replication groups.
     * @param placementDriver Placement driver.
     * @param sql A supplier function that returns {@link IgniteSql}.
     * @param rebalanceScheduler Executor for scheduling rebalance routine.
     * @param lowWatermark Low watermark.
     * @param transactionInflights Transaction inflights.
     */
    public TableManager(
            String nodeName,
            Consumer<LongFunction<CompletableFuture<?>>> registry,
            GcConfiguration gcConfig,
            TransactionConfiguration txCfg,
            StorageUpdateConfiguration storageUpdateConfig,
            MessagingService messagingService,
            TopologyService topologyService,
            MessageSerializationRegistry messageSerializationRegistry,
            RaftManager raftMgr,
            ReplicaManager replicaMgr,
            LockManager lockMgr,
            ReplicaService replicaSvc,
            TxManager txManager,
            DataStorageManager dataStorageMgr,
            Path storagePath,
            MetaStorageManager metaStorageMgr,
            SchemaManager schemaManager,
            LogStorageFactoryCreator volatileLogStorageFactoryCreator,
            ExecutorService ioExecutor,
            Executor partitionOperationsExecutor,
            HybridClock clock,
            ClockService clockService,
            OutgoingSnapshotsManager outgoingSnapshotsManager,
            TopologyAwareRaftGroupServiceFactory raftGroupServiceFactory,
            DistributionZoneManager distributionZoneManager,
            SchemaSyncService schemaSyncService,
            CatalogService catalogService,
            HybridTimestampTracker observableTimestampTracker,
            PlacementDriver placementDriver,
            Supplier<IgniteSql> sql,
            RemotelyTriggeredResourceRegistry remotelyTriggeredResourceRegistry,
            ScheduledExecutorService rebalanceScheduler,
            LowWatermark lowWatermark,
            TransactionInflights transactionInflights
    ) {
        this.topologyService = topologyService;
        this.raftMgr = raftMgr;
        this.replicaMgr = replicaMgr;
        this.lockMgr = lockMgr;
        this.replicaSvc = replicaSvc;
        this.txManager = txManager;
        this.dataStorageMgr = dataStorageMgr;
        this.metaStorageMgr = metaStorageMgr;
        this.schemaManager = schemaManager;
        this.volatileLogStorageFactoryCreator = volatileLogStorageFactoryCreator;
        this.ioExecutor = ioExecutor;
        this.partitionOperationsExecutor = partitionOperationsExecutor;
        this.clock = clock;
        this.clockService = clockService;
        this.outgoingSnapshotsManager = outgoingSnapshotsManager;
        this.raftGroupServiceFactory = raftGroupServiceFactory;
        this.distributionZoneManager = distributionZoneManager;
        this.catalogService = catalogService;
        this.observableTimestampTracker = observableTimestampTracker;
        this.sql = sql;
        this.storageUpdateConfig = storageUpdateConfig;
        this.remotelyTriggeredResourceRegistry = remotelyTriggeredResourceRegistry;
        this.rebalanceScheduler = rebalanceScheduler;
        this.lowWatermark = lowWatermark;
        this.transactionInflights = transactionInflights;
        this.txCfg = txCfg;
        this.nodeName = nodeName;

        this.executorInclinedSchemaSyncService = new ExecutorInclinedSchemaSyncService(schemaSyncService, partitionOperationsExecutor);
        this.executorInclinedPlacementDriver = new ExecutorInclinedPlacementDriver(placementDriver, partitionOperationsExecutor);

        TxMessageSender txMessageSender = new TxMessageSender(
                messagingService,
                replicaSvc,
                clockService,
                txCfg
        );

        transactionStateResolver = new TransactionStateResolver(
                txManager,
                clockService,
                topologyService,
                messagingService,
                executorInclinedPlacementDriver,
                txMessageSender
        );

        schemaVersions = new SchemaVersionsImpl(executorInclinedSchemaSyncService, catalogService, clockService);

        tablesVv = new IncrementalVersionedValue<>(registry);

        localPartitionsVv = new IncrementalVersionedValue<>(dependingOn(tablesVv));

        assignmentsUpdatedVv = new IncrementalVersionedValue<>(dependingOn(localPartitionsVv));

        txStateStorageScheduledPool = Executors.newSingleThreadScheduledExecutor(
                NamedThreadFactory.create(nodeName, "tx-state-storage-scheduled-pool", LOG));

        txStateStoragePool = Executors.newFixedThreadPool(Runtime.getRuntime().availableProcessors(),
                NamedThreadFactory.create(nodeName, "tx-state-storage-pool", LOG));

        scanRequestExecutor = Executors.newSingleThreadExecutor(
                IgniteThreadFactory.create(nodeName, "scan-query-executor", LOG, STORAGE_READ));

        int cpus = Runtime.getRuntime().availableProcessors();

        incomingSnapshotsExecutor = new ThreadPoolExecutor(
                cpus,
                cpus,
                100,
                TimeUnit.MILLISECONDS,
                new LinkedBlockingQueue<>(),
                IgniteThreadFactory.create(nodeName, "incoming-raft-snapshot", LOG, STORAGE_READ, STORAGE_WRITE)
        );

        pendingAssignmentsRebalanceListener = createPendingAssignmentsRebalanceListener();

        stableAssignmentsRebalanceListener = createStableAssignmentsRebalanceListener();

        assignmentsSwitchRebalanceListener = createAssignmentsSwitchRebalanceListener();

        mvGc = new MvGc(nodeName, gcConfig);

        raftCommandsMarshaller = new ThreadLocalPartitionCommandsMarshaller(messageSerializationRegistry);

        partitionReplicatorNodeRecovery = new PartitionReplicatorNodeRecovery(
                metaStorageMgr,
                messagingService,
                topologyService,
                tableId -> tablesById().get(tableId)
        );

        startVv = new IncrementalVersionedValue<>(registry);

        sharedTxStateStorage = new TxStateRocksDbSharedStorage(
                storagePath.resolve(TX_STATE_DIR),
                txStateStorageScheduledPool,
                txStateStoragePool,
                raftMgr.getLogSyncer(),
                TX_STATE_STORAGE_FLUSH_DELAY_SUPPLIER
        );

        fullStateTransferIndexChooser = new FullStateTransferIndexChooser(catalogService, lowWatermark);
    }

    @Override
    public CompletableFuture<Void> start() {
        return inBusyLockAsync(busyLock, () -> {
            mvGc.start();
            lowWatermark.addUpdateListener(mvGc);

            transactionStateResolver.start();

            fullStateTransferIndexChooser.start();

            CompletableFuture<Long> recoveryFinishFuture = metaStorageMgr.recoveryFinishedFuture();

            assert recoveryFinishFuture.isDone();

            long recoveryRevision = recoveryFinishFuture.join();

            cleanUpResourcesForDroppedTablesOnRecoveryBusy();

            startTables(recoveryRevision, lowWatermark.getLowWatermark());

            processAssignmentsOnRecovery(recoveryRevision);

            metaStorageMgr.registerPrefixWatch(ByteArray.fromString(PENDING_ASSIGNMENTS_PREFIX), pendingAssignmentsRebalanceListener);
            metaStorageMgr.registerPrefixWatch(ByteArray.fromString(STABLE_ASSIGNMENTS_PREFIX), stableAssignmentsRebalanceListener);
            metaStorageMgr.registerPrefixWatch(ByteArray.fromString(ASSIGNMENTS_SWITCH_REDUCE_PREFIX), assignmentsSwitchRebalanceListener);

            catalogService.listen(CatalogEvent.TABLE_CREATE, parameters -> onTableCreate((CreateTableEventParameters) parameters));
            catalogService.listen(CatalogEvent.TABLE_DROP, EventListener.fromConsumer(this::onTableDrop));
            catalogService.listen(CatalogEvent.TABLE_ALTER, parameters -> {
                if (parameters instanceof RenameTableEventParameters) {
                    return onTableRename((RenameTableEventParameters) parameters).thenApply(unused -> false);
                } else {
                    return falseCompletedFuture();
                }
            });

            lowWatermark.addUpdateListener(this::onLwmChanged);

            partitionReplicatorNodeRecovery.start();

            implicitTransactionTimeout = txCfg.implicitTransactionTimeout().value();
            attemptsObtainLock = txCfg.attemptsObtainLock().value();

            return nullCompletedFuture();
        });
    }

    private void processAssignmentsOnRecovery(long recoveryRevision) {
        var stableAssignmentsPrefix = new ByteArray(STABLE_ASSIGNMENTS_PREFIX);
        var pendingAssignmentsPrefix = new ByteArray(PENDING_ASSIGNMENTS_PREFIX);

        startVv.update(recoveryRevision, (v, e) -> handleAssignmentsOnRecovery(
                stableAssignmentsPrefix,
                recoveryRevision,
                (entry, rev) -> handleChangeStableAssignmentEvent(entry, rev, true),
                "stable"
        ));
        startVv.update(recoveryRevision, (v, e) -> handleAssignmentsOnRecovery(
                pendingAssignmentsPrefix,
                recoveryRevision,
                (entry, rev) -> handleChangePendingAssignmentEvent(entry, rev, true),
                "pending"
        ));
    }

    private CompletableFuture<Void> handleAssignmentsOnRecovery(
            ByteArray prefix,
            long revision,
            BiFunction<Entry, Long, CompletableFuture<Void>> assignmentsEventHandler,
            String assignmentsType
    ) {
        try (Cursor<Entry> cursor = metaStorageMgr.prefixLocally(prefix, revision)) {
            CompletableFuture<?>[] futures = cursor.stream()
                    .map(entry -> {
                        if (LOG.isInfoEnabled()) {
                            LOG.info(
                                    "Missed {} assignments for key '{}' discovered, performing recovery",
                                    assignmentsType,
                                    new String(entry.key(), UTF_8)
                            );
                        }

                        // We use the Meta Storage recovery revision here instead of the entry revision, because
                        // 'handleChangePendingAssignmentEvent' accesses some Versioned Values that only store values starting with
                        // tokens equal to Meta Storage recovery revision. In other words, if the entry has a lower revision than the
                        // recovery revision, there will never be a Versioned Value corresponding to its revision.
                        return assignmentsEventHandler.apply(entry, revision);
                    })
                    .toArray(CompletableFuture[]::new);

            return allOf(futures)
                    // Simply log any errors, we don't want to block watch processing.
                    .exceptionally(e -> {
                        LOG.error("Error when performing assignments recovery", e);

                        return null;
                    });
        }
    }

    private CompletableFuture<Boolean> onTableCreate(CreateTableEventParameters parameters) {
        return span("TableManager.onTableCreate", (Function<TraceSpan, ? extends CompletableFuture<Boolean>>) (span) ->
            createTableLocally(parameters.causalityToken(), parameters.catalogVersion(), parameters.tableDescriptor(), false)
                .thenApply(unused -> false)
        );
    }

    /**
     * Writes the set of assignments to meta storage. If there are some assignments already, gets them from meta storage. Returns
     * the list of assignments that really are in meta storage.
     *
     * @param tableId  Table id.
     * @param assignmentsFuture Assignments future, to get the assignments that should be written.
     * @return Real list of assignments.
     */
    public CompletableFuture<List<Assignments>> writeTableAssignmentsToMetastore(
            int tableId,
            CompletableFuture<List<Assignments>> assignmentsFuture
    ) {
        return assignmentsFuture.thenCompose(newAssignments -> {
            assert !newAssignments.isEmpty();

            List<Operation> partitionAssignments = new ArrayList<>(newAssignments.size());

            for (int i = 0; i < newAssignments.size(); i++) {
                ByteArray stableAssignmentsKey = stablePartAssignmentsKey(new TablePartitionId(tableId, i));
                byte[] anAssignment = newAssignments.get(i).toBytes();
                Operation op = put(stableAssignmentsKey, anAssignment);
                partitionAssignments.add(op);
            }

            Condition condition = notExists(new ByteArray(partitionAssignments.get(0).key()));

            return metaStorageMgr
                    .invoke(condition, partitionAssignments, Collections.emptyList())
                    .handle((invokeResult, e) -> {
                        if (e != null) {
                            LOG.error(
                                    "Couldn't write assignments [assignmentsList={}] to metastore during invoke.",
                                    e,
                                    Assignments.assignmentListToString(newAssignments)
                            );

                            throw ExceptionUtils.sneakyThrow(e);
                        }

                        return invokeResult;
                    })
                    .thenCompose(invokeResult -> {
                        if (invokeResult) {
                            LOG.info(
                                    "Assignments calculated from data nodes are successfully written to meta storage"
                                            + " [tableId={}, assignments={}].",
                                    tableId,
                                    Assignments.assignmentListToString(newAssignments)
                            );

                            return completedFuture(newAssignments);
                        } else {
                            Set<ByteArray> partKeys = IntStream.range(0, newAssignments.size())
                                    .mapToObj(p -> stablePartAssignmentsKey(new TablePartitionId(tableId, p)))
                                    .collect(toSet());

                            CompletableFuture<Map<ByteArray, Entry>> resFuture = metaStorageMgr.getAll(partKeys);

                            return resFuture.thenApply(metaStorageAssignments -> {
                                List<Assignments> realAssignments = new ArrayList<>();

                                for (int p = 0; p < newAssignments.size(); p++) {
                                    var partId = new TablePartitionId(tableId, p);
                                    Entry assignmentsEntry = metaStorageAssignments.get(stablePartAssignmentsKey(partId));

                                    assert assignmentsEntry != null && !assignmentsEntry.empty() && !assignmentsEntry.tombstone()
                                            : "Unexpected assignments for partition [" + partId + ", entry=" + assignmentsEntry + "].";

                                    Assignments real = Assignments.fromBytes(assignmentsEntry.value());

                                    realAssignments.add(real);
                                }

                                LOG.info(
                                        "Assignments picked up from meta storage [tableId={}, assignments={}].",
                                        tableId,
                                        Assignments.assignmentListToString(realAssignments)
                                );

                                return realAssignments;
                            });
                        }
                    })
                    .handle((realAssignments, e) -> {
                        if (e != null) {
                            LOG.error("Couldn't get assignments from metastore for table [tableId={}].", e, tableId);

                            throw ExceptionUtils.sneakyThrow(e);
                        }

                        return realAssignments;
                    });
        });
    }

    private void onTableDrop(DropTableEventParameters parameters) {
        inBusyLock(busyLock, () -> {
            destructionEventsQueue.enqueue(new DestroyTableEvent(parameters.catalogVersion(), parameters.tableId()));
        });
    }

    private CompletableFuture<Void> onLwmChanged(HybridTimestamp ts) {
        return inBusyLockAsync(busyLock, () -> {
            int newEarliestCatalogVersion = catalogService.activeCatalogVersion(hybridTimestampToLong(ts));

            List<DestroyTableEvent> events = destructionEventsQueue.drainUpTo(newEarliestCatalogVersion);

            if (events.isEmpty()) {
                return nullCompletedFuture();
            }

            List<CompletableFuture<Void>> futures = events.stream()
                    .map(event -> destroyTableLocally(event.tableId()))
                    .collect(toList());

            return allOf(futures.toArray(CompletableFuture[]::new));
        });
    }

    private CompletableFuture<?> onTableRename(RenameTableEventParameters parameters) {
        return inBusyLockAsync(busyLock, () -> tablesVv.update(
                parameters.causalityToken(),
                (ignore, e) -> {
                    if (e != null) {
                        return failedFuture(e);
                    }

                    TableImpl table = tables.get(parameters.tableId());

                    // TODO: revisit this approach, see https://issues.apache.org/jira/browse/IGNITE-21235.
                    table.name(parameters.newTableName());

                    return nullCompletedFuture();
                })
        );
    }

    /**
     * Updates or creates partition raft groups and storages.
     *
     * @param assignmentsFuture Table assignments.
     * @param table Initialized table entity.
     * @param zoneId Zone id.
     * @return future, which will be completed when the partitions creations done.
     */
    private CompletableFuture<Void> startLocalPartitionsAndClients(
            CompletableFuture<List<Assignments>> assignmentsFuture,
            TableImpl table,
            int zoneId
    ) {
        int tableId = table.tableId();

        // Create new raft nodes according to new assignments.
        return assignmentsFuture.thenCompose(assignments -> {
            // Empty assignments might be a valid case if tables are created from within cluster init HOCON
            // configuration, which is not supported now.
            assert assignments != null : IgniteStringFormatter.format("Table [id={}] has empty assignments.", tableId);

            int partitions = assignments.size();

            List<CompletableFuture<?>> futures = new ArrayList<>();

            for (int i = 0; i < partitions; i++) {
                int partId = i;

                CompletableFuture<?> future = startPartitionAndStartClient(
                                table,
                                partId,
                                assignments.get(partId),
                                null,
                                zoneId,
                                false
                        )
                        .whenComplete((res, ex) -> {
                            if (ex != null) {
                                LOG.warn("Unable to update raft groups on the node [tableId={}, partitionId={}]", ex, tableId, partId);
                            }
                        });

                futures.add(future);
            }

            return allOf(futures.toArray(new CompletableFuture<?>[0]));
        });
    }

    private CompletableFuture<Void> startPartitionAndStartClient(
            TableImpl table,
            int partId,
            Assignments assignments,
            @Nullable Assignments nonStableNodeAssignments,
            int zoneId,
            boolean isRecovery
    ) {
        CompletableFuture<Void> resultFuture = new CompletableFuture<>();

        int tableId = table.tableId();

        InternalTable internalTbl = table.internalTable();

        Assignment localMemberAssignment = assignments.nodes().stream()
                .filter(a -> a.consistentId().equals(localNode().name()))
                .findAny()
                .orElse(null);

        PeersAndLearners realConfiguration = configurationFromAssignments(assignments.nodes());
        PeersAndLearners newConfiguration = nonStableNodeAssignments == null
                ? realConfiguration : configurationFromAssignments(nonStableNodeAssignments.nodes());

        TablePartitionId replicaGrpId = new TablePartitionId(tableId, partId);

        var safeTimeTracker = new PendingComparableValuesTracker<HybridTimestamp, Void>(
                new HybridTimestamp(1, 0)
        );
        var storageIndexTracker = new PendingComparableValuesTracker<Long, Void>(0L);

        PartitionStorages partitionStorages = getPartitionStorages(table, partId);

        PartitionDataStorage partitionDataStorage = partitionDataStorage(partitionStorages.getMvPartitionStorage(),
                internalTbl, partId);

        storageIndexTracker.update(partitionDataStorage.lastAppliedIndex(), null);

        PartitionUpdateHandlers partitionUpdateHandlers = createPartitionUpdateHandlers(
                partId,
                partitionDataStorage,
                table,
                safeTimeTracker,
                storageUpdateConfig
        );

        Peer serverPeer = realConfiguration.peer(localNode().name());

        var raftNodeId = localMemberAssignment == null ? null : new RaftNodeId(replicaGrpId, serverPeer);

        boolean shouldStartRaftListeners = localMemberAssignment != null && !((Loza) raftMgr).isStarted(raftNodeId);

        if (shouldStartRaftListeners) {
            ((InternalTableImpl) internalTbl).updatePartitionTrackers(partId, safeTimeTracker, storageIndexTracker);

            mvGc.addStorage(replicaGrpId, partitionUpdateHandlers.gcUpdateHandler);
        }

        CompletableFuture<Boolean> startGroupFut;

        if (localMemberAssignment != null) {
            CompletableFuture<Boolean> shouldStartGroupFut = isRecovery
                    ? partitionReplicatorNodeRecovery.shouldStartGroup(
                    replicaGrpId,
                    internalTbl,
                    newConfiguration,
                    localMemberAssignment
            )
                    : trueCompletedFuture();

            startGroupFut = shouldStartGroupFut.thenApplyAsync(startGroup -> inBusyLock(busyLock, () -> {
                if (!startGroup) {
                    return false;
                }

                if (((Loza) raftMgr).isStarted(raftNodeId)) {
                    if (nonStableNodeAssignments != null && nonStableNodeAssignments.force()) {
                        ((Loza) raftMgr).resetPeers(raftNodeId, configurationFromAssignments(nonStableNodeAssignments.nodes()));
                    }

                    return true;
                }

                try {
                    startPartitionRaftGroupNode(
                            replicaGrpId,
                            raftNodeId,
                            newConfiguration,
                            safeTimeTracker,
                            storageIndexTracker,
                            table,
                            partitionStorages.getTxStateStorage(),
                            partitionDataStorage,
                            partitionUpdateHandlers,
                            zoneId
                    );

                    return true;
                } catch (NodeStoppingException ex) {
                    throw new CompletionException(ex);
                }
            }), ioExecutor);
        } else {
            startGroupFut = falseCompletedFuture();
        }

        startGroupFut
                .thenComposeAsync(v -> inBusyLock(busyLock, () -> {
                    TableRaftService tableRaftService = table.internalTable().tableRaftService();

                    try {
                        // Return existing service if it's already started.
                        return completedFuture(
                                (TopologyAwareRaftGroupService) tableRaftService.partitionRaftGroupService(replicaGrpId.partitionId())
                        );
                    } catch (IgniteInternalException e) {
                        // We use "IgniteInternalException" in accordance with the javadoc of "partitionRaftGroupService" method.
                        try {
                            // TODO IGNITE-19614 This procedure takes 10 seconds if there's no majority online.
                            return raftMgr
                                    .startRaftGroupService(replicaGrpId, newConfiguration, raftGroupServiceFactory, raftCommandsMarshaller);
                        } catch (NodeStoppingException ex) {
                            return failedFuture(ex);
                        }
                    }
                }), ioExecutor)
                .thenAcceptAsync(updatedRaftGroupService -> inBusyLock(busyLock, () -> {
                    ((InternalTableImpl) internalTbl).tableRaftService()
                            .updateInternalTableRaftGroupService(partId, updatedRaftGroupService);

                    boolean startedRaftNode = startGroupFut.join();
                    if (localMemberAssignment == null || !startedRaftNode || replicaMgr.isReplicaStarted(replicaGrpId)) {
                        return;
                    }

                    try {
                        startReplicaWithNewListener(
                                replicaGrpId,
                                table,
                                safeTimeTracker,
                                storageIndexTracker,
                                partitionStorages.getMvPartitionStorage(),
                                partitionStorages.getTxStateStorage(),
                                partitionUpdateHandlers,
                                updatedRaftGroupService
                        );
                    } catch (NodeStoppingException ex) {
                        throw new AssertionError("Loza was stopped before Table manager", ex);
                    }
                }), ioExecutor)
                .whenComplete((res, ex) -> {
                    if (ex != null) {
                        LOG.warn("Unable to update raft groups on the node [tableId={}, partitionId={}]", ex, tableId, partId);

                        resultFuture.completeExceptionally(ex);
                    } else {
                        resultFuture.complete(null);
                    }
                });

        return resultFuture;
    }

    private void startReplicaWithNewListener(
            TablePartitionId replicaGrpId,
            TableImpl table,
            PendingComparableValuesTracker<HybridTimestamp, Void> safeTimeTracker,
            PendingComparableValuesTracker<Long, Void> storageIndexTracker,
            MvPartitionStorage mvPartitionStorage,
            TxStateStorage txStatePartitionStorage,
            PartitionUpdateHandlers partitionUpdateHandlers,
            TopologyAwareRaftGroupService raftGroupService
    ) throws NodeStoppingException {
        PartitionReplicaListener listener = createReplicaListener(
                replicaGrpId,
                table,
                safeTimeTracker,
                mvPartitionStorage,
                txStatePartitionStorage,
                partitionUpdateHandlers,
                raftGroupService
        );

        replicaMgr.startReplica(
                replicaGrpId,
                listener,
                raftGroupService,
                storageIndexTracker
        );
    }

    private PartitionReplicaListener createReplicaListener(
            TablePartitionId tablePartitionId,
            TableImpl table,
            PendingComparableValuesTracker<HybridTimestamp, Void> safeTimeTracker,
            MvPartitionStorage mvPartitionStorage,
            TxStateStorage txStatePartitionStorage,
            PartitionUpdateHandlers partitionUpdateHandlers,
            RaftGroupService raftClient
    ) {
        int tableId = tablePartitionId.tableId();
        int partId = tablePartitionId.partitionId();

        return new PartitionReplicaListener(
                mvPartitionStorage,
                new ExecutorInclinedRaftCommandRunner(raftClient, partitionOperationsExecutor),
                txManager,
                lockMgr,
                scanRequestExecutor,
                partId,
                tableId,
                table.indexesLockers(partId),
                new Lazy<>(() -> table.indexStorageAdapters(partId).get().get(table.pkId())),
                () -> table.indexStorageAdapters(partId).get(),
                clockService,
                safeTimeTracker,
                txStatePartitionStorage,
                transactionStateResolver,
                partitionUpdateHandlers.storageUpdateHandler,
                new CatalogValidationSchemasSource(catalogService, schemaManager),
                localNode(),
                executorInclinedSchemaSyncService,
                catalogService,
                executorInclinedPlacementDriver,
                topologyService,
                remotelyTriggeredResourceRegistry,
                schemaManager.schemaRegistry(tableId)
        );
    }

    private boolean isLocalPeer(Peer peer) {
        return peer.consistentId().equals(localNode().name());
    }

    private PartitionDataStorage partitionDataStorage(MvPartitionStorage partitionStorage, InternalTable internalTbl, int partId) {
        return new SnapshotAwarePartitionDataStorage(
                partitionStorage,
                outgoingSnapshotsManager,
                partitionKey(internalTbl, partId)
        );
    }

    private static PartitionKey partitionKey(InternalTable internalTbl, int partId) {
        return new PartitionKey(internalTbl.tableId(), partId);
    }

    private RaftGroupOptions groupOptionsForPartition(
            MvTableStorage mvTableStorage,
            TxStateTableStorage txStateTableStorage,
            PartitionKey partitionKey,
            PartitionUpdateHandlers partitionUpdateHandlers
    ) {
        RaftGroupOptions raftGroupOptions;

        if (mvTableStorage.isVolatile()) {
            raftGroupOptions = RaftGroupOptions.forVolatileStores()
                    // TODO: use RaftManager interface, see https://issues.apache.org/jira/browse/IGNITE-18273
                    .setLogStorageFactory(volatileLogStorageFactoryCreator.factory(((Loza) raftMgr).volatileRaft().logStorage().value()))
                    .raftMetaStorageFactory((groupId, raftOptions) -> new VolatileRaftMetaStorage());
        } else {
            raftGroupOptions = RaftGroupOptions.forPersistentStores();
        }

        raftGroupOptions.snapshotStorageFactory(new PartitionSnapshotStorageFactory(
                topologyService,
                outgoingSnapshotsManager,
                new PartitionAccessImpl(
                        partitionKey,
                        mvTableStorage,
                        txStateTableStorage,
                        mvGc,
                        partitionUpdateHandlers.indexUpdateHandler,
                        partitionUpdateHandlers.gcUpdateHandler,
                        fullStateTransferIndexChooser,
                        schemaManager.schemaRegistry(partitionKey.tableId()),
                        lowWatermark
                ),
                catalogService,
                incomingSnapshotsExecutor
        ));

        raftGroupOptions.commandsMarshaller(raftCommandsMarshaller);

        return raftGroupOptions;
    }

    @Override
    public void beforeNodeStop() {
        if (!beforeStopGuard.compareAndSet(false, true)) {
            return;
        }

        stopManagerFuture.completeExceptionally(new NodeStoppingException());

        busyLock.block();

        metaStorageMgr.unregisterWatch(pendingAssignmentsRebalanceListener);
        metaStorageMgr.unregisterWatch(stableAssignmentsRebalanceListener);
        metaStorageMgr.unregisterWatch(assignmentsSwitchRebalanceListener);

        lowWatermark.removeUpdateListener(mvGc);

        cleanUpTablesResources(tables);
    }

    @Override
    public void stop() throws Exception {
        assert beforeStopGuard.get() : "'stop' called before 'beforeNodeStop'";

        if (!stopGuard.compareAndSet(false, true)) {
            return;
        }

        int shutdownTimeoutSeconds = 10;

        IgniteUtils.closeAllManually(
                mvGc,
                fullStateTransferIndexChooser,
                sharedTxStateStorage,
                () -> shutdownAndAwaitTermination(rebalanceScheduler, shutdownTimeoutSeconds, TimeUnit.SECONDS),
                () -> shutdownAndAwaitTermination(txStateStoragePool, shutdownTimeoutSeconds, TimeUnit.SECONDS),
                () -> shutdownAndAwaitTermination(txStateStorageScheduledPool, shutdownTimeoutSeconds, TimeUnit.SECONDS),
                () -> shutdownAndAwaitTermination(scanRequestExecutor, shutdownTimeoutSeconds, TimeUnit.SECONDS),
                () -> shutdownAndAwaitTermination(incomingSnapshotsExecutor, shutdownTimeoutSeconds, TimeUnit.SECONDS),
                () -> shutdownAndAwaitTermination(streamerFlushExecutor, shutdownTimeoutSeconds, TimeUnit.SECONDS)
        );
    }

    /**
     * Stops resources that are related to provided tables.
     *
     * @param tables Tables to stop.
     */
    private void cleanUpTablesResources(Map<Integer, TableImpl> tables) {
        var futures = new ArrayList<CompletableFuture<Void>>(tables.size());

        for (TableImpl table : tables.values()) {
            futures.add(runAsync(() -> {
                Stream.Builder<ManuallyCloseable> stopping = Stream.builder();

                InternalTable internalTable = table.internalTable();

                stopping.add(() -> {
                    var stopReplicaFutures = new CompletableFuture<?>[internalTable.partitions()];

                    for (int p = 0; p < internalTable.partitions(); p++) {
                        TablePartitionId replicationGroupId = new TablePartitionId(table.tableId(), p);

                        stopReplicaFutures[p] = stopPartition(replicationGroupId, table);
                    }

                    allOf(stopReplicaFutures).get(10, TimeUnit.SECONDS);
                });

                stopping.add(internalTable.storage());
                stopping.add(internalTable.txStateStorage());
                stopping.add(internalTable);

                try {
                    IgniteUtils.closeAllManually(stopping.build());
                } catch (Throwable t) {
                    LOG.error("Unable to stop table [name={}, tableId={}]", t, table.name(), table.tableId());
                }
            }, ioExecutor));
        }

        try {
            allOf(futures.toArray(CompletableFuture[]::new)).get(30, TimeUnit.SECONDS);
        } catch (InterruptedException | ExecutionException | TimeoutException e) {
            LOG.error("Unable to clean table resources", e);
        }
    }

    /**
     * Creates local structures for a table.
     *
     * @param causalityToken Causality token.
     * @param catalogVersion Catalog version on which the table was created.
     * @param tableDescriptor Catalog table descriptor.
     * @param onNodeRecovery {@code true} when called during node recovery, {@code false} otherwise.
     * @return Future that will be completed when local changes related to the table creation are applied.
     */
    private CompletableFuture<?> createTableLocally(
            long causalityToken,
            int catalogVersion,
            CatalogTableDescriptor tableDescriptor,
            boolean onNodeRecovery
    ) {
<<<<<<< HEAD
        return span("TableManager.createTableLocally", (Function<TraceSpan, ? extends CompletableFuture<?>>) (span) ->
                inBusyLockAsync(busyLock, () -> {
                    int tableId = tableDescriptor.id();
                    int zoneId = tableDescriptor.zoneId();

                    // Retrieve descriptor during synchronous call, before the previous catalog version could be concurrently compacted.
                    CatalogZoneDescriptor zoneDescriptor = getZoneDescriptor(tableDescriptor, catalogVersion);

                    CompletableFuture<List<Assignments>> assignmentsFuture;

                    // Check if the table already has assignments in the meta storage locally.
                    // So, it means, that it is a recovery process and we should use the meta storage local assignments instead of
                    // calculation of the new ones.
                    if (partitionAssignmentsGetLocally(metaStorageMgr, tableId, 0, causalityToken) != null) {
                        assignmentsFuture = completedFuture(
                                tableAssignmentsGetLocally(metaStorageMgr, tableId, zoneDescriptor.partitions(), causalityToken));
                    } else {
                        assignmentsFuture = distributionZoneManager.dataNodes(causalityToken, catalogVersion, zoneId)
                                .thenApply(dataNodes -> AffinityUtils.calculateAssignments(
                                        dataNodes,
                                        zoneDescriptor.partitions(),
                                        zoneDescriptor.replicas()
                                ).stream().map(Assignments::of).collect(toList()));

                        assignmentsFuture.thenAccept(assignmentsList -> {
                            LOG.info(IgniteStringFormatter.format(
                                    "Assignments calculated from data nodes [table={}, tableId={}, assignments={}, "
                                            + "revision={}]", tableDescriptor.name(), tableId, assignmentListToString(assignmentsList),
                                    causalityToken));
                        });
                    }

                    CompletableFuture<List<Assignments>> assignmentsFutureAfterInvoke =
                            writeTableAssignmentsToMetastore(tableId, assignmentsFuture);
=======
        return inBusyLockAsync(busyLock, () -> {
            int tableId = tableDescriptor.id();

            // Retrieve descriptor during synchronous call, before the previous catalog version could be concurrently compacted.
            CatalogZoneDescriptor zoneDescriptor = getZoneDescriptor(tableDescriptor, catalogVersion);

            CompletableFuture<List<Assignments>> assignmentsFuture = getOrCreateAssignments(
                    tableDescriptor,
                    zoneDescriptor,
                    causalityToken,
                    catalogVersion
            );
>>>>>>> c6d13508

                    return createTableLocally(
                            causalityToken,
                            tableDescriptor,
                            zoneDescriptor,
                            assignmentsFutureAfterInvoke,

                            onNodeRecovery
                    );
                })
        );
    }

    /**
     * Creates local structures for a table.
     *
     * @param causalityToken Causality token.
     * @param tableDescriptor Catalog table descriptor.
     * @param zoneDescriptor Catalog distributed zone descriptor.
     * @param assignmentsFuture Future with assignments.
     * @param onNodeRecovery {@code true} when called during node recovery, {@code false} otherwise.
     * @return Future that will be completed when local changes related to the table creation are applied.
     */
    private CompletableFuture<Void> createTableLocally(
            long causalityToken,
            CatalogTableDescriptor tableDescriptor,
            CatalogZoneDescriptor zoneDescriptor,
            CompletableFuture<List<Assignments>> assignmentsFuture,
            boolean onNodeRecovery
    ) {
        String tableName = tableDescriptor.name();
        int tableId = tableDescriptor.id();

        LOG.trace("Creating local table: name={}, id={}, token={}", tableDescriptor.name(), tableDescriptor.id(), causalityToken);

        return span("TableManager.createTableLocally", (span) -> {
            MvTableStorage tableStorage = createTableStorage(tableDescriptor, zoneDescriptor);
            TxStateTableStorage txStateStorage = createTxStateTableStorage(tableDescriptor, zoneDescriptor);

            int partitions = zoneDescriptor.partitions();

            TableRaftServiceImpl tableRaftService = new TableRaftServiceImpl(
                    tableName,
                    partitions,
                    new Int2ObjectOpenHashMap<>(partitions),
                    topologyService
            );
            InternalTableImpl internalTable = new InternalTableImpl(
                    tableName,
                    tableId,

                    partitions,
                    topologyService,
                    txManager,
                    tableStorage,
                    txStateStorage,
                    replicaSvc,
                    clock,
                    observableTimestampTracker,
                    executorInclinedPlacementDriver,
                    tableRaftService,
                    transactionInflights,
                    implicitTransactionTimeout,
                    attemptsObtainLock,
                    this::streamerFlushExecutor
            );

            var table = new TableImpl(internalTable, lockMgr, schemaVersions, marshallers, sql.get(),
                    tableDescriptor.primaryKeyIndexId()
            );

            tablesVv.update(causalityToken, (ignore, e) -> inBusyLock(busyLock, () -> {
                if (e != null) {
                    return failedFuture(e);
                }

                return schemaManager.schemaRegistry(causalityToken, tableId)
                        .thenAccept(
                            table::schemaView);
            }));

            // NB: all vv.update() calls must be made from the synchronous part of the method (not in thenCompose()/etc!).
            CompletableFuture<?> localPartsUpdateFuture = localPartitionsVv.update(causalityToken,
                    (ignore, throwable) -> inBusyLock(busyLock, () -> assignmentsFuture.thenComposeAsync(newAssignments -> {
                        PartitionSet parts = new BitSetPartitionSet();

                        // TODO: https://issues.apache.org/jira/browse/IGNITE-19713 Process assignments and set partitions only for
                        // TODO assigned partitions.
                        for (int i = 0; i < newAssignments.size(); i++) {
                            parts.set(i);
                        }

                        return getOrCreatePartitionStorages(table, parts).thenAccept(u -> localPartsByTableId.put(tableId, parts));
                    }, ioExecutor)));


            CompletableFuture<?> tablesByIdFuture = tablesVv.get(causalityToken);

            // TODO https://issues.apache.org/jira/browse/IGNITE-19170 Partitions should be started only on the assignments change
            //  event triggered by zone create or alter.
            CompletableFuture<?> createPartsFut = assignmentsUpdatedVv.update(causalityToken, (token, e) -> {
                if (e != null) {
                    return failedFuture(e);
                }

                return allOf(localPartsUpdateFuture,
                        tablesByIdFuture).thenComposeAsync(ignore -> inBusyLock(busyLock, () -> {
                            if (onNodeRecovery) {
                                SchemaRegistry schemaRegistry = table.schemaView();
                                PartitionSet partitionSet = localPartsByTableId.get(tableId);
                                // LWM starts updating only after the node is restored.
                                HybridTimestamp lwm = lowWatermark.getLowWatermark();

                                registerIndexesToTable(table, catalogService, partitionSet, schemaRegistry, lwm);
                            }
                            return startLocalPartitionsAndClients(assignmentsFuture, table, zoneDescriptor.id());
                        }
                ), ioExecutor);
            });

            tables.put(tableId, table);

            // TODO should be reworked in IGNITE-16763

            // TODO: https://issues.apache.org/jira/browse/IGNITE-19913 Possible performance degradation.
            return createPartsFut.thenAccept(ignore -> startedTables.put(tableId, table));
        });
    }

    /**
     * Check if the table already has assignments in the meta storage locally.
     * So, it means, that it is a recovery process and we should use the meta storage local assignments instead of calculation
     * of the new ones.
     */
    private CompletableFuture<List<Assignments>> getOrCreateAssignments(
            CatalogTableDescriptor tableDescriptor,
            CatalogZoneDescriptor zoneDescriptor,
            long causalityToken,
            int catalogVersion
    ) {
        int tableId = tableDescriptor.id();
        CompletableFuture<List<Assignments>> assignmentsFuture;

        if (partitionAssignmentsGetLocally(metaStorageMgr, tableId, 0, causalityToken) != null) {
            assignmentsFuture = completedFuture(
                    tableAssignmentsGetLocally(metaStorageMgr, tableId, zoneDescriptor.partitions(), causalityToken));
        } else {
            assignmentsFuture = distributionZoneManager.dataNodes(causalityToken, catalogVersion, zoneDescriptor.id())
                    .thenApply(dataNodes -> AffinityUtils.calculateAssignments(
                            dataNodes,
                            zoneDescriptor.partitions(),
                            zoneDescriptor.replicas()
                    ).stream().map(Assignments::of).collect(toList()));

            assignmentsFuture.thenAccept(assignmentsList -> LOG.info(
                    "Assignments calculated from data nodes [table={}, tableId={}, assignments={}, revision={}]",
                    tableDescriptor.name(),
                    tableId,
                    Assignments.assignmentListToString(assignmentsList),
                    causalityToken
            ));
        }

        return assignmentsFuture;
    }

    /**
     * Creates data storage for the provided table.
     *
     * @param tableDescriptor Catalog table descriptor.
     * @param zoneDescriptor Catalog distributed zone descriptor.
     */
    protected MvTableStorage createTableStorage(CatalogTableDescriptor tableDescriptor, CatalogZoneDescriptor zoneDescriptor) {
        StorageEngine engine = dataStorageMgr.engineByStorageProfile(tableDescriptor.storageProfile());

        assert engine != null : "tableId=" + tableDescriptor.id() + ", engine=" + engine.name();

        return span("TableManager.createTableStorage", (span) -> {
            return engine.createMvTable(
                    new StorageTableDescriptor(tableDescriptor.id(), zoneDescriptor.partitions(), tableDescriptor.storageProfile()),
                    new CatalogStorageIndexDescriptorSupplier(catalogService, lowWatermark)
            );
        });
    }

    /**
     * Creates transaction state storage for the provided table.
     *
     * @param tableDescriptor Catalog table descriptor.
     * @param zoneDescriptor Catalog distributed zone descriptor.
     */
    protected TxStateTableStorage createTxStateTableStorage(CatalogTableDescriptor tableDescriptor, CatalogZoneDescriptor zoneDescriptor) {
        int tableId = tableDescriptor.id();

        TxStateTableStorage txStateTableStorage = new TxStateRocksDbTableStorage(
                tableId,
                zoneDescriptor.partitions(),
                sharedTxStateStorage
        );
        if (ThreadAssertions.enabled()) {
            txStateTableStorage = new ThreadAssertingTxStateTableStorage(txStateTableStorage);
        }

        txStateTableStorage.start();

        return txStateTableStorage;
    }

    /**
     * Drops local structures for a table.
     *
     * @param tableId Table id to destroy.
     */
    private CompletableFuture<Void> destroyTableLocally(int tableId) {
        TableImpl table = startedTables.remove(tableId);
        localPartsByTableId.remove(tableId);

        assert table != null : tableId;

        InternalTable internalTable = table.internalTable();
        int partitions = internalTable.partitions();

        // TODO https://issues.apache.org/jira/browse/IGNITE-18991 Move assigment manipulations to Distribution zones.
        Set<ByteArray> assignmentKeys = IntStream.range(0, partitions)
                .mapToObj(p -> stablePartAssignmentsKey(new TablePartitionId(tableId, p)))
                .collect(toSet());
        metaStorageMgr.removeAll(assignmentKeys);

        CompletableFuture<?>[] stopReplicaFutures = new CompletableFuture<?>[partitions];

        // TODO https://issues.apache.org/jira/browse/IGNITE-19170 Partitions should be stopped on the assignments change
        //  event triggered by zone drop or alter. Stop replica asynchronously, out of metastorage event pipeline.
        for (int partitionId = 0; partitionId < partitions; partitionId++) {
            var replicationGroupId = new TablePartitionId(tableId, partitionId);

            stopReplicaFutures[partitionId] = stopPartition(replicationGroupId, table);
        }

        // TODO: IGNITE-18703 Destroy raft log and meta
        return allOf(stopReplicaFutures)
                .thenComposeAsync(
                        unused -> inBusyLockAsync(busyLock, () -> allOf(
                                internalTable.storage().destroy(),
                                runAsync(() -> inBusyLock(busyLock, () -> internalTable.txStateStorage().destroy()), ioExecutor)
                        )),
                        ioExecutor)
                .thenAccept(ignore0 -> tables.remove(tableId))
                .thenAcceptAsync(ignore0 -> schemaManager.dropRegistryAsync(tableId), ioExecutor);
    }

    @Override
    public List<Table> tables() {
        return join(tablesAsync());
    }

    @Override
    public CompletableFuture<List<Table>> tablesAsync() {
        return inBusyLockAsync(busyLock, this::tablesAsyncInternalBusy);
    }

    private CompletableFuture<List<Table>> tablesAsyncInternalBusy() {
        HybridTimestamp now = clockService.now();

        return orStopManagerFuture(executorInclinedSchemaSyncService.waitForMetadataCompleteness(now))
                .thenCompose(unused -> inBusyLockAsync(busyLock, () -> {
                    int catalogVersion = catalogService.activeCatalogVersion(now.longValue());

                    Collection<CatalogTableDescriptor> tableDescriptors = catalogService.tables(catalogVersion);

                    if (tableDescriptors.isEmpty()) {
                        return emptyListCompletedFuture();
                    }

                    CompletableFuture<Table>[] tableImplFutures = tableDescriptors.stream()
                            .map(tableDescriptor -> tableAsyncInternalBusy(tableDescriptor.id()))
                            .toArray(CompletableFuture[]::new);

                    return CompletableFutures.allOf(tableImplFutures);
                }));
    }

    /**
     * Returns the tables by ID future for the given causality token.
     *
     * <p>The future will only be completed when corresponding assignments update completes.
     *
     * @param causalityToken Causality token.
     * @return The future with tables map.
     * @see #assignmentsUpdatedVv
     */
    private CompletableFuture<Map<Integer, TableImpl>> tablesById(long causalityToken) {
        return assignmentsUpdatedVv.get(causalityToken).thenApply(v -> unmodifiableMap(startedTables));
    }

    /**
     * Returns an internal map, which contains all managed tables by their ID.
     */
    private Map<Integer, TableImpl> tablesById() {
        return unmodifiableMap(tables);
    }

    /**
     * Returns a map with started tables.
     */
    @TestOnly
    public Map<Integer, TableImpl> startedTables() {
        return unmodifiableMap(startedTables);
    }

    @Override
    public Table table(String name) {
        return join(tableAsync(name));
    }

    @Override
    public TableViewInternal table(int id) throws NodeStoppingException {
        return join(tableAsync(id));
    }

    @Override
    public CompletableFuture<Table> tableAsync(String name) {
        return tableAsyncInternal(IgniteNameUtils.parseSimpleName(name))
                .thenApply(identity());
    }

    /**
     * Asynchronously gets the table using causality token.
     *
     * @param causalityToken Causality token.
     * @param id Table id.
     * @return Future.
     */
    public CompletableFuture<TableViewInternal> tableAsync(long causalityToken, int id) {
        if (!busyLock.enterBusy()) {
            throw new IgniteException(new NodeStoppingException());
        }
        try {
            return tablesById(causalityToken).thenApply(tablesById -> tablesById.get(id));
        } finally {
            busyLock.leaveBusy();
        }
    }

    @Override
    public CompletableFuture<TableViewInternal> tableAsync(int tableId) {
        return inBusyLockAsync(busyLock, () -> {
            HybridTimestamp now = clockService.now();

            return orStopManagerFuture(executorInclinedSchemaSyncService.waitForMetadataCompleteness(now))
                    .thenCompose(unused -> inBusyLockAsync(busyLock, () -> {
                        int catalogVersion = catalogService.activeCatalogVersion(now.longValue());

                        // Check if the table has been deleted.
                        if (catalogService.table(tableId, catalogVersion) == null) {
                            return nullCompletedFuture();
                        }

                        return tableAsyncInternalBusy(tableId);
                    }));
        });
    }

    /**
     * Asynchronously gets the local partitions set of a table using causality token.
     *
     * @param causalityToken Causality token.
     * @return Future.
     */
    public CompletableFuture<PartitionSet> localPartitionSetAsync(long causalityToken, int tableId) {
        if (!busyLock.enterBusy()) {
            throw new IgniteException(new NodeStoppingException());
        }

        try {
            return localPartitionsVv.get(causalityToken).thenApply(unused -> localPartsByTableId.get(tableId));
        } finally {
            busyLock.leaveBusy();
        }
    }

    @Override
    public TableViewInternal tableView(String name) {
        return join(tableViewAsync(name));
    }

    @Override
    public CompletableFuture<TableViewInternal> tableViewAsync(String name) {
        return tableAsyncInternal(IgniteNameUtils.parseSimpleName(name));
    }

    /**
     * Gets a table by name, if it was created before. Doesn't parse canonical name.
     *
     * @param name Table name.
     * @return Future representing pending completion of the {@code TableManager#tableAsyncInternal} operation.
     */
    private CompletableFuture<TableViewInternal> tableAsyncInternal(String name) {
        return span("tableAsync", (Function<TraceSpan, ? extends CompletableFuture<TableViewInternal>>) (span) ->
                inBusyLockAsync(busyLock, () -> {
                    HybridTimestamp now = clockService.now();

                    return orStopManagerFuture(executorInclinedSchemaSyncService.waitForMetadataCompleteness(now))
                            .thenCompose(unused -> inBusyLockAsync(busyLock, () -> {
                                CatalogTableDescriptor tableDescriptor = catalogService.table(name, now.longValue());

                                // Check if the table has been deleted.
                                if (tableDescriptor == null) {
                                    return nullCompletedFuture();
                                }

                                return tableAsyncInternalBusy(tableDescriptor.id());
                            }));
                })
        );
    }

    private CompletableFuture<TableViewInternal> tableAsyncInternalBusy(int tableId) {
        TableImpl tableImpl = startedTables.get(tableId);

        if (tableImpl != null) {
            return completedFuture(tableImpl);
        }

        CompletableFuture<TableViewInternal> getLatestTableFuture = new CompletableFuture<>();

        CompletionListener<Void> tablesListener = (token, v, th) -> {
            if (th == null) {
                CompletableFuture<?> tablesFuture = tablesVv.get(token);

                tablesFuture.whenComplete((tables, e) -> {
                    if (e != null) {
                        getLatestTableFuture.completeExceptionally(e);
                    } else {
                        getLatestTableFuture.complete(startedTables.get(tableId));
                    }
                });
            } else {
                getLatestTableFuture.completeExceptionally(th);
            }
        };

        assignmentsUpdatedVv.whenComplete(tablesListener);

        // This check is needed for the case when we have registered tablesListener,
        // but tablesVv has already been completed, so listener would be triggered only for the next versioned value update.
        tableImpl = startedTables.get(tableId);

        if (tableImpl != null) {
            assignmentsUpdatedVv.removeWhenComplete(tablesListener);

            return completedFuture(tableImpl);
        }

        return orStopManagerFuture(getLatestTableFuture)
                .whenComplete((unused, throwable) -> assignmentsUpdatedVv.removeWhenComplete(tablesListener));
    }

    /**
     * Waits for future result and return, or unwraps {@link CompletionException} to {@link IgniteException} if failed.
     *
     * @param future Completable future.
     * @return Future result.
     */
    private static <T> T join(CompletableFuture<T> future) {
        try {
            return future.join();
        } catch (CompletionException ex) {
            throw convertThrowable(ex.getCause());
        }
    }

    /**
     * Convert to public throwable.
     *
     * @param th Throwable.
     * @return Public throwable.
     */
    private static RuntimeException convertThrowable(Throwable th) {
        if (th instanceof RuntimeException) {
            return (RuntimeException) th;
        }

        return new IgniteException(th);
    }

    /**
     * Creates meta storage listener for pending assignments updates.
     *
     * @return The watch listener.
     */
    private WatchListener createPendingAssignmentsRebalanceListener() {
        return new WatchListener() {
            @Override
            public CompletableFuture<Void> onUpdate(WatchEvent evt) {
                if (!busyLock.enterBusy()) {
                    return failedFuture(new NodeStoppingException());
                }

                try {
                    Entry newEntry = evt.entryEvent().newEntry();

                    return handleChangePendingAssignmentEvent(newEntry, evt.revision(), false);
                } finally {
                    busyLock.leaveBusy();
                }
            }

            @Override
            public void onError(Throwable e) {
                LOG.warn("Unable to process pending assignments event", e);
            }
        };
    }

    private CompletableFuture<Void> handleChangePendingAssignmentEvent(
            Entry pendingAssignmentsEntry,
            long revision,
            boolean isRecovery
    ) {
        if (pendingAssignmentsEntry.value() == null) {
            return nullCompletedFuture();
        }

        int partId = extractPartitionNumber(pendingAssignmentsEntry.key());
        int tblId = extractTableId(pendingAssignmentsEntry.key(), PENDING_ASSIGNMENTS_PREFIX);

        var replicaGrpId = new TablePartitionId(tblId, partId);

        // Stable assignments from the meta store, which revision is bounded by the current pending event.
        Entry stableAssignmentsEntry = metaStorageMgr.getLocally(stablePartAssignmentsKey(replicaGrpId), revision);

        Assignments pendingAssignments = Assignments.fromBytes(pendingAssignmentsEntry.value());

        return tablesVv.get(revision)
                .thenApply(ignore -> {
                    if (!busyLock.enterBusy()) {
                        return CompletableFuture.<Void>failedFuture(new NodeStoppingException());
                    }

                    try {
                        TableImpl table = tables.get(tblId);

                        // Table can be null only recovery, because we use a revision from the future. See comment inside
                        // performRebalanceOnRecovery.
                        if (table == null) {
                            if (LOG.isInfoEnabled()) {
                                LOG.info("Skipping Pending Assignments update, because table {} does not exist", tblId);
                            }

                            return CompletableFutures.<Void>nullCompletedFuture();
                        }

                        if (LOG.isInfoEnabled()) {
                            var stringKey = new String(pendingAssignmentsEntry.key(), UTF_8);

                            LOG.info("Received update on pending assignments. Check if new raft group should be started"
                                            + " [key={}, partition={}, table={}, localMemberAddress={}, pendingAssignments={}]",
                                    stringKey, partId, table.name(), localNode().address(), pendingAssignments);
                        }

                        Set<Assignment> stableAssignments = stableAssignmentsEntry.value() == null
                                ? emptySet()
                                : Assignments.fromBytes(stableAssignmentsEntry.value()).nodes();

                        return setTablesPartitionCountersForRebalance(replicaGrpId, revision, pendingAssignments.force())
                                .thenCompose(r ->
                                        handleChangePendingAssignmentEvent(
                                                replicaGrpId,
                                                table,
                                                pendingAssignments,
                                                stableAssignments,
                                                revision,
                                                isRecovery
                                        )
                                )
                                .thenCompose(v -> changePeersOnRebalance(table, replicaGrpId, pendingAssignments.nodes(), revision));
                    } finally {
                        busyLock.leaveBusy();
                    }
                })
                .thenCompose(identity());
    }

    private CompletableFuture<Void> handleChangePendingAssignmentEvent(
            TablePartitionId replicaGrpId,
            TableImpl tbl,
            Assignments pendingAssignments,
            Set<Assignment> stableAssignments,
            long revision,
            boolean isRecovery
    ) {
        ClusterNode localMember = localNode();
        RaftNodeId raftNodeId = new RaftNodeId(replicaGrpId, new Peer(localNode().name()));

        boolean pendingAssignmentsAreForced = pendingAssignments.force();
        Set<Assignment> pendingAssignmentsNodes = pendingAssignments.nodes();

        // Start a new Raft node and Replica if this node has appeared in the new assignments.
        boolean shouldStartLocalGroupNode = pendingAssignmentsNodes.stream()
                .filter(assignment -> localMember.name().equals(assignment.consistentId()))
                .anyMatch(assignment -> !stableAssignments.contains(assignment));

        CompletableFuture<Void> localServicesStartFuture;

        int tableId = tbl.tableId();

        int zoneId = getTableDescriptor(tableId, catalogService.latestCatalogVersion()).zoneId();

        // This is a set of assignments for nodes that are not the part of stable assignments, i.e. unstable part of the distribution.
        // For regular pending assignments we use (old) stable set, so that none of new nodes would be able to propose itself as a leader.
        // For forced assignments, we should do the same thing, but only for the subset of stable set that is alive right now. Dead nodes
        // are excluded. It is calculated precisely as an intersection between forced assignments and (old) stable assignments.
        Assignments nonStableNodeAssignments = pendingAssignmentsAreForced
                ? Assignments.forced(intersect(stableAssignments, pendingAssignmentsNodes))
                : Assignments.of(stableAssignments);

        // This condition can only pass if all stable nodes are dead, and we start new raft group from scratch.
        // In this case new initial configuration must match new forced assignments.
        // TODO https://issues.apache.org/jira/browse/IGNITE-21661 Something might not work, extensive testing is required.
        if (nonStableNodeAssignments.nodes().isEmpty()) {
            nonStableNodeAssignments = Assignments.forced(pendingAssignmentsNodes);
        }

        Assignments nonStableNodeAssignmentsFinal = nonStableNodeAssignments;

        int partitionId = replicaGrpId.partitionId();

        if (shouldStartLocalGroupNode) {
            PartitionSet singlePartitionIdSet = PartitionSet.of(partitionId);

            localServicesStartFuture = localPartitionsVv.get(revision)
                    // TODO https://issues.apache.org/jira/browse/IGNITE-20957 Revisit this code
                    .thenComposeAsync(
                            partitionSet -> inBusyLock(busyLock, () -> getOrCreatePartitionStorages(tbl, singlePartitionIdSet)),
                            ioExecutor
                    )
                    .thenComposeAsync(unused -> inBusyLock(busyLock, () -> {
                        if (!isRecovery) {
                            // We create index storages (and also register the necessary structures) for the rebalancing one partition
                            // before start the raft node, so that the updates that come when applying the replication log can safely
                            // update the indexes. On recovery node, we do not need to call this code, since during restoration we start
                            // all partitions and already register indexes there.
                            lowWatermark.getLowWatermarkSafe(lwm ->
                                    registerIndexesToTable(tbl, catalogService, singlePartitionIdSet, tbl.schemaView(), lwm)
                            );
                        }

                        return startPartitionAndStartClient(
                                tbl,
                                replicaGrpId.partitionId(),
                                pendingAssignments,
                                nonStableNodeAssignmentsFinal,
                                zoneId,
                                isRecovery
                        );
                    }), ioExecutor);
        } else {
            localServicesStartFuture = runAsync(() -> {
                if (pendingAssignmentsAreForced && ((Loza) raftMgr).isStarted(raftNodeId)) {
                    ((Loza) raftMgr).resetPeers(raftNodeId, configurationFromAssignments(nonStableNodeAssignmentsFinal.nodes()));
                }
            }, ioExecutor);
        }

        return localServicesStartFuture.thenRunAsync(() -> {
            // For forced assignments, we exclude dead stable nodes, and all alive stable nodes are already in pending assignments.
            // Union is not required in such a case.
            Set<Assignment> cfg = pendingAssignmentsAreForced
                    ? pendingAssignmentsNodes
                    : union(pendingAssignmentsNodes, stableAssignments);

            tbl.internalTable()
                    .tableRaftService()
                    .partitionRaftGroupService(partitionId)
                    .updateConfiguration(configurationFromAssignments(cfg));
        }, ioExecutor);
    }

    private CompletableFuture<Void> setTablesPartitionCountersForRebalance(TablePartitionId replicaGrpId, long revision, boolean force) {
        int catalogVersion = catalogService.latestCatalogVersion();

        int tableId = replicaGrpId.tableId();

        CatalogZoneDescriptor zoneDescriptor = getZoneDescriptor(getTableDescriptor(tableId, catalogVersion), catalogVersion);

        int zoneId = zoneDescriptor.id();

        int partId = replicaGrpId.partitionId();

        SimpleCondition revisionMatches = revision(tablesCounterKey(zoneId, partId)).lt(revision);
        SimpleCondition counterIsEmpty = value(tablesCounterKey(zoneId, partId)).eq(toBytes(Set.of()));

        Condition condition = or(
                notExists(tablesCounterKey(zoneId, partId)),
                force ? revisionMatches : revisionMatches.and(counterIsEmpty)
        );

        Set<Integer> tablesInZone = findTablesByZoneId(zoneId, catalogVersion, catalogService).stream()
                .map(CatalogObjectDescriptor::id)
                .collect(toSet());

        byte[] countersValue = toBytes(tablesInZone);

        return metaStorageMgr.invoke(iif(
                condition,
                ops(put(tablesCounterKey(zoneId, partId), countersValue)).yield(true),
                ops().yield(false)
        )).whenComplete((res, e) -> {
            if (e != null) {
                LOG.error("Failed to update counter for the zone [zoneId = {}]", zoneId);
            } else if (res.getAsBoolean()) {
                LOG.info(
                        "Rebalance counter for the zone is updated [zoneId = {}, partId = {}, counter = {}, revision = {}]",
                        zoneId,
                        partId,
                        tablesInZone,
                        revision
                );
            } else {
                LOG.debug(
                        "Rebalance counter for the zone is not updated [zoneId = {}, partId = {}, revision = {}]",
                        zoneId,
                        partId,
                        revision
                );
            }
        }).thenCompose((ignored) -> nullCompletedFuture());
    }

    private CompletableFuture<Void> changePeersOnRebalance(
            TableImpl table,
            TablePartitionId replicaGrpId,
            Set<Assignment> pendingAssignments,
            long revision
    ) {
        int partId = replicaGrpId.partitionId();

        RaftGroupService partGrpSvc = table.internalTable().tableRaftService().partitionRaftGroupService(partId);

        return partGrpSvc.refreshAndGetLeaderWithTerm()
                .exceptionally(throwable -> {
                    throwable = unwrapCause(throwable);

                    if (throwable instanceof TimeoutException) {
                        LOG.info("Node couldn't get the leader within timeout so the changing peers is skipped [grp={}].", replicaGrpId);

                        return LeaderWithTerm.NO_LEADER;
                    }

                    throw new IgniteInternalException(
                            INTERNAL_ERR,
                            "Failed to get a leader for the RAFT replication group [get=" + replicaGrpId + "].",
                            throwable
                    );
                })
                .thenCompose(leaderWithTerm -> {
                    if (leaderWithTerm.isEmpty() || !isLocalPeer(leaderWithTerm.leader())) {
                        return nullCompletedFuture();
                    }

                    // run update of raft configuration if this node is a leader
                    LOG.info("Current node={} is the leader of partition raft group={}. "
                                    + "Initiate rebalance process for partition={}, table={}",
                            leaderWithTerm.leader(), replicaGrpId, partId, table.name());

                    return metaStorageMgr.get(pendingPartAssignmentsKey(replicaGrpId))
                            .thenCompose(latestPendingAssignmentsEntry -> {
                                // Do not change peers of the raft group if this is a stale event.
                                // Note that we start raft node before for the sake of the consistency in a
                                // starting and stopping raft nodes.
                                if (revision < latestPendingAssignmentsEntry.revision()) {
                                    return nullCompletedFuture();
                                }

                                PeersAndLearners newConfiguration =
                                        configurationFromAssignments(pendingAssignments);

                                return partGrpSvc.changePeersAsync(newConfiguration, leaderWithTerm.term());
                            });
                });
    }

    private void startPartitionRaftGroupNode(
            TablePartitionId replicaGrpId,
            RaftNodeId raftNodeId,
            PeersAndLearners stableConfiguration,
            PendingComparableValuesTracker<HybridTimestamp, Void> safeTimeTracker,
            PendingComparableValuesTracker<Long, Void> storageIndexTracker,
            TableImpl table,
            TxStateStorage txStatePartitionStorage,
            PartitionDataStorage partitionDataStorage,
            PartitionUpdateHandlers partitionUpdateHandlers,
            int zoneId
    ) throws NodeStoppingException {
        InternalTable internalTable = table.internalTable();

        RaftGroupOptions groupOptions = groupOptionsForPartition(
                internalTable.storage(),
                internalTable.txStateStorage(),
                partitionKey(internalTable, replicaGrpId.partitionId()),
                partitionUpdateHandlers
        );

        RaftGroupListener raftGrpLsnr = new PartitionListener(
                txManager,
                partitionDataStorage,
                partitionUpdateHandlers.storageUpdateHandler,
                txStatePartitionStorage,
                safeTimeTracker,
                storageIndexTracker,
                catalogService,
                table.schemaView(),
                clockService
        );

        RaftGroupEventsListener raftGrpEvtsLsnr = new RebalanceRaftGroupEventsListener(
                metaStorageMgr,
                replicaGrpId,
                busyLock,
                createPartitionMover(internalTable, replicaGrpId.partitionId()),
                rebalanceScheduler,
                zoneId
        );

        // TODO: use RaftManager interface, see https://issues.apache.org/jira/browse/IGNITE-18273
        ((Loza) raftMgr).startRaftGroupNodeWithoutService(
                raftNodeId,
                stableConfiguration,
                raftGrpLsnr,
                raftGrpEvtsLsnr,
                groupOptions
        );
    }

    /**
     * Creates Meta storage listener for stable assignments updates.
     *
     * @return The watch listener.
     */
    private WatchListener createStableAssignmentsRebalanceListener() {
        return new WatchListener() {
            @Override
            public CompletableFuture<Void> onUpdate(WatchEvent evt) {
                if (!busyLock.enterBusy()) {
                    return failedFuture(new NodeStoppingException());
                }

                try {
                    return handleChangeStableAssignmentEvent(evt);
                } finally {
                    busyLock.leaveBusy();
                }
            }

            @Override
            public void onError(Throwable e) {
                LOG.warn("Unable to process stable assignments event", e);
            }
        };
    }

    /** Creates Meta storage listener for switch reduce assignments updates. */
    private WatchListener createAssignmentsSwitchRebalanceListener() {
        return new WatchListener() {
            @Override
            public CompletableFuture<Void> onUpdate(WatchEvent evt) {
                return inBusyLockAsync(busyLock, () -> {
                    byte[] key = evt.entryEvent().newEntry().key();

                    int partitionId = extractPartitionNumber(key);
                    int tableId = extractTableId(key, ASSIGNMENTS_SWITCH_REDUCE_PREFIX);

                    TablePartitionId replicaGrpId = new TablePartitionId(tableId, partitionId);

                    // It is safe to get the latest version of the catalog as we are in the metastore thread.
                    int catalogVersion = catalogService.latestCatalogVersion();

                    return tablesById(evt.revision())
                            .thenCompose(tables -> inBusyLockAsync(busyLock, () -> {
                                CatalogTableDescriptor tableDescriptor = getTableDescriptor(tableId, catalogVersion);

                                CatalogZoneDescriptor zoneDescriptor = getZoneDescriptor(tableDescriptor, catalogVersion);

                                long causalityToken = zoneDescriptor.updateToken();

                                return distributionZoneManager.dataNodes(causalityToken, catalogVersion, tableDescriptor.zoneId())
                                        .thenCompose(dataNodes -> RebalanceUtilEx.handleReduceChanged(
                                                metaStorageMgr,
                                                dataNodes,
                                                zoneDescriptor.replicas(),
                                                replicaGrpId,
                                                evt
                                        ));
                            }));
                });
            }

            @Override
            public void onError(Throwable e) {
                LOG.warn("Unable to process switch reduce event", e);
            }
        };
    }

    private PartitionMover createPartitionMover(InternalTable internalTable, int partId) {
        return new PartitionMover(busyLock, () -> internalTable.tableRaftService().partitionRaftGroupService(partId));
    }

    private static PeersAndLearners configurationFromAssignments(Collection<Assignment> assignments) {
        var peers = new HashSet<String>();
        var learners = new HashSet<String>();

        for (Assignment assignment : assignments) {
            if (assignment.isPeer()) {
                peers.add(assignment.consistentId());
            } else {
                learners.add(assignment.consistentId());
            }
        }

        return PeersAndLearners.fromConsistentIds(peers, learners);
    }

    /**
     * Gets partition stores.
     *
     * @param table Table.
     * @param partitionId Partition ID.
     * @return PartitionStorages.
     */
    private static PartitionStorages getPartitionStorages(TableImpl table, int partitionId) {
        InternalTable internalTable = table.internalTable();

        MvPartitionStorage mvPartition = internalTable.storage().getMvPartition(partitionId);

        assert mvPartition != null;

        TxStateStorage txStateStorage = internalTable.txStateStorage().getTxStateStorage(partitionId);

        assert txStateStorage != null;

        return new PartitionStorages(mvPartition, txStateStorage);
    }

    // TODO: https://issues.apache.org/jira/browse/IGNITE-19739 Create storages only once.
    private CompletableFuture<Void> getOrCreatePartitionStorages(TableImpl table, PartitionSet partitions) {
        return span("TableManager.getOrCreatePartitionStorages", (span) -> {
            InternalTable internalTable = table.internalTable();

            CompletableFuture<?>[] storageFuts = partitions.stream().mapToObj(partitionId -> {
                MvPartitionStorage mvPartition = internalTable.storage().getMvPartition(partitionId);

                return (mvPartition != null ? completedFuture(mvPartition) : internalTable.storage().createMvPartition(partitionId))
                        .thenComposeAsync(mvPartitionStorage -> {
                            TxStateStorage txStateStorage = internalTable.txStateStorage().getOrCreateTxStateStorage(partitionId);

                            if (mvPartitionStorage.lastAppliedIndex() == MvPartitionStorage.REBALANCE_IN_PROGRESS
                                    || txStateStorage.lastAppliedIndex() == TxStateStorage.REBALANCE_IN_PROGRESS) {
                                return allOf(
                                        internalTable.storage().clearPartition(partitionId),
                                        txStateStorage.clear()
                                );
                            } else {
                                return nullCompletedFuture();
                            }
                        }, ioExecutor);
            }).toArray(CompletableFuture[]::new);

            return allOf(storageFuts);
        });
    }

    /**
     * Handles the {@link RebalanceUtil#STABLE_ASSIGNMENTS_PREFIX} update event.
     *
     * @param evt Event.
     */
    protected CompletableFuture<Void> handleChangeStableAssignmentEvent(WatchEvent evt) {
        if (evt.entryEvents().stream().allMatch(e -> e.oldEntry().value() == null)) {
            // It's the initial write to table stable assignments on table create event.
            return nullCompletedFuture();
        }

        if (!evt.single()) {
            // If there is not a single entry, then all entries must be tombstones (this happens after table drop).
            assert evt.entryEvents().stream().allMatch(entryEvent -> entryEvent.newEntry().tombstone()) : evt;

            return nullCompletedFuture();
        }

        // here we can receive only update from the rebalance logic
        // these updates always processing only 1 partition, so, only 1 stable partition key.
        assert evt.single() : evt;

        if (evt.entryEvent().oldEntry() == null) {
            // This means it's an event on table creation.
            return nullCompletedFuture();
        }

        Entry stableAssignmentsWatchEvent = evt.entryEvent().newEntry();

        long revision = evt.revision();

        assert stableAssignmentsWatchEvent.revision() == revision : stableAssignmentsWatchEvent;

        if (stableAssignmentsWatchEvent.value() == null) {
            return nullCompletedFuture();
        }

        return handleChangeStableAssignmentEvent(stableAssignmentsWatchEvent, evt.revision(), false);
    }

    protected CompletableFuture<Void> handleChangeStableAssignmentEvent(
            Entry stableAssignmentsWatchEvent,
            long revision,
            boolean isRecovery
    ) {
        int partitionId = extractPartitionNumber(stableAssignmentsWatchEvent.key());
        int tableId = extractTableId(stableAssignmentsWatchEvent.key(), STABLE_ASSIGNMENTS_PREFIX);

        TablePartitionId tablePartitionId = new TablePartitionId(tableId, partitionId);

        Set<Assignment> stableAssignments = stableAssignmentsWatchEvent.value() == null
                ? emptySet()
                : Assignments.fromBytes(stableAssignmentsWatchEvent.value()).nodes();

        return supplyAsync(() -> {
            Entry pendingAssignmentsEntry = metaStorageMgr.getLocally(pendingPartAssignmentsKey(tablePartitionId), revision);

            byte[] pendingAssignmentsFromMetaStorage = pendingAssignmentsEntry.value();

            Assignments pendingAssignments = pendingAssignmentsFromMetaStorage == null
                    ? Assignments.EMPTY
                    : Assignments.fromBytes(pendingAssignmentsFromMetaStorage);

            return stopAndDestroyPartitionAndUpdateClients(
                    tablePartitionId,
                    stableAssignments,
                    pendingAssignments,
                    isRecovery,
                    revision
            );
        }, ioExecutor).thenCompose(identity());
    }

    private CompletableFuture<Void> updatePartitionClients(
            TablePartitionId tablePartitionId,
            Set<Assignment> stableAssignments,
            long revision
    ) {
        // Update raft client peers and learners according to the actual assignments.
        return tablesById(revision).thenAccept(t -> {
            t.get(tablePartitionId.tableId()).internalTable()
                    .tableRaftService()
                    .partitionRaftGroupService(tablePartitionId.partitionId())
                    .updateConfiguration(configurationFromAssignments(stableAssignments));
        });
    }

    private CompletableFuture<Void> stopAndDestroyPartitionAndUpdateClients(
            TablePartitionId tablePartitionId,
            Set<Assignment> stableAssignments,
            Assignments pendingAssignments,
            boolean isRecovery,
            long revision
    ) {
        CompletableFuture<Void> clientUpdateFuture = isRecovery
                // Updating clients is not needed on recovery.
                ? nullCompletedFuture()
                : updatePartitionClients(tablePartitionId, stableAssignments, revision);

        boolean shouldStopLocalServices = (pendingAssignments.force()
                        ? pendingAssignments.nodes().stream()
                        : Stream.concat(stableAssignments.stream(), pendingAssignments.nodes().stream())
                )
                .noneMatch(assignment -> assignment.consistentId().equals(localNode().name()));

        if (shouldStopLocalServices) {
            return allOf(
                    clientUpdateFuture,
                    stopAndDestroyPartition(tablePartitionId, revision)
            );
        } else {
            return clientUpdateFuture;
        }
    }

    private CompletableFuture<Void> stopAndDestroyPartition(TablePartitionId tablePartitionId, long causalityToken) {
        return tablesVv.get(causalityToken)
                .thenCompose(ignore -> {
                    TableImpl table = tables.get(tablePartitionId.tableId());

                    return stopPartition(tablePartitionId, table)
                            .thenComposeAsync(v -> destroyPartitionStorages(tablePartitionId, table), ioExecutor);
                });
    }

    /**
     * Stops all resources associated with a given partition, like replicas and partition trackers.
     *
     * @param tablePartitionId Partition ID.
     * @param table Table which this partition belongs to.
     * @return Future that will be completed after all resources have been closed.
     */
    private CompletableFuture<Void> stopPartition(TablePartitionId tablePartitionId, TableImpl table) {
        if (table != null) {
            closePartitionTrackers(table.internalTable(), tablePartitionId.partitionId());
        }

        CompletableFuture<Boolean> stopReplicaFuture;

        try {
            stopReplicaFuture = replicaMgr.stopReplica(tablePartitionId);
        } catch (NodeStoppingException e) {
            // No-op.
            stopReplicaFuture = falseCompletedFuture();
        }

        return stopReplicaFuture
                .thenCompose(v -> {
                    try {
                        raftMgr.stopRaftNodes(tablePartitionId);
                    } catch (NodeStoppingException ignored) {
                        // No-op.
                    }

                    return mvGc.removeStorage(tablePartitionId);
                });
    }

    private CompletableFuture<Void> destroyPartitionStorages(TablePartitionId tablePartitionId, TableImpl table) {
        // TODO: IGNITE-18703 Destroy raft log and meta
        if (table == null) {
            return nullCompletedFuture();
        }

        InternalTable internalTable = table.internalTable();

        int partitionId = tablePartitionId.partitionId();

        List<CompletableFuture<?>> destroyFutures = new ArrayList<>();

        if (internalTable.storage().getMvPartition(partitionId) != null) {
            destroyFutures.add(internalTable.storage().destroyPartition(partitionId));
        }

        if (internalTable.txStateStorage().getTxStateStorage(partitionId) != null) {
            destroyFutures.add(runAsync(() -> internalTable.txStateStorage().destroyTxStateStorage(partitionId), ioExecutor));
        }

        return allOf(destroyFutures.toArray(new CompletableFuture[]{}));
    }

    private static void closePartitionTrackers(InternalTable internalTable, int partitionId) {
        closeTracker(internalTable.getPartitionSafeTimeTracker(partitionId));

        closeTracker(internalTable.getPartitionStorageIndexTracker(partitionId));
    }

    private static void closeTracker(@Nullable PendingComparableValuesTracker<?, Void> tracker) {
        if (tracker != null) {
            tracker.close();
        }
    }

    private ClusterNode localNode() {
        return topologyService.localMember();
    }

    private static PartitionUpdateHandlers createPartitionUpdateHandlers(
            int partitionId,
            PartitionDataStorage partitionDataStorage,
            TableImpl table,
            PendingComparableValuesTracker<HybridTimestamp, Void> safeTimeTracker,
            StorageUpdateConfiguration storageUpdateConfig
    ) {
        TableIndexStoragesSupplier indexes = table.indexStorageAdapters(partitionId);

        IndexUpdateHandler indexUpdateHandler = new IndexUpdateHandler(indexes);

        GcUpdateHandler gcUpdateHandler = new GcUpdateHandler(partitionDataStorage, safeTimeTracker, indexUpdateHandler);

        StorageUpdateHandler storageUpdateHandler = new StorageUpdateHandler(
                partitionId,
                partitionDataStorage,
                indexUpdateHandler,
                storageUpdateConfig
        );

        return new PartitionUpdateHandlers(storageUpdateHandler, indexUpdateHandler, gcUpdateHandler);
    }

    /**
     * Returns a cached table instance if it exists, {@code null} otherwise. Can return a table that is being stopped.
     *
     * @param tableId Table id.
     */
    @Override
    public @Nullable TableViewInternal cachedTable(int tableId) {
        return tables.get(tableId);
    }

    /**
     * Returns a cached table instance if it exists, {@code null} otherwise. Can return a table that is being stopped.
     *
     * @param name Table name.
     */
    @TestOnly
    public @Nullable TableViewInternal cachedTable(String name) {
        return findTableImplByName(tables.values(), name);
    }

    private CatalogTableDescriptor getTableDescriptor(int tableId, int catalogVersion) {
        CatalogTableDescriptor tableDescriptor = catalogService.table(tableId, catalogVersion);

        assert tableDescriptor != null : "tableId=" + tableId + ", catalogVersion=" + catalogVersion;

        return tableDescriptor;
    }

    private CatalogZoneDescriptor getZoneDescriptor(CatalogTableDescriptor tableDescriptor, int catalogVersion) {
        CatalogZoneDescriptor zoneDescriptor = catalogService.zone(tableDescriptor.zoneId(), catalogVersion);

        assert zoneDescriptor != null :
                "tableId=" + tableDescriptor.id() + ", zoneId=" + tableDescriptor.zoneId() + ", catalogVersion=" + catalogVersion;

        return zoneDescriptor;
    }

    private static @Nullable TableImpl findTableImplByName(Collection<TableImpl> tables, String name) {
        return tables.stream().filter(table -> table.name().equals(name)).findAny().orElse(null);
    }

    private void startTables(long recoveryRevision, @Nullable HybridTimestamp lwm) {
        sharedTxStateStorage.start();

        int earliestCatalogVersion = catalogService.activeCatalogVersion(hybridTimestampToLong(lwm));
        int latestCatalogVersion = catalogService.latestCatalogVersion();

        var startedTables = new IntOpenHashSet();
        var startTableFutures = new ArrayList<CompletableFuture<?>>();

        for (int ver = latestCatalogVersion; ver >= earliestCatalogVersion; ver--) {
            int ver0 = ver;
            catalogService.tables(ver).stream()
                    .filter(tbl -> startedTables.add(tbl.id()))
                    .forEach(tableDescriptor -> startTableFutures.add(createTableLocally(recoveryRevision, ver0, tableDescriptor, true)));
        }

        // Forces you to wait until recovery is complete before the metastore watches is deployed to avoid races with catalog listeners.
        startVv.update(recoveryRevision, (unused, throwable) -> allOf(startTableFutures.toArray(CompletableFuture[]::new)))
                .whenComplete((unused, throwable) -> {
                    if (throwable != null) {
                        LOG.error("Error starting tables", throwable);
                    } else {
                        LOG.debug("Tables started successfully");
                    }
                });
    }

    /**
     * Returns the future that will complete when, either the future from the argument or {@link #stopManagerFuture} will complete,
     * successfully or exceptionally. Allows to protect from getting stuck at {@link #stop()} when someone is blocked (by using
     * {@link #busyLock}) for a long time.
     *
     * @param future Future.
     */
    private <T> CompletableFuture<T> orStopManagerFuture(CompletableFuture<T> future) {
        if (future.isDone()) {
            return future;
        }

        return anyOf(future, stopManagerFuture).thenApply(o -> (T) o);
    }

    /** Internal event. */
    private static class DestroyTableEvent {
        final int catalogVersion;
        final int tableId;

        DestroyTableEvent(int catalogVersion, int tableId) {
            this.catalogVersion = catalogVersion;
            this.tableId = tableId;
        }

        public int catalogVersion() {
            return catalogVersion;
        }

        public int tableId() {
            return tableId;
        }
    }

    private void cleanUpResourcesForDroppedTablesOnRecoveryBusy() {
        // TODO: IGNITE-20384 Clean up abandoned resources for dropped zones from vault and metastore
        for (DroppedTableInfo droppedTableInfo : droppedTables(catalogService, lowWatermark.getLowWatermark())) {
            int catalogVersion = droppedTableInfo.tableRemovalCatalogVersion() - 1;

            CatalogTableDescriptor tableDescriptor = catalogService.table(droppedTableInfo.tableId(), catalogVersion);

            assert tableDescriptor != null : "tableId=" + droppedTableInfo.tableId() + ", catalogVersion=" + catalogVersion;

            destroyTableStorageOnRecoveryBusy(tableDescriptor);
        }
    }

    private void destroyTableStorageOnRecoveryBusy(CatalogTableDescriptor tableDescriptor) {
        StorageEngine engine = dataStorageMgr.engineByStorageProfile(tableDescriptor.storageProfile());

        assert engine != null : "tableId=" + tableDescriptor.id() + ", storageProfile=" + tableDescriptor.storageProfile();

        engine.dropMvTable(tableDescriptor.id());
    }

    private synchronized ScheduledExecutorService streamerFlushExecutor() {
        if (!busyLock.enterBusy()) {
            throw new IgniteException(new NodeStoppingException());
        }

        try {
            if (streamerFlushExecutor == null) {
                streamerFlushExecutor = Executors.newSingleThreadScheduledExecutor(
                        IgniteThreadFactory.create(nodeName, "streamer-flush-executor", LOG, STORAGE_WRITE));
            }

            return streamerFlushExecutor;
        } finally {
            busyLock.leaveBusy();
        }
    }
}<|MERGE_RESOLUTION|>--- conflicted
+++ resolved
@@ -197,11 +197,7 @@
 import org.apache.ignite.internal.table.distributed.wrappers.ExecutorInclinedPlacementDriver;
 import org.apache.ignite.internal.thread.IgniteThreadFactory;
 import org.apache.ignite.internal.thread.NamedThreadFactory;
-<<<<<<< HEAD
-import org.apache.ignite.internal.tostring.S;
 import org.apache.ignite.internal.tracing.TraceSpan;
-=======
->>>>>>> c6d13508
 import org.apache.ignite.internal.tx.HybridTimestampTracker;
 import org.apache.ignite.internal.tx.LockManager;
 import org.apache.ignite.internal.tx.TxManager;
@@ -1271,55 +1267,23 @@
             CatalogTableDescriptor tableDescriptor,
             boolean onNodeRecovery
     ) {
-<<<<<<< HEAD
         return span("TableManager.createTableLocally", (Function<TraceSpan, ? extends CompletableFuture<?>>) (span) ->
                 inBusyLockAsync(busyLock, () -> {
                     int tableId = tableDescriptor.id();
-                    int zoneId = tableDescriptor.zoneId();
+
 
                     // Retrieve descriptor during synchronous call, before the previous catalog version could be concurrently compacted.
                     CatalogZoneDescriptor zoneDescriptor = getZoneDescriptor(tableDescriptor, catalogVersion);
 
-                    CompletableFuture<List<Assignments>> assignmentsFuture;
-
-                    // Check if the table already has assignments in the meta storage locally.
-                    // So, it means, that it is a recovery process and we should use the meta storage local assignments instead of
-                    // calculation of the new ones.
-                    if (partitionAssignmentsGetLocally(metaStorageMgr, tableId, 0, causalityToken) != null) {
-                        assignmentsFuture = completedFuture(
-                                tableAssignmentsGetLocally(metaStorageMgr, tableId, zoneDescriptor.partitions(), causalityToken));
-                    } else {
-                        assignmentsFuture = distributionZoneManager.dataNodes(causalityToken, catalogVersion, zoneId)
-                                .thenApply(dataNodes -> AffinityUtils.calculateAssignments(
-                                        dataNodes,
-                                        zoneDescriptor.partitions(),
-                                        zoneDescriptor.replicas()
-                                ).stream().map(Assignments::of).collect(toList()));
-
-                        assignmentsFuture.thenAccept(assignmentsList -> {
-                            LOG.info(IgniteStringFormatter.format(
-                                    "Assignments calculated from data nodes [table={}, tableId={}, assignments={}, "
-                                            + "revision={}]", tableDescriptor.name(), tableId, assignmentListToString(assignmentsList),
-                                    causalityToken));
-                        });
-                    }
+                    CompletableFuture<List<Assignments>> assignmentsFuture = getOrCreateAssignments(
+                            tableDescriptor,
+                            zoneDescriptor,
+                            causalityToken,
+                            catalogVersion
+                    );
 
                     CompletableFuture<List<Assignments>> assignmentsFutureAfterInvoke =
                             writeTableAssignmentsToMetastore(tableId, assignmentsFuture);
-=======
-        return inBusyLockAsync(busyLock, () -> {
-            int tableId = tableDescriptor.id();
-
-            // Retrieve descriptor during synchronous call, before the previous catalog version could be concurrently compacted.
-            CatalogZoneDescriptor zoneDescriptor = getZoneDescriptor(tableDescriptor, catalogVersion);
-
-            CompletableFuture<List<Assignments>> assignmentsFuture = getOrCreateAssignments(
-                    tableDescriptor,
-                    zoneDescriptor,
-                    causalityToken,
-                    catalogVersion
-            );
->>>>>>> c6d13508
 
                     return createTableLocally(
                             causalityToken,
