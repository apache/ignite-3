--- conflicted
+++ resolved
@@ -2296,32 +2296,6 @@
 
                 return runAsync(() -> inBusyLock(busyLock, () -> {
                     try {
-<<<<<<< HEAD
-                        startPartitionRaftGroupNode(
-                                replicaGrpId,
-                                pendingConfiguration,
-                                stableConfiguration,
-                                safeTimeTracker,
-                                storageIndexTracker,
-                                internalTable,
-                                txStatePartitionStorage,
-                                partitionDataStorage,
-                                partitionUpdateHandlers,
-                                txsPendingRowIds
-                        );
-
-                        startReplicaWithNewListener(
-                                replicaGrpId,
-                                tbl,
-                                safeTimeTracker,
-                                storageIndexTracker,
-                                mvPartitionStorage,
-                                txStatePartitionStorage,
-                                partitionUpdateHandlers,
-                                (TopologyAwareRaftGroupService) internalTable.partitionRaftGroupService(partId),
-                                txsPendingRowIds
-                        );
-=======
                         Peer serverPeer = pendingConfiguration.peer(localMember.name());
 
                         RaftNodeId raftNodeId = new RaftNodeId(replicaGrpId, serverPeer);
@@ -2336,7 +2310,8 @@
                                     internalTable,
                                     txStatePartitionStorage,
                                     partitionDataStorage,
-                                    partitionUpdateHandlers
+                                    partitionUpdateHandlers,
+                                    txsPendingRowIds
                             );
                         }
 
@@ -2349,10 +2324,10 @@
                                     mvPartitionStorage,
                                     txStatePartitionStorage,
                                     partitionUpdateHandlers,
-                                    (TopologyAwareRaftGroupService) internalTable.partitionRaftGroupService(partId)
+                                    (TopologyAwareRaftGroupService) internalTable.partitionRaftGroupService(partId),
+                                    txsPendingRowIds
                             );
                         }
->>>>>>> 6ada35b7
                     } catch (NodeStoppingException ignored) {
                         // No-op.
                     }
