/*
 * Licensed to the Apache Software Foundation (ASF) under one or more
 * contributor license agreements.  See the NOTICE file distributed with
 * this work for additional information regarding copyright ownership.
 * The ASF licenses this file to You under the Apache License, Version 2.0
 * (the "License"); you may not use this file except in compliance with
 * the License.  You may obtain a copy of the License at
 *
 *      http://www.apache.org/licenses/LICENSE-2.0
 *
 * Unless required by applicable law or agreed to in writing, software
 * distributed under the License is distributed on an "AS IS" BASIS,
 * WITHOUT WARRANTIES OR CONDITIONS OF ANY KIND, either express or implied.
 * See the License for the specific language governing permissions and
 * limitations under the License.
 */

package org.apache.ignite.internal.table.distributed;

import static org.apache.ignite.configuration.schemas.store.DataStorageConfigurationSchema.DEFAULT_DATA_REGION_NAME;
import static org.apache.ignite.internal.configuration.util.ConfigurationUtil.directProxy;
import static org.apache.ignite.internal.configuration.util.ConfigurationUtil.getByInternalId;

import it.unimi.dsi.fastutil.ints.Int2ObjectOpenHashMap;
import java.io.IOException;
import java.nio.file.Files;
import java.nio.file.Path;
import java.util.ArrayList;
import java.util.HashMap;
import java.util.HashSet;
import java.util.List;
import java.util.Map;
import java.util.NoSuchElementException;
import java.util.Set;
import java.util.UUID;
import java.util.concurrent.CompletableFuture;
import java.util.concurrent.CompletionException;
import java.util.concurrent.ConcurrentHashMap;
import java.util.concurrent.atomic.AtomicBoolean;
import java.util.function.Consumer;
import java.util.function.Function;
import java.util.function.Supplier;
import java.util.stream.Collectors;
import org.apache.ignite.Ignite;
import org.apache.ignite.configuration.ConfigurationChangeException;
import org.apache.ignite.configuration.NamedListView;
import org.apache.ignite.configuration.notifications.ConfigurationNamedListListener;
import org.apache.ignite.configuration.notifications.ConfigurationNotificationEvent;
import org.apache.ignite.configuration.schemas.store.DataStorageConfiguration;
import org.apache.ignite.configuration.schemas.table.TableChange;
import org.apache.ignite.configuration.schemas.table.TableConfiguration;
import org.apache.ignite.configuration.schemas.table.TableView;
import org.apache.ignite.configuration.schemas.table.TablesConfiguration;
import org.apache.ignite.configuration.validation.ConfigurationValidationException;
import org.apache.ignite.internal.affinity.AffinityUtils;
import org.apache.ignite.internal.baseline.BaselineManager;
<<<<<<< HEAD
import org.apache.ignite.internal.causality.OutdatedTokenException;
=======
>>>>>>> 4ce4ef3b
import org.apache.ignite.internal.causality.VersionedValue;
import org.apache.ignite.internal.configuration.schema.ExtendedTableChange;
import org.apache.ignite.internal.configuration.schema.ExtendedTableConfiguration;
import org.apache.ignite.internal.configuration.schema.ExtendedTableView;
import org.apache.ignite.internal.configuration.schema.SchemaConfiguration;
import org.apache.ignite.internal.configuration.schema.SchemaView;
import org.apache.ignite.internal.manager.EventListener;
import org.apache.ignite.internal.manager.IgniteComponent;
import org.apache.ignite.internal.manager.Producer;
import org.apache.ignite.internal.raft.Loza;
import org.apache.ignite.internal.schema.SchemaDescriptor;
import org.apache.ignite.internal.schema.SchemaUtils;
import org.apache.ignite.internal.schema.marshaller.schema.SchemaSerializerImpl;
import org.apache.ignite.internal.schema.registry.SchemaRegistryImpl;
import org.apache.ignite.internal.storage.engine.DataRegion;
import org.apache.ignite.internal.storage.engine.StorageEngine;
import org.apache.ignite.internal.storage.engine.TableStorage;
import org.apache.ignite.internal.storage.rocksdb.RocksDbStorageEngine;
import org.apache.ignite.internal.table.IgniteTablesInternal;
import org.apache.ignite.internal.table.InternalTable;
import org.apache.ignite.internal.table.TableImpl;
import org.apache.ignite.internal.table.distributed.raft.PartitionListener;
import org.apache.ignite.internal.table.distributed.storage.InternalTableImpl;
import org.apache.ignite.internal.table.distributed.storage.VersionedRowStore;
import org.apache.ignite.internal.table.event.TableEvent;
import org.apache.ignite.internal.table.event.TableEventParameters;
import org.apache.ignite.internal.tx.TxManager;
import org.apache.ignite.internal.util.ByteUtils;
import org.apache.ignite.internal.util.IgniteObjectName;
import org.apache.ignite.internal.util.IgniteSpinBusyLock;
import org.apache.ignite.lang.IgniteException;
import org.apache.ignite.lang.IgniteInternalException;
import org.apache.ignite.lang.IgniteLogger;
import org.apache.ignite.lang.IgniteStringFormatter;
import org.apache.ignite.lang.NodeStoppingException;
import org.apache.ignite.lang.TableAlreadyExistsException;
import org.apache.ignite.lang.TableNotFoundException;
import org.apache.ignite.network.ClusterNode;
import org.apache.ignite.network.NetworkAddress;
import org.apache.ignite.network.TopologyService;
import org.apache.ignite.raft.client.service.RaftGroupService;
import org.apache.ignite.table.Table;
import org.apache.ignite.table.manager.IgniteTables;
import org.jetbrains.annotations.NotNull;
import org.jetbrains.annotations.Nullable;

/**
 * Table manager.
 */
public class TableManager extends Producer<TableEvent, TableEventParameters> implements IgniteTables, IgniteTablesInternal,
        IgniteComponent {
    /** The logger. */
    private static final IgniteLogger LOG = IgniteLogger.forClass(TableManager.class);

    private static final int INITIAL_SCHEMA_VERSION = 1;

    /** Tables configuration. */
    private final TablesConfiguration tablesCfg;

    /** Data storage configuration. */
    private final DataStorageConfiguration dataStorageCfg;

    /** Raft manager. */
    private final Loza raftMgr;

    /** Baseline manager. */
    private final BaselineManager baselineMgr;

    /** Storage engine instance. Only one type is available right now, which is the {@link RocksDbStorageEngine}. */
    private final StorageEngine engine;

    /** Transaction manager. */
    private final TxManager txManager;

    /** Partitions store directory. */
    private final Path partitionsStoreDir;

    /** Here a table future stores during creation (until the table can be provided to client). */
    private final Map<UUID, CompletableFuture<Table>> tableCreateFuts = new ConcurrentHashMap<>();

    /** Versioned store for tables by name. */
    private final VersionedValue<Map<String, TableImpl>> tablesVv;

    /** Versioned store for tables by id. */
    private final VersionedValue<Map<UUID, TableImpl>> tablesByIdVv;

    /** Resolver that resolves a network address to node id. */
    private final Function<NetworkAddress, String> netAddrResolver;

    /** Data region instances. */
    private final Map<String, DataRegion> dataRegions = new ConcurrentHashMap<>();

    /** Busy lock to stop synchronously. */
    private final IgniteSpinBusyLock busyLock = new IgniteSpinBusyLock();

    /** Prevents double stopping the component. */
    private final AtomicBoolean stopGuard = new AtomicBoolean();

    /**
     * Creates a new table manager.
     *
     * @param registry           Registry for versioned values.
     * @param tablesCfg          Tables configuration.
     * @param dataStorageCfg     Data storage configuration.
     * @param raftMgr            Raft manager.
     * @param baselineMgr        Baseline manager.
     * @param partitionsStoreDir Partitions store directory.
     * @param txManager          TX manager.
     */
    public TableManager(
            Consumer<Consumer<Long>> registry,
            TablesConfiguration tablesCfg,
            DataStorageConfiguration dataStorageCfg,
            Loza raftMgr,
            BaselineManager baselineMgr,
            TopologyService topologyService,
            Path partitionsStoreDir,
            TxManager txManager
    ) {
        this.tablesCfg = tablesCfg;
        this.dataStorageCfg = dataStorageCfg;
        this.raftMgr = raftMgr;
        this.baselineMgr = baselineMgr;
        this.partitionsStoreDir = partitionsStoreDir;
        this.txManager = txManager;

        netAddrResolver = addr -> {
            ClusterNode node = topologyService.getByAddress(addr);

            if (node == null) {
                throw new IllegalStateException("Can't resolve ClusterNode by its networkAddress=" + addr);
            }

            return node.id();
        };

        engine = new RocksDbStorageEngine();

        tablesVv = new VersionedValue<>(registry);
        tablesByIdVv = new VersionedValue<>(registry);
    }

    /** {@inheritDoc} */
    @Override
    public void start() {
        tablesCfg.tables()
                .listenElements(new ConfigurationNamedListListener<>() {
                    @Override
                    public CompletableFuture<?> onCreate(ConfigurationNotificationEvent<TableView> ctx) {
                        if (!busyLock.enterBusy()) {
                            String tblName = ctx.newValue().name();
                            UUID tblId = ((ExtendedTableView) ctx.newValue()).id();

                            fireEvent(TableEvent.CREATE,
                                    new TableEventParameters(ctx.storageRevision(), tblId, tblName),
                                    new NodeStoppingException()
                            );

                            return CompletableFuture.failedFuture(new NodeStoppingException());
                        }

                        try {
                            onTableCreateInternal(ctx);
                        } finally {
                            busyLock.leaveBusy();
                        }

                        return CompletableFuture.completedFuture(null);
                    }

                    /**
                     * Method for handle a table configuration event.
                     *
                     * @param ctx Configuration event.
                     */
                    private void onTableCreateInternal(ConfigurationNotificationEvent<TableView> ctx) {
                        String tblName = ctx.newValue().name();
                        UUID tblId = ((ExtendedTableView) ctx.newValue()).id();

                        // Empty assignments might be a valid case if tables are created from within cluster init HOCON
                        // configuration, which is not supported now.
                        assert ((ExtendedTableView) ctx.newValue()).assignments() != null :
                                IgniteStringFormatter.format("Table [id={}, name={}] has empty assignments.", tblId, tblName);

                        // TODO: IGNITE-16369 Listener with any placeholder should be used instead.
                        ((ExtendedTableConfiguration) tablesCfg.tables().get(tblName)).schemas()
                                .listenElements(new ConfigurationNamedListListener<>() {
                                    @Override
                                    public CompletableFuture<?> onCreate(ConfigurationNotificationEvent<SchemaView> schemasCtx) {
                                        long causalityToken = schemasCtx.storageRevision();

                                        if (!busyLock.enterBusy()) {
                                            fireEvent(
                                                    TableEvent.ALTER,
                                                    new TableEventParameters(causalityToken, tblId, tblName),
                                                    new NodeStoppingException()
                                            );

                                            return CompletableFuture.failedFuture(new NodeStoppingException());
                                        }

                                        try {
                                            // Avoid calling listener immediately after the listener completes to create the current table.
                                            // FIXME: https://issues.apache.org/jira/browse/IGNITE-16369
                                            if (ctx.storageRevision() != schemasCtx.storageRevision()) {
                                                return tablesByIdVv.get(causalityToken).thenAccept(tablesById -> {
                                                    TableImpl table = tablesById.get(tblId);

                                                    ((SchemaRegistryImpl) table.schemaView())
                                                            .onSchemaRegistered(
                                                                    SchemaSerializerImpl.INSTANCE.deserialize(
                                                                            (schemasCtx.newValue().schema())));

                                                    fireEvent(TableEvent.ALTER, new TableEventParameters(causalityToken,
                                                            table), null);

                                                });
                                            }

                                            return CompletableFuture.completedFuture(null);
                                        } catch (Exception e) {
                                            fireEvent(TableEvent.ALTER, new TableEventParameters(causalityToken, tblId,
                                                    tblName), e);

                                            return CompletableFuture.failedFuture(e);
                                        } finally {
                                            busyLock.leaveBusy();
                                        }
                                    }
                                });

                        ((ExtendedTableConfiguration) tablesCfg.tables().get(tblName)).assignments()
                                .listen(assignmentsCtx -> {
                                    if (!busyLock.enterBusy()) {
                                        return CompletableFuture.failedFuture(new NodeStoppingException());
                                    }

                                    try {
                                        // Avoid calling listener immediately after the listener completes to create the current table.
                                        // FIXME: https://issues.apache.org/jira/browse/IGNITE-16369
                                        if (ctx.storageRevision() == assignmentsCtx.storageRevision()) {
                                            return CompletableFuture.completedFuture(null);
                                        } else {
                                            return updateAssignmentInternal(assignmentsCtx.storageRevision(), tblId, assignmentsCtx);
                                        }
                                    } finally {
                                        busyLock.leaveBusy();
                                    }
                                });

                        createTableLocally(
                                ctx.storageRevision(),
                                tblName,
                                tblId,
                                (List<List<ClusterNode>>) ByteUtils.fromBytes(((ExtendedTableView) ctx.newValue()).assignments()),
                                SchemaSerializerImpl.INSTANCE.deserialize(((ExtendedTableView) ctx.newValue()).schemas()
                                        .get(String.valueOf(INITIAL_SCHEMA_VERSION)).schema())
                        );
                    }

                    private CompletableFuture<?> updateAssignmentInternal(
                            long causalityToken,
                            UUID tblId,
                            ConfigurationNotificationEvent<byte[]> assignmentsCtx
                    ) {
                        List<List<ClusterNode>> oldAssignments =
                                (List<List<ClusterNode>>) ByteUtils.fromBytes(assignmentsCtx.oldValue());

                        List<List<ClusterNode>> newAssignments =
                                (List<List<ClusterNode>>) ByteUtils.fromBytes(assignmentsCtx.newValue());

                        CompletableFuture<?>[] futures = new CompletableFuture<?>[oldAssignments.size()];

                        // TODO: IGNITE-15554 Add logic for assignment recalculation in case of partitions or replicas changes
                        // TODO: Until IGNITE-15554 is implemented it's safe to iterate over partitions and replicas cause there will
                        // TODO: be exact same amount of partitions and replicas for both old and new assignments
                        for (int i = 0; i < oldAssignments.size(); i++) {
                            int partId = i;

                            List<ClusterNode> oldPartitionAssignment = oldAssignments.get(partId);
                            List<ClusterNode> newPartitionAssignment = newAssignments.get(partId);

                            var toAdd = new HashSet<>(newPartitionAssignment);

                            toAdd.removeAll(oldPartitionAssignment);

                            // Create new raft nodes according to new assignments.
<<<<<<< HEAD
                            try {
                                futures[i] = tablesByIdVv.get(causalityToken).thenCompose(tablesById -> {
                                    InternalTable internalTable = tablesById.get(tblId).internalTable();

                                    try {
                                        return raftMgr.updateRaftGroup(
                                                raftGroupName(tblId, partId),
                                                newPartitionAssignment,
                                                toAdd,
                                                () -> new PartitionListener(tblId,
                                                        new VersionedRowStore(internalTable.storage().getOrCreatePartition(partId),
                                                                txManager))
                                        ).thenAccept(
                                                updatedRaftGroupService -> ((InternalTableImpl) internalTable)
                                                        .updateInternalTableRaftGroupService(partId, updatedRaftGroupService)
                                        ).exceptionally(th -> {
                                            LOG.error("Failed to update raft groups one the node", th);

                                            return null;
                                        });
                                    } catch (NodeStoppingException e) {
                                        throw new AssertionError("Loza was stopped before Table manager", e);
                                    }
                                });
                            } catch (OutdatedTokenException e) {
                                throw new AssertionError("Token expired before the change has applied", e);
                            }
=======
                            futures[i] = tablesByIdVv.get(causalityToken).thenCompose(tablesById -> {
                                InternalTable internalTable = tablesById.get(tblId).internalTable();

                                try {
                                    return raftMgr.updateRaftGroup(
                                            raftGroupName(tblId, partId),
                                            newPartitionAssignment,
                                            toAdd,
                                            () -> new PartitionListener(tblId,
                                                    new VersionedRowStore(internalTable.storage().getOrCreatePartition(partId),
                                                            txManager))
                                    ).thenAccept(
                                            updatedRaftGroupService -> ((InternalTableImpl) internalTable)
                                                    .updateInternalTableRaftGroupService(partId, updatedRaftGroupService)
                                    ).exceptionally(th -> {
                                        LOG.error("Failed to update raft groups one the node", th);

                                        return null;
                                    });
                                } catch (NodeStoppingException e) {
                                    throw new AssertionError("Loza was stopped before Table manager", e);
                                }
                            });
>>>>>>> 4ce4ef3b
                        }

                        return CompletableFuture.allOf(futures);
                    }

                    @Override
                    public CompletableFuture<?> onRename(String oldName, String newName, ConfigurationNotificationEvent<TableView> ctx) {
                        // TODO: IGNITE-15485 Support table rename operation.

                        return CompletableFuture.completedFuture(null);
                    }

                    @Override
                    public CompletableFuture<?> onDelete(ConfigurationNotificationEvent<TableView> ctx) {
                        if (!busyLock.enterBusy()) {
                            String tblName = ctx.oldValue().name();
                            UUID tblId = ((ExtendedTableView) ctx.oldValue()).id();

                            fireEvent(
                                    TableEvent.DROP,
                                    new TableEventParameters(ctx.storageRevision(), tblId, tblName),
                                    new NodeStoppingException()
                            );

                            return CompletableFuture.failedFuture(new NodeStoppingException());
                        }

                        try {
                            dropTableLocally(
                                    ctx.storageRevision(),
                                    ctx.oldValue().name(),
                                    ((ExtendedTableView) ctx.oldValue()).id(),
                                    (List<List<ClusterNode>>) ByteUtils.fromBytes(((ExtendedTableView) ctx.oldValue()).assignments())
                            );
                        } finally {
                            busyLock.leaveBusy();
                        }

                        return CompletableFuture.completedFuture(null);
                    }
                });

        engine.start();

        DataRegion defaultDataRegion = engine.createDataRegion(dataStorageCfg.defaultRegion());

        dataRegions.put(DEFAULT_DATA_REGION_NAME, defaultDataRegion);

        defaultDataRegion.start();
    }

    /** {@inheritDoc} */
    @Override
    public void stop() {
        if (!stopGuard.compareAndSet(false, true)) {
            return;
        }

        busyLock.block();

<<<<<<< HEAD
        Map<String, TableImpl> tables = tablesVv.get().join();

        if (tables != null) {
            for (TableImpl table : tables.values()) {
                try {
                    table.internalTable().storage().stop();
                    table.internalTable().close();

=======
        Map<String, TableImpl> tables = tablesVv.latest();

        if (tables != null) {
            for (TableImpl table : tables.values()) {
                try {
                    table.internalTable().storage().stop();
                    table.internalTable().close();

>>>>>>> 4ce4ef3b
                    for (int p = 0; p < table.internalTable().partitions(); p++) {
                        raftMgr.stopRaftGroup(raftGroupName(table.tableId(), p));
                    }
                } catch (Exception e) {
                    LOG.error("Failed to stop a table {}", e, table.name());
                }
            }
        }

        // Stop all data regions when all table storages are stopped.
        for (Map.Entry<String, DataRegion> entry : dataRegions.entrySet()) {
            try {
                entry.getValue().stop();
            } catch (Exception e) {
                LOG.error("Failed to stop data region " + entry.getKey(), e);
            }
        }

        engine.stop();
    }

    /**
     * Creates local structures for a table.
     *
     * @param causalityToken Causality token.
     * @param name  Table name.
     * @param tblId Table id.
     * @param assignment Affinity assignment.
     */
    private void createTableLocally(
            long causalityToken,
            String name,
            UUID tblId,
            List<List<ClusterNode>> assignment,
            SchemaDescriptor schemaDesc
    ) {
        int partitions = assignment.size();

        var partitionsGroupsFutures = new ArrayList<CompletableFuture<RaftGroupService>>();

        Path storageDir = partitionsStoreDir.resolve(name);

        try {
            Files.createDirectories(storageDir);
        } catch (IOException e) {
            throw new IgniteInternalException(
                    "Failed to create partitions store directory for " + name + ": " + e.getMessage(),
                    e
            );
        }

        TableConfiguration tableCfg = tablesCfg.tables().get(name);

        DataRegion dataRegion = dataRegions.computeIfAbsent(tableCfg.dataRegion().value(), dataRegionName -> {
            DataRegion newDataRegion = engine.createDataRegion(dataStorageCfg.regions().get(dataRegionName));

            try {
                newDataRegion.start();
            } catch (Exception e) {
                try {
                    newDataRegion.stop();
                } catch (Exception stopException) {
                    e.addSuppressed(stopException);
                }

                throw e;
            }

            return newDataRegion;
        });

        TableStorage tableStorage = engine.createTable(storageDir, tableCfg, dataRegion);

        tableStorage.start();

        for (int p = 0; p < partitions; p++) {
            int partId = p;

            try {
                partitionsGroupsFutures.add(
                        raftMgr.prepareRaftGroup(
                                raftGroupName(tblId, p),
                                assignment.get(p),
                                () -> new PartitionListener(tblId,
                                        new VersionedRowStore(tableStorage.getOrCreatePartition(partId), txManager))
                        )
                );
            } catch (NodeStoppingException e) {
                throw new AssertionError("Loza was stopped before Table manager", e);
            }
        }

        CompletableFuture.allOf(partitionsGroupsFutures.toArray(CompletableFuture[]::new)).thenRun(() -> {
            try {
                Int2ObjectOpenHashMap<RaftGroupService> partitionMap = new Int2ObjectOpenHashMap<>(partitions);

                for (int p = 0; p < partitions; p++) {
                    CompletableFuture<RaftGroupService> future = partitionsGroupsFutures.get(p);

                    assert future.isDone();

                    RaftGroupService service = future.join();

                    partitionMap.put(p, service);
                }

                InternalTableImpl internalTable = new InternalTableImpl(name, tblId, partitionMap, partitions, netAddrResolver,
                        txManager, tableStorage);

                var schemaRegistry = new SchemaRegistryImpl(v -> {
                    if (!busyLock.enterBusy()) {
                        throw new IgniteException(new NodeStoppingException());
                    }

                    try {
                        return tableSchema(tblId, v);
                    } finally {
                        busyLock.leaveBusy();
                    }
                }, () -> {
                    if (!busyLock.enterBusy()) {
                        throw new IgniteException(new NodeStoppingException());
                    }

                    try {
                        return latestSchemaVersion(tblId);
                    } finally {
                        busyLock.leaveBusy();
                    }
                });

                schemaRegistry.onSchemaRegistered(schemaDesc);

                var table = new TableImpl(
                        internalTable,
                        schemaRegistry
                );

                tablesVv.update(causalityToken, previous -> {
                    var val = previous == null ? new HashMap() : new HashMap<>(previous);

                    val.put(name, table);
<<<<<<< HEAD

                    return val;
                }, th -> {
                    throw new IgniteInternalException(IgniteStringFormatter.format("Cannot create a table [name={}, id={}]", name, tblId),
                            th);
                });

                tablesByIdVv.update(causalityToken, previous -> {
                    var val = previous == null ? new HashMap() : new HashMap<>(previous);

                    val.put(tblId, table);

                    return val;
                }, th -> {
                    throw new IgniteInternalException(IgniteStringFormatter.format("Cannot create a table [name={}, id={}]", name, tblId),
                            th);
                });

=======

                    return val;
                }, th -> {
                    throw new IgniteInternalException(IgniteStringFormatter.format("Cannot create a table [name={}, id={}]", name, tblId),
                            th);
                });

                tablesByIdVv.update(causalityToken, previous -> {
                    var val = previous == null ? new HashMap() : new HashMap<>(previous);

                    val.put(tblId, table);

                    return val;
                }, th -> {
                    throw new IgniteInternalException(IgniteStringFormatter.format("Cannot create a table [name={}, id={}]", name, tblId),
                            th);
                });

>>>>>>> 4ce4ef3b
                completeApiCreateFuture(table);

                fireEvent(TableEvent.CREATE, new TableEventParameters(causalityToken, table), null);
            } catch (Exception e) {
                fireEvent(TableEvent.CREATE, new TableEventParameters(causalityToken, tblId, name), e);
            }
        }).join();
    }

    /**
     * Completes appropriate future to return result from API {@link TableManager#createTable(String, Consumer)}.
     *
     * @param table Table.
     */
    private void completeApiCreateFuture(TableImpl table) {
        CompletableFuture<Table> tblFut = tableCreateFuts.get(table.tableId());

        if (tblFut != null) {
            tblFut.complete(table);

            tableCreateFuts.values().removeIf(fut -> fut == tblFut);
        }
    }

    /**
     * Return table schema of certain version from history.
     *
     * @param tblId     Table id.
     * @param schemaVer Schema version.
     * @return Schema descriptor.
     */
    private SchemaDescriptor tableSchema(UUID tblId, int schemaVer) {
<<<<<<< HEAD
        return tablesByIdVv.get().thenCompose(tablesById -> {
            TableImpl table = tablesById == null ? null : tablesById.get(tblId);

            assert table != null : "Table is undefined [tblId=" + tblId + ']';
=======
        Map<UUID, TableImpl> tablesById = tablesByIdVv.latest();
>>>>>>> 4ce4ef3b

        TableImpl table = tablesById == null ? null : tablesById.get(tblId);

<<<<<<< HEAD
            if (schemaVer <= table.schemaView().lastSchemaVersion()) {
                return CompletableFuture.completedFuture(getSchemaDescriptorLocally(schemaVer, tblCfg));
            }
=======
        assert table != null : "Table is undefined [tblId=" + tblId + ']';
>>>>>>> 4ce4ef3b

        ExtendedTableConfiguration tblCfg = ((ExtendedTableConfiguration) tablesCfg.tables().get(table.name()));

        if (schemaVer <= table.schemaView().lastSchemaVersion()) {
            return getSchemaDescriptorLocally(schemaVer, tblCfg);
        }

        CompletableFuture<SchemaDescriptor> fut = new CompletableFuture<>();

        var clo = new EventListener<TableEventParameters>() {
            @Override
            public boolean notify(@NotNull TableEventParameters parameters, @Nullable Throwable exception) {
                if (tblId.equals(parameters.tableId()) && schemaVer <= parameters.table().schemaView().lastSchemaVersion()) {
                    fut.complete(getSchemaDescriptorLocally(schemaVer, tblCfg));

                    return true;
                }

                return false;
            }

            @Override
            public void remove(@NotNull Throwable exception) {
                fut.completeExceptionally(exception);
            }
        };

        listen(TableEvent.ALTER, clo);

<<<<<<< HEAD
            return fut;
        }).join();
=======
        if (schemaVer <= table.schemaView().lastSchemaVersion()) {
            fut.complete(getSchemaDescriptorLocally(schemaVer, tblCfg));
        }

        if (!isSchemaExists(tblId, schemaVer) && fut.complete(null)) {
            removeListener(TableEvent.ALTER, clo);
        }

        return fut.join();
>>>>>>> 4ce4ef3b
    }

    /**
     * Gets a schema descriptor from the local node configuration storage.
     *
     * @param schemaVer Schema version.
     * @param tblCfg    Table configuration.
     * @return Schema descriptor.
     */
    @NotNull
    private SchemaDescriptor getSchemaDescriptorLocally(int schemaVer, ExtendedTableConfiguration tblCfg) {
        SchemaConfiguration schemaCfg = tblCfg.schemas().get(String.valueOf(schemaVer));

        assert schemaCfg != null;

        return SchemaSerializerImpl.INSTANCE.deserialize(schemaCfg.schema().value());
    }

    /**
     * Drops local structures for a table.
     *
     * @param causalityToken Causality token.
     * @param name           Table name.
     * @param tblId          Table id.
     * @param assignment     Affinity assignment.
     */
    private void dropTableLocally(long causalityToken, String name, UUID tblId, List<List<ClusterNode>> assignment) {
        try {
            int partitions = assignment.size();

            for (int p = 0; p < partitions; p++) {
                raftMgr.stopRaftGroup(raftGroupName(tblId, p));
            }

            tablesVv.update(causalityToken, previousVal -> {
                var map = new HashMap<>(previousVal);

                map.remove(name);

                return map;
            }, th -> {
                throw new IgniteInternalException(IgniteStringFormatter.format("Cannot drop a table [name={}, id={}]", name, tblId),
                        th);
            });

            Map<UUID, TableImpl> tablesByIdFut = tablesByIdVv.update(causalityToken, previousVal -> {
                var map = new HashMap<>(previousVal);

                map.remove(tblId);

                return map;
            }, th -> {
                throw new IgniteInternalException(IgniteStringFormatter.format("Cannot drop a table [name={}, id={}]", name, tblId),
                        th);
            });

            TableImpl table = tablesByIdFut.get(tblId);

            assert table != null : "There is no table with the name specified [name=" + name + ']';

            table.internalTable().storage().destroy();

            fireEvent(TableEvent.DROP, new TableEventParameters(causalityToken, table), null);
        } catch (Exception e) {
            fireEvent(TableEvent.DROP, new TableEventParameters(causalityToken, tblId, name), e);
        }
    }

    /**
     * Compounds a RAFT group unique name.
     *
     * @param tblId Table identifier.
     * @param partition Number of table partitions.
     * @return A RAFT group name.
     */
    @NotNull
    private String raftGroupName(UUID tblId, int partition) {
        return tblId + "_part_" + partition;
    }

    /** {@inheritDoc} */
    @Override
    public Table createTable(String name, Consumer<TableChange> tableInitChange) {
        return join(createTableAsync(name, tableInitChange));
    }

    /** {@inheritDoc} */
    @Override
    public CompletableFuture<Table> createTableAsync(String name, Consumer<TableChange> tableInitChange) {
        if (!busyLock.enterBusy()) {
            throw new IgniteException(new NodeStoppingException());
        }
        try {
            return createTableAsyncInternal(IgniteObjectName.parseCanonicalName(name), tableInitChange);
        } finally {
            busyLock.leaveBusy();
        }
    }

    /**
     * Internal method that creates a new table with the given {@code name} asynchronously. If a table with the same name already exists,
     * a future will be completed with {@link TableAlreadyExistsException}.
     *
     * @param name            Table name.
     * @param tableInitChange Table changer.
     * @return Future representing pending completion of the operation.
     * @throws IgniteException If an unspecified platform exception has happened internally. Is thrown when:
     *                         <ul>
     *                             <li>the node is stopping.</li>
     *                         </ul>
     * @see TableAlreadyExistsException
     */
    private CompletableFuture<Table> createTableAsyncInternal(String name, Consumer<TableChange> tableInitChange) {
        CompletableFuture<Table> tblFut = new CompletableFuture<>();

        tableAsyncInternal(name).thenAccept(tbl -> {
            if (tbl != null) {
                tblFut.completeExceptionally(new TableAlreadyExistsException(name));
            } else {
                tablesCfg.tables().change(change -> {
                    if (change.get(name) != null) {
                        throw new TableAlreadyExistsException(name);
                    }

                    change.create(name, (ch) -> {
                        tableInitChange.accept(ch);

                        var extConfCh = ((ExtendedTableChange) ch);

                        tableCreateFuts.put(extConfCh.id(), tblFut);

                        // Affinity assignments calculation.
                        extConfCh.changeAssignments(ByteUtils.toBytes(AffinityUtils.calculateAssignments(
                                        baselineMgr.nodes(),
                                        ch.partitions(),
                                        ch.replicas())))
                                // Table schema preparation.
                                .changeSchemas(schemasCh -> schemasCh.create(
                                        String.valueOf(INITIAL_SCHEMA_VERSION),
                                        schemaCh -> {
                                            SchemaDescriptor schemaDesc;

                                            //TODO IGNITE-15747 Remove try-catch and force configuration
                                            // validation here to ensure a valid configuration passed to
                                            // prepareSchemaDescriptor() method.
                                            try {
                                                schemaDesc = SchemaUtils.prepareSchemaDescriptor(
                                                        ((ExtendedTableView) ch).schemas().size(),
                                                        ch);
                                            } catch (IllegalArgumentException ex) {
                                                throw new ConfigurationValidationException(ex.getMessage());
                                            }

                                            schemaCh.changeSchema(SchemaSerializerImpl.INSTANCE.serialize(schemaDesc));
                                        }
                                ));
                    });
                }).exceptionally(t -> {
                    Throwable ex = getRootCause(t);

                    if (ex instanceof TableAlreadyExistsException) {
                        tblFut.completeExceptionally(ex);
                    } else {
                        LOG.error(IgniteStringFormatter.format("Table wasn't created [name={}]", name), ex);

                        tblFut.completeExceptionally(ex);

                        tableCreateFuts.values().removeIf(fut -> fut == tblFut);
                    }

                    return null;
                });
            }
        });

        return tblFut;
    }

    /** {@inheritDoc} */
    @Override
    public void alterTable(String name, Consumer<TableChange> tableChange) {
        join(alterTableAsync(name, tableChange));
    }

    /** {@inheritDoc} */
    @Override
    public CompletableFuture<Void> alterTableAsync(String name, Consumer<TableChange> tableChange) {
        if (!busyLock.enterBusy()) {
            throw new IgniteException(new NodeStoppingException());
        }
        try {
            return alterTableAsyncInternal(IgniteObjectName.parseCanonicalName(name), tableChange);
        } finally {
            busyLock.leaveBusy();
        }
    }

    /**
     * Internal method that alters a cluster table. If an appropriate table does not exist, a future will be
     * completed with {@link TableNotFoundException}.
     *
     * @param name        Table name.
     * @param tableChange Table changer.
     * @return Future representing pending completion of the operation.
     * @throws IgniteException If an unspecified platform exception has happened internally. Is thrown when:
     *                         <ul>
     *                             <li>the node is stopping.</li>
     *                         </ul>
     * @see TableNotFoundException
     */
    @NotNull
    private CompletableFuture<Void> alterTableAsyncInternal(String name, Consumer<TableChange> tableChange) {
        CompletableFuture<Void> tblFut = new CompletableFuture<>();

        tableAsync(name).thenAccept(tbl -> {
            if (tbl == null) {
                tblFut.completeExceptionally(new TableNotFoundException(name));
            } else {
                TableImpl tblImpl = (TableImpl) tbl;

                tablesCfg.tables().change(ch -> {
                    if (ch.get(name) == null) {
                        throw new TableNotFoundException(name);
                    }

                    ch.update(name, tblCh -> {
                                tableChange.accept(tblCh);

                                ((ExtendedTableChange) tblCh).changeSchemas(schemasCh ->
                                        schemasCh.createOrUpdate(String.valueOf(schemasCh.size() + 1), schemaCh -> {
                                            ExtendedTableView currTableView = (ExtendedTableView) tablesCfg.tables().get(name).value();

                                            SchemaDescriptor descriptor;

                                            //TODO IGNITE-15747 Remove try-catch and force configuration validation
                                            // here to ensure a valid configuration passed to prepareSchemaDescriptor() method.
                                            try {
                                                descriptor = SchemaUtils.prepareSchemaDescriptor(
                                                        ((ExtendedTableView) tblCh).schemas().size(),
                                                        tblCh);

                                                descriptor.columnMapping(SchemaUtils.columnMapper(
                                                        tblImpl.schemaView().schema(currTableView.schemas().size()),
                                                        currTableView,
                                                        descriptor,
                                                        tblCh));
                                            } catch (IllegalArgumentException ex) {
                                                // Convert unexpected exceptions here,
                                                // because validation actually happens later,
                                                // when bulk configuration update is applied.
                                                ConfigurationValidationException e =
                                                        new ConfigurationValidationException(ex.getMessage());

                                                e.addSuppressed(ex);

                                                throw e;
                                            }

                                            schemaCh.changeSchema(SchemaSerializerImpl.INSTANCE.serialize(descriptor));
                                        }));
                            }
                    );
                }).whenComplete((res, t) -> {
                    if (t != null) {
                        Throwable ex = getRootCause(t);

                        if (ex instanceof TableNotFoundException) {
                            tblFut.completeExceptionally(ex);
                        } else {
                            LOG.error(IgniteStringFormatter.format("Table wasn't altered [name={}]", name), ex);

                            tblFut.completeExceptionally(ex);
                        }
                    } else {
                        tblFut.complete(res);
                    }
                });
            }
        });

        return tblFut;
    }

    /**
     * Gets a cause exception for a client.
     *
     * @param t Exception wrapper.
     * @return A root exception which will be acceptable to throw for public API.
     */
    //TODO: IGNITE-16051 Implement exception converter for public API.
    private @NotNull IgniteException getRootCause(Throwable t) {
        Throwable ex;

        if (t instanceof CompletionException) {
            if (t.getCause() instanceof ConfigurationChangeException) {
                ex = t.getCause().getCause();
            } else {
                ex = t.getCause();
            }

        } else {
            ex = t;
        }

        return ex instanceof IgniteException ? (IgniteException) ex : new IgniteException(ex);
    }

    /** {@inheritDoc} */
    @Override
    public void dropTable(String name) {
        join(dropTableAsync(name));
    }

    /** {@inheritDoc} */
    @Override
    public CompletableFuture<Void> dropTableAsync(String name) {
        if (!busyLock.enterBusy()) {
            throw new IgniteException(new NodeStoppingException());
        }
        try {
            return dropTableAsyncInternal(IgniteObjectName.parseCanonicalName(name));
        } finally {
            busyLock.leaveBusy();
        }
    }

    /**
     * Internal method that drops a table with the name specified. If appropriate table does not be found, a future will be
     * completed with {@link TableNotFoundException}.
     *
     * @param name Table name.
     * @return Future representing pending completion of the operation.
     * @throws IgniteException If an unspecified platform exception has happened internally. Is thrown when:
     *                         <ul>
     *                             <li>the node is stopping.</li>
     *                         </ul>
     * @see TableNotFoundException
     */
    @NotNull
    private CompletableFuture<Void> dropTableAsyncInternal(String name) {
        CompletableFuture<Void> dropTblFut = new CompletableFuture<>();

        tableAsyncInternal(name).thenAccept(tbl -> {
            // In case of drop it's an optimization that allows not to fire drop-change-closure if there's no such
            // distributed table and the local config has lagged behind.
            if (tbl == null) {
                dropTblFut.completeExceptionally(new TableNotFoundException(name));
            } else {
                tablesCfg.tables()
                        .change(change -> {
                            if (change.get(name) == null) {
                                throw new TableNotFoundException(name);
                            }

                            change.delete(name);
                        })
                        .whenComplete((res, t) -> {
                            if (t != null) {
                                Throwable ex = getRootCause(t);

                                if (ex instanceof TableNotFoundException) {
                                    dropTblFut.completeExceptionally(ex);
                                } else {
                                    LOG.error(IgniteStringFormatter.format("Table wasn't dropped [name={}]", name), ex);

                                    dropTblFut.completeExceptionally(ex);
                                }
                            } else {
                                dropTblFut.complete(res);
                            }
                        });
            }
        });

        return dropTblFut;
    }

    /** {@inheritDoc} */
    @Override
    public List<Table> tables() {
        return join(tablesAsync());
    }

    /** {@inheritDoc} */
    @Override
    public CompletableFuture<List<Table>> tablesAsync() {
        if (!busyLock.enterBusy()) {
            throw new IgniteException(new NodeStoppingException());
        }
        try {
            return tablesAsyncInternal();
        } finally {
            busyLock.leaveBusy();
        }
    }

    /**
     * Internal method for getting table.
     *
     * @return Future representing pending completion of the operation.
     */
    private CompletableFuture<List<Table>> tablesAsyncInternal() {
        // TODO: IGNITE-16288 directTableIds should use async configuration API
        return CompletableFuture.supplyAsync(this::directTableIds)
                .thenCompose(tableIds -> {
                    var tableFuts = new CompletableFuture[tableIds.size()];

                    var i = 0;

                    for (UUID tblId : tableIds) {
                        tableFuts[i++] = tableAsyncInternal(tblId, false);
                    }

                    return CompletableFuture.allOf(tableFuts).thenApply(unused -> {
                        var tables = new ArrayList<Table>(tableIds.size());

                        try {
                            for (var fut : tableFuts) {
                                var table = fut.get();

                                if (table != null) {
                                    tables.add((Table) table);
                                }
                            }
                        } catch (Throwable t) {
                            throw new CompletionException(t);
                        }

                        return tables;
                    });
                });
    }

    /**
     * Collects a list of direct table ids.
     *
     * @return A list of direct table ids.
     * @see DirectConfigurationProperty
     */
    private List<UUID> directTableIds() {
        NamedListView<TableView> views = directProxy(tablesCfg.tables()).value();

        List<UUID> tableUuids = new ArrayList<>();

        for (int i = 0; i < views.size(); i++) {
            ExtendedTableView extView = (ExtendedTableView) views.get(i);

            tableUuids.add(extView.id());
        }

        return tableUuids;
    }

    /**
     * Gets direct id of table with {@code tblName}.
     *
     * @param tblName Name of the table.
     * @return Direct id of the table, or {@code null} if the table with the {@code tblName} has not been found.
     * @see DirectConfigurationProperty
     */
    @Nullable
    private UUID directTableId(String tblName) {
        try {
            return ((ExtendedTableConfiguration) directProxy(tablesCfg.tables()).get(tblName)).id().value();
        } catch (NoSuchElementException e) {
            return null;
        }
    }

    /**
     * Checks that the schema is configured in the Metasorage consensus.
     *
     * @param tblId Table id.
     * @param schemaVer Schema version.
     * @return True when the schema configured, false otherwise.
     */
    private boolean isSchemaExists(UUID tblId, int schemaVer) {
        return latestSchemaVersion(tblId) >= schemaVer;
    }

    /**
     * Gets the latest version of the table schema which available in Metastore.
     *
     * @param tblId Table id.
     * @return The latest schema version.
     */
    private int latestSchemaVersion(UUID tblId) {
        try {
            NamedListView<SchemaView> tblSchemas = ((ExtendedTableConfiguration) getByInternalId(directProxy(tablesCfg.tables()), tblId))
                    .schemas().value();

            int lastVer = INITIAL_SCHEMA_VERSION;

            for (String schemaVerAsStr : tblSchemas.namedListKeys()) {
                int ver = Integer.parseInt(schemaVerAsStr);

                if (ver > lastVer) {
                    lastVer = ver;
                }
            }

            return lastVer;
        } catch (NoSuchElementException e) {
            assert false : "Table must exist. [tableId=" + tblId + ']';

            return INITIAL_SCHEMA_VERSION;
        }
    }

    /** {@inheritDoc} */
    @Override
    public Table table(String name) {
        return join(tableAsync(name));
    }

    /** {@inheritDoc} */
    @Override
    public TableImpl table(UUID id) throws NodeStoppingException {
        return join(tableAsync(id));
    }

    /** {@inheritDoc} */
    @Override
    public CompletableFuture<Table> tableAsync(String name) {
        return tableAsyncInternal(IgniteObjectName.parseCanonicalName(name));
    }

    /** {@inheritDoc} */
    @Override
    public CompletableFuture<TableImpl> tableAsync(UUID id) {
        if (!busyLock.enterBusy()) {
            throw new IgniteException(new NodeStoppingException());
        }
        try {
            return tableAsyncInternal(id, true);
        } finally {
            busyLock.leaveBusy();
        }
    }

    /**
     * Gets a table by name, if it was created before. Doesn't parse canonical name.
     *
     * @param name Table name.
     * @return Future representing pending completion of the {@code TableManager#tableAsyncInternal} operation.
     * */
    @NotNull
    private CompletableFuture<Table> tableAsyncInternal(String name) {
        if (!busyLock.enterBusy()) {
            throw new IgniteException(new NodeStoppingException());
        }
        try {
            UUID tableId = directTableId(name);

            if (tableId == null) {
                return CompletableFuture.completedFuture(null);
            }

            return (CompletableFuture) tableAsyncInternal(tableId, false);
        } finally {
            busyLock.leaveBusy();
        }
    }

    /**
     * Internal method for getting table by id.
     *
     * @param id Table id.
     * @param checkConfiguration {@code True} when the method checks a configuration before trying to get a table, {@code false} otherwise.
     * @return Future representing pending completion of the operation.
     */
    @NotNull
    private CompletableFuture<TableImpl> tableAsyncInternal(UUID id, boolean checkConfiguration) {
        if (checkConfiguration && !isTableConfigured(id)) {
            return CompletableFuture.completedFuture(null);
        }

<<<<<<< HEAD
        Map<UUID, TableImpl> tablesById = tablesByIdVv.get().join();
=======
        Map<UUID, TableImpl> tablesById = tablesByIdVv.latest();
>>>>>>> 4ce4ef3b

        var tbl = tablesById == null ? null : tablesById.get(id);

        if (tbl != null) {
            return CompletableFuture.completedFuture(tbl);
        }

        CompletableFuture<TableImpl> getTblFut = new CompletableFuture<>();

        EventListener<TableEventParameters> clo = new EventListener<>() {
            @Override
            public boolean notify(@NotNull TableEventParameters parameters, @Nullable Throwable e) {
                if (!id.equals(parameters.tableId())) {
                    return false;
                }

                if (e == null) {
                    getTblFut.complete(parameters.table());
                } else {
                    getTblFut.completeExceptionally(e);
                }

                return true;
            }

            @Override
            public void remove(@NotNull Throwable e) {
                getTblFut.completeExceptionally(e);
            }
        };

        listen(TableEvent.CREATE, clo);

<<<<<<< HEAD
        tablesById = tablesByIdVv.get().join();
=======
        tablesById = tablesByIdVv.latest();
>>>>>>> 4ce4ef3b

        tbl = tablesById == null ? null : tablesById.get(id);

        if (tbl != null && getTblFut.complete(tbl) || !isTableConfigured(id) && getTblFut.complete(null)) {
            removeListener(TableEvent.CREATE, clo, null);
        }

        return getTblFut;
    }

    /**
     * Checks that the table is configured with specific id.
     *
     * @param id Table id.
     * @return True when the table is configured into cluster, false otherwise.
     */
    private boolean isTableConfigured(UUID id) {
        try {
            ((ExtendedTableConfiguration) getByInternalId(directProxy(tablesCfg.tables()), id)).id().value();

            return true;
        } catch (NoSuchElementException e) {
            return false;
        }
    }

    /**
     * Waits for future result and return, or unwraps {@link CompletionException} to {@link IgniteException} if failed.
     *
     * @param future Completable future.
     * @return Future result.
     */
    private <T> T join(CompletableFuture<T> future) {
        if (!busyLock.enterBusy()) {
            throw new IgniteException(new NodeStoppingException());
        }

        try {
            return future.join();
        } catch (CompletionException ex) {
            throw convertThrowable(ex.getCause());
        } finally {
            busyLock.leaveBusy();
        }
    }

    /**
     * Convert to public throwable.
     *
     * @param th Throwable.
     * @return Public throwable.
     */
    private RuntimeException convertThrowable(Throwable th) {
        if (th instanceof RuntimeException) {
            return (RuntimeException) th;
        }

        return new IgniteException(th);
    }

    /**
     * Sets the nodes as baseline for all tables created by the manager.
     *
     * @param nodes New baseline nodes.
     * @throws NodeStoppingException If an implementation stopped before the method was invoked.
     */
    public void setBaseline(Set<String> nodes) throws NodeStoppingException {
        if (!busyLock.enterBusy()) {
            throw new NodeStoppingException();
        }
        try {
            setBaselineInternal(nodes);
        } finally {
            busyLock.leaveBusy();
        }
    }

    /**
     * Internal method for setting a baseline.
     *
     * @param nodes Names of baseline nodes.
     */
    private void setBaselineInternal(Set<String> nodes) {
        if (nodes == null || nodes.isEmpty()) {
            throw new IgniteException("New baseline can't be null or empty");
        }

        var currClusterMembers = new HashSet<>(baselineMgr.nodes());

        var currClusterMemberNames =
                currClusterMembers.stream().map(ClusterNode::name).collect(Collectors.toSet());

        for (String nodeName : nodes) {
            if (!currClusterMemberNames.contains(nodeName)) {
                throw new IgniteException("Node '" + nodeName + "' not in current network cluster membership. "
                        + " Adding not alive nodes is not supported yet.");
            }
        }

        var newBaseline = currClusterMembers
                .stream().filter(n -> nodes.contains(n.name())).collect(Collectors.toSet());

        updateAssignments(currClusterMembers);

        if (!newBaseline.equals(currClusterMembers)) {
            updateAssignments(newBaseline);
        }
    }

    /**
     * Update assignments for all current tables according to input nodes list. These approach has known issues {@link
     * Ignite#setBaseline(Set)}.
     *
     * @param clusterNodes Set of nodes for assignment.
     */
    private void updateAssignments(Set<ClusterNode> clusterNodes) {
        var setBaselineFut = new CompletableFuture<>();

        var changePeersQueue = new ArrayList<Supplier<CompletableFuture<Void>>>();

        tablesCfg.tables()
                .change(tbls -> {
                    changePeersQueue.clear();

                    for (int i = 0; i < tbls.size(); i++) {
                        tbls.createOrUpdate(tbls.get(i).name(), changeX -> {
                            ExtendedTableChange change = (ExtendedTableChange) changeX;
                            byte[] currAssignments = change.assignments();

                            List<List<ClusterNode>> recalculatedAssignments = AffinityUtils.calculateAssignments(
                                    clusterNodes,
                                    change.partitions(),
                                    change.replicas());

                            if (!recalculatedAssignments.equals(ByteUtils.fromBytes(currAssignments))) {
                                change.changeAssignments(ByteUtils.toBytes(recalculatedAssignments));

                                changePeersQueue.add(() ->
                                        updateRaftTopology(
                                                (List<List<ClusterNode>>) ByteUtils.fromBytes(currAssignments),
                                                recalculatedAssignments,
                                                change.id()));
                            }
                        });
                    }
                })
                .thenCompose((v) -> {
                    CompletableFuture<?>[] changePeersFutures = new CompletableFuture<?>[changePeersQueue.size()];

                    int i = 0;

                    for (Supplier<CompletableFuture<Void>> task : changePeersQueue) {
                        changePeersFutures[i++] = task.get();
                    }

                    return CompletableFuture.allOf(changePeersFutures);
                })
                .whenComplete((res, th) -> {
                    if (th != null) {
                        setBaselineFut.completeExceptionally(th);
                    } else {
                        setBaselineFut.complete(null);
                    }
                });

        setBaselineFut.join();
    }

    /**
     * Update raft groups of table partitions to new peers list.
     *
     * @param oldAssignments Old assignment.
     * @param newAssignments New assignment.
     * @param tblId Table ID.
     * @return Future, which completes, when update finished.
     */
    private CompletableFuture<Void> updateRaftTopology(
            List<List<ClusterNode>> oldAssignments,
            List<List<ClusterNode>> newAssignments,
            UUID tblId) {
        CompletableFuture<?>[] futures = new CompletableFuture<?>[oldAssignments.size()];

        // TODO: IGNITE-15554 Add logic for assignment recalculation in case of partitions or replicas changes
        // TODO: Until IGNITE-15554 is implemented it's safe to iterate over partitions and replicas cause there will
        // TODO: be exact same amount of partitions and replicas for both old and new assignments
        for (int i = 0; i < oldAssignments.size(); i++) {
            final int p = i;

            List<ClusterNode> oldPartitionAssignment = oldAssignments.get(p);
            List<ClusterNode> newPartitionAssignment = newAssignments.get(p);

            try {
                futures[i] = raftMgr.changePeers(
                        raftGroupName(tblId, p),
                        oldPartitionAssignment,
                        newPartitionAssignment
                ).exceptionally(th -> {
                    LOG.error("Failed to update raft peers for group " + raftGroupName(tblId, p)
                            + "from " + oldPartitionAssignment + " to " + newPartitionAssignment, th);
                    return null;
                });
            } catch (NodeStoppingException e) {
                throw new AssertionError("Loza was stopped before Table manager", e);
            }
        }

        return CompletableFuture.allOf(futures);
    }
}<|MERGE_RESOLUTION|>--- conflicted
+++ resolved
@@ -54,10 +54,6 @@
 import org.apache.ignite.configuration.validation.ConfigurationValidationException;
 import org.apache.ignite.internal.affinity.AffinityUtils;
 import org.apache.ignite.internal.baseline.BaselineManager;
-<<<<<<< HEAD
-import org.apache.ignite.internal.causality.OutdatedTokenException;
-=======
->>>>>>> 4ce4ef3b
 import org.apache.ignite.internal.causality.VersionedValue;
 import org.apache.ignite.internal.configuration.schema.ExtendedTableChange;
 import org.apache.ignite.internal.configuration.schema.ExtendedTableConfiguration;
@@ -345,35 +341,6 @@
                             toAdd.removeAll(oldPartitionAssignment);
 
                             // Create new raft nodes according to new assignments.
-<<<<<<< HEAD
-                            try {
-                                futures[i] = tablesByIdVv.get(causalityToken).thenCompose(tablesById -> {
-                                    InternalTable internalTable = tablesById.get(tblId).internalTable();
-
-                                    try {
-                                        return raftMgr.updateRaftGroup(
-                                                raftGroupName(tblId, partId),
-                                                newPartitionAssignment,
-                                                toAdd,
-                                                () -> new PartitionListener(tblId,
-                                                        new VersionedRowStore(internalTable.storage().getOrCreatePartition(partId),
-                                                                txManager))
-                                        ).thenAccept(
-                                                updatedRaftGroupService -> ((InternalTableImpl) internalTable)
-                                                        .updateInternalTableRaftGroupService(partId, updatedRaftGroupService)
-                                        ).exceptionally(th -> {
-                                            LOG.error("Failed to update raft groups one the node", th);
-
-                                            return null;
-                                        });
-                                    } catch (NodeStoppingException e) {
-                                        throw new AssertionError("Loza was stopped before Table manager", e);
-                                    }
-                                });
-                            } catch (OutdatedTokenException e) {
-                                throw new AssertionError("Token expired before the change has applied", e);
-                            }
-=======
                             futures[i] = tablesByIdVv.get(causalityToken).thenCompose(tablesById -> {
                                 InternalTable internalTable = tablesById.get(tblId).internalTable();
 
@@ -397,7 +364,6 @@
                                     throw new AssertionError("Loza was stopped before Table manager", e);
                                 }
                             });
->>>>>>> 4ce4ef3b
                         }
 
                         return CompletableFuture.allOf(futures);
@@ -458,8 +424,7 @@
 
         busyLock.block();
 
-<<<<<<< HEAD
-        Map<String, TableImpl> tables = tablesVv.get().join();
+        Map<String, TableImpl> tables = tablesVv.latest();
 
         if (tables != null) {
             for (TableImpl table : tables.values()) {
@@ -467,16 +432,6 @@
                     table.internalTable().storage().stop();
                     table.internalTable().close();
 
-=======
-        Map<String, TableImpl> tables = tablesVv.latest();
-
-        if (tables != null) {
-            for (TableImpl table : tables.values()) {
-                try {
-                    table.internalTable().storage().stop();
-                    table.internalTable().close();
-
->>>>>>> 4ce4ef3b
                     for (int p = 0; p < table.internalTable().partitions(); p++) {
                         raftMgr.stopRaftGroup(raftGroupName(table.tableId(), p));
                     }
@@ -619,7 +574,6 @@
                     var val = previous == null ? new HashMap() : new HashMap<>(previous);
 
                     val.put(name, table);
-<<<<<<< HEAD
 
                     return val;
                 }, th -> {
@@ -638,26 +592,6 @@
                             th);
                 });
 
-=======
-
-                    return val;
-                }, th -> {
-                    throw new IgniteInternalException(IgniteStringFormatter.format("Cannot create a table [name={}, id={}]", name, tblId),
-                            th);
-                });
-
-                tablesByIdVv.update(causalityToken, previous -> {
-                    var val = previous == null ? new HashMap() : new HashMap<>(previous);
-
-                    val.put(tblId, table);
-
-                    return val;
-                }, th -> {
-                    throw new IgniteInternalException(IgniteStringFormatter.format("Cannot create a table [name={}, id={}]", name, tblId),
-                            th);
-                });
-
->>>>>>> 4ce4ef3b
                 completeApiCreateFuture(table);
 
                 fireEvent(TableEvent.CREATE, new TableEventParameters(causalityToken, table), null);
@@ -690,24 +624,11 @@
      * @return Schema descriptor.
      */
     private SchemaDescriptor tableSchema(UUID tblId, int schemaVer) {
-<<<<<<< HEAD
-        return tablesByIdVv.get().thenCompose(tablesById -> {
-            TableImpl table = tablesById == null ? null : tablesById.get(tblId);
-
-            assert table != null : "Table is undefined [tblId=" + tblId + ']';
-=======
         Map<UUID, TableImpl> tablesById = tablesByIdVv.latest();
->>>>>>> 4ce4ef3b
 
         TableImpl table = tablesById == null ? null : tablesById.get(tblId);
 
-<<<<<<< HEAD
-            if (schemaVer <= table.schemaView().lastSchemaVersion()) {
-                return CompletableFuture.completedFuture(getSchemaDescriptorLocally(schemaVer, tblCfg));
-            }
-=======
         assert table != null : "Table is undefined [tblId=" + tblId + ']';
->>>>>>> 4ce4ef3b
 
         ExtendedTableConfiguration tblCfg = ((ExtendedTableConfiguration) tablesCfg.tables().get(table.name()));
 
@@ -737,10 +658,6 @@
 
         listen(TableEvent.ALTER, clo);
 
-<<<<<<< HEAD
-            return fut;
-        }).join();
-=======
         if (schemaVer <= table.schemaView().lastSchemaVersion()) {
             fut.complete(getSchemaDescriptorLocally(schemaVer, tblCfg));
         }
@@ -750,7 +667,6 @@
         }
 
         return fut.join();
->>>>>>> 4ce4ef3b
     }
 
     /**
@@ -1328,11 +1244,7 @@
             return CompletableFuture.completedFuture(null);
         }
 
-<<<<<<< HEAD
-        Map<UUID, TableImpl> tablesById = tablesByIdVv.get().join();
-=======
         Map<UUID, TableImpl> tablesById = tablesByIdVv.latest();
->>>>>>> 4ce4ef3b
 
         var tbl = tablesById == null ? null : tablesById.get(id);
 
@@ -1366,11 +1278,7 @@
 
         listen(TableEvent.CREATE, clo);
 
-<<<<<<< HEAD
-        tablesById = tablesByIdVv.get().join();
-=======
         tablesById = tablesByIdVv.latest();
->>>>>>> 4ce4ef3b
 
         tbl = tablesById == null ? null : tablesById.get(id);
 
