/*
 * Licensed to the Apache Software Foundation (ASF) under one or more
 * contributor license agreements.  See the NOTICE file distributed with
 * this work for additional information regarding copyright ownership.
 * The ASF licenses this file to You under the Apache License, Version 2.0
 * (the "License"); you may not use this file except in compliance with
 * the License.  You may obtain a copy of the License at
 *
 *      http://www.apache.org/licenses/LICENSE-2.0
 *
 * Unless required by applicable law or agreed to in writing, software
 * distributed under the License is distributed on an "AS IS" BASIS,
 * WITHOUT WARRANTIES OR CONDITIONS OF ANY KIND, either express or implied.
 * See the License for the specific language governing permissions and
 * limitations under the License.
 */

package org.apache.ignite.internal.table.distributed;

import static java.util.Collections.unmodifiableMap;
import static java.util.concurrent.CompletableFuture.completedFuture;
import static java.util.concurrent.CompletableFuture.failedFuture;
import static org.apache.ignite.internal.configuration.util.ConfigurationUtil.getByInternalId;
import static org.apache.ignite.internal.schema.SchemaManager.INITIAL_SCHEMA_VERSION;

import it.unimi.dsi.fastutil.ints.Int2ObjectOpenHashMap;
import java.util.ArrayList;
import java.util.Collections;
import java.util.HashMap;
import java.util.HashSet;
import java.util.List;
import java.util.Map;
import java.util.NoSuchElementException;
import java.util.Set;
import java.util.UUID;
import java.util.concurrent.CompletableFuture;
import java.util.concurrent.CompletionException;
import java.util.concurrent.ConcurrentHashMap;
import java.util.concurrent.atomic.AtomicBoolean;
import java.util.function.Consumer;
import java.util.function.Function;
import java.util.function.Supplier;
import java.util.stream.Collectors;
import org.apache.ignite.Ignite;
import org.apache.ignite.configuration.ConfigurationChangeException;
import org.apache.ignite.configuration.ConfigurationProperty;
import org.apache.ignite.configuration.NamedListView;
import org.apache.ignite.configuration.notifications.ConfigurationNamedListListener;
import org.apache.ignite.configuration.notifications.ConfigurationNotificationEvent;
import org.apache.ignite.configuration.schemas.table.TableChange;
import org.apache.ignite.configuration.schemas.table.TableConfiguration;
import org.apache.ignite.configuration.schemas.table.TableView;
import org.apache.ignite.configuration.schemas.table.TablesConfiguration;
import org.apache.ignite.configuration.validation.ConfigurationValidationException;
import org.apache.ignite.internal.affinity.AffinityUtils;
import org.apache.ignite.internal.baseline.BaselineManager;
import org.apache.ignite.internal.causality.VersionedValue;
import org.apache.ignite.internal.configuration.schema.ExtendedTableChange;
import org.apache.ignite.internal.configuration.schema.ExtendedTableConfiguration;
import org.apache.ignite.internal.configuration.schema.ExtendedTableView;
import org.apache.ignite.internal.configuration.util.ConfigurationUtil;
import org.apache.ignite.internal.manager.EventListener;
import org.apache.ignite.internal.manager.IgniteComponent;
import org.apache.ignite.internal.manager.Producer;
import org.apache.ignite.internal.raft.Loza;
import org.apache.ignite.internal.schema.SchemaDescriptor;
import org.apache.ignite.internal.schema.SchemaManager;
import org.apache.ignite.internal.schema.SchemaUtils;
import org.apache.ignite.internal.schema.event.SchemaEvent;
import org.apache.ignite.internal.schema.event.SchemaEventParameters;
import org.apache.ignite.internal.schema.marshaller.schema.SchemaSerializerImpl;
import org.apache.ignite.internal.storage.DataStorageManager;
import org.apache.ignite.internal.storage.engine.TableStorage;
import org.apache.ignite.internal.table.IgniteTablesInternal;
import org.apache.ignite.internal.table.InternalTable;
import org.apache.ignite.internal.table.TableImpl;
import org.apache.ignite.internal.table.distributed.raft.PartitionListener;
import org.apache.ignite.internal.table.distributed.storage.InternalTableImpl;
import org.apache.ignite.internal.table.distributed.storage.VersionedRowStore;
import org.apache.ignite.internal.table.event.TableEvent;
import org.apache.ignite.internal.table.event.TableEventParameters;
import org.apache.ignite.internal.tx.TxManager;
import org.apache.ignite.internal.util.ByteUtils;
import org.apache.ignite.internal.util.IgniteObjectName;
import org.apache.ignite.internal.util.IgniteSpinBusyLock;
import org.apache.ignite.lang.IgniteException;
import org.apache.ignite.lang.IgniteLogger;
import org.apache.ignite.lang.IgniteStringFormatter;
import org.apache.ignite.lang.IgniteSystemProperties;
import org.apache.ignite.lang.NodeStoppingException;
import org.apache.ignite.lang.TableAlreadyExistsException;
import org.apache.ignite.lang.TableNotFoundException;
import org.apache.ignite.network.ClusterNode;
import org.apache.ignite.network.NetworkAddress;
import org.apache.ignite.network.TopologyService;
import org.apache.ignite.table.Table;
import org.apache.ignite.table.manager.IgniteTables;
import org.jetbrains.annotations.NotNull;
import org.jetbrains.annotations.Nullable;
import org.jetbrains.annotations.TestOnly;

/**
 * Table manager.
 */
public class TableManager extends Producer<TableEvent, TableEventParameters> implements IgniteTables, IgniteTablesInternal,
        IgniteComponent {
    /** The logger. */
    private static final IgniteLogger LOG = IgniteLogger.forClass(TableManager.class);

    /**
     * If this property is set to {@code true} then an attempt to get the configuration property directly from the meta storage will be
     * skipped, and the local property will be returned.
     * TODO: IGNITE-16774 This property and overall approach, access configuration directly through the Metostorage,
     * TODO: will be removed after fix of the issue.
     */
    private final boolean getMetadataLocallyOnly = IgniteSystemProperties.getBoolean("IGNITE_GET_METADATA_LOCALLY_ONLY");

    /** Tables configuration. */
    private final TablesConfiguration tablesCfg;

    /** Raft manager. */
    private final Loza raftMgr;

    /** Baseline manager. */
    private final BaselineManager baselineMgr;

    /** Transaction manager. */
    private final TxManager txManager;

    /** Data storage manager. */
    private final DataStorageManager dataStorageMgr;

    /** Here a table future stores during creation (until the table can be provided to client). */
    private final Map<UUID, CompletableFuture<Table>> tableCreateFuts = new ConcurrentHashMap<>();

    /** Versioned store for tables by id. */
    private final VersionedValue<Map<UUID, TableImpl>> tablesByIdVv;

    /** Resolver that resolves a network address to node id. */
    private final Function<NetworkAddress, String> netAddrResolver;

    /** Resolver that resolves a network address to cluster node. */
    private final Function<NetworkAddress, ClusterNode> clusterNodeResolver;

    /** Busy lock to stop synchronously. */
    private final IgniteSpinBusyLock busyLock = new IgniteSpinBusyLock();

    /** Prevents double stopping the component. */
    private final AtomicBoolean stopGuard = new AtomicBoolean();

    /** Schema manager. */
    private final SchemaManager schemaManager;

    /**
     * Creates a new table manager.
     *
     * @param registry Registry for versioned values.
     * @param tablesCfg Tables configuration.
     * @param raftMgr Raft manager.
     * @param baselineMgr Baseline manager.
     * @param txManager Transaction manager.
     * @param dataStorageMgr Data storage manager.
     * @param schemaManager Schema manager.
     */
    public TableManager(
            Consumer<Function<Long, CompletableFuture<?>>> registry,
            TablesConfiguration tablesCfg,
            Loza raftMgr,
            BaselineManager baselineMgr,
            TopologyService topologyService,
            TxManager txManager,
            DataStorageManager dataStorageMgr,
            SchemaManager schemaManager
    ) {
        this.tablesCfg = tablesCfg;
        this.raftMgr = raftMgr;
        this.baselineMgr = baselineMgr;
        this.txManager = txManager;
        this.dataStorageMgr = dataStorageMgr;
        this.schemaManager = schemaManager;

        netAddrResolver = addr -> {
            ClusterNode node = topologyService.getByAddress(addr);

            if (node == null) {
                throw new IllegalStateException("Can't resolve ClusterNode by its networkAddress=" + addr);
            }

            return node.id();
        };
        clusterNodeResolver = topologyService::getByAddress;

        tablesByIdVv = new VersionedValue<>(null, HashMap::new);
<<<<<<< HEAD

        this.schemaManager.listen(SchemaEvent.COMPLETE, (parameters, e) -> {
            tablesByIdVv.complete(parameters.causalityToken());

            return completedFuture(false);
        });
=======
>>>>>>> 44c56eda
    }

    /** {@inheritDoc} */
    @Override
    public void start() {
        ((ExtendedTableConfiguration) tablesCfg.tables().any()).assignments().listen(assignmentsCtx -> {
            return onUpdateAssignments(assignmentsCtx);
        });

        tablesCfg.tables().listenElements(new ConfigurationNamedListListener<>() {
            @Override
            public CompletableFuture<?> onCreate(ConfigurationNotificationEvent<TableView> ctx) {
                return onTableCreate(ctx);
            }

            @Override
            public CompletableFuture<?> onRename(String oldName, String newName, ConfigurationNotificationEvent<TableView> ctx) {
                // TODO: IGNITE-15485 Support table rename operation.

                return CompletableFuture.completedFuture(null);
            }

            @Override
            public CompletableFuture<?> onDelete(ConfigurationNotificationEvent<TableView> ctx) {
                return onTableDelete(ctx);
            }
        });

        schemaManager.listen(SchemaEvent.CREATE, new EventListener<>() {
            /** {@inheritDoc} */
<<<<<<< HEAD
            @Override public CompletableFuture<Boolean> notify(@NotNull SchemaEventParameters parameters, @Nullable Throwable exception) {
                tablesByIdVv.get(parameters.causalityToken()).thenAccept(tablesById -> {
=======
            @Override
            public boolean notify(@NotNull SchemaEventParameters parameters, @Nullable Throwable exception) {
                if (tablesByIdVv.latest().get(parameters.tableId()) != null) {
>>>>>>> 44c56eda
                    fireEvent(
                            TableEvent.ALTER,
                            new TableEventParameters(parameters.causalityToken(), tablesByIdVv.latest().get(parameters.tableId())), null
                    );
                }

                return completedFuture(false);
            }
        });
    }

    /**
     * Completes all table futures.
     * TODO: Get rid of it after IGNITE-17062.
     *
     * @param causalityToken Causality token.
     */
    public void onSqlSchemaReady(long causalityToken) {
        tablesByIdVv.complete(causalityToken);
    }

    /**
     * Listener of table create configuration change.
     *
     * @param ctx Table configuration context.
     * @return A future.
     */
    private CompletableFuture<?> onTableCreate(ConfigurationNotificationEvent<TableView> ctx) {
        if (!busyLock.enterBusy()) {
            String tblName = ctx.newValue().name();
            UUID tblId = ((ExtendedTableView) ctx.newValue()).id();

            fireEvent(TableEvent.CREATE,
                    new TableEventParameters(ctx.storageRevision(), tblId, tblName),
                    new NodeStoppingException()
            );

            return failedFuture(new NodeStoppingException());
        }

        try {
            return createTableLocally(
                    ctx.storageRevision(),
                    ctx.newValue().name(),
                    ((ExtendedTableView) ctx.newValue()).id(),
                    ctx.newValue().partitions()
            );
        } finally {
            busyLock.leaveBusy();
        }
    }

    /**
     * Listener of table drop configuration change.
     *
     * @param ctx Table configuration context.
     * @return A future.
     */
    private CompletableFuture<?> onTableDelete(ConfigurationNotificationEvent<TableView> ctx) {
        if (!busyLock.enterBusy()) {
            String tblName = ctx.oldValue().name();
            UUID tblId = ((ExtendedTableView) ctx.oldValue()).id();

            fireEvent(
                    TableEvent.DROP,
                    new TableEventParameters(ctx.storageRevision(), tblId, tblName),
                    new NodeStoppingException()
            );

            return failedFuture(new NodeStoppingException());
        }

        try {
            dropTableLocally(
                    ctx.storageRevision(),
                    ctx.oldValue().name(),
                    ((ExtendedTableView) ctx.oldValue()).id(),
                    (List<List<ClusterNode>>) ByteUtils.fromBytes(((ExtendedTableView) ctx.oldValue()).assignments())
            );
        } finally {
            busyLock.leaveBusy();
        }

        return CompletableFuture.completedFuture(null);
    }

    /**
     * Listener of assignment configuration changes.
     *
     * @param assignmentsCtx Assignment configuration context.
     * @return A future.
     */
    private CompletableFuture<?> onUpdateAssignments(ConfigurationNotificationEvent<byte[]> assignmentsCtx) {
        if (!busyLock.enterBusy()) {
            return failedFuture(new NodeStoppingException());
        }

        try {
            updateAssignmentInternal(assignmentsCtx);
        } finally {
            busyLock.leaveBusy();
        }

        return CompletableFuture.completedFuture(null);
    }

    /**
     * Updates or creates partition raft groups.
     *
     * @param assignmentsCtx Change assignment event.
     */
    private void updateAssignmentInternal(ConfigurationNotificationEvent<byte[]> assignmentsCtx) {
        ExtendedTableConfiguration tblCfg = assignmentsCtx.config(ExtendedTableConfiguration.class);

        UUID tblId = tblCfg.id().value();

        long causalityToken = assignmentsCtx.storageRevision();

        List<List<ClusterNode>> oldAssignments = assignmentsCtx.oldValue() == null ? null :
                (List<List<ClusterNode>>) ByteUtils.fromBytes(assignmentsCtx.oldValue());

        List<List<ClusterNode>> newAssignments = (List<List<ClusterNode>>) ByteUtils.fromBytes(assignmentsCtx.newValue());

        // Empty assignments might be a valid case if tables are created from within cluster init HOCON
        // configuration, which is not supported now.
        assert newAssignments != null : IgniteStringFormatter.format("Table [id={}] has empty assignments.", tblId);

        int partitions = newAssignments.size();

        CompletableFuture<?>[] futures = new CompletableFuture<?>[partitions];

        // TODO: IGNITE-15554 Add logic for assignment recalculation in case of partitions or replicas changes
        // TODO: Until IGNITE-15554 is implemented it's safe to iterate over partitions and replicas cause there will
        // TODO: be exact same amount of partitions and replicas for both old and new assignments
        for (int i = 0; i < partitions; i++) {
            int partId = i;

            List<ClusterNode> oldPartitionAssignment = oldAssignments == null ? Collections.emptyList() :
                    oldAssignments.get(partId);

            List<ClusterNode> newPartitionAssignment = newAssignments.get(partId);

            var toAdd = new HashSet<>(newPartitionAssignment);

            toAdd.removeAll(oldPartitionAssignment);

            // Create new raft nodes according to new assignments.
            tablesByIdVv.update(causalityToken, (tablesById, e) -> {
                if (e != null) {
                    return failedFuture(e);
                }

                InternalTable internalTable = tablesById.get(tblId).internalTable();

                try {
                    futures[partId] = raftMgr.updateRaftGroup(
                            raftGroupName(tblId, partId),
                            newPartitionAssignment,
                            toAdd,
                            () -> new PartitionListener(tblId,
                                    new VersionedRowStore(internalTable.storage().getOrCreatePartition(partId),
                                            txManager))
                    ).thenAccept(
                            updatedRaftGroupService -> ((InternalTableImpl) internalTable)
                                    .updateInternalTableRaftGroupService(partId, updatedRaftGroupService)
                    ).exceptionally(th -> {
                        LOG.error("Failed to update raft groups one the node", th);

                        return null;
                    });
                } catch (NodeStoppingException ex) {
                    throw new AssertionError("Loza was stopped before Table manager", ex);
                }

                return completedFuture(tablesById);
            });
        }

        CompletableFuture.allOf(futures).join();
    }

    /** {@inheritDoc} */
    @Override
    public void stop() {
        if (!stopGuard.compareAndSet(false, true)) {
            return;
        }

        busyLock.block();

        Map<UUID, TableImpl> tables = tablesByIdVv.latest();

        for (TableImpl table : tables.values()) {
            try {
                table.internalTable().storage().stop();
                table.internalTable().close();

                for (int p = 0; p < table.internalTable().partitions(); p++) {
                    raftMgr.stopRaftGroup(raftGroupName(table.tableId(), p));
                }
            } catch (Exception e) {
                LOG.error("Failed to stop a table {}", e, table.name());
            }
        }
    }

    /**
     * Creates local structures for a table.
     *
     * @param causalityToken Causality token.
     * @param name  Table name.
     * @param tblId Table id.
     * @param partitions Count of partitions.
     * @return Future that will be completed when local changes related to the table creation are applied.
     */
    private CompletableFuture<?> createTableLocally(long causalityToken, String name, UUID tblId, int partitions) {
        TableConfiguration tableCfg = tablesCfg.tables().get(name);

        TableStorage tableStorage = dataStorageMgr.engine(tableCfg.dataStorage()).createTable(tableCfg);

        tableStorage.start();

        InternalTableImpl internalTable = new InternalTableImpl(name, tblId, new Int2ObjectOpenHashMap<>(partitions),
                partitions, netAddrResolver, clusterNodeResolver, txManager, tableStorage);

        var table = new TableImpl(internalTable);

        tablesByIdVv.update(causalityToken, (previous, e) -> {
            if (e != null) {
                return failedFuture(e);
            }

            var val = new HashMap<>(previous);

            val.put(tblId, table);

            return completedFuture(val);
        });

<<<<<<< HEAD
        // TODO should be reworked in IGNITE-16763
        return tablesByIdVv.get(causalityToken)
            .thenCompose(v -> schemaFut)
            .thenRun(() -> {
                fireEvent(TableEvent.CREATE, new TableEventParameters(causalityToken, table));
=======
        schemaManager.schemaRegistry(causalityToken, tblId)
                .thenAccept(table::schemaView)
                .thenRun(() -> fireEvent(TableEvent.CREATE, new TableEventParameters(causalityToken, table), null));
>>>>>>> 44c56eda

        // TODO should be reworked in IGNITE-16763
        return tablesByIdVv.get(causalityToken).thenRun(() -> completeApiCreateFuture(table));
    }

    /**
     * Completes appropriate future to return result from API {@link TableManager#createTable(String, Consumer)}.
     *
     * @param table Table.
     */
    private void completeApiCreateFuture(TableImpl table) {
        CompletableFuture<Table> tblFut = tableCreateFuts.get(table.tableId());

        if (tblFut != null) {
            tblFut.complete(table);

            tableCreateFuts.values().removeIf(fut -> fut == tblFut);
        }
    }

    /**
     * Drops local structures for a table.
     *
     * @param causalityToken Causality token.
     * @param name           Table name.
     * @param tblId          Table id.
     * @param assignment     Affinity assignment.
     */
    private void dropTableLocally(long causalityToken, String name, UUID tblId, List<List<ClusterNode>> assignment) {
        try {
            int partitions = assignment.size();

            for (int p = 0; p < partitions; p++) {
                raftMgr.stopRaftGroup(raftGroupName(tblId, p));
            }

            tablesByIdVv.update(causalityToken, (previousVal, e) -> {
                if (e != null) {
                    return failedFuture(e);
                }

                var map = new HashMap<>(previousVal);

                map.remove(tblId);

                return completedFuture(map);
            });

            TableImpl table = tablesByIdVv.latest().get(tblId);

            assert table != null : IgniteStringFormatter.format("There is no table with the name specified [name={}, id={}]",
                    name, tblId);

            table.internalTable().storage().destroy();

            fireEvent(TableEvent.DROP, new TableEventParameters(causalityToken, table));

            schemaManager.dropRegistry(causalityToken, table.tableId());
        } catch (Exception e) {
            fireEvent(TableEvent.DROP, new TableEventParameters(causalityToken, tblId, name), e);
        }
    }

    /**
     * Compounds a RAFT group unique name.
     *
     * @param tblId Table identifier.
     * @param partition Number of table partitions.
     * @return A RAFT group name.
     */
    @NotNull
    private String raftGroupName(UUID tblId, int partition) {
        return tblId + "_part_" + partition;
    }

    /** {@inheritDoc} */
    @Override
    public Table createTable(String name, Consumer<TableChange> tableInitChange) {
        return join(createTableAsync(name, tableInitChange));
    }

    /** {@inheritDoc} */
    @Override
    public CompletableFuture<Table> createTableAsync(String name, Consumer<TableChange> tableInitChange) {
        if (!busyLock.enterBusy()) {
            throw new IgniteException(new NodeStoppingException());
        }
        try {
            return createTableAsyncInternal(IgniteObjectName.parseCanonicalName(name), tableInitChange);
        } finally {
            busyLock.leaveBusy();
        }
    }

    /**
     * Internal method that creates a new table with the given {@code name} asynchronously. If a table with the same name already exists,
     * a future will be completed with {@link TableAlreadyExistsException}.
     *
     * @param name            Table name.
     * @param tableInitChange Table changer.
     * @return Future representing pending completion of the operation.
     * @throws IgniteException If an unspecified platform exception has happened internally. Is thrown when:
     *                         <ul>
     *                             <li>the node is stopping.</li>
     *                         </ul>
     * @see TableAlreadyExistsException
     */
    private CompletableFuture<Table> createTableAsyncInternal(String name, Consumer<TableChange> tableInitChange) {
        CompletableFuture<Table> tblFut = new CompletableFuture<>();

        tableAsyncInternal(name).thenAccept(tbl -> {
            if (tbl != null) {
                tblFut.completeExceptionally(new TableAlreadyExistsException(name));
            } else {
                tablesCfg.change(tablesChange -> tablesChange.changeTables(tablesListChange -> {
                    if (tablesListChange.get(name) != null) {
                        throw new TableAlreadyExistsException(name);
                    }

                    tablesListChange.create(name, (tableChange) -> {
                        tableChange.changeDataStorage(
                                dataStorageMgr.defaultTableDataStorageConsumer(tablesChange.defaultDataStorage())
                        );

                        tableInitChange.accept(tableChange);

                        var extConfCh = ((ExtendedTableChange) tableChange);

                        tableCreateFuts.put(extConfCh.id(), tblFut);

                        // Affinity assignments calculation.
                        extConfCh.changeAssignments(ByteUtils.toBytes(AffinityUtils.calculateAssignments(
                                        baselineMgr.nodes(),
                                        tableChange.partitions(),
                                        tableChange.replicas())))
                                // Table schema preparation.
                                .changeSchemas(schemasCh -> schemasCh.create(
                                        String.valueOf(INITIAL_SCHEMA_VERSION),
                                        schemaCh -> {
                                            SchemaDescriptor schemaDesc;

                                            //TODO IGNITE-15747 Remove try-catch and force configuration
                                            // validation here to ensure a valid configuration passed to
                                            // prepareSchemaDescriptor() method.
                                            try {
                                                schemaDesc = SchemaUtils.prepareSchemaDescriptor(
                                                        ((ExtendedTableView) tableChange).schemas().size(),
                                                        tableChange);
                                            } catch (IllegalArgumentException ex) {
                                                throw new ConfigurationValidationException(ex.getMessage());
                                            }

                                            schemaCh.changeSchema(SchemaSerializerImpl.INSTANCE.serialize(schemaDesc));
                                        }
                                ));
                    });
                })).exceptionally(t -> {
                    Throwable ex = getRootCause(t);

                    if (ex instanceof TableAlreadyExistsException) {
                        tblFut.completeExceptionally(ex);
                    } else {
                        LOG.error(IgniteStringFormatter.format("Table wasn't created [name={}]", name), ex);

                        tblFut.completeExceptionally(ex);

                        tableCreateFuts.values().removeIf(fut -> fut == tblFut);
                    }

                    return null;
                });
            }
        });

        return tblFut;
    }

    /** {@inheritDoc} */
    @Override
    public void alterTable(String name, Consumer<TableChange> tableChange) {
        join(alterTableAsync(name, tableChange));
    }

    /** {@inheritDoc} */
    @Override
    public CompletableFuture<Void> alterTableAsync(String name, Consumer<TableChange> tableChange) {
        if (!busyLock.enterBusy()) {
            throw new IgniteException(new NodeStoppingException());
        }
        try {
            return alterTableAsyncInternal(IgniteObjectName.parseCanonicalName(name), tableChange);
        } finally {
            busyLock.leaveBusy();
        }
    }

    /**
     * Internal method that alters a cluster table. If an appropriate table does not exist, a future will be
     * completed with {@link TableNotFoundException}.
     *
     * @param name        Table name.
     * @param tableChange Table changer.
     * @return Future representing pending completion of the operation.
     * @throws IgniteException If an unspecified platform exception has happened internally. Is thrown when:
     *                         <ul>
     *                             <li>the node is stopping.</li>
     *                         </ul>
     * @see TableNotFoundException
     */
    @NotNull
    private CompletableFuture<Void> alterTableAsyncInternal(String name, Consumer<TableChange> tableChange) {
        CompletableFuture<Void> tblFut = new CompletableFuture<>();

        tableAsync(name).thenAccept(tbl -> {
            if (tbl == null) {
                tblFut.completeExceptionally(new TableNotFoundException(name));
            } else {
                TableImpl tblImpl = (TableImpl) tbl;

                tablesCfg.tables().change(ch -> {
                    if (ch.get(name) == null) {
                        throw new TableNotFoundException(name);
                    }

                    ch.update(name, tblCh -> {
                                tableChange.accept(tblCh);

                                ((ExtendedTableChange) tblCh).changeSchemas(schemasCh ->
                                        schemasCh.createOrUpdate(String.valueOf(schemasCh.size() + 1), schemaCh -> {
                                            ExtendedTableView currTableView = (ExtendedTableView) tablesCfg.tables().get(name).value();

                                            SchemaDescriptor descriptor;

                                            //TODO IGNITE-15747 Remove try-catch and force configuration validation
                                            // here to ensure a valid configuration passed to prepareSchemaDescriptor() method.
                                            try {
                                                descriptor = SchemaUtils.prepareSchemaDescriptor(
                                                        ((ExtendedTableView) tblCh).schemas().size(),
                                                        tblCh);

                                                descriptor.columnMapping(SchemaUtils.columnMapper(
                                                        tblImpl.schemaView().schema(currTableView.schemas().size()),
                                                        currTableView,
                                                        descriptor,
                                                        tblCh));
                                            } catch (IllegalArgumentException ex) {
                                                // Convert unexpected exceptions here,
                                                // because validation actually happens later,
                                                // when bulk configuration update is applied.
                                                ConfigurationValidationException e =
                                                        new ConfigurationValidationException(ex.getMessage());

                                                e.addSuppressed(ex);

                                                throw e;
                                            }

                                            schemaCh.changeSchema(SchemaSerializerImpl.INSTANCE.serialize(descriptor));
                                        }));
                            }
                    );
                }).whenComplete((res, t) -> {
                    if (t != null) {
                        Throwable ex = getRootCause(t);

                        if (ex instanceof TableNotFoundException) {
                            tblFut.completeExceptionally(ex);
                        } else {
                            LOG.error(IgniteStringFormatter.format("Table wasn't altered [name={}]", name), ex);

                            tblFut.completeExceptionally(ex);
                        }
                    } else {
                        tblFut.complete(res);
                    }
                });
            }
        });

        return tblFut;
    }

    /**
     * Gets a cause exception for a client.
     *
     * @param t Exception wrapper.
     * @return A root exception which will be acceptable to throw for public API.
     */
    //TODO: IGNITE-16051 Implement exception converter for public API.
    private @NotNull IgniteException getRootCause(Throwable t) {
        Throwable ex;

        if (t instanceof CompletionException) {
            if (t.getCause() instanceof ConfigurationChangeException) {
                ex = t.getCause().getCause();
            } else {
                ex = t.getCause();
            }

        } else {
            ex = t;
        }

        return ex instanceof IgniteException ? (IgniteException) ex : new IgniteException(ex);
    }

    /** {@inheritDoc} */
    @Override
    public void dropTable(String name) {
        join(dropTableAsync(name));
    }

    /** {@inheritDoc} */
    @Override
    public CompletableFuture<Void> dropTableAsync(String name) {
        if (!busyLock.enterBusy()) {
            throw new IgniteException(new NodeStoppingException());
        }
        try {
            return dropTableAsyncInternal(IgniteObjectName.parseCanonicalName(name));
        } finally {
            busyLock.leaveBusy();
        }
    }

    /**
     * Internal method that drops a table with the name specified. If appropriate table does not be found, a future will be
     * completed with {@link TableNotFoundException}.
     *
     * @param name Table name.
     * @return Future representing pending completion of the operation.
     * @throws IgniteException If an unspecified platform exception has happened internally. Is thrown when:
     *                         <ul>
     *                             <li>the node is stopping.</li>
     *                         </ul>
     * @see TableNotFoundException
     */
    @NotNull
    private CompletableFuture<Void> dropTableAsyncInternal(String name) {
        CompletableFuture<Void> dropTblFut = new CompletableFuture<>();

        tableAsyncInternal(name).thenAccept(tbl -> {
            // In case of drop it's an optimization that allows not to fire drop-change-closure if there's no such
            // distributed table and the local config has lagged behind.
            if (tbl == null) {
                dropTblFut.completeExceptionally(new TableNotFoundException(name));
            } else {
                tablesCfg.tables()
                        .change(change -> {
                            if (change.get(name) == null) {
                                throw new TableNotFoundException(name);
                            }

                            change.delete(name);
                        })
                        .whenComplete((res, t) -> {
                            if (t != null) {
                                Throwable ex = getRootCause(t);

                                if (ex instanceof TableNotFoundException) {
                                    dropTblFut.completeExceptionally(ex);
                                } else {
                                    LOG.error(IgniteStringFormatter.format("Table wasn't dropped [name={}]", name), ex);

                                    dropTblFut.completeExceptionally(ex);
                                }
                            } else {
                                dropTblFut.complete(res);
                            }
                        });
            }
        });

        return dropTblFut;
    }

    /** {@inheritDoc} */
    @Override
    public List<Table> tables() {
        return join(tablesAsync());
    }

    /** {@inheritDoc} */
    @Override
    public CompletableFuture<List<Table>> tablesAsync() {
        if (!busyLock.enterBusy()) {
            throw new IgniteException(new NodeStoppingException());
        }
        try {
            return tablesAsyncInternal();
        } finally {
            busyLock.leaveBusy();
        }
    }

    /**
     * Internal method for getting table.
     *
     * @return Future representing pending completion of the operation.
     */
    private CompletableFuture<List<Table>> tablesAsyncInternal() {
        // TODO: IGNITE-16288 directTableIds should use async configuration API
        return CompletableFuture.supplyAsync(this::directTableIds)
                .thenCompose(tableIds -> {
                    var tableFuts = new CompletableFuture[tableIds.size()];

                    var i = 0;

                    for (UUID tblId : tableIds) {
                        tableFuts[i++] = tableAsyncInternal(tblId, false);
                    }

                    return CompletableFuture.allOf(tableFuts).thenApply(unused -> {
                        var tables = new ArrayList<Table>(tableIds.size());

                        try {
                            for (var fut : tableFuts) {
                                var table = fut.get();

                                if (table != null) {
                                    tables.add((Table) table);
                                }
                            }
                        } catch (Throwable t) {
                            throw new CompletionException(t);
                        }

                        return tables;
                    });
                });
    }

    /**
     * Collects a list of direct table ids.
     *
     * @return A list of direct table ids.
     */
    private List<UUID> directTableIds() {
        NamedListView<TableView> views = directProxy(tablesCfg.tables()).value();

        List<UUID> tableUuids = new ArrayList<>();

        for (int i = 0; i < views.size(); i++) {
            ExtendedTableView extView = (ExtendedTableView) views.get(i);

            tableUuids.add(extView.id());
        }

        return tableUuids;
    }

    /**
     * Gets direct id of table with {@code tblName}.
     *
     * @param tblName Name of the table.
     * @return Direct id of the table, or {@code null} if the table with the {@code tblName} has not been found.
     */
    @Nullable
    private UUID directTableId(String tblName) {
        try {
            ExtendedTableConfiguration exTblCfg = ((ExtendedTableConfiguration) directProxy(tablesCfg.tables()).get(tblName));

            if (exTblCfg == null) {
                return null;
            } else {
                return exTblCfg.id().value();
            }
        } catch (NoSuchElementException e) {
            return null;
        }
    }

    /**
     * Actual tables map.
     *
     * @return Actual tables map.
     */
    @TestOnly
    public Map<UUID, TableImpl> latestTables() {
        return unmodifiableMap(tablesByIdVv.latest());
    }

    /** {@inheritDoc} */
    @Override
    public Table table(String name) {
        return join(tableAsync(name));
    }

    /** {@inheritDoc} */
    @Override
    public TableImpl table(UUID id) throws NodeStoppingException {
        return join(tableAsync(id));
    }

    /** {@inheritDoc} */
    @Override
    public CompletableFuture<Table> tableAsync(String name) {
        return tableAsyncInternal(IgniteObjectName.parseCanonicalName(name))
                .thenApply(Function.identity());
    }

    /** {@inheritDoc} */
    @Override
    public CompletableFuture<TableImpl> tableAsync(UUID id) {
        if (!busyLock.enterBusy()) {
            throw new IgniteException(new NodeStoppingException());
        }
        try {
            return tableAsyncInternal(id, true);
        } finally {
            busyLock.leaveBusy();
        }
    }

    /** {@inheritDoc} */
    @Override
    public TableImpl tableImpl(String name) {
        return join(tableImplAsync(name));
    }

    /** {@inheritDoc} */
    @Override
    public CompletableFuture<TableImpl> tableImplAsync(String name) {
        return tableAsyncInternal(IgniteObjectName.parseCanonicalName(name));
    }

    /**
     * Gets a table by name, if it was created before. Doesn't parse canonical name.
     *
     * @param name Table name.
     * @return Future representing pending completion of the {@code TableManager#tableAsyncInternal} operation.
     * */
    private CompletableFuture<TableImpl> tableAsyncInternal(String name) {
        if (!busyLock.enterBusy()) {
            throw new IgniteException(new NodeStoppingException());
        }
        try {
            UUID tableId = directTableId(name);

            if (tableId == null) {
                return CompletableFuture.completedFuture(null);
            }

            return tableAsyncInternal(tableId, false);
        } finally {
            busyLock.leaveBusy();
        }
    }

    /**
     * Internal method for getting table by id.
     *
     * @param id Table id.
     * @param checkConfiguration {@code True} when the method checks a configuration before trying to get a table, {@code false} otherwise.
     * @return Future representing pending completion of the operation.
     */
    private CompletableFuture<TableImpl> tableAsyncInternal(UUID id, boolean checkConfiguration) {
        if (checkConfiguration && !isTableConfigured(id)) {
            return CompletableFuture.completedFuture(null);
        }

        var tbl = tablesByIdVv.latest().get(id);

        if (tbl != null) {
            return CompletableFuture.completedFuture(tbl);
        }

        CompletableFuture<TableImpl> getTblFut = new CompletableFuture<>();

        EventListener<TableEventParameters> clo = new EventListener<>() {
            @Override
            public CompletableFuture<Boolean> notify(@NotNull TableEventParameters parameters, @Nullable Throwable e) {
                if (!id.equals(parameters.tableId())) {
                    return completedFuture(false);
                }

                if (e == null) {
                    tablesByIdVv.get(parameters.causalityToken()).thenRun(() -> getTblFut.complete(parameters.table()));
                } else {
                    getTblFut.completeExceptionally(e);
                }

                return completedFuture(true);
            }

            @Override
            public void remove(@NotNull Throwable e) {
                getTblFut.completeExceptionally(e);
            }
        };

        listen(TableEvent.CREATE, clo);

        tbl = tablesByIdVv.latest().get(id);

        if (tbl != null && getTblFut.complete(tbl) || !isTableConfigured(id) && getTblFut.complete(null)) {
            removeListener(TableEvent.CREATE, clo, null);
        }

        return getTblFut;
    }

    /**
     * Checks that the table is configured with specific id.
     *
     * @param id Table id.
     * @return True when the table is configured into cluster, false otherwise.
     */
    private boolean isTableConfigured(UUID id) {
        try {
            ((ExtendedTableConfiguration) getByInternalId(directProxy(tablesCfg.tables()), id)).id().value();

            return true;
        } catch (NoSuchElementException e) {
            return false;
        }
    }

    /**
     * Waits for future result and return, or unwraps {@link CompletionException} to {@link IgniteException} if failed.
     *
     * @param future Completable future.
     * @return Future result.
     */
    private <T> T join(CompletableFuture<T> future) {
        if (!busyLock.enterBusy()) {
            throw new IgniteException(new NodeStoppingException());
        }

        try {
            return future.join();
        } catch (CompletionException ex) {
            throw convertThrowable(ex.getCause());
        } finally {
            busyLock.leaveBusy();
        }
    }

    /**
     * Convert to public throwable.
     *
     * @param th Throwable.
     * @return Public throwable.
     */
    private RuntimeException convertThrowable(Throwable th) {
        if (th instanceof RuntimeException) {
            return (RuntimeException) th;
        }

        return new IgniteException(th);
    }

    /**
     * Sets the nodes as baseline for all tables created by the manager.
     *
     * @param nodes New baseline nodes.
     * @throws NodeStoppingException If an implementation stopped before the method was invoked.
     */
    public void setBaseline(Set<String> nodes) throws NodeStoppingException {
        if (!busyLock.enterBusy()) {
            throw new NodeStoppingException();
        }
        try {
            setBaselineInternal(nodes);
        } finally {
            busyLock.leaveBusy();
        }
    }

    /**
     * Internal method for setting a baseline.
     *
     * @param nodes Names of baseline nodes.
     */
    private void setBaselineInternal(Set<String> nodes) {
        if (nodes == null || nodes.isEmpty()) {
            throw new IgniteException("New baseline can't be null or empty");
        }

        var currClusterMembers = new HashSet<>(baselineMgr.nodes());

        var currClusterMemberNames =
                currClusterMembers.stream().map(ClusterNode::name).collect(Collectors.toSet());

        for (String nodeName : nodes) {
            if (!currClusterMemberNames.contains(nodeName)) {
                throw new IgniteException("Node '" + nodeName + "' not in current network cluster membership. "
                        + " Adding not alive nodes is not supported yet.");
            }
        }

        var newBaseline = currClusterMembers
                .stream().filter(n -> nodes.contains(n.name())).collect(Collectors.toSet());

        updateAssignments(currClusterMembers);

        if (!newBaseline.equals(currClusterMembers)) {
            updateAssignments(newBaseline);
        }
    }

    /**
     * Update assignments for all current tables according to input nodes list. These approach has known issues {@link
     * Ignite#setBaseline(Set)}.
     *
     * @param clusterNodes Set of nodes for assignment.
     */
    private void updateAssignments(Set<ClusterNode> clusterNodes) {
        var setBaselineFut = new CompletableFuture<>();

        var changePeersQueue = new ArrayList<Supplier<CompletableFuture<Void>>>();

        tablesCfg.tables()
                .change(tbls -> {
                    changePeersQueue.clear();

                    for (int i = 0; i < tbls.size(); i++) {
                        tbls.createOrUpdate(tbls.get(i).name(), changeX -> {
                            ExtendedTableChange change = (ExtendedTableChange) changeX;
                            byte[] currAssignments = change.assignments();

                            List<List<ClusterNode>> recalculatedAssignments = AffinityUtils.calculateAssignments(
                                    clusterNodes,
                                    change.partitions(),
                                    change.replicas());

                            if (!recalculatedAssignments.equals(ByteUtils.fromBytes(currAssignments))) {
                                change.changeAssignments(ByteUtils.toBytes(recalculatedAssignments));

                                changePeersQueue.add(() ->
                                        updateRaftTopology(
                                                (List<List<ClusterNode>>) ByteUtils.fromBytes(currAssignments),
                                                recalculatedAssignments,
                                                change.id()));
                            }
                        });
                    }
                })
                .thenCompose((v) -> {
                    CompletableFuture<?>[] changePeersFutures = new CompletableFuture<?>[changePeersQueue.size()];

                    int i = 0;

                    for (Supplier<CompletableFuture<Void>> task : changePeersQueue) {
                        changePeersFutures[i++] = task.get();
                    }

                    return CompletableFuture.allOf(changePeersFutures);
                })
                .whenComplete((res, th) -> {
                    if (th != null) {
                        setBaselineFut.completeExceptionally(th);
                    } else {
                        setBaselineFut.complete(null);
                    }
                });

        setBaselineFut.join();
    }

    /**
     * Update raft groups of table partitions to new peers list.
     *
     * @param oldAssignments Old assignment.
     * @param newAssignments New assignment.
     * @param tblId Table ID.
     * @return Future, which completes, when update finished.
     */
    private CompletableFuture<Void> updateRaftTopology(
            List<List<ClusterNode>> oldAssignments,
            List<List<ClusterNode>> newAssignments,
            UUID tblId) {
        CompletableFuture<?>[] futures = new CompletableFuture<?>[oldAssignments.size()];

        // TODO: IGNITE-15554 Add logic for assignment recalculation in case of partitions or replicas changes
        // TODO: Until IGNITE-15554 is implemented it's safe to iterate over partitions and replicas cause there will
        // TODO: be exact same amount of partitions and replicas for both old and new assignments
        for (int i = 0; i < oldAssignments.size(); i++) {
            final int p = i;

            List<ClusterNode> oldPartitionAssignment = oldAssignments.get(p);
            List<ClusterNode> newPartitionAssignment = newAssignments.get(p);

            try {
                futures[i] = raftMgr.changePeers(
                        raftGroupName(tblId, p),
                        oldPartitionAssignment,
                        newPartitionAssignment
                ).exceptionally(th -> {
                    LOG.error("Failed to update raft peers for group " + raftGroupName(tblId, p)
                            + "from " + oldPartitionAssignment + " to " + newPartitionAssignment, th);
                    return null;
                });
            } catch (NodeStoppingException e) {
                throw new AssertionError("Loza was stopped before Table manager", e);
            }
        }

        return CompletableFuture.allOf(futures);
    }

    /**
     * Gets a direct accessor for the configuration distributed property.
     * If the metadata access only locally configured the method will return local property accessor.
     *
     * @param property Distributed configuration property to receive direct access.
     * @param <T> Type of the property accessor.
     * @return An accessor for distributive property.
     * @see #getMetadataLocallyOnly
     */
    private <T extends ConfigurationProperty<?>> T directProxy(T property) {
        return getMetadataLocallyOnly ? property : ConfigurationUtil.directProxy(property);
    }
}<|MERGE_RESOLUTION|>--- conflicted
+++ resolved
@@ -191,15 +191,6 @@
         clusterNodeResolver = topologyService::getByAddress;
 
         tablesByIdVv = new VersionedValue<>(null, HashMap::new);
-<<<<<<< HEAD
-
-        this.schemaManager.listen(SchemaEvent.COMPLETE, (parameters, e) -> {
-            tablesByIdVv.complete(parameters.causalityToken());
-
-            return completedFuture(false);
-        });
-=======
->>>>>>> 44c56eda
     }
 
     /** {@inheritDoc} */
@@ -230,14 +221,9 @@
 
         schemaManager.listen(SchemaEvent.CREATE, new EventListener<>() {
             /** {@inheritDoc} */
-<<<<<<< HEAD
-            @Override public CompletableFuture<Boolean> notify(@NotNull SchemaEventParameters parameters, @Nullable Throwable exception) {
-                tablesByIdVv.get(parameters.causalityToken()).thenAccept(tablesById -> {
-=======
             @Override
-            public boolean notify(@NotNull SchemaEventParameters parameters, @Nullable Throwable exception) {
+            public CompletableFuture<Boolean> notify(@NotNull SchemaEventParameters parameters, @Nullable Throwable exception) {
                 if (tablesByIdVv.latest().get(parameters.tableId()) != null) {
->>>>>>> 44c56eda
                     fireEvent(
                             TableEvent.ALTER,
                             new TableEventParameters(parameters.causalityToken(), tablesByIdVv.latest().get(parameters.tableId())), null
@@ -477,17 +463,9 @@
             return completedFuture(val);
         });
 
-<<<<<<< HEAD
-        // TODO should be reworked in IGNITE-16763
-        return tablesByIdVv.get(causalityToken)
-            .thenCompose(v -> schemaFut)
-            .thenRun(() -> {
-                fireEvent(TableEvent.CREATE, new TableEventParameters(causalityToken, table));
-=======
         schemaManager.schemaRegistry(causalityToken, tblId)
                 .thenAccept(table::schemaView)
                 .thenRun(() -> fireEvent(TableEvent.CREATE, new TableEventParameters(causalityToken, table), null));
->>>>>>> 44c56eda
 
         // TODO should be reworked in IGNITE-16763
         return tablesByIdVv.get(causalityToken).thenRun(() -> completeApiCreateFuture(table));
