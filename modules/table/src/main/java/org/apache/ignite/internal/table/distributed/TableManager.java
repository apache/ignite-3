/*
 * Licensed to the Apache Software Foundation (ASF) under one or more
 * contributor license agreements. See the NOTICE file distributed with
 * this work for additional information regarding copyright ownership.
 * The ASF licenses this file to You under the Apache License, Version 2.0
 * (the "License"); you may not use this file except in compliance with
 * the License. You may obtain a copy of the License at
 *
 *      http://www.apache.org/licenses/LICENSE-2.0
 *
 * Unless required by applicable law or agreed to in writing, software
 * distributed under the License is distributed on an "AS IS" BASIS,
 * WITHOUT WARRANTIES OR CONDITIONS OF ANY KIND, either express or implied.
 * See the License for the specific language governing permissions and
 * limitations under the License.
 */

package org.apache.ignite.internal.table.distributed;

import static java.nio.charset.StandardCharsets.UTF_8;
import static java.util.Collections.emptySet;
import static java.util.Collections.unmodifiableMap;
import static java.util.concurrent.CompletableFuture.allOf;
import static java.util.concurrent.CompletableFuture.anyOf;
import static java.util.concurrent.CompletableFuture.completedFuture;
import static java.util.concurrent.CompletableFuture.failedFuture;
import static java.util.concurrent.CompletableFuture.runAsync;
import static java.util.concurrent.CompletableFuture.supplyAsync;
import static java.util.function.Function.identity;
import static java.util.stream.Collectors.groupingBy;
import static java.util.stream.Collectors.toList;
import static java.util.stream.Collectors.toSet;
import static org.apache.ignite.internal.causality.IncrementalVersionedValue.dependingOn;
import static org.apache.ignite.internal.distributionzones.rebalance.RebalanceUtil.ASSIGNMENTS_SWITCH_REDUCE_PREFIX_BYTES;
import static org.apache.ignite.internal.distributionzones.rebalance.RebalanceUtil.PENDING_ASSIGNMENTS_QUEUE_PREFIX_BYTES;
import static org.apache.ignite.internal.distributionzones.rebalance.RebalanceUtil.STABLE_ASSIGNMENTS_PREFIX_BYTES;
import static org.apache.ignite.internal.distributionzones.rebalance.RebalanceUtil.assignmentsChainGetLocally;
import static org.apache.ignite.internal.distributionzones.rebalance.RebalanceUtil.extractTablePartitionId;
import static org.apache.ignite.internal.distributionzones.rebalance.RebalanceUtil.pendingPartAssignmentsQueueKey;
import static org.apache.ignite.internal.distributionzones.rebalance.RebalanceUtil.stableAssignmentsGetLocally;
import static org.apache.ignite.internal.distributionzones.rebalance.RebalanceUtil.stablePartAssignmentsKey;
import static org.apache.ignite.internal.distributionzones.rebalance.RebalanceUtil.subtract;
import static org.apache.ignite.internal.distributionzones.rebalance.RebalanceUtil.tableAssignmentsChainGetLocally;
import static org.apache.ignite.internal.distributionzones.rebalance.RebalanceUtil.tablePendingAssignmentsGetLocally;
import static org.apache.ignite.internal.distributionzones.rebalance.RebalanceUtil.union;
import static org.apache.ignite.internal.event.EventListener.fromConsumer;
import static org.apache.ignite.internal.hlc.HybridTimestamp.LOGICAL_TIME_BITS_SIZE;
import static org.apache.ignite.internal.hlc.HybridTimestamp.hybridTimestamp;
import static org.apache.ignite.internal.partition.replicator.LocalPartitionReplicaEvent.AFTER_REPLICA_DESTROYED;
import static org.apache.ignite.internal.partition.replicator.LocalPartitionReplicaEvent.AFTER_REPLICA_STOPPED;
import static org.apache.ignite.internal.partition.replicator.LocalPartitionReplicaEvent.BEFORE_REPLICA_STARTED;
import static org.apache.ignite.internal.partitiondistribution.PartitionDistributionUtils.calculateAssignmentForPartition;
import static org.apache.ignite.internal.raft.PeersAndLearners.fromAssignments;
import static org.apache.ignite.internal.table.distributed.TableUtils.aliveTables;
import static org.apache.ignite.internal.table.distributed.index.IndexUtils.registerIndexesToTable;
import static org.apache.ignite.internal.thread.ThreadOperation.STORAGE_READ;
import static org.apache.ignite.internal.thread.ThreadOperation.STORAGE_WRITE;
import static org.apache.ignite.internal.util.CollectionUtils.difference;
import static org.apache.ignite.internal.util.CompletableFutures.allOfToList;
import static org.apache.ignite.internal.util.CompletableFutures.copyStateTo;
import static org.apache.ignite.internal.util.CompletableFutures.emptyListCompletedFuture;
import static org.apache.ignite.internal.util.CompletableFutures.falseCompletedFuture;
import static org.apache.ignite.internal.util.CompletableFutures.nullCompletedFuture;
import static org.apache.ignite.internal.util.CompletableFutures.trueCompletedFuture;
import static org.apache.ignite.internal.util.ExceptionUtils.hasCause;
import static org.apache.ignite.internal.util.ExceptionUtils.sneakyThrow;
import static org.apache.ignite.internal.util.IgniteUtils.closeAllManually;
import static org.apache.ignite.internal.util.IgniteUtils.inBusyLock;
import static org.apache.ignite.internal.util.IgniteUtils.inBusyLockAsync;
import static org.apache.ignite.internal.util.IgniteUtils.shutdownAndAwaitTermination;
import static org.apache.ignite.lang.ErrorGroups.Common.INTERNAL_ERR;
import static org.apache.ignite.lang.ErrorGroups.Common.NODE_STOPPING_ERR;

import it.unimi.dsi.fastutil.ints.IntOpenHashSet;
import java.util.ArrayList;
import java.util.Collection;
import java.util.HashMap;
import java.util.HashSet;
import java.util.List;
import java.util.Map;
import java.util.Objects;
import java.util.Set;
import java.util.UUID;
import java.util.concurrent.CompletableFuture;
import java.util.concurrent.CompletionException;
import java.util.concurrent.ConcurrentHashMap;
import java.util.concurrent.ExecutionException;
import java.util.concurrent.Executor;
import java.util.concurrent.ExecutorService;
import java.util.concurrent.Executors;
import java.util.concurrent.LinkedBlockingQueue;
import java.util.concurrent.ScheduledExecutorService;
import java.util.concurrent.ThreadPoolExecutor;
import java.util.concurrent.TimeUnit;
import java.util.concurrent.TimeoutException;
import java.util.concurrent.atomic.AtomicBoolean;
import java.util.function.BiFunction;
import java.util.function.Consumer;
import java.util.function.Function;
import java.util.function.Predicate;
import java.util.function.Supplier;
import java.util.stream.IntStream;
import java.util.stream.Stream;
import org.apache.ignite.internal.catalog.Catalog;
import org.apache.ignite.internal.catalog.CatalogService;
import org.apache.ignite.internal.catalog.descriptors.CatalogSchemaDescriptor;
import org.apache.ignite.internal.catalog.descriptors.CatalogTableDescriptor;
import org.apache.ignite.internal.catalog.descriptors.CatalogZoneDescriptor;
import org.apache.ignite.internal.catalog.events.AlterTablePropertiesEventParameters;
import org.apache.ignite.internal.catalog.events.CatalogEvent;
import org.apache.ignite.internal.catalog.events.CatalogEventParameters;
import org.apache.ignite.internal.catalog.events.CreateTableEventParameters;
import org.apache.ignite.internal.catalog.events.DropTableEventParameters;
import org.apache.ignite.internal.catalog.events.RenameTableEventParameters;
import org.apache.ignite.internal.causality.CompletionListener;
import org.apache.ignite.internal.causality.IncrementalVersionedValue;
import org.apache.ignite.internal.causality.OutdatedTokenException;
import org.apache.ignite.internal.causality.RevisionListenerRegistry;
import org.apache.ignite.internal.components.LogSyncer;
import org.apache.ignite.internal.components.NodeProperties;
import org.apache.ignite.internal.configuration.SystemDistributedConfiguration;
import org.apache.ignite.internal.configuration.utils.SystemDistributedConfigurationPropertyHolder;
import org.apache.ignite.internal.distributionzones.DistributionZoneManager;
import org.apache.ignite.internal.distributionzones.DistributionZonesUtil;
import org.apache.ignite.internal.distributionzones.rebalance.PartitionMover;
import org.apache.ignite.internal.distributionzones.rebalance.RebalanceRaftGroupEventsListener;
import org.apache.ignite.internal.distributionzones.rebalance.RebalanceUtil;
import org.apache.ignite.internal.event.EventListener;
import org.apache.ignite.internal.failure.FailureContext;
import org.apache.ignite.internal.failure.FailureProcessor;
import org.apache.ignite.internal.hlc.ClockService;
import org.apache.ignite.internal.hlc.HybridTimestamp;
import org.apache.ignite.internal.hlc.HybridTimestampTracker;
import org.apache.ignite.internal.lang.ByteArray;
import org.apache.ignite.internal.lang.IgniteInternalException;
import org.apache.ignite.internal.lang.IgniteStringFormatter;
import org.apache.ignite.internal.lang.NodeStoppingException;
import org.apache.ignite.internal.logger.IgniteLogger;
import org.apache.ignite.internal.logger.Loggers;
import org.apache.ignite.internal.lowwatermark.LowWatermark;
import org.apache.ignite.internal.lowwatermark.event.ChangeLowWatermarkEventParameters;
import org.apache.ignite.internal.lowwatermark.event.LowWatermarkEvent;
import org.apache.ignite.internal.manager.ComponentContext;
import org.apache.ignite.internal.manager.IgniteComponent;
import org.apache.ignite.internal.marshaller.ReflectionMarshallersProvider;
import org.apache.ignite.internal.metastorage.Entry;
import org.apache.ignite.internal.metastorage.MetaStorageManager;
import org.apache.ignite.internal.metastorage.Revisions;
import org.apache.ignite.internal.metastorage.WatchEvent;
import org.apache.ignite.internal.metastorage.WatchListener;
import org.apache.ignite.internal.metrics.LongGauge;
import org.apache.ignite.internal.metrics.MetricManager;
import org.apache.ignite.internal.network.InternalClusterNode;
import org.apache.ignite.internal.network.MessagingService;
import org.apache.ignite.internal.network.TopologyService;
import org.apache.ignite.internal.network.serialization.MessageSerializationRegistry;
import org.apache.ignite.internal.partition.replicator.LocalPartitionReplicaEventParameters;
import org.apache.ignite.internal.partition.replicator.NaiveAsyncReadWriteLock;
import org.apache.ignite.internal.partition.replicator.PartitionReplicaLifecycleManager;
import org.apache.ignite.internal.partition.replicator.ReliableCatalogVersions;
import org.apache.ignite.internal.partition.replicator.ReplicaTableProcessor;
import org.apache.ignite.internal.partition.replicator.network.PartitionReplicationMessagesFactory;
import org.apache.ignite.internal.partition.replicator.network.replication.ChangePeersAndLearnersAsyncReplicaRequest;
import org.apache.ignite.internal.partition.replicator.raft.snapshot.PartitionDataStorage;
import org.apache.ignite.internal.partition.replicator.raft.snapshot.PartitionKey;
import org.apache.ignite.internal.partition.replicator.raft.snapshot.PartitionSnapshotStorage;
import org.apache.ignite.internal.partition.replicator.raft.snapshot.PartitionSnapshotStorageFactory;
import org.apache.ignite.internal.partition.replicator.raft.snapshot.PartitionTxStateAccessImpl;
import org.apache.ignite.internal.partition.replicator.raft.snapshot.ZonePartitionKey;
import org.apache.ignite.internal.partition.replicator.raft.snapshot.outgoing.OutgoingSnapshotsManager;
import org.apache.ignite.internal.partition.replicator.schema.CatalogValidationSchemasSource;
import org.apache.ignite.internal.partition.replicator.schema.ExecutorInclinedSchemaSyncService;
import org.apache.ignite.internal.partitiondistribution.Assignment;
import org.apache.ignite.internal.partitiondistribution.Assignments;
import org.apache.ignite.internal.partitiondistribution.AssignmentsChain;
import org.apache.ignite.internal.partitiondistribution.AssignmentsQueue;
import org.apache.ignite.internal.placementdriver.PlacementDriver;
import org.apache.ignite.internal.placementdriver.ReplicaMeta;
import org.apache.ignite.internal.placementdriver.event.PrimaryReplicaEvent;
import org.apache.ignite.internal.placementdriver.event.PrimaryReplicaEventParameters;
import org.apache.ignite.internal.placementdriver.wrappers.ExecutorInclinedPlacementDriver;
import org.apache.ignite.internal.raft.ExecutorInclinedRaftCommandRunner;
import org.apache.ignite.internal.raft.PeersAndLearners;
import org.apache.ignite.internal.raft.RaftGroupEventsListener;
import org.apache.ignite.internal.raft.service.RaftCommandRunner;
import org.apache.ignite.internal.raft.service.RaftGroupListener;
import org.apache.ignite.internal.raft.service.RaftGroupService;
import org.apache.ignite.internal.raft.storage.SnapshotStorageFactory;
import org.apache.ignite.internal.replicator.PartitionGroupId;
import org.apache.ignite.internal.replicator.Replica;
import org.apache.ignite.internal.replicator.ReplicaManager;
import org.apache.ignite.internal.replicator.ReplicaManager.WeakReplicaStopReason;
import org.apache.ignite.internal.replicator.ReplicaService;
import org.apache.ignite.internal.replicator.ReplicationGroupId;
import org.apache.ignite.internal.replicator.TablePartitionId;
import org.apache.ignite.internal.replicator.TransientReplicaStartException;
import org.apache.ignite.internal.replicator.ZonePartitionId;
import org.apache.ignite.internal.replicator.configuration.ReplicationConfiguration;
import org.apache.ignite.internal.replicator.listener.ReplicaListener;
import org.apache.ignite.internal.replicator.message.ReplicaMessageUtils;
import org.apache.ignite.internal.replicator.message.ReplicaMessagesFactory;
import org.apache.ignite.internal.replicator.message.TablePartitionIdMessage;
import org.apache.ignite.internal.schema.SchemaManager;
import org.apache.ignite.internal.schema.SchemaRegistry;
import org.apache.ignite.internal.schema.SchemaSyncService;
import org.apache.ignite.internal.schema.configuration.GcConfiguration;
import org.apache.ignite.internal.storage.DataStorageManager;
import org.apache.ignite.internal.storage.MvPartitionStorage;
import org.apache.ignite.internal.storage.StorageClosedException;
import org.apache.ignite.internal.storage.StorageDestroyedException;
import org.apache.ignite.internal.storage.engine.MvTableStorage;
import org.apache.ignite.internal.storage.engine.StorageEngine;
import org.apache.ignite.internal.storage.engine.StorageTableDescriptor;
import org.apache.ignite.internal.storage.metrics.StorageEngineTablesMetricSource;
import org.apache.ignite.internal.table.IgniteTablesInternal;
import org.apache.ignite.internal.table.InternalTable;
import org.apache.ignite.internal.table.LongPriorityQueue;
import org.apache.ignite.internal.table.StreamerReceiverRunner;
import org.apache.ignite.internal.table.TableImpl;
import org.apache.ignite.internal.table.TableViewInternal;
import org.apache.ignite.internal.table.distributed.PartitionModificationCounterFactory.SizeSupplier;
import org.apache.ignite.internal.table.distributed.gc.GcUpdateHandler;
import org.apache.ignite.internal.table.distributed.gc.MvGc;
import org.apache.ignite.internal.table.distributed.index.IndexMetaStorage;
import org.apache.ignite.internal.table.distributed.index.IndexUpdateHandler;
import org.apache.ignite.internal.table.distributed.raft.MinimumRequiredTimeCollectorService;
import org.apache.ignite.internal.table.distributed.raft.PartitionListener;
import org.apache.ignite.internal.table.distributed.raft.snapshot.FullStateTransferIndexChooser;
import org.apache.ignite.internal.table.distributed.raft.snapshot.PartitionMvStorageAccessImpl;
import org.apache.ignite.internal.table.distributed.raft.snapshot.SnapshotAwarePartitionDataStorage;
import org.apache.ignite.internal.table.distributed.raft.snapshot.TablePartitionKey;
import org.apache.ignite.internal.table.distributed.replicator.PartitionReplicaListener;
import org.apache.ignite.internal.table.distributed.replicator.TransactionStateResolver;
import org.apache.ignite.internal.table.distributed.schema.SchemaVersions;
import org.apache.ignite.internal.table.distributed.schema.SchemaVersionsImpl;
import org.apache.ignite.internal.table.distributed.storage.BrokenTxStateStorage;
import org.apache.ignite.internal.table.distributed.storage.InternalTableImpl;
import org.apache.ignite.internal.table.distributed.storage.NullStorageEngine;
import org.apache.ignite.internal.table.distributed.storage.PartitionStorages;
import org.apache.ignite.internal.table.metrics.TableMetricSource;
import org.apache.ignite.internal.thread.IgniteThreadFactory;
import org.apache.ignite.internal.tx.LockManager;
import org.apache.ignite.internal.tx.TxManager;
import org.apache.ignite.internal.tx.configuration.TransactionConfiguration;
import org.apache.ignite.internal.tx.impl.RemotelyTriggeredResourceRegistry;
import org.apache.ignite.internal.tx.impl.TransactionInflights;
import org.apache.ignite.internal.tx.impl.TxMessageSender;
import org.apache.ignite.internal.tx.storage.state.ThreadAssertingTxStateStorage;
import org.apache.ignite.internal.tx.storage.state.TxStatePartitionStorage;
import org.apache.ignite.internal.tx.storage.state.TxStateStorage;
import org.apache.ignite.internal.tx.storage.state.rocksdb.TxStateRocksDbSharedStorage;
import org.apache.ignite.internal.tx.storage.state.rocksdb.TxStateRocksDbStorage;
import org.apache.ignite.internal.util.CompletableFutures;
import org.apache.ignite.internal.util.Cursor;
import org.apache.ignite.internal.util.IgniteSpinBusyLock;
import org.apache.ignite.internal.util.IgniteUtils;
import org.apache.ignite.internal.util.Lazy;
import org.apache.ignite.internal.util.PendingComparableValuesTracker;
import org.apache.ignite.internal.util.SafeTimeValuesTracker;
import org.apache.ignite.internal.utils.RebalanceUtilEx;
import org.apache.ignite.internal.worker.ThreadAssertions;
import org.apache.ignite.lang.IgniteException;
import org.apache.ignite.sql.IgniteSql;
import org.apache.ignite.table.QualifiedName;
import org.apache.ignite.table.QualifiedNameHelper;
import org.apache.ignite.table.Table;
import org.jetbrains.annotations.Nullable;
import org.jetbrains.annotations.TestOnly;

/**
 * Table manager.
 */
public class TableManager implements IgniteTablesInternal, IgniteComponent {
    /** The logger. */
    private static final IgniteLogger LOG = Loggers.forClass(TableManager.class);

    /** Replica messages factory. */
    private static final ReplicaMessagesFactory REPLICA_MESSAGES_FACTORY = new ReplicaMessagesFactory();

    /** Table messages factory. */
    private static final PartitionReplicationMessagesFactory TABLE_MESSAGES_FACTORY = new PartitionReplicationMessagesFactory();

    private final TopologyService topologyService;

    /** Replica manager. */
    private final ReplicaManager replicaMgr;

    /** Lock manager. */
    private final LockManager lockMgr;

    /** Replica service. */
    private final ReplicaService replicaSvc;

    /** Transaction manager. */
    private final TxManager txManager;

    /** Meta storage manager. */
    private final MetaStorageManager metaStorageMgr;

    /** Data storage manager. */
    private final DataStorageManager dataStorageMgr;

    /** Transaction state resolver. */
    private final TransactionStateResolver transactionStateResolver;

    /**
     * Versioned value for linearizing table changing events.
     *
     * @see #localPartitionsVv
     * @see #assignmentsUpdatedVv
     */
    private final IncrementalVersionedValue<Void> tablesVv;

    /**
     * Versioned value for linearizing table partitions changing events.
     *
     * <p>Completed strictly after {@link #tablesVv} and strictly before {@link #assignmentsUpdatedVv}.
     */
    private final IncrementalVersionedValue<Void> localPartitionsVv;

    /**
     * Versioned value for tracking RAFT groups initialization and starting completion.
     *
     * <p>Only explicitly updated in
     * {@link #startLocalPartitionsAndClients(CompletableFuture, List, List, TableImpl, boolean, long)}.
     *
     * <p>Completed strictly after {@link #localPartitionsVv}.
     */
    private final IncrementalVersionedValue<Void> assignmentsUpdatedVv;

    /** Registered tables. */
    private final Map<Integer, TableViewInternal> tables = new ConcurrentHashMap<>();

    /** Started tables. */
    private final Map<Integer, TableViewInternal> startedTables = new ConcurrentHashMap<>();

    /** A queue for deferred table destruction events. */
    private final LongPriorityQueue<DestroyTableEvent> destructionEventsQueue =
            new LongPriorityQueue<>(DestroyTableEvent::catalogVersion);

    /** Local partitions. */
    private final Map<Integer, PartitionSet> localPartsByTableId = new ConcurrentHashMap<>();

    /** Busy lock to stop synchronously. */
    private final IgniteSpinBusyLock busyLock = new IgniteSpinBusyLock();

    /** Prevents double stopping the component. */
    private final AtomicBoolean beforeStopGuard = new AtomicBoolean();

    private final AtomicBoolean stopGuard = new AtomicBoolean();

    /** Schema manager. */
    private final SchemaManager schemaManager;

    private final TxStateRocksDbSharedStorage sharedTxStateStorage;

    /** Scan request executor. */
    private final ExecutorService scanRequestExecutor;

    /**
     * Separate executor for IO operations like partition storage initialization or partition raft group meta data persisting.
     */
    private final ExecutorService ioExecutor;

    private final ClockService clockService;

    private final OutgoingSnapshotsManager outgoingSnapshotsManager;

    private final DistributionZoneManager distributionZoneManager;

    private final SchemaSyncService executorInclinedSchemaSyncService;

    private final CatalogService catalogService;

    private final FailureProcessor failureProcessor;

    /** Incoming RAFT snapshots executor. */
    private final ThreadPoolExecutor incomingSnapshotsExecutor;

    /** Meta storage listener for pending assignments. */
    private final WatchListener pendingAssignmentsRebalanceListener;

    /** Meta storage listener for stable assignments. */
    private final WatchListener stableAssignmentsRebalanceListener;

    /** Meta storage listener for switch reduce assignments. */
    private final WatchListener assignmentsSwitchRebalanceListener;

    private final MvGc mvGc;

    private final LowWatermark lowWatermark;

    private final HybridTimestampTracker observableTimestampTracker;

    /** Placement driver. */
    private final PlacementDriver executorInclinedPlacementDriver;

    /** A supplier function that returns {@link IgniteSql}. */
    private final Supplier<IgniteSql> sql;

    private final SchemaVersions schemaVersions;

    private final PartitionReplicatorNodeRecovery partitionReplicatorNodeRecovery;

    /** Ends at the {@link IgniteComponent#stopAsync(ComponentContext)} with an {@link NodeStoppingException}. */
    private final CompletableFuture<Void> stopManagerFuture = new CompletableFuture<>();

    private final ReplicationConfiguration replicationConfiguration;

    /**
     * Executes partition operations (that might cause I/O and/or be blocked on locks).
     */
    private final Executor partitionOperationsExecutor;

    /** Executor for scheduling rebalance routine. */
    private final ScheduledExecutorService rebalanceScheduler;

    /** Marshallers provider. */
    private final ReflectionMarshallersProvider marshallers = new ReflectionMarshallersProvider();

    /** Index chooser for full state transfer. */
    private final FullStateTransferIndexChooser fullStateTransferIndexChooser;

    private final RemotelyTriggeredResourceRegistry remotelyTriggeredResourceRegistry;

    private final TransactionInflights transactionInflights;

    private final TransactionConfiguration txCfg;

    private final String nodeName;

    private final PartitionReplicaLifecycleManager partitionReplicaLifecycleManager;

    private final NodeProperties nodeProperties;

    @Nullable
    private ScheduledExecutorService streamerFlushExecutor;

    private final IndexMetaStorage indexMetaStorage;

    private final Predicate<Assignment> isLocalNodeAssignment = assignment -> assignment.consistentId().equals(localNode().name());

    private final MinimumRequiredTimeCollectorService minTimeCollectorService;

    @Nullable
    private StreamerReceiverRunner streamerReceiverRunner;

    private final CompletableFuture<Void> readyToProcessReplicaStarts = new CompletableFuture<>();

    // TODO https://issues.apache.org/jira/browse/IGNITE-25347
    /** Mapping zone identifier to a collection of tables related to the zone. */
    private final Map<Integer, Set<TableViewInternal>> tablesPerZone = new HashMap<>();
    /** Locks to synchronize an access to the {@link #tablesPerZone}. */
    private final Map<Integer, NaiveAsyncReadWriteLock> tablesPerZoneLocks = new ConcurrentHashMap<>();

    /** Configuration of rebalance retries delay. */
    private final SystemDistributedConfigurationPropertyHolder<Integer> rebalanceRetryDelayConfiguration;

    private final EventListener<LocalPartitionReplicaEventParameters> onBeforeZoneReplicaStartedListener = this::beforeZoneReplicaStarted;
    private final EventListener<LocalPartitionReplicaEventParameters> onZoneReplicaStoppedListener = this::onZoneReplicaStopped;
    private final EventListener<LocalPartitionReplicaEventParameters> onZoneReplicaDestroyedListener = this::onZoneReplicaDestroyed;

    private final EventListener<CreateTableEventParameters> onTableCreateWithColocationListener = this::loadTableToZoneOnTableCreate;
    private final EventListener<CreateTableEventParameters> onTableCreateWithoutColocationListener = this::onTableCreate;
    private final EventListener<DropTableEventParameters> onTableDropListener = fromConsumer(this::onTableDrop);
    private final EventListener<CatalogEventParameters> onTableAlterListener = this::onTableAlter;

    private final EventListener<ChangeLowWatermarkEventParameters> onLowWatermarkChangedListener = this::onLwmChanged;
    private final EventListener<PrimaryReplicaEventParameters> onPrimaryReplicaExpiredListener = this::onTablePrimaryReplicaExpired;
    private final TableAssignmentsService assignmentsService;
    private final ReliableCatalogVersions reliableCatalogVersions;

    private final MetricManager metricManager;
    private final PartitionModificationCounterHandlerFactory partitionModificationCounterFactory;
    private final Map<TablePartitionId, PartitionModificationCounterMetricSource> partModCounterMetricSources = new ConcurrentHashMap<>();

    /**
     * Creates a new table manager.
     *
     * @param nodeName Node name.
     * @param registry Registry for versioned values.
     * @param gcConfig Garbage collector configuration.
     * @param txCfg Transaction configuration.
     * @param replicationConfiguration Replication configuration.
     * @param replicaMgr Replica manager.
     * @param lockMgr Lock manager.
     * @param replicaSvc Replica service.
     * @param txManager Transaction manager.
     * @param dataStorageMgr Data storage manager.
     * @param schemaManager Schema manager.
     * @param ioExecutor Separate executor for IO operations like partition storage initialization or partition raft group meta data
     *         persisting.
     * @param partitionOperationsExecutor Striped executor on which partition operations (potentially requiring I/O with storages)
     *         will be executed.
     * @param rebalanceScheduler Executor for scheduling rebalance routine.
     * @param commonScheduler Common Scheduled executor. Needed only for asynchronous start of scheduled operations without
     *         performing blocking, long or IO operations.
     * @param clockService hybrid logical clock service.
     * @param placementDriver Placement driver.
     * @param sql A supplier function that returns {@link IgniteSql}.
     * @param lowWatermark Low watermark.
     * @param transactionInflights Transaction inflights.
     * @param indexMetaStorage Index meta storage.
     * @param partitionReplicaLifecycleManager Partition replica lifecycle manager.
     * @param minTimeCollectorService Collects minimum required timestamp for each partition.
     * @param systemDistributedConfiguration System distributed configuration.
     * @param metricManager Metric manager.
     */
    public TableManager(
            String nodeName,
            RevisionListenerRegistry registry,
            GcConfiguration gcConfig,
            TransactionConfiguration txCfg,
            ReplicationConfiguration replicationConfiguration,
            MessagingService messagingService,
            TopologyService topologyService,
            MessageSerializationRegistry messageSerializationRegistry,
            ReplicaManager replicaMgr,
            LockManager lockMgr,
            ReplicaService replicaSvc,
            TxManager txManager,
            DataStorageManager dataStorageMgr,
            TxStateRocksDbSharedStorage txStateRocksDbSharedStorage,
            MetaStorageManager metaStorageMgr,
            SchemaManager schemaManager,
            ExecutorService ioExecutor,
            Executor partitionOperationsExecutor,
            ScheduledExecutorService rebalanceScheduler,
            ScheduledExecutorService commonScheduler,
            ClockService clockService,
            OutgoingSnapshotsManager outgoingSnapshotsManager,
            DistributionZoneManager distributionZoneManager,
            SchemaSyncService schemaSyncService,
            CatalogService catalogService,
            FailureProcessor failureProcessor,
            HybridTimestampTracker observableTimestampTracker,
            PlacementDriver placementDriver,
            Supplier<IgniteSql> sql,
            RemotelyTriggeredResourceRegistry remotelyTriggeredResourceRegistry,
            LowWatermark lowWatermark,
            TransactionInflights transactionInflights,
            IndexMetaStorage indexMetaStorage,
            LogSyncer logSyncer,
            PartitionReplicaLifecycleManager partitionReplicaLifecycleManager,
            NodeProperties nodeProperties,
            MinimumRequiredTimeCollectorService minTimeCollectorService,
            SystemDistributedConfiguration systemDistributedConfiguration,
            MetricManager metricManager,
            PartitionModificationCounterHandlerFactory partitionModificationCounterFactory
    ) {
        this.topologyService = topologyService;
        this.replicaMgr = replicaMgr;
        this.lockMgr = lockMgr;
        this.replicaSvc = replicaSvc;
        this.txManager = txManager;
        this.dataStorageMgr = dataStorageMgr;
        this.metaStorageMgr = metaStorageMgr;
        this.schemaManager = schemaManager;
        this.ioExecutor = ioExecutor;
        this.partitionOperationsExecutor = partitionOperationsExecutor;
        this.rebalanceScheduler = rebalanceScheduler;
        this.clockService = clockService;
        this.outgoingSnapshotsManager = outgoingSnapshotsManager;
        this.distributionZoneManager = distributionZoneManager;
        this.catalogService = catalogService;
        this.failureProcessor = failureProcessor;
        this.observableTimestampTracker = observableTimestampTracker;
        this.sql = sql;
        this.replicationConfiguration = replicationConfiguration;
        this.remotelyTriggeredResourceRegistry = remotelyTriggeredResourceRegistry;
        this.lowWatermark = lowWatermark;
        this.transactionInflights = transactionInflights;
        this.txCfg = txCfg;
        this.nodeName = nodeName;
        this.indexMetaStorage = indexMetaStorage;
        this.partitionReplicaLifecycleManager = partitionReplicaLifecycleManager;
        this.nodeProperties = nodeProperties;
        this.minTimeCollectorService = minTimeCollectorService;
        this.metricManager = metricManager;
        this.partitionModificationCounterFactory = partitionModificationCounterFactory;

        this.executorInclinedSchemaSyncService = new ExecutorInclinedSchemaSyncService(schemaSyncService, partitionOperationsExecutor);
        this.executorInclinedPlacementDriver = new ExecutorInclinedPlacementDriver(placementDriver, partitionOperationsExecutor);
        this.reliableCatalogVersions = new ReliableCatalogVersions(schemaSyncService, catalogService);

        TxMessageSender txMessageSender = new TxMessageSender(
                messagingService,
                replicaSvc,
                clockService
        );

        transactionStateResolver = new TransactionStateResolver(
                txManager,
                clockService,
                topologyService,
                messagingService,
                executorInclinedPlacementDriver,
                txMessageSender
        );

        schemaVersions = new SchemaVersionsImpl(executorInclinedSchemaSyncService, catalogService, clockService);

        tablesVv = new IncrementalVersionedValue<>("TableManager#tables", registry, 100, null);

        localPartitionsVv = new IncrementalVersionedValue<>("TableManager#localPartitions", dependingOn(tablesVv));

        assignmentsUpdatedVv = new IncrementalVersionedValue<>("TableManager#assignmentsUpdated", dependingOn(localPartitionsVv));

        scanRequestExecutor = Executors.newSingleThreadExecutor(
                IgniteThreadFactory.create(nodeName, "scan-query-executor", LOG, STORAGE_READ));

        int cpus = Runtime.getRuntime().availableProcessors();

        incomingSnapshotsExecutor = new ThreadPoolExecutor(
                cpus,
                cpus,
                30,
                TimeUnit.SECONDS,
                new LinkedBlockingQueue<>(),
                IgniteThreadFactory.create(nodeName, "incoming-raft-snapshot", LOG, STORAGE_READ, STORAGE_WRITE)
        );
        incomingSnapshotsExecutor.allowCoreThreadTimeOut(true);

        pendingAssignmentsRebalanceListener = createPendingAssignmentsRebalanceListener();

        stableAssignmentsRebalanceListener = createStableAssignmentsRebalanceListener();

        assignmentsSwitchRebalanceListener = createAssignmentsSwitchRebalanceListener();

        mvGc = new MvGc(nodeName, gcConfig, lowWatermark, failureProcessor);

        partitionReplicatorNodeRecovery = new PartitionReplicatorNodeRecovery(
                metaStorageMgr,
                messagingService,
                topologyService,
                partitionOperationsExecutor,
                tableId -> tablesById().get(tableId)
        );

        this.sharedTxStateStorage = txStateRocksDbSharedStorage;

        fullStateTransferIndexChooser = new FullStateTransferIndexChooser(catalogService, lowWatermark, indexMetaStorage);

        rebalanceRetryDelayConfiguration = new SystemDistributedConfigurationPropertyHolder<>(
                systemDistributedConfiguration,
                (v, r) -> {},
                DistributionZonesUtil.REBALANCE_RETRY_DELAY_MS,
                DistributionZonesUtil.REBALANCE_RETRY_DELAY_DEFAULT,
                Integer::parseInt
        );

        assignmentsService = new TableAssignmentsService(metaStorageMgr, catalogService, distributionZoneManager, failureProcessor);

        // Register event listeners in the constructor to avoid races with "partitionReplicaLifecycleManager"'s recovery.
        // We rely on the "readyToProcessReplicaStarts" future to block event handling until "startAsync" is completed.
        partitionReplicaLifecycleManager.listen(BEFORE_REPLICA_STARTED, onBeforeZoneReplicaStartedListener);
        partitionReplicaLifecycleManager.listen(AFTER_REPLICA_STOPPED, onZoneReplicaStoppedListener);
        partitionReplicaLifecycleManager.listen(AFTER_REPLICA_DESTROYED, onZoneReplicaDestroyedListener);
    }

    @Override
    public CompletableFuture<Void> startAsync(ComponentContext componentContext) {
        return inBusyLockAsync(busyLock, () -> {
            mvGc.start();

            transactionStateResolver.start();

            fullStateTransferIndexChooser.start();

            rebalanceRetryDelayConfiguration.init();

            cleanUpResourcesForDroppedTablesOnRecoveryBusy();

            if (!nodeProperties.colocationEnabled()) {
                metaStorageMgr.registerPrefixWatch(
                        new ByteArray(PENDING_ASSIGNMENTS_QUEUE_PREFIX_BYTES),
                        pendingAssignmentsRebalanceListener
                );
                metaStorageMgr.registerPrefixWatch(new ByteArray(STABLE_ASSIGNMENTS_PREFIX_BYTES), stableAssignmentsRebalanceListener);
                metaStorageMgr.registerPrefixWatch(
                        new ByteArray(ASSIGNMENTS_SWITCH_REDUCE_PREFIX_BYTES),
                        assignmentsSwitchRebalanceListener
                );
            }

            catalogService.listen(
                    CatalogEvent.TABLE_CREATE,
                    nodeProperties.colocationEnabled() ? onTableCreateWithColocationListener : onTableCreateWithoutColocationListener
            );
            catalogService.listen(CatalogEvent.TABLE_DROP, onTableDropListener);
            catalogService.listen(CatalogEvent.TABLE_ALTER, onTableAlterListener);

            lowWatermark.listen(LowWatermarkEvent.LOW_WATERMARK_CHANGED, onLowWatermarkChangedListener);

            partitionReplicatorNodeRecovery.start();

            if (!nodeProperties.colocationEnabled()) {
                executorInclinedPlacementDriver.listen(PrimaryReplicaEvent.PRIMARY_REPLICA_EXPIRED, onPrimaryReplicaExpiredListener);
            }

            CompletableFuture<Revisions> recoveryFinishFuture = metaStorageMgr.recoveryFinishedFuture();

            assert recoveryFinishFuture.isDone();

            long recoveryRevision = recoveryFinishFuture.join().revision();

            return recoverTables(recoveryRevision, lowWatermark.getLowWatermark())
                    .thenCompose(v -> processAssignmentsOnRecovery(recoveryRevision));
        });
    }

    private CompletableFuture<Void> waitForMetadataCompleteness(long ts) {
        return executorInclinedSchemaSyncService.waitForMetadataCompleteness(hybridTimestamp(ts));
    }

    private CompletableFuture<Boolean> beforeZoneReplicaStarted(LocalPartitionReplicaEventParameters parameters) {
        if (!nodeProperties.colocationEnabled()) {
            return falseCompletedFuture();
        }

        return inBusyLockAsync(busyLock, () -> readyToProcessReplicaStarts
                .thenCompose(v -> beforeZoneReplicaStartedImpl(parameters))
                .thenApply(unused -> false)
        );
    }

    private CompletableFuture<Void> beforeZoneReplicaStartedImpl(LocalPartitionReplicaEventParameters parameters) {
        return inBusyLockAsync(busyLock, () -> {
            ZonePartitionId zonePartitionId = parameters.zonePartitionId();

            NaiveAsyncReadWriteLock zoneLock = tablesPerZoneLocks.computeIfAbsent(
                    zonePartitionId.zoneId(),
                    id -> new NaiveAsyncReadWriteLock());

            CompletableFuture<Long> readLockAcquisitionFuture = zoneLock.readLock();

            try {
                return readLockAcquisitionFuture.thenCompose(stamp -> {
                    Set<TableViewInternal> zoneTables = zoneTablesRawSet(zonePartitionId.zoneId());

                    return createPartitionsAndLoadResourcesToZoneReplica(zonePartitionId, zoneTables, parameters.onRecovery());
                }).whenComplete((unused, t) -> readLockAcquisitionFuture.thenAccept(zoneLock::unlockRead));
            } catch (Throwable t) {
                readLockAcquisitionFuture.thenAccept(zoneLock::unlockRead);

                return failedFuture(t);
            }
        });
    }

    private CompletableFuture<Void> createPartitionsAndLoadResourcesToZoneReplica(
            ZonePartitionId zonePartitionId,
            Set<TableViewInternal> zoneTables,
            boolean onRecovery
    ) {
        int partitionIndex = zonePartitionId.partitionId();

        PartitionSet singlePartitionIdSet = PartitionSet.of(partitionIndex);

        CompletableFuture<?>[] futures = zoneTables.stream()
                .map(tbl -> inBusyLockAsync(busyLock, () -> {
                    return getOrCreatePartitionStorages(tbl, singlePartitionIdSet)
                            .thenRunAsync(() -> inBusyLock(busyLock, () -> {
                                localPartsByTableId.compute(
                                        tbl.tableId(),
                                        (tableId, oldPartitionSet) -> extendPartitionSet(oldPartitionSet, partitionIndex)
                                );

                                lowWatermark.getLowWatermarkSafe(lwm ->
                                        registerIndexesToTable(
                                                tbl,
                                                catalogService,
                                                singlePartitionIdSet,
                                                tbl.schemaView(),
                                                lwm
                                        )
                                );

                                preparePartitionResourcesAndLoadToZoneReplicaBusy(tbl, zonePartitionId, onRecovery);
                            }), ioExecutor)
                            // If the table is already closed, it's not a problem (probably the node is stopping).
                            .exceptionally(ignoreTableClosedException());
                }))
                .toArray(CompletableFuture[]::new);

        return allOf(futures);
    }

    private static Function<Throwable, Void> ignoreTableClosedException() {
        return ex -> {
            if (hasCause(ex, TableClosedException.class)) {
                return null;
            }
            throw sneakyThrow(ex);
        };
    }

    private CompletableFuture<Boolean> onZoneReplicaStopped(LocalPartitionReplicaEventParameters parameters) {
        if (!nodeProperties.colocationEnabled()) {
            return falseCompletedFuture();
        }

        ZonePartitionId zonePartitionId = parameters.zonePartitionId();

        NaiveAsyncReadWriteLock zoneLock = tablesPerZoneLocks.computeIfAbsent(
                zonePartitionId.zoneId(),
                id -> new NaiveAsyncReadWriteLock());

        CompletableFuture<Long> readLockAcquisitionFuture = zoneLock.readLock();

        try {
            return readLockAcquisitionFuture.thenCompose(stamp -> {
                CompletableFuture<?>[] futures = zoneTablesRawSet(zonePartitionId.zoneId()).stream()
                        .map(this::stopTablePartitions)
                        .toArray(CompletableFuture[]::new);

                return allOf(futures);
            }).whenComplete((v, t) -> readLockAcquisitionFuture.thenAccept(zoneLock::unlockRead)).thenApply(v -> false);
        } catch (Throwable t) {
            readLockAcquisitionFuture.thenAccept(zoneLock::unlockRead);

            return failedFuture(t);
        }
    }

    private CompletableFuture<Boolean> onZoneReplicaDestroyed(LocalPartitionReplicaEventParameters parameters) {
        if (!nodeProperties.colocationEnabled()) {
            return falseCompletedFuture();
        }

        ZonePartitionId zonePartitionId = parameters.zonePartitionId();

        NaiveAsyncReadWriteLock zoneLock = tablesPerZoneLocks.computeIfAbsent(
                zonePartitionId.zoneId(),
                id -> new NaiveAsyncReadWriteLock());

        CompletableFuture<Long> readLockAcquisitionFuture = zoneLock.readLock();

        try {
            return readLockAcquisitionFuture.thenCompose(stamp -> {
                return inBusyLockAsync(busyLock, () -> {
                    CompletableFuture<?>[] futures = zoneTablesRawSet(zonePartitionId.zoneId()).stream()
                            .map(table -> supplyAsync(
                                    () -> inBusyLockAsync(
                                            busyLock,
                                            () -> stopAndDestroyTablePartition(
                                                    new TablePartitionId(table.tableId(), zonePartitionId.partitionId()),
                                                    parameters.causalityToken()
                                            )
                                    ),
                                    ioExecutor))
                            .toArray(CompletableFuture[]::new);

                    return allOf(futures);
                });
            }).whenComplete((v, t) -> readLockAcquisitionFuture.thenAccept(zoneLock::unlockRead)).thenApply((unused) -> false);
        } catch (Throwable t) {
            readLockAcquisitionFuture.thenAccept(zoneLock::unlockRead);

            return failedFuture(t);
        }
    }

    /**
     * During node recovery pre-populates required internal table structures before zone replicas are started.
     *
     * <p>The created resources will then be loaded during replica startup in {@link #beforeZoneReplicaStarted}.
     */
    private CompletableFuture<Void> prepareTableResourcesOnRecovery(
            long causalityToken,
            CatalogZoneDescriptor zoneDescriptor,
            CatalogTableDescriptor tableDescriptor,
            CatalogSchemaDescriptor schemaDescriptor
    ) {
        return inBusyLockAsync(busyLock, () -> {
            TableImpl table = createTableImpl(causalityToken, tableDescriptor, zoneDescriptor, schemaDescriptor);

            int tableId = tableDescriptor.id();

            tables.put(tableId, table);

            return schemaManager.schemaRegistry(causalityToken, tableId)
                    .thenAccept(schemaRegistry -> inBusyLock(busyLock, () -> {
                        table.schemaView(schemaRegistry);

                        addTableToZone(zoneDescriptor.id(), table);

                        startedTables.put(tableId, table);
                    }));
        });
    }

    private CompletableFuture<Boolean> loadTableToZoneOnTableCreate(CreateTableEventParameters parameters) {
        long causalityToken = parameters.causalityToken();
        CatalogTableDescriptor tableDescriptor = parameters.tableDescriptor();
        CatalogZoneDescriptor zoneDescriptor = getZoneDescriptor(tableDescriptor, parameters.catalogVersion());
        CatalogSchemaDescriptor schemaDescriptor = getSchemaDescriptor(tableDescriptor, parameters.catalogVersion());

        return loadTableToZoneOnTableCreate(causalityToken, zoneDescriptor, tableDescriptor, schemaDescriptor)
                .thenApply(v -> false);
    }

    private CompletableFuture<Void> loadTableToZoneOnTableCreate(
            long causalityToken,
            CatalogZoneDescriptor zoneDescriptor,
            CatalogTableDescriptor tableDescriptor,
            CatalogSchemaDescriptor schemaDescriptor
    ) {
        TableImpl table = createTableImpl(causalityToken, tableDescriptor, zoneDescriptor, schemaDescriptor);

        int tableId = tableDescriptor.id();

        tablesVv.update(causalityToken, (ignore, e) -> inBusyLock(busyLock, () -> {
            if (e != null) {
                return failedFuture(e);
            }

            return schemaManager.schemaRegistry(causalityToken, tableId).thenAccept(table::schemaView);
        }));

        // Obtain future, but don't chain on it yet because update() on VVs must be called in the same thread. The method we call
        // will call update() on VVs and inside those updates it will chain on the lock acquisition future.
        CompletableFuture<Long> acquisitionFuture = partitionReplicaLifecycleManager.lockZoneForRead(zoneDescriptor.id());
        try {
            return loadTableToZoneOnTableCreateHavingZoneReadLock(acquisitionFuture, causalityToken, zoneDescriptor, table)
                    .whenComplete((res, ex) -> unlockZoneForRead(zoneDescriptor, acquisitionFuture));
        } catch (Throwable e) {
            unlockZoneForRead(zoneDescriptor, acquisitionFuture);

            return failedFuture(e);
        }
    }

    private CompletableFuture<Void> loadTableToZoneOnTableCreateHavingZoneReadLock(
            CompletableFuture<Long> readLockAcquisitionFuture,
            long causalityToken,
            CatalogZoneDescriptor zoneDescriptor,
            TableImpl table
    ) {
        int tableId = table.tableId();

        // NB: all vv.update() calls must be made from the synchronous part of the method (not in thenCompose()/etc!).
        CompletableFuture<?> localPartsUpdateFuture = localPartitionsVv.update(causalityToken,
                (ignore, throwable) -> inBusyLock(busyLock, () -> readLockAcquisitionFuture.thenComposeAsync(unused -> {
                    PartitionSet parts = new BitSetPartitionSet();

                    for (int i = 0; i < zoneDescriptor.partitions(); i++) {
                        if (partitionReplicaLifecycleManager.hasLocalPartition(new ZonePartitionId(zoneDescriptor.id(), i))) {
                            parts.set(i);
                        }
                    }

                    return getOrCreatePartitionStorages(table, parts).thenRun(() -> localPartsByTableId.put(tableId, parts));
                }, ioExecutor))
                // If the table is already closed, it's not a problem (probably the node is stopping).
                .exceptionally(ignoreTableClosedException())
        );

        CompletableFuture<?> tablesByIdFuture = tablesVv.get(causalityToken);

        CompletableFuture<?> createPartsFut = assignmentsUpdatedVv.update(causalityToken, (token, e) -> {
            if (e != null) {
                return failedFuture(e);
            }

            return allOf(localPartsUpdateFuture, tablesByIdFuture).thenRunAsync(() -> inBusyLock(busyLock, () -> {
                for (int i = 0; i < zoneDescriptor.partitions(); i++) {
                    var zonePartitionId = new ZonePartitionId(zoneDescriptor.id(), i);

                    if (partitionReplicaLifecycleManager.hasLocalPartition(zonePartitionId)) {
                        preparePartitionResourcesAndLoadToZoneReplicaBusy(table, zonePartitionId, false);
                    }
                }
            }), ioExecutor);
        });

        tables.put(tableId, table);

        // TODO: https://issues.apache.org/jira/browse/IGNITE-19913 Possible performance degradation.
        return createPartsFut.thenAccept(ignore -> {
            startedTables.put(tableId, table);

            addTableToZone(zoneDescriptor.id(), table);
        });
    }

    private void unlockZoneForRead(CatalogZoneDescriptor zoneDescriptor, CompletableFuture<Long> readLockAcquiryFuture) {
        readLockAcquiryFuture.thenAccept(stamp -> {
            partitionReplicaLifecycleManager.unlockZoneForRead(zoneDescriptor.id(), stamp);
        });
    }

    /**
     * Prepare the table partition resources and load it to the zone-based replica.
     *
     * @param table Table.
     * @param zonePartitionId Zone Partition ID.
     */
    private void preparePartitionResourcesAndLoadToZoneReplicaBusy(
            TableViewInternal table, ZonePartitionId zonePartitionId, boolean onNodeRecovery
    ) {
        int partId = zonePartitionId.partitionId();

        int tableId = table.tableId();

        var internalTbl = (InternalTableImpl) table.internalTable();

        var tablePartitionId = new TablePartitionId(tableId, partId);

        var safeTimeTracker = new SafeTimeValuesTracker(HybridTimestamp.MIN_VALUE);

        // TODO https://issues.apache.org/jira/browse/IGNITE-22522 After switching to the colocation track, the storageIndexTracker
        //  will no longer need to be transferred to the table listeners.
        var storageIndexTracker = new PendingComparableValuesTracker<Long, Void>(0L) {
            @Override
            public void update(Long newValue, @Nullable Void futureResult) {
                throw new UnsupportedOperationException("It's not expected that in case of enabled colocation table storageIndexTracker"
                        + " will be updated.");
            }

            @Override
            public CompletableFuture<Void> waitFor(Long valueToWait) {
                throw new UnsupportedOperationException("It's not expected that in case of enabled colocation table storageIndexTracker"
                        + " will be updated.");
            }
        };

        PartitionStorages partitionStorages;
        try {
            partitionStorages = getPartitionStorages(table, partId);
        } catch (TableClosedException e) {
            // The node is probably stopping while we start the table, let's just skip it.
            return;
        }

        PartitionDataStorage partitionDataStorage = partitionDataStorage(
                new ZonePartitionKey(zonePartitionId.zoneId(), partId),
                tableId,
                partitionStorages.getMvPartitionStorage()
        );

        PartitionUpdateHandlers partitionUpdateHandlers = createPartitionUpdateHandlers(
                partId,
                partitionDataStorage,
                table,
                safeTimeTracker,
                replicationConfiguration
        );

        internalTbl.updatePartitionTrackers(partId, safeTimeTracker, storageIndexTracker);

        mvGc.addStorage(tablePartitionId, partitionUpdateHandlers.gcUpdateHandler);

        minTimeCollectorService.addPartition(new TablePartitionId(tableId, partId));

        Function<RaftCommandRunner, ReplicaTableProcessor> createListener = raftClient -> createReplicaListener(
                zonePartitionId,
                table,
                safeTimeTracker,
                partitionStorages.getMvPartitionStorage(),
                partitionStorages.getTxStateStorage(),
                partitionUpdateHandlers,
                raftClient
        );

        var tablePartitionRaftListener = new PartitionListener(
                txManager,
                partitionDataStorage,
                partitionUpdateHandlers.storageUpdateHandler,
                partitionStorages.getTxStateStorage(),
                safeTimeTracker,
                storageIndexTracker,
                catalogService,
                table.schemaView(),
                indexMetaStorage,
                topologyService.localMember().id(),
                minTimeCollectorService,
                partitionOperationsExecutor,
                executorInclinedPlacementDriver,
                clockService,
                nodeProperties,
                zonePartitionId
        );

        var partitionStorageAccess = new PartitionMvStorageAccessImpl(
                partId,
                table.internalTable().storage(),
                mvGc,
                partitionUpdateHandlers.indexUpdateHandler,
                partitionUpdateHandlers.gcUpdateHandler,
                fullStateTransferIndexChooser,
                schemaManager.schemaRegistry(tableId),
                lowWatermark
        );

        partitionReplicaLifecycleManager.loadTableListenerToZoneReplica(
                zonePartitionId,
                tableId,
                createListener,
                tablePartitionRaftListener,
                partitionStorageAccess,
                onNodeRecovery
        );
    }

    private CompletableFuture<Boolean> onTablePrimaryReplicaExpired(PrimaryReplicaEventParameters parameters) {
        if (thisNodeHoldsLease(parameters.leaseholderId())) {
            TablePartitionId groupId = (TablePartitionId) parameters.groupId();

            // We do not wait future in order not to block meta storage updates.
            replicaMgr.weakStopReplica(
                    groupId,
                    WeakReplicaStopReason.PRIMARY_EXPIRED,
                    () -> stopAndDestroyTablePartition(groupId, tablesVv.latestCausalityToken())
            );
        }

        return falseCompletedFuture();
    }

    private boolean thisNodeHoldsLease(@Nullable UUID leaseholderId) {
        return localNode().id().equals(leaseholderId);
    }

    private CompletableFuture<Void> processAssignmentsOnRecovery(long recoveryRevision) {
        return recoverStableAssignments(recoveryRevision).thenCompose(v -> recoverPendingAssignments(recoveryRevision));
    }

    private CompletableFuture<Void> recoverStableAssignments(long recoveryRevision) {
        return handleAssignmentsOnRecovery(
                new ByteArray(STABLE_ASSIGNMENTS_PREFIX_BYTES),
                recoveryRevision,
                (entry, rev) -> handleChangeStableAssignmentEvent(entry, rev, true),
                "stable"
        );
    }

    private CompletableFuture<Void> recoverPendingAssignments(long recoveryRevision) {
        return handleAssignmentsOnRecovery(
                new ByteArray(PENDING_ASSIGNMENTS_QUEUE_PREFIX_BYTES),
                recoveryRevision,
                (entry, rev) -> handleChangePendingAssignmentEvent(entry, rev, true),
                "pending"
        );
    }

    private CompletableFuture<Void> handleAssignmentsOnRecovery(
            ByteArray prefix,
            long revision,
            BiFunction<Entry, Long, CompletableFuture<Void>> assignmentsEventHandler,
            String assignmentsType
    ) {
        try (Cursor<Entry> cursor = metaStorageMgr.prefixLocally(prefix, revision)) {
            CompletableFuture<?>[] futures = cursor.stream()
                    .map(entry -> {
                        if (LOG.isInfoEnabled()) {
                            LOG.info(
                                    "Non handled {} assignments for key '{}' discovered, performing recovery",
                                    assignmentsType,
                                    new String(entry.key(), UTF_8)
                            );
                        }

                        // We use the Meta Storage recovery revision here instead of the entry revision, because
                        // 'handleChangePendingAssignmentEvent' accesses some Versioned Values that only store values starting with
                        // tokens equal to Meta Storage recovery revision. In other words, if the entry has a lower revision than the
                        // recovery revision, there will never be a Versioned Value corresponding to its revision.
                        return assignmentsEventHandler.apply(entry, revision);
                    })
                    .toArray(CompletableFuture[]::new);

            return allOf(futures)
                    // Simply log any errors, we don't want to block watch processing.
                    .exceptionally(e -> {
                        LOG.error("Error when performing assignments recovery", e);

                        return null;
                    });
        }
    }

    private CompletableFuture<Boolean> onTableCreate(CreateTableEventParameters parameters) {
        return createTableLocally(parameters.causalityToken(), parameters.catalogVersion(), parameters.tableDescriptor(), false)
                .thenApply(unused -> false);
    }

    private void onTableDrop(DropTableEventParameters parameters) {
        inBusyLock(busyLock, () -> {
            unregisterMetricsSource(startedTables.get(parameters.tableId()));

            destructionEventsQueue.enqueue(new DestroyTableEvent(parameters.catalogVersion(), parameters.tableId()));
        });
    }

    private CompletableFuture<Boolean> onTableAlter(CatalogEventParameters parameters) {
        if (parameters instanceof RenameTableEventParameters) {
            return onTableRename((RenameTableEventParameters) parameters).thenApply(unused -> false);
        } else if (parameters instanceof AlterTablePropertiesEventParameters) {
            return onTablePropertiesChanged((AlterTablePropertiesEventParameters) parameters).thenApply(unused -> false);
        } else {
            return falseCompletedFuture();
        }
    }

    private CompletableFuture<Boolean> onLwmChanged(ChangeLowWatermarkEventParameters parameters) {
        if (!busyLock.enterBusy()) {
            return falseCompletedFuture();
        }

        try {
            int newEarliestCatalogVersion = catalogService.activeCatalogVersion(parameters.newLowWatermark().longValue());

            // Run table destruction fully asynchronously.
            destructionEventsQueue.drainUpTo(newEarliestCatalogVersion)
                    .forEach(event -> destroyTableLocally(event.tableId()));

            return falseCompletedFuture();
        } catch (Throwable t) {
            return failedFuture(t);
        } finally {
            busyLock.leaveBusy();
        }
    }

    private CompletableFuture<?> onTablePropertiesChanged(AlterTablePropertiesEventParameters parameters) {
        return inBusyLockAsync(busyLock, () -> tablesVv.update(
                parameters.causalityToken(),
                (ignore, e) -> {
                    if (e != null) {
                        return failedFuture(e);
                    }

                    TableViewInternal table = tables.get(parameters.tableId());

                    table.updateStalenessConfiguration(parameters.staleRowsFraction(), parameters.minStaleRowsCount());

                    return nullCompletedFuture();
                })
        );
    }

    private CompletableFuture<?> onTableRename(RenameTableEventParameters parameters) {
        return inBusyLockAsync(busyLock, () -> tablesVv.update(
                parameters.causalityToken(),
                (ignore, e) -> {
                    if (e != null) {
                        return failedFuture(e);
                    }

                    TableViewInternal table = tables.get(parameters.tableId());

                    // TODO: revisit this approach, see https://issues.apache.org/jira/browse/IGNITE-21235.
                    ((TableImpl) table).name(parameters.newTableName());

                    return nullCompletedFuture();
                })
        );
    }

    /**
     * Updates or creates partition raft groups and storages.
     *
     * @param stableAssignmentsFuture Table assignments.
     * @param table Initialized table entity.
     * @param isRecovery {@code true} if the node is being started up.
     * @param assignmentsTimestamp Assignments timestamp.
     * @return future, which will be completed when the partitions creations done.
     */
    private CompletableFuture<Void> startLocalPartitionsAndClients(
            CompletableFuture<List<Assignments>> stableAssignmentsFuture,
            List<@Nullable Assignments> pendingAssignmentsForPartitions,
            List<@Nullable AssignmentsChain> assignmentsChains,
            TableImpl table,
            boolean isRecovery,
            long assignmentsTimestamp
    ) {
        int tableId = table.tableId();

        // Create new raft nodes according to new assignments.
        return stableAssignmentsFuture.thenCompose(stableAssignmentsForPartitions -> {
            // Empty assignments might be a valid case if tables are created from within cluster init HOCON
            // configuration, which is not supported now.
            assert stableAssignmentsForPartitions != null
                    : IgniteStringFormatter.format("Table [id={}] has empty assignments.", tableId);

            int partitions = stableAssignmentsForPartitions.size();

            var futures = new CompletableFuture<?>[partitions];

            for (int i = 0; i < partitions; i++) {
                int partId = i;

                Assignments stableAssignments = stableAssignmentsForPartitions.get(i);

                Assignments pendingAssignments = pendingAssignmentsForPartitions.get(i);

                Assignment localAssignmentInStable = localAssignment(stableAssignments);

                boolean shouldStartPartition;

                if (isRecovery) {
                    AssignmentsChain assignmentsChain = assignmentsChains.get(i);

                    if (lastRebalanceWasGraceful(assignmentsChain)) {
                        // The condition to start the replica is
                        // `pending.contains(node) || (stable.contains(node) && !pending.isForce())`.
                        // However we check only the right part of this condition here
                        // since after `startTables` we have a call to `processAssignmentsOnRecovery`,
                        // which executes pending assignments update and will start required partitions there.
                        shouldStartPartition = localAssignmentInStable != null
                                && (pendingAssignments == null || !pendingAssignments.force());
                    } else {
                        // TODO: Use logic from https://issues.apache.org/jira/browse/IGNITE-23874
                        LOG.warn("Recovery after a forced rebalance for table is not supported yet [tableId={}, partitionId={}].",
                                tableId, partId);
                        shouldStartPartition = localAssignmentInStable != null
                                && (pendingAssignments == null || !pendingAssignments.force());
                    }
                } else {
                    shouldStartPartition = localAssignmentInStable != null;
                }

                if (shouldStartPartition) {
                    futures[i] = startPartitionAndStartClient(
                            table,
                            partId,
                            localAssignmentInStable,
                            stableAssignments,
                            isRecovery,
                            assignmentsTimestamp
                    ).whenComplete((res, ex) -> {
                        if (ex != null) {
                            String errorMessage = String.format(
                                    "Unable to update raft groups on the node [tableId=%s, partitionId=%s]",
                                    tableId,
                                    partId
                            );
                            failureProcessor.process(new FailureContext(ex, errorMessage));
                        }
                    });
                } else {
                    futures[i] = nullCompletedFuture();
                }
            }

            return allOf(futures);
        });
    }

    private CompletableFuture<Void> startPartitionAndStartClient(
            TableViewInternal table,
            int partId,
            Assignment localAssignment,
            Assignments stableAssignments,
            boolean isRecovery,
            long assignmentsTimestamp
    ) {
        if (nodeProperties.colocationEnabled()) {
            return nullCompletedFuture();
        }

        int tableId = table.tableId();

        var internalTbl = (InternalTableImpl) table.internalTable();

        PeersAndLearners stablePeersAndLearners = fromAssignments(stableAssignments.nodes());

        TablePartitionId replicaGrpId = new TablePartitionId(tableId, partId);

        CompletableFuture<Boolean> shouldStartGroupFut = isRecovery
                ? partitionReplicatorNodeRecovery.initiateGroupReentryIfNeeded(
                        replicaGrpId,
                        internalTbl,
                        stablePeersAndLearners,
                        localAssignment,
                        assignmentsTimestamp
                )
                : trueCompletedFuture();

        Assignments forcedAssignments = stableAssignments.force() ? stableAssignments : null;

        Supplier<CompletableFuture<Boolean>> startReplicaSupplier = () -> shouldStartGroupFut
                .thenComposeAsync(startGroup -> inBusyLock(busyLock, () -> {
                    // (1) if partitionReplicatorNodeRecovery#shouldStartGroup fails -> do start nothing
                    if (!startGroup) {
                        return falseCompletedFuture();
                    }

                    // (2) Otherwise let's start replica manually
                    var safeTimeTracker = new SafeTimeValuesTracker(HybridTimestamp.MIN_VALUE);

                    var storageIndexTracker = new PendingComparableValuesTracker<Long, Void>(0L);

                    PartitionStorages partitionStorages;
                    try {
                        partitionStorages = getPartitionStorages(table, partId);
                    } catch (TableClosedException e) {
                        // The node is probably stopping while we start the table, let's just skip it.
                        return falseCompletedFuture();
                    }

                    var partitionKey = new TablePartitionKey(tableId, partId);

                    PartitionDataStorage partitionDataStorage = partitionDataStorage(
                            partitionKey,
                            internalTbl.tableId(),
                            partitionStorages.getMvPartitionStorage()
                    );

                    storageIndexTracker.update(partitionDataStorage.lastAppliedIndex(), null);

                    PartitionUpdateHandlers partitionUpdateHandlers = createPartitionUpdateHandlers(
                            partId,
                            partitionDataStorage,
                            table,
                            safeTimeTracker,
                            replicationConfiguration
                    );

                    internalTbl.updatePartitionTrackers(partId, safeTimeTracker, storageIndexTracker);

                    mvGc.addStorage(replicaGrpId, partitionUpdateHandlers.gcUpdateHandler);

                    RaftGroupListener raftGroupListener = new PartitionListener(
                            txManager,
                            partitionDataStorage,
                            partitionUpdateHandlers.storageUpdateHandler,
                            partitionStorages.getTxStateStorage(),
                            safeTimeTracker,
                            storageIndexTracker,
                            catalogService,
                            table.schemaView(),
                            indexMetaStorage,
                            topologyService.localMember().id(),
                            minTimeCollectorService,
                            partitionOperationsExecutor,
                            executorInclinedPlacementDriver,
                            clockService,
                            nodeProperties,
                            replicaGrpId
                    );

                    minTimeCollectorService.addPartition(new TablePartitionId(tableId, partId));

                    SnapshotStorageFactory snapshotStorageFactory = createSnapshotStorageFactory(replicaGrpId,
                            partitionUpdateHandlers, internalTbl);

                    Function<RaftGroupService, ReplicaListener> createListener = (raftClient) -> createReplicaListener(
                            replicaGrpId,
                            table,
                            safeTimeTracker,
                            partitionStorages.getMvPartitionStorage(),
                            partitionStorages.getTxStateStorage(),
                            partitionUpdateHandlers,
                            raftClient);

                    RaftGroupEventsListener raftGroupEventsListener = localAssignment.isPeer()
                            ? createRaftGroupEventsListener(replicaGrpId)
                            : RaftGroupEventsListener.noopLsnr;

                    MvTableStorage mvTableStorage = internalTbl.storage();

                    try {
                        return replicaMgr.startReplica(
                                raftGroupEventsListener,
                                raftGroupListener,
                                mvTableStorage.isVolatile(),
                                snapshotStorageFactory,
                                createListener,
                                storageIndexTracker,
                                replicaGrpId,
                                stablePeersAndLearners).thenApply(ignored -> true);
                    } catch (NodeStoppingException e) {
                        throw new AssertionError("Loza was stopped before Table manager", e);
                    }
                }), ioExecutor);

        return replicaMgr.weakStartReplica(
                replicaGrpId,
                startReplicaSupplier,
                forcedAssignments
        ).handle((res, ex) -> {
            if (ex != null && !(hasCause(ex, NodeStoppingException.class, TransientReplicaStartException.class))) {
                String errorMessage = String.format(
                        "Unable to update raft groups on the node [tableId=%s, partitionId=%s]",
                        tableId,
                        partId
                );
                failureProcessor.process(new FailureContext(ex, errorMessage));
            }
            return null;
        });
    }

    @Nullable
    private Assignment localAssignment(@Nullable Assignments assignments) {
        if (assignments != null) {
            for (Assignment assignment : assignments.nodes()) {
                if (isLocalNodeAssignment.test(assignment)) {
                    return assignment;
                }
            }
        }
        return null;
    }

    private PartitionMover createPartitionMover(TablePartitionId replicaGrpId) {
        return new PartitionMover(busyLock, rebalanceScheduler, () -> {
            CompletableFuture<Replica> replicaFut = replicaMgr.replica(replicaGrpId);
            if (replicaFut == null) {
                return failedFuture(new IgniteInternalException("No such replica for partition " + replicaGrpId.partitionId()
                        + " in table " + replicaGrpId.tableId()));
            }
            return replicaFut.thenApply(Replica::raftClient);
        });
    }

    private RaftGroupEventsListener createRaftGroupEventsListener(TablePartitionId replicaGrpId) {
        PartitionMover partitionMover = createPartitionMover(replicaGrpId);

        return new RebalanceRaftGroupEventsListener(
                metaStorageMgr,
                failureProcessor,
                replicaGrpId,
                busyLock,
                partitionMover,
                this::calculateAssignments,
                rebalanceScheduler,
                rebalanceRetryDelayConfiguration
        );
    }

    private PartitionReplicaListener createReplicaListener(
            // TODO https://issues.apache.org/jira/browse/IGNITE-22522 Use ZonePartitionIdInstead.
            PartitionGroupId replicationGroupId,
            TableViewInternal table,
            PendingComparableValuesTracker<HybridTimestamp, Void> safeTimeTracker,
            MvPartitionStorage mvPartitionStorage,
            TxStatePartitionStorage txStatePartitionStorage,
            PartitionUpdateHandlers partitionUpdateHandlers,
            RaftCommandRunner raftClient
    ) {
        int partitionIndex = replicationGroupId.partitionId();

        return new PartitionReplicaListener(
                mvPartitionStorage,
                new ExecutorInclinedRaftCommandRunner(raftClient, partitionOperationsExecutor),
                txManager,
                lockMgr,
                scanRequestExecutor,
                replicationGroupId,
                table.tableId(),
                table.indexesLockers(partitionIndex),
                new Lazy<>(() -> table.indexStorageAdapters(partitionIndex).get().get(table.pkId())),
                () -> table.indexStorageAdapters(partitionIndex).get(),
                clockService,
                safeTimeTracker,
                txStatePartitionStorage,
                transactionStateResolver,
                partitionUpdateHandlers.storageUpdateHandler,
                new CatalogValidationSchemasSource(catalogService, schemaManager),
                localNode(),
                executorInclinedSchemaSyncService,
                catalogService,
                executorInclinedPlacementDriver,
                topologyService,
                remotelyTriggeredResourceRegistry,
                schemaManager.schemaRegistry(table.tableId()),
                indexMetaStorage,
                lowWatermark,
                failureProcessor,
                nodeProperties,
                table.metrics()
        );
    }

    private CompletableFuture<Set<Assignment>> calculateAssignments(
            TablePartitionId tablePartitionId,
            Long assignmentsTimestamp
    ) {
        CompletableFuture<Set<Assignment>> assignmentsFuture =
                reliableCatalogVersions.safeReliableCatalogFor(hybridTimestamp(assignmentsTimestamp))
                        .thenCompose(catalog -> calculateAssignments(tablePartitionId, catalog));

        return orStopManagerFuture(assignmentsFuture);
    }

    private CompletableFuture<Set<Assignment>> calculateAssignments(TablePartitionId tablePartitionId, Catalog catalog) {
        CatalogTableDescriptor tableDescriptor = getTableDescriptor(tablePartitionId.tableId(), catalog);
        CatalogZoneDescriptor zoneDescriptor = getZoneDescriptor(tableDescriptor, catalog);

        return distributionZoneManager.dataNodes(zoneDescriptor.updateTimestamp(), catalog.version(), tableDescriptor.zoneId())
                .thenApply(dataNodes -> calculateAssignmentForPartition(
                        dataNodes,
                        tablePartitionId.partitionId(),
                        zoneDescriptor.partitions(),
                        zoneDescriptor.replicas(),
                        zoneDescriptor.consensusGroupSize()
                ));
    }

    private boolean isLocalNodeInAssignments(Collection<Assignment> assignments) {
        return assignments.stream().anyMatch(isLocalNodeAssignment);
    }

    private CompletableFuture<Boolean> isLocalNodeIsPrimary(ReplicationGroupId replicationGroupId) {
        return isLocalNodeIsPrimary(getPrimaryReplica(replicationGroupId));
    }

    private CompletableFuture<Boolean> isLocalNodeIsPrimary(CompletableFuture<ReplicaMeta> primaryReplicaFuture) {
        return primaryReplicaFuture.thenApply(primaryReplicaMeta -> primaryReplicaMeta != null
                && primaryReplicaMeta.getLeaseholder() != null
                && primaryReplicaMeta.getLeaseholder().equals(localNode().name())
        );
    }

    /**
     * Returns future with {@link ReplicaMeta} if primary is presented or null otherwise.
     * <br>
     * Internally we use there {@link PlacementDriver#getPrimaryReplica} with a penultimate safe time value, because metastore is waiting
     * for pending or stable assignments events handling over and only then metastore will increment the safe time. On the other hand
     * placement driver internally is waiting the metastore for given safe time plus {@link ClockService#maxClockSkewMillis}. So, if given
     * time is just {@link ClockService#now}, then there is a dead lock: metastore is waiting until assignments handling is over, but
     * internally placement driver is waiting for a non-applied safe time.
     * <br>
     * To solve this issue we pass to {@link PlacementDriver#getPrimaryReplica} current time minus the skew, so placement driver could
     * successfully get primary replica for the time stamp before the handling has began. Also there a corner case for tests that are using
     * {@code WatchListenerInhibitor#metastorageEventsInhibitor} and it leads to current time equals {@link HybridTimestamp#MIN_VALUE} and
     * the skew's subtraction will lead to {@link IllegalArgumentException} from {@link HybridTimestamp}. Then, if we got the minimal
     * possible timestamp, then we also couldn't have any primary replica, then return {@code null} as a future's result.
     *
     * @param replicationGroupId Replication group ID for that we check is the local node a primary.
     * @return completed future with primary replica's meta or {@code null} otherwise.
     */
    private CompletableFuture<ReplicaMeta> getPrimaryReplica(ReplicationGroupId replicationGroupId) {
        HybridTimestamp currentSafeTime = metaStorageMgr.clusterTime().currentSafeTime();

        if (HybridTimestamp.MIN_VALUE.equals(currentSafeTime)) {
            return nullCompletedFuture();
        }

        long skewMs = clockService.maxClockSkewMillis();

        try {
            HybridTimestamp previousMetastoreSafeTime = currentSafeTime.subtractPhysicalTime(skewMs);

            return executorInclinedPlacementDriver.getPrimaryReplica(replicationGroupId, previousMetastoreSafeTime);
        } catch (IllegalArgumentException e) {
            long currentSafeTimeMs = currentSafeTime.longValue();

            throw new AssertionError("Got a negative time [currentSafeTime=" + currentSafeTime
                    + ", currentSafeTimeMs=" + currentSafeTimeMs
                    + ", skewMs=" + skewMs
                    + ", internal=" + (currentSafeTimeMs + ((-skewMs) << LOGICAL_TIME_BITS_SIZE)) + "]", e);
        }
    }

    private PartitionDataStorage partitionDataStorage(PartitionKey partitionKey, int tableId, MvPartitionStorage partitionStorage) {
        return new SnapshotAwarePartitionDataStorage(
                tableId,
                partitionStorage,
                outgoingSnapshotsManager,
                partitionKey
        );
    }

    @Override
    public void beforeNodeStop() {
        if (!beforeStopGuard.compareAndSet(false, true)) {
            return;
        }

        stopManagerFuture.completeExceptionally(new NodeStoppingException());

        busyLock.block();

        if (!nodeProperties.colocationEnabled()) {
            executorInclinedPlacementDriver.removeListener(PrimaryReplicaEvent.PRIMARY_REPLICA_EXPIRED, onPrimaryReplicaExpiredListener);
        }

        lowWatermark.removeListener(LowWatermarkEvent.LOW_WATERMARK_CHANGED, onLowWatermarkChangedListener);

        catalogService.removeListener(CatalogEvent.TABLE_CREATE, onTableCreateWithColocationListener);
        catalogService.removeListener(CatalogEvent.TABLE_CREATE, onTableCreateWithoutColocationListener);
        catalogService.removeListener(CatalogEvent.TABLE_DROP, onTableDropListener);
        catalogService.removeListener(CatalogEvent.TABLE_ALTER, onTableAlterListener);

        if (!nodeProperties.colocationEnabled()) {
            metaStorageMgr.unregisterWatch(pendingAssignmentsRebalanceListener);
            metaStorageMgr.unregisterWatch(stableAssignmentsRebalanceListener);
            metaStorageMgr.unregisterWatch(assignmentsSwitchRebalanceListener);

            stopReplicasAndCloseTables(tables);
        }
    }

    @Override
    public CompletableFuture<Void> stopAsync(ComponentContext componentContext) {
        // NB: busy lock had already gotten in {@link beforeNodeStop}
        assert beforeStopGuard.get() : "'stop' called before 'beforeNodeStop'";

        if (!stopGuard.compareAndSet(false, true)) {
            return nullCompletedFuture();
        }

        partitionReplicaLifecycleManager.removeListener(AFTER_REPLICA_DESTROYED, onZoneReplicaDestroyedListener);
        partitionReplicaLifecycleManager.removeListener(AFTER_REPLICA_STOPPED, onZoneReplicaStoppedListener);
        partitionReplicaLifecycleManager.removeListener(BEFORE_REPLICA_STARTED, onBeforeZoneReplicaStartedListener);

        int shutdownTimeoutSeconds = 10;

        try {
            closeAllManually(
                    () -> {
                        if (nodeProperties.colocationEnabled()) {
                            closeAllManually(tables.values().stream().map(table -> () -> closeTable(table)));
                        }
                    },
                    mvGc,
                    fullStateTransferIndexChooser,
                    () -> shutdownAndAwaitTermination(scanRequestExecutor, shutdownTimeoutSeconds, TimeUnit.SECONDS),
                    () -> shutdownAndAwaitTermination(incomingSnapshotsExecutor, shutdownTimeoutSeconds, TimeUnit.SECONDS),
                    () -> {
                        ScheduledExecutorService streamerFlushExecutor;

                        synchronized (this) {
                            streamerFlushExecutor = this.streamerFlushExecutor;
                        }

                        shutdownAndAwaitTermination(streamerFlushExecutor, shutdownTimeoutSeconds, TimeUnit.SECONDS);
                    }
            );
        } catch (Exception e) {
            return failedFuture(e);
        }

        return nullCompletedFuture();
    }

    /**
     * Stops resources that are related to provided tables.
     *
     * @param tables Tables to stop.
     */
    private void stopReplicasAndCloseTables(Map<Integer, TableViewInternal> tables) {
        var futures = new ArrayList<CompletableFuture<Void>>(tables.size());

        for (TableViewInternal table : tables.values()) {
            CompletableFuture<Void> stopFuture = stopTablePartitions(table)
                    .thenRun(() -> {
                        try {
                            closeTable(table);
                        } catch (Exception e) {
                            throw new CompletionException(e);
                        }
                    })
                    .whenComplete((res, ex) -> {
                        if (ex != null) {
                            String errorMessage = String.format("Unable to stop table [name=%s, tableId=%s]", table.name(),
                                    table.tableId());
                            failureProcessor.process(new FailureContext(ex, errorMessage));
                        }
                    });

            futures.add(stopFuture);
        }

        try {
            allOf(futures.toArray(CompletableFuture[]::new)).get(30, TimeUnit.SECONDS);
        } catch (InterruptedException | ExecutionException | TimeoutException e) {
            LOG.error("Unable to clean table resources", e);
        }
    }

    private CompletableFuture<Void> stopTablePartitions(TableViewInternal table) {
        return supplyAsync(() -> {
            InternalTable internalTable = table.internalTable();

            var stopReplicaFutures = new CompletableFuture<?>[internalTable.partitions()];

            for (int p = 0; p < internalTable.partitions(); p++) {
                TablePartitionId replicationGroupId = new TablePartitionId(table.tableId(), p);

                stopReplicaFutures[p] = stopTablePartition(replicationGroupId, table);
            }

            return allOf(stopReplicaFutures);
        }, ioExecutor).thenCompose(identity());
    }

    private static void closeTable(TableViewInternal table) throws Exception {
        InternalTable internalTable = table.internalTable();

        closeAllManually(
                internalTable.storage(),
                internalTable.txStateStorage(),
                internalTable
        );
    }

    /**
     * Create table storages and internal instance.
     *
     * @param causalityToken Causality token.
     * @param tableDescriptor Catalog table descriptor.
     * @param zoneDescriptor Catalog distribution zone descriptor.
     * @param schemaDescriptor Catalog schema descriptor.
     * @return Table instance.
     */
    private TableImpl createTableImpl(
            long causalityToken,
            CatalogTableDescriptor tableDescriptor,
            CatalogZoneDescriptor zoneDescriptor,
            CatalogSchemaDescriptor schemaDescriptor
    ) {
        QualifiedName tableName = QualifiedNameHelper.fromNormalized(schemaDescriptor.name(), tableDescriptor.name());

        LOG.trace("Creating local table: name={}, id={}, token={}", tableName.toCanonicalForm(), tableDescriptor.id(), causalityToken);

        MvTableStorage tableStorage = createTableStorage(tableDescriptor, zoneDescriptor);
        TxStateStorage txStateStorage = createTxStateTableStorage(tableDescriptor, zoneDescriptor);

        int partitions = zoneDescriptor.partitions();

        InternalTableImpl internalTable = new InternalTableImpl(
                tableName,
                zoneDescriptor.id(),
                tableDescriptor.id(),
                partitions,
                topologyService,
                txManager,
                tableStorage,
                txStateStorage,
                replicaSvc,
                clockService,
                observableTimestampTracker,
                executorInclinedPlacementDriver,
                transactionInflights,
                this::streamerFlushExecutor,
                Objects.requireNonNull(streamerReceiverRunner),
                () -> txCfg.value().readWriteTimeoutMillis(),
                () -> txCfg.value().readOnlyTimeoutMillis(),
                nodeProperties.colocationEnabled(),
                createAndRegisterMetricsSource(tableStorage.getTableDescriptor(), tableName)
        );

        return new TableImpl(
                internalTable,
                lockMgr,
                schemaVersions,
                marshallers,
                sql.get(),
                failureProcessor,
                tableDescriptor.primaryKeyIndexId(),
                new TableStatsStalenessConfiguration(
                        tableDescriptor.properties().staleRowsFraction(),
                        tableDescriptor.properties().minStaleRowsCount()
                )
        );
    }

    /**
     * Creates local structures for a table.
     *
     * @param causalityToken Causality token.
     * @param catalogVersion Catalog version on which the table was created.
     * @param tableDescriptor Catalog table descriptor.
     * @param onNodeRecovery {@code true} when called during node recovery, {@code false} otherwise.
     * @return Future that will be completed when local changes related to the table creation are applied.
     */
    private CompletableFuture<?> createTableLocally(
            long causalityToken,
            int catalogVersion,
            CatalogTableDescriptor tableDescriptor,
            boolean onNodeRecovery
    ) {
        return inBusyLockAsync(busyLock, () -> {
            int tableId = tableDescriptor.id();

            // Retrieve descriptor during synchronous call, before the previous catalog version could be concurrently compacted.
            CatalogZoneDescriptor zoneDescriptor = getZoneDescriptor(tableDescriptor, catalogVersion);
            CatalogSchemaDescriptor schemaDescriptor = getSchemaDescriptor(tableDescriptor, catalogVersion);

            CompletableFuture<List<Assignments>> stableAssignmentsFutureAfterInvoke =
                    assignmentsService.createAndWriteTableAssignmentsToMetastorage(
                            tableId,
                            zoneDescriptor,
                            tableDescriptor,
                            causalityToken,
                            catalogVersion
                    );

            return createTableLocally(
                    causalityToken,
                    tableDescriptor,
                    zoneDescriptor,
                    schemaDescriptor,
                    stableAssignmentsFutureAfterInvoke,
                    tablePendingAssignmentsGetLocally(metaStorageMgr, tableId, zoneDescriptor.partitions(), causalityToken),
                    tableAssignmentsChainGetLocally(metaStorageMgr, tableId, zoneDescriptor.partitions(), causalityToken),
                    onNodeRecovery,
                    catalogService.catalog(catalogVersion).time()
            );
        });
    }

    /**
     * Creates local structures for a table.
     *
     * @param causalityToken Causality token.
     * @param tableDescriptor Catalog table descriptor.
     * @param zoneDescriptor Catalog distributed zone descriptor.
     * @param schemaDescriptor Catalog schema descriptor.
     * @param stableAssignmentsFuture Future with assignments.
     * @param onNodeRecovery {@code true} when called during node recovery, {@code false} otherwise.
     * @return Future that will be completed when local changes related to the table creation are applied.
     */
    private CompletableFuture<Void> createTableLocally(
            long causalityToken,
            CatalogTableDescriptor tableDescriptor,
            CatalogZoneDescriptor zoneDescriptor,
            CatalogSchemaDescriptor schemaDescriptor,
            CompletableFuture<List<Assignments>> stableAssignmentsFuture,
            List<Assignments> pendingAssignments,
            List<AssignmentsChain> assignmentsChains,
            boolean onNodeRecovery,
            long assignmentsTimestamp
    ) {
        TableImpl table = createTableImpl(causalityToken, tableDescriptor, zoneDescriptor, schemaDescriptor);

        int tableId = tableDescriptor.id();

        tablesVv.update(causalityToken, (ignore, e) -> inBusyLock(busyLock, () -> {
            if (e != null) {
                return failedFuture(e);
            }

            return schemaManager.schemaRegistry(causalityToken, tableId).thenAccept(table::schemaView);
        }));

        // NB: all vv.update() calls must be made from the synchronous part of the method (not in thenCompose()/etc!).
        CompletableFuture<?> localPartsUpdateFuture = localPartitionsVv.update(causalityToken,
                (ignore, throwable) -> inBusyLock(busyLock, () -> stableAssignmentsFuture.thenComposeAsync(newAssignments -> {
                    PartitionSet parts = new BitSetPartitionSet();

                    for (int i = 0; i < newAssignments.size(); i++) {
                        Assignments partitionAssignments = newAssignments.get(i);
                        if (localAssignment(partitionAssignments) != null) {
                            parts.set(i);
                        }
                    }

                    return getOrCreatePartitionStorages(table, parts)
                            .thenRun(() -> localPartsByTableId.put(tableId, parts))
                            // If the table is already closed, it's not a problem (probably the node is stopping).
                            .exceptionally(ignoreTableClosedException());
                }, ioExecutor)));

        CompletableFuture<?> tablesByIdFuture = tablesVv.get(causalityToken);

        // TODO https://issues.apache.org/jira/browse/IGNITE-19170 Partitions should be started only on the assignments change
        //  event triggered by zone create or alter.
        CompletableFuture<?> createPartsFut = assignmentsUpdatedVv.update(causalityToken, (token, e) -> {
            if (e != null) {
                return failedFuture(e);
            }

            // `stableAssignmentsFuture` is already completed by this time (it's in chain of `localPartsUpdateFuture`).
            return allOf(localPartsUpdateFuture, tablesByIdFuture).thenComposeAsync(ignore -> inBusyLock(busyLock, () -> {
                if (onNodeRecovery) {
                    SchemaRegistry schemaRegistry = table.schemaView();
                    PartitionSet partitionSet = localPartsByTableId.get(tableId);
                    // LWM starts updating only after the node is restored.
                    HybridTimestamp lwm = lowWatermark.getLowWatermark();

                    registerIndexesToTable(table, catalogService, partitionSet, schemaRegistry, lwm);
                }
                return startLocalPartitionsAndClients(
                        stableAssignmentsFuture,
                        pendingAssignments,
                        assignmentsChains,
                        table,
                        onNodeRecovery,
                        assignmentsTimestamp
                );
            }), ioExecutor);
        });

        tables.put(tableId, table);

        // TODO should be reworked in IGNITE-16763

        // TODO: https://issues.apache.org/jira/browse/IGNITE-19913 Possible performance degradation.
        return createPartsFut.thenAccept(ignore -> startedTables.put(tableId, table));
    }

    /**
     * Creates data storage for the provided table.
     *
     * @param tableDescriptor Catalog table descriptor.
     * @param zoneDescriptor Catalog distributed zone descriptor.
     */
    protected MvTableStorage createTableStorage(CatalogTableDescriptor tableDescriptor, CatalogZoneDescriptor zoneDescriptor) {
        StorageEngine engine = dataStorageMgr.engineByStorageProfile(tableDescriptor.storageProfile());

        if (engine == null) {
            // Create a placeholder to allow Table object being created.
            engine = new NullStorageEngine();
        }

        return engine.createMvTable(
                new StorageTableDescriptor(tableDescriptor.id(), zoneDescriptor.partitions(), tableDescriptor.storageProfile()),
                new CatalogStorageIndexDescriptorSupplier(catalogService, lowWatermark)
        );
    }

    /**
     * Creates transaction state storage for the provided table.
     *
     * @param tableDescriptor Catalog table descriptor.
     * @param zoneDescriptor Catalog distributed zone descriptor.
     */
    protected TxStateStorage createTxStateTableStorage(CatalogTableDescriptor tableDescriptor, CatalogZoneDescriptor zoneDescriptor) {
        if (nodeProperties.colocationEnabled()) {
            return new BrokenTxStateStorage();
        }

        int tableId = tableDescriptor.id();

        TxStateStorage txStateStorage = new TxStateRocksDbStorage(
                tableId,
                zoneDescriptor.partitions(),
                sharedTxStateStorage
        );
        if (ThreadAssertions.enabled()) {
            txStateStorage = new ThreadAssertingTxStateStorage(txStateStorage);
        }

        txStateStorage.start();

        return txStateStorage;
    }

    /**
     * Drops local structures for a table.
     *
     * @param tableId Table id to destroy.
     */
    private CompletableFuture<Void> destroyTableLocally(int tableId) {
        TableViewInternal table = startedTables.remove(tableId);

        localPartsByTableId.remove(tableId);

        assert table != null : tableId;

        InternalTable internalTable = table.internalTable();

        if (!nodeProperties.colocationEnabled()) {
            Set<ByteArray> assignmentKeys = IntStream.range(0, internalTable.partitions())
                    .mapToObj(p -> stablePartAssignmentsKey(new TablePartitionId(tableId, p)))
                    .collect(toSet());

            metaStorageMgr.removeAll(assignmentKeys)
                    .whenComplete((v, e) -> {
                        if (e != null) {
                            LOG.error("Failed to remove assignments from metastorage [tableId={}]", e, tableId);
                        }
                    });
        }

        return stopAndDestroyTablePartitions(table)
                .thenComposeAsync(unused -> inBusyLockAsync(busyLock, () -> {
                    CompletableFuture<Void> tableStorageDestroyFuture = internalTable.storage().destroy();

                    // TX state storage destruction is synchronous.
                    internalTable.txStateStorage().destroy();

                    return tableStorageDestroyFuture;
                }), ioExecutor)
                .thenAccept(unused -> inBusyLock(busyLock, () -> {
                    tables.remove(tableId);
                    schemaManager.dropRegistry(tableId);
                }))
                .whenComplete((v, e) -> {
                    if (e != null && !hasCause(e, NodeStoppingException.class)) {
                        LOG.error("Unable to destroy table [name={}, tableId={}]", e, table.name(), tableId);
                    }
                });
    }

    @Override
    public List<Table> tables() {
        return sync(tablesAsync());
    }

    @Override
    public CompletableFuture<List<Table>> tablesAsync() {
        return inBusyLockAsync(busyLock, this::tablesAsyncInternalBusy);
    }

    private CompletableFuture<List<Table>> tablesAsyncInternalBusy() {
        HybridTimestamp now = clockService.now();

        return orStopManagerFuture(executorInclinedSchemaSyncService.waitForMetadataCompleteness(now))
                .thenCompose(unused -> inBusyLockAsync(busyLock, () -> {
                    Catalog catalog = catalogService.activeCatalog(now.longValue());

                    Collection<CatalogTableDescriptor> tableDescriptors = catalog.tables();

                    if (tableDescriptors.isEmpty()) {
                        return emptyListCompletedFuture();
                    }

                    @SuppressWarnings("unchecked")
                    CompletableFuture<Table>[] tableImplFutures = tableDescriptors.stream()
                            .map(tableDescriptor -> tableAsyncInternalBusy(tableDescriptor.id()))
                            .toArray(CompletableFuture[]::new);

                    return allOfToList(tableImplFutures);
                }));
    }

    /**
     * Returns the tables by ID future for the given causality token.
     *
     * <p>The future will only be completed when corresponding assignments update completes.
     *
     * @param causalityToken Causality token.
     * @return The future with tables map.
     * @see #assignmentsUpdatedVv
     */
    private CompletableFuture<Map<Integer, TableViewInternal>> tablesById(long causalityToken) {
        return assignmentsUpdatedVv.get(causalityToken).thenApply(v -> unmodifiableMap(startedTables));
    }

    /**
     * Returns an internal map, which contains all managed tables by their ID.
     */
    private Map<Integer, TableViewInternal> tablesById() {
        return unmodifiableMap(tables);
    }

    /**
     * Returns a map with started tables.
     */
    @TestOnly
    public Map<Integer, TableViewInternal> startedTables() {
        return unmodifiableMap(startedTables);
    }

    @Override
    public Table table(QualifiedName name) {
        return sync(tableAsync(name));
    }

    @Override
    public TableViewInternal table(int id) throws NodeStoppingException {
        return sync(tableAsync(id));
    }

    @Override
    public CompletableFuture<Table> tableAsync(QualifiedName name) {
        return tableAsyncInternal(name)
                .thenApply(identity());
    }

    /**
     * Asynchronously gets the table using causality token.
     *
     * @param causalityToken Causality token.
     * @param id Table id.
     * @return Future.
     */
    public CompletableFuture<TableViewInternal> tableAsync(long causalityToken, int id) {
        return inBusyLockAsync(busyLock, () -> tablesById(causalityToken).thenApply(tablesById -> tablesById.get(id)));
    }

    @Override
    public CompletableFuture<TableViewInternal> tableAsync(int tableId) {
        return inBusyLockAsync(busyLock, () -> {
            HybridTimestamp now = clockService.now();

            return orStopManagerFuture(executorInclinedSchemaSyncService.waitForMetadataCompleteness(now))
                    .thenCompose(unused -> inBusyLockAsync(busyLock, () -> {
                        Catalog catalog = catalogService.activeCatalog(now.longValue());

                        // Check if the table has been deleted.
                        if (catalog.table(tableId) == null) {
                            return nullCompletedFuture();
                        }

                        return tableAsyncInternalBusy(tableId);
                    }));
        });
    }

    /**
     * Asynchronously gets the local partitions set of a table using causality token.
     *
     * @param causalityToken Causality token.
     * @return Future.
     */
    public CompletableFuture<PartitionSet> localPartitionSetAsync(long causalityToken, int tableId) {
        if (!busyLock.enterBusy()) {
            throw new IgniteException(NODE_STOPPING_ERR, new NodeStoppingException());
        }

        try {
            return localPartitionsVv.get(causalityToken)
                    .thenApply(unused -> localPartsByTableId.getOrDefault(tableId, PartitionSet.EMPTY_SET));
        } finally {
            busyLock.leaveBusy();
        }
    }

    @Override
    public TableViewInternal tableView(QualifiedName name) {
        return sync(tableViewAsync(name));
    }

    @Override
    public CompletableFuture<TableViewInternal> tableViewAsync(QualifiedName name) {
        return tableAsyncInternal(name);
    }

    /**
     * Gets a table by name, if it was created before. Doesn't parse canonical name.
     *
     * @param name Table name.
     * @return Future representing pending completion of the {@code TableManager#tableAsyncInternal} operation.
     */
    private CompletableFuture<TableViewInternal> tableAsyncInternal(QualifiedName name) {
        return inBusyLockAsync(busyLock, () -> {
            HybridTimestamp now = clockService.now();

            return orStopManagerFuture(executorInclinedSchemaSyncService.waitForMetadataCompleteness(now))
                    .thenCompose(unused -> inBusyLockAsync(busyLock, () -> {
                        Catalog catalog = catalogService.activeCatalog(now.longValue());
                        CatalogTableDescriptor tableDescriptor = catalog.table(name.schemaName(), name.objectName());

                        // Check if the table has been deleted.
                        if (tableDescriptor == null) {
                            return nullCompletedFuture();
                        }

                        return tableAsyncInternalBusy(tableDescriptor.id());
                    }));
        });
    }

    private CompletableFuture<TableViewInternal> tableAsyncInternalBusy(int tableId) {
        TableViewInternal tableImpl = startedTables.get(tableId);

        if (tableImpl != null) {
            return completedFuture(tableImpl);
        }

        CompletableFuture<TableViewInternal> getLatestTableFuture = new CompletableFuture<>();

        CompletionListener<Void> tablesListener = (token, v, th) -> {
            if (th == null) {
                CompletableFuture<?> tablesFuture = tablesVv.get(token);

                tablesFuture.whenComplete((tables, e) -> {
                    if (e != null) {
                        getLatestTableFuture.completeExceptionally(e);
                    } else {
                        getLatestTableFuture.complete(startedTables.get(tableId));
                    }
                });
            } else {
                getLatestTableFuture.completeExceptionally(th);
            }
        };

        assignmentsUpdatedVv.whenComplete(tablesListener);

        // This check is needed for the case when we have registered tablesListener,
        // but tablesVv has already been completed, so listener would be triggered only for the next versioned value update.
        tableImpl = startedTables.get(tableId);

        if (tableImpl != null) {
            assignmentsUpdatedVv.removeWhenComplete(tablesListener);

            return completedFuture(tableImpl);
        }

        return orStopManagerFuture(getLatestTableFuture)
                .whenComplete((unused, throwable) -> assignmentsUpdatedVv.removeWhenComplete(tablesListener));
    }

    private static <T> T sync(CompletableFuture<T> future) {
        return IgniteUtils.getInterruptibly(future);
    }

    /**
     * Convert to public throwable.
     *
     * @param th Throwable.
     * @return Public throwable.
     */
    private static RuntimeException convertThrowable(Throwable th) {
        if (th instanceof RuntimeException) {
            return (RuntimeException) th;
        }

        return new IgniteException(INTERNAL_ERR, th);
    }

    /**
     * Creates meta storage listener for pending assignments updates.
     *
     * @return The watch listener.
     */
    private WatchListener createPendingAssignmentsRebalanceListener() {
        return evt -> {
            if (!busyLock.enterBusy()) {
                return failedFuture(new NodeStoppingException());
            }

            try {
                Entry newEntry = evt.entryEvent().newEntry();

                return handleChangePendingAssignmentEvent(newEntry, evt.revision(), false);
            } finally {
                busyLock.leaveBusy();
            }
        };
    }

    private CompletableFuture<Void> handleChangePendingAssignmentEvent(
            Entry pendingAssignmentsEntry,
            long revision,
            boolean isRecovery
    ) {
        if (pendingAssignmentsEntry.value() == null) {
            return nullCompletedFuture();
        }

        TablePartitionId replicaGrpId = extractTablePartitionId(pendingAssignmentsEntry.key(), PENDING_ASSIGNMENTS_QUEUE_PREFIX_BYTES);

        // Stable assignments from the meta store, which revision is bounded by the current pending event.
        Assignments stableAssignments = stableAssignmentsGetLocally(metaStorageMgr, replicaGrpId, revision);

        AssignmentsChain assignmentsChain = assignmentsChainGetLocally(metaStorageMgr, replicaGrpId, revision);

        return tablesVv.get(revision)
                .thenApply(ignore -> {
                    if (!busyLock.enterBusy()) {
                        return CompletableFuture.<Void>failedFuture(new NodeStoppingException());
                    }

                    try {
                        TableViewInternal table = tables.get(replicaGrpId.tableId());

                        // Table can be null only recovery, because we use a revision from the future. See comment inside
                        // performRebalanceOnRecovery.
                        if (table == null) {
                            if (LOG.isInfoEnabled()) {
                                LOG.info("Skipping Pending Assignments update, because table {} does not exist", replicaGrpId.tableId());
                            }

                            return CompletableFutures.<Void>nullCompletedFuture();
                        }

                        AssignmentsQueue pendingAssignmentsQueue = AssignmentsQueue.fromBytes(pendingAssignmentsEntry.value());

                        if (LOG.isInfoEnabled()) {
                            var stringKey = new String(pendingAssignmentsEntry.key(), UTF_8);

                            LOG.info(
                                    "Received update on pending assignments. Check if new raft group should be started [key={}, "
                                            + "partition={}, table={}, localMemberAddress={}, pendingAssignmentsQueue={}, revision={}]",
                                    stringKey,
                                    replicaGrpId.partitionId(),
                                    table.name(),
                                    localNode().address(),
                                    pendingAssignmentsQueue,
                                    revision
                            );
                        }

                        Assignments pendingAssignments =
                                pendingAssignmentsQueue == null ? Assignments.EMPTY : pendingAssignmentsQueue.poll();

                        return handleChangePendingAssignmentEvent(
                                replicaGrpId,
                                table,
                                stableAssignments,
                                pendingAssignments,
                                assignmentsChain,
                                revision,
                                isRecovery
                        ).thenAccept(v -> executeIfLocalNodeIsPrimaryForGroup(
                                replicaGrpId,
                                replicaMeta -> sendChangePeersAndLearnersRequest(
                                        replicaMeta,
                                        replicaGrpId,
                                        pendingAssignments,
                                        revision
                                )
                        ));
                    } finally {
                        busyLock.leaveBusy();
                    }
                })
                .thenCompose(identity());
    }

    private CompletableFuture<Void> handleChangePendingAssignmentEvent(
            TablePartitionId replicaGrpId,
            TableViewInternal tbl,
            @Nullable Assignments stableAssignments,
            Assignments pendingAssignments,
            @Nullable AssignmentsChain assignmentsChain,
            long revision,
            boolean isRecovery
    ) {
        boolean pendingAssignmentsAreForced = pendingAssignments.force();
        Set<Assignment> pendingAssignmentsNodes = pendingAssignments.nodes();
        long assignmentsTimestamp = pendingAssignments.timestamp();

        // Start a new Raft node and Replica if this node has appeared in the new assignments.
        Assignment localAssignmentInPending = localAssignment(pendingAssignments);
        Assignment localAssignmentInStable = localAssignment(stableAssignments);

        boolean shouldStartLocalGroupNode;
        if (isRecovery) {
            // The condition to start the replica is
            // `pending.contains(node) || (stable.contains(node) && !pending.isForce())`.
            // This condition covers the left part of the OR expression.
            // The right part of it is covered in `startLocalPartitionsAndClients`.
            if (lastRebalanceWasGraceful(assignmentsChain)) {
                shouldStartLocalGroupNode = localAssignmentInPending != null;
            } else {
                // TODO: Use logic from https://issues.apache.org/jira/browse/IGNITE-23874.
                LOG.warn("Recovery after a forced rebalance for table is not supported yet [tablePartitionId={}].",
                        replicaGrpId);
                shouldStartLocalGroupNode = localAssignmentInPending != null;
            }
        } else {
            shouldStartLocalGroupNode = localAssignmentInPending != null && localAssignmentInStable == null;
        }

        // This is a set of assignments for nodes that are not the part of stable assignments, i.e. unstable part of the distribution.
        // For regular pending assignments we use (old) stable set, so that none of new nodes would be able to propose itself as a leader.
        // For forced assignments, we should do the same thing, but only for the subset of stable set that is alive right now. Dead nodes
        // are excluded. It is calculated precisely as an intersection between forced assignments and (old) stable assignments.
        Assignments computedStableAssignments;

        // TODO: https://issues.apache.org/jira/browse/IGNITE-22600 remove the second condition
        //  when we will have a proper handling of empty stable assignments
        if (stableAssignments == null || stableAssignments.nodes().isEmpty()) {
            // This condition can only pass if all stable nodes are dead, and we start new raft group from scratch.
            // In this case new initial configuration must match new forced assignments.
            computedStableAssignments = Assignments.forced(pendingAssignmentsNodes, assignmentsTimestamp);
        } else if (pendingAssignmentsAreForced) {
            // In case of forced assignments we need to remove nodes that are present in the stable set but are missing from the
            // pending set. Such operation removes dead stable nodes from the resulting stable set, which guarantees that we will
            // have a live majority.
            computedStableAssignments = pendingAssignments;
        } else {
            computedStableAssignments = stableAssignments;
        }

        CompletableFuture<Void> localServicesStartFuture;

        if (shouldStartLocalGroupNode) {
            localServicesStartFuture = createPartitionAndStartClient(
                    replicaGrpId,
                    tbl,
                    revision,
                    isRecovery,
                    assignmentsTimestamp,
                    localAssignmentInPending,
                    computedStableAssignments
            );
        } else if (pendingAssignmentsAreForced && localAssignmentInPending != null) {
            localServicesStartFuture = runAsync(() -> inBusyLock(busyLock, () -> {
                assert replicaMgr.isReplicaStarted(replicaGrpId) : "The local node is outside of the replication group: " + replicaGrpId;

                replicaMgr.resetPeers(replicaGrpId, fromAssignments(computedStableAssignments.nodes()));
            }), ioExecutor);
        } else {
            localServicesStartFuture = nullCompletedFuture();
        }

        return localServicesStartFuture
                .thenComposeAsync(v -> inBusyLock(busyLock, () -> isLocalNodeIsPrimary(replicaGrpId)), ioExecutor)
                .thenAcceptAsync(isLeaseholder -> inBusyLock(busyLock, () -> {
                    boolean isLocalNodeInStableOrPending = isNodeInReducedStableOrPendingAssignments(
                            replicaGrpId,
                            stableAssignments,
                            pendingAssignments,
                            revision
                    );

                    if (!isLocalNodeInStableOrPending && !isLeaseholder) {
                        return;
                    }

                    assert isLocalNodeInStableOrPending || isLeaseholder
                            : "The local node is outside of the replication group [inStableOrPending=" + isLocalNodeInStableOrPending
                            + ", isLeaseholder=" + isLeaseholder + "].";

                    // A node might exist in stable yet we don't want to start the replica
                    // The case is: nodes A, B and C hold a replication group,
                    // nodes A and B die.
                    // Reset adds C into force pending and user writes data onto C.
                    // Then A and B go back online. In this case
                    // stable = [A, B, C], pending = [C, force] and only C should be started.
                    if (isRecovery && !replicaMgr.isReplicaStarted(replicaGrpId)) {
                        return;
                    }

                    assert replicaMgr.isReplicaStarted(replicaGrpId) : "The local node is outside of the replication group ["
                            + "stable=" + stableAssignments
                            + ", pending=" + pendingAssignments
                            + ", localName=" + localNode().name() + "].";

                    // For forced assignments, we exclude dead stable nodes, and all alive stable nodes are already in pending assignments.
                    // Union is not required in such a case.
                    Set<Assignment> newAssignments = pendingAssignmentsAreForced || stableAssignments == null
                            ? pendingAssignmentsNodes
                            : union(pendingAssignmentsNodes, stableAssignments.nodes());

                    replicaMgr.replica(replicaGrpId)
                            .thenAccept(replica -> replica.updatePeersAndLearners(fromAssignments(newAssignments)));
                }), ioExecutor);
    }

    private CompletableFuture<Void> createPartitionAndStartClient(
            TablePartitionId replicaGrpId,
            TableViewInternal tbl,
            long revision,
            boolean isRecovery,
            long assignmentsTimestamp,
            Assignment localAssignmentInPending,
            Assignments computedStableAssignments
    ) {
        int partitionId = replicaGrpId.partitionId();

        PartitionSet singlePartitionIdSet = PartitionSet.of(partitionId);

        return localPartitionsVv.get(revision)
                // TODO https://issues.apache.org/jira/browse/IGNITE-20957 Revisit this code
                .thenComposeAsync(
                        unused -> inBusyLock(
                                busyLock,
                                () -> getOrCreatePartitionStorages(tbl, singlePartitionIdSet)
                                        .thenRun(() -> localPartsByTableId.compute(
                                                replicaGrpId.tableId(),
                                                (tableId, oldPartitionSet) -> extendPartitionSet(oldPartitionSet, partitionId)
                                        ))
                                        // If the table is already closed, it's not a problem (probably the node is stopping).
                                        .exceptionally(ignoreTableClosedException())
                        ),
                        ioExecutor
                )
                .thenComposeAsync(unused -> inBusyLock(busyLock, () -> {
                    lowWatermark.getLowWatermarkSafe(lwm ->
                            registerIndexesToTable(tbl, catalogService, singlePartitionIdSet, tbl.schemaView(), lwm)
                    );

                    return waitForMetadataCompleteness(assignmentsTimestamp).thenCompose(ignored -> inBusyLock(busyLock, () -> {
                        assert localAssignmentInPending != null : "Local member assignment";

                        return startPartitionAndStartClient(
                                tbl,
                                replicaGrpId.partitionId(),
                                localAssignmentInPending,
                                computedStableAssignments,
                                isRecovery,
                                assignmentsTimestamp
                        );
                    }));
                }), ioExecutor);
    }

    /**
     * For HA zones: Check that last rebalance was graceful (caused by common rebalance triggers, like data nodes change, replica factor
     * change, etc.) rather than forced (caused by a disaster recovery reset after losing the majority of nodes).
     */
    private static boolean lastRebalanceWasGraceful(@Nullable AssignmentsChain assignmentsChain) {
        // Assignments chain is either empty (when there have been no stable switch yet) or contains a single element in chain.
        return assignmentsChain == null || assignmentsChain.size() == 1;
    }

    private static PartitionSet extendPartitionSet(@Nullable PartitionSet oldPartitionSet, int partitionId) {
        PartitionSet newPartitionSet = Objects.requireNonNullElseGet(oldPartitionSet, BitSetPartitionSet::new);
        newPartitionSet.set(partitionId);
        return newPartitionSet;
    }

    private void executeIfLocalNodeIsPrimaryForGroup(
            ReplicationGroupId groupId,
            Consumer<ReplicaMeta> toExecute
    ) {
        CompletableFuture<ReplicaMeta> primaryReplicaFuture = getPrimaryReplica(groupId);

        isLocalNodeIsPrimary(primaryReplicaFuture).thenAccept(isPrimary -> {
            if (isPrimary) {
                primaryReplicaFuture.thenAccept(toExecute);
            }
        });
    }

    private void sendChangePeersAndLearnersRequest(
            ReplicaMeta replicaMeta,
            TablePartitionId replicationGroupId,
            Assignments pendingAssignments,
            long currentRevision
    ) {
        metaStorageMgr.get(pendingPartAssignmentsQueueKey(replicationGroupId)).thenAccept(latestPendingAssignmentsEntry -> {
            // Do not change peers of the raft group if this is a stale event.
            // Note that we start raft node before for the sake of the consistency in a
            // starting and stopping raft nodes.
            if (currentRevision < latestPendingAssignmentsEntry.revision()) {
                return;
            }

            TablePartitionIdMessage partitionIdMessage = ReplicaMessageUtils
                    .toTablePartitionIdMessage(REPLICA_MESSAGES_FACTORY, replicationGroupId);

            ChangePeersAndLearnersAsyncReplicaRequest request = TABLE_MESSAGES_FACTORY.changePeersAndLearnersAsyncReplicaRequest()
                    .groupId(partitionIdMessage)
                    .pendingAssignments(pendingAssignments.toBytes())
                    .enlistmentConsistencyToken(replicaMeta.getStartTime().longValue())
                    .build();

            replicaSvc.invoke(localNode(), request);
        });
    }

    private boolean isNodeInReducedStableOrPendingAssignments(
            TablePartitionId replicaGrpId,
            @Nullable Assignments stableAssignments,
            Assignments pendingAssignments,
            long revision
    ) {
        Entry reduceEntry = metaStorageMgr.getLocally(RebalanceUtil.switchReduceKey(replicaGrpId), revision);

        Assignments reduceAssignments = reduceEntry != null
                ? Assignments.fromBytes(reduceEntry.value())
                : null;

        Set<Assignment> reducedStableAssignments = reduceAssignments != null
                ? subtract(stableAssignments.nodes(), reduceAssignments.nodes())
                : stableAssignments.nodes();

        return isLocalNodeInAssignments(union(reducedStableAssignments, pendingAssignments.nodes()));
    }

    private SnapshotStorageFactory createSnapshotStorageFactory(
            TablePartitionId replicaGrpId,
            PartitionUpdateHandlers partitionUpdateHandlers,
            InternalTable internalTable
    ) {
        int partitionId = replicaGrpId.partitionId();

        var partitionAccess = new PartitionMvStorageAccessImpl(
                partitionId,
                internalTable.storage(),
                mvGc,
                partitionUpdateHandlers.indexUpdateHandler,
                partitionUpdateHandlers.gcUpdateHandler,
                fullStateTransferIndexChooser,
                schemaManager.schemaRegistry(replicaGrpId.tableId()),
                lowWatermark
        );

        var txStateAccess = new PartitionTxStateAccessImpl(internalTable.txStateStorage().getPartitionStorage(partitionId));

        var snapshotStorage = new PartitionSnapshotStorage(
                new TablePartitionKey(replicaGrpId.tableId(), replicaGrpId.partitionId()),
                topologyService,
                outgoingSnapshotsManager,
                txStateAccess,
                catalogService,
                failureProcessor,
                incomingSnapshotsExecutor
        );

        snapshotStorage.addMvPartition(internalTable.tableId(), partitionAccess);

        return new PartitionSnapshotStorageFactory(snapshotStorage);
    }

    /**
     * Creates Meta storage listener for stable assignments updates.
     *
     * @return The watch listener.
     */
    private WatchListener createStableAssignmentsRebalanceListener() {
        return evt -> {
            if (!busyLock.enterBusy()) {
                return failedFuture(new NodeStoppingException());
            }

            try {
                return handleChangeStableAssignmentEvent(evt);
            } finally {
                busyLock.leaveBusy();
            }
        };
    }

    /** Creates Meta storage listener for switch reduce assignments updates. */
    private WatchListener createAssignmentsSwitchRebalanceListener() {
        return evt -> inBusyLockAsync(busyLock, () -> {
            byte[] key = evt.entryEvent().newEntry().key();

            TablePartitionId replicaGrpId = extractTablePartitionId(key, ASSIGNMENTS_SWITCH_REDUCE_PREFIX_BYTES);

            return tablesById(evt.revision())
                    .thenCompose(tables -> inBusyLockAsync(busyLock, () -> {
                        Assignments assignments = Assignments.fromBytes(evt.entryEvent().newEntry().value());

                        long assignmentsTimestamp = assignments.timestamp();

                        return reliableCatalogVersions.safeReliableCatalogFor(hybridTimestamp(assignmentsTimestamp))
                                .thenCompose(catalog -> inBusyLockAsync(busyLock, () -> {
                                    CatalogTableDescriptor tableDescriptor = getTableDescriptor(replicaGrpId.tableId(), catalog);

                                    CatalogZoneDescriptor zoneDescriptor = getZoneDescriptor(tableDescriptor, catalog);

                                    return handleReduceChanged(evt, catalog.version(), zoneDescriptor, replicaGrpId, assignmentsTimestamp);
                                }));
                    }));
        });
    }

    private CompletableFuture<Void> handleReduceChanged(
            WatchEvent evt,
            int catalogVersion,
            CatalogZoneDescriptor zoneDescriptor,
            TablePartitionId replicaGrpId,
            long assignmentsTimestamp
    ) {
        return distributionZoneManager.dataNodes(zoneDescriptor.updateTimestamp(), catalogVersion, zoneDescriptor.id())
                .thenCompose(dataNodes -> RebalanceUtilEx.handleReduceChanged(
                        metaStorageMgr,
                        dataNodes,
                        zoneDescriptor.partitions(),
                        zoneDescriptor.replicas(),
                        zoneDescriptor.consensusGroupSize(),
                        replicaGrpId,
                        evt,
                        assignmentsTimestamp
                ));
    }

    /**
     * Gets partition stores.
     *
     * @param table Table.
     * @param partitionId Partition ID.
     * @return PartitionStorages.
     */
    private static PartitionStorages getPartitionStorages(TableViewInternal table, int partitionId) {
        InternalTable internalTable = table.internalTable();

        MvPartitionStorage mvPartition;
        try {
            mvPartition = internalTable.storage().getMvPartition(partitionId);
        } catch (StorageClosedException e) {
            throw new TableClosedException(table.tableId(), e);
        }

        assert mvPartition != null : "tableId=" + table.tableId() + ", partitionId=" + partitionId;

        TxStatePartitionStorage txStatePartitionStorage = internalTable.txStateStorage().getPartitionStorage(partitionId);

        assert txStatePartitionStorage != null : "tableId=" + table.tableId() + ", partitionId=" + partitionId;

        return new PartitionStorages(mvPartition, txStatePartitionStorage);
    }

    // TODO: https://issues.apache.org/jira/browse/IGNITE-19739 Create storages only once.
    private CompletableFuture<Void> getOrCreatePartitionStorages(TableViewInternal table, PartitionSet partitions) {
        InternalTable internalTable = table.internalTable();

        CompletableFuture<?>[] storageFuts = partitions.stream().mapToObj(partitionId -> {
            MvPartitionStorage mvPartition;
            try {
                mvPartition = internalTable.storage().getMvPartition(partitionId);
            } catch (StorageClosedException e) {
                return failedFuture(new TableClosedException(table.tableId(), e));
            }

            return (mvPartition != null ? completedFuture(mvPartition) : internalTable.storage().createMvPartition(partitionId))
                    .thenComposeAsync(mvPartitionStorage -> {
                        TxStatePartitionStorage txStatePartitionStorage = internalTable.txStateStorage()
                                .getOrCreatePartitionStorage(partitionId);

                        if (mvPartitionStorage.lastAppliedIndex() == MvPartitionStorage.REBALANCE_IN_PROGRESS
                                || !nodeProperties.colocationEnabled()
                                        && txStatePartitionStorage.lastAppliedIndex() == TxStatePartitionStorage.REBALANCE_IN_PROGRESS) {
                            if (nodeProperties.colocationEnabled()) {
                                return internalTable.storage().clearPartition(partitionId);
                            } else {
                                return allOf(
                                        internalTable.storage().clearPartition(partitionId),
                                        txStatePartitionStorage.clear()
                                );
                            }
                        } else {
                            return nullCompletedFuture();
                        }
                    }, ioExecutor);
        }).toArray(CompletableFuture[]::new);

        return allOf(storageFuts);
    }

    /**
     * Handles the {@link RebalanceUtil#STABLE_ASSIGNMENTS_PREFIX} update event.
     *
     * @param evt Event.
     */
    protected CompletableFuture<Void> handleChangeStableAssignmentEvent(WatchEvent evt) {
        if (evt.entryEvents().stream().allMatch(e -> e.oldEntry().value() == null)) {
            // It's the initial write to table stable assignments on table create event.
            return nullCompletedFuture();
        }

        if (!evt.single()) {
            // If there is not a single entry, then all entries must be tombstones (this happens after table drop).
            assert evt.entryEvents().stream().allMatch(entryEvent -> entryEvent.newEntry().tombstone()) : evt;

            return nullCompletedFuture();
        }

        // here we can receive only update from the rebalance logic
        // these updates always processing only 1 partition, so, only 1 stable partition key.
        assert evt.single() : evt;

        if (evt.entryEvent().oldEntry() == null) {
            // This means it's an event on table creation.
            return nullCompletedFuture();
        }

        Entry stableAssignmentsWatchEvent = evt.entryEvent().newEntry();

        long revision = evt.revision();

        assert stableAssignmentsWatchEvent.revision() == revision : stableAssignmentsWatchEvent;

        if (stableAssignmentsWatchEvent.value() == null) {
            return nullCompletedFuture();
        }

        return handleChangeStableAssignmentEvent(stableAssignmentsWatchEvent, evt.revision(), false);
    }

    protected CompletableFuture<Void> handleChangeStableAssignmentEvent(
            Entry stableAssignmentsWatchEvent,
            long revision,
            boolean isRecovery
    ) {
        TablePartitionId tablePartitionId = extractTablePartitionId(stableAssignmentsWatchEvent.key(), STABLE_ASSIGNMENTS_PREFIX_BYTES);

        Set<Assignment> stableAssignments = stableAssignmentsWatchEvent.value() == null
                ? emptySet()
                : Assignments.fromBytes(stableAssignmentsWatchEvent.value()).nodes();

        return supplyAsync(() -> {
            Entry pendingAssignmentsEntry = metaStorageMgr.getLocally(pendingPartAssignmentsQueueKey(tablePartitionId), revision);
            AssignmentsQueue pendingAssignmentsQueue = AssignmentsQueue.fromBytes(pendingAssignmentsEntry.value());

            if (LOG.isInfoEnabled()) {
                var stringKey = new String(stableAssignmentsWatchEvent.key(), UTF_8);

                LOG.info("Received update on stable assignments [key={}, partition={}, localMemberAddress={}, "
                                + "stableAssignments={}, pendingAssignmentsQueue={}, revision={}]",
                        stringKey,
                        tablePartitionId,
                        localNode().address(),
                        stableAssignments,
                        pendingAssignmentsQueue,
                        revision
                );
            }

            Assignments pendingAssignments = pendingAssignmentsQueue == null ? Assignments.EMPTY : pendingAssignmentsQueue.poll();

            return stopAndDestroyTablePartitionAndUpdateClients(
                    tablePartitionId,
                    stableAssignments,
                    pendingAssignments,
                    isRecovery,
                    revision
            );
        }, ioExecutor).thenCompose(identity());
    }

    private CompletableFuture<Void> updatePartitionClients(
            TablePartitionId tablePartitionId,
            Set<Assignment> stableAssignments,
            Set<Assignment> pendingAssignments
    ) {
        return isLocalNodeIsPrimary(tablePartitionId).thenCompose(isLeaseholder -> inBusyLock(busyLock, () -> {
            boolean isLocalInStable = isLocalNodeInAssignments(stableAssignments);

            if (!isLocalInStable && !isLeaseholder) {
                return nullCompletedFuture();
            }

            assert replicaMgr.isReplicaStarted(tablePartitionId)
                    : "The local node is outside of the replication group [stable=" + stableAssignments
                            + ", isLeaseholder=" + isLeaseholder + "].";

            // Update raft client peers and learners according to the actual assignments.
            return replicaMgr.replica(tablePartitionId)
                    .thenAccept(replica -> replica.updatePeersAndLearners(fromAssignments(union(stableAssignments, pendingAssignments))));
        }));
    }

    private CompletableFuture<Void> stopAndDestroyTablePartitionAndUpdateClients(
            TablePartitionId tablePartitionId,
            Set<Assignment> stableAssignments,
            Assignments pendingAssignments,
            boolean isRecovery,
            long revision
    ) {
        CompletableFuture<Void> clientUpdateFuture = isRecovery
                // Updating clients is not needed on recovery.
                ? nullCompletedFuture()
                : updatePartitionClients(tablePartitionId, stableAssignments, pendingAssignments.nodes());

        boolean shouldStopLocalServices = (pendingAssignments.force()
                        ? pendingAssignments.nodes().stream()
                        : Stream.concat(stableAssignments.stream(), pendingAssignments.nodes().stream())
                )
                .noneMatch(isLocalNodeAssignment);

        if (shouldStopLocalServices) {
            return allOf(
                    clientUpdateFuture,
                    weakStopAndDestroyTablePartition(tablePartitionId, revision)
            );
        } else {
            return clientUpdateFuture;
        }
    }

    private CompletableFuture<Void> weakStopAndDestroyTablePartition(TablePartitionId tablePartitionId, long causalityToken) {
        return replicaMgr.weakStopReplica(
                tablePartitionId,
                WeakReplicaStopReason.EXCLUDED_FROM_ASSIGNMENTS,
                () -> stopAndDestroyTablePartition(tablePartitionId, causalityToken)
        );
    }

    private CompletableFuture<Void> stopAndDestroyTablePartitions(TableViewInternal table) {
        InternalTable internalTable = table.internalTable();

        int partitions = internalTable.partitions();

        NaiveAsyncReadWriteLock zoneLock = tablesPerZoneLocks.computeIfAbsent(
                internalTable.zoneId(),
                id -> new NaiveAsyncReadWriteLock());

        CompletableFuture<Long> writeLockAcquisitionFuture = zoneLock.writeLock();

        try {
            return writeLockAcquisitionFuture.thenCompose(stamp -> {
                CompletableFuture<?>[] stopReplicaAndDestroyFutures = new CompletableFuture<?>[partitions];

                // TODO https://issues.apache.org/jira/browse/IGNITE-19170 Partitions should be stopped on the assignments change
                //  event triggered by zone drop or alter. Stop replica asynchronously, out of metastorage event pipeline.
                for (int partitionId = 0; partitionId < partitions; partitionId++) {
                    CompletableFuture<Void> resourcesUnloadFuture;

                    if (nodeProperties.colocationEnabled()) {
                        resourcesUnloadFuture = partitionReplicaLifecycleManager.unloadTableResourcesFromZoneReplica(
                                new ZonePartitionId(internalTable.zoneId(), partitionId),
                                internalTable.tableId()
                        );
                    } else {
                        resourcesUnloadFuture = nullCompletedFuture();
                    }

                    var tablePartitionId = new TablePartitionId(internalTable.tableId(), partitionId);

                    stopReplicaAndDestroyFutures[partitionId] = resourcesUnloadFuture
                            .thenCompose(v -> stopAndDestroyTablePartition(tablePartitionId, table, true));
                }

                return allOf(stopReplicaAndDestroyFutures).whenComplete((res, th) -> {
                    tablesPerZone.getOrDefault(internalTable.zoneId(), emptySet()).remove(table);
                });
            }).whenComplete((unused, t) -> writeLockAcquisitionFuture.thenAccept(zoneLock::unlockWrite));
        } catch (Throwable t) {
            writeLockAcquisitionFuture.thenAccept(zoneLock::unlockWrite);

            throw t;
        }
    }

    private CompletableFuture<Void> stopAndDestroyTablePartition(TablePartitionId tablePartitionId, long causalityToken) {
        CompletableFuture<?> tokenFuture;

        try {
            tokenFuture = tablesVv.get(causalityToken);
        } catch (OutdatedTokenException e) {
            // Here we need only to ensure that the token has been seen.
            // TODO https://issues.apache.org/jira/browse/IGNITE-25742
            tokenFuture = nullCompletedFuture();
        }

        return tokenFuture
                .thenCompose(ignore -> {
                    TableViewInternal table = tables.get(tablePartitionId.tableId());
                    assert table != null : tablePartitionId;

                    return stopAndDestroyTablePartition(tablePartitionId, table, false);
                });
    }

    private CompletableFuture<Void> stopAndDestroyTablePartition(
            TablePartitionId tablePartitionId,
            TableViewInternal table,
            boolean destroyingWholeTable
    ) {
        return stopTablePartition(tablePartitionId, table)
                .thenComposeAsync(v -> destroyPartitionStorages(tablePartitionId, table, destroyingWholeTable), ioExecutor);
    }

    /**
     * Stops all resources associated with a given partition, like replicas and partition trackers. Calls
     * {@link ReplicaManager#weakStopReplica} in order to change the replica state.
     *
     * @param tablePartitionId Partition ID.
     * @param table Table which this partition belongs to.
     * @return Future that will be completed after all resources have been closed.
     */
    private CompletableFuture<Void> stopPartitionForRestart(TablePartitionId tablePartitionId, TableViewInternal table) {
        return replicaMgr.weakStopReplica(
                tablePartitionId,
                WeakReplicaStopReason.RESTART,
                () -> stopTablePartition(tablePartitionId, table)
        );
    }

    /**
     * Stops all resources associated with a given partition, like replicas and partition trackers. Calls
     * {@link ReplicaManager#weakStopReplica} in order to change the replica state.
     *
     * @param tablePartitionId Partition ID.
     * @param table Table which this partition belongs to.
     * @return Future that will be completed after all resources have been closed.
     */
    private CompletableFuture<Void> stopPartitionAndDestroyForRestart(TablePartitionId tablePartitionId, TableViewInternal table) {
        return replicaMgr.weakStopReplica(
                tablePartitionId,
                WeakReplicaStopReason.RESTART,
                () -> stopAndDestroyTablePartition(tablePartitionId, table, false)
        );
    }

    /**
     * Stops all resources associated with a given partition, like replicas and partition trackers.
     *
     * @param tablePartitionId Partition ID.
     * @param table Table which this partition belongs to.
     * @return Future that will be completed after all resources have been closed.
     */
    private CompletableFuture<Void> stopTablePartition(TablePartitionId tablePartitionId, TableViewInternal table) {
        CompletableFuture<Boolean> stopReplicaFuture;

        try {
            // In case of colocation there shouldn't be any table replica and thus it shouldn't be stopped.
            stopReplicaFuture = nodeProperties.colocationEnabled()
                    ? trueCompletedFuture()
                    : replicaMgr.stopReplica(tablePartitionId);
        } catch (NodeStoppingException e) {
            // No-op.
            stopReplicaFuture = falseCompletedFuture();
        }

        return stopReplicaFuture
                .thenCompose(v -> {
                    closePartitionTrackers(table.internalTable(), tablePartitionId.partitionId());

                    minTimeCollectorService.removePartition(tablePartitionId);

                    PartitionModificationCounterMetricSource metricSource = partModCounterMetricSources.remove(tablePartitionId);
                    if (metricSource != null) {
                        try {
                            metricManager.unregisterSource(metricSource);
                        } catch (Exception e) {
                            String message = "Failed to register metrics source for table [name={}, partitionId={}].";
                            LOG.warn(message, e, table.name(), tablePartitionId.partitionId());
                        }
                    }

                    return mvGc.removeStorage(tablePartitionId);
                });
    }

    private CompletableFuture<Void> destroyPartitionStorages(
            TablePartitionId tablePartitionId,
            TableViewInternal table,
            boolean destroyingWholeTable
    ) {
        InternalTable internalTable = table.internalTable();

        int partitionId = tablePartitionId.partitionId();

        List<CompletableFuture<?>> destroyFutures = new ArrayList<>();

        try {
            if (internalTable.storage().getMvPartition(partitionId) != null) {
                destroyFutures.add(internalTable.storage().destroyPartition(partitionId));
            }
        } catch (StorageDestroyedException ignored) {
            // Ignore as the storage is already destroyed, no need to destroy it again.
        } catch (StorageClosedException ignored) {
            // The storage is closed, so the node is being stopped. We'll destroy the partition on node recovery.
        }

        if (!nodeProperties.colocationEnabled()) {
            if (internalTable.txStateStorage().getPartitionStorage(partitionId) != null) {
                destroyFutures.add(runAsync(() -> internalTable.txStateStorage().destroyPartitionStorage(partitionId), ioExecutor));
            }

            destroyFutures.add(
                    runAsync(() -> {
                        // No need for durability guarantees if destruction reliability is guaranteed by destroying table storages
                        // on startup.
                        destroyReplicationProtocolStorages(tablePartitionId, table, !destroyingWholeTable);
                    }, ioExecutor)
            );
        }

        // TODO: IGNITE-24926 - reduce set in localPartsByTableId after storages destruction.
        return allOf(destroyFutures.toArray(new CompletableFuture[]{}));
    }

    private void destroyReplicationProtocolStorages(TablePartitionId tablePartitionId, TableViewInternal table, boolean destroyDurably) {
        var internalTbl = (InternalTableImpl) table.internalTable();

        destroyReplicationProtocolStorages(tablePartitionId, internalTbl.storage().isVolatile(), destroyDurably);
    }

    private void destroyReplicationProtocolStorages(
            TablePartitionId tablePartitionId,
            boolean isVolatileStorage,
            boolean destroyDurably
    ) {
        try {
            if (destroyDurably) {
                replicaMgr.destroyReplicationProtocolStoragesDurably(tablePartitionId, isVolatileStorage);
            } else {
                replicaMgr.destroyReplicationProtocolStorages(tablePartitionId, isVolatileStorage);
            }
        } catch (NodeStoppingException e) {
            throw new IgniteInternalException(NODE_STOPPING_ERR, e);
        }
    }

    private static void closePartitionTrackers(InternalTable internalTable, int partitionId) {
        closeTracker(internalTable.getPartitionSafeTimeTracker(partitionId));

        closeTracker(internalTable.getPartitionStorageIndexTracker(partitionId));
    }

    private static void closeTracker(@Nullable PendingComparableValuesTracker<?, Void> tracker) {
        if (tracker != null) {
            tracker.close();
        }
    }

    private InternalClusterNode localNode() {
        return topologyService.localMember();
    }

    private PartitionUpdateHandlers createPartitionUpdateHandlers(
            int partitionId,
            PartitionDataStorage partitionDataStorage,
            TableViewInternal table,
            PendingComparableValuesTracker<HybridTimestamp, Void> safeTimeTracker,
            ReplicationConfiguration replicationConfiguration
    ) {
        TableIndexStoragesSupplier indexes = table.indexStorageAdapters(partitionId);

        IndexUpdateHandler indexUpdateHandler = new IndexUpdateHandler(indexes);

        GcUpdateHandler gcUpdateHandler = new GcUpdateHandler(partitionDataStorage, safeTimeTracker, indexUpdateHandler);

<<<<<<< HEAD
        LongSupplier partSizeSupplier = () -> partitionDataStorage.getStorage().estimatedSize();

        PartitionModificationCounterHandler modificationCounter =
                partitionModificationCounterFactory.create(partSizeSupplier, table.tableId(), partitionId);

        registerPartitionModificationCounterMetrics(table.tableId(), partitionId, modificationCounter);
=======
        SizeSupplier partSizeSupplier = () -> partitionDataStorage.getStorage().estimatedSize();
        PartitionModificationCounter modificationCounter = partitionModificationCounterFactory.create(
                partSizeSupplier, table::stalenessConfiguration
        );
        registerPartitionModificationCounterMetrics(table, partitionId, modificationCounter);
>>>>>>> 1b9b6ec4

        StorageUpdateHandler storageUpdateHandler = new StorageUpdateHandler(
                partitionId,
                partitionDataStorage,
                indexUpdateHandler,
                replicationConfiguration,
                modificationCounter
        );

        return new PartitionUpdateHandlers(storageUpdateHandler, indexUpdateHandler, gcUpdateHandler);
    }

    private void registerPartitionModificationCounterMetrics(
<<<<<<< HEAD
            int tableId, int partitionId, PartitionModificationCounterHandler counterHandler) {

=======
            TableViewInternal table,
            int partitionId,
            PartitionModificationCounter counter
    ) {
>>>>>>> 1b9b6ec4
        PartitionModificationCounterMetricSource metricSource =
                new PartitionModificationCounterMetricSource(table.tableId(), partitionId);

        metricSource.addMetric(new LongGauge(
                PartitionModificationCounterMetricSource.METRIC_COUNTER,
                "The value of the volatile counter of partition modifications. "
                        + "This value is used to determine staleness of the related SQL statistics.",
                counterHandler::value
        ));

        metricSource.addMetric(new LongGauge(
                PartitionModificationCounterMetricSource.METRIC_NEXT_MILESTONE,
                "The value of the next milestone for the number of partition modifications. "
                        + "This value is used to determine staleness of the related SQL statistics.",
                counterHandler::nextMilestone
        ));

        metricSource.addMetric(new LongGauge(
                PartitionModificationCounterMetricSource.METRIC_LAST_MILESTONE_TIMESTAMP,
                "The timestamp value representing the commit time of the last modification operation that "
                        + "reached the milestone. This value is used to determine staleness of the related SQL statistics.",
                () -> counterHandler.lastMilestoneTimestamp().longValue()
        ));

        try {
            metricManager.registerSource(metricSource);
            metricManager.enable(metricSource);

            partModCounterMetricSources.put(new TablePartitionId(table.tableId(), partitionId), metricSource);
        } catch (Exception e) {
            LOG.warn("Failed to register metrics source for table [name={}, partitionId={}].", e, table.name(), partitionId);
        }
    }

    /**
     * Returns a cached table instance if it exists, {@code null} otherwise. Can return a table that is being stopped.
     *
     * @param tableId Table id.
     */
    @Override
    public @Nullable TableViewInternal cachedTable(int tableId) {
        return tables.get(tableId);
    }

    /**
     * Returns a cached table instance if it exists, {@code null} otherwise. Can return a table that is being stopped.
     *
     * @param name Table name.
     */
    @TestOnly
    public @Nullable TableViewInternal cachedTable(String name) {
        return findTableImplByName(tables.values(), name);
    }

    private static CatalogTableDescriptor getTableDescriptor(int tableId, Catalog catalog) {
        CatalogTableDescriptor tableDescriptor = catalog.table(tableId);

        assert tableDescriptor != null : "tableId=" + tableId + ", catalogVersion=" + catalog.version();

        return tableDescriptor;
    }

    private CatalogZoneDescriptor getZoneDescriptor(CatalogTableDescriptor tableDescriptor, int catalogVersion) {
        return getZoneDescriptor(tableDescriptor, catalogService.catalog(catalogVersion));
    }

    private static CatalogZoneDescriptor getZoneDescriptor(CatalogTableDescriptor tableDescriptor, Catalog catalog) {
        CatalogZoneDescriptor zoneDescriptor = catalog.zone(tableDescriptor.zoneId());

        assert zoneDescriptor != null :
                "tableId=" + tableDescriptor.id() + ", zoneId=" + tableDescriptor.zoneId() + ", catalogVersion=" + catalog.version();

        return zoneDescriptor;
    }

    private CatalogSchemaDescriptor getSchemaDescriptor(CatalogTableDescriptor tableDescriptor, int catalogVersion) {
        CatalogSchemaDescriptor schemaDescriptor = catalogService.catalog(catalogVersion).schema(tableDescriptor.schemaId());

        assert schemaDescriptor != null :
                "tableId=" + tableDescriptor.id() + ", schemaId=" + tableDescriptor.schemaId() + ", catalogVersion=" + catalogVersion;

        return schemaDescriptor;
    }

    private static @Nullable TableViewInternal findTableImplByName(Collection<TableViewInternal> tables, String name) {
        return tables.stream().filter(table -> table.qualifiedName().equals(QualifiedName.fromSimple(name))).findAny().orElse(null);
    }

    private CompletableFuture<Void> recoverTables(long recoveryRevision, @Nullable HybridTimestamp lwm) {
        int earliestCatalogVersion = lwm == null
                ? catalogService.earliestCatalogVersion()
                : catalogService.activeCatalogVersion(lwm.longValue());

        int latestCatalogVersion = catalogService.latestCatalogVersion();

        var startedTables = new IntOpenHashSet();
        var startTableFutures = new ArrayList<CompletableFuture<?>>();

        Catalog nextCatalog = null;

        for (int ver = latestCatalogVersion; ver >= earliestCatalogVersion; ver--) {
            Catalog catalog = catalogService.catalog(ver);

            for (CatalogTableDescriptor tableDescriptor : catalog.tables()) {
                // Handle missed table drop event.
                int tableId = tableDescriptor.id();

                boolean destroyTableEventFired = nextCatalog != null && nextCatalog.table(tableId) == null;
                if (destroyTableEventFired) {
                    destructionEventsQueue.enqueue(new DestroyTableEvent(nextCatalog.version(), tableId));
                }

                if (!startedTables.add(tableId)) {
                    continue;
                }

                CompletableFuture<?> startTableFuture;

                if (nodeProperties.colocationEnabled()) {
                    CatalogZoneDescriptor zoneDescriptor = getZoneDescriptor(tableDescriptor, ver);
                    CatalogSchemaDescriptor schemaDescriptor = getSchemaDescriptor(tableDescriptor, ver);

                    startTableFuture = prepareTableResourcesOnRecovery(
                            recoveryRevision,
                            zoneDescriptor,
                            tableDescriptor,
                            schemaDescriptor
                    );

                    if (destroyTableEventFired) {
                        // prepareTableResourcesOnRecovery registers a table metric source, so we need to unregister it here,
                        // just because the table is being dropped and there is no need to keep the metric source.
                        unregisterMetricsSource(tables.get(tableId));
                    }
                } else {
                    startTableFuture = createTableLocally(recoveryRevision, ver, tableDescriptor, true);
                }

                startTableFutures.add(startTableFuture);
            }

            nextCatalog = catalog;
        }

        return allOf(startTableFutures.toArray(CompletableFuture[]::new))
                // Only now do we complete the future allowing replica starts being processed. This is why on node recovery
                // PartitionReplicaLifecycleManager does not acquire write locks (as mutual exclusion of replica starts and table additions
                // is guaranteed bu completing the future here, in TableManager).
                .whenComplete(copyStateTo(readyToProcessReplicaStarts))
                .whenComplete((unused, throwable) -> {
                    if (throwable != null) {
                        failureProcessor.process(new FailureContext(throwable, "Error starting tables"));
                    } else {
                        LOG.info("Tables started successfully [count={}]", startTableFutures.size());
                    }
                });
    }

    /**
     * Returns the future that will complete when, either the future from the argument or {@link #stopManagerFuture} will complete,
     * successfully or exceptionally. Allows to protect from getting stuck at {@link IgniteComponent#stopAsync(ComponentContext)} when
     * someone is blocked (by using {@link #busyLock}) for a long time.
     *
     * @param future Future.
     */
    private <T> CompletableFuture<T> orStopManagerFuture(CompletableFuture<T> future) {
        if (future.isDone()) {
            return future;
        }

        return anyOf(future, stopManagerFuture).thenApply(o -> (T) o);
    }

    /** Internal event. */
    private static class DestroyTableEvent {
        final int catalogVersion;
        final int tableId;

        DestroyTableEvent(int catalogVersion, int tableId) {
            this.catalogVersion = catalogVersion;
            this.tableId = tableId;
        }

        public int catalogVersion() {
            return catalogVersion;
        }

        public int tableId() {
            return tableId;
        }
    }

    private void cleanUpResourcesForDroppedTablesOnRecoveryBusy() {
        // TODO: IGNITE-20384 Clean up abandoned resources for dropped zones from vault and metastore

        Set<Integer> aliveTableIds = aliveTables(catalogService, lowWatermark.getLowWatermark());

        destroyMvStoragesForTablesNotIn(aliveTableIds);

        if (!nodeProperties.colocationEnabled()) {
            destroyTxStateStoragesForTablesNotIn(aliveTableIds);
            destroyReplicationProtocolStoragesForTablesNotIn(aliveTableIds);
        }
    }

    private void destroyMvStoragesForTablesNotIn(Set<Integer> aliveTableIds) {
        for (StorageEngine storageEngine : dataStorageMgr.allStorageEngines()) {
            Set<Integer> tableIdsOnDisk = storageEngine.tableIdsOnDisk();

            for (int tableId : difference(tableIdsOnDisk, aliveTableIds)) {
                storageEngine.destroyMvTable(tableId);
                LOG.info("Destroyed table MV storage for table {} in storage engine '{}'", tableId, storageEngine.name());
            }
        }
    }

    private void destroyTxStateStoragesForTablesNotIn(Set<Integer> aliveTableIds) {
        Set<Integer> tableIdsOnDisk = sharedTxStateStorage.tableOrZoneIdsOnDisk();

        for (int tableId : difference(tableIdsOnDisk, aliveTableIds)) {
            sharedTxStateStorage.destroyStorage(tableId);
            LOG.info("Destroyed table TX state storage for table {}", tableId);
        }
    }

    private void destroyReplicationProtocolStoragesForTablesNotIn(Set<Integer> aliveTableIds) {
        Set<TablePartitionId> partitionIdsOnDisk;
        try {
            partitionIdsOnDisk = replicaMgr.replicationProtocolTablePartitionIdsOnDisk();
        } catch (NodeStoppingException e) {
            // We'll proceed on next start.
            return;
        }

        Map<Integer, List<TablePartitionId>> partitionIdsByTableId = partitionIdsOnDisk.stream()
                .collect(groupingBy(TablePartitionId::tableId));

        for (Map.Entry<Integer, List<TablePartitionId>> entry : partitionIdsByTableId.entrySet()) {
            int tableId = entry.getKey();
            List<TablePartitionId> partitionIds = entry.getValue();

            if (!aliveTableIds.contains(tableId)) {
                destroyReplicationProtocolStoragesOnRecovery(tableId, partitionIds);
            }
        }
    }

    private void destroyReplicationProtocolStoragesOnRecovery(int tableId, List<TablePartitionId> partitionIds) {
        for (TablePartitionId partitionId : partitionIds) {
            try {
                replicaMgr.destroyReplicationProtocolStoragesOnStartup(partitionId);
            } catch (NodeStoppingException e) {
                // No problem, we'll proceed on next start.
                break;
            }
        }

        List<Integer> partitionIndexes = partitionIds.stream()
                .map(TablePartitionId::partitionId)
                .collect(toList());
        LOG.info(
                "Destroyed replication protocol storages for table {} and partitions {}",
                tableId,
                partitionIndexes
        );
    }

    private synchronized ScheduledExecutorService streamerFlushExecutor() {
        if (!busyLock.enterBusy()) {
            throw new IgniteException(NODE_STOPPING_ERR, new NodeStoppingException());
        }

        try {
            if (streamerFlushExecutor == null) {
                streamerFlushExecutor = Executors.newSingleThreadScheduledExecutor(
                        IgniteThreadFactory.create(nodeName, "streamer-flush-executor", LOG, STORAGE_WRITE));
            }

            return streamerFlushExecutor;
        } finally {
            busyLock.leaveBusy();
        }
    }

    /**
     * Restarts the table partition including the replica and raft node.
     *
     * @param tablePartitionId Table partition that needs to be restarted.
     * @param revision Metastore revision.
     * @return Operation future.
     */
    public CompletableFuture<Void> restartPartition(TablePartitionId tablePartitionId, long revision, long assignmentsTimestamp) {
        return inBusyLockAsync(busyLock, () -> tablesVv.get(revision).thenComposeAsync(unused -> inBusyLockAsync(busyLock, () -> {
            TableViewInternal table = tables.get(tablePartitionId.tableId());
            assert table != null : tablePartitionId;

            return stopPartitionForRestart(tablePartitionId, table).thenComposeAsync(unused1 -> {
                Assignments stableAssignments = stableAssignmentsGetLocally(metaStorageMgr, tablePartitionId, revision);

                assert stableAssignments != null : "tablePartitionId=" + tablePartitionId + ", revision=" + revision;

                return waitForMetadataCompleteness(assignmentsTimestamp).thenCompose(unused2 -> inBusyLockAsync(busyLock, () -> {
                    Assignment localAssignment = localAssignment(stableAssignments);

                    if (localAssignment == null) {
                        // (0) in case if node not in the assignments
                        return nullCompletedFuture();
                    }

                    return startPartitionAndStartClient(
                            table,
                            tablePartitionId.partitionId(),
                            localAssignment,
                            stableAssignments,
                            false,
                            assignmentsTimestamp
                    );
                }));
            }, ioExecutor);
        }), ioExecutor));
    }

    /**
     * Restarts the table partition including the replica and raft node.
     *
     * @param tablePartitionId Table partition that needs to be restarted.
     * @param revision Metastore revision.
     * @param assignmentsTimestamp Assignments timestamp.
     * @return Operation future.
     */
    public CompletableFuture<Void> restartPartitionWithCleanUp(
            TablePartitionId tablePartitionId,
            long revision,
            long assignmentsTimestamp
    ) {
        return inBusyLockAsync(busyLock, () -> tablesVv.get(revision).thenComposeAsync(unused -> inBusyLockAsync(busyLock, () -> {
            TableViewInternal table = tables.get(tablePartitionId.tableId());

            assert table != null : tablePartitionId;

            Assignments stableAssignments = stableAssignmentsGetLocally(metaStorageMgr, tablePartitionId, revision);

            Assignment localAssignment = localAssignment(stableAssignments);

            return stopPartitionAndDestroyForRestart(tablePartitionId, table)
                    .thenComposeAsync(unused1 ->
                            createPartitionAndStartClient(
                                    tablePartitionId,
                                    table, revision,
                                    false,
                                    assignmentsTimestamp,
                                    localAssignment,
                                    stableAssignments
                            ),
                            ioExecutor
                    );
        }), ioExecutor));
    }

    @Override
    public void setStreamerReceiverRunner(StreamerReceiverRunner runner) {
        this.streamerReceiverRunner = runner;
    }

    /**
     * Returns a copy of tables that belong to the specified zone.
     *
     * @param zoneId Zone identifier.
     * @return Set of tables.
     * @throws IgniteInternalException If failed to acquire a read lock for the zone or current thread was interrupted while waiting.
     */
    public Set<TableViewInternal> zoneTables(int zoneId) throws IgniteInternalException {
        NaiveAsyncReadWriteLock zoneLock = tablesPerZoneLocks.computeIfAbsent(zoneId, id -> new NaiveAsyncReadWriteLock());

        CompletableFuture<Long> readLockAcquisitionFuture = zoneLock.readLock();

        try {
            return readLockAcquisitionFuture.thenApply(stamp -> {
                Set<TableViewInternal> res = Set.copyOf(zoneTablesRawSet(zoneId));

                zoneLock.unlockRead(stamp);

                return res;
            }).get();
        } catch (Throwable t) {
            readLockAcquisitionFuture.thenAccept(zoneLock::unlockRead);

            if (t instanceof InterruptedException) {
                Thread.currentThread().interrupt();
            }

            throw new IgniteInternalException(INTERNAL_ERR, "Failed to acquire a read lock for zone [zoneId=" + zoneId + ']', t);
        }
    }

    /**
     * Returns a set of tables that belong to the specified zone.
     * Note that this method call should be properly synchronized using {@link #tablesPerZoneLocks}.
     *
     * @param zoneId Zone identifier.
     * @return Set of tables.
     */
    private Set<TableViewInternal> zoneTablesRawSet(int zoneId) {
        return tablesPerZone.getOrDefault(zoneId, Set.of());
    }

    /**
     * Adds a table to the specified zone.
     *
     * @param zoneId Zone identifier.
     * @param table Table to add.
     * @throws IgniteInternalException If failed to acquire a write lock for the zone or current thread was interrupted while waiting.
     */
    private void addTableToZone(int zoneId, TableImpl table) throws IgniteInternalException {
        NaiveAsyncReadWriteLock zoneLock = tablesPerZoneLocks.computeIfAbsent(zoneId, id -> new NaiveAsyncReadWriteLock());

        CompletableFuture<Long> writeLockAcquisitionFuture = zoneLock.writeLock();

        try {
            writeLockAcquisitionFuture.thenAccept(stamp -> {
                tablesPerZone.compute(zoneId, (id, tables) -> {
                    if (tables == null) {
                        tables = new HashSet<>();
                    }

                    tables.add(table);

                    return tables;
                });

                zoneLock.unlockWrite(stamp);
            }).get();
        } catch (Throwable t) {
            writeLockAcquisitionFuture.thenAccept(zoneLock::unlockWrite);

            if (t instanceof InterruptedException) {
                Thread.currentThread().interrupt();
            }

            throw new IgniteInternalException(INTERNAL_ERR, "Failed to acquire a write lock for zone [zoneId=" + zoneId + ']', t);
        }
    }

    private TableMetricSource createAndRegisterMetricsSource(StorageTableDescriptor tableDescriptor, QualifiedName tableName) {
        StorageEngine engine = dataStorageMgr.engineByStorageProfile(tableDescriptor.getStorageProfile());

        // Engine can be null sometimes, see "TableManager.createTableStorage".
        if (engine != null) {
            StorageEngineTablesMetricSource engineMetricSource = new StorageEngineTablesMetricSource(engine.name(), tableName);

            engine.addTableMetrics(tableDescriptor, engineMetricSource);

            try {
                metricManager.registerSource(engineMetricSource);
                metricManager.enable(engineMetricSource);
            } catch (Exception e) {
                String message = "Failed to register storage engine metrics source for table [id={}, name={}].";
                LOG.warn(message, e, tableDescriptor.getId(), tableName);
            }
        }

        TableMetricSource source = new TableMetricSource(tableName);

        try {
            metricManager.registerSource(source);
            metricManager.enable(source);
        } catch (Exception e) {
            LOG.warn("Failed to register metrics source for table [id={}, name={}].", e, tableDescriptor.getId(), tableName);
        }

        return source;
    }

    private void unregisterMetricsSource(TableViewInternal table) {
        if (table == null) {
            return;
        }

        QualifiedName tableName = table.qualifiedName();

        try {
            metricManager.unregisterSource(TableMetricSource.sourceName(tableName));
        } catch (Exception e) {
            LOG.warn("Failed to unregister metrics source for table [id={}, name={}].", e, table.tableId(), tableName);
        }

        String storageProfile = table.internalTable().storage().getTableDescriptor().getStorageProfile();
        StorageEngine engine = dataStorageMgr.engineByStorageProfile(storageProfile);
        // Engine can be null sometimes, see "TableManager.createTableStorage".
        if (engine != null) {
            try {
                metricManager.unregisterSource(StorageEngineTablesMetricSource.sourceName(engine.name(), tableName));
            } catch (Exception e) {
                LOG.warn("Failed to unregister storage engine metrics source for table [id={}, name={}].", e, table.tableId(), tableName);
            }
        }
    }

    private static class TableClosedException extends IgniteInternalException {
        private static final long serialVersionUID = 1L;

        private TableClosedException(int tableId, @Nullable Throwable cause) {
            super(INTERNAL_ERR, "Table is closed [tableId=" + tableId + "]", cause);
        }
    }
}<|MERGE_RESOLUTION|>--- conflicted
+++ resolved
@@ -3189,20 +3189,12 @@
 
         GcUpdateHandler gcUpdateHandler = new GcUpdateHandler(partitionDataStorage, safeTimeTracker, indexUpdateHandler);
 
-<<<<<<< HEAD
-        LongSupplier partSizeSupplier = () -> partitionDataStorage.getStorage().estimatedSize();
+        SizeSupplier partSizeSupplier = () -> partitionDataStorage.getStorage().estimatedSize();
 
         PartitionModificationCounterHandler modificationCounter =
-                partitionModificationCounterFactory.create(partSizeSupplier, table.tableId(), partitionId);
-
-        registerPartitionModificationCounterMetrics(table.tableId(), partitionId, modificationCounter);
-=======
-        SizeSupplier partSizeSupplier = () -> partitionDataStorage.getStorage().estimatedSize();
-        PartitionModificationCounter modificationCounter = partitionModificationCounterFactory.create(
-                partSizeSupplier, table::stalenessConfiguration
-        );
+                partitionModificationCounterFactory.create(partSizeSupplier, table::stalenessConfiguration, table.tableId(), partitionId);
+
         registerPartitionModificationCounterMetrics(table, partitionId, modificationCounter);
->>>>>>> 1b9b6ec4
 
         StorageUpdateHandler storageUpdateHandler = new StorageUpdateHandler(
                 partitionId,
@@ -3216,15 +3208,10 @@
     }
 
     private void registerPartitionModificationCounterMetrics(
-<<<<<<< HEAD
-            int tableId, int partitionId, PartitionModificationCounterHandler counterHandler) {
-
-=======
             TableViewInternal table,
             int partitionId,
             PartitionModificationCounter counter
     ) {
->>>>>>> 1b9b6ec4
         PartitionModificationCounterMetricSource metricSource =
                 new PartitionModificationCounterMetricSource(table.tableId(), partitionId);
 
