/*
 * Licensed to the Apache Software Foundation (ASF) under one or more
 * contributor license agreements. See the NOTICE file distributed with
 * this work for additional information regarding copyright ownership.
 * The ASF licenses this file to You under the Apache License, Version 2.0
 * (the "License"); you may not use this file except in compliance with
 * the License. You may obtain a copy of the License at
 *
 *      http://www.apache.org/licenses/LICENSE-2.0
 *
 * Unless required by applicable law or agreed to in writing, software
 * distributed under the License is distributed on an "AS IS" BASIS,
 * WITHOUT WARRANTIES OR CONDITIONS OF ANY KIND, either express or implied.
 * See the License for the specific language governing permissions and
 * limitations under the License.
 */

package org.apache.ignite.internal.table.distributed;

import static java.nio.charset.StandardCharsets.UTF_8;
import static java.util.Collections.emptyMap;
import static java.util.Collections.emptySet;
import static java.util.Collections.unmodifiableMap;
import static java.util.concurrent.CompletableFuture.allOf;
import static java.util.concurrent.CompletableFuture.anyOf;
import static java.util.concurrent.CompletableFuture.completedFuture;
import static java.util.concurrent.CompletableFuture.failedFuture;
import static java.util.concurrent.CompletableFuture.runAsync;
import static java.util.stream.Collectors.toSet;
import static org.apache.ignite.internal.causality.IncrementalVersionedValue.dependingOn;
import static org.apache.ignite.internal.distributionzones.rebalance.RebalanceUtil.ASSIGNMENTS_SWITCH_REDUCE_PREFIX;
import static org.apache.ignite.internal.distributionzones.rebalance.RebalanceUtil.PENDING_ASSIGNMENTS_PREFIX;
import static org.apache.ignite.internal.distributionzones.rebalance.RebalanceUtil.STABLE_ASSIGNMENTS_PREFIX;
import static org.apache.ignite.internal.distributionzones.rebalance.RebalanceUtil.extractPartitionNumber;
import static org.apache.ignite.internal.distributionzones.rebalance.RebalanceUtil.extractTableId;
import static org.apache.ignite.internal.distributionzones.rebalance.RebalanceUtil.partitionAssignmentsGetLocally;
import static org.apache.ignite.internal.distributionzones.rebalance.RebalanceUtil.pendingPartAssignmentsKey;
import static org.apache.ignite.internal.distributionzones.rebalance.RebalanceUtil.stablePartAssignmentsKey;
import static org.apache.ignite.internal.distributionzones.rebalance.RebalanceUtil.tableAssignmentsGetLocally;
import static org.apache.ignite.internal.metastorage.dsl.Operations.put;
<<<<<<< HEAD
import static org.apache.ignite.internal.tracing.TracingManager.spanWithResult;
=======
import static org.apache.ignite.internal.util.CompletableFutures.emptyListCompletedFuture;
import static org.apache.ignite.internal.util.CompletableFutures.falseCompletedFuture;
import static org.apache.ignite.internal.util.CompletableFutures.nullCompletedFuture;
import static org.apache.ignite.internal.util.CompletableFutures.trueCompletedFuture;
>>>>>>> 4b2862cc
import static org.apache.ignite.internal.util.IgniteUtils.inBusyLock;
import static org.apache.ignite.internal.util.IgniteUtils.inBusyLockAsync;
import static org.apache.ignite.internal.util.IgniteUtils.shutdownAndAwaitTermination;

import it.unimi.dsi.fastutil.ints.Int2ObjectOpenHashMap;
import java.nio.file.Path;
import java.util.ArrayList;
import java.util.Collection;
import java.util.Collections;
import java.util.HashMap;
import java.util.HashSet;
import java.util.List;
import java.util.Map;
import java.util.Set;
import java.util.concurrent.CompletableFuture;
import java.util.concurrent.CompletionException;
import java.util.concurrent.ConcurrentHashMap;
import java.util.concurrent.ExecutionException;
import java.util.concurrent.ExecutorService;
import java.util.concurrent.Executors;
import java.util.concurrent.LinkedBlockingQueue;
import java.util.concurrent.ScheduledExecutorService;
import java.util.concurrent.ScheduledThreadPoolExecutor;
import java.util.concurrent.ThreadPoolExecutor;
import java.util.concurrent.TimeUnit;
import java.util.concurrent.TimeoutException;
import java.util.concurrent.atomic.AtomicBoolean;
import java.util.function.BiFunction;
import java.util.function.Consumer;
import java.util.function.Function;
import java.util.function.IntSupplier;
import java.util.function.LongFunction;
import java.util.function.Supplier;
import java.util.stream.IntStream;
import java.util.stream.Stream;
import org.apache.ignite.internal.affinity.AffinityUtils;
import org.apache.ignite.internal.affinity.Assignment;
import org.apache.ignite.internal.catalog.CatalogService;
import org.apache.ignite.internal.catalog.commands.CatalogUtils;
import org.apache.ignite.internal.catalog.descriptors.CatalogDataStorageDescriptor;
import org.apache.ignite.internal.catalog.descriptors.CatalogObjectDescriptor;
import org.apache.ignite.internal.catalog.descriptors.CatalogTableDescriptor;
import org.apache.ignite.internal.catalog.descriptors.CatalogZoneDescriptor;
import org.apache.ignite.internal.catalog.events.CatalogEvent;
import org.apache.ignite.internal.catalog.events.CreateTableEventParameters;
import org.apache.ignite.internal.catalog.events.DropTableEventParameters;
import org.apache.ignite.internal.catalog.events.RenameTableEventParameters;
import org.apache.ignite.internal.causality.CompletionListener;
import org.apache.ignite.internal.causality.IncrementalVersionedValue;
import org.apache.ignite.internal.close.ManuallyCloseable;
import org.apache.ignite.internal.distributionzones.DistributionZoneManager;
import org.apache.ignite.internal.distributionzones.rebalance.RebalanceUtil;
import org.apache.ignite.internal.hlc.HybridClock;
import org.apache.ignite.internal.hlc.HybridTimestamp;
import org.apache.ignite.internal.lang.ByteArray;
import org.apache.ignite.internal.lang.IgniteStringFormatter;
import org.apache.ignite.internal.lang.NodeStoppingException;
import org.apache.ignite.internal.logger.IgniteLogger;
import org.apache.ignite.internal.logger.Loggers;
import org.apache.ignite.internal.manager.IgniteComponent;
import org.apache.ignite.internal.metastorage.Entry;
import org.apache.ignite.internal.metastorage.MetaStorageManager;
import org.apache.ignite.internal.metastorage.WatchEvent;
import org.apache.ignite.internal.metastorage.WatchListener;
import org.apache.ignite.internal.metastorage.dsl.Condition;
import org.apache.ignite.internal.metastorage.dsl.Conditions;
import org.apache.ignite.internal.metastorage.dsl.Operation;
import org.apache.ignite.internal.placementdriver.PlacementDriver;
import org.apache.ignite.internal.raft.ExecutorInclinedRaftCommandRunner;
import org.apache.ignite.internal.raft.Loza;
import org.apache.ignite.internal.raft.Marshaller;
import org.apache.ignite.internal.raft.Peer;
import org.apache.ignite.internal.raft.PeersAndLearners;
import org.apache.ignite.internal.raft.RaftGroupEventsListener;
import org.apache.ignite.internal.raft.RaftManager;
import org.apache.ignite.internal.raft.RaftNodeId;
import org.apache.ignite.internal.raft.client.TopologyAwareRaftGroupService;
import org.apache.ignite.internal.raft.client.TopologyAwareRaftGroupServiceFactory;
import org.apache.ignite.internal.raft.server.RaftGroupOptions;
import org.apache.ignite.internal.raft.service.RaftGroupListener;
import org.apache.ignite.internal.raft.service.RaftGroupService;
import org.apache.ignite.internal.raft.storage.impl.LogStorageFactoryCreator;
import org.apache.ignite.internal.replicator.ReplicaManager;
import org.apache.ignite.internal.replicator.ReplicaService;
import org.apache.ignite.internal.replicator.ReplicationGroupStripes;
import org.apache.ignite.internal.replicator.TablePartitionId;
import org.apache.ignite.internal.schema.SchemaManager;
import org.apache.ignite.internal.schema.configuration.GcConfiguration;
import org.apache.ignite.internal.storage.DataStorageManager;
import org.apache.ignite.internal.storage.MvPartitionStorage;
import org.apache.ignite.internal.storage.engine.MvTableStorage;
import org.apache.ignite.internal.storage.engine.StorageEngine;
import org.apache.ignite.internal.storage.engine.StorageTableDescriptor;
import org.apache.ignite.internal.storage.index.StorageIndexDescriptorSupplier;
import org.apache.ignite.internal.table.IgniteTablesInternal;
import org.apache.ignite.internal.table.InternalTable;
import org.apache.ignite.internal.table.TableImpl;
import org.apache.ignite.internal.table.TableViewInternal;
import org.apache.ignite.internal.table.distributed.gc.GcUpdateHandler;
import org.apache.ignite.internal.table.distributed.gc.MvGc;
import org.apache.ignite.internal.table.distributed.index.IndexUpdateHandler;
import org.apache.ignite.internal.table.distributed.raft.PartitionDataStorage;
import org.apache.ignite.internal.table.distributed.raft.PartitionListener;
import org.apache.ignite.internal.table.distributed.raft.RebalanceRaftGroupEventsListener;
import org.apache.ignite.internal.table.distributed.raft.snapshot.PartitionAccessImpl;
import org.apache.ignite.internal.table.distributed.raft.snapshot.PartitionKey;
import org.apache.ignite.internal.table.distributed.raft.snapshot.PartitionSnapshotStorageFactory;
import org.apache.ignite.internal.table.distributed.raft.snapshot.outgoing.OutgoingSnapshotsManager;
import org.apache.ignite.internal.table.distributed.raft.snapshot.outgoing.SnapshotAwarePartitionDataStorage;
import org.apache.ignite.internal.table.distributed.replicator.PartitionReplicaListener;
import org.apache.ignite.internal.table.distributed.replicator.TransactionStateResolver;
import org.apache.ignite.internal.table.distributed.schema.CatalogValidationSchemasSource;
import org.apache.ignite.internal.table.distributed.schema.ExecutorInclinedSchemaSyncService;
import org.apache.ignite.internal.table.distributed.schema.SchemaSyncService;
import org.apache.ignite.internal.table.distributed.schema.SchemaVersions;
import org.apache.ignite.internal.table.distributed.schema.SchemaVersionsImpl;
import org.apache.ignite.internal.table.distributed.schema.ThreadLocalPartitionCommandsMarshaller;
import org.apache.ignite.internal.table.distributed.storage.InternalTableImpl;
import org.apache.ignite.internal.table.distributed.storage.PartitionStorages;
import org.apache.ignite.internal.thread.NamedThreadFactory;
import org.apache.ignite.internal.thread.StripedThreadPoolExecutor;
import org.apache.ignite.internal.tx.HybridTimestampTracker;
import org.apache.ignite.internal.tx.LockManager;
import org.apache.ignite.internal.tx.TxManager;
import org.apache.ignite.internal.tx.impl.TxMessageSender;
import org.apache.ignite.internal.tx.storage.state.TxStateStorage;
import org.apache.ignite.internal.tx.storage.state.TxStateTableStorage;
import org.apache.ignite.internal.tx.storage.state.rocksdb.TxStateRocksDbSharedStorage;
import org.apache.ignite.internal.tx.storage.state.rocksdb.TxStateRocksDbTableStorage;
import org.apache.ignite.internal.util.ByteUtils;
import org.apache.ignite.internal.util.CompletableFutures;
import org.apache.ignite.internal.util.Cursor;
import org.apache.ignite.internal.util.IgniteSpinBusyLock;
import org.apache.ignite.internal.util.IgniteUtils;
import org.apache.ignite.internal.util.Lazy;
import org.apache.ignite.internal.util.PendingComparableValuesTracker;
import org.apache.ignite.internal.utils.RebalanceUtilEx;
import org.apache.ignite.internal.vault.VaultManager;
import org.apache.ignite.lang.IgniteException;
import org.apache.ignite.lang.util.IgniteNameUtils;
import org.apache.ignite.network.ClusterNode;
import org.apache.ignite.network.ClusterService;
import org.apache.ignite.network.TopologyService;
import org.apache.ignite.raft.jraft.storage.impl.VolatileRaftMetaStorage;
import org.apache.ignite.sql.IgniteSql;
import org.apache.ignite.table.Table;
import org.jetbrains.annotations.Nullable;
import org.jetbrains.annotations.TestOnly;

/**
 * Table manager.
 */
public class TableManager implements IgniteTablesInternal, IgniteComponent {

    /** The logger. */
    private static final IgniteLogger LOG = Loggers.forClass(TableManager.class);

    /** Name of a transaction state directory. */
    private static final String TX_STATE_DIR = "tx-state";

    /** Transaction storage flush delay. */
    private static final int TX_STATE_STORAGE_FLUSH_DELAY = 100;
    private static final IntSupplier TX_STATE_STORAGE_FLUSH_DELAY_SUPPLIER = () -> TX_STATE_STORAGE_FLUSH_DELAY;

    private final ClusterService clusterService;

    /** Raft manager. */
    private final RaftManager raftMgr;

    /** Replica manager. */
    private final ReplicaManager replicaMgr;

    /** Lock manager. */
    private final LockManager lockMgr;

    /** Replica service. */
    private final ReplicaService replicaSvc;

    /** Transaction manager. */
    private final TxManager txManager;

    /** Meta storage manager. */
    private final MetaStorageManager metaStorageMgr;

    /** Data storage manager. */
    private final DataStorageManager dataStorageMgr;

    /** Transaction state resolver. */
    private final TransactionStateResolver transactionStateResolver;

    /**
     * Versioned store for tables by id. Only table instances are created here, local storages and RAFT groups may not be initialized yet.
     *
     * @see #localPartsByTableIdVv
     * @see #assignmentsUpdatedVv
     */
    private final IncrementalVersionedValue<Map<Integer, TableImpl>> tablesByIdVv;

    /**
     * Versioned store for local partition set by table id.
     *
     * <p>Completed strictly after {@link #tablesByIdVv} and strictly before {@link #assignmentsUpdatedVv}.
     */
    private final IncrementalVersionedValue<Map<Integer, PartitionSet>> localPartsByTableIdVv;

    /**
     * Versioned store for tracking RAFT groups initialization and starting completion.
     *
     * <p>Only explicitly updated in {@link #startLocalPartitionsAndUpdateClients(CompletableFuture, TableImpl)}.
     *
     * <p>Completed strictly after {@link #localPartsByTableIdVv}.
     */
    private final IncrementalVersionedValue<Void> assignmentsUpdatedVv;

    /**
     * {@link TableImpl} is created during update of tablesByIdVv, we store reference to it in case of updating of tablesByIdVv fails, so we
     * can stop resources associated with the table or to clean up table resources on {@code TableManager#stop()}.
     */
    private final Map<Integer, TableImpl> pendingTables = new ConcurrentHashMap<>();

    /** Started tables. */
    private final Map<Integer, TableImpl> startedTables = new ConcurrentHashMap<>();

    /** Busy lock to stop synchronously. */
    private final IgniteSpinBusyLock busyLock = new IgniteSpinBusyLock();

    /** Prevents double stopping the component. */
    private final AtomicBoolean beforeStopGuard = new AtomicBoolean();

    private final AtomicBoolean stopGuard = new AtomicBoolean();

    /** Schema manager. */
    private final SchemaManager schemaManager;

    private final LogStorageFactoryCreator volatileLogStorageFactoryCreator;

    /** Executor for scheduling retries of a rebalance. */
    private final ScheduledExecutorService rebalanceScheduler;

    /** Transaction state storage scheduled pool. */
    private final ScheduledExecutorService txStateStorageScheduledPool;

    /** Transaction state storage pool. */
    private final ExecutorService txStateStoragePool;

    private final TxStateRocksDbSharedStorage sharedTxStateStorage;

    /** Scan request executor. */
    private final ExecutorService scanRequestExecutor;

    /**
     * Separate executor for IO operations like partition storage initialization or partition raft group meta data persisting.
     */
    private final ExecutorService ioExecutor;

    /**
     * Executor to execute partition operations (that might cause I/O and/or be blocked on locks).
     */
    private final StripedThreadPoolExecutor partitionOperationsExecutor;

    private final HybridClock clock;

    private final OutgoingSnapshotsManager outgoingSnapshotsManager;

    private final TopologyAwareRaftGroupServiceFactory raftGroupServiceFactory;

    private final DistributionZoneManager distributionZoneManager;

    private final SchemaSyncService schemaSyncService;

    private final CatalogService catalogService;

    /** Incoming RAFT snapshots executor. */
    private final ExecutorService incomingSnapshotsExecutor;

    /** Rebalance scheduler pool size. */
    private static final int REBALANCE_SCHEDULER_POOL_SIZE = Math.min(Runtime.getRuntime().availableProcessors() * 3, 20);

    /** Meta storage listener for pending assignments. */
    private final WatchListener pendingAssignmentsRebalanceListener;

    /** Meta storage listener for stable assignments. */
    private final WatchListener stableAssignmentsRebalanceListener;

    /** Meta storage listener for switch reduce assignments. */
    private final WatchListener assignmentsSwitchRebalanceListener;

    private final MvGc mvGc;

    private final LowWatermark lowWatermark;

    private final Marshaller raftCommandsMarshaller;

    private final HybridTimestampTracker observableTimestampTracker;

    /** Placement driver. */
    private final PlacementDriver placementDriver;

    /** A supplier function that returns {@link IgniteSql}. */
    private final Supplier<IgniteSql> sql;

    private final SchemaVersions schemaVersions;

    private final PartitionReplicatorNodeRecovery partitionReplicatorNodeRecovery;

    /** Versioned value used only at manager startup to correctly fire table creation events. */
    private final IncrementalVersionedValue<Void> startVv;

    /** Ends at the {@link #stop()} with an {@link NodeStoppingException}. */
    private final CompletableFuture<Void> stopManagerFuture = new CompletableFuture<>();

    /**
     * Creates a new table manager.
     *
     * @param nodeName Node name.
     * @param registry Registry for versioned values.
     * @param gcConfig Garbage collector configuration.
     * @param raftMgr Raft manager.
     * @param replicaMgr Replica manager.
     * @param lockMgr Lock manager.
     * @param replicaSvc Replica service.
     * @param txManager Transaction manager.
     * @param dataStorageMgr Data storage manager.
     * @param schemaManager Schema manager.
     * @param volatileLogStorageFactoryCreator Creator for {@link org.apache.ignite.internal.raft.storage.LogStorageFactory} for
     *         volatile tables.
     * @param raftGroupServiceFactory Factory that is used for creation of raft group services for replication groups.
     * @param vaultManager Vault manager.
     * @param placementDriver Placement driver.
     * @param sql A supplier function that returns {@link IgniteSql}.
     */
    public TableManager(
            String nodeName,
            Consumer<LongFunction<CompletableFuture<?>>> registry,
            GcConfiguration gcConfig,
            ClusterService clusterService,
            RaftManager raftMgr,
            ReplicaManager replicaMgr,
            LockManager lockMgr,
            ReplicaService replicaSvc,
            TxManager txManager,
            DataStorageManager dataStorageMgr,
            Path storagePath,
            MetaStorageManager metaStorageMgr,
            SchemaManager schemaManager,
            LogStorageFactoryCreator volatileLogStorageFactoryCreator,
            StripedThreadPoolExecutor partitionOperationsExecutor,
            HybridClock clock,
            OutgoingSnapshotsManager outgoingSnapshotsManager,
            TopologyAwareRaftGroupServiceFactory raftGroupServiceFactory,
            VaultManager vaultManager,
            DistributionZoneManager distributionZoneManager,
            SchemaSyncService schemaSyncService,
            CatalogService catalogService,
            HybridTimestampTracker observableTimestampTracker,
            PlacementDriver placementDriver,
            Supplier<IgniteSql> sql
    ) {
        this.clusterService = clusterService;
        this.raftMgr = raftMgr;
        this.replicaMgr = replicaMgr;
        this.lockMgr = lockMgr;
        this.replicaSvc = replicaSvc;
        this.txManager = txManager;
        this.dataStorageMgr = dataStorageMgr;
        this.metaStorageMgr = metaStorageMgr;
        this.schemaManager = schemaManager;
        this.volatileLogStorageFactoryCreator = volatileLogStorageFactoryCreator;
        this.partitionOperationsExecutor = partitionOperationsExecutor;
        this.clock = clock;
        this.outgoingSnapshotsManager = outgoingSnapshotsManager;
        this.raftGroupServiceFactory = raftGroupServiceFactory;
        this.distributionZoneManager = distributionZoneManager;
        this.schemaSyncService = schemaSyncService;
        this.catalogService = catalogService;
        this.observableTimestampTracker = observableTimestampTracker;
        this.placementDriver = placementDriver;
        this.sql = sql;

        TopologyService topologyService = clusterService.topologyService();

        TxMessageSender txMessageSender = new TxMessageSender(clusterService.messagingService(), replicaSvc, clock);

        transactionStateResolver = new TransactionStateResolver(
                txManager,
                clock,
                topologyService,
                clusterService.messagingService(),
                placementDriver,
                txMessageSender
        );

        schemaVersions = new SchemaVersionsImpl(schemaSyncService, catalogService, clock);

        tablesByIdVv = new IncrementalVersionedValue<>(registry, HashMap::new);

        localPartsByTableIdVv = new IncrementalVersionedValue<>(dependingOn(tablesByIdVv), HashMap::new);

        assignmentsUpdatedVv = new IncrementalVersionedValue<>(dependingOn(localPartsByTableIdVv));

        txStateStorageScheduledPool = Executors.newSingleThreadScheduledExecutor(
                NamedThreadFactory.create(nodeName, "tx-state-storage-scheduled-pool", LOG));

        txStateStoragePool = Executors.newFixedThreadPool(Runtime.getRuntime().availableProcessors(),
                NamedThreadFactory.create(nodeName, "tx-state-storage-pool", LOG));

        scanRequestExecutor = Executors.newSingleThreadExecutor(
                NamedThreadFactory.create(nodeName, "scan-query-executor-", LOG));

        rebalanceScheduler = new ScheduledThreadPoolExecutor(REBALANCE_SCHEDULER_POOL_SIZE,
                NamedThreadFactory.create(nodeName, "rebalance-scheduler", LOG));

        int cpus = Runtime.getRuntime().availableProcessors();

        ioExecutor = new ThreadPoolExecutor(
                Math.min(cpus * 3, 25),
                Integer.MAX_VALUE,
                100,
                TimeUnit.MILLISECONDS,
                new LinkedBlockingQueue<>(),
                NamedThreadFactory.create(nodeName, "tableManager-io", LOG));

        incomingSnapshotsExecutor = new ThreadPoolExecutor(
                cpus,
                cpus,
                100,
                TimeUnit.MILLISECONDS,
                new LinkedBlockingQueue<>(),
                NamedThreadFactory.create(nodeName, "incoming-raft-snapshot", LOG)
        );

        pendingAssignmentsRebalanceListener = createPendingAssignmentsRebalanceListener();

        stableAssignmentsRebalanceListener = createStableAssignmentsRebalanceListener();

        assignmentsSwitchRebalanceListener = createAssignmentsSwitchRebalanceListener();

        mvGc = new MvGc(nodeName, gcConfig);

        lowWatermark = new LowWatermark(nodeName, gcConfig.lowWatermark(), clock, txManager, vaultManager, mvGc);

        raftCommandsMarshaller = new ThreadLocalPartitionCommandsMarshaller(clusterService.serializationRegistry());

        partitionReplicatorNodeRecovery = new PartitionReplicatorNodeRecovery(
                metaStorageMgr,
                clusterService.messagingService(),
                topologyService,
                tableId -> latestTablesById().get(tableId)
        );

        startVv = new IncrementalVersionedValue<>(registry);

        sharedTxStateStorage = new TxStateRocksDbSharedStorage(
                storagePath.resolve(TX_STATE_DIR),
                txStateStorageScheduledPool,
                txStateStoragePool,
                TX_STATE_STORAGE_FLUSH_DELAY_SUPPLIER
        );
    }

    @Override
    public CompletableFuture<Void> start() {
        inBusyLock(busyLock, () -> {
            mvGc.start();

            lowWatermark.start();

            transactionStateResolver.start();

            CompletableFuture<Long> recoveryFinishFuture = metaStorageMgr.recoveryFinishedFuture();

            assert recoveryFinishFuture.isDone();

            long recoveryRevision = recoveryFinishFuture.join();

            startTables(recoveryRevision);

            processAssignmentsOnRecovery(recoveryRevision);

            metaStorageMgr.registerPrefixWatch(ByteArray.fromString(PENDING_ASSIGNMENTS_PREFIX), pendingAssignmentsRebalanceListener);
            metaStorageMgr.registerPrefixWatch(ByteArray.fromString(STABLE_ASSIGNMENTS_PREFIX), stableAssignmentsRebalanceListener);
            metaStorageMgr.registerPrefixWatch(ByteArray.fromString(ASSIGNMENTS_SWITCH_REDUCE_PREFIX), assignmentsSwitchRebalanceListener);

            catalogService.listen(CatalogEvent.TABLE_CREATE, (parameters, exception) -> {
                assert exception == null : parameters;

                return onTableCreate((CreateTableEventParameters) parameters).thenApply(unused -> false);
            });

            catalogService.listen(CatalogEvent.TABLE_DROP, (parameters, exception) -> {
                assert exception == null : parameters;

                return onTableDelete(((DropTableEventParameters) parameters)).thenApply(unused -> false);
            });

            catalogService.listen(CatalogEvent.TABLE_ALTER, (parameters, exception) -> {
                assert exception == null : parameters;

                if (parameters instanceof RenameTableEventParameters) {
                    return onTableRename((RenameTableEventParameters) parameters).thenApply(unused -> false);
                } else {
                    return falseCompletedFuture();
                }
            });

            partitionReplicatorNodeRecovery.start();
        });

        return nullCompletedFuture();
    }

    private void processAssignmentsOnRecovery(long recoveryRevision) {
        var stableAssignmentsPrefix = new ByteArray(STABLE_ASSIGNMENTS_PREFIX);
        var pendingAssignmentsPrefix = new ByteArray(PENDING_ASSIGNMENTS_PREFIX);

        startVv.update(recoveryRevision, (v, e) -> handleAssignmentsOnRecovery(
                stableAssignmentsPrefix,
                recoveryRevision,
                (entry, rev) -> handleChangeStableAssignmentEvent(entry, rev, true),
                "stable"
        ));
        startVv.update(recoveryRevision, (v, e) -> handleAssignmentsOnRecovery(
                pendingAssignmentsPrefix,
                recoveryRevision,
                (entry, rev) -> handleChangePendingAssignmentEvent(entry, rev, true),
                "pending"
        ));
    }

    private CompletableFuture<Void> handleAssignmentsOnRecovery(
            ByteArray prefix,
            long revision,
            BiFunction<Entry, Long, CompletableFuture<Void>> assignmentsEventHandler,
            String assignmentsType
    ) {
        try (Cursor<Entry> cursor = metaStorageMgr.prefixLocally(prefix, revision)) {
            CompletableFuture<?>[] futures = cursor.stream()
                    .map(entry -> {
                        if (LOG.isInfoEnabled()) {
                            LOG.info(
                                    "Missed {} assignments for key '{}' discovered, performing recovery",
                                    assignmentsType,
                                    new String(entry.key(), UTF_8)
                            );
                        }

                        // We use the Meta Storage recovery revision here instead of the entry revision, because
                        // 'handleChangePendingAssignmentEvent' accesses some Versioned Values that only store values starting with
                        // tokens equal to Meta Storage recovery revision. In other words, if the entry has a lower revision than the
                        // recovery revision, there will never be a Versioned Value corresponding to its revision.
                        return assignmentsEventHandler.apply(entry, revision);
                    })
                    .toArray(CompletableFuture[]::new);

            return allOf(futures)
                    // Simply log any errors, we don't want to block watch processing.
                    .exceptionally(e -> {
                        LOG.error("Error when performing assignments recovery", e);

                        return null;
                    });
        }
    }

    private CompletableFuture<?> onTableCreate(CreateTableEventParameters parameters) {
<<<<<<< HEAD
        return spanWithResult("TableManager.onTableCreate", (span) ->
                createTableLocally(parameters.causalityToken(), parameters.catalogVersion(), parameters.tableDescriptor())
        );
=======
        return createTableLocally(parameters.causalityToken(), parameters.catalogVersion(), parameters.tableDescriptor(), false);
>>>>>>> 4b2862cc
    }

    /**
     * Writes the set of assignments to meta storage. If there are some assignments already, gets them from meta storage. Returns
     * the list of assignments that really are in meta storage.
     *
     * @param tableId  Table id.
     * @param assignmentsFuture Assignments future, to get the assignments that should be written.
     * @return Real list of assignments.
     */
    private CompletableFuture<List<Set<Assignment>>> writeTableAssignmentsToMetastore(
            int tableId,
            CompletableFuture<List<Set<Assignment>>> assignmentsFuture
    ) {
        return assignmentsFuture.thenCompose(newAssignments -> {
            assert !newAssignments.isEmpty();

            List<Operation> partitionAssignments = new ArrayList<>(newAssignments.size());

            for (int i = 0; i < newAssignments.size(); i++) {
                partitionAssignments.add(put(
                        stablePartAssignmentsKey(
                                new TablePartitionId(tableId, i)),
                        ByteUtils.toBytes(newAssignments.get(i))));
            }

            Condition condition = Conditions.notExists(new ByteArray(partitionAssignments.get(0).key()));

            return metaStorageMgr
                    .invoke(condition, partitionAssignments, Collections.emptyList())
                    .thenCompose(invokeResult -> {
                        if (invokeResult) {
                            LOG.info(IgniteStringFormatter.format("Assignments calculated from data nodes are successfully "
                                            + "written to meta storage [tableId={}, assignments={}]", tableId, newAssignments));

                            return completedFuture(newAssignments);
                        } else {
                            Set<ByteArray> partKeys = IntStream.range(0, newAssignments.size())
                                    .mapToObj(p -> stablePartAssignmentsKey(new TablePartitionId(tableId, p)))
                                    .collect(toSet());

                            CompletableFuture<Map<ByteArray, Entry>> resFuture = metaStorageMgr.getAll(partKeys);

                            return resFuture.thenApply(metaStorageAssignments -> {
                                List<Set<Assignment>> realAssignments = new ArrayList<>();

                                for (int p = 0; p < newAssignments.size(); p++) {
                                    var partId = new TablePartitionId(tableId, p);
                                    Entry assignmentsEntry = metaStorageAssignments.get(stablePartAssignmentsKey(partId));

                                    assert assignmentsEntry != null && !assignmentsEntry.empty() && !assignmentsEntry.tombstone()
                                            : "Unexpected assignments for partition [" + partId + ", entry=" + assignmentsEntry + "].";

                                    Set<Assignment> real = ByteUtils.fromBytes(assignmentsEntry.value());

                                    realAssignments.add(real);
                                }

                                LOG.info(IgniteStringFormatter.format("Assignments picked up from meta storage [tableId={}, "
                                        + "assignments={}]", tableId, realAssignments));

                                return realAssignments;
                            });
                        }
                    })
                    .exceptionally(e -> {
                        LOG.error("Couldn't write assignments to metastore", e);

                        return null;
                    });
        });
    }

    private CompletableFuture<Void> onTableDelete(DropTableEventParameters parameters) {
        return inBusyLockAsync(busyLock, () -> {
            long causalityToken = parameters.causalityToken();
            int catalogVersion = parameters.catalogVersion();

            int tableId = parameters.tableId();

            CatalogTableDescriptor tableDescriptor = getTableDescriptor(tableId, catalogVersion - 1);
            CatalogZoneDescriptor zoneDescriptor = getZoneDescriptor(tableDescriptor, catalogVersion - 1);

            dropTableLocally(causalityToken, tableDescriptor, zoneDescriptor);

            return nullCompletedFuture();
        });
    }

    private CompletableFuture<?> onTableRename(RenameTableEventParameters parameters) {
        return inBusyLockAsync(busyLock, () -> tablesByIdVv.update(
                parameters.causalityToken(),
                (tablesById, e) -> {
                    if (e != null) {
                        return failedFuture(e);
                    }

                    TableImpl table = tablesById.get(parameters.tableId());

                    // TODO: revisit this approach, see https://issues.apache.org/jira/browse/IGNITE-21235.
                    table.name(parameters.newTableName());

                    return completedFuture(tablesById);
                })
        );
    }

    /**
     * Updates or creates partition raft groups and storages.
     *
     * @param assignmentsFuture Table assignments.
     * @param table Initialized table entity.
     * @return future, which will be completed when the partitions creations done.
     */
    private CompletableFuture<Void> startLocalPartitionsAndUpdateClients(
            CompletableFuture<List<Set<Assignment>>> assignmentsFuture,
            TableImpl table
    ) {
        int tableId = table.tableId();

        // Create new raft nodes according to new assignments.
        return assignmentsFuture.thenCompose(assignments -> {
            // Empty assignments might be a valid case if tables are created from within cluster init HOCON
            // configuration, which is not supported now.
            assert assignments != null : IgniteStringFormatter.format("Table [id={}] has empty assignments.", tableId);

            int partitions = assignments.size();

            List<CompletableFuture<?>> futures = new ArrayList<>();

            for (int i = 0; i < partitions; i++) {
                int partId = i;

                CompletableFuture<?> future = startPartitionAndStartClient(
                                table,
                                partId,
                                assignments.get(partId),
                                false
                        )
                        .whenComplete((res, ex) -> {
                            if (ex != null) {
                                LOG.warn("Unable to update raft groups on the node [tableId={}, partitionId={}]", ex, tableId, partId);
                            }
                        });

                futures.add(future);
            }

            return allOf(futures.toArray(new CompletableFuture<?>[0]));
        });
    }

    private CompletableFuture<Void> startPartitionAndStartClient(
            TableImpl table,
            int partId,
            Set<Assignment> newPartAssignment,
            boolean isRecovery
    ) {
        CompletableFuture<Void> resultFuture = new CompletableFuture<>();

        int tableId = table.tableId();

        InternalTable internalTbl = table.internalTable();

        Assignment localMemberAssignment = newPartAssignment.stream()
                .filter(a -> a.consistentId().equals(localNode().name()))
                .findAny()
                .orElse(null);

        PeersAndLearners newConfiguration = configurationFromAssignments(newPartAssignment);

        TablePartitionId replicaGrpId = new TablePartitionId(tableId, partId);

        var safeTimeTracker = new PendingComparableValuesTracker<HybridTimestamp, Void>(
                new HybridTimestamp(1, 0)
        );
        var storageIndexTracker = new PendingComparableValuesTracker<Long, Void>(0L);

        PartitionStorages partitionStorages = getPartitionStorages(table, partId);

        PartitionDataStorage partitionDataStorage = partitionDataStorage(partitionStorages.getMvPartitionStorage(),
                internalTbl, partId);

        storageIndexTracker.update(partitionDataStorage.lastAppliedIndex(), null);

        PartitionUpdateHandlers partitionUpdateHandlers = createPartitionUpdateHandlers(
                partId,
                partitionDataStorage,
                table,
                safeTimeTracker
        );

        Peer serverPeer = newConfiguration.peer(localNode().name());

        var raftNodeId = localMemberAssignment == null ? null : new RaftNodeId(replicaGrpId, serverPeer);

        boolean shouldStartRaftListeners = localMemberAssignment != null && !((Loza) raftMgr).isStarted(raftNodeId);

        if (shouldStartRaftListeners) {
            ((InternalTableImpl) internalTbl).updatePartitionTrackers(partId, safeTimeTracker, storageIndexTracker);

            mvGc.addStorage(replicaGrpId, partitionUpdateHandlers.gcUpdateHandler);
        }

        CompletableFuture<Boolean> startGroupFut;

        // start new nodes, only if it is table creation, other cases will be covered by rebalance logic
        if (localMemberAssignment != null) {
            CompletableFuture<Boolean> shouldStartGroupFut = isRecovery
                    ? partitionReplicatorNodeRecovery.shouldStartGroup(
                            replicaGrpId,
                            internalTbl,
                            newConfiguration,
                            localMemberAssignment
                    )
                    : trueCompletedFuture();

            startGroupFut = shouldStartGroupFut.thenApplyAsync(startGroup -> inBusyLock(busyLock, () -> {
                if (!startGroup) {
                    return false;
                }

                if (((Loza) raftMgr).isStarted(raftNodeId)) {
                    return true;
                }

                try {
                    startPartitionRaftGroupNode(
                            replicaGrpId,
                            raftNodeId,
                            newConfiguration,
                            safeTimeTracker,
                            storageIndexTracker,
                            internalTbl,
                            partitionStorages.getTxStateStorage(),
                            partitionDataStorage,
                            partitionUpdateHandlers
                    );

<<<<<<< HEAD
        return spanWithResult("TableManager.createTablePartitionsLocally", (span) -> {
            // NB: all vv.update() calls must be made from the synchronous part of the method (not in thenCompose()/etc!).
            CompletableFuture<?> localPartsUpdateFuture = localPartsByTableIdVv.update(causalityToken,
                    (previous, throwable) -> inBusyLock(busyLock, () -> assignmentsFuture.thenCompose(newAssignments -> {
                        PartitionSet parts = new BitSetPartitionSet();

                        for (int i = 0; i < newAssignments.size(); i++) {
                            parts.set(i);
                        }

                        return getOrCreatePartitionStorages(table, parts).thenApply(u -> {
                            var newValue = new HashMap<>(previous);

                            newValue.put(tableId, parts);

                            return newValue;
                        });
                    })));

            // We bring the future outside to avoid OutdatedTokenException.
            CompletableFuture<Map<Integer, TableImpl>> tablesByIdFuture = tablesByIdVv.get(causalityToken);

            return assignmentsUpdatedVv.update(causalityToken, (token, e) -> {
                if (e != null) {
                    return failedFuture(e);
                }

                return localPartsUpdateFuture.thenCompose(unused ->
                        tablesByIdFuture.thenComposeAsync(tablesById -> inBusyLock(busyLock, updateAssignmentsClosure), ioExecutor)
                );
            });
        });
=======
                    return true;
                } catch (NodeStoppingException ex) {
                    throw new CompletionException(ex);
                }
            }), ioExecutor);
        } else {
            startGroupFut = falseCompletedFuture();
        }

        startGroupFut
                .thenComposeAsync(v -> inBusyLock(busyLock, () -> {
                    try {
                        //TODO IGNITE-19614 This procedure takes 10 seconds if there's no majority online.
                        return raftMgr
                                .startRaftGroupService(replicaGrpId, newConfiguration, raftGroupServiceFactory, raftCommandsMarshaller);
                    } catch (NodeStoppingException ex) {
                        return failedFuture(ex);
                    }
                }), ioExecutor)
                .thenAcceptAsync(updatedRaftGroupService -> inBusyLock(busyLock, () -> {
                    ((InternalTableImpl) internalTbl).updateInternalTableRaftGroupService(partId, updatedRaftGroupService);

                    boolean startedRaftNode = startGroupFut.join();
                    if (localMemberAssignment == null || !startedRaftNode || replicaMgr.isReplicaStarted(replicaGrpId)) {
                        return;
                    }

                    try {
                        startReplicaWithNewListener(
                                replicaGrpId,
                                table,
                                safeTimeTracker,
                                storageIndexTracker,
                                partitionStorages.getMvPartitionStorage(),
                                partitionStorages.getTxStateStorage(),
                                partitionUpdateHandlers,
                                updatedRaftGroupService
                        );
                    } catch (NodeStoppingException ex) {
                        throw new AssertionError("Loza was stopped before Table manager", ex);
                    }
                }), ioExecutor)
                .whenComplete((res, ex) -> {
                    if (ex != null) {
                        LOG.warn("Unable to update raft groups on the node [tableId={}, partitionId={}]", ex, tableId, partId);

                        resultFuture.completeExceptionally(ex);
                    } else {
                        resultFuture.complete(null);
                    }
                });

        return resultFuture;
>>>>>>> 4b2862cc
    }

    private void startReplicaWithNewListener(
            TablePartitionId replicaGrpId,
            TableImpl table,
            PendingComparableValuesTracker<HybridTimestamp, Void> safeTimeTracker,
            PendingComparableValuesTracker<Long, Void> storageIndexTracker,
            MvPartitionStorage mvPartitionStorage,
            TxStateStorage txStatePartitionStorage,
            PartitionUpdateHandlers partitionUpdateHandlers,
            TopologyAwareRaftGroupService raftGroupService
    ) throws NodeStoppingException {
        PartitionReplicaListener listener = createReplicaListener(
                replicaGrpId,
                table,
                safeTimeTracker,
                mvPartitionStorage,
                txStatePartitionStorage,
                partitionUpdateHandlers,
                raftGroupService
        );

        CompletableFuture<Void> whenReplicaReady = table.pkIndexesReadyFuture();

        replicaMgr.startReplica(
                replicaGrpId,
                whenReplicaReady,
                listener,
                raftGroupService,
                storageIndexTracker
        );
    }

    private PartitionReplicaListener createReplicaListener(
            TablePartitionId tablePartitionId,
            TableImpl table,
            PendingComparableValuesTracker<HybridTimestamp, Void> safeTimeTracker,
            MvPartitionStorage mvPartitionStorage,
            TxStateStorage txStatePartitionStorage,
            PartitionUpdateHandlers partitionUpdateHandlers,
            RaftGroupService raftClient
    ) {
        int tableId = tablePartitionId.tableId();
        int partId = tablePartitionId.partitionId();

        ExecutorService partitionOperationsStripe = ReplicationGroupStripes.stripeFor(tablePartitionId, partitionOperationsExecutor);

        return new PartitionReplicaListener(
                mvPartitionStorage,
                new ExecutorInclinedRaftCommandRunner(raftClient, partitionOperationsStripe),
                txManager,
                lockMgr,
                scanRequestExecutor,
                partId,
                tableId,
                table.indexesLockers(partId),
                new Lazy<>(() -> table.indexStorageAdapters(partId).get().get(table.pkId())),
                () -> table.indexStorageAdapters(partId).get(),
                clock,
                safeTimeTracker,
                txStatePartitionStorage,
                transactionStateResolver,
                partitionUpdateHandlers.storageUpdateHandler,
                new CatalogValidationSchemasSource(catalogService, schemaManager),
                localNode(),
                new ExecutorInclinedSchemaSyncService(schemaSyncService, partitionOperationsStripe),
                catalogService,
                placementDriver,
                clusterService.topologyService()
        );
    }

    private boolean isLocalPeer(Peer peer) {
        return peer.consistentId().equals(localNode().name());
    }

    private PartitionDataStorage partitionDataStorage(MvPartitionStorage partitionStorage, InternalTable internalTbl, int partId) {
        return new SnapshotAwarePartitionDataStorage(
                partitionStorage,
                outgoingSnapshotsManager,
                partitionKey(internalTbl, partId)
        );
    }

    private static PartitionKey partitionKey(InternalTable internalTbl, int partId) {
        return new PartitionKey(internalTbl.tableId(), partId);
    }

    private RaftGroupOptions groupOptionsForPartition(
            MvTableStorage mvTableStorage,
            TxStateTableStorage txStateTableStorage,
            PartitionKey partitionKey,
            PartitionUpdateHandlers partitionUpdateHandlers
    ) {
        RaftGroupOptions raftGroupOptions;

        if (mvTableStorage.isVolatile()) {
            raftGroupOptions = RaftGroupOptions.forVolatileStores()
                    // TODO: use RaftManager interface, see https://issues.apache.org/jira/browse/IGNITE-18273
                    .setLogStorageFactory(volatileLogStorageFactoryCreator.factory(((Loza) raftMgr).volatileRaft().logStorage().value()))
                    .raftMetaStorageFactory((groupId, raftOptions) -> new VolatileRaftMetaStorage());
        } else {
            raftGroupOptions = RaftGroupOptions.forPersistentStores();
        }

        raftGroupOptions.snapshotStorageFactory(new PartitionSnapshotStorageFactory(
                clusterService.topologyService(),
                outgoingSnapshotsManager,
                new PartitionAccessImpl(
                        partitionKey,
                        mvTableStorage,
                        txStateTableStorage,
                        mvGc,
                        partitionUpdateHandlers.indexUpdateHandler,
                        partitionUpdateHandlers.gcUpdateHandler
                ),
                catalogService,
                incomingSnapshotsExecutor
        ));

        raftGroupOptions.commandsMarshaller(raftCommandsMarshaller);

        return raftGroupOptions;
    }

    @Override
    public void beforeNodeStop() {
        if (!beforeStopGuard.compareAndSet(false, true)) {
            return;
        }

        stopManagerFuture.completeExceptionally(new NodeStoppingException());

        busyLock.block();

        metaStorageMgr.unregisterWatch(pendingAssignmentsRebalanceListener);
        metaStorageMgr.unregisterWatch(stableAssignmentsRebalanceListener);
        metaStorageMgr.unregisterWatch(assignmentsSwitchRebalanceListener);

        var tablesToStop = new HashMap<Integer, TableImpl>();

        tablesToStop.putAll(latestTablesById());
        tablesToStop.putAll(pendingTables);

        cleanUpTablesResources(tablesToStop);
    }

    @Override
    public void stop() throws Exception {
        assert beforeStopGuard.get() : "'stop' called before 'beforeNodeStop'";

        if (!stopGuard.compareAndSet(false, true)) {
            return;
        }

        IgniteUtils.closeAllManually(
                lowWatermark,
                mvGc,
                () -> shutdownAndAwaitTermination(rebalanceScheduler, 10, TimeUnit.SECONDS),
                () -> shutdownAndAwaitTermination(ioExecutor, 10, TimeUnit.SECONDS),
                () -> shutdownAndAwaitTermination(txStateStoragePool, 10, TimeUnit.SECONDS),
                () -> shutdownAndAwaitTermination(txStateStorageScheduledPool, 10, TimeUnit.SECONDS),
                () -> shutdownAndAwaitTermination(scanRequestExecutor, 10, TimeUnit.SECONDS),
                () -> shutdownAndAwaitTermination(incomingSnapshotsExecutor, 10, TimeUnit.SECONDS),
                sharedTxStateStorage
        );
    }

    /**
     * Stops resources that are related to provided tables.
     *
     * @param tables Tables to stop.
     */
    private void cleanUpTablesResources(Map<Integer, TableImpl> tables) {
        var futures = new ArrayList<CompletableFuture<Void>>(tables.size());

        for (TableImpl table : tables.values()) {
            futures.add(runAsync(() -> {
                Stream.Builder<ManuallyCloseable> stopping = Stream.builder();

                stopping.add(table::beforeClose);

                InternalTable internalTable = table.internalTable();

                stopping.add(() -> {
                    var stopReplicaFutures = new CompletableFuture<?>[internalTable.partitions()];

                    for (int p = 0; p < internalTable.partitions(); p++) {
                        TablePartitionId replicationGroupId = new TablePartitionId(table.tableId(), p);

                        stopReplicaFutures[p] = stopPartition(replicationGroupId, table);
                    }

                    allOf(stopReplicaFutures).get(10, TimeUnit.SECONDS);
                });

                stopping.add(internalTable.storage());
                stopping.add(internalTable.txStateStorage());
                stopping.add(internalTable);

                try {
                    IgniteUtils.closeAllManually(stopping.build());
                } catch (Throwable t) {
                    LOG.error("Unable to stop table [name={}, tableId={}]", t, table.name(), table.tableId());
                }
            }, ioExecutor));
        }

        try {
            allOf(futures.toArray(CompletableFuture[]::new)).get(30, TimeUnit.SECONDS);
        } catch (InterruptedException | ExecutionException | TimeoutException e) {
            LOG.error("Unable to clean table resources", e);
        }
    }

    /**
     * Creates local structures for a table.
     *
     * @param causalityToken Causality token.
     * @param catalogVersion Catalog version on which the table was created.
     * @param tableDescriptor Catalog table descriptor.
     * @param onNodeRecovery {@code true} when called during node recovery, {@code false} otherwise.
     * @return Future that will be completed when local changes related to the table creation are applied.
     */
<<<<<<< HEAD
    private CompletableFuture<?> createTableLocally(long causalityToken, int catalogVersion, CatalogTableDescriptor tableDescriptor) {
        return spanWithResult("TableManager.createTableLocally", (span) ->
                inBusyLockAsync(busyLock, () -> {
                    int tableId = tableDescriptor.id();
                    int zoneId = tableDescriptor.zoneId();
=======
    private CompletableFuture<?> createTableLocally(
            long causalityToken,
            int catalogVersion,
            CatalogTableDescriptor tableDescriptor,
            // TODO: IGNITE-18595 We need to do something different to wait for indexes before full rebalancing
            boolean onNodeRecovery
    ) {
        return inBusyLockAsync(busyLock, () -> {
            int tableId = tableDescriptor.id();
            int zoneId = tableDescriptor.zoneId();
>>>>>>> 4b2862cc

                    CatalogZoneDescriptor zoneDescriptor = getZoneDescriptor(tableDescriptor, catalogVersion);

                    CompletableFuture<List<Set<Assignment>>> assignmentsFuture;

<<<<<<< HEAD
                    // Check if the table already has assignments in the vault.
                    // So, it means, that it is a recovery process and we should use the vault assignments instead of calculation
                    // for the new ones.
                    // TODO: IGNITE-20210 Fix it
                    if (partitionAssignments(vaultManager, tableId, 0) != null) {
                        assignmentsFuture = completedFuture(tableAssignments(vaultManager, tableId, zoneDescriptor.partitions()));
                    } else {
                        assignmentsFuture = distributionZoneManager.dataNodes(causalityToken, zoneId)
                                .thenApply(dataNodes -> AffinityUtils.calculateAssignments(
                                        dataNodes,
                                        zoneDescriptor.partitions(),
                                        zoneDescriptor.replicas()
                                ));
                    }

                    return createTableLocally(
                            causalityToken,
                            tableDescriptor,
                            zoneDescriptor,
                            assignmentsFuture,
                            catalogVersion
                    ).whenComplete((v, e) -> {
                        if (e == null) {
                            for (var listener : assignmentsChangeListeners) {
                                listener.accept(this);
                            }
                        }
                    }).thenCompose(ignored -> writeTableAssignmentsToMetastore(tableId, assignmentsFuture));
                })
        );
=======
            // Check if the table already has assignments in the meta storage locally.
            // So, it means, that it is a recovery process and we should use the meta storage local assignments instead of calculation
            // of the new ones.
            if (partitionAssignmentsGetLocally(metaStorageMgr, tableId, 0, causalityToken) != null) {
                assignmentsFuture = completedFuture(
                        tableAssignmentsGetLocally(metaStorageMgr, tableId, zoneDescriptor.partitions(), causalityToken));
            } else {
                assignmentsFuture = distributionZoneManager.dataNodes(causalityToken, catalogVersion, zoneId)
                        .thenApply(dataNodes -> AffinityUtils.calculateAssignments(
                                dataNodes,
                                zoneDescriptor.partitions(),
                                zoneDescriptor.replicas()
                        ));

                assignmentsFuture.thenAccept(assignmentsList -> {
                    LOG.info(IgniteStringFormatter.format("Assignments calculated from data nodes [table={}, tableId={}, assignments={}, "
                                    + "revision={}]", tableDescriptor.name(), tableId, assignmentsList, causalityToken));
                });
            }

            CompletableFuture<List<Set<Assignment>>> assignmentsFutureAfterInvoke =
                    writeTableAssignmentsToMetastore(tableId, assignmentsFuture);

            return createTableLocally(
                    causalityToken,
                    tableDescriptor,
                    zoneDescriptor,
                    assignmentsFutureAfterInvoke,
                    catalogVersion,
                    onNodeRecovery
            );
        });
>>>>>>> 4b2862cc
    }

    /**
     * Creates local structures for a table.
     *
     * @param causalityToken Causality token.
     * @param tableDescriptor Catalog table descriptor.
     * @param zoneDescriptor Catalog distributed zone descriptor.
     * @param assignmentsFuture Future with assignments.
     * @param catalogVersion Catalog version on which the table was created.
     * @param onNodeRecovery {@code true} when called during node recovery, {@code false} otherwise.
     * @return Future that will be completed when local changes related to the table creation are applied.
     */
    private CompletableFuture<Void> createTableLocally(
            long causalityToken,
            CatalogTableDescriptor tableDescriptor,
            CatalogZoneDescriptor zoneDescriptor,
            CompletableFuture<List<Set<Assignment>>> assignmentsFuture,
            int catalogVersion,
            // TODO: IGNITE-18595 We need to do something different to wait for indexes before full rebalancing
            boolean onNodeRecovery
    ) {
        String tableName = tableDescriptor.name();
        int tableId = tableDescriptor.id();

        LOG.trace("Creating local table: name={}, id={}, token={}", tableDescriptor.name(), tableDescriptor.id(), causalityToken);

        return spanWithResult("TableManager.createTableLocally", (span) -> {
            MvTableStorage tableStorage = createTableStorage(tableDescriptor, zoneDescriptor);
            TxStateTableStorage txStateStorage = createTxStateTableStorage(tableDescriptor, zoneDescriptor);

            int partitions = zoneDescriptor.partitions();

<<<<<<< HEAD
            InternalTableImpl internalTable = new InternalTableImpl(
                    tableName,
                    tableId,
                    new Int2ObjectOpenHashMap<>(partitions),
                    partitions, clusterNodeResolver, txManager, tableStorage,
                    txStateStorage, replicaSvc, clock, observableTimestampTracker, placementDriver);

            var table = new TableImpl(internalTable, lockMgr, schemaVersions);

            // TODO: IGNITE-19082 Need another way to wait for indexes
            table.addIndexesToWait(collectTableIndexIds(tableId, catalogVersion));
=======
        InternalTableImpl internalTable = new InternalTableImpl(
                tableName,
                tableId,
                new Int2ObjectOpenHashMap<>(partitions),
                partitions, clusterService.topologyService(), txManager, tableStorage,
                txStateStorage, replicaSvc, clock, observableTimestampTracker, placementDriver);

        var table = new TableImpl(internalTable, lockMgr, schemaVersions, sql.get());

        // TODO: IGNITE-18595 We need to do something different to wait for indexes before full rebalancing
        table.addIndexesToWait(collectTableIndexIds(tableId, catalogVersion, onNodeRecovery));
>>>>>>> 4b2862cc

            tablesByIdVv.update(causalityToken, (previous, e) -> inBusyLock(busyLock, () -> {
                if (e != null) {
                    return failedFuture(e);
                }

                return schemaManager.schemaRegistry(causalityToken, tableId)
                        .thenApply(schema -> {
                            table.schemaView(schema);

                            var val = new HashMap<>(previous);

                            val.put(tableId, table);

                            return val;
                        });
            }));

<<<<<<< HEAD
            CompletableFuture<?> createPartsFut = createTablePartitionsLocally(causalityToken, assignmentsFuture, table);
=======
        // NB: all vv.update() calls must be made from the synchronous part of the method (not in thenCompose()/etc!).
        CompletableFuture<?> localPartsUpdateFuture = localPartsByTableIdVv.update(causalityToken,
                (previous, throwable) -> inBusyLock(busyLock, () -> assignmentsFuture.thenCompose(newAssignments -> {
                    PartitionSet parts = new BitSetPartitionSet();

                    // TODO: https://issues.apache.org/jira/browse/IGNITE-19713 Process assignments and set partitions only for
                    // TODO assigned partitions.
                    for (int i = 0; i < newAssignments.size(); i++) {
                        parts.set(i);
                    }

                    return getOrCreatePartitionStorages(table, parts).thenApply(u -> {
                        var newValue = new HashMap<>(previous);

                        newValue.put(tableId, parts);

                        return newValue;
                    });
                })));

        // We bring the future outside to avoid OutdatedTokenException.
        CompletableFuture<Map<Integer, TableImpl>> tablesByIdFuture = tablesByIdVv.get(causalityToken);

        // TODO https://issues.apache.org/jira/browse/IGNITE-19170 Partitions should be started only on the assignments change
        // TODO event triggered by zone create or alter.
        CompletableFuture<?> createPartsFut = assignmentsUpdatedVv.update(causalityToken, (token, e) -> {
            if (e != null) {
                return failedFuture(e);
            }

            return localPartsUpdateFuture.thenCompose(unused ->
                    tablesByIdFuture.thenComposeAsync(tablesById -> inBusyLock(
                            busyLock,
                            () -> startLocalPartitionsAndUpdateClients(assignmentsFuture, table)
                    ), ioExecutor)
            );
        });
>>>>>>> 4b2862cc

            pendingTables.put(tableId, table);
            startedTables.put(tableId, table);

            tablesById(causalityToken).thenAccept(ignored -> inBusyLock(busyLock, () -> {
                pendingTables.remove(tableId);
            }));

<<<<<<< HEAD
            tablesById(causalityToken).thenRun(() -> inBusyLock(busyLock, () -> completeApiCreateFuture(table)));

            // TODO should be reworked in IGNITE-16763
=======
        // TODO should be reworked in IGNITE-16763
>>>>>>> 4b2862cc

            // TODO: https://issues.apache.org/jira/browse/IGNITE-19913 Possible performance degradation.
            return createPartsFut.thenApply(ignore -> null);
        });
    }

    /**
     * Creates data storage for the provided table.
     *
     * @param tableDescriptor Catalog table descriptor.
     * @param zoneDescriptor Catalog distributed zone descriptor.
     */
    protected MvTableStorage createTableStorage(CatalogTableDescriptor tableDescriptor, CatalogZoneDescriptor zoneDescriptor) {
        CatalogDataStorageDescriptor dataStorage = zoneDescriptor.dataStorage();

        StorageEngine engine = dataStorageMgr.engine(dataStorage.engine());

        assert engine != null : "tableId=" + tableDescriptor.id() + ", engine=" + dataStorage.engine();

        return spanWithResult("TableManager.createTableStorage", (span) -> {
            MvTableStorage tableStorage = engine.createMvTable(
                    new StorageTableDescriptor(tableDescriptor.id(), zoneDescriptor.partitions(), dataStorage.dataRegion()),
                    new StorageIndexDescriptorSupplier(catalogService)
            );

            tableStorage.start();

            return tableStorage;
        });
    }

    /**
     * Creates transaction state storage for the provided table.
     *
     * @param tableDescriptor Catalog table descriptor.
     * @param zoneDescriptor Catalog distributed zone descriptor.
     */
    protected TxStateTableStorage createTxStateTableStorage(CatalogTableDescriptor tableDescriptor, CatalogZoneDescriptor zoneDescriptor) {
        int tableId = tableDescriptor.id();

        TxStateTableStorage txStateTableStorage = new TxStateRocksDbTableStorage(
                tableId,
                zoneDescriptor.partitions(),
                sharedTxStateStorage
        );

        txStateTableStorage.start();

        return txStateTableStorage;
    }

    /**
     * Drops local structures for a table.
     *
     * @param causalityToken Causality token.
     * @param tableDescriptor Catalog table descriptor.
     * @param zoneDescriptor Catalog distributed zone descriptor.
     */
    private void dropTableLocally(long causalityToken, CatalogTableDescriptor tableDescriptor, CatalogZoneDescriptor zoneDescriptor) {
        int tableId = tableDescriptor.id();
        int partitions = zoneDescriptor.partitions();

        localPartsByTableIdVv.update(causalityToken, (previousVal, e) -> inBusyLock(busyLock, () -> {
            if (e != null) {
                return failedFuture(e);
            }

            var newMap = new HashMap<>(previousVal);
            newMap.remove(tableId);

            return completedFuture(newMap);
        }));

        tablesByIdVv.update(causalityToken, (previousVal, e) -> inBusyLock(busyLock, () -> {
            if (e != null) {
                return failedFuture(e);
            }

            var map = new HashMap<>(previousVal);

            TableImpl table = map.remove(tableId);

            assert table != null : tableId;

            InternalTable internalTable = table.internalTable();

            CompletableFuture<?>[] stopReplicaFutures = new CompletableFuture<?>[partitions];

            // TODO https://issues.apache.org/jira/browse/IGNITE-19170 Partitions should be stopped on the assignments change
            // TODO event triggered by zone drop or alter.
            for (int partitionId = 0; partitionId < partitions; partitionId++) {
                var replicationGroupId = new TablePartitionId(tableId, partitionId);

                stopReplicaFutures[partitionId] = stopPartition(replicationGroupId, table);
            }

            // TODO: IGNITE-18703 Destroy raft log and meta
            CompletableFuture<Void> destroyTableStoragesFuture = allOf(stopReplicaFutures)
                    .thenCompose(unused -> allOf(
                            internalTable.storage().destroy(),
                            runAsync(() -> internalTable.txStateStorage().destroy(), ioExecutor))
                    );

            CompletableFuture<?> dropSchemaRegistryFuture = schemaManager.dropRegistry(causalityToken, table.tableId());

            return allOf(destroyTableStoragesFuture, dropSchemaRegistryFuture)
                    .thenApply(v -> map);
        }));

        startedTables.remove(tableId);

        Set<ByteArray> assignmentKeys = IntStream.range(0, partitions)
                .mapToObj(p -> stablePartAssignmentsKey(new TablePartitionId(tableId, p)))
                .collect(toSet());

        metaStorageMgr.removeAll(assignmentKeys);
    }

    private CompletableFuture<Set<Assignment>> calculateAssignments(TablePartitionId tablePartitionId) {
        int catalogVersion = catalogService.latestCatalogVersion();

        CatalogTableDescriptor tableDescriptor = getTableDescriptor(tablePartitionId.tableId(), catalogVersion);

        CatalogZoneDescriptor zoneDescriptor = getZoneDescriptor(tableDescriptor, catalogVersion);

        return distributionZoneManager.dataNodes(
                zoneDescriptor.updateToken(),
                catalogVersion,
                tableDescriptor.zoneId()
        ).thenApply(dataNodes ->
                AffinityUtils.calculateAssignmentForPartition(
                        dataNodes,
                        tablePartitionId.partitionId(),
                        zoneDescriptor.replicas()
                )
        );
    }

    @Override
    public List<Table> tables() {
        return join(tablesAsync());
    }

    @Override
    public CompletableFuture<List<Table>> tablesAsync() {
        return inBusyLockAsync(busyLock, this::tablesAsyncInternalBusy);
    }

    private CompletableFuture<List<Table>> tablesAsyncInternalBusy() {
        HybridTimestamp now = clock.now();

        return orStopManagerFuture(schemaSyncService.waitForMetadataCompleteness(now))
                .thenComposeAsync(unused -> inBusyLockAsync(busyLock, () -> {
                    int catalogVersion = catalogService.activeCatalogVersion(now.longValue());

                    Collection<CatalogTableDescriptor> tableDescriptors = catalogService.tables(catalogVersion);

                    if (tableDescriptors.isEmpty()) {
                        return emptyListCompletedFuture();
                    }

                    CompletableFuture<Table>[] tableImplFutures = tableDescriptors.stream()
                            .map(tableDescriptor -> tableAsyncInternalBusy(tableDescriptor.id()))
                            .toArray(CompletableFuture[]::new);

                    return CompletableFutures.allOf(tableImplFutures);
                }), ioExecutor);
    }

    /**
     * Returns the tables by ID future for the given causality token.
     *
     * <p>The future will only be completed when corresponding assignments update completes.
     *
     * @param causalityToken Causality token.
     * @return The future with tables map.
     * @see #assignmentsUpdatedVv
     */
    private CompletableFuture<Map<Integer, TableImpl>> tablesById(long causalityToken) {
        // We bring the future outside to avoid OutdatedTokenException.
        CompletableFuture<Map<Integer, TableImpl>> tablesByIdFuture = tablesByIdVv.get(causalityToken);

        return assignmentsUpdatedVv.get(causalityToken).thenCompose(v -> tablesByIdFuture);
    }

    /**
     * Returns the latest tables by ID map, for which all assignment updates have been completed.
     */
    private Map<Integer, TableImpl> latestTablesById() {
        // TODO https://issues.apache.org/jira/browse/IGNITE-20915 fix this.
        if (assignmentsUpdatedVv.latestCausalityToken() < 0L) {
            // No tables at all in case of empty causality token.
            return emptyMap();
        } else {
            CompletableFuture<Map<Integer, TableImpl>> tablesByIdFuture = tablesByIdVv.get(tablesByIdVv.latestCausalityToken());

            assert tablesByIdFuture.isDone() : "'tablesByIdVv' is always completed strictly before the 'assignmentsUpdatedVv'";

            return tablesByIdFuture.join();
        }
    }

    /**
     * Actual tables map.
     *
     * @return Actual tables map.
     */
    @TestOnly
    public Map<Integer, TableImpl> latestTables() {
        return unmodifiableMap(latestTablesById());
    }

    @Override
    public Table table(String name) {
        return join(tableAsync(name));
    }

    @Override
    public TableViewInternal table(int id) throws NodeStoppingException {
        return join(tableAsync(id));
    }

    @Override
    public CompletableFuture<Table> tableAsync(String name) {
        return tableAsyncInternal(IgniteNameUtils.parseSimpleName(name))
                .thenApply(Function.identity());
    }

    /**
     * Asynchronously gets the table using causality token.
     *
     * @param causalityToken Causality token.
     * @param id Table id.
     * @return Future.
     */
    public CompletableFuture<TableViewInternal> tableAsync(long causalityToken, int id) {
        if (!busyLock.enterBusy()) {
            throw new IgniteException(new NodeStoppingException());
        }
        try {
            return tablesById(causalityToken).thenApply(tablesById -> tablesById.get(id));
        } finally {
            busyLock.leaveBusy();
        }
    }

    @Override
    public CompletableFuture<TableViewInternal> tableAsync(int tableId) {
        return inBusyLockAsync(busyLock, () -> {
            HybridTimestamp now = clock.now();

            return orStopManagerFuture(schemaSyncService.waitForMetadataCompleteness(now))
                    .thenComposeAsync(unused -> inBusyLockAsync(busyLock, () -> {
                        int catalogVersion = catalogService.activeCatalogVersion(now.longValue());

                        // Check if the table has been deleted.
                        if (catalogService.table(tableId, catalogVersion) == null) {
                            return nullCompletedFuture();
                        }

                        return tableAsyncInternalBusy(tableId);
                    }), ioExecutor);
        });
    }

    /**
     * Asynchronously gets the local partitions set of a table using causality token.
     *
     * @param causalityToken Causality token.
     * @return Future.
     */
    public CompletableFuture<PartitionSet> localPartitionSetAsync(long causalityToken, int tableId) {
        if (!busyLock.enterBusy()) {
            throw new IgniteException(new NodeStoppingException());
        }

        try {
            return localPartsByTableIdVv.get(causalityToken).thenApply(partitionSetById -> partitionSetById.get(tableId));
        } finally {
            busyLock.leaveBusy();
        }
    }

    @Override
    public TableViewInternal tableView(String name) {
        return join(tableViewAsync(name));
    }

    @Override
    public CompletableFuture<TableViewInternal> tableViewAsync(String name) {
        return tableAsyncInternal(IgniteNameUtils.parseSimpleName(name));
    }

    /**
     * Gets a table by name, if it was created before. Doesn't parse canonical name.
     *
     * @param name Table name.
     * @return Future representing pending completion of the {@code TableManager#tableAsyncInternal} operation.
     */
    private CompletableFuture<TableViewInternal> tableAsyncInternal(String name) {
        return spanWithResult("TableManager.tableAsyncInternal", (span) ->
                inBusyLockAsync(busyLock, () -> {
                    HybridTimestamp now = clock.now();

                    return orStopManagerFuture(schemaSyncService.waitForMetadataCompleteness(now))
                            .thenComposeAsync(unused -> inBusyLockAsync(busyLock, () -> {
                                CatalogTableDescriptor tableDescriptor = catalogService.table(name, now.longValue());

<<<<<<< HEAD
                                // Check if the table has been deleted.
                                if (tableDescriptor == null) {
                                    return completedFuture(null);
                                }

                                return tableAsyncInternalBusy(tableDescriptor.id());
                            }));
                })
        );
=======
                        // Check if the table has been deleted.
                        if (tableDescriptor == null) {
                            return nullCompletedFuture();
                        }

                        return tableAsyncInternalBusy(tableDescriptor.id());
                    }), ioExecutor);
        });
>>>>>>> 4b2862cc
    }

    private CompletableFuture<TableViewInternal> tableAsyncInternalBusy(int tableId) {
        TableImpl tableImpl = latestTablesById().get(tableId);

        if (tableImpl != null) {
            return completedFuture(tableImpl);
        }

        CompletableFuture<TableViewInternal> getLatestTableFuture = new CompletableFuture<>();

        CompletionListener<Void> tablesListener = (token, v, th) -> {
            if (th == null) {
                CompletableFuture<Map<Integer, TableImpl>> tablesFuture = tablesByIdVv.get(token);

                tablesFuture.whenComplete((tables, e) -> {
                    if (e != null) {
                        getLatestTableFuture.completeExceptionally(e);
                    } else {
                        TableImpl table = tables.get(tableId);

                        if (table != null) {
                            getLatestTableFuture.complete(table);
                        }
                    }
                });
            } else {
                getLatestTableFuture.completeExceptionally(th);
            }
        };

        assignmentsUpdatedVv.whenComplete(tablesListener);

        // This check is needed for the case when we have registered tablesListener,
        // but tablesByIdVv has already been completed, so listener would be triggered only for the next versioned value update.
        tableImpl = latestTablesById().get(tableId);

        if (tableImpl != null) {
            assignmentsUpdatedVv.removeWhenComplete(tablesListener);

            return completedFuture(tableImpl);
        }

        return orStopManagerFuture(getLatestTableFuture)
                .whenComplete((unused, throwable) -> assignmentsUpdatedVv.removeWhenComplete(tablesListener));
    }

    /**
     * Waits for future result and return, or unwraps {@link CompletionException} to {@link IgniteException} if failed.
     *
     * @param future Completable future.
     * @return Future result.
     */
    private static <T> T join(CompletableFuture<T> future) {
        try {
            return future.join();
        } catch (CompletionException ex) {
            throw convertThrowable(ex.getCause());
        }
    }

    /**
     * Convert to public throwable.
     *
     * @param th Throwable.
     * @return Public throwable.
     */
    private static RuntimeException convertThrowable(Throwable th) {
        if (th instanceof RuntimeException) {
            return (RuntimeException) th;
        }

        return new IgniteException(th);
    }

    /**
     * Creates meta storage listener for pending assignments updates.
     *
     * @return The watch listener.
     */
    private WatchListener createPendingAssignmentsRebalanceListener() {
        return new WatchListener() {
            @Override
            public CompletableFuture<Void> onUpdate(WatchEvent evt) {
                if (!busyLock.enterBusy()) {
                    return failedFuture(new NodeStoppingException());
                }

                try {
                    Entry newEntry = evt.entryEvent().newEntry();

                    return handleChangePendingAssignmentEvent(newEntry, evt.revision(), false);
                } finally {
                    busyLock.leaveBusy();
                }
            }

            @Override
            public void onError(Throwable e) {
                LOG.warn("Unable to process pending assignments event", e);
            }
        };
    }

    private CompletableFuture<Void> handleChangePendingAssignmentEvent(
            Entry pendingAssignmentsEntry,
            long revision,
            boolean isRecovery
    ) {
        if (pendingAssignmentsEntry.value() == null) {
            return nullCompletedFuture();
        }

        int partId = extractPartitionNumber(pendingAssignmentsEntry.key());
        int tblId = extractTableId(pendingAssignmentsEntry.key(), PENDING_ASSIGNMENTS_PREFIX);

        var replicaGrpId = new TablePartitionId(tblId, partId);

        // Stable assignments from the meta store, which revision is bounded by the current pending event.
        CompletableFuture<Entry> stableAssignmentsFuture = metaStorageMgr.get(stablePartAssignmentsKey(replicaGrpId), revision);

        Set<Assignment> pendingAssignments = ByteUtils.fromBytes(pendingAssignmentsEntry.value());

        return tablesByIdVv.get(revision)
                .thenCombine(stableAssignmentsFuture, (tables, stableAssignmentsEntry) -> {
                    if (!busyLock.enterBusy()) {
                        return CompletableFuture.<Void>failedFuture(new NodeStoppingException());
                    }

                    try {
                        TableImpl table = tables.get(tblId);

                        // Table can be null only recovery, because we use a revision from the future. See comment inside
                        // performRebalanceOnRecovery.
                        if (table == null) {
                            if (LOG.isInfoEnabled()) {
                                LOG.info("Skipping Pending Assignments update, because table {} does not exist", tblId);
                            }

                            return CompletableFutures.<Void>nullCompletedFuture();
                        }

                        if (LOG.isInfoEnabled()) {
                            var stringKey = new String(pendingAssignmentsEntry.key(), UTF_8);

                            LOG.info("Received update on pending assignments. Check if new raft group should be started"
                                            + " [key={}, partition={}, table={}, localMemberAddress={}, pendingAssignments={}]",
                                    stringKey, partId, table.name(), localNode().address(), pendingAssignments);
                        }

                        Set<Assignment> stableAssignments = stableAssignmentsEntry.value() == null
                                ? emptySet()
                                : ByteUtils.fromBytes(stableAssignmentsEntry.value());

                        return handleChangePendingAssignmentEvent(
                                    replicaGrpId,
                                    table,
                                    pendingAssignments,
                                    stableAssignments,
                                    revision,
                                    isRecovery
                                )
                                .thenCompose(v -> changePeersOnRebalance(table, replicaGrpId, pendingAssignments, revision));
                    } finally {
                        busyLock.leaveBusy();
                    }
                })
                .thenCompose(Function.identity());
    }

    private CompletableFuture<Void> handleChangePendingAssignmentEvent(
            TablePartitionId replicaGrpId,
            TableImpl tbl,
            Set<Assignment> pendingAssignments,
            Set<Assignment> stableAssignments,
            long revision,
            boolean isRecovery
    ) {
        ClusterNode localMember = localNode();

        // Start a new Raft node and Replica if this node has appeared in the new assignments.
        boolean shouldStartLocalGroupNode = pendingAssignments.stream()
                .filter(assignment -> localMember.name().equals(assignment.consistentId()))
                .anyMatch(assignment -> !stableAssignments.contains(assignment));

        CompletableFuture<Void> localServicesStartFuture;

        if (shouldStartLocalGroupNode) {
            localServicesStartFuture = localPartsByTableIdVv.get(revision)
                    .thenComposeAsync(oldMap -> {
                        if (shouldStartLocalGroupNode) {
                            // TODO https://issues.apache.org/jira/browse/IGNITE-20957 This is incorrect usage of the value stored in
                            // TODO versioned value. See ticket for the details.
                            int tableId = tbl.tableId();

                            PartitionSet partitionSet = oldMap.get(tableId).copy();

                            return getOrCreatePartitionStorages(tbl, partitionSet).thenApply(u -> {
                                var newMap = new HashMap<>(oldMap);

                                newMap.put(tableId, partitionSet);

                                return newMap;
                            });
                        } else {
                            return nullCompletedFuture();
                        }
                    }, ioExecutor)
                    .thenComposeAsync(unused -> inBusyLock(busyLock, () -> startPartitionAndStartClient(
                            tbl,
                            replicaGrpId.partitionId(),
                            pendingAssignments,
                            isRecovery
                    )), ioExecutor);
        } else {
            localServicesStartFuture = nullCompletedFuture();
        }

        return localServicesStartFuture;
    }

    private CompletableFuture<Void> changePeersOnRebalance(
            TableImpl table,
            TablePartitionId replicaGrpId,
            Set<Assignment> pendingAssignments,
            long revision
    ) {
        int partId = replicaGrpId.partitionId();

        RaftGroupService partGrpSvc = table.internalTable().partitionRaftGroupService(partId);

        return partGrpSvc.refreshAndGetLeaderWithTerm()
                .thenCompose(leaderWithTerm -> {
                    if (!isLocalPeer(leaderWithTerm.leader())) {
                        return nullCompletedFuture();
                    }

                    // run update of raft configuration if this node is a leader
                    LOG.info("Current node={} is the leader of partition raft group={}. "
                                    + "Initiate rebalance process for partition={}, table={}",
                            leaderWithTerm.leader(), replicaGrpId, partId, table.name());

                    return metaStorageMgr.get(pendingPartAssignmentsKey(replicaGrpId))
                            .thenCompose(latestPendingAssignmentsEntry -> {
                                // Do not change peers of the raft group if this is a stale event.
                                // Note that we start raft node before for the sake of the consistency in a
                                // starting and stopping raft nodes.
                                if (revision < latestPendingAssignmentsEntry.revision()) {
                                    return nullCompletedFuture();
                                }

                                PeersAndLearners newConfiguration =
                                        configurationFromAssignments(pendingAssignments);

                                return partGrpSvc.changePeersAsync(newConfiguration, leaderWithTerm.term());
                            });
                });
    }

    private void startPartitionRaftGroupNode(
            TablePartitionId replicaGrpId,
            RaftNodeId raftNodeId,
            PeersAndLearners stableConfiguration,
            PendingComparableValuesTracker<HybridTimestamp, Void> safeTimeTracker,
            PendingComparableValuesTracker<Long, Void> storageIndexTracker,
            InternalTable internalTable,
            TxStateStorage txStatePartitionStorage,
            PartitionDataStorage partitionDataStorage,
            PartitionUpdateHandlers partitionUpdateHandlers
    ) throws NodeStoppingException {
        RaftGroupOptions groupOptions = groupOptionsForPartition(
                internalTable.storage(),
                internalTable.txStateStorage(),
                partitionKey(internalTable, replicaGrpId.partitionId()),
                partitionUpdateHandlers
        );

        RaftGroupListener raftGrpLsnr = new PartitionListener(
                txManager,
                partitionDataStorage,
                partitionUpdateHandlers.storageUpdateHandler,
                txStatePartitionStorage,
                safeTimeTracker,
                storageIndexTracker
        );

        RaftGroupEventsListener raftGrpEvtsLsnr = new RebalanceRaftGroupEventsListener(
                metaStorageMgr,
                replicaGrpId,
                busyLock,
                createPartitionMover(internalTable, replicaGrpId.partitionId()),
                this::calculateAssignments,
                rebalanceScheduler
        );

        // TODO: use RaftManager interface, see https://issues.apache.org/jira/browse/IGNITE-18273
        ((Loza) raftMgr).startRaftGroupNode(
                raftNodeId,
                stableConfiguration,
                raftGrpLsnr,
                raftGrpEvtsLsnr,
                groupOptions
        );
    }

    /**
     * Creates Meta storage listener for stable assignments updates.
     *
     * @return The watch listener.
     */
    private WatchListener createStableAssignmentsRebalanceListener() {
        return new WatchListener() {
            @Override
            public CompletableFuture<Void> onUpdate(WatchEvent evt) {
                if (!busyLock.enterBusy()) {
                    return failedFuture(new NodeStoppingException());
                }

                try {
                    return handleChangeStableAssignmentEvent(evt);
                } finally {
                    busyLock.leaveBusy();
                }
            }

            @Override
            public void onError(Throwable e) {
                LOG.warn("Unable to process stable assignments event", e);
            }
        };
    }

    /** Creates Meta storage listener for switch reduce assignments updates. */
    private WatchListener createAssignmentsSwitchRebalanceListener() {
        return new WatchListener() {
            @Override
            public CompletableFuture<Void> onUpdate(WatchEvent evt) {
                return inBusyLockAsync(busyLock, () -> {
                    byte[] key = evt.entryEvent().newEntry().key();

                    int partitionId = extractPartitionNumber(key);
                    int tableId = extractTableId(key, ASSIGNMENTS_SWITCH_REDUCE_PREFIX);

                    TablePartitionId replicaGrpId = new TablePartitionId(tableId, partitionId);

                    // It is safe to get the latest version of the catalog as we are in the metastore thread.
                    int catalogVersion = catalogService.latestCatalogVersion();

                    return tablesById(evt.revision())
                            .thenCompose(tables -> inBusyLockAsync(busyLock, () -> {
                                CatalogTableDescriptor tableDescriptor = getTableDescriptor(tableId, catalogVersion);

                                CatalogZoneDescriptor zoneDescriptor = getZoneDescriptor(tableDescriptor, catalogVersion);

                                long causalityToken = zoneDescriptor.updateToken();

                                return distributionZoneManager.dataNodes(causalityToken, catalogVersion, tableDescriptor.zoneId())
                                        .thenCompose(dataNodes -> RebalanceUtilEx.handleReduceChanged(
                                                metaStorageMgr,
                                                dataNodes,
                                                zoneDescriptor.replicas(),
                                                replicaGrpId,
                                                evt
                                        ));
                            }));
                });
            }

            @Override
            public void onError(Throwable e) {
                LOG.warn("Unable to process switch reduce event", e);
            }
        };
    }

    private PartitionMover createPartitionMover(InternalTable internalTable, int partId) {
        return new PartitionMover(busyLock, () -> internalTable.partitionRaftGroupService(partId));
    }

    private static PeersAndLearners configurationFromAssignments(Collection<Assignment> assignments) {
        var peers = new HashSet<String>();
        var learners = new HashSet<String>();

        for (Assignment assignment : assignments) {
            if (assignment.isPeer()) {
                peers.add(assignment.consistentId());
            } else {
                learners.add(assignment.consistentId());
            }
        }

        return PeersAndLearners.fromConsistentIds(peers, learners);
    }

    /**
     * Gets partition stores.
     *
     * @param table Table.
     * @param partitionId Partition ID.
     * @return PartitionStorages.
     */
    private static PartitionStorages getPartitionStorages(TableImpl table, int partitionId) {
        InternalTable internalTable = table.internalTable();

        MvPartitionStorage mvPartition = internalTable.storage().getMvPartition(partitionId);

        assert mvPartition != null;

        TxStateStorage txStateStorage = internalTable.txStateStorage().getTxStateStorage(partitionId);

        assert txStateStorage != null;

        return new PartitionStorages(mvPartition, txStateStorage);
    }

    // TODO: https://issues.apache.org/jira/browse/IGNITE-19739 Create storages only once.
    private CompletableFuture<Void> getOrCreatePartitionStorages(TableImpl table, PartitionSet partitions) {
        return spanWithResult("TableManager.getOrCreatePartitionStorages", (span) -> {
            InternalTable internalTable = table.internalTable();

<<<<<<< HEAD
            CompletableFuture<?>[] storageFuts = partitions.stream().mapToObj(partitionId -> {
                MvPartitionStorage mvPartition = internalTable.storage().getMvPartition(partitionId);
=======
        CompletableFuture<?>[] storageFuts = partitions.stream().mapToObj(partitionId -> {
            MvPartitionStorage mvPartition = internalTable.storage().getMvPartition(partitionId);

            return (mvPartition != null ? completedFuture(mvPartition) : internalTable.storage().createMvPartition(partitionId))
                    .thenComposeAsync(mvPartitionStorage -> {
                        TxStateStorage txStateStorage = internalTable.txStateStorage().getOrCreateTxStateStorage(partitionId);

                        if (mvPartitionStorage.lastAppliedIndex() == MvPartitionStorage.REBALANCE_IN_PROGRESS
                                || txStateStorage.lastAppliedIndex() == TxStateStorage.REBALANCE_IN_PROGRESS) {
                            return allOf(
                                    internalTable.storage().clearPartition(partitionId),
                                    txStateStorage.clear()
                            );
                        } else {
                            return nullCompletedFuture();
                        }
                    }, ioExecutor);
        }).toArray(CompletableFuture[]::new);
>>>>>>> 4b2862cc

                return (mvPartition != null ? completedFuture(mvPartition) : internalTable.storage().createMvPartition(partitionId))
                        .thenComposeAsync(mvPartitionStorage -> {
                            TxStateStorage txStateStorage = internalTable.txStateStorage().getOrCreateTxStateStorage(partitionId);

                            if (mvPartitionStorage.lastAppliedIndex() == MvPartitionStorage.REBALANCE_IN_PROGRESS
                                    || txStateStorage.lastAppliedIndex() == TxStateStorage.REBALANCE_IN_PROGRESS) {
                                return allOf(
                                        internalTable.storage().clearPartition(partitionId),
                                        txStateStorage.clear()
                                ).thenApply(unused -> new PartitionStorages(mvPartitionStorage, txStateStorage));
                            } else {
                                return completedFuture(new PartitionStorages(mvPartitionStorage, txStateStorage));
                            }
                        }, ioExecutor);
            }).toArray(CompletableFuture[]::new);

            return allOf(storageFuts);
        });
    }

    /**
     * Handles the {@link RebalanceUtil#STABLE_ASSIGNMENTS_PREFIX} update event.
     *
     * @param evt Event.
     */
    protected CompletableFuture<Void> handleChangeStableAssignmentEvent(WatchEvent evt) {
        if (evt.entryEvents().stream().allMatch(e -> e.oldEntry().value() == null)) {
            // It's the initial write to table stable assignments on table create event.
            return nullCompletedFuture();
        }

        if (!evt.single()) {
            // If there is not a single entry, then all entries must be tombstones (this happens after table drop).
            assert evt.entryEvents().stream().allMatch(entryEvent -> entryEvent.newEntry().tombstone()) : evt;

            return nullCompletedFuture();
        }

        // here we can receive only update from the rebalance logic
        // these updates always processing only 1 partition, so, only 1 stable partition key.
        assert evt.single() : evt;

        if (evt.entryEvent().oldEntry() == null) {
            // This means it's an event on table creation.
            return nullCompletedFuture();
        }

        Entry stableAssignmentsWatchEvent = evt.entryEvent().newEntry();

        long revision = evt.revision();

        assert stableAssignmentsWatchEvent.revision() == revision : stableAssignmentsWatchEvent;

        if (stableAssignmentsWatchEvent.value() == null) {
            return nullCompletedFuture();
        }

        return handleChangeStableAssignmentEvent(stableAssignmentsWatchEvent, evt.revision(), false);
    }

    protected CompletableFuture<Void> handleChangeStableAssignmentEvent(
            Entry stableAssignmentsWatchEvent,
            long revision,
            boolean isRecovery
    ) {
        int partitionId = extractPartitionNumber(stableAssignmentsWatchEvent.key());
        int tableId = extractTableId(stableAssignmentsWatchEvent.key(), STABLE_ASSIGNMENTS_PREFIX);

        TablePartitionId tablePartitionId = new TablePartitionId(tableId, partitionId);

        Set<Assignment> stableAssignments = ByteUtils.fromBytes(stableAssignmentsWatchEvent.value());

        return metaStorageMgr.get(pendingPartAssignmentsKey(tablePartitionId), revision)
                .thenComposeAsync(pendingAssignmentsEntry -> {
                    byte[] pendingAssignmentsFromMetaStorage = pendingAssignmentsEntry.value();

                    Set<Assignment> pendingAssignments = pendingAssignmentsFromMetaStorage == null
                            ? Set.of()
                            : ByteUtils.fromBytes(pendingAssignmentsFromMetaStorage);

                    return stopAndDestroyPartitionAndUpdateClients(
                            tablePartitionId,
                            stableAssignments,
                            pendingAssignments,
                            isRecovery,
                            revision
                    );
                }, ioExecutor);
    }

    private CompletableFuture<Void> updatePartitionClients(
            TablePartitionId tablePartitionId,
            Set<Assignment> stableAssignments,
            long revision
    ) {
        // Update raft client peers and learners according to the actual assignments.
        return tablesById(revision).thenAccept(t -> {
            t.get(tablePartitionId.tableId()).internalTable()
                    .partitionRaftGroupService(tablePartitionId.partitionId())
                    .updateConfiguration(configurationFromAssignments(stableAssignments));
        });
    }

    private CompletableFuture<Void> stopAndDestroyPartitionAndUpdateClients(
            TablePartitionId tablePartitionId,
            Set<Assignment> stableAssignments,
            Set<Assignment> pendingAssignments,
            boolean isRecovery,
            long revision
    ) {
        CompletableFuture<Void> clientUpdateFuture = isRecovery
                // Updating clients is not needed on recovery.
                ? nullCompletedFuture()
                : updatePartitionClients(tablePartitionId, stableAssignments, revision);

        boolean shouldStopLocalServices = Stream.concat(stableAssignments.stream(), pendingAssignments.stream())
                .noneMatch(assignment -> assignment.consistentId().equals(localNode().name()));

        if (shouldStopLocalServices) {
            return allOf(
                    clientUpdateFuture,
                    stopAndDestroyPartition(tablePartitionId, revision)
            );
        } else {
            return clientUpdateFuture;
        }
    }

    private CompletableFuture<Void> stopAndDestroyPartition(TablePartitionId tablePartitionId, long causalityToken) {
        return tablesByIdVv.get(causalityToken)
                .thenCompose(tables -> {
                    TableImpl table = tables.get(tablePartitionId.tableId());

                    return stopPartition(tablePartitionId, table)
                            .thenCompose(v -> destroyPartitionStorages(tablePartitionId, table));
                });
    }

    /**
     * Stops all resources associated with a given partition, like replicas and partition trackers.
     *
     * @param tablePartitionId Partition ID.
     * @param table Table which this partition belongs to.
     * @return Future that will be completed after all resources have been closed.
     */
    private CompletableFuture<Void> stopPartition(TablePartitionId tablePartitionId, TableImpl table) {
        if (table != null) {
            closePartitionTrackers(table.internalTable(), tablePartitionId.partitionId());
        }

        CompletableFuture<Boolean> stopReplicaFuture;

        try {
            stopReplicaFuture = replicaMgr.stopReplica(tablePartitionId);
        } catch (NodeStoppingException e) {
            // No-op.
            stopReplicaFuture = falseCompletedFuture();
        }

        return stopReplicaFuture
                .thenCompose(v -> {
                    try {
                        raftMgr.stopRaftNodes(tablePartitionId);
                    } catch (NodeStoppingException ignored) {
                        // No-op.
                    }

                    return mvGc.removeStorage(tablePartitionId);
                });
    }

    private CompletableFuture<Void> destroyPartitionStorages(TablePartitionId tablePartitionId, TableImpl table) {
        // TODO: IGNITE-18703 Destroy raft log and meta
        if (table == null) {
            return nullCompletedFuture();
        }

        InternalTable internalTable = table.internalTable();

        int partitionId = tablePartitionId.partitionId();

        List<CompletableFuture<?>> destroyFutures = new ArrayList<>();

        if (internalTable.storage().getMvPartition(partitionId) != null) {
            destroyFutures.add(internalTable.storage().destroyPartition(partitionId));
        }

        if (internalTable.txStateStorage().getTxStateStorage(partitionId) != null) {
            destroyFutures.add(runAsync(() -> internalTable.txStateStorage().destroyTxStateStorage(partitionId), ioExecutor));
        }

        return allOf(destroyFutures.toArray(new CompletableFuture[]{}));
    }

    private int[] collectTableIndexIds(int tableId, int catalogVersion, boolean onNodeRecovery) {
        // If the method is called on CatalogEvent#TABLE_CREATE, then we only need the catalogVersion in which this table created.
        int catalogVersionFrom = onNodeRecovery ? catalogService.earliestCatalogVersion() : catalogVersion;

        return CatalogUtils.collectIndexes(catalogService, tableId, catalogVersionFrom, catalogVersion).stream()
                .mapToInt(CatalogObjectDescriptor::id)
                .toArray();
    }

    private static void closePartitionTrackers(InternalTable internalTable, int partitionId) {
        closeTracker(internalTable.getPartitionSafeTimeTracker(partitionId));

        closeTracker(internalTable.getPartitionStorageIndexTracker(partitionId));
    }

    private static void closeTracker(@Nullable PendingComparableValuesTracker<?, Void> tracker) {
        if (tracker != null) {
            tracker.close();
        }
    }

    private ClusterNode localNode() {
        return clusterService.topologyService().localMember();
    }

    private static PartitionUpdateHandlers createPartitionUpdateHandlers(
            int partitionId,
            PartitionDataStorage partitionDataStorage,
            TableImpl table,
            PendingComparableValuesTracker<HybridTimestamp, Void> safeTimeTracker
    ) {
        TableIndexStoragesSupplier indexes = table.indexStorageAdapters(partitionId);

        IndexUpdateHandler indexUpdateHandler = new IndexUpdateHandler(indexes);

        GcUpdateHandler gcUpdateHandler = new GcUpdateHandler(partitionDataStorage, safeTimeTracker, indexUpdateHandler);

        StorageUpdateHandler storageUpdateHandler = new StorageUpdateHandler(
                partitionId,
                partitionDataStorage,
                indexUpdateHandler
        );

        return new PartitionUpdateHandlers(storageUpdateHandler, indexUpdateHandler, gcUpdateHandler);
    }

    /**
     * Returns a table instance if it exists, {@code null} otherwise.
     *
     * @param tableId Table id.
     */
    public @Nullable TableViewInternal getTable(int tableId) {
        return startedTables.get(tableId);
    }

    /**
     * Returns a table instance if it exists, {@code null} otherwise.
     *
     * @param name Table name.
     */
    @TestOnly
    public @Nullable TableViewInternal getTable(String name) {
        return findTableImplByName(startedTables.values(), name);
    }

    private CatalogTableDescriptor getTableDescriptor(int tableId, int catalogVersion) {
        CatalogTableDescriptor tableDescriptor = catalogService.table(tableId, catalogVersion);

        assert tableDescriptor != null : "tableId=" + tableId + ", catalogVersion=" + catalogVersion;

        return tableDescriptor;
    }

    private CatalogZoneDescriptor getZoneDescriptor(CatalogTableDescriptor tableDescriptor, int catalogVersion) {
        CatalogZoneDescriptor zoneDescriptor = catalogService.zone(tableDescriptor.zoneId(), catalogVersion);

        assert zoneDescriptor != null :
                "tableId=" + tableDescriptor.id() + ", zoneId=" + tableDescriptor.zoneId() + ", catalogVersion=" + catalogVersion;

        return zoneDescriptor;
    }

    private static @Nullable TableImpl findTableImplByName(Collection<TableImpl> tables, String name) {
        return tables.stream().filter(table -> table.name().equals(name)).findAny().orElse(null);
    }

    private void startTables(long recoveryRevision) {
        sharedTxStateStorage.start();

        int catalogVersion = catalogService.latestCatalogVersion();

        List<CompletableFuture<?>> startTableFutures = new ArrayList<>();

        // TODO: IGNITE-20384 Clean up abandoned resources for dropped zones from volt and metastore
        for (CatalogTableDescriptor tableDescriptor : catalogService.tables(catalogVersion)) {
            startTableFutures.add(createTableLocally(recoveryRevision, catalogVersion, tableDescriptor, true));
        }

        // Forces you to wait until recovery is complete before the metastore watches is deployed to avoid races with catalog listeners.
        startVv.update(recoveryRevision, (unused, throwable) -> allOf(startTableFutures.toArray(CompletableFuture[]::new)))
                .whenComplete((unused, throwable) -> {
                    if (throwable != null) {
                        LOG.error("Error starting tables", throwable);
                    } else {
                        LOG.debug("Tables started successfully");
                    }
                });
    }

    /**
     * Returns the future that will complete when, either the future from the argument or {@link #stopManagerFuture} will complete,
     * successfully or exceptionally. Allows to protect from getting stuck at {@link #stop()} when someone is blocked (by using
     * {@link #busyLock}) for a long time.
     *
     * @param future Future.
     */
    private <T> CompletableFuture<T> orStopManagerFuture(CompletableFuture<T> future) {
        if (future.isDone()) {
            return future;
        }

        return anyOf(future, stopManagerFuture).thenApply(o -> (T) o);
    }
}<|MERGE_RESOLUTION|>--- conflicted
+++ resolved
@@ -38,14 +38,11 @@
 import static org.apache.ignite.internal.distributionzones.rebalance.RebalanceUtil.stablePartAssignmentsKey;
 import static org.apache.ignite.internal.distributionzones.rebalance.RebalanceUtil.tableAssignmentsGetLocally;
 import static org.apache.ignite.internal.metastorage.dsl.Operations.put;
-<<<<<<< HEAD
-import static org.apache.ignite.internal.tracing.TracingManager.spanWithResult;
-=======
 import static org.apache.ignite.internal.util.CompletableFutures.emptyListCompletedFuture;
 import static org.apache.ignite.internal.util.CompletableFutures.falseCompletedFuture;
 import static org.apache.ignite.internal.util.CompletableFutures.nullCompletedFuture;
 import static org.apache.ignite.internal.util.CompletableFutures.trueCompletedFuture;
->>>>>>> 4b2862cc
+import static org.apache.ignite.internal.tracing.TracingManager.spanWithResult;
 import static org.apache.ignite.internal.util.IgniteUtils.inBusyLock;
 import static org.apache.ignite.internal.util.IgniteUtils.inBusyLockAsync;
 import static org.apache.ignite.internal.util.IgniteUtils.shutdownAndAwaitTermination;
@@ -611,13 +608,9 @@
     }
 
     private CompletableFuture<?> onTableCreate(CreateTableEventParameters parameters) {
-<<<<<<< HEAD
         return spanWithResult("TableManager.onTableCreate", (span) ->
-                createTableLocally(parameters.causalityToken(), parameters.catalogVersion(), parameters.tableDescriptor())
+                createTableLocally(parameters.causalityToken(), parameters.catalogVersion(), parameters.tableDescriptor(), false)
         );
-=======
-        return createTableLocally(parameters.causalityToken(), parameters.catalogVersion(), parameters.tableDescriptor(), false);
->>>>>>> 4b2862cc
     }
 
     /**
@@ -828,11 +821,11 @@
         if (localMemberAssignment != null) {
             CompletableFuture<Boolean> shouldStartGroupFut = isRecovery
                     ? partitionReplicatorNodeRecovery.shouldStartGroup(
-                            replicaGrpId,
-                            internalTbl,
-                            newConfiguration,
-                            localMemberAssignment
-                    )
+                    replicaGrpId,
+                    internalTbl,
+                    newConfiguration,
+                    localMemberAssignment
+            )
                     : trueCompletedFuture();
 
             startGroupFut = shouldStartGroupFut.thenApplyAsync(startGroup -> inBusyLock(busyLock, () -> {
@@ -857,40 +850,6 @@
                             partitionUpdateHandlers
                     );
 
-<<<<<<< HEAD
-        return spanWithResult("TableManager.createTablePartitionsLocally", (span) -> {
-            // NB: all vv.update() calls must be made from the synchronous part of the method (not in thenCompose()/etc!).
-            CompletableFuture<?> localPartsUpdateFuture = localPartsByTableIdVv.update(causalityToken,
-                    (previous, throwable) -> inBusyLock(busyLock, () -> assignmentsFuture.thenCompose(newAssignments -> {
-                        PartitionSet parts = new BitSetPartitionSet();
-
-                        for (int i = 0; i < newAssignments.size(); i++) {
-                            parts.set(i);
-                        }
-
-                        return getOrCreatePartitionStorages(table, parts).thenApply(u -> {
-                            var newValue = new HashMap<>(previous);
-
-                            newValue.put(tableId, parts);
-
-                            return newValue;
-                        });
-                    })));
-
-            // We bring the future outside to avoid OutdatedTokenException.
-            CompletableFuture<Map<Integer, TableImpl>> tablesByIdFuture = tablesByIdVv.get(causalityToken);
-
-            return assignmentsUpdatedVv.update(causalityToken, (token, e) -> {
-                if (e != null) {
-                    return failedFuture(e);
-                }
-
-                return localPartsUpdateFuture.thenCompose(unused ->
-                        tablesByIdFuture.thenComposeAsync(tablesById -> inBusyLock(busyLock, updateAssignmentsClosure), ioExecutor)
-                );
-            });
-        });
-=======
                     return true;
                 } catch (NodeStoppingException ex) {
                     throw new CompletionException(ex);
@@ -944,7 +903,6 @@
                 });
 
         return resultFuture;
->>>>>>> 4b2862cc
     }
 
     private void startReplicaWithNewListener(
@@ -1169,13 +1127,6 @@
      * @param onNodeRecovery {@code true} when called during node recovery, {@code false} otherwise.
      * @return Future that will be completed when local changes related to the table creation are applied.
      */
-<<<<<<< HEAD
-    private CompletableFuture<?> createTableLocally(long causalityToken, int catalogVersion, CatalogTableDescriptor tableDescriptor) {
-        return spanWithResult("TableManager.createTableLocally", (span) ->
-                inBusyLockAsync(busyLock, () -> {
-                    int tableId = tableDescriptor.id();
-                    int zoneId = tableDescriptor.zoneId();
-=======
     private CompletableFuture<?> createTableLocally(
             long causalityToken,
             int catalogVersion,
@@ -1183,47 +1134,15 @@
             // TODO: IGNITE-18595 We need to do something different to wait for indexes before full rebalancing
             boolean onNodeRecovery
     ) {
-        return inBusyLockAsync(busyLock, () -> {
-            int tableId = tableDescriptor.id();
-            int zoneId = tableDescriptor.zoneId();
->>>>>>> 4b2862cc
+        return spanWithResult("TableManager.createTableLocally", (span) ->
+                inBusyLockAsync(busyLock, () -> {
+                    int tableId = tableDescriptor.id();
+                    int zoneId = tableDescriptor.zoneId();
 
                     CatalogZoneDescriptor zoneDescriptor = getZoneDescriptor(tableDescriptor, catalogVersion);
 
                     CompletableFuture<List<Set<Assignment>>> assignmentsFuture;
 
-<<<<<<< HEAD
-                    // Check if the table already has assignments in the vault.
-                    // So, it means, that it is a recovery process and we should use the vault assignments instead of calculation
-                    // for the new ones.
-                    // TODO: IGNITE-20210 Fix it
-                    if (partitionAssignments(vaultManager, tableId, 0) != null) {
-                        assignmentsFuture = completedFuture(tableAssignments(vaultManager, tableId, zoneDescriptor.partitions()));
-                    } else {
-                        assignmentsFuture = distributionZoneManager.dataNodes(causalityToken, zoneId)
-                                .thenApply(dataNodes -> AffinityUtils.calculateAssignments(
-                                        dataNodes,
-                                        zoneDescriptor.partitions(),
-                                        zoneDescriptor.replicas()
-                                ));
-                    }
-
-                    return createTableLocally(
-                            causalityToken,
-                            tableDescriptor,
-                            zoneDescriptor,
-                            assignmentsFuture,
-                            catalogVersion
-                    ).whenComplete((v, e) -> {
-                        if (e == null) {
-                            for (var listener : assignmentsChangeListeners) {
-                                listener.accept(this);
-                            }
-                        }
-                    }).thenCompose(ignored -> writeTableAssignmentsToMetastore(tableId, assignmentsFuture));
-                })
-        );
-=======
             // Check if the table already has assignments in the meta storage locally.
             // So, it means, that it is a recovery process and we should use the meta storage local assignments instead of calculation
             // of the new ones.
@@ -1247,16 +1166,16 @@
             CompletableFuture<List<Set<Assignment>>> assignmentsFutureAfterInvoke =
                     writeTableAssignmentsToMetastore(tableId, assignmentsFuture);
 
-            return createTableLocally(
-                    causalityToken,
-                    tableDescriptor,
-                    zoneDescriptor,
-                    assignmentsFutureAfterInvoke,
-                    catalogVersion,
+                    return createTableLocally(
+                            causalityToken,
+                            tableDescriptor,
+                            zoneDescriptor,
+                            assignmentsFutureAfterInvoke,
+                            catalogVersion,
                     onNodeRecovery
-            );
-        });
->>>>>>> 4b2862cc
+                            );
+                })
+        );
     }
 
     /**
@@ -1290,31 +1209,17 @@
 
             int partitions = zoneDescriptor.partitions();
 
-<<<<<<< HEAD
             InternalTableImpl internalTable = new InternalTableImpl(
                     tableName,
                     tableId,
                     new Int2ObjectOpenHashMap<>(partitions),
-                    partitions, clusterNodeResolver, txManager, tableStorage,
+                    partitions, clusterService.topologyService(), txManager, tableStorage,
                     txStateStorage, replicaSvc, clock, observableTimestampTracker, placementDriver);
 
-            var table = new TableImpl(internalTable, lockMgr, schemaVersions);
-
-            // TODO: IGNITE-19082 Need another way to wait for indexes
-            table.addIndexesToWait(collectTableIndexIds(tableId, catalogVersion));
-=======
-        InternalTableImpl internalTable = new InternalTableImpl(
-                tableName,
-                tableId,
-                new Int2ObjectOpenHashMap<>(partitions),
-                partitions, clusterService.topologyService(), txManager, tableStorage,
-                txStateStorage, replicaSvc, clock, observableTimestampTracker, placementDriver);
-
-        var table = new TableImpl(internalTable, lockMgr, schemaVersions, sql.get());
-
-        // TODO: IGNITE-18595 We need to do something different to wait for indexes before full rebalancing
-        table.addIndexesToWait(collectTableIndexIds(tableId, catalogVersion, onNodeRecovery));
->>>>>>> 4b2862cc
+            var table = new TableImpl(internalTable, lockMgr, schemaVersions, sql.get());
+
+            // TODO: IGNITE-18595 We need to do something different to wait for indexes before full rebalancing
+            table.addIndexesToWait(collectTableIndexIds(tableId, catalogVersion, onNodeRecovery));
 
             tablesByIdVv.update(causalityToken, (previous, e) -> inBusyLock(busyLock, () -> {
                 if (e != null) {
@@ -1333,10 +1238,7 @@
                         });
             }));
 
-<<<<<<< HEAD
-            CompletableFuture<?> createPartsFut = createTablePartitionsLocally(causalityToken, assignmentsFuture, table);
-=======
-        // NB: all vv.update() calls must be made from the synchronous part of the method (not in thenCompose()/etc!).
+            // NB: all vv.update() calls must be made from the synchronous part of the method (not in thenCompose()/etc!).
         CompletableFuture<?> localPartsUpdateFuture = localPartsByTableIdVv.update(causalityToken,
                 (previous, throwable) -> inBusyLock(busyLock, () -> assignmentsFuture.thenCompose(newAssignments -> {
                     PartitionSet parts = new BitSetPartitionSet();
@@ -1373,7 +1275,6 @@
                     ), ioExecutor)
             );
         });
->>>>>>> 4b2862cc
 
             pendingTables.put(tableId, table);
             startedTables.put(tableId, table);
@@ -1382,13 +1283,9 @@
                 pendingTables.remove(tableId);
             }));
 
-<<<<<<< HEAD
-            tablesById(causalityToken).thenRun(() -> inBusyLock(busyLock, () -> completeApiCreateFuture(table)));
+
 
             // TODO should be reworked in IGNITE-16763
-=======
-        // TODO should be reworked in IGNITE-16763
->>>>>>> 4b2862cc
 
             // TODO: https://issues.apache.org/jira/browse/IGNITE-19913 Possible performance degradation.
             return createPartsFut.thenApply(ignore -> null);
@@ -1697,26 +1594,15 @@
                             .thenComposeAsync(unused -> inBusyLockAsync(busyLock, () -> {
                                 CatalogTableDescriptor tableDescriptor = catalogService.table(name, now.longValue());
 
-<<<<<<< HEAD
                                 // Check if the table has been deleted.
                                 if (tableDescriptor == null) {
-                                    return completedFuture(null);
+                                    return nullCompletedFuture();
                                 }
 
                                 return tableAsyncInternalBusy(tableDescriptor.id());
-                            }));
+                            }), ioExecutor);
                 })
         );
-=======
-                        // Check if the table has been deleted.
-                        if (tableDescriptor == null) {
-                            return nullCompletedFuture();
-                        }
-
-                        return tableAsyncInternalBusy(tableDescriptor.id());
-                    }), ioExecutor);
-        });
->>>>>>> 4b2862cc
     }
 
     private CompletableFuture<TableViewInternal> tableAsyncInternalBusy(int tableId) {
@@ -2137,29 +2023,8 @@
         return spanWithResult("TableManager.getOrCreatePartitionStorages", (span) -> {
             InternalTable internalTable = table.internalTable();
 
-<<<<<<< HEAD
             CompletableFuture<?>[] storageFuts = partitions.stream().mapToObj(partitionId -> {
                 MvPartitionStorage mvPartition = internalTable.storage().getMvPartition(partitionId);
-=======
-        CompletableFuture<?>[] storageFuts = partitions.stream().mapToObj(partitionId -> {
-            MvPartitionStorage mvPartition = internalTable.storage().getMvPartition(partitionId);
-
-            return (mvPartition != null ? completedFuture(mvPartition) : internalTable.storage().createMvPartition(partitionId))
-                    .thenComposeAsync(mvPartitionStorage -> {
-                        TxStateStorage txStateStorage = internalTable.txStateStorage().getOrCreateTxStateStorage(partitionId);
-
-                        if (mvPartitionStorage.lastAppliedIndex() == MvPartitionStorage.REBALANCE_IN_PROGRESS
-                                || txStateStorage.lastAppliedIndex() == TxStateStorage.REBALANCE_IN_PROGRESS) {
-                            return allOf(
-                                    internalTable.storage().clearPartition(partitionId),
-                                    txStateStorage.clear()
-                            );
-                        } else {
-                            return nullCompletedFuture();
-                        }
-                    }, ioExecutor);
-        }).toArray(CompletableFuture[]::new);
->>>>>>> 4b2862cc
 
                 return (mvPartition != null ? completedFuture(mvPartition) : internalTable.storage().createMvPartition(partitionId))
                         .thenComposeAsync(mvPartitionStorage -> {
@@ -2170,9 +2035,9 @@
                                 return allOf(
                                         internalTable.storage().clearPartition(partitionId),
                                         txStateStorage.clear()
-                                ).thenApply(unused -> new PartitionStorages(mvPartitionStorage, txStateStorage));
+                                );
                             } else {
-                                return completedFuture(new PartitionStorages(mvPartitionStorage, txStateStorage));
+                                return nullCompletedFuture();
                             }
                         }, ioExecutor);
             }).toArray(CompletableFuture[]::new);
