--- conflicted
+++ resolved
@@ -504,24 +504,7 @@
 
             CompletableFuture<Long> recoveryFinishFuture = metaStorageMgr.recoveryFinishedFuture();
 
-<<<<<<< HEAD
-        tablesCfg.tables().listenElements(new ConfigurationNamedListListener<>() {
-            @Override
-            public CompletableFuture<?> onCreate(ConfigurationNotificationEvent<TableView> ctx) {
-                Context context = null;
-                if (ctx.newValue() != null) {
-                    context = tableCreateContext.remove(ctx.newValue().id());
-                }
-                if (context == null) {
-                    context = Context.current();
-                }
-                try (Scope scope = context.makeCurrent()) {
-                    return onTableCreate(ctx);
-                }
-            }
-=======
             assert recoveryFinishFuture.isDone();
->>>>>>> 0552fe35
 
             long recoveryRevision = recoveryFinishFuture.join();
 
@@ -628,66 +611,9 @@
         });
     }
 
-<<<<<<< HEAD
-    /**
-     * Listener of table create configuration change.
-     *
-     * @param ctx Table configuration context.
-     * @return A future.
-     */
     @WithSpan
-    private CompletableFuture<?> onTableCreate(ConfigurationNotificationEvent<TableView> ctx) {
-        if (!busyLock.enterBusy()) {
-            fireEvent(TableEvent.CREATE,
-                    new TableEventParameters(ctx.storageRevision(), ctx.newValue().id()),
-                    new NodeStoppingException()
-            );
-
-            return failedFuture(new NodeStoppingException());
-        }
-
-        try {
-            CatalogTableDescriptor tableDescriptor = toTableDescriptor(ctx.newValue());
-            CatalogZoneDescriptor zoneDescriptor = getZoneDescriptor(tableDescriptor.zoneId());
-
-            CompletableFuture<List<Set<Assignment>>> assignmentsFuture;
-
-            int tableId = tableDescriptor.id();
-
-            // Check if the table already has assignments in the vault.
-            // So, it means, that it is a recovery process and we should use the vault assignments instead of calculation for the new ones.
-            if (partitionAssignments(vaultManager, tableId, 0) != null) {
-                assignmentsFuture = completedFuture(tableAssignments(vaultManager, tableId, zoneDescriptor.partitions()));
-            } else {
-                assignmentsFuture = distributionZoneManager.dataNodes(ctx.storageRevision(), tableDescriptor.zoneId())
-                        .thenApply(dataNodes -> AffinityUtils.calculateAssignments(
-                                dataNodes,
-                                zoneDescriptor.partitions(),
-                                zoneDescriptor.replicas()
-                        ));
-            }
-
-            CompletableFuture<?> createTableFut = createTableLocally(
-                    ctx.storageRevision(),
-                    tableDescriptor,
-                    zoneDescriptor,
-                    assignmentsFuture
-            ).whenComplete((v, e) -> {
-                if (e == null) {
-                    for (var listener : assignmentsChangeListeners) {
-                        listener.accept(this);
-                    }
-                }
-            }).thenCompose(ignored -> writeTableAssignmentsToMetastore(tableId, assignmentsFuture));
-
-            return createTableFut;
-        } finally {
-            busyLock.leaveBusy();
-        }
-=======
     private CompletableFuture<?> onTableCreate(CreateTableEventParameters parameters) {
         return createTableLocally(parameters.causalityToken(), parameters.catalogVersion(), parameters.tableDescriptor());
->>>>>>> 0552fe35
     }
 
     private CompletableFuture<Boolean> writeTableAssignmentsToMetastore(
@@ -1346,12 +1272,8 @@
      * @param catalogVersion Catalog version on which the table was created.
      * @return Future that will be completed when local changes related to the table creation are applied.
      */
-<<<<<<< HEAD
     @WithSpan
-    private CompletableFuture<?> createTableLocally(
-=======
     private CompletableFuture<Void> createTableLocally(
->>>>>>> 0552fe35
             long causalityToken,
             CatalogTableDescriptor tableDescriptor,
             CatalogZoneDescriptor zoneDescriptor,
@@ -1421,7 +1343,6 @@
      * @param tableDescriptor Catalog table descriptor.
      * @param zoneDescriptor Catalog distributed zone descriptor.
      */
-
     @WithSpan
     protected MvTableStorage createTableStorage(CatalogTableDescriptor tableDescriptor, CatalogZoneDescriptor zoneDescriptor) {
         CatalogDataStorageDescriptor dataStorage = zoneDescriptor.dataStorage();
@@ -1588,383 +1509,19 @@
         );
     }
 
-<<<<<<< HEAD
-    /**
-     * Creates a new table with the given {@code name} asynchronously. If a table with the same name already exists, a future will be
-     * completed with {@link TableAlreadyExistsException}.
-     *
-     * @param name Table name.
-     * @param zoneName Distribution zone name.
-     * @param tableInitChange Table changer.
-     * @return Future representing pending completion of the operation.
-     * @throws IgniteException If an unspecified platform exception has happened internally. Is thrown when:
-     *         <ul>
-     *             <li>the node is stopping.</li>
-     *         </ul>
-     * @see TableAlreadyExistsException
-     */
-    @WithSpan
-    public CompletableFuture<Table> createTableAsync(String name, String zoneName, Consumer<TableChange> tableInitChange) {
-        if (!busyLock.enterBusy()) {
-            throw new IgniteException(new NodeStoppingException());
-        }
-        try {
-            return createTableAsyncInternal(name, zoneName, tableInitChange);
-        } finally {
-            busyLock.leaveBusy();
-        }
-    }
-
-    /** See {@link #createTableAsync(String, String, Consumer)} for details. */
-    @WithSpan
-    private CompletableFuture<Table> createTableAsyncInternal(
-            String name,
-            String zoneName,
-            Consumer<TableChange> tableInitChange
-    ) {
-        CompletableFuture<Table> tblFut = new CompletableFuture<>();
-
-        tableAsyncInternal(name)
-                .handle((tbl, tblEx) -> {
-                    if (tbl != null) {
-                        tblFut.completeExceptionally(new TableAlreadyExistsException(DEFAULT_SCHEMA_NAME, name));
-                    } else if (tblEx != null) {
-                        tblFut.completeExceptionally(tblEx);
-                    } else {
-                        if (!busyLock.enterBusy()) {
-                            NodeStoppingException nodeStoppingException = new NodeStoppingException();
-
-                            tblFut.completeExceptionally(nodeStoppingException);
-
-                            throw new IgniteException(nodeStoppingException);
-                        }
-
-                        try {
-                            distributionZoneManager.zoneIdAsyncInternal(zoneName).handle((zoneId, zoneIdEx) -> {
-                                if (zoneId == null) {
-                                    tblFut.completeExceptionally(new DistributionZoneNotFoundException(zoneName));
-                                } else if (zoneIdEx != null) {
-                                    tblFut.completeExceptionally(zoneIdEx);
-                                } else {
-                                    if (!busyLock.enterBusy()) {
-                                        NodeStoppingException nodeStoppingException = new NodeStoppingException();
-
-                                        tblFut.completeExceptionally(nodeStoppingException);
-
-                                        throw new IgniteException(nodeStoppingException);
-                                    }
-
-                                    try {
-                                        Context context = Context.current();
-                                        cmgMgr.logicalTopology()
-                                                .handle(context.wrapFunction((cmgTopology, e) -> {
-                                                    if (e == null) {
-                                                        if (!busyLock.enterBusy()) {
-                                                            NodeStoppingException nodeStoppingException = new NodeStoppingException();
-
-                                                            tblFut.completeExceptionally(nodeStoppingException);
-
-                                                            throw new IgniteException(nodeStoppingException);
-                                                        }
-
-                                                        try {
-                                                            changeTablesConfigurationOnTableCreate(
-                                                                    name,
-                                                                    zoneId,
-                                                                    tableInitChange,
-                                                                    tblFut
-                                                            );
-                                                        } finally {
-                                                            busyLock.leaveBusy();
-                                                        }
-                                                    } else {
-                                                        tblFut.completeExceptionally(e);
-                                                    }
-
-                                                    return null;
-                                                }));
-                                    } finally {
-                                        busyLock.leaveBusy();
-                                    }
-                                }
-
-                                return null;
-                            });
-                        } finally {
-                            busyLock.leaveBusy();
-                        }
-                    }
-
-                    return null;
-                });
-
-        return tblFut;
-    }
-
-    /**
-     * Creates a new table in {@link TablesConfiguration}.
-     *
-     * @param name Table name.
-     * @param zoneId Distribution zone id.
-     * @param tableInitChange Table changer.
-     * @param tblFut Future representing pending completion of the table creation.
-     */
-    @WithSpan
-    private void changeTablesConfigurationOnTableCreate(
-            String name,
-            int zoneId,
-            Consumer<TableChange> tableInitChange,
-            CompletableFuture<Table> tblFut
-    ) {
-        Context context = Context.current();
-        tablesCfg.change(tablesChange -> {
-            incrementTablesGeneration(tablesChange);
-
-            tablesChange.changeTables(tablesListChange -> {
-                if (tablesListChange.get(name) != null) {
-                    throw new TableAlreadyExistsException(DEFAULT_SCHEMA_NAME, name);
-                }
-
-                tablesListChange.create(name, (tableChange) -> {
-                    tableInitChange.accept(tableChange);
-
-                    tableChange.changeZoneId(zoneId);
-
-                    var extConfCh = ((ExtendedTableChange) tableChange);
-
-                    int tableId = tablesChange.globalIdCounter() + 1;
-
-                    extConfCh.changeId(tableId);
-
-                    tablesChange.changeGlobalIdCounter(tableId);
-
-                    extConfCh.changeSchemaId(INITIAL_SCHEMA_VERSION);
-
-                    tableCreateFuts.put(extConfCh.id(), tblFut);
-                    tableCreateContext.put(extConfCh.id(), context);
-                });
-            });
-        }).exceptionally(t -> {
-            Throwable ex = getRootCause(t);
-
-            if (ex instanceof TableAlreadyExistsException) {
-                tblFut.completeExceptionally(ex);
-            } else {
-                LOG.debug("Unable to create table [name={}]", ex, name);
-
-                tblFut.completeExceptionally(ex);
-
-                tableCreateFuts.values().removeIf(fut -> fut == tblFut);
-                tableCreateContext.values().removeIf(ctx -> ctx == context);
-            }
-
-            return null;
-        });
-    }
-
-    private static void incrementTablesGeneration(TablesChange tablesChange) {
-        tablesChange.changeTablesGeneration(tablesChange.tablesGeneration() + 1);
-    }
-
-    /**
-     * Alters a cluster table. If an appropriate table does not exist, a future will be completed with {@link TableNotFoundException}.
-     *
-     * @param name Table name.
-     * @param tableChange Table changer.
-     * @return Future representing pending completion of the operation.
-     * @throws IgniteException If an unspecified platform exception has happened internally. Is thrown when:
-     *         <ul>
-     *             <li>the node is stopping.</li>
-     *         </ul>
-     * @see TableNotFoundException
-     */
-    @WithSpan
-    public CompletableFuture<Void> alterTableAsync(String name, Function<TableChange, Boolean> tableChange) {
-        if (!busyLock.enterBusy()) {
-            throw new IgniteException(new NodeStoppingException());
-        }
-        try {
-            return alterTableAsyncInternal(name, tableChange);
-        } finally {
-            busyLock.leaveBusy();
-        }
-    }
-
-    /** See {@link #alterTableAsync(String, Function)} for details. */
-    @WithSpan
-    private CompletableFuture<Void> alterTableAsyncInternal(String name, Function<TableChange, Boolean> tableChange) {
-        CompletableFuture<Void> tblFut = new CompletableFuture<>();
-
-        tableAsync(name).thenAccept(tbl -> {
-            if (tbl == null) {
-                tblFut.completeExceptionally(new TableNotFoundException(DEFAULT_SCHEMA_NAME, name));
-            } else {
-                tablesCfg.tables().change(ch -> {
-                    if (ch.get(name) == null) {
-                        throw new TableNotFoundException(DEFAULT_SCHEMA_NAME, name);
-                    }
-
-                    ch.update(name, tblCh -> {
-                        if (!tableChange.apply(tblCh)) {
-                            return;
-                        }
-
-                        ExtendedTableChange exTblChange = (ExtendedTableChange) tblCh;
-
-                        exTblChange.changeSchemaId(exTblChange.schemaId() + 1);
-                    });
-                }).whenComplete((res, t) -> {
-                    if (t != null) {
-                        Throwable ex = getRootCause(t);
-
-                        if (ex instanceof TableNotFoundException) {
-                            tblFut.completeExceptionally(ex);
-                        } else {
-                            LOG.debug("Unable to modify table [name={}]", ex, name);
-
-                            tblFut.completeExceptionally(ex);
-                        }
-                    } else {
-                        tblFut.complete(res);
-                    }
-                });
-            }
-        }).exceptionally(th -> {
-            tblFut.completeExceptionally(th);
-
-            return null;
-        });
-
-        return tblFut;
-    }
-
-    /**
-     * Gets a cause exception for a client.
-     *
-     * @param t Exception wrapper.
-     * @return A root exception which will be acceptable to throw for public API.
-     */
-    //TODO: IGNITE-16051 Implement exception converter for public API.
-    private IgniteException getRootCause(Throwable t) {
-        Throwable ex;
-
-        if (t instanceof CompletionException) {
-            if (t.getCause() instanceof ConfigurationChangeException) {
-                ex = t.getCause().getCause();
-            } else {
-                ex = t.getCause();
-            }
-
-        } else {
-            ex = t;
-        }
-
-        // TODO https://issues.apache.org/jira/browse/IGNITE-19539
-        return (ex instanceof IgniteException) ? (IgniteException) ex : ExceptionUtils.wrap(ex);
-    }
-
-    /**
-     * Drops a table with the name specified. If appropriate table does not be found, a future will be completed with
-     * {@link TableNotFoundException}.
-     *
-     * @param name Table name.
-     * @return Future representing pending completion of the operation.
-     * @throws IgniteException If an unspecified platform exception has happened internally. Is thrown when:
-     *         <ul>
-     *             <li>the node is stopping.</li>
-     *         </ul>
-     * @see TableNotFoundException
-     */
-    @WithSpan
-    public CompletableFuture<Void> dropTableAsync(String name) {
-        if (!busyLock.enterBusy()) {
-            throw new IgniteException(new NodeStoppingException());
-        }
-        try {
-            return dropTableAsyncInternal(name);
-        } finally {
-            busyLock.leaveBusy();
-        }
-    }
-
-    /** See {@link #dropTableAsync(String)} for details. */
-    @WithSpan
-    private CompletableFuture<Void> dropTableAsyncInternal(String name) {
-        return tableAsyncInternal(name).thenCompose(tbl -> {
-            // In case of drop it's an optimization that allows not to fire drop-change-closure if there's no such
-            // distributed table and the local config has lagged behind.
-            if (tbl == null) {
-                return failedFuture(new TableNotFoundException(DEFAULT_SCHEMA_NAME, name));
-            }
-
-            return tablesCfg
-                    .change(chg -> {
-                        incrementTablesGeneration(chg);
-
-                        chg
-                                .changeTables(tblChg -> {
-                                    if (tblChg.get(name) == null) {
-                                        throw new TableNotFoundException(DEFAULT_SCHEMA_NAME, name);
-                                    }
-
-                                    tblChg.delete(name);
-                                })
-                                .changeIndexes(idxChg -> {
-                                    for (TableIndexView index : idxChg) {
-                                        if (index.tableId() == tbl.tableId()) {
-                                            idxChg.delete(index.name());
-                                        }
-                                    }
-                                });
-                    })
-                    .exceptionally(t -> {
-                        Throwable ex = getRootCause(t);
-
-                        if (!(ex instanceof TableNotFoundException)) {
-                            LOG.debug("Unable to drop table [name={}]", ex, name);
-                        }
-
-                        throw new CompletionException(ex);
-                    });
-        });
-    }
-
-    /** {@inheritDoc} */
-    @WithSpan
-=======
->>>>>>> 0552fe35
     @Override
     public List<Table> tables() {
         return join(tablesAsync());
     }
 
-<<<<<<< HEAD
-    /** {@inheritDoc} */
     @WithSpan
-=======
->>>>>>> 0552fe35
     @Override
     public CompletableFuture<List<Table>> tablesAsync() {
         return inBusyLockAsync(busyLock, this::tablesAsyncInternalBusy);
     }
 
-<<<<<<< HEAD
-    /**
-     * Internal method for getting table.
-     *
-     * @return Future representing pending completion of the operation.
-     */
-    @WithSpan
-    private CompletableFuture<List<Table>> tablesAsyncInternal() {
-        return supplyAsync(() -> inBusyLock(busyLock, this::directTableIds), ioExecutor)
-                .thenCompose(tableIds -> inBusyLock(busyLock, () -> {
-                    var tableFuts = new CompletableFuture[tableIds.size()];
-
-                    var i = 0;
-=======
     private CompletableFuture<List<Table>> tablesAsyncInternalBusy() {
         HybridTimestamp now = clock.now();
->>>>>>> 0552fe35
 
         return orStopManagerFuture(schemaSyncService.waitForMetadataCompleteness(now))
                 .thenComposeAsync(unused -> inBusyLockAsync(busyLock, () -> {
@@ -2098,21 +1655,13 @@
         }
     }
 
-<<<<<<< HEAD
-    /** {@inheritDoc} */
     @WithSpan
-=======
->>>>>>> 0552fe35
     @Override
     public TableImpl tableImpl(String name) {
         return join(tableImplAsync(name));
     }
 
-<<<<<<< HEAD
-    /** {@inheritDoc} */
     @WithSpan
-=======
->>>>>>> 0552fe35
     @Override
     public CompletableFuture<TableImpl> tableImplAsync(String name) {
         return tableAsyncInternal(IgniteNameUtils.parseSimpleName(name));
@@ -2143,31 +1692,8 @@
         });
     }
 
-<<<<<<< HEAD
-    /**
-     * Internal method for getting table by id.
-     *
-     * @param id Table id.
-     * @param checkConfiguration {@code True} when the method checks a configuration before trying to get a table, {@code false}
-     *         otherwise.
-     * @return Future representing pending completion of the operation.
-     */
-    @WithSpan
-    public CompletableFuture<TableImpl> tableAsyncInternal(int id, boolean checkConfiguration) {
-        CompletableFuture<Boolean> tblCfgFut = checkConfiguration
-                ? supplyAsync(() -> inBusyLock(busyLock, () -> isTableConfigured(id)), ioExecutor)
-                : completedFuture(true);
-
-        return tblCfgFut.thenCompose(isCfg -> inBusyLock(busyLock, () -> {
-            if (!isCfg) {
-                return completedFuture(null);
-            }
-
-            TableImpl tbl = latestTablesById().get(id);
-=======
     private CompletableFuture<TableImpl> tableAsyncInternalBusy(int tableId) {
         TableImpl tableImpl = latestTablesById().get(tableId);
->>>>>>> 0552fe35
 
         if (tableImpl != null) {
             return completedFuture(tableImpl);
