/*
 * Licensed to the Apache Software Foundation (ASF) under one or more
 * contributor license agreements. See the NOTICE file distributed with
 * this work for additional information regarding copyright ownership.
 * The ASF licenses this file to You under the Apache License, Version 2.0
 * (the "License"); you may not use this file except in compliance with
 * the License. You may obtain a copy of the License at
 *
 *      http://www.apache.org/licenses/LICENSE-2.0
 *
 * Unless required by applicable law or agreed to in writing, software
 * distributed under the License is distributed on an "AS IS" BASIS,
 * WITHOUT WARRANTIES OR CONDITIONS OF ANY KIND, either express or implied.
 * See the License for the specific language governing permissions and
 * limitations under the License.
 */

package org.apache.ignite.internal.table.distributed;

import static java.nio.charset.StandardCharsets.UTF_8;
import static java.util.Collections.emptyMap;
import static java.util.Collections.unmodifiableMap;
import static java.util.concurrent.CompletableFuture.allOf;
import static java.util.concurrent.CompletableFuture.anyOf;
import static java.util.concurrent.CompletableFuture.completedFuture;
import static java.util.concurrent.CompletableFuture.failedFuture;
import static java.util.concurrent.CompletableFuture.runAsync;
import static org.apache.ignite.internal.causality.IncrementalVersionedValue.dependingOn;
import static org.apache.ignite.internal.distributionzones.rebalance.RebalanceUtil.partitionAssignments;
import static org.apache.ignite.internal.distributionzones.rebalance.RebalanceUtil.tableAssignments;
import static org.apache.ignite.internal.metastorage.dsl.Operations.put;
import static org.apache.ignite.internal.util.CompletableFutures.emptyListCompletedFuture;
import static org.apache.ignite.internal.util.CompletableFutures.falseCompletedFuture;
import static org.apache.ignite.internal.util.CompletableFutures.nullCompletedFuture;
import static org.apache.ignite.internal.util.IgniteUtils.inBusyLock;
import static org.apache.ignite.internal.util.IgniteUtils.inBusyLockAsync;
import static org.apache.ignite.internal.util.IgniteUtils.shutdownAndAwaitTermination;
import static org.apache.ignite.internal.utils.RebalanceUtil.ASSIGNMENTS_SWITCH_REDUCE_PREFIX;
import static org.apache.ignite.internal.utils.RebalanceUtil.PENDING_ASSIGNMENTS_PREFIX;
import static org.apache.ignite.internal.utils.RebalanceUtil.STABLE_ASSIGNMENTS_PREFIX;
import static org.apache.ignite.internal.utils.RebalanceUtil.extractPartitionNumber;
import static org.apache.ignite.internal.utils.RebalanceUtil.extractTableId;
import static org.apache.ignite.internal.utils.RebalanceUtil.pendingPartAssignmentsKey;
import static org.apache.ignite.internal.utils.RebalanceUtil.stablePartAssignmentsKey;

import it.unimi.dsi.fastutil.ints.Int2ObjectOpenHashMap;
import java.io.IOException;
import java.nio.file.Files;
import java.nio.file.Path;
import java.util.ArrayList;
import java.util.Collection;
import java.util.Collections;
import java.util.HashMap;
import java.util.HashSet;
import java.util.List;
import java.util.Map;
import java.util.Set;
import java.util.concurrent.CompletableFuture;
import java.util.concurrent.CompletionException;
import java.util.concurrent.ConcurrentHashMap;
import java.util.concurrent.ExecutionException;
import java.util.concurrent.ExecutorService;
import java.util.concurrent.Executors;
import java.util.concurrent.LinkedBlockingQueue;
import java.util.concurrent.ScheduledExecutorService;
import java.util.concurrent.ScheduledThreadPoolExecutor;
import java.util.concurrent.ThreadPoolExecutor;
import java.util.concurrent.TimeUnit;
import java.util.concurrent.TimeoutException;
import java.util.concurrent.atomic.AtomicBoolean;
import java.util.function.Consumer;
import java.util.function.Function;
import java.util.function.IntSupplier;
import java.util.function.LongFunction;
import java.util.function.Supplier;
import java.util.stream.Collectors;
import java.util.stream.IntStream;
import java.util.stream.Stream;
import org.apache.ignite.internal.affinity.AffinityUtils;
import org.apache.ignite.internal.affinity.Assignment;
import org.apache.ignite.internal.catalog.CatalogService;
import org.apache.ignite.internal.catalog.commands.CatalogUtils;
import org.apache.ignite.internal.catalog.descriptors.CatalogDataStorageDescriptor;
import org.apache.ignite.internal.catalog.descriptors.CatalogObjectDescriptor;
import org.apache.ignite.internal.catalog.descriptors.CatalogTableDescriptor;
import org.apache.ignite.internal.catalog.descriptors.CatalogZoneDescriptor;
import org.apache.ignite.internal.catalog.events.CatalogEvent;
import org.apache.ignite.internal.catalog.events.CreateTableEventParameters;
import org.apache.ignite.internal.catalog.events.DropTableEventParameters;
import org.apache.ignite.internal.causality.CompletionListener;
import org.apache.ignite.internal.causality.IncrementalVersionedValue;
import org.apache.ignite.internal.close.ManuallyCloseable;
import org.apache.ignite.internal.distributionzones.DistributionZoneManager;
import org.apache.ignite.internal.hlc.HybridClock;
import org.apache.ignite.internal.hlc.HybridTimestamp;
import org.apache.ignite.internal.lang.ByteArray;
import org.apache.ignite.internal.lang.IgniteStringFormatter;
import org.apache.ignite.internal.lang.NodeStoppingException;
import org.apache.ignite.internal.logger.IgniteLogger;
import org.apache.ignite.internal.logger.Loggers;
import org.apache.ignite.internal.manager.IgniteComponent;
import org.apache.ignite.internal.metastorage.Entry;
import org.apache.ignite.internal.metastorage.MetaStorageManager;
import org.apache.ignite.internal.metastorage.WatchEvent;
import org.apache.ignite.internal.metastorage.WatchListener;
import org.apache.ignite.internal.metastorage.dsl.Condition;
import org.apache.ignite.internal.metastorage.dsl.Conditions;
import org.apache.ignite.internal.metastorage.dsl.Operation;
import org.apache.ignite.internal.placementdriver.PlacementDriver;
import org.apache.ignite.internal.raft.Loza;
import org.apache.ignite.internal.raft.Marshaller;
import org.apache.ignite.internal.raft.Peer;
import org.apache.ignite.internal.raft.PeersAndLearners;
import org.apache.ignite.internal.raft.RaftGroupEventsListener;
import org.apache.ignite.internal.raft.RaftManager;
import org.apache.ignite.internal.raft.RaftNodeId;
import org.apache.ignite.internal.raft.client.TopologyAwareRaftGroupService;
import org.apache.ignite.internal.raft.client.TopologyAwareRaftGroupServiceFactory;
import org.apache.ignite.internal.raft.server.RaftGroupOptions;
import org.apache.ignite.internal.raft.service.RaftGroupListener;
import org.apache.ignite.internal.raft.service.RaftGroupService;
import org.apache.ignite.internal.raft.storage.impl.LogStorageFactoryCreator;
import org.apache.ignite.internal.replicator.ReplicaManager;
import org.apache.ignite.internal.replicator.ReplicaService;
import org.apache.ignite.internal.replicator.TablePartitionId;
import org.apache.ignite.internal.schema.SchemaManager;
import org.apache.ignite.internal.schema.configuration.GcConfiguration;
import org.apache.ignite.internal.storage.DataStorageManager;
import org.apache.ignite.internal.storage.MvPartitionStorage;
import org.apache.ignite.internal.storage.StorageException;
import org.apache.ignite.internal.storage.engine.MvTableStorage;
import org.apache.ignite.internal.storage.engine.StorageEngine;
import org.apache.ignite.internal.storage.engine.StorageTableDescriptor;
import org.apache.ignite.internal.storage.index.StorageIndexDescriptorSupplier;
import org.apache.ignite.internal.table.IgniteTablesInternal;
import org.apache.ignite.internal.table.InternalTable;
import org.apache.ignite.internal.table.TableImpl;
import org.apache.ignite.internal.table.TableViewInternal;
import org.apache.ignite.internal.table.distributed.gc.GcUpdateHandler;
import org.apache.ignite.internal.table.distributed.gc.MvGc;
import org.apache.ignite.internal.table.distributed.index.IndexUpdateHandler;
import org.apache.ignite.internal.table.distributed.raft.PartitionDataStorage;
import org.apache.ignite.internal.table.distributed.raft.PartitionListener;
import org.apache.ignite.internal.table.distributed.raft.RebalanceRaftGroupEventsListener;
import org.apache.ignite.internal.table.distributed.raft.snapshot.PartitionAccessImpl;
import org.apache.ignite.internal.table.distributed.raft.snapshot.PartitionKey;
import org.apache.ignite.internal.table.distributed.raft.snapshot.PartitionSnapshotStorageFactory;
import org.apache.ignite.internal.table.distributed.raft.snapshot.outgoing.OutgoingSnapshotsManager;
import org.apache.ignite.internal.table.distributed.raft.snapshot.outgoing.SnapshotAwarePartitionDataStorage;
import org.apache.ignite.internal.table.distributed.replicator.PartitionReplicaListener;
import org.apache.ignite.internal.table.distributed.replicator.TransactionStateResolver;
import org.apache.ignite.internal.table.distributed.schema.CatalogValidationSchemasSource;
import org.apache.ignite.internal.table.distributed.schema.SchemaSyncService;
import org.apache.ignite.internal.table.distributed.schema.SchemaVersions;
import org.apache.ignite.internal.table.distributed.schema.SchemaVersionsImpl;
import org.apache.ignite.internal.table.distributed.schema.ThreadLocalPartitionCommandsMarshaller;
import org.apache.ignite.internal.table.distributed.storage.InternalTableImpl;
import org.apache.ignite.internal.table.distributed.storage.PartitionStorages;
import org.apache.ignite.internal.thread.NamedThreadFactory;
import org.apache.ignite.internal.tx.HybridTimestampTracker;
import org.apache.ignite.internal.tx.LockManager;
import org.apache.ignite.internal.tx.TxManager;
import org.apache.ignite.internal.tx.storage.state.TxStateStorage;
import org.apache.ignite.internal.tx.storage.state.TxStateTableStorage;
import org.apache.ignite.internal.tx.storage.state.rocksdb.TxStateRocksDbTableStorage;
import org.apache.ignite.internal.util.ByteUtils;
import org.apache.ignite.internal.util.CompletableFutures;
import org.apache.ignite.internal.util.Cursor;
import org.apache.ignite.internal.util.IgniteSpinBusyLock;
import org.apache.ignite.internal.util.IgniteUtils;
import org.apache.ignite.internal.util.Lazy;
import org.apache.ignite.internal.util.PendingComparableValuesTracker;
import org.apache.ignite.internal.utils.RebalanceUtil;
import org.apache.ignite.internal.vault.VaultManager;
import org.apache.ignite.lang.IgniteException;
import org.apache.ignite.lang.util.IgniteNameUtils;
import org.apache.ignite.network.ClusterNode;
import org.apache.ignite.network.ClusterService;
import org.apache.ignite.network.TopologyService;
import org.apache.ignite.raft.jraft.storage.impl.VolatileRaftMetaStorage;
import org.apache.ignite.sql.IgniteSql;
import org.apache.ignite.table.Table;
import org.jetbrains.annotations.Nullable;
import org.jetbrains.annotations.TestOnly;

/**
 * Table manager.
 */
public class TableManager implements IgniteTablesInternal, IgniteComponent {

    /** The logger. */
    private static final IgniteLogger LOG = Loggers.forClass(TableManager.class);

    /** Name of a transaction state directory. */
    private static final String TX_STATE_DIR = "tx-state-";

    /** Transaction storage flush delay. */
    private static final int TX_STATE_STORAGE_FLUSH_DELAY = 1000;
    private static final IntSupplier TX_STATE_STORAGE_FLUSH_DELAY_SUPPLIER = () -> TX_STATE_STORAGE_FLUSH_DELAY;

    private final ClusterService clusterService;

    /** Raft manager. */
    private final RaftManager raftMgr;

    /** Replica manager. */
    private final ReplicaManager replicaMgr;

    /** Lock manager. */
    private final LockManager lockMgr;

    /** Replica service. */
    private final ReplicaService replicaSvc;

    /** Transaction manager. */
    private final TxManager txManager;

    /** Meta storage manager. */
    private final MetaStorageManager metaStorageMgr;

    /** Vault manager. */
    private final VaultManager vaultManager;

    /** Data storage manager. */
    private final DataStorageManager dataStorageMgr;

    /** Transaction state resolver. */
    private final TransactionStateResolver transactionStateResolver;

    /**
     * Versioned store for tables by id. Only table instances are created here, local storages and RAFT groups may not be initialized yet.
     *
     * @see #localPartsByTableIdVv
     * @see #assignmentsUpdatedVv
     */
    private final IncrementalVersionedValue<Map<Integer, TableImpl>> tablesByIdVv;

    /**
     * Versioned store for local partition set by table id.
     *
     * <p>Completed strictly after {@link #tablesByIdVv} and strictly before {@link #assignmentsUpdatedVv}.
     */
    private final IncrementalVersionedValue<Map<Integer, PartitionSet>> localPartsByTableIdVv;

    /**
     * Versioned store for tracking RAFT groups initialization and starting completion.
     *
     * <p>Only explicitly updated in {@link #createTablePartitionsLocally(long, CompletableFuture, TableImpl)}.
     *
     * <p>Completed strictly after {@link #localPartsByTableIdVv}.
     */
    private final IncrementalVersionedValue<Void> assignmentsUpdatedVv;

    /**
     * {@link TableImpl} is created during update of tablesByIdVv, we store reference to it in case of updating of tablesByIdVv fails, so we
     * can stop resources associated with the table or to clean up table resources on {@code TableManager#stop()}.
     */
    private final Map<Integer, TableImpl> pendingTables = new ConcurrentHashMap<>();

    /** Started tables. */
    private final Map<Integer, TableImpl> startedTables = new ConcurrentHashMap<>();

    /** Busy lock to stop synchronously. */
    private final IgniteSpinBusyLock busyLock = new IgniteSpinBusyLock();

    /** Prevents double stopping the component. */
    private final AtomicBoolean beforeStopGuard = new AtomicBoolean();

    private final AtomicBoolean stopGuard = new AtomicBoolean();

    /** Schema manager. */
    private final SchemaManager schemaManager;

    private final LogStorageFactoryCreator volatileLogStorageFactoryCreator;

    /** Executor for scheduling retries of a rebalance. */
    private final ScheduledExecutorService rebalanceScheduler;

    /** Transaction state storage scheduled pool. */
    private final ScheduledExecutorService txStateStorageScheduledPool;

    /** Transaction state storage pool. */
    private final ExecutorService txStateStoragePool;

    /** Scan request executor. */
    private final ExecutorService scanRequestExecutor;

    /**
     * Separate executor for IO operations like partition storage initialization or partition raft group meta data persisting.
     */
    private final ExecutorService ioExecutor;

    private final HybridClock clock;

    private final OutgoingSnapshotsManager outgoingSnapshotsManager;

    private final TopologyAwareRaftGroupServiceFactory raftGroupServiceFactory;

    private final DistributionZoneManager distributionZoneManager;

    private final SchemaSyncService schemaSyncService;

    private final CatalogService catalogService;

    /** Partitions storage path. */
    private final Path storagePath;

    /** Incoming RAFT snapshots executor. */
    private final ExecutorService incomingSnapshotsExecutor;

    /** Rebalance scheduler pool size. */
    private static final int REBALANCE_SCHEDULER_POOL_SIZE = Math.min(Runtime.getRuntime().availableProcessors() * 3, 20);

    /** Meta storage listener for pending assignments. */
    private final WatchListener pendingAssignmentsRebalanceListener;

    /** Meta storage listener for stable assignments. */
    private final WatchListener stableAssignmentsRebalanceListener;

    /** Meta storage listener for switch reduce assignments. */
    private final WatchListener assignmentsSwitchRebalanceListener;

    private final MvGc mvGc;

    private final LowWatermark lowWatermark;

    private final Marshaller raftCommandsMarshaller;

    private final HybridTimestampTracker observableTimestampTracker;

    /** Placement driver. */
    private final PlacementDriver placementDriver;

    /** Ignite SQL facade. */
    private final Supplier<IgniteSql> sql;

    private final SchemaVersions schemaVersions;

    private final PartitionReplicatorNodeRecovery partitionReplicatorNodeRecovery;

    /** Versioned value used only at manager startup to correctly fire table creation events. */
    private final IncrementalVersionedValue<Void> startVv;

    /** Ends at the {@link #stop()} with an {@link NodeStoppingException}. */
    private final CompletableFuture<Void> stopManagerFuture = new CompletableFuture<>();

    /**
     * Creates a new table manager.
     *
     * @param registry Registry for versioned values.
     * @param gcConfig Garbage collector configuration.
     * @param raftMgr Raft manager.
     * @param replicaMgr Replica manager.
     * @param lockMgr Lock manager.
     * @param replicaSvc Replica service.
     * @param txManager Transaction manager.
     * @param dataStorageMgr Data storage manager.
     * @param schemaManager Schema manager.
     * @param volatileLogStorageFactoryCreator Creator for {@link org.apache.ignite.internal.raft.storage.LogStorageFactory} for
     *         volatile tables.
     * @param raftGroupServiceFactory Factory that is used for creation of raft group services for replication groups.
     * @param vaultManager Vault manager.
     * @param placementDriver Placement driver.
     * @param sql Ignite SQL facade.
     */
    public TableManager(
            String nodeName,
            Consumer<LongFunction<CompletableFuture<?>>> registry,
            GcConfiguration gcConfig,
            ClusterService clusterService,
            RaftManager raftMgr,
            ReplicaManager replicaMgr,
            LockManager lockMgr,
            ReplicaService replicaSvc,
            TxManager txManager,
            DataStorageManager dataStorageMgr,
            Path storagePath,
            MetaStorageManager metaStorageMgr,
            SchemaManager schemaManager,
            LogStorageFactoryCreator volatileLogStorageFactoryCreator,
            HybridClock clock,
            OutgoingSnapshotsManager outgoingSnapshotsManager,
            TopologyAwareRaftGroupServiceFactory raftGroupServiceFactory,
            VaultManager vaultManager,
            DistributionZoneManager distributionZoneManager,
            SchemaSyncService schemaSyncService,
            CatalogService catalogService,
            HybridTimestampTracker observableTimestampTracker,
            PlacementDriver placementDriver,
            Supplier<IgniteSql> sql
    ) {
        this.clusterService = clusterService;
        this.raftMgr = raftMgr;
        this.replicaMgr = replicaMgr;
        this.lockMgr = lockMgr;
        this.replicaSvc = replicaSvc;
        this.txManager = txManager;
        this.dataStorageMgr = dataStorageMgr;
        this.storagePath = storagePath;
        this.metaStorageMgr = metaStorageMgr;
        this.vaultManager = vaultManager;
        this.schemaManager = schemaManager;
        this.volatileLogStorageFactoryCreator = volatileLogStorageFactoryCreator;
        this.clock = clock;
        this.outgoingSnapshotsManager = outgoingSnapshotsManager;
        this.raftGroupServiceFactory = raftGroupServiceFactory;
        this.distributionZoneManager = distributionZoneManager;
        this.schemaSyncService = schemaSyncService;
        this.catalogService = catalogService;
        this.observableTimestampTracker = observableTimestampTracker;
        this.placementDriver = placementDriver;
        this.sql = sql;

        TopologyService topologyService = clusterService.topologyService();

        transactionStateResolver = new TransactionStateResolver(
                replicaSvc,
                txManager,
                clock,
                topologyService,
                clusterService.messagingService(),
                placementDriver
        );

        schemaVersions = new SchemaVersionsImpl(schemaSyncService, catalogService, clock);

        tablesByIdVv = new IncrementalVersionedValue<>(registry, HashMap::new);

        localPartsByTableIdVv = new IncrementalVersionedValue<>(dependingOn(tablesByIdVv), HashMap::new);

        assignmentsUpdatedVv = new IncrementalVersionedValue<>(dependingOn(localPartsByTableIdVv));

        txStateStorageScheduledPool = Executors.newSingleThreadScheduledExecutor(
                NamedThreadFactory.create(nodeName, "tx-state-storage-scheduled-pool", LOG));

        txStateStoragePool = Executors.newFixedThreadPool(Runtime.getRuntime().availableProcessors(),
                NamedThreadFactory.create(nodeName, "tx-state-storage-pool", LOG));

        scanRequestExecutor = Executors.newSingleThreadExecutor(
                NamedThreadFactory.create(nodeName, "scan-query-executor-", LOG));

        rebalanceScheduler = new ScheduledThreadPoolExecutor(REBALANCE_SCHEDULER_POOL_SIZE,
                NamedThreadFactory.create(nodeName, "rebalance-scheduler", LOG));

        int cpus = Runtime.getRuntime().availableProcessors();

        ioExecutor = new ThreadPoolExecutor(
                Math.min(cpus * 3, 25),
                Integer.MAX_VALUE,
                100,
                TimeUnit.MILLISECONDS,
                new LinkedBlockingQueue<>(),
                NamedThreadFactory.create(nodeName, "tableManager-io", LOG));

        incomingSnapshotsExecutor = new ThreadPoolExecutor(
                cpus,
                cpus,
                100,
                TimeUnit.MILLISECONDS,
                new LinkedBlockingQueue<>(),
                NamedThreadFactory.create(nodeName, "incoming-raft-snapshot", LOG)
        );

        pendingAssignmentsRebalanceListener = createPendingAssignmentsRebalanceListener();

        stableAssignmentsRebalanceListener = createStableAssignmentsRebalanceListener();

        assignmentsSwitchRebalanceListener = createAssignmentsSwitchRebalanceListener();

        mvGc = new MvGc(nodeName, gcConfig);

        lowWatermark = new LowWatermark(nodeName, gcConfig.lowWatermark(), clock, txManager, vaultManager, mvGc);

        raftCommandsMarshaller = new ThreadLocalPartitionCommandsMarshaller(clusterService.serializationRegistry());

        partitionReplicatorNodeRecovery = new PartitionReplicatorNodeRecovery(
                metaStorageMgr,
                clusterService.messagingService(),
                topologyService,
                tableId -> latestTablesById().get(tableId)
        );

        startVv = new IncrementalVersionedValue<>(registry);
    }

    @Override
    public void start() {
        inBusyLock(busyLock, () -> {
            mvGc.start();

            lowWatermark.start();

            transactionStateResolver.start();

            CompletableFuture<Long> recoveryFinishFuture = metaStorageMgr.recoveryFinishedFuture();

            assert recoveryFinishFuture.isDone();

            long recoveryRevision = recoveryFinishFuture.join();

            startTables(recoveryRevision);

            performRebalanceOnRecovery(recoveryRevision);

            metaStorageMgr.registerPrefixWatch(ByteArray.fromString(PENDING_ASSIGNMENTS_PREFIX), pendingAssignmentsRebalanceListener);
            metaStorageMgr.registerPrefixWatch(ByteArray.fromString(STABLE_ASSIGNMENTS_PREFIX), stableAssignmentsRebalanceListener);
            metaStorageMgr.registerPrefixWatch(ByteArray.fromString(ASSIGNMENTS_SWITCH_REDUCE_PREFIX), assignmentsSwitchRebalanceListener);

            catalogService.listen(CatalogEvent.TABLE_CREATE, (parameters, exception) -> {
                assert exception == null : parameters;

                return onTableCreate((CreateTableEventParameters) parameters).thenApply(unused -> false);
            });

            catalogService.listen(CatalogEvent.TABLE_DROP, (parameters, exception) -> {
                assert exception == null : parameters;

                return onTableDelete(((DropTableEventParameters) parameters)).thenApply(unused -> false);
            });

            partitionReplicatorNodeRecovery.start();
        });
    }

    private void performRebalanceOnRecovery(long recoveryRevision) {
        CompletableFuture<Void> pendingAssignmentsRecoveryFuture;

        var prefix = new ByteArray(PENDING_ASSIGNMENTS_PREFIX);

        try (Cursor<Entry> cursor = metaStorageMgr.prefixLocally(prefix, recoveryRevision)) {
            CompletableFuture<?>[] futures = cursor.stream()
                    .map(pendingAssignmentEntry -> {
                        if (LOG.isInfoEnabled()) {
                            LOG.info(
                                    "Missed pending assignments for key '{}' discovered, performing recovery",
                                    new String(pendingAssignmentEntry.key(), UTF_8)
                            );
                        }

                        // We use the Meta Storage recovery revision here instead of the entry revision, because
                        // 'handleChangePendingAssignmentEvent' accesses some Versioned Values that only store values starting with
                        // tokens equal to Meta Storage recovery revision. In other words, if the entry has a lower revision than the
                        // recovery revision, there will never be a Versioned Value corresponding to its revision.
                        return handleChangePendingAssignmentEvent(pendingAssignmentEntry, recoveryRevision);
                    })
                    .toArray(CompletableFuture[]::new);

            pendingAssignmentsRecoveryFuture = allOf(futures)
                    // Simply log any errors, we don't want to block watch processing.
                    .exceptionally(e -> {
                        LOG.error("Error when performing pending assignments recovery", e);

                        return null;
                    });
        }

        startVv.update(recoveryRevision, (v, e) -> pendingAssignmentsRecoveryFuture);
    }

    private CompletableFuture<?> onTableCreate(CreateTableEventParameters parameters) {
        return createTableLocally(parameters.causalityToken(), parameters.catalogVersion(), parameters.tableDescriptor(), false);
    }

    private CompletableFuture<Boolean> writeTableAssignmentsToMetastore(
            int tableId,
            CompletableFuture<List<Set<Assignment>>> assignmentsFuture
    ) {
        return assignmentsFuture.thenCompose(newAssignments -> {
            assert !newAssignments.isEmpty();

            List<Operation> partitionAssignments = new ArrayList<>(newAssignments.size());

            for (int i = 0; i < newAssignments.size(); i++) {
                partitionAssignments.add(put(
                        stablePartAssignmentsKey(
                                new TablePartitionId(tableId, i)),
                        ByteUtils.toBytes(newAssignments.get(i))));
            }

            Condition condition = Conditions.notExists(new ByteArray(partitionAssignments.get(0).key()));

            return metaStorageMgr
                    .invoke(condition, partitionAssignments, Collections.emptyList())
                    .exceptionally(e -> {
                        LOG.error("Couldn't write assignments to metastore", e);

                        return null;
                    });
        });
    }

    private CompletableFuture<Void> onTableDelete(DropTableEventParameters parameters) {
        return inBusyLockAsync(busyLock, () -> {
            long causalityToken = parameters.causalityToken();
            int catalogVersion = parameters.catalogVersion();

            int tableId = parameters.tableId();

            CatalogTableDescriptor tableDescriptor = getTableDescriptor(tableId, catalogVersion - 1);
            CatalogZoneDescriptor zoneDescriptor = getZoneDescriptor(tableDescriptor, catalogVersion - 1);

            dropTableLocally(causalityToken, tableDescriptor, zoneDescriptor);

            return nullCompletedFuture();
        });
    }

    /**
     * Updates or creates partition raft groups and storages.
     *
     * @param causalityToken Causality token.
     * @param assignmentsFuture Table assignments.
     * @param table Initialized table entity.
     * @return future, which will be completed when the partitions creations done.
     */
    private CompletableFuture<?> createTablePartitionsLocally(
            long causalityToken,
            CompletableFuture<List<Set<Assignment>>> assignmentsFuture,
            TableImpl table
    ) {
        int tableId = table.tableId();

        // Create new raft nodes according to new assignments.
        Supplier<CompletableFuture<Void>> updateAssignmentsClosure = () -> assignmentsFuture.thenCompose(newAssignments -> {
            // Empty assignments might be a valid case if tables are created from within cluster init HOCON
            // configuration, which is not supported now.
            assert newAssignments != null : IgniteStringFormatter.format("Table [id={}] has empty assignments.", tableId);

            int partitions = newAssignments.size();

            CompletableFuture<?>[] futures = new CompletableFuture<?>[partitions];

            // TODO: https://issues.apache.org/jira/browse/IGNITE-19713 Process assignments and set partitions only for assigned partitions.
            PartitionSet parts = new BitSetPartitionSet();

            for (int i = 0; i < futures.length; i++) {
                futures[i] = new CompletableFuture<>();

                parts.set(i);
            }

            String localMemberName = localNode().name();

            for (int i = 0; i < partitions; i++) {
                int partId = i;

                Set<Assignment> newPartAssignment = newAssignments.get(partId);

                InternalTable internalTbl = table.internalTable();

                Assignment localMemberAssignment = newPartAssignment.stream()
                        .filter(a -> a.consistentId().equals(localMemberName))
                        .findAny()
                        .orElse(null);

                PeersAndLearners newConfiguration = configurationFromAssignments(newPartAssignment);

                TablePartitionId replicaGrpId = new TablePartitionId(tableId, partId);

                var safeTimeTracker = new PendingComparableValuesTracker<HybridTimestamp, Void>(
                        new HybridTimestamp(1, 0)
                );
                var storageIndexTracker = new PendingComparableValuesTracker<Long, Void>(0L);

                ((InternalTableImpl) internalTbl).updatePartitionTrackers(partId, safeTimeTracker, storageIndexTracker);

                PartitionStorages partitionStorages = getPartitionStorages(table, partId);

                PartitionDataStorage partitionDataStorage = partitionDataStorage(partitionStorages.getMvPartitionStorage(),
                        internalTbl, partId);

                storageIndexTracker.update(partitionDataStorage.lastAppliedIndex(), null);

                PartitionUpdateHandlers partitionUpdateHandlers = createPartitionUpdateHandlers(
                        partId,
                        partitionDataStorage,
                        table,
                        safeTimeTracker
                );

                mvGc.addStorage(replicaGrpId, partitionUpdateHandlers.gcUpdateHandler);

                CompletableFuture<Boolean> startGroupFut;

                // start new nodes, only if it is table creation, other cases will be covered by rebalance logic
                if (localMemberAssignment != null) {
                    CompletableFuture<Boolean> shouldStartGroupFut = partitionReplicatorNodeRecovery.shouldStartGroup(
                            replicaGrpId,
                            internalTbl,
                            newConfiguration,
                            localMemberAssignment
                    );

                    startGroupFut = shouldStartGroupFut.thenApplyAsync(startGroup -> inBusyLock(busyLock, () -> {
                        if (!startGroup) {
                            return false;
                        }
                        TxStateStorage txStatePartitionStorage = partitionStorages.getTxStateStorage();

                        RaftGroupOptions groupOptions = groupOptionsForPartition(
                                internalTbl.storage(),
                                internalTbl.txStateStorage(),
                                partitionKey(internalTbl, partId),
                                partitionUpdateHandlers
                        );

                        Peer serverPeer = newConfiguration.peer(localMemberName);

                        var raftNodeId = new RaftNodeId(replicaGrpId, serverPeer);

                        try {
                            // TODO: use RaftManager interface, see https://issues.apache.org/jira/browse/IGNITE-18273
                            ((Loza) raftMgr).startRaftGroupNode(
                                    raftNodeId,
                                    newConfiguration,
                                    new PartitionListener(
                                            txManager,
                                            partitionDataStorage,
                                            partitionUpdateHandlers.storageUpdateHandler,
                                            txStatePartitionStorage,
                                            safeTimeTracker,
                                            storageIndexTracker
                                    ),
                                    new RebalanceRaftGroupEventsListener(
                                            metaStorageMgr,
                                            replicaGrpId,
                                            busyLock,
                                            createPartitionMover(internalTbl, partId),
                                            this::calculateAssignments,
                                            rebalanceScheduler
                                    ),
                                    groupOptions
                            );

                            return true;
                        } catch (NodeStoppingException ex) {
                            throw new CompletionException(ex);
                        }
                    }), ioExecutor);
                } else {
                    startGroupFut = falseCompletedFuture();
                }

                startGroupFut
                        .thenComposeAsync(v -> inBusyLock(busyLock, () -> {
                            try {
                                //TODO IGNITE-19614 This procedure takes 10 seconds if there's no majority online.
                                return raftMgr.startRaftGroupService(
                                        replicaGrpId, newConfiguration, raftGroupServiceFactory, raftCommandsMarshaller
                                );
                            } catch (NodeStoppingException ex) {
                                return failedFuture(ex);
                            }
                        }), ioExecutor)
                        .thenAcceptAsync(updatedRaftGroupService -> inBusyLock(busyLock, () -> {
                            ((InternalTableImpl) internalTbl).updateInternalTableRaftGroupService(partId, updatedRaftGroupService);

                            boolean startedRaftNode = startGroupFut.join();
                            if (localMemberAssignment == null || !startedRaftNode) {
                                return;
                            }

                            MvPartitionStorage partitionStorage = partitionStorages.getMvPartitionStorage();
                            TxStateStorage txStateStorage = partitionStorages.getTxStateStorage();

                            try {
                                startReplicaWithNewListener(
                                        replicaGrpId,
                                        table,
                                        safeTimeTracker,
                                        storageIndexTracker,
                                        partitionStorage,
                                        txStateStorage,
                                        partitionUpdateHandlers,
                                        updatedRaftGroupService
                                );
                            } catch (NodeStoppingException ex) {
                                throw new AssertionError("Loza was stopped before Table manager", ex);
                            }
                        }), ioExecutor)
                        .whenComplete((res, ex) -> {
                            if (ex != null) {
                                LOG.warn("Unable to update raft groups on the node [tableId={}, partitionId={}]", ex, tableId, partId);

                                futures[partId].completeExceptionally(ex);
                            } else {
                                futures[partId].complete(null);
                            }
                        });
            }

            return allOf(futures);
        });

        // NB: all vv.update() calls must be made from the synchronous part of the method (not in thenCompose()/etc!).
        CompletableFuture<?> localPartsUpdateFuture = localPartsByTableIdVv.update(causalityToken,
                (previous, throwable) -> inBusyLock(busyLock, () -> assignmentsFuture.thenCompose(newAssignments -> {
                    PartitionSet parts = new BitSetPartitionSet();

                    for (int i = 0; i < newAssignments.size(); i++) {
                        parts.set(i);
                    }

                    return getOrCreatePartitionStorages(table, parts).thenApply(u -> {
                        var newValue = new HashMap<>(previous);

                        newValue.put(tableId, parts);

                        return newValue;
                    });
                })));

        // We bring the future outside to avoid OutdatedTokenException.
        CompletableFuture<Map<Integer, TableImpl>> tablesByIdFuture = tablesByIdVv.get(causalityToken);

        return assignmentsUpdatedVv.update(causalityToken, (token, e) -> {
            if (e != null) {
                return failedFuture(e);
            }

            return localPartsUpdateFuture.thenCompose(unused ->
                    tablesByIdFuture.thenComposeAsync(tablesById -> inBusyLock(busyLock, updateAssignmentsClosure), ioExecutor)
            );
        });
    }

    private void startReplicaWithNewListener(
            TablePartitionId replicaGrpId,
            TableImpl table,
            PendingComparableValuesTracker<HybridTimestamp, Void> safeTimeTracker,
            PendingComparableValuesTracker<Long, Void> storageIndexTracker,
            MvPartitionStorage mvPartitionStorage,
            TxStateStorage txStatePartitionStorage,
            PartitionUpdateHandlers partitionUpdateHandlers,
            TopologyAwareRaftGroupService raftGroupService
    ) throws NodeStoppingException {
        PartitionReplicaListener listener = createReplicaListener(
                replicaGrpId,
                table,
                safeTimeTracker,
                mvPartitionStorage,
                txStatePartitionStorage,
                partitionUpdateHandlers,
                raftGroupService
        );

        CompletableFuture<Void> whenReplicaReady = table.pkIndexesReadyFuture();

        replicaMgr.startReplica(
                replicaGrpId,
                whenReplicaReady,
                listener,
                raftGroupService,
                storageIndexTracker
        );
    }

    private PartitionReplicaListener createReplicaListener(
            TablePartitionId tablePartitionId,
            TableImpl table,
            PendingComparableValuesTracker<HybridTimestamp, Void> safeTimeTracker,
            MvPartitionStorage mvPartitionStorage,
            TxStateStorage txStatePartitionStorage,
            PartitionUpdateHandlers partitionUpdateHandlers,
            RaftGroupService raftClient
    ) {
        int tableId = tablePartitionId.tableId();
        int partId = tablePartitionId.partitionId();

        return new PartitionReplicaListener(
                mvPartitionStorage,
                raftClient,
                txManager,
                lockMgr,
                scanRequestExecutor,
                partId,
                tableId,
                table.indexesLockers(partId),
                new Lazy<>(() -> table.indexStorageAdapters(partId).get().get(table.pkId())),
                () -> table.indexStorageAdapters(partId).get(),
                clock,
                safeTimeTracker,
                txStatePartitionStorage,
                transactionStateResolver,
                partitionUpdateHandlers.storageUpdateHandler,
                new CatalogValidationSchemasSource(catalogService, schemaManager),
                localNode(),
                schemaSyncService,
                catalogService,
                placementDriver,
                clusterService.topologyService()
        );
    }

    private boolean isLocalPeer(Peer peer) {
        return peer.consistentId().equals(localNode().name());
    }

    private PartitionDataStorage partitionDataStorage(MvPartitionStorage partitionStorage, InternalTable internalTbl, int partId) {
        return new SnapshotAwarePartitionDataStorage(
                partitionStorage,
                outgoingSnapshotsManager,
                partitionKey(internalTbl, partId)
        );
    }

    private static PartitionKey partitionKey(InternalTable internalTbl, int partId) {
        return new PartitionKey(internalTbl.tableId(), partId);
    }

    private RaftGroupOptions groupOptionsForPartition(
            MvTableStorage mvTableStorage,
            TxStateTableStorage txStateTableStorage,
            PartitionKey partitionKey,
            PartitionUpdateHandlers partitionUpdateHandlers
    ) {
        RaftGroupOptions raftGroupOptions;

        if (mvTableStorage.isVolatile()) {
            raftGroupOptions = RaftGroupOptions.forVolatileStores()
                    // TODO: use RaftManager interface, see https://issues.apache.org/jira/browse/IGNITE-18273
                    .setLogStorageFactory(volatileLogStorageFactoryCreator.factory(((Loza) raftMgr).volatileRaft().logStorage().value()))
                    .raftMetaStorageFactory((groupId, raftOptions) -> new VolatileRaftMetaStorage());
        } else {
            raftGroupOptions = RaftGroupOptions.forPersistentStores();
        }

        raftGroupOptions.snapshotStorageFactory(new PartitionSnapshotStorageFactory(
                clusterService.topologyService(),
                outgoingSnapshotsManager,
                new PartitionAccessImpl(
                        partitionKey,
                        mvTableStorage,
                        txStateTableStorage,
                        mvGc,
                        partitionUpdateHandlers.indexUpdateHandler,
                        partitionUpdateHandlers.gcUpdateHandler
                ),
                catalogService,
                incomingSnapshotsExecutor
        ));

        raftGroupOptions.commandsMarshaller(raftCommandsMarshaller);

        return raftGroupOptions;
    }

    @Override
    public void beforeNodeStop() {
        if (!beforeStopGuard.compareAndSet(false, true)) {
            return;
        }

        stopManagerFuture.completeExceptionally(new NodeStoppingException());

        busyLock.block();

        metaStorageMgr.unregisterWatch(pendingAssignmentsRebalanceListener);
        metaStorageMgr.unregisterWatch(stableAssignmentsRebalanceListener);
        metaStorageMgr.unregisterWatch(assignmentsSwitchRebalanceListener);

        var tablesToStop = new HashMap<Integer, TableImpl>();

        tablesToStop.putAll(latestTablesById());
        tablesToStop.putAll(pendingTables);

        cleanUpTablesResources(tablesToStop);
    }

    @Override
    public void stop() throws Exception {
        assert beforeStopGuard.get() : "'stop' called before 'beforeNodeStop'";

        if (!stopGuard.compareAndSet(false, true)) {
            return;
        }

        IgniteUtils.closeAllManually(
                lowWatermark,
                mvGc,
                () -> shutdownAndAwaitTermination(rebalanceScheduler, 10, TimeUnit.SECONDS),
                () -> shutdownAndAwaitTermination(ioExecutor, 10, TimeUnit.SECONDS),
                () -> shutdownAndAwaitTermination(txStateStoragePool, 10, TimeUnit.SECONDS),
                () -> shutdownAndAwaitTermination(txStateStorageScheduledPool, 10, TimeUnit.SECONDS),
                () -> shutdownAndAwaitTermination(scanRequestExecutor, 10, TimeUnit.SECONDS),
                () -> shutdownAndAwaitTermination(incomingSnapshotsExecutor, 10, TimeUnit.SECONDS)
        );
    }

    /**
     * Stops resources that are related to provided tables.
     *
     * @param tables Tables to stop.
     */
    private void cleanUpTablesResources(Map<Integer, TableImpl> tables) {
        var futures = new ArrayList<CompletableFuture<Void>>(tables.size());

        for (TableImpl table : tables.values()) {
            futures.add(runAsync(() -> {
                Stream.Builder<ManuallyCloseable> stopping = Stream.builder();

                stopping.add(table::beforeClose);

                InternalTable internalTable = table.internalTable();

                stopping.add(() -> {
                    var stopReplicaFutures = new CompletableFuture<?>[internalTable.partitions()];

                    for (int p = 0; p < internalTable.partitions(); p++) {
                        TablePartitionId replicationGroupId = new TablePartitionId(table.tableId(), p);

                        stopReplicaFutures[p] = stopPartition(replicationGroupId, table);
                    }

                    allOf(stopReplicaFutures).get(10, TimeUnit.SECONDS);
                });

                stopping.add(internalTable.storage());
                stopping.add(internalTable.txStateStorage());
                stopping.add(internalTable);

                try {
                    IgniteUtils.closeAllManually(stopping.build());
                } catch (Throwable t) {
                    LOG.error("Unable to stop table [name={}, tableId={}]", t, table.name(), table.tableId());
                }
            }, ioExecutor));
        }

        try {
            allOf(futures.toArray(CompletableFuture[]::new)).get(30, TimeUnit.SECONDS);
        } catch (InterruptedException | ExecutionException | TimeoutException e) {
            LOG.error("Unable to clean table resources", e);
        }
    }

    /**
     * Creates local structures for a table.
     *
     * @param causalityToken Causality token.
     * @param catalogVersion Catalog version on which the table was created.
     * @param tableDescriptor Catalog table descriptor.
     * @param onNodeRecovery {@code true} when called during node recovery, {@code false} otherwise.
     * @return Future that will be completed when local changes related to the table creation are applied.
     */
    private CompletableFuture<?> createTableLocally(
            long causalityToken,
            int catalogVersion,
            CatalogTableDescriptor tableDescriptor,
            // TODO: IGNITE-18595 We need to do something different to wait for indexes before full rebalancing
            boolean onNodeRecovery
    ) {
        return inBusyLockAsync(busyLock, () -> {
            int tableId = tableDescriptor.id();
            int zoneId = tableDescriptor.zoneId();

            CatalogZoneDescriptor zoneDescriptor = getZoneDescriptor(tableDescriptor, catalogVersion);

            CompletableFuture<List<Set<Assignment>>> assignmentsFuture;

            // Check if the table already has assignments in the vault.
            // So, it means, that it is a recovery process and we should use the vault assignments instead of calculation for the new ones.
            // TODO: IGNITE-20210 Fix it
            if (partitionAssignments(vaultManager, tableId, 0) != null) {
                assignmentsFuture = completedFuture(tableAssignments(vaultManager, tableId, zoneDescriptor.partitions()));
            } else {
                assignmentsFuture = distributionZoneManager.dataNodes(causalityToken, catalogVersion, zoneId)
                        .thenApply(dataNodes -> AffinityUtils.calculateAssignments(
                                dataNodes,
                                zoneDescriptor.partitions(),
                                zoneDescriptor.replicas()
                        ));
            }

            return createTableLocally(
                    causalityToken,
                    tableDescriptor,
                    zoneDescriptor,
                    assignmentsFuture,
                    catalogVersion,
                    onNodeRecovery
            ).thenCompose(ignored -> writeTableAssignmentsToMetastore(tableId, assignmentsFuture));
        });
    }

    /**
     * Creates local structures for a table.
     *
     * @param causalityToken Causality token.
     * @param tableDescriptor Catalog table descriptor.
     * @param zoneDescriptor Catalog distributed zone descriptor.
     * @param assignmentsFuture Future with assignments.
     * @param catalogVersion Catalog version on which the table was created.
     * @param onNodeRecovery {@code true} when called during node recovery, {@code false} otherwise.
     * @return Future that will be completed when local changes related to the table creation are applied.
     */
    private CompletableFuture<Void> createTableLocally(
            long causalityToken,
            CatalogTableDescriptor tableDescriptor,
            CatalogZoneDescriptor zoneDescriptor,
            CompletableFuture<List<Set<Assignment>>> assignmentsFuture,
            int catalogVersion,
            // TODO: IGNITE-18595 We need to do something different to wait for indexes before full rebalancing
            boolean onNodeRecovery
    ) {
        String tableName = tableDescriptor.name();
        int tableId = tableDescriptor.id();

        LOG.trace("Creating local table: name={}, id={}, token={}", tableDescriptor.name(), tableDescriptor.id(), causalityToken);

        MvTableStorage tableStorage = createTableStorage(tableDescriptor, zoneDescriptor);
        TxStateTableStorage txStateStorage = createTxStateTableStorage(tableDescriptor, zoneDescriptor);

        int partitions = zoneDescriptor.partitions();

        InternalTableImpl internalTable = new InternalTableImpl(
                tableName,
                tableId,
                new Int2ObjectOpenHashMap<>(partitions),
<<<<<<< HEAD
                partitions, clusterNodeResolver, txManager, tableStorage,
                txStateStorage, replicaSvc, clock, observableTimestampTracker, placementDriver, sql.get());
=======
                partitions, clusterService.topologyService(), txManager, tableStorage,
                txStateStorage, replicaSvc, clock, observableTimestampTracker, placementDriver);
>>>>>>> cd270414

        var table = new TableImpl(internalTable, lockMgr, schemaVersions);

        // TODO: IGNITE-18595 We need to do something different to wait for indexes before full rebalancing
        table.addIndexesToWait(collectTableIndexIds(tableId, catalogVersion, onNodeRecovery));

        tablesByIdVv.update(causalityToken, (previous, e) -> inBusyLock(busyLock, () -> {
            if (e != null) {
                return failedFuture(e);
            }

            return schemaManager.schemaRegistry(causalityToken, tableId)
                    .thenApply(schema -> {
                        table.schemaView(schema);

                        var val = new HashMap<>(previous);

                        val.put(tableId, table);

                        return val;
                    });
        }));

        CompletableFuture<?> createPartsFut = createTablePartitionsLocally(causalityToken, assignmentsFuture, table);

        pendingTables.put(tableId, table);
        startedTables.put(tableId, table);

        tablesById(causalityToken).thenAccept(ignored -> inBusyLock(busyLock, () -> {
            pendingTables.remove(tableId);
        }));

        // TODO should be reworked in IGNITE-16763

        // TODO: https://issues.apache.org/jira/browse/IGNITE-19913 Possible performance degradation.
        return createPartsFut.thenApply(ignore -> null);
    }

    /**
     * Creates data storage for the provided table.
     *
     * @param tableDescriptor Catalog table descriptor.
     * @param zoneDescriptor Catalog distributed zone descriptor.
     */
    protected MvTableStorage createTableStorage(CatalogTableDescriptor tableDescriptor, CatalogZoneDescriptor zoneDescriptor) {
        CatalogDataStorageDescriptor dataStorage = zoneDescriptor.dataStorage();

        StorageEngine engine = dataStorageMgr.engine(dataStorage.engine());

        assert engine != null : "tableId=" + tableDescriptor.id() + ", engine=" + dataStorage.engine();

        MvTableStorage tableStorage = engine.createMvTable(
                new StorageTableDescriptor(tableDescriptor.id(), zoneDescriptor.partitions(), dataStorage.dataRegion()),
                new StorageIndexDescriptorSupplier(catalogService)
        );

        tableStorage.start();

        return tableStorage;
    }

    /**
     * Creates transaction state storage for the provided table.
     *
     * @param tableDescriptor Catalog table descriptor.
     * @param zoneDescriptor Catalog distributed zone descriptor.
     */
    protected TxStateTableStorage createTxStateTableStorage(CatalogTableDescriptor tableDescriptor, CatalogZoneDescriptor zoneDescriptor) {
        int tableId = tableDescriptor.id();

        Path path = storagePath.resolve(TX_STATE_DIR + tableId);

        try {
            Files.createDirectories(path);
        } catch (IOException e) {
            throw new StorageException("Failed to create transaction state storage directory for table: " + tableId, e);
        }

        TxStateTableStorage txStateTableStorage = new TxStateRocksDbTableStorage(
                tableId,
                zoneDescriptor.partitions(),
                path,
                txStateStorageScheduledPool,
                txStateStoragePool,
                TX_STATE_STORAGE_FLUSH_DELAY_SUPPLIER
        );

        txStateTableStorage.start();

        return txStateTableStorage;
    }

    /**
     * Drops local structures for a table.
     *
     * @param causalityToken Causality token.
     * @param tableDescriptor Catalog table descriptor.
     * @param zoneDescriptor Catalog distributed zone descriptor.
     */
    private void dropTableLocally(long causalityToken, CatalogTableDescriptor tableDescriptor, CatalogZoneDescriptor zoneDescriptor) {
        int tableId = tableDescriptor.id();
        int partitions = zoneDescriptor.partitions();

        localPartsByTableIdVv.update(causalityToken, (previousVal, e) -> inBusyLock(busyLock, () -> {
            if (e != null) {
                return failedFuture(e);
            }

            var newMap = new HashMap<>(previousVal);
            newMap.remove(tableId);

            return completedFuture(newMap);
        }));

        tablesByIdVv.update(causalityToken, (previousVal, e) -> inBusyLock(busyLock, () -> {
            if (e != null) {
                return failedFuture(e);
            }

            var map = new HashMap<>(previousVal);

            TableImpl table = map.remove(tableId);

            assert table != null : tableId;

            InternalTable internalTable = table.internalTable();

            CompletableFuture<?>[] stopReplicaFutures = new CompletableFuture<?>[partitions];

            for (int partitionId = 0; partitionId < partitions; partitionId++) {
                var replicationGroupId = new TablePartitionId(tableId, partitionId);

                stopReplicaFutures[partitionId] = stopPartition(replicationGroupId, table);
            }

            // TODO: IGNITE-18703 Destroy raft log and meta
            CompletableFuture<Void> destroyTableStoragesFuture = allOf(stopReplicaFutures)
                    .thenCompose(unused -> allOf(
                            internalTable.storage().destroy(),
                            runAsync(() -> internalTable.txStateStorage().destroy(), ioExecutor))
                    );

            CompletableFuture<?> dropSchemaRegistryFuture = schemaManager.dropRegistry(causalityToken, table.tableId());

            return allOf(destroyTableStoragesFuture, dropSchemaRegistryFuture)
                    .thenApply(v -> map);
        }));

        startedTables.remove(tableId);

        Set<ByteArray> assignmentKeys = IntStream.range(0, partitions)
                .mapToObj(p -> stablePartAssignmentsKey(new TablePartitionId(tableId, p)))
                .collect(Collectors.toSet());

        metaStorageMgr.removeAll(assignmentKeys);
    }

    private CompletableFuture<Set<Assignment>> calculateAssignments(TablePartitionId tablePartitionId) {
        int catalogVersion = catalogService.latestCatalogVersion();

        CatalogTableDescriptor tableDescriptor = getTableDescriptor(tablePartitionId.tableId(), catalogVersion);

        CatalogZoneDescriptor zoneDescriptor = getZoneDescriptor(tableDescriptor, catalogVersion);

        return distributionZoneManager.dataNodes(
                zoneDescriptor.updateToken(),
                catalogVersion,
                tableDescriptor.zoneId()
        ).thenApply(dataNodes ->
                AffinityUtils.calculateAssignmentForPartition(
                        dataNodes,
                        tablePartitionId.partitionId(),
                        zoneDescriptor.replicas()
                )
        );
    }

    @Override
    public List<Table> tables() {
        return join(tablesAsync());
    }

    @Override
    public CompletableFuture<List<Table>> tablesAsync() {
        return inBusyLockAsync(busyLock, this::tablesAsyncInternalBusy);
    }

    private CompletableFuture<List<Table>> tablesAsyncInternalBusy() {
        HybridTimestamp now = clock.now();

        return orStopManagerFuture(schemaSyncService.waitForMetadataCompleteness(now))
                .thenComposeAsync(unused -> inBusyLockAsync(busyLock, () -> {
                    int catalogVersion = catalogService.activeCatalogVersion(now.longValue());

                    Collection<CatalogTableDescriptor> tableDescriptors = catalogService.tables(catalogVersion);

                    if (tableDescriptors.isEmpty()) {
                        return emptyListCompletedFuture();
                    }

                    CompletableFuture<Table>[] tableImplFutures = tableDescriptors.stream()
                            .map(tableDescriptor -> tableAsyncInternalBusy(tableDescriptor.id()))
                            .toArray(CompletableFuture[]::new);

                    return CompletableFutures.allOf(tableImplFutures);
                }), ioExecutor);
    }

    /**
     * Returns the tables by ID future for the given causality token.
     *
     * <p>The future will only be completed when corresponding assignments update completes.
     *
     * @param causalityToken Causality token.
     * @return The future with tables map.
     * @see #assignmentsUpdatedVv
     */
    private CompletableFuture<Map<Integer, TableImpl>> tablesById(long causalityToken) {
        // We bring the future outside to avoid OutdatedTokenException.
        CompletableFuture<Map<Integer, TableImpl>> tablesByIdFuture = tablesByIdVv.get(causalityToken);

        return assignmentsUpdatedVv.get(causalityToken).thenCompose(v -> tablesByIdFuture);
    }

    /**
     * Returns the latest tables by ID map, for which all assignment updates have been completed.
     */
    private Map<Integer, TableImpl> latestTablesById() {
        if (assignmentsUpdatedVv.latestCausalityToken() < 0L) {
            // No tables at all in case of empty causality token.
            return emptyMap();
        } else {
            CompletableFuture<Map<Integer, TableImpl>> tablesByIdFuture = tablesByIdVv.get(tablesByIdVv.latestCausalityToken());

            assert tablesByIdFuture.isDone() : "'tablesByIdVv' is always completed strictly before the 'assignmentsUpdatedVv'";

            return tablesByIdFuture.join();
        }
    }

    /**
     * Actual tables map.
     *
     * @return Actual tables map.
     */
    @TestOnly
    public Map<Integer, TableImpl> latestTables() {
        return unmodifiableMap(latestTablesById());
    }

    @Override
    public Table table(String name) {
        return join(tableAsync(name));
    }

    @Override
    public TableViewInternal table(int id) throws NodeStoppingException {
        return join(tableAsync(id));
    }

    @Override
    public CompletableFuture<Table> tableAsync(String name) {
        return tableAsyncInternal(IgniteNameUtils.parseSimpleName(name))
                .thenApply(Function.identity());
    }

    /**
     * Asynchronously gets the table using causality token.
     *
     * @param causalityToken Causality token.
     * @param id Table id.
     * @return Future.
     */
    public CompletableFuture<TableViewInternal> tableAsync(long causalityToken, int id) {
        if (!busyLock.enterBusy()) {
            throw new IgniteException(new NodeStoppingException());
        }
        try {
            return tablesById(causalityToken).thenApply(tablesById -> tablesById.get(id));
        } finally {
            busyLock.leaveBusy();
        }
    }

    @Override
    public CompletableFuture<TableViewInternal> tableAsync(int tableId) {
        return inBusyLockAsync(busyLock, () -> {
            HybridTimestamp now = clock.now();

            return orStopManagerFuture(schemaSyncService.waitForMetadataCompleteness(now))
                    .thenComposeAsync(unused -> inBusyLockAsync(busyLock, () -> {
                        int catalogVersion = catalogService.activeCatalogVersion(now.longValue());

                        // Check if the table has been deleted.
                        if (catalogService.table(tableId, catalogVersion) == null) {
                            return nullCompletedFuture();
                        }

                        return tableAsyncInternalBusy(tableId);
                    }), ioExecutor);
        });
    }

    /**
     * Asynchronously gets the local partitions set of a table using causality token.
     *
     * @param causalityToken Causality token.
     * @return Future.
     */
    public CompletableFuture<PartitionSet> localPartitionSetAsync(long causalityToken, int tableId) {
        if (!busyLock.enterBusy()) {
            throw new IgniteException(new NodeStoppingException());
        }

        try {
            return localPartsByTableIdVv.get(causalityToken).thenApply(partitionSetById -> partitionSetById.get(tableId));
        } finally {
            busyLock.leaveBusy();
        }
    }

    @Override
    public TableViewInternal tableView(String name) {
        return join(tableViewAsync(name));
    }

    @Override
    public CompletableFuture<TableViewInternal> tableViewAsync(String name) {
        return tableAsyncInternal(IgniteNameUtils.parseSimpleName(name));
    }

    /**
     * Gets a table by name, if it was created before. Doesn't parse canonical name.
     *
     * @param name Table name.
     * @return Future representing pending completion of the {@code TableManager#tableAsyncInternal} operation.
     */
    private CompletableFuture<TableViewInternal> tableAsyncInternal(String name) {
        return inBusyLockAsync(busyLock, () -> {
            HybridTimestamp now = clock.now();

            return orStopManagerFuture(schemaSyncService.waitForMetadataCompleteness(now))
                    .thenComposeAsync(unused -> inBusyLockAsync(busyLock, () -> {
                        CatalogTableDescriptor tableDescriptor = catalogService.table(name, now.longValue());

                        // Check if the table has been deleted.
                        if (tableDescriptor == null) {
                            return nullCompletedFuture();
                        }

                        return tableAsyncInternalBusy(tableDescriptor.id());
                    }));
        });
    }

    private CompletableFuture<TableViewInternal> tableAsyncInternalBusy(int tableId) {
        TableImpl tableImpl = latestTablesById().get(tableId);

        if (tableImpl != null) {
            return completedFuture(tableImpl);
        }

        CompletableFuture<TableViewInternal> getLatestTableFuture = new CompletableFuture<>();

        CompletionListener<Void> tablesListener = (token, v, th) -> {
            if (th == null) {
                CompletableFuture<Map<Integer, TableImpl>> tablesFuture = tablesByIdVv.get(token);

                tablesFuture.whenComplete((tables, e) -> {
                    if (e != null) {
                        getLatestTableFuture.completeExceptionally(e);
                    } else {
                        TableImpl table = tables.get(tableId);

                        if (table != null) {
                            getLatestTableFuture.complete(table);
                        }
                    }
                });
            } else {
                getLatestTableFuture.completeExceptionally(th);
            }
        };

        assignmentsUpdatedVv.whenComplete(tablesListener);

        // This check is needed for the case when we have registered tablesListener,
        // but tablesByIdVv has already been completed, so listener would be triggered only for the next versioned value update.
        tableImpl = latestTablesById().get(tableId);

        if (tableImpl != null) {
            assignmentsUpdatedVv.removeWhenComplete(tablesListener);

            return completedFuture(tableImpl);
        }

        return orStopManagerFuture(getLatestTableFuture)
                .whenComplete((unused, throwable) -> assignmentsUpdatedVv.removeWhenComplete(tablesListener));
    }

    /**
     * Waits for future result and return, or unwraps {@link CompletionException} to {@link IgniteException} if failed.
     *
     * @param future Completable future.
     * @return Future result.
     */
    private static <T> T join(CompletableFuture<T> future) {
        try {
            return future.join();
        } catch (CompletionException ex) {
            throw convertThrowable(ex.getCause());
        }
    }

    /**
     * Convert to public throwable.
     *
     * @param th Throwable.
     * @return Public throwable.
     */
    private static RuntimeException convertThrowable(Throwable th) {
        if (th instanceof RuntimeException) {
            return (RuntimeException) th;
        }

        return new IgniteException(th);
    }

    /**
     * Creates meta storage listener for pending assignments updates.
     *
     * @return The watch listener.
     */
    private WatchListener createPendingAssignmentsRebalanceListener() {
        return new WatchListener() {
            @Override
            public CompletableFuture<Void> onUpdate(WatchEvent evt) {
                if (!busyLock.enterBusy()) {
                    return failedFuture(new NodeStoppingException());
                }

                try {
                    Entry newEntry = evt.entryEvent().newEntry();

                    return handleChangePendingAssignmentEvent(newEntry, evt.revision());
                } finally {
                    busyLock.leaveBusy();
                }
            }

            @Override
            public void onError(Throwable e) {
                LOG.warn("Unable to process pending assignments event", e);
            }
        };
    }

    private CompletableFuture<Void> handleChangePendingAssignmentEvent(Entry pendingAssignmentsEntry, long revision) {
        if (pendingAssignmentsEntry.value() == null) {
            return nullCompletedFuture();
        }

        int partId = extractPartitionNumber(pendingAssignmentsEntry.key());
        int tblId = extractTableId(pendingAssignmentsEntry.key(), PENDING_ASSIGNMENTS_PREFIX);

        var replicaGrpId = new TablePartitionId(tblId, partId);

        // Stable assignments from the meta store, which revision is bounded by the current pending event.
        CompletableFuture<Entry> stableAssignmentsFuture = metaStorageMgr.get(stablePartAssignmentsKey(replicaGrpId), revision);

        return tablesById(revision)
                .thenCombineAsync(stableAssignmentsFuture, (tables, stableAssignmentsEntry) -> {
                    if (!busyLock.enterBusy()) {
                        return CompletableFuture.<Void>failedFuture(new NodeStoppingException());
                    }

                    try {
                        TableImpl table = tables.get(tblId);

                        // Table can be null only recovery, because we use a revision from the future. See comment inside
                        // performRebalanceOnRecovery.
                        if (table == null) {
                            if (LOG.isInfoEnabled()) {
                                LOG.info("Skipping Pending Assignments update, because table {} does not exist", tblId);
                            }

                            return CompletableFutures.<Void>nullCompletedFuture();
                        }

                        return handleChangePendingAssignmentEvent(
                                replicaGrpId,
                                table,
                                pendingAssignmentsEntry,
                                stableAssignmentsEntry,
                                revision
                        );
                    } finally {
                        busyLock.leaveBusy();
                    }
                }, ioExecutor)
                .thenCompose(Function.identity());
    }

    private CompletableFuture<Void> handleChangePendingAssignmentEvent(
            TablePartitionId replicaGrpId,
            TableImpl tbl,
            Entry pendingAssignmentsEntry,
            Entry stableAssignmentsEntry,
            long revision
    ) {
        ClusterNode localMember = localNode();

        int partId = replicaGrpId.partitionId();

        if (LOG.isInfoEnabled()) {
            var stringKey = new String(pendingAssignmentsEntry.key(), UTF_8);

            LOG.info("Received update on pending assignments. Check if new raft group should be started"
                            + " [key={}, partition={}, table={}, localMemberAddress={}]",
                    stringKey, partId, tbl.name(), localMember.address());
        }

        Set<Assignment> pendingAssignments = ByteUtils.fromBytes(pendingAssignmentsEntry.value());

        Set<Assignment> stableAssignments = ByteUtils.fromBytes(stableAssignmentsEntry.value());

        // Start a new Raft node and Replica if this node has appeared in the new assignments.
        boolean shouldStartLocalServices = pendingAssignments.stream()
                .filter(assignment -> localMember.name().equals(assignment.consistentId()))
                .anyMatch(assignment -> !stableAssignments.contains(assignment));

        CompletableFuture<Void> localServicesStartFuture;

        if (shouldStartLocalServices) {
            localServicesStartFuture = localPartsByTableIdVv.get(revision)
                    .thenComposeAsync(oldMap -> {
                        int tableId = tbl.tableId();

                        PartitionSet partitionSet = oldMap.get(tableId).copy();

                        return getOrCreatePartitionStorages(tbl, partitionSet).thenApply(u -> {
                            var newMap = new HashMap<>(oldMap);

                            newMap.put(tableId, partitionSet);

                            return newMap;
                        });
                    }, ioExecutor)
                    .thenRunAsync(() -> inBusyLock(busyLock, () -> {
                        InternalTable internalTable = tbl.internalTable();

                        var safeTimeTracker = new PendingComparableValuesTracker<HybridTimestamp, Void>(HybridTimestamp.MIN_VALUE);
                        var storageIndexTracker = new PendingComparableValuesTracker<Long, Void>(0L);

                        PartitionStorages partitionStorages = getPartitionStorages(tbl, partId);

                        MvPartitionStorage mvPartitionStorage = partitionStorages.getMvPartitionStorage();
                        TxStateStorage txStatePartitionStorage = partitionStorages.getTxStateStorage();

                        PartitionDataStorage partitionDataStorage = partitionDataStorage(mvPartitionStorage, internalTable, partId);

                        PartitionUpdateHandlers partitionUpdateHandlers = createPartitionUpdateHandlers(
                                partId,
                                partitionDataStorage,
                                tbl,
                                safeTimeTracker
                        );

                        PeersAndLearners pendingConfiguration = configurationFromAssignments(pendingAssignments);

                        try {
                            Peer serverPeer = pendingConfiguration.peer(localMember.name());

                            RaftNodeId raftNodeId = new RaftNodeId(replicaGrpId, serverPeer);

                            if (!((Loza) raftMgr).isStarted(raftNodeId)) {
                                PeersAndLearners stableConfiguration = configurationFromAssignments(stableAssignments);

                                startPartitionRaftGroupNode(
                                        replicaGrpId,
                                        pendingConfiguration,
                                        stableConfiguration,
                                        safeTimeTracker,
                                        storageIndexTracker,
                                        internalTable,
                                        txStatePartitionStorage,
                                        partitionDataStorage,
                                        partitionUpdateHandlers
                                );
                            }

                            if (!replicaMgr.isReplicaStarted(replicaGrpId)) {
                                startReplicaWithNewListener(
                                        replicaGrpId,
                                        tbl,
                                        safeTimeTracker,
                                        storageIndexTracker,
                                        mvPartitionStorage,
                                        txStatePartitionStorage,
                                        partitionUpdateHandlers,
                                        (TopologyAwareRaftGroupService) internalTable.partitionRaftGroupService(partId)
                                );
                            }
                        } catch (NodeStoppingException ignored) {
                            // No-op.
                        }
                    }), ioExecutor);
        } else {
            localServicesStartFuture = nullCompletedFuture();
        }

        return localServicesStartFuture
                .thenCompose(v -> {
                    RaftGroupService partGrpSvc = tbl.internalTable().partitionRaftGroupService(partId);

                    return partGrpSvc.refreshAndGetLeaderWithTerm()
                            .thenCompose(leaderWithTerm -> {
                                if (!isLocalPeer(leaderWithTerm.leader())) {
                                    return nullCompletedFuture();
                                }

                                // run update of raft configuration if this node is a leader
                                LOG.info("Current node={} is the leader of partition raft group={}. "
                                                + "Initiate rebalance process for partition={}, table={}",
                                        leaderWithTerm.leader(), replicaGrpId, partId, tbl.name());

                                return metaStorageMgr.get(pendingPartAssignmentsKey(replicaGrpId))
                                        .thenCompose(latestPendingAssignmentsEntry -> {
                                            // Do not change peers of the raft group if this is a stale event.
                                            // Note that we start raft node before for the sake of the consistency in a starting and
                                            // stopping raft nodes.
                                            if (revision < latestPendingAssignmentsEntry.revision()) {
                                                return nullCompletedFuture();
                                            }

                                            PeersAndLearners newConfiguration = configurationFromAssignments(pendingAssignments);

                                            return partGrpSvc.changePeersAsync(newConfiguration, leaderWithTerm.term());
                                        });
                            });
                });
    }

    private void startPartitionRaftGroupNode(
            TablePartitionId replicaGrpId,
            PeersAndLearners pendingConfiguration,
            PeersAndLearners stableConfiguration,
            PendingComparableValuesTracker<HybridTimestamp, Void> safeTimeTracker,
            PendingComparableValuesTracker<Long, Void> storageIndexTracker,
            InternalTable internalTable,
            TxStateStorage txStatePartitionStorage,
            PartitionDataStorage partitionDataStorage,
            PartitionUpdateHandlers partitionUpdateHandlers
    ) throws NodeStoppingException {
        ClusterNode localMember = localNode();

        RaftGroupOptions groupOptions = groupOptionsForPartition(
                internalTable.storage(),
                internalTable.txStateStorage(),
                partitionKey(internalTable, replicaGrpId.partitionId()),
                partitionUpdateHandlers
        );

        RaftGroupListener raftGrpLsnr = new PartitionListener(
                txManager,
                partitionDataStorage,
                partitionUpdateHandlers.storageUpdateHandler,
                txStatePartitionStorage,
                safeTimeTracker,
                storageIndexTracker
        );

        RaftGroupEventsListener raftGrpEvtsLsnr = new RebalanceRaftGroupEventsListener(
                metaStorageMgr,
                replicaGrpId,
                busyLock,
                createPartitionMover(internalTable, replicaGrpId.partitionId()),
                this::calculateAssignments,
                rebalanceScheduler
        );

        Peer serverPeer = pendingConfiguration.peer(localMember.name());

        var raftNodeId = new RaftNodeId(replicaGrpId, serverPeer);

        // TODO: use RaftManager interface, see https://issues.apache.org/jira/browse/IGNITE-18273
        ((Loza) raftMgr).startRaftGroupNode(
                raftNodeId,
                stableConfiguration,
                raftGrpLsnr,
                raftGrpEvtsLsnr,
                groupOptions
        );
    }

    /**
     * Creates Meta storage listener for stable assignments updates.
     *
     * @return The watch listener.
     */
    private WatchListener createStableAssignmentsRebalanceListener() {
        return new WatchListener() {
            @Override
            public CompletableFuture<Void> onUpdate(WatchEvent evt) {
                if (!busyLock.enterBusy()) {
                    return failedFuture(new NodeStoppingException());
                }

                try {
                    return handleChangeStableAssignmentEvent(evt);
                } finally {
                    busyLock.leaveBusy();
                }
            }

            @Override
            public void onError(Throwable e) {
                LOG.warn("Unable to process stable assignments event", e);
            }
        };
    }

    /** Creates Meta storage listener for switch reduce assignments updates. */
    private WatchListener createAssignmentsSwitchRebalanceListener() {
        return new WatchListener() {
            @Override
            public CompletableFuture<Void> onUpdate(WatchEvent evt) {
                return inBusyLockAsync(busyLock, () -> {
                    byte[] key = evt.entryEvent().newEntry().key();

                    int partitionId = extractPartitionNumber(key);
                    int tableId = extractTableId(key, ASSIGNMENTS_SWITCH_REDUCE_PREFIX);

                    TablePartitionId replicaGrpId = new TablePartitionId(tableId, partitionId);

                    // It is safe to get the latest version of the catalog as we are in the metastore thread.
                    int catalogVersion = catalogService.latestCatalogVersion();

                    return tablesById(evt.revision())
                            .thenCompose(tables -> inBusyLockAsync(busyLock, () -> {
                                CatalogTableDescriptor tableDescriptor = getTableDescriptor(tableId, catalogVersion);

                                CatalogZoneDescriptor zoneDescriptor = getZoneDescriptor(tableDescriptor, catalogVersion);

                                long causalityToken = zoneDescriptor.updateToken();

                                return distributionZoneManager.dataNodes(causalityToken, catalogVersion, tableDescriptor.zoneId())
                                        .thenCompose(dataNodes -> RebalanceUtil.handleReduceChanged(
                                                metaStorageMgr,
                                                dataNodes,
                                                zoneDescriptor.replicas(),
                                                replicaGrpId,
                                                evt
                                        ));
                            }));
                });
            }

            @Override
            public void onError(Throwable e) {
                LOG.warn("Unable to process switch reduce event", e);
            }
        };
    }

    private PartitionMover createPartitionMover(InternalTable internalTable, int partId) {
        return new PartitionMover(busyLock, () -> internalTable.partitionRaftGroupService(partId));
    }

    private static PeersAndLearners configurationFromAssignments(Collection<Assignment> assignments) {
        var peers = new HashSet<String>();
        var learners = new HashSet<String>();

        for (Assignment assignment : assignments) {
            if (assignment.isPeer()) {
                peers.add(assignment.consistentId());
            } else {
                learners.add(assignment.consistentId());
            }
        }

        return PeersAndLearners.fromConsistentIds(peers, learners);
    }

    /**
     * Gets partition stores.
     *
     * @param table Table.
     * @param partitionId Partition ID.
     * @return PartitionStorages.
     */
    private PartitionStorages getPartitionStorages(TableImpl table, int partitionId) {
        InternalTable internalTable = table.internalTable();

        MvPartitionStorage mvPartition = internalTable.storage().getMvPartition(partitionId);

        assert mvPartition != null;

        TxStateStorage txStateStorage = internalTable.txStateStorage().getTxStateStorage(partitionId);

        assert txStateStorage != null;

        return new PartitionStorages(mvPartition, txStateStorage);
    }

    // TODO: https://issues.apache.org/jira/browse/IGNITE-19739 Create storages only once.
    private CompletableFuture<Void> getOrCreatePartitionStorages(TableImpl table, PartitionSet partitions) {
        InternalTable internalTable = table.internalTable();

        CompletableFuture<?>[] storageFuts = partitions.stream().mapToObj(partitionId -> {
            MvPartitionStorage mvPartition = internalTable.storage().getMvPartition(partitionId);

            return (mvPartition != null ? completedFuture(mvPartition) : internalTable.storage().createMvPartition(partitionId))
                    .thenComposeAsync(mvPartitionStorage -> {
                        TxStateStorage txStateStorage = internalTable.txStateStorage().getOrCreateTxStateStorage(partitionId);

                        if (mvPartitionStorage.lastAppliedIndex() == MvPartitionStorage.REBALANCE_IN_PROGRESS
                                || txStateStorage.lastAppliedIndex() == TxStateStorage.REBALANCE_IN_PROGRESS) {
                            return allOf(
                                    internalTable.storage().clearPartition(partitionId),
                                    txStateStorage.clear()
                            ).thenApply(unused -> new PartitionStorages(mvPartitionStorage, txStateStorage));
                        } else {
                            return completedFuture(new PartitionStorages(mvPartitionStorage, txStateStorage));
                        }
                    }, ioExecutor);
        }).toArray(CompletableFuture[]::new);

        return allOf(storageFuts);
    }

    /**
     * Handles the {@link RebalanceUtil#STABLE_ASSIGNMENTS_PREFIX} update event.
     *
     * @param evt Event.
     */
    protected CompletableFuture<Void> handleChangeStableAssignmentEvent(WatchEvent evt) {
        if (evt.entryEvents().stream().allMatch(e -> e.oldEntry().value() == null)) {
            // It's the initial write to table stable assignments on table create event.
            return nullCompletedFuture();
        }

        if (!evt.single()) {
            // If there is not a single entry, then all entries must be tombstones (this happens after table drop).
            assert evt.entryEvents().stream().allMatch(entryEvent -> entryEvent.newEntry().tombstone()) : evt;

            return nullCompletedFuture();
        }

        // here we can receive only update from the rebalance logic
        // these updates always processing only 1 partition, so, only 1 stable partition key.
        assert evt.single() : evt;

        Entry stableAssignmentsWatchEvent = evt.entryEvent().newEntry();

        if (stableAssignmentsWatchEvent.value() == null) {
            return nullCompletedFuture();
        }

        int partitionId = extractPartitionNumber(stableAssignmentsWatchEvent.key());
        int tableId = extractTableId(stableAssignmentsWatchEvent.key(), STABLE_ASSIGNMENTS_PREFIX);

        TablePartitionId tablePartitionId = new TablePartitionId(tableId, partitionId);

        Set<Assignment> stableAssignments = ByteUtils.fromBytes(stableAssignmentsWatchEvent.value());

        return metaStorageMgr.get(pendingPartAssignmentsKey(tablePartitionId), stableAssignmentsWatchEvent.revision())
                .thenComposeAsync(pendingAssignmentsEntry -> {
                    // Update raft client peers and learners according to the actual assignments.
                    CompletableFuture<Void> raftClientUpdateFuture = tablesById(evt.revision()).thenAccept(t -> {
                        t.get(tableId).internalTable()
                                .partitionRaftGroupService(tablePartitionId.partitionId())
                                .updateConfiguration(configurationFromAssignments(stableAssignments));
                    });

                    byte[] pendingAssignmentsFromMetaStorage = pendingAssignmentsEntry.value();

                    Set<Assignment> pendingAssignments = pendingAssignmentsFromMetaStorage == null
                            ? Set.of()
                            : ByteUtils.fromBytes(pendingAssignmentsFromMetaStorage);

                    String localMemberName = localNode().name();

                    boolean shouldStopLocalServices = Stream.concat(stableAssignments.stream(), pendingAssignments.stream())
                            .noneMatch(assignment -> assignment.consistentId().equals(localMemberName));

                    if (shouldStopLocalServices) {
                        return allOf(
                                raftClientUpdateFuture,
                                stopAndDestroyPartition(tablePartitionId, evt.revision()));
                    } else {
                        return raftClientUpdateFuture;
                    }
                }, ioExecutor);
    }

    private CompletableFuture<Void> stopAndDestroyPartition(TablePartitionId tablePartitionId, long causalityToken) {
        return tablesById(causalityToken)
                .thenCompose(tables -> {
                    TableImpl table = tables.get(tablePartitionId.tableId());

                    return stopPartition(tablePartitionId, table)
                            .thenCompose(v -> destroyPartitionStorages(tablePartitionId, table));
                });
    }

    /**
     * Stops all resources associated with a given partition, like replicas and partition trackers.
     *
     * @param tablePartitionId Partition ID.
     * @param table Table which this partition belongs to.
     * @return Future that will be completed after all resources have been closed.
     */
    private CompletableFuture<Void> stopPartition(TablePartitionId tablePartitionId, TableImpl table) {
        if (table != null) {
            closePartitionTrackers(table.internalTable(), tablePartitionId.partitionId());
        }

        CompletableFuture<Boolean> stopReplicaFuture;

        try {
            stopReplicaFuture = replicaMgr.stopReplica(tablePartitionId);
        } catch (NodeStoppingException e) {
            // No-op.
            stopReplicaFuture = falseCompletedFuture();
        }

        return stopReplicaFuture
                .thenCompose(v -> {
                    try {
                        raftMgr.stopRaftNodes(tablePartitionId);
                    } catch (NodeStoppingException ignored) {
                        // No-op.
                    }

                    return mvGc.removeStorage(tablePartitionId);
                });
    }

    private CompletableFuture<Void> destroyPartitionStorages(TablePartitionId tablePartitionId, TableImpl table) {
        // TODO: IGNITE-18703 Destroy raft log and meta
        if (table == null) {
            return nullCompletedFuture();
        }

        InternalTable internalTable = table.internalTable();

        int partitionId = tablePartitionId.partitionId();

        return allOf(
                internalTable.storage().destroyPartition(partitionId),
                runAsync(() -> internalTable.txStateStorage().destroyTxStateStorage(partitionId), ioExecutor)
        );
    }

    private int[] collectTableIndexIds(int tableId, int catalogVersion, boolean onNodeRecovery) {
        // If the method is called on CatalogEvent#TABLE_CREATE, then we only need the catalogVersion in which this table created.
        int catalogVersionFrom = onNodeRecovery ? catalogService.earliestCatalogVersion() : catalogVersion;

        return CatalogUtils.collectIndexes(catalogService, tableId, catalogVersionFrom, catalogVersion).stream()
                .mapToInt(CatalogObjectDescriptor::id)
                .toArray();
    }

    private static void closePartitionTrackers(InternalTable internalTable, int partitionId) {
        closeTracker(internalTable.getPartitionSafeTimeTracker(partitionId));

        closeTracker(internalTable.getPartitionStorageIndexTracker(partitionId));
    }

    private static void closeTracker(@Nullable PendingComparableValuesTracker<?, Void> tracker) {
        if (tracker != null) {
            tracker.close();
        }
    }

    private ClusterNode localNode() {
        return clusterService.topologyService().localMember();
    }

    private static PartitionUpdateHandlers createPartitionUpdateHandlers(
            int partitionId,
            PartitionDataStorage partitionDataStorage,
            TableImpl table,
            PendingComparableValuesTracker<HybridTimestamp, Void> safeTimeTracker
    ) {
        TableIndexStoragesSupplier indexes = table.indexStorageAdapters(partitionId);

        IndexUpdateHandler indexUpdateHandler = new IndexUpdateHandler(indexes);

        GcUpdateHandler gcUpdateHandler = new GcUpdateHandler(partitionDataStorage, safeTimeTracker, indexUpdateHandler);

        StorageUpdateHandler storageUpdateHandler = new StorageUpdateHandler(
                partitionId,
                partitionDataStorage,
                indexUpdateHandler
        );

        return new PartitionUpdateHandlers(storageUpdateHandler, indexUpdateHandler, gcUpdateHandler);
    }

    /**
     * Returns a table instance if it exists, {@code null} otherwise.
     *
     * @param tableId Table id.
     */
    public @Nullable TableViewInternal getTable(int tableId) {
        return startedTables.get(tableId);
    }

    /**
     * Returns a table instance if it exists, {@code null} otherwise.
     *
     * @param name Table name.
     */
    @TestOnly
    public @Nullable TableViewInternal getTable(String name) {
        return findTableImplByName(startedTables.values(), name);
    }

    private CatalogTableDescriptor getTableDescriptor(int tableId, int catalogVersion) {
        CatalogTableDescriptor tableDescriptor = catalogService.table(tableId, catalogVersion);

        assert tableDescriptor != null : "tableId=" + tableId + ", catalogVersion=" + catalogVersion;

        return tableDescriptor;
    }

    private CatalogZoneDescriptor getZoneDescriptor(CatalogTableDescriptor tableDescriptor, int catalogVersion) {
        CatalogZoneDescriptor zoneDescriptor = catalogService.zone(tableDescriptor.zoneId(), catalogVersion);

        assert zoneDescriptor != null :
                "tableId=" + tableDescriptor.id() + ", zoneId=" + tableDescriptor.zoneId() + ", catalogVersion=" + catalogVersion;

        return zoneDescriptor;
    }

    private static @Nullable TableImpl findTableImplByName(Collection<TableImpl> tables, String name) {
        return tables.stream().filter(table -> table.name().equals(name)).findAny().orElse(null);
    }

    private void startTables(long recoveryRevision) {
        int catalogVersion = catalogService.latestCatalogVersion();

        List<CompletableFuture<?>> startTableFutures = new ArrayList<>();

        // TODO: IGNITE-20384 Clean up abandoned resources for dropped zones from volt and metastore
        for (CatalogTableDescriptor tableDescriptor : catalogService.tables(catalogVersion)) {
            startTableFutures.add(createTableLocally(recoveryRevision, catalogVersion, tableDescriptor, true));
        }

        // Forces you to wait until recovery is complete before the metastore watches is deployed to avoid races with catalog listeners.
        startVv.update(recoveryRevision, (unused, throwable) -> allOf(startTableFutures.toArray(CompletableFuture[]::new)))
                .whenComplete((unused, throwable) -> {
                    if (throwable != null) {
                        LOG.error("Error starting tables", throwable);
                    } else {
                        LOG.debug("Tables started successfully");
                    }
                });
    }

    /**
     * Returns the future that will complete when, either the future from the argument or {@link #stopManagerFuture} will complete,
     * successfully or exceptionally. Allows to protect from getting stuck at {@link #stop()} when someone is blocked (by using
     * {@link #busyLock}) for a long time.
     *
     * @param future Future.
     */
    private <T> CompletableFuture<T> orStopManagerFuture(CompletableFuture<T> future) {
        if (future.isDone()) {
            return future;
        }

        return anyOf(future, stopManagerFuture).thenApply(o -> (T) o);
    }
}<|MERGE_RESOLUTION|>--- conflicted
+++ resolved
@@ -1117,13 +1117,8 @@
                 tableName,
                 tableId,
                 new Int2ObjectOpenHashMap<>(partitions),
-<<<<<<< HEAD
-                partitions, clusterNodeResolver, txManager, tableStorage,
+                partitions, clusterService.topologyService(), txManager, tableStorage,
                 txStateStorage, replicaSvc, clock, observableTimestampTracker, placementDriver, sql.get());
-=======
-                partitions, clusterService.topologyService(), txManager, tableStorage,
-                txStateStorage, replicaSvc, clock, observableTimestampTracker, placementDriver);
->>>>>>> cd270414
 
         var table = new TableImpl(internalTable, lockMgr, schemaVersions);
 
