--- conflicted
+++ resolved
@@ -390,12 +390,10 @@
 
     private final HybridTimestampTracker observableTimestampTracker;
 
-<<<<<<< HEAD
-    private final IndexBuildController indexBuildController;
-=======
     /** Placement driver. */
     private final PlacementDriver placementDriver;
->>>>>>> 39a3ac4b
+
+    private final IndexBuildController indexBuildController;
 
     /**
      * Creates a new table manager.
@@ -417,11 +415,8 @@
      *         volatile tables.
      * @param raftGroupServiceFactory Factory that is used for creation of raft group services for replication groups.
      * @param vaultManager Vault manager.
-<<<<<<< HEAD
+     * @param placementDriver Placement driver.
      * @param indexBuildController Index build controller.
-=======
-     * @param placementDriver Placement driver.
->>>>>>> 39a3ac4b
      */
     public TableManager(
             String nodeName,
@@ -451,11 +446,8 @@
             SchemaSyncService schemaSyncService,
             CatalogService catalogService,
             HybridTimestampTracker observableTimestampTracker,
-<<<<<<< HEAD
+            PlacementDriver placementDriver,
             IndexBuildController indexBuildController
-=======
-            PlacementDriver placementDriver
->>>>>>> 39a3ac4b
     ) {
         this.tablesCfg = tablesCfg;
         this.zonesConfig = zonesConfig;
@@ -481,11 +473,8 @@
         this.schemaSyncService = schemaSyncService;
         this.catalogService = catalogService;
         this.observableTimestampTracker = observableTimestampTracker;
-<<<<<<< HEAD
+        this.placementDriver = placementDriver;
         this.indexBuildController = indexBuildController;
-=======
-        this.placementDriver = placementDriver;
->>>>>>> 39a3ac4b
 
         clusterNodeResolver = topologyService::getByConsistentId;
 
@@ -1067,12 +1056,8 @@
                 table.internalTable().storage(),
                 schemaSyncService,
                 catalogService,
-<<<<<<< HEAD
+                placementDriver,
                 indexBuildController
-=======
-                tablesCfg,
-                placementDriver
->>>>>>> 39a3ac4b
         );
     }
 
