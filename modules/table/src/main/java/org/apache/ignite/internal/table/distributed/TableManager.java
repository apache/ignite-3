/*
 * Licensed to the Apache Software Foundation (ASF) under one or more
 * contributor license agreements. See the NOTICE file distributed with
 * this work for additional information regarding copyright ownership.
 * The ASF licenses this file to You under the Apache License, Version 2.0
 * (the "License"); you may not use this file except in compliance with
 * the License. You may obtain a copy of the License at
 *
 *      http://www.apache.org/licenses/LICENSE-2.0
 *
 * Unless required by applicable law or agreed to in writing, software
 * distributed under the License is distributed on an "AS IS" BASIS,
 * WITHOUT WARRANTIES OR CONDITIONS OF ANY KIND, either express or implied.
 * See the License for the specific language governing permissions and
 * limitations under the License.
 */

package org.apache.ignite.internal.table.distributed;

import static java.nio.charset.StandardCharsets.UTF_8;
import static java.util.Collections.emptySet;
import static java.util.Collections.unmodifiableMap;
import static java.util.concurrent.CompletableFuture.allOf;
import static java.util.concurrent.CompletableFuture.anyOf;
import static java.util.concurrent.CompletableFuture.completedFuture;
import static java.util.concurrent.CompletableFuture.failedFuture;
import static java.util.concurrent.CompletableFuture.runAsync;
import static java.util.concurrent.CompletableFuture.supplyAsync;
import static java.util.function.Function.identity;
import static java.util.stream.Collectors.toList;
import static java.util.stream.Collectors.toSet;
import static org.apache.ignite.internal.causality.IncrementalVersionedValue.dependingOn;
import static org.apache.ignite.internal.distributionzones.DistributionZonesUtil.findTablesByZoneId;
import static org.apache.ignite.internal.distributionzones.rebalance.RebalanceUtil.ASSIGNMENTS_SWITCH_REDUCE_PREFIX;
import static org.apache.ignite.internal.distributionzones.rebalance.RebalanceUtil.PENDING_ASSIGNMENTS_PREFIX;
import static org.apache.ignite.internal.distributionzones.rebalance.RebalanceUtil.STABLE_ASSIGNMENTS_PREFIX;
import static org.apache.ignite.internal.distributionzones.rebalance.RebalanceUtil.extractPartitionNumber;
import static org.apache.ignite.internal.distributionzones.rebalance.RebalanceUtil.extractTableId;
import static org.apache.ignite.internal.distributionzones.rebalance.RebalanceUtil.intersect;
import static org.apache.ignite.internal.distributionzones.rebalance.RebalanceUtil.partitionAssignmentsGetLocally;
import static org.apache.ignite.internal.distributionzones.rebalance.RebalanceUtil.pendingPartAssignmentsKey;
import static org.apache.ignite.internal.distributionzones.rebalance.RebalanceUtil.stablePartAssignmentsKey;
import static org.apache.ignite.internal.distributionzones.rebalance.RebalanceUtil.tableAssignmentsGetLocally;
import static org.apache.ignite.internal.distributionzones.rebalance.RebalanceUtil.tablesCounterKey;
import static org.apache.ignite.internal.distributionzones.rebalance.RebalanceUtil.union;
import static org.apache.ignite.internal.hlc.HybridTimestamp.hybridTimestampToLong;
import static org.apache.ignite.internal.metastorage.dsl.Conditions.and;
import static org.apache.ignite.internal.metastorage.dsl.Conditions.notExists;
import static org.apache.ignite.internal.metastorage.dsl.Conditions.or;
import static org.apache.ignite.internal.metastorage.dsl.Conditions.revision;
import static org.apache.ignite.internal.metastorage.dsl.Conditions.value;
import static org.apache.ignite.internal.metastorage.dsl.Operations.ops;
import static org.apache.ignite.internal.metastorage.dsl.Operations.put;
import static org.apache.ignite.internal.metastorage.dsl.Statements.iif;
import static org.apache.ignite.internal.table.distributed.TableUtils.droppedTables;
import static org.apache.ignite.internal.table.distributed.index.IndexUtils.registerIndexesToTable;
import static org.apache.ignite.internal.thread.ThreadOperation.STORAGE_READ;
import static org.apache.ignite.internal.thread.ThreadOperation.STORAGE_WRITE;
import static org.apache.ignite.internal.util.ByteUtils.toBytes;
import static org.apache.ignite.internal.util.CompletableFutures.emptyListCompletedFuture;
import static org.apache.ignite.internal.util.CompletableFutures.falseCompletedFuture;
import static org.apache.ignite.internal.util.CompletableFutures.nullCompletedFuture;
import static org.apache.ignite.internal.util.CompletableFutures.trueCompletedFuture;
import static org.apache.ignite.internal.util.ExceptionUtils.unwrapCause;
import static org.apache.ignite.internal.util.IgniteUtils.inBusyLock;
import static org.apache.ignite.internal.util.IgniteUtils.inBusyLockAsync;
import static org.apache.ignite.internal.util.IgniteUtils.shutdownAndAwaitTermination;
import static org.apache.ignite.lang.ErrorGroups.Common.INTERNAL_ERR;

import it.unimi.dsi.fastutil.ints.Int2ObjectOpenHashMap;
import it.unimi.dsi.fastutil.ints.IntOpenHashSet;
import java.nio.file.Path;
import java.util.ArrayList;
import java.util.Collection;
import java.util.Collections;
import java.util.HashSet;
import java.util.List;
import java.util.Map;
import java.util.Set;
import java.util.concurrent.CompletableFuture;
import java.util.concurrent.CompletionException;
import java.util.concurrent.ConcurrentHashMap;
import java.util.concurrent.ExecutionException;
import java.util.concurrent.Executor;
import java.util.concurrent.ExecutorService;
import java.util.concurrent.Executors;
import java.util.concurrent.LinkedBlockingQueue;
import java.util.concurrent.ScheduledExecutorService;
import java.util.concurrent.ThreadPoolExecutor;
import java.util.concurrent.TimeUnit;
import java.util.concurrent.TimeoutException;
import java.util.concurrent.atomic.AtomicBoolean;
import java.util.function.BiFunction;
import java.util.function.Consumer;
import java.util.function.IntSupplier;
import java.util.function.LongFunction;
import java.util.function.Supplier;
import java.util.stream.IntStream;
import java.util.stream.Stream;
import org.apache.ignite.internal.affinity.AffinityUtils;
import org.apache.ignite.internal.affinity.Assignment;
import org.apache.ignite.internal.affinity.Assignments;
import org.apache.ignite.internal.catalog.CatalogService;
import org.apache.ignite.internal.catalog.descriptors.CatalogObjectDescriptor;
import org.apache.ignite.internal.catalog.descriptors.CatalogTableDescriptor;
import org.apache.ignite.internal.catalog.descriptors.CatalogZoneDescriptor;
import org.apache.ignite.internal.catalog.events.CatalogEvent;
import org.apache.ignite.internal.catalog.events.CreateTableEventParameters;
import org.apache.ignite.internal.catalog.events.DropTableEventParameters;
import org.apache.ignite.internal.catalog.events.RenameTableEventParameters;
import org.apache.ignite.internal.causality.CompletionListener;
import org.apache.ignite.internal.causality.IncrementalVersionedValue;
import org.apache.ignite.internal.close.ManuallyCloseable;
import org.apache.ignite.internal.distributionzones.DistributionZoneManager;
import org.apache.ignite.internal.distributionzones.rebalance.PartitionMover;
import org.apache.ignite.internal.distributionzones.rebalance.RebalanceRaftGroupEventsListener;
import org.apache.ignite.internal.distributionzones.rebalance.RebalanceUtil;
import org.apache.ignite.internal.event.EventListener;
import org.apache.ignite.internal.hlc.HybridClock;
import org.apache.ignite.internal.hlc.HybridTimestamp;
import org.apache.ignite.internal.lang.ByteArray;
import org.apache.ignite.internal.lang.IgniteInternalException;
import org.apache.ignite.internal.lang.IgniteStringFormatter;
import org.apache.ignite.internal.lang.NodeStoppingException;
import org.apache.ignite.internal.logger.IgniteLogger;
import org.apache.ignite.internal.logger.Loggers;
import org.apache.ignite.internal.manager.IgniteComponent;
import org.apache.ignite.internal.marshaller.ReflectionMarshallersProvider;
import org.apache.ignite.internal.metastorage.Entry;
import org.apache.ignite.internal.metastorage.MetaStorageManager;
import org.apache.ignite.internal.metastorage.WatchEvent;
import org.apache.ignite.internal.metastorage.WatchListener;
import org.apache.ignite.internal.metastorage.dsl.Condition;
import org.apache.ignite.internal.metastorage.dsl.Operation;
import org.apache.ignite.internal.network.MessagingService;
import org.apache.ignite.internal.network.serialization.MessageSerializationRegistry;
import org.apache.ignite.internal.placementdriver.PlacementDriver;
import org.apache.ignite.internal.raft.ExecutorInclinedRaftCommandRunner;
import org.apache.ignite.internal.raft.Loza;
import org.apache.ignite.internal.raft.Marshaller;
import org.apache.ignite.internal.raft.Peer;
import org.apache.ignite.internal.raft.PeersAndLearners;
import org.apache.ignite.internal.raft.RaftGroupEventsListener;
import org.apache.ignite.internal.raft.RaftManager;
import org.apache.ignite.internal.raft.RaftNodeId;
import org.apache.ignite.internal.raft.client.TopologyAwareRaftGroupService;
import org.apache.ignite.internal.raft.client.TopologyAwareRaftGroupServiceFactory;
import org.apache.ignite.internal.raft.server.RaftGroupOptions;
import org.apache.ignite.internal.raft.service.LeaderWithTerm;
import org.apache.ignite.internal.raft.service.RaftGroupListener;
import org.apache.ignite.internal.raft.service.RaftGroupService;
import org.apache.ignite.internal.raft.storage.impl.LogStorageFactoryCreator;
import org.apache.ignite.internal.replicator.ReplicaManager;
import org.apache.ignite.internal.replicator.ReplicaService;
import org.apache.ignite.internal.replicator.TablePartitionId;
import org.apache.ignite.internal.schema.SchemaManager;
import org.apache.ignite.internal.schema.SchemaRegistry;
import org.apache.ignite.internal.schema.configuration.GcConfiguration;
import org.apache.ignite.internal.schema.configuration.StorageUpdateConfiguration;
import org.apache.ignite.internal.storage.DataStorageManager;
import org.apache.ignite.internal.storage.MvPartitionStorage;
import org.apache.ignite.internal.storage.engine.MvTableStorage;
import org.apache.ignite.internal.storage.engine.StorageEngine;
import org.apache.ignite.internal.storage.engine.StorageTableDescriptor;
import org.apache.ignite.internal.table.IgniteTablesInternal;
import org.apache.ignite.internal.table.InternalTable;
import org.apache.ignite.internal.table.LongPriorityQueue;
import org.apache.ignite.internal.table.TableImpl;
import org.apache.ignite.internal.table.TableRaftService;
import org.apache.ignite.internal.table.TableViewInternal;
import org.apache.ignite.internal.table.distributed.gc.GcUpdateHandler;
import org.apache.ignite.internal.table.distributed.gc.MvGc;
import org.apache.ignite.internal.table.distributed.index.IndexUpdateHandler;
import org.apache.ignite.internal.table.distributed.raft.PartitionDataStorage;
import org.apache.ignite.internal.table.distributed.raft.PartitionListener;
import org.apache.ignite.internal.table.distributed.raft.snapshot.FullStateTransferIndexChooser;
import org.apache.ignite.internal.table.distributed.raft.snapshot.PartitionAccessImpl;
import org.apache.ignite.internal.table.distributed.raft.snapshot.PartitionKey;
import org.apache.ignite.internal.table.distributed.raft.snapshot.PartitionSnapshotStorageFactory;
import org.apache.ignite.internal.table.distributed.raft.snapshot.outgoing.OutgoingSnapshotsManager;
import org.apache.ignite.internal.table.distributed.raft.snapshot.outgoing.SnapshotAwarePartitionDataStorage;
import org.apache.ignite.internal.table.distributed.replicator.PartitionReplicaListener;
import org.apache.ignite.internal.table.distributed.replicator.TransactionStateResolver;
import org.apache.ignite.internal.table.distributed.schema.CatalogValidationSchemasSource;
import org.apache.ignite.internal.table.distributed.schema.ExecutorInclinedSchemaSyncService;
import org.apache.ignite.internal.table.distributed.schema.SchemaSyncService;
import org.apache.ignite.internal.table.distributed.schema.SchemaVersions;
import org.apache.ignite.internal.table.distributed.schema.SchemaVersionsImpl;
import org.apache.ignite.internal.table.distributed.schema.ThreadLocalPartitionCommandsMarshaller;
import org.apache.ignite.internal.table.distributed.storage.InternalTableImpl;
import org.apache.ignite.internal.table.distributed.storage.PartitionStorages;
import org.apache.ignite.internal.table.distributed.storage.TableRaftServiceImpl;
import org.apache.ignite.internal.table.distributed.wrappers.ExecutorInclinedPlacementDriver;
import org.apache.ignite.internal.thread.IgniteThreadFactory;
import org.apache.ignite.internal.thread.NamedThreadFactory;
import org.apache.ignite.internal.tostring.S;
import org.apache.ignite.internal.tx.HybridTimestampTracker;
import org.apache.ignite.internal.tx.LockManager;
import org.apache.ignite.internal.tx.TxManager;
import org.apache.ignite.internal.tx.configuration.TransactionConfiguration;
import org.apache.ignite.internal.tx.impl.RemotelyTriggeredResourceRegistry;
import org.apache.ignite.internal.tx.impl.TransactionInflights;
import org.apache.ignite.internal.tx.impl.TxMessageSender;
import org.apache.ignite.internal.tx.storage.state.ThreadAssertingTxStateTableStorage;
import org.apache.ignite.internal.tx.storage.state.TxStateStorage;
import org.apache.ignite.internal.tx.storage.state.TxStateTableStorage;
import org.apache.ignite.internal.tx.storage.state.rocksdb.TxStateRocksDbSharedStorage;
import org.apache.ignite.internal.tx.storage.state.rocksdb.TxStateRocksDbTableStorage;
import org.apache.ignite.internal.util.CompletableFutures;
import org.apache.ignite.internal.util.Cursor;
import org.apache.ignite.internal.util.IgniteSpinBusyLock;
import org.apache.ignite.internal.util.IgniteUtils;
import org.apache.ignite.internal.util.Lazy;
import org.apache.ignite.internal.util.PendingComparableValuesTracker;
import org.apache.ignite.internal.utils.RebalanceUtilEx;
import org.apache.ignite.internal.worker.ThreadAssertions;
import org.apache.ignite.lang.IgniteException;
import org.apache.ignite.lang.util.IgniteNameUtils;
import org.apache.ignite.network.ClusterNode;
import org.apache.ignite.network.TopologyService;
import org.apache.ignite.raft.jraft.storage.impl.VolatileRaftMetaStorage;
import org.apache.ignite.sql.IgniteSql;
import org.apache.ignite.table.Table;
import org.jetbrains.annotations.Nullable;
import org.jetbrains.annotations.TestOnly;

/**
 * Table manager.
 */
public class TableManager implements IgniteTablesInternal, IgniteComponent {

    /** The logger. */
    private static final IgniteLogger LOG = Loggers.forClass(TableManager.class);

    /** Name of a transaction state directory. */
    private static final String TX_STATE_DIR = "tx-state";

    /** Transaction storage flush delay. */
    private static final int TX_STATE_STORAGE_FLUSH_DELAY = 100;
    private static final IntSupplier TX_STATE_STORAGE_FLUSH_DELAY_SUPPLIER = () -> TX_STATE_STORAGE_FLUSH_DELAY;

    private final TopologyService topologyService;

    /** Raft manager. */
    private final RaftManager raftMgr;

    /** Replica manager. */
    private final ReplicaManager replicaMgr;

    /** Lock manager. */
    private final LockManager lockMgr;

    /** Replica service. */
    private final ReplicaService replicaSvc;

    /** Transaction manager. */
    private final TxManager txManager;

    /** Meta storage manager. */
    private final MetaStorageManager metaStorageMgr;

    /** Data storage manager. */
    private final DataStorageManager dataStorageMgr;

    /** Transaction state resolver. */
    private final TransactionStateResolver transactionStateResolver;

    /**
     * Versioned value for linearizing table changing events.
     *
     * @see #localPartitionsVv
     * @see #assignmentsUpdatedVv
     */
    private final IncrementalVersionedValue<Void> tablesVv;

    /**
     * Versioned value for linearizing table partitions changing events.
     *
     * <p>Completed strictly after {@link #tablesVv} and strictly before {@link #assignmentsUpdatedVv}.
     */
    private final IncrementalVersionedValue<Void> localPartitionsVv;

    /**
     * Versioned value for tracking RAFT groups initialization and starting completion.
     *
     * <p>Only explicitly updated in {@link #startLocalPartitionsAndClients(CompletableFuture, TableImpl, int)}.
     *
     * <p>Completed strictly after {@link #localPartitionsVv}.
     */
    private final IncrementalVersionedValue<Void> assignmentsUpdatedVv;

    /** Registered tables. */
    private final Map<Integer, TableImpl> tables = new ConcurrentHashMap<>();

    /** Started tables. */
    private final Map<Integer, TableImpl> startedTables = new ConcurrentHashMap<>();

    /** A queue for deferred table destruction events. */
    private final LongPriorityQueue<DestroyTableEvent> destructionEventsQueue =
            new LongPriorityQueue<>(DestroyTableEvent::catalogVersion);

    /** Local partitions. */
    private final Map<Integer, PartitionSet> localPartsByTableId = new ConcurrentHashMap<>();

    /** Busy lock to stop synchronously. */
    private final IgniteSpinBusyLock busyLock = new IgniteSpinBusyLock();

    /** Prevents double stopping the component. */
    private final AtomicBoolean beforeStopGuard = new AtomicBoolean();

    private final AtomicBoolean stopGuard = new AtomicBoolean();

    /** Schema manager. */
    private final SchemaManager schemaManager;

    private final LogStorageFactoryCreator volatileLogStorageFactoryCreator;

    /** Executor for scheduling rebalance routine. */
    private final ScheduledExecutorService rebalanceScheduler;

    /** Transaction state storage scheduled pool. */
    private final ScheduledExecutorService txStateStorageScheduledPool;

    /** Transaction state storage pool. */
    private final ExecutorService txStateStoragePool;

    private final TxStateRocksDbSharedStorage sharedTxStateStorage;

    /** Scan request executor. */
    private final ExecutorService scanRequestExecutor;

    /**
     * Separate executor for IO operations like partition storage initialization or partition raft group meta data persisting.
     */
    private final ExecutorService ioExecutor;

    private final HybridClock clock;

    private final OutgoingSnapshotsManager outgoingSnapshotsManager;

    private final TopologyAwareRaftGroupServiceFactory raftGroupServiceFactory;

    private final DistributionZoneManager distributionZoneManager;

    private final SchemaSyncService executorInclinedSchemaSyncService;

    private final CatalogService catalogService;

    /** Incoming RAFT snapshots executor. */
    private final ExecutorService incomingSnapshotsExecutor;

    /** Meta storage listener for pending assignments. */
    private final WatchListener pendingAssignmentsRebalanceListener;

    /** Meta storage listener for stable assignments. */
    private final WatchListener stableAssignmentsRebalanceListener;

    /** Meta storage listener for switch reduce assignments. */
    private final WatchListener assignmentsSwitchRebalanceListener;

    private final MvGc mvGc;

    private final LowWatermark lowWatermark;

    private final Marshaller raftCommandsMarshaller;

    private final HybridTimestampTracker observableTimestampTracker;

    /** Placement driver. */
    private final PlacementDriver executorInclinedPlacementDriver;

    /** A supplier function that returns {@link IgniteSql}. */
    private final Supplier<IgniteSql> sql;

    private final SchemaVersions schemaVersions;

    private final PartitionReplicatorNodeRecovery partitionReplicatorNodeRecovery;

    /** Versioned value used only at manager startup to correctly fire table creation events. */
    private final IncrementalVersionedValue<Void> startVv;

    /** Ends at the {@link #stop()} with an {@link NodeStoppingException}. */
    private final CompletableFuture<Void> stopManagerFuture = new CompletableFuture<>();

    /** Configuration for {@link StorageUpdateHandler}. */
    private final StorageUpdateConfiguration storageUpdateConfig;

    /**
     * Executes partition operations (that might cause I/O and/or be blocked on locks).
     */
    private final Executor partitionOperationsExecutor;

    /** Marshallers provider. */
    private final ReflectionMarshallersProvider marshallers = new ReflectionMarshallersProvider();

    /** Index chooser for full state transfer. */
    private final FullStateTransferIndexChooser fullStateTransferIndexChooser;

    private final RemotelyTriggeredResourceRegistry remotelyTriggeredResourceRegistry;

    private final Executor asyncContinuationExecutor;

    private final TransactionInflights transactionInflights;

    private final TransactionConfiguration txCfg;

    private long implicitTransactionTimeout;
    private int attemptsObtainLock;

    /**
     * Creates a new table manager.
     *
     * @param nodeName Node name.
     * @param registry Registry for versioned values.
     * @param gcConfig Garbage collector configuration.
     * @param txCfg Transaction configuration.
     * @param storageUpdateConfig Storage update handler configuration.
     * @param raftMgr Raft manager.
     * @param replicaMgr Replica manager.
     * @param lockMgr Lock manager.
     * @param replicaSvc Replica service.
     * @param txManager Transaction manager.
     * @param dataStorageMgr Data storage manager.
     * @param schemaManager Schema manager.
     * @param volatileLogStorageFactoryCreator Creator for {@link org.apache.ignite.internal.raft.storage.LogStorageFactory} for
     *         volatile tables.
     * @param ioExecutor Separate executor for IO operations like partition storage initialization or partition raft group meta data
     *     persisting.
     * @param partitionOperationsExecutor Striped executor on which partition operations (potentially requiring I/O with storages)
     *     will be executed.
     * @param raftGroupServiceFactory Factory that is used for creation of raft group services for replication groups.
     * @param placementDriver Placement driver.
     * @param sql A supplier function that returns {@link IgniteSql}.
     * @param rebalanceScheduler Executor for scheduling rebalance routine.
     * @param lowWatermark Low watermark.
     * @param asyncContinuationExecutor Executor to which execution will be resubmitted when leaving asynchronous public API endpoints
     *     (so as to prevent the user from stealing Ignite threads).
     * @param transactionInflights Transaction inflights.
     */
    public TableManager(
            String nodeName,
            Consumer<LongFunction<CompletableFuture<?>>> registry,
            GcConfiguration gcConfig,
            TransactionConfiguration txCfg,
            StorageUpdateConfiguration storageUpdateConfig,
            MessagingService messagingService,
            TopologyService topologyService,
            MessageSerializationRegistry messageSerializationRegistry,
            RaftManager raftMgr,
            ReplicaManager replicaMgr,
            LockManager lockMgr,
            ReplicaService replicaSvc,
            TxManager txManager,
            DataStorageManager dataStorageMgr,
            Path storagePath,
            MetaStorageManager metaStorageMgr,
            SchemaManager schemaManager,
            LogStorageFactoryCreator volatileLogStorageFactoryCreator,
            ExecutorService ioExecutor,
            Executor partitionOperationsExecutor,
            HybridClock clock,
            OutgoingSnapshotsManager outgoingSnapshotsManager,
            TopologyAwareRaftGroupServiceFactory raftGroupServiceFactory,
            DistributionZoneManager distributionZoneManager,
            SchemaSyncService schemaSyncService,
            CatalogService catalogService,
            HybridTimestampTracker observableTimestampTracker,
            PlacementDriver placementDriver,
            Supplier<IgniteSql> sql,
            RemotelyTriggeredResourceRegistry remotelyTriggeredResourceRegistry,
            ScheduledExecutorService rebalanceScheduler,
            LowWatermark lowWatermark,
            Executor asyncContinuationExecutor,
            TransactionInflights transactionInflights
    ) {
        this.topologyService = topologyService;
        this.raftMgr = raftMgr;
        this.replicaMgr = replicaMgr;
        this.lockMgr = lockMgr;
        this.replicaSvc = replicaSvc;
        this.txManager = txManager;
        this.dataStorageMgr = dataStorageMgr;
        this.metaStorageMgr = metaStorageMgr;
        this.schemaManager = schemaManager;
        this.volatileLogStorageFactoryCreator = volatileLogStorageFactoryCreator;
        this.ioExecutor = ioExecutor;
        this.partitionOperationsExecutor = partitionOperationsExecutor;
        this.clock = clock;
        this.outgoingSnapshotsManager = outgoingSnapshotsManager;
        this.raftGroupServiceFactory = raftGroupServiceFactory;
        this.distributionZoneManager = distributionZoneManager;
        this.catalogService = catalogService;
        this.observableTimestampTracker = observableTimestampTracker;
        this.sql = sql;
        this.storageUpdateConfig = storageUpdateConfig;
        this.remotelyTriggeredResourceRegistry = remotelyTriggeredResourceRegistry;
        this.rebalanceScheduler = rebalanceScheduler;
        this.lowWatermark = lowWatermark;
        this.asyncContinuationExecutor = asyncContinuationExecutor;
        this.transactionInflights = transactionInflights;
        this.txCfg = txCfg;

        this.executorInclinedSchemaSyncService = new ExecutorInclinedSchemaSyncService(schemaSyncService, partitionOperationsExecutor);
        this.executorInclinedPlacementDriver = new ExecutorInclinedPlacementDriver(placementDriver, partitionOperationsExecutor);

        TxMessageSender txMessageSender = new TxMessageSender(messagingService, replicaSvc, clock);

        transactionStateResolver = new TransactionStateResolver(
                txManager,
                clock,
                topologyService,
                messagingService,
                executorInclinedPlacementDriver,
                txMessageSender
        );

        schemaVersions = new SchemaVersionsImpl(executorInclinedSchemaSyncService, catalogService, clock);

        tablesVv = new IncrementalVersionedValue<>(registry);

        localPartitionsVv = new IncrementalVersionedValue<>(dependingOn(tablesVv));

        assignmentsUpdatedVv = new IncrementalVersionedValue<>(dependingOn(localPartitionsVv));

        txStateStorageScheduledPool = Executors.newSingleThreadScheduledExecutor(
                NamedThreadFactory.create(nodeName, "tx-state-storage-scheduled-pool", LOG));

        txStateStoragePool = Executors.newFixedThreadPool(Runtime.getRuntime().availableProcessors(),
                NamedThreadFactory.create(nodeName, "tx-state-storage-pool", LOG));

        scanRequestExecutor = Executors.newSingleThreadExecutor(
                IgniteThreadFactory.create(nodeName, "scan-query-executor", LOG, STORAGE_READ));

        int cpus = Runtime.getRuntime().availableProcessors();

        incomingSnapshotsExecutor = new ThreadPoolExecutor(
                cpus,
                cpus,
                100,
                TimeUnit.MILLISECONDS,
                new LinkedBlockingQueue<>(),
                IgniteThreadFactory.create(nodeName, "incoming-raft-snapshot", LOG, STORAGE_READ, STORAGE_WRITE)
        );

        pendingAssignmentsRebalanceListener = createPendingAssignmentsRebalanceListener();

        stableAssignmentsRebalanceListener = createStableAssignmentsRebalanceListener();

        assignmentsSwitchRebalanceListener = createAssignmentsSwitchRebalanceListener();

        mvGc = new MvGc(nodeName, gcConfig);

        raftCommandsMarshaller = new ThreadLocalPartitionCommandsMarshaller(messageSerializationRegistry);

        partitionReplicatorNodeRecovery = new PartitionReplicatorNodeRecovery(
                metaStorageMgr,
                messagingService,
                topologyService,
                tableId -> tablesById().get(tableId)
        );

        startVv = new IncrementalVersionedValue<>(registry);

        sharedTxStateStorage = new TxStateRocksDbSharedStorage(
                storagePath.resolve(TX_STATE_DIR),
                txStateStorageScheduledPool,
                txStateStoragePool,
                TX_STATE_STORAGE_FLUSH_DELAY_SUPPLIER
        );

        fullStateTransferIndexChooser = new FullStateTransferIndexChooser(catalogService, lowWatermark);
    }

    @Override
    public CompletableFuture<Void> start() {
        return inBusyLockAsync(busyLock, () -> {
            mvGc.start();
            lowWatermark.addUpdateListener(mvGc);

            transactionStateResolver.start();

            fullStateTransferIndexChooser.start();

            CompletableFuture<Long> recoveryFinishFuture = metaStorageMgr.recoveryFinishedFuture();

            assert recoveryFinishFuture.isDone();

            long recoveryRevision = recoveryFinishFuture.join();

            cleanUpResourcesForDroppedTablesOnRecoveryBusy();

            startTables(recoveryRevision, lowWatermark.getLowWatermark());

            processAssignmentsOnRecovery(recoveryRevision);

            metaStorageMgr.registerPrefixWatch(ByteArray.fromString(PENDING_ASSIGNMENTS_PREFIX), pendingAssignmentsRebalanceListener);
            metaStorageMgr.registerPrefixWatch(ByteArray.fromString(STABLE_ASSIGNMENTS_PREFIX), stableAssignmentsRebalanceListener);
            metaStorageMgr.registerPrefixWatch(ByteArray.fromString(ASSIGNMENTS_SWITCH_REDUCE_PREFIX), assignmentsSwitchRebalanceListener);

            catalogService.listen(CatalogEvent.TABLE_CREATE, parameters -> onTableCreate((CreateTableEventParameters) parameters));
            catalogService.listen(CatalogEvent.TABLE_DROP, EventListener.fromConsumer(this::onTableDrop));
            catalogService.listen(CatalogEvent.TABLE_ALTER, parameters -> {
                if (parameters instanceof RenameTableEventParameters) {
                    return onTableRename((RenameTableEventParameters) parameters).thenApply(unused -> false);
                } else {
                    return falseCompletedFuture();
                }
            });

            lowWatermark.addUpdateListener(this::onLwmChanged);

            partitionReplicatorNodeRecovery.start();

            implicitTransactionTimeout = txCfg.implicitTransactionTimeout().value();
            attemptsObtainLock = txCfg.attemptsObtainLock().value();

            return nullCompletedFuture();
        });
    }

    private void processAssignmentsOnRecovery(long recoveryRevision) {
        var stableAssignmentsPrefix = new ByteArray(STABLE_ASSIGNMENTS_PREFIX);
        var pendingAssignmentsPrefix = new ByteArray(PENDING_ASSIGNMENTS_PREFIX);

        startVv.update(recoveryRevision, (v, e) -> handleAssignmentsOnRecovery(
                stableAssignmentsPrefix,
                recoveryRevision,
                (entry, rev) -> handleChangeStableAssignmentEvent(entry, rev, true),
                "stable"
        ));
        startVv.update(recoveryRevision, (v, e) -> handleAssignmentsOnRecovery(
                pendingAssignmentsPrefix,
                recoveryRevision,
                (entry, rev) -> handleChangePendingAssignmentEvent(entry, rev, true),
                "pending"
        ));
    }

    private CompletableFuture<Void> handleAssignmentsOnRecovery(
            ByteArray prefix,
            long revision,
            BiFunction<Entry, Long, CompletableFuture<Void>> assignmentsEventHandler,
            String assignmentsType
    ) {
        try (Cursor<Entry> cursor = metaStorageMgr.prefixLocally(prefix, revision)) {
            CompletableFuture<?>[] futures = cursor.stream()
                    .map(entry -> {
                        if (LOG.isInfoEnabled()) {
                            LOG.info(
                                    "Missed {} assignments for key '{}' discovered, performing recovery",
                                    assignmentsType,
                                    new String(entry.key(), UTF_8)
                            );
                        }

                        // We use the Meta Storage recovery revision here instead of the entry revision, because
                        // 'handleChangePendingAssignmentEvent' accesses some Versioned Values that only store values starting with
                        // tokens equal to Meta Storage recovery revision. In other words, if the entry has a lower revision than the
                        // recovery revision, there will never be a Versioned Value corresponding to its revision.
                        return assignmentsEventHandler.apply(entry, revision);
                    })
                    .toArray(CompletableFuture[]::new);

            return allOf(futures)
                    // Simply log any errors, we don't want to block watch processing.
                    .exceptionally(e -> {
                        LOG.error("Error when performing assignments recovery", e);

                        return null;
                    });
        }
    }

    private CompletableFuture<Boolean> onTableCreate(CreateTableEventParameters parameters) {
        return createTableLocally(parameters.causalityToken(), parameters.catalogVersion(), parameters.tableDescriptor(), false)
                .thenApply(unused -> false);
    }

    /**
     * Writes the set of assignments to meta storage. If there are some assignments already, gets them from meta storage. Returns
     * the list of assignments that really are in meta storage.
     *
     * @param tableId  Table id.
     * @param assignmentsFuture Assignments future, to get the assignments that should be written.
     * @return Real list of assignments.
     */
    private CompletableFuture<List<Assignments>> writeTableAssignmentsToMetastore(
            int tableId,
            CompletableFuture<List<Assignments>> assignmentsFuture
    ) {
        return assignmentsFuture.thenCompose(newAssignments -> {
            assert !newAssignments.isEmpty();

            List<Operation> partitionAssignments = new ArrayList<>(newAssignments.size());

            for (int i = 0; i < newAssignments.size(); i++) {
                partitionAssignments.add(put(
                        stablePartAssignmentsKey(
                                new TablePartitionId(tableId, i)),
                        newAssignments.get(i).toBytes()));
            }

            Condition condition = notExists(new ByteArray(partitionAssignments.get(0).key()));

            return metaStorageMgr
                    .invoke(condition, partitionAssignments, Collections.emptyList())
                    .thenCompose(invokeResult -> {
                        if (invokeResult) {
                            LOG.info(IgniteStringFormatter.format("Assignments calculated from data nodes are successfully written"
                                    + " to meta storage [tableId={}, assignments={}]", tableId, assignmentListToString(newAssignments)));

                            return completedFuture(newAssignments);
                        } else {
                            Set<ByteArray> partKeys = IntStream.range(0, newAssignments.size())
                                    .mapToObj(p -> stablePartAssignmentsKey(new TablePartitionId(tableId, p)))
                                    .collect(toSet());

                            CompletableFuture<Map<ByteArray, Entry>> resFuture = metaStorageMgr.getAll(partKeys);

                            return resFuture.thenApply(metaStorageAssignments -> {
                                List<Assignments> realAssignments = new ArrayList<>();

                                for (int p = 0; p < newAssignments.size(); p++) {
                                    var partId = new TablePartitionId(tableId, p);
                                    Entry assignmentsEntry = metaStorageAssignments.get(stablePartAssignmentsKey(partId));

                                    assert assignmentsEntry != null && !assignmentsEntry.empty() && !assignmentsEntry.tombstone()
                                            : "Unexpected assignments for partition [" + partId + ", entry=" + assignmentsEntry + "].";

                                    Assignments real = Assignments.fromBytes(assignmentsEntry.value());

                                    realAssignments.add(real);
                                }

                                LOG.info(IgniteStringFormatter.format("Assignments picked up from meta storage [tableId={}, "
                                        + "assignments={}]", tableId, assignmentListToString(realAssignments)));

                                return realAssignments;
                            });
                        }
                    })
                    .exceptionally(e -> {
                        LOG.error("Couldn't write assignments to metastore", e);

                        return null;
                    });
        });
    }

    private void onTableDrop(DropTableEventParameters parameters) {
        inBusyLock(busyLock, () -> {
            destructionEventsQueue.enqueue(new DestroyTableEvent(parameters.catalogVersion(), parameters.tableId()));
        });
    }

    private CompletableFuture<Void> onLwmChanged(HybridTimestamp ts) {
        return inBusyLockAsync(busyLock, () -> {
            int newEarliestCatalogVersion = catalogService.activeCatalogVersion(hybridTimestampToLong(ts));

            List<DestroyTableEvent> events = destructionEventsQueue.drainUpTo(newEarliestCatalogVersion);

            if (events.isEmpty()) {
                return nullCompletedFuture();
            }

            List<CompletableFuture<Void>> futures = events.stream()
                    .map(event -> destroyTableLocally(event.tableId()))
                    .collect(toList());

            return allOf(futures.toArray(CompletableFuture[]::new));
        });
    }

    private CompletableFuture<?> onTableRename(RenameTableEventParameters parameters) {
        return inBusyLockAsync(busyLock, () -> tablesVv.update(
                parameters.causalityToken(),
                (ignore, e) -> {
                    if (e != null) {
                        return failedFuture(e);
                    }

                    TableImpl table = tables.get(parameters.tableId());

                    // TODO: revisit this approach, see https://issues.apache.org/jira/browse/IGNITE-21235.
                    table.name(parameters.newTableName());

                    return nullCompletedFuture();
                })
        );
    }

    /**
     * Updates or creates partition raft groups and storages.
     *
     * @param assignmentsFuture Table assignments.
     * @param table Initialized table entity.
     * @param zoneId Zone id.
     * @return future, which will be completed when the partitions creations done.
     */
    private CompletableFuture<Void> startLocalPartitionsAndClients(
            CompletableFuture<List<Assignments>> assignmentsFuture,
            TableImpl table,
            int zoneId
    ) {
        int tableId = table.tableId();

        // Create new raft nodes according to new assignments.
        return assignmentsFuture.thenCompose(assignments -> {
            // Empty assignments might be a valid case if tables are created from within cluster init HOCON
            // configuration, which is not supported now.
            assert assignments != null : IgniteStringFormatter.format("Table [id={}] has empty assignments.", tableId);

            int partitions = assignments.size();

            List<CompletableFuture<?>> futures = new ArrayList<>();

            for (int i = 0; i < partitions; i++) {
                int partId = i;

                CompletableFuture<?> future = startPartitionAndStartClient(
                                table,
                                partId,
                                assignments.get(partId),
                                null,
                                zoneId,
                                false
                        )
                        .whenComplete((res, ex) -> {
                            if (ex != null) {
                                LOG.warn("Unable to update raft groups on the node [tableId={}, partitionId={}]", ex, tableId, partId);
                            }
                        });

                futures.add(future);
            }

            return allOf(futures.toArray(new CompletableFuture<?>[0]));
        });
    }

    private CompletableFuture<Void> startPartitionAndStartClient(
            TableImpl table,
            int partId,
            Assignments assignments,
            @Nullable Assignments nonStableNodeAssignments,
            int zoneId,
            boolean isRecovery
    ) {
        CompletableFuture<Void> resultFuture = new CompletableFuture<>();

        int tableId = table.tableId();

        InternalTable internalTbl = table.internalTable();

        Assignment localMemberAssignment = assignments.nodes().stream()
                .filter(a -> a.consistentId().equals(localNode().name()))
                .findAny()
                .orElse(null);

        PeersAndLearners realConfiguration = configurationFromAssignments(assignments.nodes());
        PeersAndLearners newConfiguration = nonStableNodeAssignments == null
                ? realConfiguration : configurationFromAssignments(nonStableNodeAssignments.nodes());

        TablePartitionId replicaGrpId = new TablePartitionId(tableId, partId);

        var safeTimeTracker = new PendingComparableValuesTracker<HybridTimestamp, Void>(
                new HybridTimestamp(1, 0)
        );
        var storageIndexTracker = new PendingComparableValuesTracker<Long, Void>(0L);

        PartitionStorages partitionStorages = getPartitionStorages(table, partId);

        PartitionDataStorage partitionDataStorage = partitionDataStorage(partitionStorages.getMvPartitionStorage(),
                internalTbl, partId);

        storageIndexTracker.update(partitionDataStorage.lastAppliedIndex(), null);

        PartitionUpdateHandlers partitionUpdateHandlers = createPartitionUpdateHandlers(
                partId,
                partitionDataStorage,
                table,
                safeTimeTracker,
                storageUpdateConfig
        );

        Peer serverPeer = realConfiguration.peer(localNode().name());

        var raftNodeId = localMemberAssignment == null ? null : new RaftNodeId(replicaGrpId, serverPeer);

        boolean shouldStartRaftListeners = localMemberAssignment != null && !((Loza) raftMgr).isStarted(raftNodeId);

        if (shouldStartRaftListeners) {
            ((InternalTableImpl) internalTbl).updatePartitionTrackers(partId, safeTimeTracker, storageIndexTracker);

            mvGc.addStorage(replicaGrpId, partitionUpdateHandlers.gcUpdateHandler);
        }

        CompletableFuture<Boolean> startGroupFut;

        if (localMemberAssignment != null) {
            CompletableFuture<Boolean> shouldStartGroupFut = isRecovery
                    ? partitionReplicatorNodeRecovery.shouldStartGroup(
                            replicaGrpId,
                            internalTbl,
                            newConfiguration,
                            localMemberAssignment
                    )
                    : trueCompletedFuture();

            startGroupFut = shouldStartGroupFut.thenApplyAsync(startGroup -> inBusyLock(busyLock, () -> {
                if (!startGroup) {
                    return false;
                }

                if (((Loza) raftMgr).isStarted(raftNodeId)) {
                    if (nonStableNodeAssignments != null && nonStableNodeAssignments.force()) {
                        ((Loza) raftMgr).resetPeers(raftNodeId, configurationFromAssignments(nonStableNodeAssignments.nodes()));
                    }

                    return true;
                }

                try {
                    startPartitionRaftGroupNode(
                            replicaGrpId,
                            raftNodeId,
                            newConfiguration,
                            safeTimeTracker,
                            storageIndexTracker,
                            table,
                            partitionStorages.getTxStateStorage(),
                            partitionDataStorage,
                            partitionUpdateHandlers,
                            zoneId
                    );

                    return true;
                } catch (NodeStoppingException ex) {
                    throw new CompletionException(ex);
                }
            }), ioExecutor);
        } else {
            startGroupFut = falseCompletedFuture();
        }

        startGroupFut
                .thenComposeAsync(v -> inBusyLock(busyLock, () -> {
                    TableRaftService tableRaftService = table.internalTable().tableRaftService();

                    try {
                        // Return existing service if it's already started.
                        return completedFuture(
                                (TopologyAwareRaftGroupService) tableRaftService.partitionRaftGroupService(replicaGrpId.partitionId())
                        );
                    } catch (IgniteInternalException e) {
                        // We use "IgniteInternalException" in accordance with the javadoc of "partitionRaftGroupService" method.
                        try {
                            // TODO IGNITE-19614 This procedure takes 10 seconds if there's no majority online.
                            return raftMgr
                                    .startRaftGroupService(replicaGrpId, newConfiguration, raftGroupServiceFactory, raftCommandsMarshaller);
                        } catch (NodeStoppingException ex) {
                            return failedFuture(ex);
                        }
                    }
                }), ioExecutor)
                .thenAcceptAsync(updatedRaftGroupService -> inBusyLock(busyLock, () -> {
                    ((InternalTableImpl) internalTbl).tableRaftService()
                            .updateInternalTableRaftGroupService(partId, updatedRaftGroupService);

                    boolean startedRaftNode = startGroupFut.join();
                    if (localMemberAssignment == null || !startedRaftNode || replicaMgr.isReplicaStarted(replicaGrpId)) {
                        return;
                    }

                    try {
                        startReplicaWithNewListener(
                                replicaGrpId,
                                table,
                                safeTimeTracker,
                                storageIndexTracker,
                                partitionStorages.getMvPartitionStorage(),
                                partitionStorages.getTxStateStorage(),
                                partitionUpdateHandlers,
                                updatedRaftGroupService
                        );
                    } catch (NodeStoppingException ex) {
                        throw new AssertionError("Loza was stopped before Table manager", ex);
                    }
                }), ioExecutor)
                .whenComplete((res, ex) -> {
                    if (ex != null) {
                        LOG.warn("Unable to update raft groups on the node [tableId={}, partitionId={}]", ex, tableId, partId);

                        resultFuture.completeExceptionally(ex);
                    } else {
                        resultFuture.complete(null);
                    }
                });

        return resultFuture;
    }

    private void startReplicaWithNewListener(
            TablePartitionId replicaGrpId,
            TableImpl table,
            PendingComparableValuesTracker<HybridTimestamp, Void> safeTimeTracker,
            PendingComparableValuesTracker<Long, Void> storageIndexTracker,
            MvPartitionStorage mvPartitionStorage,
            TxStateStorage txStatePartitionStorage,
            PartitionUpdateHandlers partitionUpdateHandlers,
            TopologyAwareRaftGroupService raftGroupService
    ) throws NodeStoppingException {
        PartitionReplicaListener listener = createReplicaListener(
                replicaGrpId,
                table,
                safeTimeTracker,
                mvPartitionStorage,
                txStatePartitionStorage,
                partitionUpdateHandlers,
                raftGroupService
        );

        replicaMgr.startReplica(
                replicaGrpId,
                listener,
                raftGroupService,
                storageIndexTracker
        );
    }

    private PartitionReplicaListener createReplicaListener(
            TablePartitionId tablePartitionId,
            TableImpl table,
            PendingComparableValuesTracker<HybridTimestamp, Void> safeTimeTracker,
            MvPartitionStorage mvPartitionStorage,
            TxStateStorage txStatePartitionStorage,
            PartitionUpdateHandlers partitionUpdateHandlers,
            RaftGroupService raftClient
    ) {
        int tableId = tablePartitionId.tableId();
        int partId = tablePartitionId.partitionId();

        return new PartitionReplicaListener(
                mvPartitionStorage,
                new ExecutorInclinedRaftCommandRunner(raftClient, partitionOperationsExecutor),
                txManager,
                lockMgr,
                scanRequestExecutor,
                partId,
                tableId,
                table.indexesLockers(partId),
                new Lazy<>(() -> table.indexStorageAdapters(partId).get().get(table.pkId())),
                () -> table.indexStorageAdapters(partId).get(),
                clock,
                safeTimeTracker,
                txStatePartitionStorage,
                transactionStateResolver,
                partitionUpdateHandlers.storageUpdateHandler,
                new CatalogValidationSchemasSource(catalogService, schemaManager),
                localNode(),
                executorInclinedSchemaSyncService,
                catalogService,
                executorInclinedPlacementDriver,
                topologyService,
                remotelyTriggeredResourceRegistry,
                schemaManager.schemaRegistry(tableId)
        );
    }

    private boolean isLocalPeer(Peer peer) {
        return peer.consistentId().equals(localNode().name());
    }

    private PartitionDataStorage partitionDataStorage(MvPartitionStorage partitionStorage, InternalTable internalTbl, int partId) {
        return new SnapshotAwarePartitionDataStorage(
                partitionStorage,
                outgoingSnapshotsManager,
                partitionKey(internalTbl, partId)
        );
    }

    private static PartitionKey partitionKey(InternalTable internalTbl, int partId) {
        return new PartitionKey(internalTbl.tableId(), partId);
    }

    private RaftGroupOptions groupOptionsForPartition(
            MvTableStorage mvTableStorage,
            TxStateTableStorage txStateTableStorage,
            PartitionKey partitionKey,
            PartitionUpdateHandlers partitionUpdateHandlers
    ) {
        RaftGroupOptions raftGroupOptions;

        if (mvTableStorage.isVolatile()) {
            raftGroupOptions = RaftGroupOptions.forVolatileStores()
                    // TODO: use RaftManager interface, see https://issues.apache.org/jira/browse/IGNITE-18273
                    .setLogStorageFactory(volatileLogStorageFactoryCreator.factory(((Loza) raftMgr).volatileRaft().logStorage().value()))
                    .raftMetaStorageFactory((groupId, raftOptions) -> new VolatileRaftMetaStorage());
        } else {
            raftGroupOptions = RaftGroupOptions.forPersistentStores();
        }

        raftGroupOptions.snapshotStorageFactory(new PartitionSnapshotStorageFactory(
                topologyService,
                outgoingSnapshotsManager,
                new PartitionAccessImpl(
                        partitionKey,
                        mvTableStorage,
                        txStateTableStorage,
                        mvGc,
                        partitionUpdateHandlers.indexUpdateHandler,
                        partitionUpdateHandlers.gcUpdateHandler,
                        fullStateTransferIndexChooser,
                        schemaManager.schemaRegistry(partitionKey.tableId())
                ),
                catalogService,
                incomingSnapshotsExecutor
        ));

        raftGroupOptions.commandsMarshaller(raftCommandsMarshaller);

        return raftGroupOptions;
    }

    @Override
    public void beforeNodeStop() {
        if (!beforeStopGuard.compareAndSet(false, true)) {
            return;
        }

        stopManagerFuture.completeExceptionally(new NodeStoppingException());

        busyLock.block();

        metaStorageMgr.unregisterWatch(pendingAssignmentsRebalanceListener);
        metaStorageMgr.unregisterWatch(stableAssignmentsRebalanceListener);
        metaStorageMgr.unregisterWatch(assignmentsSwitchRebalanceListener);

        lowWatermark.removeUpdateListener(mvGc);

        cleanUpTablesResources(tables);
    }

    @Override
    public void stop() throws Exception {
        assert beforeStopGuard.get() : "'stop' called before 'beforeNodeStop'";

        if (!stopGuard.compareAndSet(false, true)) {
            return;
        }

        IgniteUtils.closeAllManually(
                mvGc,
                fullStateTransferIndexChooser,
                sharedTxStateStorage,
                () -> shutdownAndAwaitTermination(rebalanceScheduler, 10, TimeUnit.SECONDS),
                () -> shutdownAndAwaitTermination(txStateStoragePool, 10, TimeUnit.SECONDS),
                () -> shutdownAndAwaitTermination(txStateStorageScheduledPool, 10, TimeUnit.SECONDS),
                () -> shutdownAndAwaitTermination(scanRequestExecutor, 10, TimeUnit.SECONDS),
                () -> shutdownAndAwaitTermination(incomingSnapshotsExecutor, 10, TimeUnit.SECONDS)
        );
    }

    /**
     * Stops resources that are related to provided tables.
     *
     * @param tables Tables to stop.
     */
    private void cleanUpTablesResources(Map<Integer, TableImpl> tables) {
        var futures = new ArrayList<CompletableFuture<Void>>(tables.size());

        for (TableImpl table : tables.values()) {
            futures.add(runAsync(() -> {
                Stream.Builder<ManuallyCloseable> stopping = Stream.builder();

                InternalTable internalTable = table.internalTable();

                stopping.add(() -> {
                    var stopReplicaFutures = new CompletableFuture<?>[internalTable.partitions()];

                    for (int p = 0; p < internalTable.partitions(); p++) {
                        TablePartitionId replicationGroupId = new TablePartitionId(table.tableId(), p);

                        stopReplicaFutures[p] = stopPartition(replicationGroupId, table);
                    }

                    allOf(stopReplicaFutures).get(10, TimeUnit.SECONDS);
                });

                stopping.add(internalTable.storage());
                stopping.add(internalTable.txStateStorage());
                stopping.add(internalTable);

                try {
                    IgniteUtils.closeAllManually(stopping.build());
                } catch (Throwable t) {
                    LOG.error("Unable to stop table [name={}, tableId={}]", t, table.name(), table.tableId());
                }
            }, ioExecutor));
        }

        try {
            allOf(futures.toArray(CompletableFuture[]::new)).get(30, TimeUnit.SECONDS);
        } catch (InterruptedException | ExecutionException | TimeoutException e) {
            LOG.error("Unable to clean table resources", e);
        }
    }

    /**
     * Creates local structures for a table.
     *
     * @param causalityToken Causality token.
     * @param catalogVersion Catalog version on which the table was created.
     * @param tableDescriptor Catalog table descriptor.
     * @param onNodeRecovery {@code true} when called during node recovery, {@code false} otherwise.
     * @return Future that will be completed when local changes related to the table creation are applied.
     */
    private CompletableFuture<?> createTableLocally(
            long causalityToken,
            int catalogVersion,
            CatalogTableDescriptor tableDescriptor,
            boolean onNodeRecovery
    ) {
        return inBusyLockAsync(busyLock, () -> {
            int tableId = tableDescriptor.id();
            int zoneId = tableDescriptor.zoneId();

            // Retrieve descriptor during synchronous call, before the previous catalog version could be concurrently compacted.
            CatalogZoneDescriptor zoneDescriptor = getZoneDescriptor(tableDescriptor, catalogVersion);

            CompletableFuture<List<Assignments>> assignmentsFuture;

            // Check if the table already has assignments in the meta storage locally.
            // So, it means, that it is a recovery process and we should use the meta storage local assignments instead of calculation
            // of the new ones.
            if (partitionAssignmentsGetLocally(metaStorageMgr, tableId, 0, causalityToken) != null) {
                assignmentsFuture = completedFuture(
                        tableAssignmentsGetLocally(metaStorageMgr, tableId, zoneDescriptor.partitions(), causalityToken));
            } else {
                assignmentsFuture = distributionZoneManager.dataNodes(causalityToken, catalogVersion, zoneId)
                        .thenApply(dataNodes -> AffinityUtils.calculateAssignments(
                                dataNodes,
                                zoneDescriptor.partitions(),
                                zoneDescriptor.replicas()
                        ).stream().map(Assignments::of).collect(toList()));

                assignmentsFuture.thenAccept(assignmentsList -> {
                    LOG.info(IgniteStringFormatter.format("Assignments calculated from data nodes [table={}, tableId={}, assignments={}, "
                            + "revision={}]", tableDescriptor.name(), tableId, assignmentListToString(assignmentsList), causalityToken));
                });
            }

            CompletableFuture<List<Assignments>> assignmentsFutureAfterInvoke =
                    writeTableAssignmentsToMetastore(tableId, assignmentsFuture);

            return createTableLocally(
                    causalityToken,
                    tableDescriptor,
                    zoneDescriptor,
                    assignmentsFutureAfterInvoke,
                    onNodeRecovery
            );
        });
    }

    /**
     * Creates local structures for a table.
     *
     * @param causalityToken Causality token.
     * @param tableDescriptor Catalog table descriptor.
     * @param zoneDescriptor Catalog distributed zone descriptor.
     * @param assignmentsFuture Future with assignments.
     * @param onNodeRecovery {@code true} when called during node recovery, {@code false} otherwise.
     * @return Future that will be completed when local changes related to the table creation are applied.
     */
    private CompletableFuture<Void> createTableLocally(
            long causalityToken,
            CatalogTableDescriptor tableDescriptor,
            CatalogZoneDescriptor zoneDescriptor,
            CompletableFuture<List<Assignments>> assignmentsFuture,
            boolean onNodeRecovery
    ) {
        String tableName = tableDescriptor.name();
        int tableId = tableDescriptor.id();

        LOG.trace("Creating local table: name={}, id={}, token={}", tableDescriptor.name(), tableDescriptor.id(), causalityToken);

        MvTableStorage tableStorage = createTableStorage(tableDescriptor, zoneDescriptor);
        TxStateTableStorage txStateStorage = createTxStateTableStorage(tableDescriptor, zoneDescriptor);

        int partitions = zoneDescriptor.partitions();

        TableRaftServiceImpl tableRaftService = new TableRaftServiceImpl(
                tableName,
                partitions,
                new Int2ObjectOpenHashMap<>(partitions),
                topologyService
        );

        InternalTableImpl internalTable = new InternalTableImpl(
                tableName,
                tableId,
                partitions,
                topologyService,
                txManager,
                tableStorage,
                txStateStorage,
                replicaSvc,
                clock,
                observableTimestampTracker,
                executorInclinedPlacementDriver,
                tableRaftService,
                transactionInflights,
                implicitTransactionTimeout,
                attemptsObtainLock
        );

        var table = new TableImpl(
                internalTable,
                lockMgr,
                schemaVersions,
                marshallers,
                sql.get(),
                tableDescriptor.primaryKeyIndexId(),
                asyncContinuationExecutor
        );

        tablesVv.update(causalityToken, (ignore, e) -> inBusyLock(busyLock, () -> {
            if (e != null) {
                return failedFuture(e);
            }

            return schemaManager.schemaRegistry(causalityToken, tableId).thenAccept(table::schemaView);
        }));

        // NB: all vv.update() calls must be made from the synchronous part of the method (not in thenCompose()/etc!).
        CompletableFuture<?> localPartsUpdateFuture = localPartitionsVv.update(causalityToken,
                (ignore, throwable) -> inBusyLock(busyLock, () -> assignmentsFuture.thenComposeAsync(newAssignments -> {
                    PartitionSet parts = new BitSetPartitionSet();

                    // TODO: https://issues.apache.org/jira/browse/IGNITE-19713 Process assignments and set partitions only for
                    // TODO assigned partitions.
                    for (int i = 0; i < newAssignments.size(); i++) {
                        parts.set(i);
                    }

                    return getOrCreatePartitionStorages(table, parts).thenAccept(u -> localPartsByTableId.put(tableId, parts));
                }, ioExecutor)));

        CompletableFuture<?> tablesByIdFuture = tablesVv.get(causalityToken);

        // TODO https://issues.apache.org/jira/browse/IGNITE-19170 Partitions should be started only on the assignments change
        //  event triggered by zone create or alter.
        CompletableFuture<?> createPartsFut = assignmentsUpdatedVv.update(causalityToken, (token, e) -> {
            if (e != null) {
                return failedFuture(e);
            }

            return allOf(localPartsUpdateFuture, tablesByIdFuture).thenComposeAsync(ignore -> inBusyLock(busyLock, () -> {
                        if (onNodeRecovery) {
                            SchemaRegistry schemaRegistry = table.schemaView();
                            PartitionSet partitionSet = localPartsByTableId.get(tableId);
                            // LWM starts updating only after the node is restored.
                            HybridTimestamp lwm = lowWatermark.getLowWatermark();

                            registerIndexesToTable(table, catalogService, partitionSet, schemaRegistry, lwm);
                        }
                        return startLocalPartitionsAndClients(assignmentsFuture, table, zoneDescriptor.id());
                    }
            ), ioExecutor);
        });

        tables.put(tableId, table);

        // TODO should be reworked in IGNITE-16763

        // TODO: https://issues.apache.org/jira/browse/IGNITE-19913 Possible performance degradation.
        return createPartsFut.thenAccept(ignore -> startedTables.put(tableId, table));
    }

    /**
     * Creates a string representation of the given assignments list to use it for logging.
     *
     * @param assignments List of assignments.
     * @return String representation of the given assignments list to use it for logging.
     */
    private static String assignmentListToString(List<Assignments> assignments) {
        return S.toString(assignments, (sb, e, i) -> sb.app(i).app('=').app(e.nodes()));
    }

    /**
     * Creates data storage for the provided table.
     *
     * @param tableDescriptor Catalog table descriptor.
     * @param zoneDescriptor Catalog distributed zone descriptor.
     */
    protected MvTableStorage createTableStorage(CatalogTableDescriptor tableDescriptor, CatalogZoneDescriptor zoneDescriptor) {
        StorageEngine engine = dataStorageMgr.engineByStorageProfile(tableDescriptor.storageProfile());

        assert engine != null : "tableId=" + tableDescriptor.id() + ", engine=" + engine.name();

        return engine.createMvTable(
<<<<<<< HEAD
                new StorageTableDescriptor(tableDescriptor.id(), zoneDescriptor.partitions(), tableDescriptor.storageProfile()),
                new StorageIndexDescriptorSupplier(catalogService)
=======
                new StorageTableDescriptor(tableDescriptor.id(), zoneDescriptor.partitions(), dataStorage.dataRegion()),
                new CatalogStorageIndexDescriptorSupplier(catalogService, lowWatermark)
>>>>>>> 20d296db
        );
    }

    /**
     * Creates transaction state storage for the provided table.
     *
     * @param tableDescriptor Catalog table descriptor.
     * @param zoneDescriptor Catalog distributed zone descriptor.
     */
    protected TxStateTableStorage createTxStateTableStorage(CatalogTableDescriptor tableDescriptor, CatalogZoneDescriptor zoneDescriptor) {
        int tableId = tableDescriptor.id();

        TxStateTableStorage txStateTableStorage = new TxStateRocksDbTableStorage(
                tableId,
                zoneDescriptor.partitions(),
                sharedTxStateStorage
        );
        if (ThreadAssertions.enabled()) {
            txStateTableStorage = new ThreadAssertingTxStateTableStorage(txStateTableStorage);
        }

        txStateTableStorage.start();

        return txStateTableStorage;
    }

    /**
     * Drops local structures for a table.
     *
     * @param tableId Table id to destroy.
     */
    private CompletableFuture<Void> destroyTableLocally(int tableId) {
        TableImpl table = startedTables.remove(tableId);
        localPartsByTableId.remove(tableId);

        assert table != null : tableId;

        InternalTable internalTable = table.internalTable();
        int partitions = internalTable.partitions();

        // TODO https://issues.apache.org/jira/browse/IGNITE-18991 Move assigment manipulations to Distribution zones.
        Set<ByteArray> assignmentKeys = IntStream.range(0, partitions)
                .mapToObj(p -> stablePartAssignmentsKey(new TablePartitionId(tableId, p)))
                .collect(toSet());
        metaStorageMgr.removeAll(assignmentKeys);

        CompletableFuture<?>[] stopReplicaFutures = new CompletableFuture<?>[partitions];

        // TODO https://issues.apache.org/jira/browse/IGNITE-19170 Partitions should be stopped on the assignments change
        //  event triggered by zone drop or alter. Stop replica asynchronously, out of metastorage event pipeline.
        for (int partitionId = 0; partitionId < partitions; partitionId++) {
            var replicationGroupId = new TablePartitionId(tableId, partitionId);

            stopReplicaFutures[partitionId] = stopPartition(replicationGroupId, table);
        }

        // TODO: IGNITE-18703 Destroy raft log and meta
        return allOf(stopReplicaFutures)
                .thenComposeAsync(
                        unused -> inBusyLockAsync(busyLock, () -> allOf(
                                internalTable.storage().destroy(),
                                runAsync(() -> inBusyLock(busyLock, () -> internalTable.txStateStorage().destroy()), ioExecutor)
                        )),
                        ioExecutor)
                .thenAccept(ignore0 -> tables.remove(tableId))
                .thenAcceptAsync(ignore0 -> schemaManager.dropRegistryAsync(tableId), ioExecutor);
    }

    @Override
    public List<Table> tables() {
        return join(tablesAsync());
    }

    @Override
    public CompletableFuture<List<Table>> tablesAsync() {
        return inBusyLockAsync(busyLock, this::tablesAsyncInternalBusy);
    }

    private CompletableFuture<List<Table>> tablesAsyncInternalBusy() {
        HybridTimestamp now = clock.now();

        return orStopManagerFuture(executorInclinedSchemaSyncService.waitForMetadataCompleteness(now))
                .thenCompose(unused -> inBusyLockAsync(busyLock, () -> {
                    int catalogVersion = catalogService.activeCatalogVersion(now.longValue());

                    Collection<CatalogTableDescriptor> tableDescriptors = catalogService.tables(catalogVersion);

                    if (tableDescriptors.isEmpty()) {
                        return emptyListCompletedFuture();
                    }

                    CompletableFuture<Table>[] tableImplFutures = tableDescriptors.stream()
                            .map(tableDescriptor -> tableAsyncInternalBusy(tableDescriptor.id()))
                            .toArray(CompletableFuture[]::new);

                    return CompletableFutures.allOf(tableImplFutures);
                }));
    }

    /**
     * Returns the tables by ID future for the given causality token.
     *
     * <p>The future will only be completed when corresponding assignments update completes.
     *
     * @param causalityToken Causality token.
     * @return The future with tables map.
     * @see #assignmentsUpdatedVv
     */
    private CompletableFuture<Map<Integer, TableImpl>> tablesById(long causalityToken) {
        return assignmentsUpdatedVv.get(causalityToken).thenApply(v -> unmodifiableMap(startedTables));
    }

    /**
     * Returns an internal map, which contains all managed tables by their ID.
     */
    private Map<Integer, TableImpl> tablesById() {
        return unmodifiableMap(tables);
    }

    /**
     * Returns a map with started tables.
     */
    @TestOnly
    public Map<Integer, TableImpl> startedTables() {
        return unmodifiableMap(startedTables);
    }

    @Override
    public Table table(String name) {
        return join(tableAsync(name));
    }

    @Override
    public TableViewInternal table(int id) throws NodeStoppingException {
        return join(tableAsync(id));
    }

    @Override
    public CompletableFuture<Table> tableAsync(String name) {
        return tableAsyncInternal(IgniteNameUtils.parseSimpleName(name))
                .thenApply(identity());
    }

    /**
     * Asynchronously gets the table using causality token.
     *
     * @param causalityToken Causality token.
     * @param id Table id.
     * @return Future.
     */
    public CompletableFuture<TableViewInternal> tableAsync(long causalityToken, int id) {
        if (!busyLock.enterBusy()) {
            throw new IgniteException(new NodeStoppingException());
        }
        try {
            return tablesById(causalityToken).thenApply(tablesById -> tablesById.get(id));
        } finally {
            busyLock.leaveBusy();
        }
    }

    @Override
    public CompletableFuture<TableViewInternal> tableAsync(int tableId) {
        return inBusyLockAsync(busyLock, () -> {
            HybridTimestamp now = clock.now();

            return orStopManagerFuture(executorInclinedSchemaSyncService.waitForMetadataCompleteness(now))
                    .thenCompose(unused -> inBusyLockAsync(busyLock, () -> {
                        int catalogVersion = catalogService.activeCatalogVersion(now.longValue());

                        // Check if the table has been deleted.
                        if (catalogService.table(tableId, catalogVersion) == null) {
                            return nullCompletedFuture();
                        }

                        return tableAsyncInternalBusy(tableId);
                    }));
        });
    }

    /**
     * Asynchronously gets the local partitions set of a table using causality token.
     *
     * @param causalityToken Causality token.
     * @return Future.
     */
    public CompletableFuture<PartitionSet> localPartitionSetAsync(long causalityToken, int tableId) {
        if (!busyLock.enterBusy()) {
            throw new IgniteException(new NodeStoppingException());
        }

        try {
            return localPartitionsVv.get(causalityToken).thenApply(unused -> localPartsByTableId.get(tableId));
        } finally {
            busyLock.leaveBusy();
        }
    }

    @Override
    public TableViewInternal tableView(String name) {
        return join(tableViewAsync(name));
    }

    @Override
    public CompletableFuture<TableViewInternal> tableViewAsync(String name) {
        return tableAsyncInternal(IgniteNameUtils.parseSimpleName(name));
    }

    /**
     * Gets a table by name, if it was created before. Doesn't parse canonical name.
     *
     * @param name Table name.
     * @return Future representing pending completion of the {@code TableManager#tableAsyncInternal} operation.
     */
    private CompletableFuture<TableViewInternal> tableAsyncInternal(String name) {
        return inBusyLockAsync(busyLock, () -> {
            HybridTimestamp now = clock.now();

            return orStopManagerFuture(executorInclinedSchemaSyncService.waitForMetadataCompleteness(now))
                    .thenCompose(unused -> inBusyLockAsync(busyLock, () -> {
                        CatalogTableDescriptor tableDescriptor = catalogService.table(name, now.longValue());

                        // Check if the table has been deleted.
                        if (tableDescriptor == null) {
                            return nullCompletedFuture();
                        }

                        return tableAsyncInternalBusy(tableDescriptor.id());
                    }));
        });
    }

    private CompletableFuture<TableViewInternal> tableAsyncInternalBusy(int tableId) {
        TableImpl tableImpl = startedTables.get(tableId);

        if (tableImpl != null) {
            return completedFuture(tableImpl);
        }

        CompletableFuture<TableViewInternal> getLatestTableFuture = new CompletableFuture<>();

        CompletionListener<Void> tablesListener = (token, v, th) -> {
            if (th == null) {
                CompletableFuture<?> tablesFuture = tablesVv.get(token);

                tablesFuture.whenComplete((tables, e) -> {
                    if (e != null) {
                        getLatestTableFuture.completeExceptionally(e);
                    } else {
                        getLatestTableFuture.complete(startedTables.get(tableId));
                    }
                });
            } else {
                getLatestTableFuture.completeExceptionally(th);
            }
        };

        assignmentsUpdatedVv.whenComplete(tablesListener);

        // This check is needed for the case when we have registered tablesListener,
        // but tablesVv has already been completed, so listener would be triggered only for the next versioned value update.
        tableImpl = startedTables.get(tableId);

        if (tableImpl != null) {
            assignmentsUpdatedVv.removeWhenComplete(tablesListener);

            return completedFuture(tableImpl);
        }

        return orStopManagerFuture(getLatestTableFuture)
                .whenComplete((unused, throwable) -> assignmentsUpdatedVv.removeWhenComplete(tablesListener));
    }

    /**
     * Waits for future result and return, or unwraps {@link CompletionException} to {@link IgniteException} if failed.
     *
     * @param future Completable future.
     * @return Future result.
     */
    private static <T> T join(CompletableFuture<T> future) {
        try {
            return future.join();
        } catch (CompletionException ex) {
            throw convertThrowable(ex.getCause());
        }
    }

    /**
     * Convert to public throwable.
     *
     * @param th Throwable.
     * @return Public throwable.
     */
    private static RuntimeException convertThrowable(Throwable th) {
        if (th instanceof RuntimeException) {
            return (RuntimeException) th;
        }

        return new IgniteException(th);
    }

    /**
     * Creates meta storage listener for pending assignments updates.
     *
     * @return The watch listener.
     */
    private WatchListener createPendingAssignmentsRebalanceListener() {
        return new WatchListener() {
            @Override
            public CompletableFuture<Void> onUpdate(WatchEvent evt) {
                if (!busyLock.enterBusy()) {
                    return failedFuture(new NodeStoppingException());
                }

                try {
                    Entry newEntry = evt.entryEvent().newEntry();

                    return handleChangePendingAssignmentEvent(newEntry, evt.revision(), false);
                } finally {
                    busyLock.leaveBusy();
                }
            }

            @Override
            public void onError(Throwable e) {
                LOG.warn("Unable to process pending assignments event", e);
            }
        };
    }

    private CompletableFuture<Void> handleChangePendingAssignmentEvent(
            Entry pendingAssignmentsEntry,
            long revision,
            boolean isRecovery
    ) {
        if (pendingAssignmentsEntry.value() == null) {
            return nullCompletedFuture();
        }

        int partId = extractPartitionNumber(pendingAssignmentsEntry.key());
        int tblId = extractTableId(pendingAssignmentsEntry.key(), PENDING_ASSIGNMENTS_PREFIX);

        var replicaGrpId = new TablePartitionId(tblId, partId);

        // Stable assignments from the meta store, which revision is bounded by the current pending event.
        Entry stableAssignmentsEntry = metaStorageMgr.getLocally(stablePartAssignmentsKey(replicaGrpId), revision);

        Assignments pendingAssignments = Assignments.fromBytes(pendingAssignmentsEntry.value());

        return tablesVv.get(revision)
                .thenApply(ignore -> {
                    if (!busyLock.enterBusy()) {
                        return CompletableFuture.<Void>failedFuture(new NodeStoppingException());
                    }

                    try {
                        TableImpl table = tables.get(tblId);

                        // Table can be null only recovery, because we use a revision from the future. See comment inside
                        // performRebalanceOnRecovery.
                        if (table == null) {
                            if (LOG.isInfoEnabled()) {
                                LOG.info("Skipping Pending Assignments update, because table {} does not exist", tblId);
                            }

                            return CompletableFutures.<Void>nullCompletedFuture();
                        }

                        if (LOG.isInfoEnabled()) {
                            var stringKey = new String(pendingAssignmentsEntry.key(), UTF_8);

                            LOG.info("Received update on pending assignments. Check if new raft group should be started"
                                            + " [key={}, partition={}, table={}, localMemberAddress={}, pendingAssignments={}]",
                                    stringKey, partId, table.name(), localNode().address(), pendingAssignments);
                        }

                        Set<Assignment> stableAssignments = stableAssignmentsEntry.value() == null
                                ? emptySet()
                                : Assignments.fromBytes(stableAssignmentsEntry.value()).nodes();

                        return setTablesPartitionCountersForRebalance(replicaGrpId, revision)
                                .thenCompose(r ->
                                        handleChangePendingAssignmentEvent(
                                                replicaGrpId,
                                                table,
                                                pendingAssignments,
                                                stableAssignments,
                                                revision,
                                                isRecovery
                                        )
                                )
                                .thenCompose(v -> changePeersOnRebalance(table, replicaGrpId, pendingAssignments.nodes(), revision));
                    } finally {
                        busyLock.leaveBusy();
                    }
                })
                .thenCompose(identity());
    }

    private CompletableFuture<Void> handleChangePendingAssignmentEvent(
            TablePartitionId replicaGrpId,
            TableImpl tbl,
            Assignments pendingAssignments,
            Set<Assignment> stableAssignments,
            long revision,
            boolean isRecovery
    ) {
        ClusterNode localMember = localNode();
        RaftNodeId raftNodeId = new RaftNodeId(replicaGrpId, new Peer(localNode().name()));

        boolean pendingAssignmentsAreForced = pendingAssignments.force();
        Set<Assignment> pendingAssignmentsNodes = pendingAssignments.nodes();

        // Start a new Raft node and Replica if this node has appeared in the new assignments.
        boolean shouldStartLocalGroupNode = pendingAssignmentsNodes.stream()
                .filter(assignment -> localMember.name().equals(assignment.consistentId()))
                .anyMatch(assignment -> !stableAssignments.contains(assignment));

        CompletableFuture<Void> localServicesStartFuture;

        int tableId = tbl.tableId();

        int zoneId = getTableDescriptor(tableId, catalogService.latestCatalogVersion()).zoneId();

        // This is a set of assignments for nodes that are not the part of stable assignments, i.e. unstable part of the distribution.
        // For regular pending assignments we use (old) stable set, so that none of new nodes would be able to propose itself as a leader.
        // For forced assignments, we should do the same thing, but only for the subset of stable set that is alive right now. Dead nodes
        // are excluded. It is calculated precisely as an intersection between forced assignments and (old) stable assignments.
        Assignments nonStableNodeAssignments = pendingAssignmentsAreForced
                ? Assignments.forced(intersect(stableAssignments, pendingAssignmentsNodes))
                : Assignments.of(stableAssignments);

        // This condition can only pass if all stable nodes are dead, and we start new raft group from scratch.
        // In this case new initial configuration must match new forced assignments.
        // TODO https://issues.apache.org/jira/browse/IGNITE-21661 Something might not work, extensive testing is required.
        if (nonStableNodeAssignments.nodes().isEmpty()) {
            nonStableNodeAssignments = Assignments.forced(pendingAssignmentsNodes);
        }

        Assignments nonStableNodeAssignmentsFinal = nonStableNodeAssignments;

        int partitionId = replicaGrpId.partitionId();

        if (shouldStartLocalGroupNode) {
            PartitionSet singlePartitionIdSet = PartitionSet.of(partitionId);

            localServicesStartFuture = localPartitionsVv.get(revision)
                    // TODO https://issues.apache.org/jira/browse/IGNITE-20957 Revisit this code
                    .thenComposeAsync(
                            partitionSet -> inBusyLock(busyLock, () -> getOrCreatePartitionStorages(tbl, singlePartitionIdSet)),
                            ioExecutor
                    )
                    .thenComposeAsync(unused -> inBusyLock(busyLock, () -> {
                        if (!isRecovery) {
                            // We create index storages (and also register the necessary structures) for the rebalancing one partition
                            // before start the raft node, so that the updates that come when applying the replication log can safely
                            // update the indexes. On recovery node, we do not need to call this code, since during restoration we start
                            // all partitions and already register indexes there.
                            lowWatermark.getLowWatermarkSafe(lwm ->
                                    registerIndexesToTable(tbl, catalogService, singlePartitionIdSet, tbl.schemaView(), lwm)
                            );
                        }

                        return startPartitionAndStartClient(
                                tbl,
                                replicaGrpId.partitionId(),
                                pendingAssignments,
                                nonStableNodeAssignmentsFinal,
                                zoneId,
                                isRecovery
                        );
                    }), ioExecutor);
        } else {
            localServicesStartFuture = runAsync(() -> {
                if (pendingAssignmentsAreForced && ((Loza) raftMgr).isStarted(raftNodeId)) {
                    ((Loza) raftMgr).resetPeers(raftNodeId, configurationFromAssignments(nonStableNodeAssignmentsFinal.nodes()));
                }
            }, ioExecutor);
        }

        return localServicesStartFuture.thenRunAsync(() -> {
            // For forced assignments, we exclude dead stable nodes, and all alive stable nodes are already in pending assignments.
            // Union is not required in such a case.
            Set<Assignment> cfg = pendingAssignmentsAreForced
                    ? pendingAssignmentsNodes
                    : union(pendingAssignmentsNodes, stableAssignments);

            tbl.internalTable()
                    .tableRaftService()
                    .partitionRaftGroupService(partitionId)
                    .updateConfiguration(configurationFromAssignments(cfg));
        }, ioExecutor);
    }

    private CompletableFuture<Void> setTablesPartitionCountersForRebalance(TablePartitionId replicaGrpId, long revision) {
        int catalogVersion = catalogService.latestCatalogVersion();

        int tableId = replicaGrpId.tableId();

        CatalogZoneDescriptor zoneDescriptor = getZoneDescriptor(getTableDescriptor(tableId, catalogVersion), catalogVersion);

        int zoneId = zoneDescriptor.id();

        int partId = replicaGrpId.partitionId();

        Condition condition = or(
                notExists(tablesCounterKey(zoneId, partId)),
                and(
                        revision(tablesCounterKey(zoneId, partId)).lt(revision),
                        value(tablesCounterKey(zoneId, partId)).eq(toBytes(Set.of()))
                )
        );

        Set<Integer> tablesInZone = findTablesByZoneId(zoneId, catalogVersion, catalogService).stream()
                .map(CatalogObjectDescriptor::id)
                .collect(toSet());

        byte[] countersValue = toBytes(tablesInZone);

        return metaStorageMgr.invoke(iif(
                condition,
                ops(put(tablesCounterKey(zoneId, partId), countersValue)).yield(true),
                ops().yield(false)
        )).whenComplete((res, e) -> {
            if (e != null) {
                LOG.error("Failed to update counter for the zone [zoneId = {}]", zoneId);
            } else if (res.getAsBoolean()) {
                LOG.info(
                        "Rebalance counter for the zone is updated [zoneId = {}, partId = {}, counter = {}, revision = {}]",
                        zoneId,
                        partId,
                        tablesInZone,
                        revision
                );
            } else {
                LOG.debug(
                        "Rebalance counter for the zone is not updated [zoneId = {}, partId = {}, revision = {}]",
                        zoneId,
                        partId,
                        revision
                );
            }
        }).thenCompose((ignored) -> nullCompletedFuture());
    }

    private CompletableFuture<Void> changePeersOnRebalance(
            TableImpl table,
            TablePartitionId replicaGrpId,
            Set<Assignment> pendingAssignments,
            long revision
    ) {
        int partId = replicaGrpId.partitionId();

        RaftGroupService partGrpSvc = table.internalTable().tableRaftService().partitionRaftGroupService(partId);

        return partGrpSvc.refreshAndGetLeaderWithTerm()
                .exceptionally(throwable -> {
                    throwable = unwrapCause(throwable);

                    if (throwable instanceof TimeoutException) {
                        LOG.info("Node couldn't get the leader within timeout so the changing peers is skipped [grp={}].", replicaGrpId);

                        return LeaderWithTerm.NO_LEADER;
                    }

                    throw new IgniteInternalException(
                            INTERNAL_ERR,
                            "Failed to get a leader for the RAFT replication group [get=" + replicaGrpId + "].",
                            throwable
                    );
                })
                .thenCompose(leaderWithTerm -> {
                    if (leaderWithTerm.isEmpty() || !isLocalPeer(leaderWithTerm.leader())) {
                        return nullCompletedFuture();
                    }

                    // run update of raft configuration if this node is a leader
                    LOG.info("Current node={} is the leader of partition raft group={}. "
                                    + "Initiate rebalance process for partition={}, table={}",
                            leaderWithTerm.leader(), replicaGrpId, partId, table.name());

                    return metaStorageMgr.get(pendingPartAssignmentsKey(replicaGrpId))
                            .thenCompose(latestPendingAssignmentsEntry -> {
                                // Do not change peers of the raft group if this is a stale event.
                                // Note that we start raft node before for the sake of the consistency in a
                                // starting and stopping raft nodes.
                                if (revision < latestPendingAssignmentsEntry.revision()) {
                                    return nullCompletedFuture();
                                }

                                PeersAndLearners newConfiguration =
                                        configurationFromAssignments(pendingAssignments);

                                return partGrpSvc.changePeersAsync(newConfiguration, leaderWithTerm.term());
                            });
                });
    }

    private void startPartitionRaftGroupNode(
            TablePartitionId replicaGrpId,
            RaftNodeId raftNodeId,
            PeersAndLearners stableConfiguration,
            PendingComparableValuesTracker<HybridTimestamp, Void> safeTimeTracker,
            PendingComparableValuesTracker<Long, Void> storageIndexTracker,
            TableImpl table,
            TxStateStorage txStatePartitionStorage,
            PartitionDataStorage partitionDataStorage,
            PartitionUpdateHandlers partitionUpdateHandlers,
            int zoneId
    ) throws NodeStoppingException {
        InternalTable internalTable = table.internalTable();

        RaftGroupOptions groupOptions = groupOptionsForPartition(
                internalTable.storage(),
                internalTable.txStateStorage(),
                partitionKey(internalTable, replicaGrpId.partitionId()),
                partitionUpdateHandlers
        );

        RaftGroupListener raftGrpLsnr = new PartitionListener(
                txManager,
                partitionDataStorage,
                partitionUpdateHandlers.storageUpdateHandler,
                txStatePartitionStorage,
                safeTimeTracker,
                storageIndexTracker,
                catalogService,
                table.schemaView()
        );

        RaftGroupEventsListener raftGrpEvtsLsnr = new RebalanceRaftGroupEventsListener(
                metaStorageMgr,
                replicaGrpId,
                busyLock,
                createPartitionMover(internalTable, replicaGrpId.partitionId()),
                rebalanceScheduler,
                zoneId
        );

        // TODO: use RaftManager interface, see https://issues.apache.org/jira/browse/IGNITE-18273
        ((Loza) raftMgr).startRaftGroupNodeWithoutService(
                raftNodeId,
                stableConfiguration,
                raftGrpLsnr,
                raftGrpEvtsLsnr,
                groupOptions
        );
    }

    /**
     * Creates Meta storage listener for stable assignments updates.
     *
     * @return The watch listener.
     */
    private WatchListener createStableAssignmentsRebalanceListener() {
        return new WatchListener() {
            @Override
            public CompletableFuture<Void> onUpdate(WatchEvent evt) {
                if (!busyLock.enterBusy()) {
                    return failedFuture(new NodeStoppingException());
                }

                try {
                    return handleChangeStableAssignmentEvent(evt);
                } finally {
                    busyLock.leaveBusy();
                }
            }

            @Override
            public void onError(Throwable e) {
                LOG.warn("Unable to process stable assignments event", e);
            }
        };
    }

    /** Creates Meta storage listener for switch reduce assignments updates. */
    private WatchListener createAssignmentsSwitchRebalanceListener() {
        return new WatchListener() {
            @Override
            public CompletableFuture<Void> onUpdate(WatchEvent evt) {
                return inBusyLockAsync(busyLock, () -> {
                    byte[] key = evt.entryEvent().newEntry().key();

                    int partitionId = extractPartitionNumber(key);
                    int tableId = extractTableId(key, ASSIGNMENTS_SWITCH_REDUCE_PREFIX);

                    TablePartitionId replicaGrpId = new TablePartitionId(tableId, partitionId);

                    // It is safe to get the latest version of the catalog as we are in the metastore thread.
                    int catalogVersion = catalogService.latestCatalogVersion();

                    return tablesById(evt.revision())
                            .thenCompose(tables -> inBusyLockAsync(busyLock, () -> {
                                CatalogTableDescriptor tableDescriptor = getTableDescriptor(tableId, catalogVersion);

                                CatalogZoneDescriptor zoneDescriptor = getZoneDescriptor(tableDescriptor, catalogVersion);

                                long causalityToken = zoneDescriptor.updateToken();

                                return distributionZoneManager.dataNodes(causalityToken, catalogVersion, tableDescriptor.zoneId())
                                        .thenCompose(dataNodes -> RebalanceUtilEx.handleReduceChanged(
                                                metaStorageMgr,
                                                dataNodes,
                                                zoneDescriptor.replicas(),
                                                replicaGrpId,
                                                evt
                                        ));
                            }));
                });
            }

            @Override
            public void onError(Throwable e) {
                LOG.warn("Unable to process switch reduce event", e);
            }
        };
    }

    private PartitionMover createPartitionMover(InternalTable internalTable, int partId) {
        return new PartitionMover(busyLock, () -> internalTable.tableRaftService().partitionRaftGroupService(partId));
    }

    private static PeersAndLearners configurationFromAssignments(Collection<Assignment> assignments) {
        var peers = new HashSet<String>();
        var learners = new HashSet<String>();

        for (Assignment assignment : assignments) {
            if (assignment.isPeer()) {
                peers.add(assignment.consistentId());
            } else {
                learners.add(assignment.consistentId());
            }
        }

        return PeersAndLearners.fromConsistentIds(peers, learners);
    }

    /**
     * Gets partition stores.
     *
     * @param table Table.
     * @param partitionId Partition ID.
     * @return PartitionStorages.
     */
    private static PartitionStorages getPartitionStorages(TableImpl table, int partitionId) {
        InternalTable internalTable = table.internalTable();

        MvPartitionStorage mvPartition = internalTable.storage().getMvPartition(partitionId);

        assert mvPartition != null;

        TxStateStorage txStateStorage = internalTable.txStateStorage().getTxStateStorage(partitionId);

        assert txStateStorage != null;

        return new PartitionStorages(mvPartition, txStateStorage);
    }

    // TODO: https://issues.apache.org/jira/browse/IGNITE-19739 Create storages only once.
    private CompletableFuture<Void> getOrCreatePartitionStorages(TableImpl table, PartitionSet partitions) {
        InternalTable internalTable = table.internalTable();

        CompletableFuture<?>[] storageFuts = partitions.stream().mapToObj(partitionId -> {
            MvPartitionStorage mvPartition = internalTable.storage().getMvPartition(partitionId);

            return (mvPartition != null ? completedFuture(mvPartition) : internalTable.storage().createMvPartition(partitionId))
                    .thenComposeAsync(mvPartitionStorage -> {
                        TxStateStorage txStateStorage = internalTable.txStateStorage().getOrCreateTxStateStorage(partitionId);

                        if (mvPartitionStorage.lastAppliedIndex() == MvPartitionStorage.REBALANCE_IN_PROGRESS
                                || txStateStorage.lastAppliedIndex() == TxStateStorage.REBALANCE_IN_PROGRESS) {
                            return allOf(
                                    internalTable.storage().clearPartition(partitionId),
                                    txStateStorage.clear()
                            );
                        } else {
                            return nullCompletedFuture();
                        }
                    }, ioExecutor);
        }).toArray(CompletableFuture[]::new);

        return allOf(storageFuts);
    }

    /**
     * Handles the {@link RebalanceUtil#STABLE_ASSIGNMENTS_PREFIX} update event.
     *
     * @param evt Event.
     */
    protected CompletableFuture<Void> handleChangeStableAssignmentEvent(WatchEvent evt) {
        if (evt.entryEvents().stream().allMatch(e -> e.oldEntry().value() == null)) {
            // It's the initial write to table stable assignments on table create event.
            return nullCompletedFuture();
        }

        if (!evt.single()) {
            // If there is not a single entry, then all entries must be tombstones (this happens after table drop).
            assert evt.entryEvents().stream().allMatch(entryEvent -> entryEvent.newEntry().tombstone()) : evt;

            return nullCompletedFuture();
        }

        // here we can receive only update from the rebalance logic
        // these updates always processing only 1 partition, so, only 1 stable partition key.
        assert evt.single() : evt;

        if (evt.entryEvent().oldEntry() == null) {
            // This means it's an event on table creation.
            return nullCompletedFuture();
        }

        Entry stableAssignmentsWatchEvent = evt.entryEvent().newEntry();

        long revision = evt.revision();

        assert stableAssignmentsWatchEvent.revision() == revision : stableAssignmentsWatchEvent;

        if (stableAssignmentsWatchEvent.value() == null) {
            return nullCompletedFuture();
        }

        return handleChangeStableAssignmentEvent(stableAssignmentsWatchEvent, evt.revision(), false);
    }

    protected CompletableFuture<Void> handleChangeStableAssignmentEvent(
            Entry stableAssignmentsWatchEvent,
            long revision,
            boolean isRecovery
    ) {
        int partitionId = extractPartitionNumber(stableAssignmentsWatchEvent.key());
        int tableId = extractTableId(stableAssignmentsWatchEvent.key(), STABLE_ASSIGNMENTS_PREFIX);

        TablePartitionId tablePartitionId = new TablePartitionId(tableId, partitionId);

        Set<Assignment> stableAssignments = stableAssignmentsWatchEvent.value() == null
                ? emptySet()
                : Assignments.fromBytes(stableAssignmentsWatchEvent.value()).nodes();

        return supplyAsync(() -> {
            Entry pendingAssignmentsEntry = metaStorageMgr.getLocally(pendingPartAssignmentsKey(tablePartitionId), revision);

            byte[] pendingAssignmentsFromMetaStorage = pendingAssignmentsEntry.value();

            Assignments pendingAssignments = pendingAssignmentsFromMetaStorage == null
                    ? Assignments.EMPTY
                    : Assignments.fromBytes(pendingAssignmentsFromMetaStorage);

            return stopAndDestroyPartitionAndUpdateClients(
                    tablePartitionId,
                    stableAssignments,
                    pendingAssignments,
                    isRecovery,
                    revision
            );
        }, ioExecutor).thenCompose(identity());
    }

    private CompletableFuture<Void> updatePartitionClients(
            TablePartitionId tablePartitionId,
            Set<Assignment> stableAssignments,
            long revision
    ) {
        // Update raft client peers and learners according to the actual assignments.
        return tablesById(revision).thenAccept(t -> {
            t.get(tablePartitionId.tableId()).internalTable()
                    .tableRaftService()
                    .partitionRaftGroupService(tablePartitionId.partitionId())
                    .updateConfiguration(configurationFromAssignments(stableAssignments));
        });
    }

    private CompletableFuture<Void> stopAndDestroyPartitionAndUpdateClients(
            TablePartitionId tablePartitionId,
            Set<Assignment> stableAssignments,
            Assignments pendingAssignments,
            boolean isRecovery,
            long revision
    ) {
        CompletableFuture<Void> clientUpdateFuture = isRecovery
                // Updating clients is not needed on recovery.
                ? nullCompletedFuture()
                : updatePartitionClients(tablePartitionId, stableAssignments, revision);

        boolean shouldStopLocalServices = (pendingAssignments.force()
                        ? pendingAssignments.nodes().stream()
                        : Stream.concat(stableAssignments.stream(), pendingAssignments.nodes().stream())
                )
                .noneMatch(assignment -> assignment.consistentId().equals(localNode().name()));

        if (shouldStopLocalServices) {
            return allOf(
                    clientUpdateFuture,
                    stopAndDestroyPartition(tablePartitionId, revision)
            );
        } else {
            return clientUpdateFuture;
        }
    }

    private CompletableFuture<Void> stopAndDestroyPartition(TablePartitionId tablePartitionId, long causalityToken) {
        return tablesVv.get(causalityToken)
                .thenCompose(ignore -> {
                    TableImpl table = tables.get(tablePartitionId.tableId());

                    return stopPartition(tablePartitionId, table)
                            .thenComposeAsync(v -> destroyPartitionStorages(tablePartitionId, table), ioExecutor);
                });
    }

    /**
     * Stops all resources associated with a given partition, like replicas and partition trackers.
     *
     * @param tablePartitionId Partition ID.
     * @param table Table which this partition belongs to.
     * @return Future that will be completed after all resources have been closed.
     */
    private CompletableFuture<Void> stopPartition(TablePartitionId tablePartitionId, TableImpl table) {
        if (table != null) {
            closePartitionTrackers(table.internalTable(), tablePartitionId.partitionId());
        }

        CompletableFuture<Boolean> stopReplicaFuture;

        try {
            stopReplicaFuture = replicaMgr.stopReplica(tablePartitionId);
        } catch (NodeStoppingException e) {
            // No-op.
            stopReplicaFuture = falseCompletedFuture();
        }

        return stopReplicaFuture
                .thenCompose(v -> {
                    try {
                        raftMgr.stopRaftNodes(tablePartitionId);
                    } catch (NodeStoppingException ignored) {
                        // No-op.
                    }

                    return mvGc.removeStorage(tablePartitionId);
                });
    }

    private CompletableFuture<Void> destroyPartitionStorages(TablePartitionId tablePartitionId, TableImpl table) {
        // TODO: IGNITE-18703 Destroy raft log and meta
        if (table == null) {
            return nullCompletedFuture();
        }

        InternalTable internalTable = table.internalTable();

        int partitionId = tablePartitionId.partitionId();

        List<CompletableFuture<?>> destroyFutures = new ArrayList<>();

        if (internalTable.storage().getMvPartition(partitionId) != null) {
            destroyFutures.add(internalTable.storage().destroyPartition(partitionId));
        }

        if (internalTable.txStateStorage().getTxStateStorage(partitionId) != null) {
            destroyFutures.add(runAsync(() -> internalTable.txStateStorage().destroyTxStateStorage(partitionId), ioExecutor));
        }

        return allOf(destroyFutures.toArray(new CompletableFuture[]{}));
    }

    private static void closePartitionTrackers(InternalTable internalTable, int partitionId) {
        closeTracker(internalTable.getPartitionSafeTimeTracker(partitionId));

        closeTracker(internalTable.getPartitionStorageIndexTracker(partitionId));
    }

    private static void closeTracker(@Nullable PendingComparableValuesTracker<?, Void> tracker) {
        if (tracker != null) {
            tracker.close();
        }
    }

    private ClusterNode localNode() {
        return topologyService.localMember();
    }

    private static PartitionUpdateHandlers createPartitionUpdateHandlers(
            int partitionId,
            PartitionDataStorage partitionDataStorage,
            TableImpl table,
            PendingComparableValuesTracker<HybridTimestamp, Void> safeTimeTracker,
            StorageUpdateConfiguration storageUpdateConfig
    ) {
        TableIndexStoragesSupplier indexes = table.indexStorageAdapters(partitionId);

        IndexUpdateHandler indexUpdateHandler = new IndexUpdateHandler(indexes);

        GcUpdateHandler gcUpdateHandler = new GcUpdateHandler(partitionDataStorage, safeTimeTracker, indexUpdateHandler);

        StorageUpdateHandler storageUpdateHandler = new StorageUpdateHandler(
                partitionId,
                partitionDataStorage,
                indexUpdateHandler,
                storageUpdateConfig
        );

        return new PartitionUpdateHandlers(storageUpdateHandler, indexUpdateHandler, gcUpdateHandler);
    }

    /**
     * Returns a cached table instance if it exists, {@code null} otherwise. Can return a table that is being stopped.
     *
     * @param tableId Table id.
     */
    @Override
    public @Nullable TableViewInternal cachedTable(int tableId) {
        return tables.get(tableId);
    }

    /**
     * Returns a cached table instance if it exists, {@code null} otherwise. Can return a table that is being stopped.
     *
     * @param name Table name.
     */
    @TestOnly
    public @Nullable TableViewInternal cachedTable(String name) {
        return findTableImplByName(tables.values(), name);
    }

    private CatalogTableDescriptor getTableDescriptor(int tableId, int catalogVersion) {
        CatalogTableDescriptor tableDescriptor = catalogService.table(tableId, catalogVersion);

        assert tableDescriptor != null : "tableId=" + tableId + ", catalogVersion=" + catalogVersion;

        return tableDescriptor;
    }

    private CatalogZoneDescriptor getZoneDescriptor(CatalogTableDescriptor tableDescriptor, int catalogVersion) {
        CatalogZoneDescriptor zoneDescriptor = catalogService.zone(tableDescriptor.zoneId(), catalogVersion);

        assert zoneDescriptor != null :
                "tableId=" + tableDescriptor.id() + ", zoneId=" + tableDescriptor.zoneId() + ", catalogVersion=" + catalogVersion;

        return zoneDescriptor;
    }

    private static @Nullable TableImpl findTableImplByName(Collection<TableImpl> tables, String name) {
        return tables.stream().filter(table -> table.name().equals(name)).findAny().orElse(null);
    }

    private void startTables(long recoveryRevision, @Nullable HybridTimestamp lwm) {
        sharedTxStateStorage.start();

        int earliestCatalogVersion = catalogService.activeCatalogVersion(hybridTimestampToLong(lwm));
        int latestCatalogVersion = catalogService.latestCatalogVersion();

        var startedTables = new IntOpenHashSet();
        var startTableFutures = new ArrayList<CompletableFuture<?>>();

        for (int ver = latestCatalogVersion; ver >= earliestCatalogVersion; ver--) {
            int ver0 = ver;
            catalogService.tables(ver).stream()
                    .filter(tbl -> startedTables.add(tbl.id()))
                    .forEach(tableDescriptor -> startTableFutures.add(createTableLocally(recoveryRevision, ver0, tableDescriptor, true)));
        }

        // Forces you to wait until recovery is complete before the metastore watches is deployed to avoid races with catalog listeners.
        startVv.update(recoveryRevision, (unused, throwable) -> allOf(startTableFutures.toArray(CompletableFuture[]::new)))
                .whenComplete((unused, throwable) -> {
                    if (throwable != null) {
                        LOG.error("Error starting tables", throwable);
                    } else {
                        LOG.debug("Tables started successfully");
                    }
                });
    }

    /**
     * Returns the future that will complete when, either the future from the argument or {@link #stopManagerFuture} will complete,
     * successfully or exceptionally. Allows to protect from getting stuck at {@link #stop()} when someone is blocked (by using
     * {@link #busyLock}) for a long time.
     *
     * @param future Future.
     */
    private <T> CompletableFuture<T> orStopManagerFuture(CompletableFuture<T> future) {
        if (future.isDone()) {
            return future;
        }

        return anyOf(future, stopManagerFuture).thenApply(o -> (T) o);
    }

    /** Internal event. */
    private static class DestroyTableEvent {
        final int catalogVersion;
        final int tableId;

        DestroyTableEvent(int catalogVersion, int tableId) {
            this.catalogVersion = catalogVersion;
            this.tableId = tableId;
        }

        public int catalogVersion() {
            return catalogVersion;
        }

        public int tableId() {
            return tableId;
        }
    }

    private void cleanUpResourcesForDroppedTablesOnRecoveryBusy() {
        // TODO: IGNITE-20384 Clean up abandoned resources for dropped zones from vault and metastore
        for (DroppedTableInfo droppedTableInfo : droppedTables(catalogService, lowWatermark.getLowWatermark())) {
            int catalogVersion = droppedTableInfo.tableRemovalCatalogVersion() - 1;

            CatalogTableDescriptor tableDescriptor = catalogService.table(droppedTableInfo.tableId(), catalogVersion);

            assert tableDescriptor != null : "tableId=" + droppedTableInfo.tableId() + ", catalogVersion=" + catalogVersion;

            CatalogZoneDescriptor zoneDescriptor = catalogService.zone(tableDescriptor.zoneId(), catalogVersion);

            assert zoneDescriptor != null : "zoneId=" + tableDescriptor.zoneId() + ", catalogVersion=" + catalogVersion;

            destroyTableStorageOnRecoveryBusy(tableDescriptor, zoneDescriptor);
        }
    }

    private void destroyTableStorageOnRecoveryBusy(CatalogTableDescriptor tableDescriptor, CatalogZoneDescriptor zoneDescriptor) {
        StorageEngine engine = dataStorageMgr.engine(zoneDescriptor.dataStorage().engine());

        assert engine != null : "tableId=" + tableDescriptor.id() + ", engineName=" + zoneDescriptor.dataStorage().engine();

        engine.dropMvTable(tableDescriptor.id());
    }
}<|MERGE_RESOLUTION|>--- conflicted
+++ resolved
@@ -1400,13 +1400,8 @@
         assert engine != null : "tableId=" + tableDescriptor.id() + ", engine=" + engine.name();
 
         return engine.createMvTable(
-<<<<<<< HEAD
                 new StorageTableDescriptor(tableDescriptor.id(), zoneDescriptor.partitions(), tableDescriptor.storageProfile()),
-                new StorageIndexDescriptorSupplier(catalogService)
-=======
-                new StorageTableDescriptor(tableDescriptor.id(), zoneDescriptor.partitions(), dataStorage.dataRegion()),
                 new CatalogStorageIndexDescriptorSupplier(catalogService, lowWatermark)
->>>>>>> 20d296db
         );
     }
 
@@ -2523,18 +2518,14 @@
 
             assert tableDescriptor != null : "tableId=" + droppedTableInfo.tableId() + ", catalogVersion=" + catalogVersion;
 
-            CatalogZoneDescriptor zoneDescriptor = catalogService.zone(tableDescriptor.zoneId(), catalogVersion);
-
-            assert zoneDescriptor != null : "zoneId=" + tableDescriptor.zoneId() + ", catalogVersion=" + catalogVersion;
-
-            destroyTableStorageOnRecoveryBusy(tableDescriptor, zoneDescriptor);
-        }
-    }
-
-    private void destroyTableStorageOnRecoveryBusy(CatalogTableDescriptor tableDescriptor, CatalogZoneDescriptor zoneDescriptor) {
-        StorageEngine engine = dataStorageMgr.engine(zoneDescriptor.dataStorage().engine());
-
-        assert engine != null : "tableId=" + tableDescriptor.id() + ", engineName=" + zoneDescriptor.dataStorage().engine();
+            destroyTableStorageOnRecoveryBusy(tableDescriptor);
+        }
+    }
+
+    private void destroyTableStorageOnRecoveryBusy(CatalogTableDescriptor tableDescriptor) {
+        StorageEngine engine = dataStorageMgr.engineByStorageProfile(tableDescriptor.storageProfile());
+
+        assert engine != null : "tableId=" + tableDescriptor.id() + ", storageProfile=" + tableDescriptor.storageProfile();
 
         engine.dropMvTable(tableDescriptor.id());
     }
