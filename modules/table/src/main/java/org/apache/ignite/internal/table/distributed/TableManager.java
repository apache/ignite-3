/*
 * Licensed to the Apache Software Foundation (ASF) under one or more
 * contributor license agreements.  See the NOTICE file distributed with
 * this work for additional information regarding copyright ownership.
 * The ASF licenses this file to You under the Apache License, Version 2.0
 * (the "License"); you may not use this file except in compliance with
 * the License.  You may obtain a copy of the License at
 *
 *      http://www.apache.org/licenses/LICENSE-2.0
 *
 * Unless required by applicable law or agreed to in writing, software
 * distributed under the License is distributed on an "AS IS" BASIS,
 * WITHOUT WARRANTIES OR CONDITIONS OF ANY KIND, either express or implied.
 * See the License for the specific language governing permissions and
 * limitations under the License.
 */

package org.apache.ignite.internal.table.distributed;

import static org.apache.ignite.configuration.schemas.store.DataStorageConfigurationSchema.DEFAULT_DATA_REGION_NAME;

import java.io.IOException;
import java.nio.file.Files;
import java.nio.file.Path;
import java.util.ArrayList;
import java.util.HashMap;
import java.util.HashSet;
import java.util.List;
import java.util.Map;
import java.util.Set;
import java.util.UUID;
import java.util.concurrent.CompletableFuture;
import java.util.concurrent.CompletionException;
import java.util.concurrent.ConcurrentHashMap;
import java.util.concurrent.atomic.AtomicBoolean;
import java.util.function.Consumer;
import java.util.function.Function;
import java.util.function.Supplier;
import java.util.stream.Collectors;
import org.apache.ignite.Ignite;
import org.apache.ignite.configuration.DirectConfigurationProperty;
import org.apache.ignite.configuration.NamedListView;
import org.apache.ignite.configuration.notifications.ConfigurationNamedListListener;
import org.apache.ignite.configuration.notifications.ConfigurationNotificationEvent;
import org.apache.ignite.configuration.schemas.store.DataStorageConfiguration;
import org.apache.ignite.configuration.schemas.table.TableChange;
import org.apache.ignite.configuration.schemas.table.TableConfiguration;
import org.apache.ignite.configuration.schemas.table.TableView;
import org.apache.ignite.configuration.schemas.table.TablesConfiguration;
import org.apache.ignite.configuration.validation.ConfigurationValidationException;
import org.apache.ignite.internal.affinity.AffinityUtils;
import org.apache.ignite.internal.baseline.BaselineManager;
import org.apache.ignite.internal.configuration.schema.ExtendedTableChange;
import org.apache.ignite.internal.configuration.schema.ExtendedTableConfiguration;
import org.apache.ignite.internal.configuration.schema.ExtendedTableView;
import org.apache.ignite.internal.configuration.schema.SchemaView;
import org.apache.ignite.internal.configuration.util.ConfigurationUtil;
import org.apache.ignite.internal.manager.EventListener;
import org.apache.ignite.internal.manager.IgniteComponent;
import org.apache.ignite.internal.manager.Producer;
import org.apache.ignite.internal.raft.Loza;
import org.apache.ignite.internal.schema.SchemaDescriptor;
import org.apache.ignite.internal.schema.SchemaUtils;
import org.apache.ignite.internal.schema.marshaller.schema.SchemaSerializerImpl;
import org.apache.ignite.internal.schema.registry.SchemaRegistryImpl;
import org.apache.ignite.internal.storage.engine.DataRegion;
import org.apache.ignite.internal.storage.engine.StorageEngine;
import org.apache.ignite.internal.storage.engine.TableStorage;
import org.apache.ignite.internal.storage.rocksdb.RocksDbStorageEngine;
import org.apache.ignite.internal.table.IgniteTablesInternal;
import org.apache.ignite.internal.table.InternalTable;
import org.apache.ignite.internal.table.TableImpl;
import org.apache.ignite.internal.table.distributed.raft.PartitionListener;
import org.apache.ignite.internal.table.distributed.storage.InternalTableImpl;
import org.apache.ignite.internal.table.distributed.storage.VersionedRowStore;
import org.apache.ignite.internal.table.event.TableEvent;
import org.apache.ignite.internal.table.event.TableEventParameters;
import org.apache.ignite.internal.tx.TxManager;
import org.apache.ignite.internal.util.ByteUtils;
import org.apache.ignite.internal.util.IgniteSpinBusyLock;
import org.apache.ignite.lang.IgniteException;
import org.apache.ignite.lang.IgniteInternalCheckedException;
import org.apache.ignite.lang.IgniteInternalException;
import org.apache.ignite.lang.IgniteLogger;
import org.apache.ignite.lang.IgniteUuid;
import org.apache.ignite.lang.IgniteUuidGenerator;
import org.apache.ignite.lang.LoggerMessageHelper;
import org.apache.ignite.lang.NodeStoppingException;
import org.apache.ignite.lang.TableAlreadyExistsException;
import org.apache.ignite.network.ClusterNode;
import org.apache.ignite.network.NetworkAddress;
import org.apache.ignite.network.TopologyService;
import org.apache.ignite.raft.client.service.RaftGroupService;
import org.apache.ignite.table.Table;
import org.apache.ignite.table.manager.IgniteTables;
import org.jetbrains.annotations.NotNull;
import org.jetbrains.annotations.Nullable;

/**
 * Table manager.
 */
public class TableManager extends Producer<TableEvent, TableEventParameters> implements IgniteTables, IgniteTablesInternal,
        IgniteComponent {
    /** The logger. */
    private static final IgniteLogger LOG = IgniteLogger.forClass(TableManager.class);

    private static final int INITIAL_SCHEMA_VERSION = 1;

    private static final IgniteUuidGenerator TABLE_ID_GENERATOR = new IgniteUuidGenerator(UUID.randomUUID(), 0);
    
    /** Tables configuration. */
    private final TablesConfiguration tablesCfg;
    
    /** Data storage configuration. */
    private final DataStorageConfiguration dataStorageCfg;
    
    /** Raft manager. */
    private final Loza raftMgr;
    
    /** Baseline manager. */
    private final BaselineManager baselineMgr;
    
    /** Storage engine instance. Only one type is available right now, which is the {@link RocksDbStorageEngine}. */
    private final StorageEngine engine;

    /** TX manager. */
    private final TxManager txManager;

    /** Partitions store directory. */
    private final Path partitionsStoreDir;
    
    /** Tables. */
    private final Map<String, TableImpl> tables = new ConcurrentHashMap<>();
    
    /** Tables. */
    private final Map<IgniteUuid, TableImpl> tablesById = new ConcurrentHashMap<>();
    
    /** Resolver that resolves a network address to node id. */
    private final Function<NetworkAddress, String> netAddrResolver;
    
    /** Data region instances. */
    private final Map<String, DataRegion> dataRegions = new ConcurrentHashMap<>();
    
    /** Busy lock to stop synchronously. */
    private final IgniteSpinBusyLock busyLock = new IgniteSpinBusyLock();
    
    /** Prevents double stopping the component. */
    private final AtomicBoolean stopGuard = new AtomicBoolean();
    
    /**
     * Creates a new table manager.
<<<<<<< HEAD
     *  @param tablesCfg Tables configuration.
     * @param dataStorageCfg Data storage configuration.
     * @param raftMgr Raft manager.
     * @param baselineMgr Baseline manager.
     * @param metaStorageMgr Meta storage manager.
=======
     *
     * @param tablesCfg          Tables configuration.
     * @param dataStorageCfg     Data storage configuration.
     * @param raftMgr            Raft manager.
     * @param baselineMgr        Baseline manager.
>>>>>>> 6ee89ad5
     * @param partitionsStoreDir Partitions store directory.
     * @param txManager TX manager.
     */
    public TableManager(
<<<<<<< HEAD
        TablesConfiguration tablesCfg,
        DataStorageConfiguration dataStorageCfg,
        Loza raftMgr,
        BaselineManager baselineMgr,
        TopologyService topologyService,
        MetaStorageManager metaStorageMgr,
        Path partitionsStoreDir,
        TxManager txManager
=======
            TablesConfiguration tablesCfg,
            DataStorageConfiguration dataStorageCfg,
            Loza raftMgr,
            BaselineManager baselineMgr,
            TopologyService topologyService,
            Path partitionsStoreDir
>>>>>>> 6ee89ad5
    ) {
        this.tablesCfg = tablesCfg;
        this.dataStorageCfg = dataStorageCfg;
        this.raftMgr = raftMgr;
        this.baselineMgr = baselineMgr;
        this.partitionsStoreDir = partitionsStoreDir;
        this.txManager = txManager;

        netAddrResolver = addr -> {
            ClusterNode node = topologyService.getByAddress(addr);
            
            if (node == null) {
                throw new IllegalStateException("Can't resolve ClusterNode by its networkAddress=" + addr);
            }
            
            return node.id();
        };
        
        engine = new RocksDbStorageEngine();
    }
    
    /** {@inheritDoc} */
    @Override
    public void start() {
        tablesCfg.tables()
                .listenElements(new ConfigurationNamedListListener<>() {
                    @Override
                    public @NotNull CompletableFuture<?> onCreate(@NotNull ConfigurationNotificationEvent<TableView> ctx) {
                        if (!busyLock.enterBusy()) {
                            String tblName = ctx.newValue().name();
                            IgniteUuid tblId = IgniteUuid.fromString(((ExtendedTableView) ctx.newValue()).id());
                            
                            fireEvent(TableEvent.CREATE,
                                    new TableEventParameters(tblId, tblName),
                                    new NodeStoppingException());
                            
                            return CompletableFuture.completedFuture(new NodeStoppingException());
                        }
                        
                        try {
                            onTableCreateInternal(ctx);
                        } finally {
                            busyLock.leaveBusy();
                        }
                        
                        return CompletableFuture.completedFuture(null);
                    }
                    
                    /**
                     * Method for handle a table configuration event.
                     *
                     * @param ctx Configuration event.
                     */
                    private void onTableCreateInternal(@NotNull ConfigurationNotificationEvent<TableView> ctx) {
                        String tblName = ctx.newValue().name();
                        IgniteUuid tblId = IgniteUuid.fromString(((ExtendedTableView) ctx.newValue()).id());
                        
                        // Empty assignments might be a valid case if tables are created from within cluster init HOCON
                        // configuration, which is not supported now.
                        assert ((ExtendedTableView) ctx.newValue()).assignments() != null :
                                LoggerMessageHelper.format("Table [id={}, name={}] has empty assignments.", tblId, tblName);
                        
                        // TODO: IGNITE-15409 Listener with any placeholder should be used instead.
                        ((ExtendedTableConfiguration) tablesCfg.tables().get(tblName)).schemas()
                                .listenElements(new ConfigurationNamedListListener<>() {
                                    @Override
                                    public @NotNull CompletableFuture<?> onCreate(
                                            @NotNull ConfigurationNotificationEvent<SchemaView> schemasCtx) {
                                        if (!busyLock.enterBusy()) {
                                            fireEvent(TableEvent.ALTER, new TableEventParameters(tblId, tblName),
                                                    new NodeStoppingException());
                                            
                                            return CompletableFuture.completedFuture(new NodeStoppingException());
                                        }
                                        
                                        try {
                                            ((SchemaRegistryImpl) tables.get(tblName).schemaView())
                                                    .onSchemaRegistered(
                                                            SchemaSerializerImpl.INSTANCE.deserialize((schemasCtx.newValue().schema()))
                                                    );
                                            
                                            fireEvent(TableEvent.ALTER, new TableEventParameters(tablesById.get(tblId)), null);
                                        } catch (Exception e) {
                                            fireEvent(TableEvent.ALTER, new TableEventParameters(tblId, tblName), e);
                                        } finally {
                                            busyLock.leaveBusy();
                                        }
                                        
                                        return CompletableFuture.completedFuture(null);
                                    }
                                    
                                    @Override
                                    public @NotNull CompletableFuture<?> onRename(@NotNull String oldName,
                                            @NotNull String newName,
                                            @NotNull ConfigurationNotificationEvent<SchemaView> ctx) {
                                        return CompletableFuture.completedFuture(null);
                                    }
                                    
                                    @Override
                                    public @NotNull CompletableFuture<?> onDelete(
                                            @NotNull ConfigurationNotificationEvent<SchemaView> ctx) {
                                        return CompletableFuture.completedFuture(null);
                                    }
                                    
                                    @Override
                                    public @NotNull CompletableFuture<?> onUpdate(
                                            @NotNull ConfigurationNotificationEvent<SchemaView> ctx) {
                                        return CompletableFuture.completedFuture(null);
                                    }
                                });
                        
                        ((ExtendedTableConfiguration) tablesCfg.tables().get(tblName)).assignments()
                                .listen(assignmentsCtx -> {
                                    if (!busyLock.enterBusy()) {
                                        return CompletableFuture.completedFuture(new NodeStoppingException());
                                    }
                                    
                                    try {
                                        return updateAssignmentInternal(tblId, assignmentsCtx);
                                    } finally {
                                        busyLock.leaveBusy();
                                    }
                                });
                        
                        createTableLocally(
                                tblName,
                                tblId,
                                (List<List<ClusterNode>>) ByteUtils.fromBytes(((ExtendedTableView) ctx.newValue()).assignments()),
                                SchemaSerializerImpl.INSTANCE.deserialize(((ExtendedTableView) ctx.newValue()).schemas()
                                        .get(String.valueOf(INITIAL_SCHEMA_VERSION)).schema())
                        );
                    }
                    
                    @NotNull
                    private CompletableFuture<?> updateAssignmentInternal(IgniteUuid tblId,
                            @NotNull ConfigurationNotificationEvent<byte[]> assignmentsCtx) {
                        List<List<ClusterNode>> oldAssignments =
                                (List<List<ClusterNode>>) ByteUtils.fromBytes(assignmentsCtx.oldValue());
                        
                        List<List<ClusterNode>> newAssignments =
                                (List<List<ClusterNode>>) ByteUtils.fromBytes(assignmentsCtx.newValue());
                        
                        CompletableFuture<?>[] futures = new CompletableFuture<?>[oldAssignments.size()];
                        
                        // TODO: IGNITE-15554 Add logic for assignment recalculation in case of partitions or replicas changes
                        // TODO: Until IGNITE-15554 is implemented it's safe to iterate over partitions and replicas cause there will
                        // TODO: be exact same amount of partitions and replicas for both old and new assignments
                        for (int i = 0; i < oldAssignments.size(); i++) {
                            int partId = i;
                            
                            List<ClusterNode> oldPartitionAssignment = oldAssignments.get(partId);
                            List<ClusterNode> newPartitionAssignment = newAssignments.get(partId);
                            
                            var toAdd = new HashSet<>(newPartitionAssignment);
                            
                            toAdd.removeAll(oldPartitionAssignment);
                            
                            InternalTable internalTable = tablesById.get(tblId).internalTable();
                            
                            // Create new raft nodes according to new assignments.
                            // Create new raft nodes according to new assignments.
                            futures[i] = raftMgr.updateRaftGroup(
                                    raftGroupName(tblId, partId),
                                    newPartitionAssignment,
                                    toAdd,
                                    () -> new PartitionListener(tblId, new VersionedRowStore(internalTable.storage().getOrCreatePartition(partId), txManager))
                            ).thenAccept(
                                    updatedRaftGroupService -> ((InternalTableImpl) internalTable).updateInternalTableRaftGroupService(
                                            partId, updatedRaftGroupService)
                            ).exceptionally(th -> {
                                LOG.error("Failed to update raft groups one the node", th);
        
                                return null;
                            });
                        }
                        
                        return CompletableFuture.allOf(futures);
                    }
                    
                    @Override
                    public @NotNull CompletableFuture<?> onRename(@NotNull String oldName, @NotNull String newName,
                            @NotNull ConfigurationNotificationEvent<TableView> ctx) {
                        // TODO: IGNITE-15485 Support table rename operation.
                        
                        return CompletableFuture.completedFuture(null);
                    }
                    
                    @Override
                    public @NotNull CompletableFuture<?> onDelete(
                            @NotNull ConfigurationNotificationEvent<TableView> ctx
                    ) {
                        if (!busyLock.enterBusy()) {
                            String tblName = ctx.oldValue().name();
                            IgniteUuid tblId = IgniteUuid.fromString(((ExtendedTableView) ctx.oldValue()).id());
                            
                            fireEvent(TableEvent.DROP, new TableEventParameters(tblId, tblName),
                                    new NodeStoppingException());
                            
                            return CompletableFuture.completedFuture(new NodeStoppingException());
                        }
                        
                        try {
                            dropTableLocally(
                                    ctx.oldValue().name(),
                                    IgniteUuid.fromString(((ExtendedTableView) ctx.oldValue()).id()),
                                    (List<List<ClusterNode>>) ByteUtils.fromBytes(((ExtendedTableView) ctx.oldValue()).assignments())
                            );
                        } finally {
                            busyLock.leaveBusy();
                        }
                        
                        return CompletableFuture.completedFuture(null);
                    }
                    
                    @Override
                    public @NotNull CompletableFuture<?> onUpdate(@NotNull ConfigurationNotificationEvent<TableView> ctx) {
                        return CompletableFuture.completedFuture(null);
                    }
                });
        
        DataRegion defaultDataRegion = engine.createDataRegion(dataStorageCfg.defaultRegion());
        
        dataRegions.put(DEFAULT_DATA_REGION_NAME, defaultDataRegion);
        
        defaultDataRegion.start();
    }
    
    /** {@inheritDoc} */
    @Override
    public void stop() {
        if (!stopGuard.compareAndSet(false, true)) {
            return;
        }
        
        busyLock.block();
        
        for (TableImpl table : tables.values()) {
            try {
                table.internalTable().storage().stop();
                table.internalTable().close();
                
                for (int p = 0; p < table.internalTable().partitions(); p++) {
                    raftMgr.stopRaftGroup(raftGroupName(table.tableId(), p));
                }
            } catch (Exception e) {
                LOG.error("Failed to stop a table {}", e, table.tableName());
            }
        }
        
        // Stop all data regions when all table storages are stopped.
        for (Map.Entry<String, DataRegion> entry : dataRegions.entrySet()) {
            try {
                entry.getValue().stop();
            } catch (Exception e) {
                LOG.error("Failed to stop data region " + entry.getKey(), e);
            }
        }
    }
    
    /**
     * Creates local structures for a table.
     *
     * @param name       Table name.
     * @param tblId      Table id.
     * @param assignment Affinity assignment.
     */
    private void createTableLocally(
            String name,
            IgniteUuid tblId,
            List<List<ClusterNode>> assignment,
            SchemaDescriptor schemaDesc
    ) {
        int partitions = assignment.size();
        
        var partitionsGroupsFutures = new ArrayList<CompletableFuture<RaftGroupService>>();
        
        Path storageDir = partitionsStoreDir.resolve(name);
        
        try {
            Files.createDirectories(storageDir);
        } catch (IOException e) {
            throw new IgniteInternalException(
                    "Failed to create partitions store directory for " + name + ": " + e.getMessage(),
                    e
            );
        }
        
        TableConfiguration tableCfg = tablesCfg.tables().get(name);
        
        DataRegion dataRegion = dataRegions.computeIfAbsent(tableCfg.dataRegion().value(), dataRegionName -> {
            DataRegion newDataRegion = engine.createDataRegion(dataStorageCfg.regions().get(dataRegionName));
            
            try {
                newDataRegion.start();
            } catch (Exception e) {
                try {
                    newDataRegion.stop();
                } catch (Exception stopException) {
                    e.addSuppressed(stopException);
                }
                
                throw e;
            }
            
            return newDataRegion;
        });
        
        TableStorage tableStorage = engine.createTable(
                storageDir,
                tableCfg,
                dataRegion,
                (tableCfgView, indexName) -> {
                    throw new UnsupportedOperationException("Not implemented yet.");
                }
        );
        
        tableStorage.start();
        
        for (int p = 0; p < partitions; p++) {
            int partId = p;
            
            partitionsGroupsFutures.add(
                raftMgr.prepareRaftGroup(
                    raftGroupName(tblId, p),
                    assignment.get(p),
                    () -> new PartitionListener(tblId, new VersionedRowStore(tableStorage.getOrCreatePartition(partId), txManager))
                )
            );
        }
        
        CompletableFuture.allOf(partitionsGroupsFutures.toArray(CompletableFuture[]::new)).thenRun(() -> {
            try {
                HashMap<Integer, RaftGroupService> partitionMap = new HashMap<>(partitions);
                
                for (int p = 0; p < partitions; p++) {
                    CompletableFuture<RaftGroupService> future = partitionsGroupsFutures.get(p);
                    
                    assert future.isDone();
                    
                    RaftGroupService service = future.join();
                    
                    partitionMap.put(p, service);
                }
                
                InternalTableImpl internalTable = new InternalTableImpl(name, tblId, partitionMap, partitions, netAddrResolver,
                        txManager, tableStorage);
                
                var schemaRegistry = new SchemaRegistryImpl(v -> schemaDesc);
                
                schemaRegistry.onSchemaRegistered(schemaDesc);
                
                var table = new TableImpl(
                        internalTable,
                        schemaRegistry,
                        TableManager.this
                );
                
                tables.put(name, table);
                tablesById.put(tblId, table);
                
                fireEvent(TableEvent.CREATE, new TableEventParameters(table), null);
            } catch (Exception e) {
                fireEvent(TableEvent.CREATE, new TableEventParameters(tblId, name), e);
            }
        });
    }
    
    /**
     * Drops local structures for a table.
     *
     * @param name       Table name.
     * @param tblId      Table id.
     * @param assignment Affinity assignment.
     */
    private void dropTableLocally(String name, IgniteUuid tblId, List<List<ClusterNode>> assignment) {
        try {
            int partitions = assignment.size();
            
            for (int p = 0; p < partitions; p++) {
                raftMgr.stopRaftGroup(raftGroupName(tblId, p));
            }
            
            TableImpl table = tables.get(name);
            
            assert table != null : "There is no table with the name specified [name=" + name + ']';
            
            tables.remove(name);
            tablesById.remove(tblId);
            
            table.internalTable().storage().destroy();
            
            fireEvent(TableEvent.DROP, new TableEventParameters(table), null);
        } catch (Exception e) {
            fireEvent(TableEvent.DROP, new TableEventParameters(tblId, name), e);
        }
    }
    
    /**
     * Compounds a RAFT group unique name.
     *
     * @param tblId     Table identifier.
     * @param partition Number of table partitions.
     * @return A RAFT group name.
     */
    @NotNull
    private String raftGroupName(IgniteUuid tblId, int partition) {
        return tblId + "_part_" + partition;
    }
    
    /** {@inheritDoc} */
    @Override
    public Table createTable(String name, Consumer<TableChange> tableInitChange) {
        return join(createTableAsync(name, tableInitChange));
    }
    
    /** {@inheritDoc} */
    @Override
    public CompletableFuture<Table> createTableAsync(String name, Consumer<TableChange> tableInitChange) {
        if (!busyLock.enterBusy()) {
            throw new IgniteException(new NodeStoppingException());
        }
        try {
            return createTableAsync(name, tableInitChange, true);
        } finally {
            busyLock.leaveBusy();
        }
    }
    
    /**
     * Creates a new table with the specified name or returns an existing table with the same name.
     *
     * @param name               Table name.
     * @param tableInitChange    Table configuration.
     * @param exceptionWhenExist If the value is {@code true}, an exception will be thrown when the table already exists, {@code false}
     *                           means the existing table will be returned.
     * @return A table instance.
     */
    private CompletableFuture<Table> createTableAsync(
            String name,
            Consumer<TableChange> tableInitChange,
            boolean exceptionWhenExist
    ) {
        CompletableFuture<Table> tblFut = new CompletableFuture<>();
        
        tableAsync(name, true).thenAccept(tbl -> {
            if (tbl != null) {
                if (exceptionWhenExist) {
                    tblFut.completeExceptionally(new TableAlreadyExistsException(
                            LoggerMessageHelper.format("Table already exists [name={}]", name)));
                } else {
                    tblFut.complete(tbl);
                }
            } else {
                IgniteUuid tblId = TABLE_ID_GENERATOR.randomUuid();
                
                EventListener<TableEventParameters> clo = new EventListener<>() {
                    @Override
                    public boolean notify(@NotNull TableEventParameters parameters, @Nullable Throwable e) {
                        IgniteUuid notificationTblId = parameters.tableId();
                        
                        if (!tblId.equals(notificationTblId)) {
                            return false;
                        }
                        
                        if (e == null) {
                            tblFut.complete(parameters.table());
                        } else {
                            tblFut.completeExceptionally(e);
                        }
                        
                        return true;
                    }
                    
                    @Override
                    public void remove(@NotNull Throwable e) {
                        tblFut.completeExceptionally(e);
                    }
                };
                
                listen(TableEvent.CREATE, clo);
                
                tablesCfg.tables()
                        .change(
                                change -> change.create(
                                        name,
                                        (ch) -> {
                                            tableInitChange.accept(ch);
                                            ((ExtendedTableChange) ch)
                                                    // Table id specification.
                                                    .changeId(tblId.toString())
                                                    // Affinity assignments calculation.
                                                    .changeAssignments(
                                                            ByteUtils.toBytes(
                                                                    AffinityUtils.calculateAssignments(
                                                                            baselineMgr.nodes(),
                                                                            ch.partitions(),
                                                                            ch.replicas()
                                                                    )
                                                            )
                                                    )
                                                    // Table schema preparation.
                                                    .changeSchemas(
                                                            schemasCh -> schemasCh.create(
                                                                    String.valueOf(INITIAL_SCHEMA_VERSION),
                                                                    schemaCh -> {
                                                                        SchemaDescriptor schemaDesc;
                                                                        
                                                                        //TODO IGNITE-15747 Remove try-catch and force configuration
                                                                        // validation here to ensure a valid configuration passed to
                                                                        // prepareSchemaDescriptor() method.
                                                                        try {
                                                                            schemaDesc = SchemaUtils.prepareSchemaDescriptor(
                                                                                    ((ExtendedTableView) ch).schemas().size(),
                                                                                    ch
                                                                            );
                                                                        } catch (IllegalArgumentException ex) {
                                                                            throw new ConfigurationValidationException(ex.getMessage());
                                                                        }
                                                                        
                                                                        schemaCh.changeSchema(
                                                                                SchemaSerializerImpl.INSTANCE.serialize(schemaDesc));
                                                                    }
                                                            )
                                                    );
                                        }
                                )
                        )
                        .exceptionally(t -> {
                            LOG.error(LoggerMessageHelper.format("Table wasn't created [name={}]", name), t);
                            
                            removeListener(TableEvent.CREATE, clo, new IgniteInternalCheckedException(t));
                            
                            return null;
                        });
            }
        });
        
        return tblFut;
    }
    
    /** {@inheritDoc} */
    @Override
    public Table createTableIfNotExists(String name, Consumer<TableChange> tableInitChange) {
        return join(createTableIfNotExistsAsync(name, tableInitChange));
    }
    
    /** {@inheritDoc} */
    @Override
    public CompletableFuture<Table> createTableIfNotExistsAsync(String name, Consumer<TableChange> tableInitChange) {
        if (!busyLock.enterBusy()) {
            throw new IgniteException(new NodeStoppingException());
        }
        try {
            return createTableAsync(name, tableInitChange, false);
        } finally {
            busyLock.leaveBusy();
        }
    }
    
    /** {@inheritDoc} */
    @Override
    public void alterTable(String name, Consumer<TableChange> tableChange) {
        join(alterTableAsync(name, tableChange));
    }
    
    /** {@inheritDoc} */
    @Override
    public CompletableFuture<Void> alterTableAsync(String name, Consumer<TableChange> tableChange) {
        if (!busyLock.enterBusy()) {
            throw new IgniteException(new NodeStoppingException());
        }
        try {
            return alterTableAsyncInternal(name, tableChange);
        } finally {
            busyLock.leaveBusy();
        }
    }
    
    /**
     * Internal method for creating table asynchronously.
     *
     * @param name        Table name.
     * @param tableChange Table cahnger.
     * @return Future representing pending completion of the operation.
     */
    @NotNull
    private CompletableFuture<Void> alterTableAsyncInternal(String name, Consumer<TableChange> tableChange) {
        CompletableFuture<Void> tblFut = new CompletableFuture<>();
        
        tableAsync(name, true).thenAccept(tbl -> {
            if (tbl == null) {
                tblFut.completeExceptionally(new IgniteException(
                        LoggerMessageHelper.format("Table [name={}] does not exist and cannot be altered", name)));
            } else {
                IgniteUuid tblId = ((TableImpl) tbl).tableId();
                
                EventListener<TableEventParameters> clo = new EventListener<>() {
                    @Override
                    public boolean notify(@NotNull TableEventParameters parameters, @Nullable Throwable e) {
                        IgniteUuid notificationTblId = parameters.tableId();
                        
                        if (!tblId.equals(notificationTblId)) {
                            return false;
                        }
                        
                        if (e == null) {
                            tblFut.complete(null);
                        } else {
                            tblFut.completeExceptionally(e);
                        }
                        
                        return true;
                    }
                    
                    @Override
                    public void remove(@NotNull Throwable e) {
                        tblFut.completeExceptionally(e);
                    }
                };
                
                listen(TableEvent.ALTER, clo);
                
                tablesCfg.tables()
                        .change(ch -> {
                            ch.createOrUpdate(name, tableChange);
                            ch.createOrUpdate(name, tblCh ->
                                    ((ExtendedTableChange) tblCh).changeSchemas(
                                            schemasCh ->
                                                    schemasCh.createOrUpdate(
                                                            String.valueOf(schemasCh.size() + 1),
                                                            schemaCh -> {
                                                                ExtendedTableView currTableView = (ExtendedTableView) tablesCfg.tables()
                                                                        .get(name).value();
                                                                
                                                                SchemaDescriptor descriptor;
                                                                
                                                                //TODO IGNITE-15747 Remove try-catch and force configuration validation
                                                                // here to ensure a valid configuration passed to prepareSchemaDescriptor()
                                                                // method.
                                                                try {
                                                                    descriptor = SchemaUtils.prepareSchemaDescriptor(
                                                                            ((ExtendedTableView) tblCh).schemas().size(),
                                                                            tblCh
                                                                    );
                                                                    
                                                                    descriptor.columnMapping(SchemaUtils.columnMapper(
                                                                            tablesById.get(tblId).schemaView()
                                                                                    .schema(currTableView.schemas().size()),
                                                                            currTableView,
                                                                            descriptor,
                                                                            tblCh
                                                                    ));
                                                                } catch (IllegalArgumentException ex) {
                                                                    // Convert unexpected exceptions here,
                                                                    // because validation actually happens later,
                                                                    // when bulk configuration update is applied.
                                                                    ConfigurationValidationException e =
                                                                            new ConfigurationValidationException(ex.getMessage());
                                                                    
                                                                    e.addSuppressed(ex);
                                                                    
                                                                    throw e;
                                                                }
                                                                
                                                                schemaCh.changeSchema(SchemaSerializerImpl.INSTANCE.serialize(descriptor));
                                                            }
                                                    )
                                    ));
                        })
                        .exceptionally(t -> {
                            LOG.error(LoggerMessageHelper.format("Table wasn't altered [name={}]", name), t);
                            
                            removeListener(TableEvent.ALTER, clo, new IgniteInternalCheckedException(t));
                            
                            return null;
                        });
            }
        });
        
        return tblFut;
    }
    
    /** {@inheritDoc} */
    @Override
    public void dropTable(String name) {
        join(dropTableAsync(name));
    }
    
    /** {@inheritDoc} */
    @Override
    public CompletableFuture<Void> dropTableAsync(String name) {
        if (!busyLock.enterBusy()) {
            throw new IgniteException(new NodeStoppingException());
        }
        try {
            return dropTableAsyncInternal(name);
        } finally {
            busyLock.leaveBusy();
        }
    }
    
    /**
     * Internal method for drop the table asynchronously.
     *
     * @param name Table name.
     * @return Future representing pending completion of the operation.
     */
    @NotNull
    private CompletableFuture<Void> dropTableAsyncInternal(String name) {
        CompletableFuture<Void> dropTblFut = new CompletableFuture<>();
        
        tableAsync(name, true).thenAccept(tbl -> {
            // In case of drop it's an optimization that allows not to fire drop-change-closure if there's no such
            // distributed table and the local config has lagged behind.
            if (tbl == null) {
                dropTblFut.complete(null);
            } else {
                EventListener<TableEventParameters> clo = new EventListener<>() {
                    @Override
                    public boolean notify(@NotNull TableEventParameters parameters, @Nullable Throwable e) {
                        String tableName = parameters.tableName();
                        
                        if (!name.equals(tableName)) {
                            return false;
                        }
                        
                        if (e == null) {
                            dropTblFut.complete(null);
                        } else {
                            dropTblFut.completeExceptionally(e);
                        }
                        
                        return true;
                    }
                    
                    @Override
                    public void remove(@NotNull Throwable e) {
                        dropTblFut.completeExceptionally(e);
                    }
                };
                
                listen(TableEvent.DROP, clo);
                
                tablesCfg
                        .tables()
                        .change(change -> change.delete(name))
                        .exceptionally(t -> {
                            LOG.error(LoggerMessageHelper.format("Table wasn't dropped [name={}]", name), t);
                            
                            removeListener(TableEvent.DROP, clo, new IgniteInternalCheckedException(t));
                            
                            return null;
                        });
            }
        });
        
        return dropTblFut;
    }
    
    /** {@inheritDoc} */
    @Override
    public List<Table> tables() {
        return join(tablesAsync());
    }
    
    /** {@inheritDoc} */
    @Override
    public CompletableFuture<List<Table>> tablesAsync() {
        if (!busyLock.enterBusy()) {
            throw new IgniteException(new NodeStoppingException());
        }
        try {
            return tablesAsyncInternal();
        } finally {
            busyLock.leaveBusy();
        }
    }
    
    /**
     * Internal method for getting table.
     *
     * @return Future representing pending completion of the operation.
     */
    private CompletableFuture<List<Table>> tablesAsyncInternal() {
        List<String> tableNames = tableNamesConfigured();
        var tableFuts = new CompletableFuture[tableNames.size()];
        var i = 0;
        
        for (String tblName : tableNames) {
            tableFuts[i++] = tableAsync(tblName, false);
        }
        
        return CompletableFuture.allOf(tableFuts).thenApply(unused -> {
            var tables = new ArrayList<Table>(tableNames.size());
            
            try {
                for (var fut : tableFuts) {
                    var table = fut.get();
                    
                    if (table != null) {
                        tables.add((Table) table);
                    }
                }
            } catch (Throwable t) {
                throw new CompletionException(t);
            }
            
            return tables;
        });
    }
    
    /**
     * Collects a list of table names from the distributed configuration storage.
     *
     * @return A list of table names.
     */
    private List<String> tableNamesConfigured() {
        return ConfigurationUtil.directValue(tablesCfg.tables()).namedListKeys();
    }
    
    /** {@inheritDoc} */
    @Override
    public Table table(String name) {
        return join(tableAsync(name));
    }
    
    /** {@inheritDoc} */
    @Override
    public TableImpl table(IgniteUuid id) throws NodeStoppingException {
        return join(tableAsync(id));
    }
    
    /** {@inheritDoc} */
    @Override
    public CompletableFuture<Table> tableAsync(String name) {
        if (!busyLock.enterBusy()) {
            throw new IgniteException(new NodeStoppingException());
        }
        try {
            return tableAsync(name, true);
        } finally {
            busyLock.leaveBusy();
        }
    }
    
    /** {@inheritDoc} */
    @Override
    public CompletableFuture<TableImpl> tableAsync(IgniteUuid id) throws NodeStoppingException {
        if (!busyLock.enterBusy()) {
            throw new NodeStoppingException();
        }
        try {
            return tableAsyncInternal(id);
        } finally {
            busyLock.leaveBusy();
        }
    }
    
    /**
     * Gets a table if it exists or {@code null} if it was not created or was removed before.
     *
     * @param checkConfiguration True when the method checks a configuration before tries to get a table, false otherwise.
     * @return A table or {@code null} if table does not exist.
     */
    private CompletableFuture<Table> tableAsync(String name, boolean checkConfiguration) {
        if (checkConfiguration && !isTableConfigured(name)) {
            return CompletableFuture.completedFuture(null);
        }
        
        Table tbl = tables.get(name);
        
        if (tbl != null) {
            return CompletableFuture.completedFuture(tbl);
        }
        
        CompletableFuture<Table> getTblFut = new CompletableFuture<>();
        
        EventListener<TableEventParameters> clo = new EventListener<>() {
            @Override
            public boolean notify(@NotNull TableEventParameters parameters, @Nullable Throwable e) {
                String tableName = parameters.tableName();
                
                if (!name.equals(tableName)) {
                    return false;
                }
                
                if (e == null) {
                    getTblFut.complete(parameters.table());
                } else {
                    getTblFut.completeExceptionally(e);
                }
                
                return true;
            }
            
            @Override
            public void remove(@NotNull Throwable e) {
                getTblFut.completeExceptionally(e);
            }
        };
        
        listen(TableEvent.CREATE, clo);
        
        tbl = tables.get(name);
        
        if (tbl != null && getTblFut.complete(tbl) || !isTableConfigured(name) && getTblFut.complete(null)) {
            removeListener(TableEvent.CREATE, clo, null);
        }
        
        return getTblFut;
    }
    
    /**
     * Internal method for getting table by id.
     *
     * @param id Table id.
     * @return Future representing pending completion of the operation.
     */
    @NotNull
    private CompletableFuture<TableImpl> tableAsyncInternal(IgniteUuid id) {
        if (!isTableConfigured(id)) {
            return CompletableFuture.completedFuture(null);
        }
        
        var tbl = tablesById.get(id);
        
        if (tbl != null) {
            return CompletableFuture.completedFuture(tbl);
        }
        
        CompletableFuture<TableImpl> getTblFut = new CompletableFuture<>();
        
        EventListener<TableEventParameters> clo = new EventListener<>() {
            @Override
            public boolean notify(@NotNull TableEventParameters parameters, @Nullable Throwable e) {
                if (!id.equals(parameters.tableId())) {
                    return false;
                }
                
                if (e == null) {
                    getTblFut.complete(parameters.table());
                } else {
                    getTblFut.completeExceptionally(e);
                }
                
                return true;
            }
            
            @Override
            public void remove(@NotNull Throwable e) {
                getTblFut.completeExceptionally(e);
            }
        };
        
        listen(TableEvent.CREATE, clo);
        
        tbl = tablesById.get(id);
        
        if (tbl != null && getTblFut.complete(tbl) || !isTableConfigured(id) && getTblFut.complete(null)) {
            removeListener(TableEvent.CREATE, clo, null);
        }
        
        return getTblFut;
    }
    
    /**
     * Checks that the table is configured with specific id.
     *
     * @param id Table id.
     * @return True when the table is configured into cluster, false otherwise.
     */
    private boolean isTableConfigured(IgniteUuid id) {
        NamedListView<TableView> directTablesCfg = ((DirectConfigurationProperty<NamedListView<TableView>>) tablesCfg.tables())
                .directValue();
        
        // TODO: IGNITE-15721 Need to review this approach after the ticket would be fixed.
        // Probably, it won't be required getting configuration of all tables from Metastor.
        for (String name : directTablesCfg.namedListKeys()) {
            ExtendedTableView tableView = (ExtendedTableView) directTablesCfg.get(name);
            
            if (tableView != null && id.equals(IgniteUuid.fromString(tableView.id()))) {
                return true;
            }
        }
        
        return false;
    }
    
    /**
     * Checks that the table is configured.
     *
     * @param name Table name.
     * @return True if table configured, false otherwise.
     */
    private boolean isTableConfigured(String name) {
        return tableNamesConfigured().contains(name);
    }
    
    /**
     * Waits for future result and return, or unwraps {@link CompletionException} to {@link IgniteException} if failed.
     *
     * @param future Completable future.
     * @return Future result.
     */
    private <T> T join(CompletableFuture<T> future) {
        if (!busyLock.enterBusy()) {
            throw new IgniteException(new NodeStoppingException());
        }
        
        try {
            return future.join();
        } catch (CompletionException ex) {
            throw convertThrowable(ex.getCause());
        } finally {
            busyLock.leaveBusy();
        }
    }
    
    /**
     * Convert to public throwable.
     *
     * @param th Throwable.
     * @return Public throwable.
     */
    private RuntimeException convertThrowable(Throwable th) {
        if (th instanceof RuntimeException) {
            return (RuntimeException) th;
        }
        
        return new IgniteException(th);
    }
    
    /**
     * Sets the nodes as baseline for all tables created by the manager.
     *
     * @param nodes New baseline nodes.
     * @throws NodeStoppingException If an implementation stopped before the method was invoked.
     */
    public void setBaseline(Set<String> nodes) throws NodeStoppingException {
        if (!busyLock.enterBusy()) {
            throw new NodeStoppingException();
        }
        try {
            setBaselineInternal(nodes);
        } finally {
            busyLock.leaveBusy();
        }
    }
    
    /**
     * Internal method for setting a baseline.
     *
     * @param nodes Names of baseline nodes.
     */
    private void setBaselineInternal(Set<String> nodes) {
        if (nodes == null || nodes.isEmpty()) {
            throw new IgniteException("New baseline can't be null or empty");
        }
        
        var currClusterMembers = new HashSet<>(baselineMgr.nodes());
        
        var currClusterMemberNames =
                currClusterMembers.stream().map(ClusterNode::name).collect(Collectors.toSet());
        
        for (String nodeName : nodes) {
            if (!currClusterMemberNames.contains(nodeName)) {
                throw new IgniteException("Node '" + nodeName + "' not in current network cluster membership. "
                        + " Adding not alive nodes is not supported yet.");
            }
        }
        
        var newBaseline = currClusterMembers
                .stream().filter(n -> nodes.contains(n.name())).collect(Collectors.toSet());
        
        updateAssignments(currClusterMembers);
        
        if (!newBaseline.equals(currClusterMembers)) {
            updateAssignments(newBaseline);
        }
    }
    
    /**
     * Update assignments for all current tables according to input nodes list. These approach has known issues {@link
     * Ignite#setBaseline(Set)}.
     *
     * @param clusterNodes Set of nodes for assignment.
     */
    private void updateAssignments(Set<ClusterNode> clusterNodes) {
        var setBaselineFut = new CompletableFuture<>();
        
        var changePeersQueue = new ArrayList<Supplier<CompletableFuture<Void>>>();
        
        tablesCfg.tables()
                .change(tbls -> {
                    changePeersQueue.clear();
                    
                    for (int i = 0; i < tbls.size(); i++) {
                        tbls.createOrUpdate(tbls.get(i).name(), changeX -> {
                            ExtendedTableChange change = (ExtendedTableChange) changeX;
                            byte[] currAssignments = change.assignments();
                            
                            List<List<ClusterNode>> recalculatedAssignments = AffinityUtils.calculateAssignments(
                                    clusterNodes,
                                    change.partitions(),
                                    change.replicas());
                            
                            if (!recalculatedAssignments.equals(ByteUtils.fromBytes(currAssignments))) {
                                change.changeAssignments(ByteUtils.toBytes(recalculatedAssignments));
                                
                                changePeersQueue.add(() ->
                                        updateRaftTopology(
                                                (List<List<ClusterNode>>) ByteUtils.fromBytes(currAssignments),
                                                recalculatedAssignments,
                                                IgniteUuid.fromString(change.id())));
                            }
                        });
                    }
                })
                .thenCompose((v) -> {
                    CompletableFuture<?>[] changePeersFutures = new CompletableFuture<?>[changePeersQueue.size()];
                    
                    int i = 0;
                    
                    for (Supplier<CompletableFuture<Void>> task : changePeersQueue) {
                        changePeersFutures[i++] = task.get();
                    }
                    
                    return CompletableFuture.allOf(changePeersFutures);
                })
                .whenComplete((res, th) -> {
                    if (th != null) {
                        setBaselineFut.completeExceptionally(th);
                    } else {
                        setBaselineFut.complete(null);
                    }
                });
        
        setBaselineFut.join();
    }
    
    /**
     * Update raft groups of table partitions to new peers list.
     *
     * @param oldAssignments Old assignment.
     * @param newAssignments New assignment.
     * @param tblId          Table ID.
     * @return Future, which completes, when update finished.
     */
    private CompletableFuture<Void> updateRaftTopology(
            List<List<ClusterNode>> oldAssignments,
            List<List<ClusterNode>> newAssignments,
            IgniteUuid tblId) {
        CompletableFuture<?>[] futures = new CompletableFuture<?>[oldAssignments.size()];
        
        // TODO: IGNITE-15554 Add logic for assignment recalculation in case of partitions or replicas changes
        // TODO: Until IGNITE-15554 is implemented it's safe to iterate over partitions and replicas cause there will
        // TODO: be exact same amount of partitions and replicas for both old and new assignments
        for (int i = 0; i < oldAssignments.size(); i++) {
            final int p = i;
            
            List<ClusterNode> oldPartitionAssignment = oldAssignments.get(p);
            List<ClusterNode> newPartitionAssignment = newAssignments.get(p);
            
            futures[i] = raftMgr.chagePeers(
                    raftGroupName(tblId, p),
                    oldPartitionAssignment,
                    newPartitionAssignment
            ).exceptionally(th -> {
                LOG.error("Failed to update raft peers for group " + raftGroupName(tblId, p)
                        + "from " + oldPartitionAssignment + " to " + newPartitionAssignment, th);
                return null;
            });
        }
        
        return CompletableFuture.allOf(futures);
    }
}<|MERGE_RESOLUTION|>--- conflicted
+++ resolved
@@ -149,40 +149,21 @@
     
     /**
      * Creates a new table manager.
-<<<<<<< HEAD
      *  @param tablesCfg Tables configuration.
      * @param dataStorageCfg Data storage configuration.
      * @param raftMgr Raft manager.
      * @param baselineMgr Baseline manager.
-     * @param metaStorageMgr Meta storage manager.
-=======
-     *
-     * @param tablesCfg          Tables configuration.
-     * @param dataStorageCfg     Data storage configuration.
-     * @param raftMgr            Raft manager.
-     * @param baselineMgr        Baseline manager.
->>>>>>> 6ee89ad5
      * @param partitionsStoreDir Partitions store directory.
      * @param txManager TX manager.
      */
     public TableManager(
-<<<<<<< HEAD
         TablesConfiguration tablesCfg,
         DataStorageConfiguration dataStorageCfg,
         Loza raftMgr,
         BaselineManager baselineMgr,
         TopologyService topologyService,
-        MetaStorageManager metaStorageMgr,
         Path partitionsStoreDir,
         TxManager txManager
-=======
-            TablesConfiguration tablesCfg,
-            DataStorageConfiguration dataStorageCfg,
-            Loza raftMgr,
-            BaselineManager baselineMgr,
-            TopologyService topologyService,
-            Path partitionsStoreDir
->>>>>>> 6ee89ad5
     ) {
         this.tablesCfg = tablesCfg;
         this.dataStorageCfg = dataStorageCfg;
