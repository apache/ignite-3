/*
 * Licensed to the Apache Software Foundation (ASF) under one or more
 * contributor license agreements. See the NOTICE file distributed with
 * this work for additional information regarding copyright ownership.
 * The ASF licenses this file to You under the Apache License, Version 2.0
 * (the "License"); you may not use this file except in compliance with
 * the License. You may obtain a copy of the License at
 *
 *      http://www.apache.org/licenses/LICENSE-2.0
 *
 * Unless required by applicable law or agreed to in writing, software
 * distributed under the License is distributed on an "AS IS" BASIS,
 * WITHOUT WARRANTIES OR CONDITIONS OF ANY KIND, either express or implied.
 * See the License for the specific language governing permissions and
 * limitations under the License.
 */

package org.apache.ignite.internal.table.distributed;

import static java.nio.charset.StandardCharsets.UTF_8;
import static java.util.Collections.emptyMap;
import static java.util.Collections.emptySet;
import static java.util.Collections.unmodifiableMap;
import static java.util.concurrent.CompletableFuture.allOf;
import static java.util.concurrent.CompletableFuture.anyOf;
import static java.util.concurrent.CompletableFuture.completedFuture;
import static java.util.concurrent.CompletableFuture.failedFuture;
import static java.util.concurrent.CompletableFuture.runAsync;
import static java.util.function.Function.identity;
import static java.util.stream.Collectors.toSet;
import static org.apache.ignite.internal.causality.IncrementalVersionedValue.dependingOn;
import static org.apache.ignite.internal.distributionzones.rebalance.RebalanceUtil.ASSIGNMENTS_SWITCH_REDUCE_PREFIX;
import static org.apache.ignite.internal.distributionzones.rebalance.RebalanceUtil.PENDING_ASSIGNMENTS_PREFIX;
import static org.apache.ignite.internal.distributionzones.rebalance.RebalanceUtil.STABLE_ASSIGNMENTS_PREFIX;
import static org.apache.ignite.internal.distributionzones.rebalance.RebalanceUtil.extractPartitionNumber;
import static org.apache.ignite.internal.distributionzones.rebalance.RebalanceUtil.extractTableId;
import static org.apache.ignite.internal.distributionzones.rebalance.RebalanceUtil.partitionAssignmentsGetLocally;
import static org.apache.ignite.internal.distributionzones.rebalance.RebalanceUtil.pendingPartAssignmentsKey;
import static org.apache.ignite.internal.distributionzones.rebalance.RebalanceUtil.stablePartAssignmentsKey;
import static org.apache.ignite.internal.distributionzones.rebalance.RebalanceUtil.tableAssignmentsGetLocally;
import static org.apache.ignite.internal.distributionzones.rebalance.RebalanceUtil.union;
import static org.apache.ignite.internal.metastorage.dsl.Operations.put;
import static org.apache.ignite.internal.thread.ThreadOperation.STORAGE_READ;
import static org.apache.ignite.internal.thread.ThreadOperation.STORAGE_WRITE;
import static org.apache.ignite.internal.util.CompletableFutures.emptyListCompletedFuture;
import static org.apache.ignite.internal.util.CompletableFutures.falseCompletedFuture;
import static org.apache.ignite.internal.util.CompletableFutures.nullCompletedFuture;
import static org.apache.ignite.internal.util.CompletableFutures.trueCompletedFuture;
import static org.apache.ignite.internal.util.IgniteUtils.inBusyLock;
import static org.apache.ignite.internal.util.IgniteUtils.inBusyLockAsync;
import static org.apache.ignite.internal.util.IgniteUtils.shutdownAndAwaitTermination;
import static org.apache.ignite.lang.ErrorGroups.Common.INTERNAL_ERR;

import it.unimi.dsi.fastutil.ints.Int2ObjectOpenHashMap;
import java.nio.file.Path;
import java.util.ArrayList;
import java.util.Collection;
import java.util.Collections;
import java.util.HashMap;
import java.util.HashSet;
import java.util.List;
import java.util.Map;
import java.util.Set;
import java.util.concurrent.CompletableFuture;
import java.util.concurrent.CompletionException;
import java.util.concurrent.ConcurrentHashMap;
import java.util.concurrent.ExecutionException;
import java.util.concurrent.ExecutorService;
import java.util.concurrent.Executors;
import java.util.concurrent.LinkedBlockingQueue;
import java.util.concurrent.ScheduledExecutorService;
import java.util.concurrent.ScheduledThreadPoolExecutor;
import java.util.concurrent.ThreadPoolExecutor;
import java.util.concurrent.TimeUnit;
import java.util.concurrent.TimeoutException;
import java.util.concurrent.atomic.AtomicBoolean;
import java.util.function.BiFunction;
import java.util.function.Consumer;
import java.util.function.IntSupplier;
import java.util.function.LongFunction;
import java.util.function.Supplier;
import java.util.stream.IntStream;
import java.util.stream.Stream;
import org.apache.ignite.internal.affinity.AffinityUtils;
import org.apache.ignite.internal.affinity.Assignment;
import org.apache.ignite.internal.catalog.CatalogService;
import org.apache.ignite.internal.catalog.commands.CatalogUtils;
import org.apache.ignite.internal.catalog.descriptors.CatalogDataStorageDescriptor;
import org.apache.ignite.internal.catalog.descriptors.CatalogObjectDescriptor;
import org.apache.ignite.internal.catalog.descriptors.CatalogTableDescriptor;
import org.apache.ignite.internal.catalog.descriptors.CatalogZoneDescriptor;
import org.apache.ignite.internal.catalog.events.CatalogEvent;
import org.apache.ignite.internal.catalog.events.CreateTableEventParameters;
import org.apache.ignite.internal.catalog.events.DropTableEventParameters;
import org.apache.ignite.internal.catalog.events.RenameTableEventParameters;
import org.apache.ignite.internal.causality.CompletionListener;
import org.apache.ignite.internal.causality.IncrementalVersionedValue;
import org.apache.ignite.internal.close.ManuallyCloseable;
import org.apache.ignite.internal.distributionzones.DistributionZoneManager;
import org.apache.ignite.internal.distributionzones.rebalance.RebalanceUtil;
import org.apache.ignite.internal.failure.FailureProcessor;
import org.apache.ignite.internal.hlc.HybridClock;
import org.apache.ignite.internal.hlc.HybridTimestamp;
import org.apache.ignite.internal.lang.ByteArray;
import org.apache.ignite.internal.lang.IgniteInternalException;
import org.apache.ignite.internal.lang.IgniteStringFormatter;
import org.apache.ignite.internal.lang.NodeStoppingException;
import org.apache.ignite.internal.logger.IgniteLogger;
import org.apache.ignite.internal.logger.Loggers;
import org.apache.ignite.internal.manager.IgniteComponent;
import org.apache.ignite.internal.marshaller.ReflectionMarshallersProvider;
import org.apache.ignite.internal.metastorage.Entry;
import org.apache.ignite.internal.metastorage.MetaStorageManager;
import org.apache.ignite.internal.metastorage.WatchEvent;
import org.apache.ignite.internal.metastorage.WatchListener;
import org.apache.ignite.internal.metastorage.dsl.Condition;
import org.apache.ignite.internal.metastorage.dsl.Conditions;
import org.apache.ignite.internal.metastorage.dsl.Operation;
import org.apache.ignite.internal.network.ClusterService;
import org.apache.ignite.internal.placementdriver.PlacementDriver;
import org.apache.ignite.internal.raft.ExecutorInclinedRaftCommandRunner;
import org.apache.ignite.internal.raft.Loza;
import org.apache.ignite.internal.raft.Marshaller;
import org.apache.ignite.internal.raft.Peer;
import org.apache.ignite.internal.raft.PeersAndLearners;
import org.apache.ignite.internal.raft.RaftGroupEventsListener;
import org.apache.ignite.internal.raft.RaftManager;
import org.apache.ignite.internal.raft.RaftNodeId;
import org.apache.ignite.internal.raft.client.TopologyAwareRaftGroupService;
import org.apache.ignite.internal.raft.client.TopologyAwareRaftGroupServiceFactory;
import org.apache.ignite.internal.raft.server.RaftGroupOptions;
import org.apache.ignite.internal.raft.service.LeaderWithTerm;
import org.apache.ignite.internal.raft.service.RaftGroupListener;
import org.apache.ignite.internal.raft.service.RaftGroupService;
import org.apache.ignite.internal.raft.storage.impl.LogStorageFactoryCreator;
import org.apache.ignite.internal.replicator.ReplicaManager;
import org.apache.ignite.internal.replicator.ReplicaService;
import org.apache.ignite.internal.replicator.ReplicationGroupStripes;
import org.apache.ignite.internal.replicator.TablePartitionId;
import org.apache.ignite.internal.schema.SchemaManager;
import org.apache.ignite.internal.schema.configuration.GcConfiguration;
import org.apache.ignite.internal.schema.configuration.StorageUpdateConfiguration;
import org.apache.ignite.internal.storage.DataStorageManager;
import org.apache.ignite.internal.storage.MvPartitionStorage;
import org.apache.ignite.internal.storage.engine.MvTableStorage;
import org.apache.ignite.internal.storage.engine.StorageEngine;
import org.apache.ignite.internal.storage.engine.StorageTableDescriptor;
import org.apache.ignite.internal.storage.index.StorageIndexDescriptorSupplier;
import org.apache.ignite.internal.table.IgniteTablesInternal;
import org.apache.ignite.internal.table.InternalTable;
import org.apache.ignite.internal.table.TableImpl;
import org.apache.ignite.internal.table.TableViewInternal;
import org.apache.ignite.internal.table.distributed.gc.GcUpdateHandler;
import org.apache.ignite.internal.table.distributed.gc.MvGc;
import org.apache.ignite.internal.table.distributed.index.IndexUpdateHandler;
import org.apache.ignite.internal.table.distributed.raft.PartitionDataStorage;
import org.apache.ignite.internal.table.distributed.raft.PartitionListener;
import org.apache.ignite.internal.table.distributed.raft.RebalanceRaftGroupEventsListener;
import org.apache.ignite.internal.table.distributed.raft.snapshot.PartitionAccessImpl;
import org.apache.ignite.internal.table.distributed.raft.snapshot.PartitionKey;
import org.apache.ignite.internal.table.distributed.raft.snapshot.PartitionSnapshotStorageFactory;
import org.apache.ignite.internal.table.distributed.raft.snapshot.outgoing.OutgoingSnapshotsManager;
import org.apache.ignite.internal.table.distributed.raft.snapshot.outgoing.SnapshotAwarePartitionDataStorage;
import org.apache.ignite.internal.table.distributed.replicator.PartitionReplicaListener;
import org.apache.ignite.internal.table.distributed.replicator.TransactionStateResolver;
import org.apache.ignite.internal.table.distributed.schema.CatalogValidationSchemasSource;
import org.apache.ignite.internal.table.distributed.schema.ExecutorInclinedSchemaSyncService;
import org.apache.ignite.internal.table.distributed.schema.SchemaSyncService;
import org.apache.ignite.internal.table.distributed.schema.SchemaVersions;
import org.apache.ignite.internal.table.distributed.schema.SchemaVersionsImpl;
import org.apache.ignite.internal.table.distributed.schema.ThreadLocalPartitionCommandsMarshaller;
import org.apache.ignite.internal.table.distributed.storage.InternalTableImpl;
import org.apache.ignite.internal.table.distributed.storage.PartitionStorages;
import org.apache.ignite.internal.table.distributed.wrappers.ExecutorInclinedPlacementDriver;
import org.apache.ignite.internal.thread.IgniteThreadFactory;
import org.apache.ignite.internal.thread.NamedThreadFactory;
import org.apache.ignite.internal.thread.StripedThreadPoolExecutor;
import org.apache.ignite.internal.tostring.S;
import org.apache.ignite.internal.tx.HybridTimestampTracker;
import org.apache.ignite.internal.tx.LockManager;
import org.apache.ignite.internal.tx.TxManager;
import org.apache.ignite.internal.tx.impl.CursorManager;
import org.apache.ignite.internal.tx.impl.TxMessageSender;
import org.apache.ignite.internal.tx.storage.state.TxStateStorage;
import org.apache.ignite.internal.tx.storage.state.TxStateTableStorage;
import org.apache.ignite.internal.tx.storage.state.rocksdb.TxStateRocksDbSharedStorage;
import org.apache.ignite.internal.tx.storage.state.rocksdb.TxStateRocksDbTableStorage;
import org.apache.ignite.internal.util.ByteUtils;
import org.apache.ignite.internal.util.CompletableFutures;
import org.apache.ignite.internal.util.Cursor;
import org.apache.ignite.internal.util.IgniteSpinBusyLock;
import org.apache.ignite.internal.util.IgniteUtils;
import org.apache.ignite.internal.util.Lazy;
import org.apache.ignite.internal.util.PendingComparableValuesTracker;
import org.apache.ignite.internal.utils.RebalanceUtilEx;
import org.apache.ignite.internal.vault.VaultManager;
import org.apache.ignite.lang.IgniteException;
import org.apache.ignite.lang.util.IgniteNameUtils;
import org.apache.ignite.network.ClusterNode;
import org.apache.ignite.network.TopologyService;
import org.apache.ignite.raft.jraft.storage.impl.VolatileRaftMetaStorage;
import org.apache.ignite.sql.IgniteSql;
import org.apache.ignite.table.Table;
import org.jetbrains.annotations.Nullable;
import org.jetbrains.annotations.TestOnly;

/**
 * Table manager.
 */
public class TableManager implements IgniteTablesInternal, IgniteComponent {

    /** The logger. */
    private static final IgniteLogger LOG = Loggers.forClass(TableManager.class);

    /** Name of a transaction state directory. */
    private static final String TX_STATE_DIR = "tx-state";

    /** Transaction storage flush delay. */
    private static final int TX_STATE_STORAGE_FLUSH_DELAY = 100;
    private static final IntSupplier TX_STATE_STORAGE_FLUSH_DELAY_SUPPLIER = () -> TX_STATE_STORAGE_FLUSH_DELAY;

    private final ClusterService clusterService;

    /** Raft manager. */
    private final RaftManager raftMgr;

    /** Replica manager. */
    private final ReplicaManager replicaMgr;

    /** Lock manager. */
    private final LockManager lockMgr;

    /** Replica service. */
    private final ReplicaService replicaSvc;

    /** Transaction manager. */
    private final TxManager txManager;

    /** Meta storage manager. */
    private final MetaStorageManager metaStorageMgr;

    /** Data storage manager. */
    private final DataStorageManager dataStorageMgr;

    /** Transaction state resolver. */
    private final TransactionStateResolver transactionStateResolver;

    /**
     * Versioned store for tables by id. Only table instances are created here, local storages and RAFT groups may not be initialized yet.
     *
     * @see #localPartsByTableIdVv
     * @see #assignmentsUpdatedVv
     */
    private final IncrementalVersionedValue<Map<Integer, TableImpl>> tablesByIdVv;

    /**
     * Versioned store for local partition set by table id.
     *
     * <p>Completed strictly after {@link #tablesByIdVv} and strictly before {@link #assignmentsUpdatedVv}.
     */
    private final IncrementalVersionedValue<Map<Integer, PartitionSet>> localPartsByTableIdVv;

    /**
     * Versioned store for tracking RAFT groups initialization and starting completion.
     *
     * <p>Only explicitly updated in {@link #startLocalPartitionsAndClients(CompletableFuture, TableImpl)}.
     *
     * <p>Completed strictly after {@link #localPartsByTableIdVv}.
     */
    private final IncrementalVersionedValue<Void> assignmentsUpdatedVv;

    /**
     * {@link TableImpl} is created during update of tablesByIdVv, we store reference to it in case of updating of tablesByIdVv fails, so we
     * can stop resources associated with the table or to clean up table resources on {@code TableManager#stop()}.
     */
    private final Map<Integer, TableImpl> pendingTables = new ConcurrentHashMap<>();

    /** Started tables. */
    private final Map<Integer, TableImpl> startedTables = new ConcurrentHashMap<>();

    /** Busy lock to stop synchronously. */
    private final IgniteSpinBusyLock busyLock = new IgniteSpinBusyLock();

    /** Prevents double stopping the component. */
    private final AtomicBoolean beforeStopGuard = new AtomicBoolean();

    private final AtomicBoolean stopGuard = new AtomicBoolean();

    /** Schema manager. */
    private final SchemaManager schemaManager;

    private final LogStorageFactoryCreator volatileLogStorageFactoryCreator;

    /** Executor for scheduling retries of a rebalance. */
    private final ScheduledExecutorService rebalanceScheduler;

    /** Transaction state storage scheduled pool. */
    private final ScheduledExecutorService txStateStorageScheduledPool;

    /** Transaction state storage pool. */
    private final ExecutorService txStateStoragePool;

    private final TxStateRocksDbSharedStorage sharedTxStateStorage;

    /** Scan request executor. */
    private final ExecutorService scanRequestExecutor;

    /**
     * Separate executor for IO operations like partition storage initialization or partition raft group meta data persisting.
     */
    private final ExecutorService ioExecutor;

    /**
     * Executor to execute partition operations (that might cause I/O and/or be blocked on locks).
     */
    private final StripedThreadPoolExecutor partitionOperationsExecutor;

    private final HybridClock clock;

    private final OutgoingSnapshotsManager outgoingSnapshotsManager;

    private final TopologyAwareRaftGroupServiceFactory raftGroupServiceFactory;

    private final DistributionZoneManager distributionZoneManager;

    private final SchemaSyncService schemaSyncService;

    private final CatalogService catalogService;

    /** Incoming RAFT snapshots executor. */
    private final ExecutorService incomingSnapshotsExecutor;

    /** Rebalance scheduler pool size. */
    private static final int REBALANCE_SCHEDULER_POOL_SIZE = Math.min(Runtime.getRuntime().availableProcessors() * 3, 20);

    /** Meta storage listener for pending assignments. */
    private final WatchListener pendingAssignmentsRebalanceListener;

    /** Meta storage listener for stable assignments. */
    private final WatchListener stableAssignmentsRebalanceListener;

    /** Meta storage listener for switch reduce assignments. */
    private final WatchListener assignmentsSwitchRebalanceListener;

    private final MvGc mvGc;

    private final LowWatermark lowWatermark;

    private final Marshaller raftCommandsMarshaller;

    private final HybridTimestampTracker observableTimestampTracker;

    /** Placement driver. */
    private final PlacementDriver placementDriver;

    /** A supplier function that returns {@link IgniteSql}. */
    private final Supplier<IgniteSql> sql;

    private final SchemaVersions schemaVersions;

    private final PartitionReplicatorNodeRecovery partitionReplicatorNodeRecovery;

    /** Versioned value used only at manager startup to correctly fire table creation events. */
    private final IncrementalVersionedValue<Void> startVv;

    /** Ends at the {@link #stop()} with an {@link NodeStoppingException}. */
    private final CompletableFuture<Void> stopManagerFuture = new CompletableFuture<>();

    /** Configuration for {@link StorageUpdateHandler}. */
    private final StorageUpdateConfiguration storageUpdateConfig;

<<<<<<< HEAD
    private final CursorManager cursorManager;
=======
    /** Marshallers provider. */
    private final ReflectionMarshallersProvider marshallers = new ReflectionMarshallersProvider();
>>>>>>> 2d4880ef

    /**
     * Creates a new table manager.
     *
     * @param nodeName Node name.
     * @param registry Registry for versioned values.
     * @param gcConfig Garbage collector configuration.
     * @param storageUpdateConfig Storage update handler configuration.
     * @param raftMgr Raft manager.
     * @param replicaMgr Replica manager.
     * @param lockMgr Lock manager.
     * @param replicaSvc Replica service.
     * @param txManager Transaction manager.
     * @param dataStorageMgr Data storage manager.
     * @param schemaManager Schema manager.
     * @param volatileLogStorageFactoryCreator Creator for {@link org.apache.ignite.internal.raft.storage.LogStorageFactory} for
     *         volatile tables.
     * @param ioExecutor Separate executor for IO operations like partition storage initialization or partition raft group meta data
     *     persisting.
     * @param partitionOperationsExecutor Striped executor on which partition operations (potentially requiring I/O with storages)
     *     will be executed.
     * @param raftGroupServiceFactory Factory that is used for creation of raft group services for replication groups.
     * @param vaultManager Vault manager.
     * @param placementDriver Placement driver.
     * @param sql A supplier function that returns {@link IgniteSql}.
     * @param failureProcessor Failure processor that is used to process critical errors.
     */
    public TableManager(
            String nodeName,
            Consumer<LongFunction<CompletableFuture<?>>> registry,
            GcConfiguration gcConfig,
            StorageUpdateConfiguration storageUpdateConfig,
            ClusterService clusterService,
            RaftManager raftMgr,
            ReplicaManager replicaMgr,
            LockManager lockMgr,
            ReplicaService replicaSvc,
            TxManager txManager,
            DataStorageManager dataStorageMgr,
            Path storagePath,
            MetaStorageManager metaStorageMgr,
            SchemaManager schemaManager,
            LogStorageFactoryCreator volatileLogStorageFactoryCreator,
            ExecutorService ioExecutor,
            StripedThreadPoolExecutor partitionOperationsExecutor,
            HybridClock clock,
            OutgoingSnapshotsManager outgoingSnapshotsManager,
            TopologyAwareRaftGroupServiceFactory raftGroupServiceFactory,
            VaultManager vaultManager,
            DistributionZoneManager distributionZoneManager,
            SchemaSyncService schemaSyncService,
            CatalogService catalogService,
            HybridTimestampTracker observableTimestampTracker,
            PlacementDriver placementDriver,
            Supplier<IgniteSql> sql,
            FailureProcessor failureProcessor,
            CursorManager cursorManager
    ) {
        this.clusterService = clusterService;
        this.raftMgr = raftMgr;
        this.replicaMgr = replicaMgr;
        this.lockMgr = lockMgr;
        this.replicaSvc = replicaSvc;
        this.txManager = txManager;
        this.dataStorageMgr = dataStorageMgr;
        this.metaStorageMgr = metaStorageMgr;
        this.schemaManager = schemaManager;
        this.volatileLogStorageFactoryCreator = volatileLogStorageFactoryCreator;
        this.ioExecutor = ioExecutor;
        this.partitionOperationsExecutor = partitionOperationsExecutor;
        this.clock = clock;
        this.outgoingSnapshotsManager = outgoingSnapshotsManager;
        this.raftGroupServiceFactory = raftGroupServiceFactory;
        this.distributionZoneManager = distributionZoneManager;
        this.schemaSyncService = schemaSyncService;
        this.catalogService = catalogService;
        this.observableTimestampTracker = observableTimestampTracker;
        this.placementDriver = placementDriver;
        this.sql = sql;
        this.storageUpdateConfig = storageUpdateConfig;
        this.cursorManager = cursorManager;

        TopologyService topologyService = clusterService.topologyService();

        TxMessageSender txMessageSender = new TxMessageSender(clusterService.messagingService(), replicaSvc, clock);

        transactionStateResolver = new TransactionStateResolver(
                txManager,
                clock,
                topologyService,
                clusterService.messagingService(),
                placementDriver,
                txMessageSender
        );

        schemaVersions = new SchemaVersionsImpl(schemaSyncService, catalogService, clock);

        tablesByIdVv = new IncrementalVersionedValue<>(registry, HashMap::new);

        localPartsByTableIdVv = new IncrementalVersionedValue<>(dependingOn(tablesByIdVv), HashMap::new);

        assignmentsUpdatedVv = new IncrementalVersionedValue<>(dependingOn(localPartsByTableIdVv));

        txStateStorageScheduledPool = Executors.newSingleThreadScheduledExecutor(
                NamedThreadFactory.create(nodeName, "tx-state-storage-scheduled-pool", LOG));

        txStateStoragePool = Executors.newFixedThreadPool(Runtime.getRuntime().availableProcessors(),
                NamedThreadFactory.create(nodeName, "tx-state-storage-pool", LOG));

        scanRequestExecutor = Executors.newSingleThreadExecutor(
                IgniteThreadFactory.create(nodeName, "scan-query-executor", LOG, STORAGE_READ));

        rebalanceScheduler = new ScheduledThreadPoolExecutor(REBALANCE_SCHEDULER_POOL_SIZE,
                NamedThreadFactory.create(nodeName, "rebalance-scheduler", LOG));

        int cpus = Runtime.getRuntime().availableProcessors();

        incomingSnapshotsExecutor = new ThreadPoolExecutor(
                cpus,
                cpus,
                100,
                TimeUnit.MILLISECONDS,
                new LinkedBlockingQueue<>(),
                IgniteThreadFactory.create(nodeName, "incoming-raft-snapshot", LOG, STORAGE_READ, STORAGE_WRITE)
        );

        pendingAssignmentsRebalanceListener = createPendingAssignmentsRebalanceListener();

        stableAssignmentsRebalanceListener = createStableAssignmentsRebalanceListener();

        assignmentsSwitchRebalanceListener = createAssignmentsSwitchRebalanceListener();

        mvGc = new MvGc(nodeName, gcConfig);

        lowWatermark = new LowWatermark(nodeName, gcConfig.lowWatermark(), clock, txManager, vaultManager, mvGc, failureProcessor);

        raftCommandsMarshaller = new ThreadLocalPartitionCommandsMarshaller(clusterService.serializationRegistry());

        partitionReplicatorNodeRecovery = new PartitionReplicatorNodeRecovery(
                metaStorageMgr,
                clusterService.messagingService(),
                topologyService,
                tableId -> latestTablesById().get(tableId)
        );

        startVv = new IncrementalVersionedValue<>(registry);

        sharedTxStateStorage = new TxStateRocksDbSharedStorage(
                storagePath.resolve(TX_STATE_DIR),
                txStateStorageScheduledPool,
                txStateStoragePool,
                TX_STATE_STORAGE_FLUSH_DELAY_SUPPLIER
        );
    }

    @Override
    public CompletableFuture<Void> start() {
        inBusyLock(busyLock, () -> {
            mvGc.start();

            lowWatermark.start();

            transactionStateResolver.start();

            CompletableFuture<Long> recoveryFinishFuture = metaStorageMgr.recoveryFinishedFuture();

            assert recoveryFinishFuture.isDone();

            long recoveryRevision = recoveryFinishFuture.join();

            startTables(recoveryRevision);

            processAssignmentsOnRecovery(recoveryRevision);

            metaStorageMgr.registerPrefixWatch(ByteArray.fromString(PENDING_ASSIGNMENTS_PREFIX), pendingAssignmentsRebalanceListener);
            metaStorageMgr.registerPrefixWatch(ByteArray.fromString(STABLE_ASSIGNMENTS_PREFIX), stableAssignmentsRebalanceListener);
            metaStorageMgr.registerPrefixWatch(ByteArray.fromString(ASSIGNMENTS_SWITCH_REDUCE_PREFIX), assignmentsSwitchRebalanceListener);

            catalogService.listen(CatalogEvent.TABLE_CREATE, (parameters, exception) -> {
                assert exception == null : parameters;

                return onTableCreate((CreateTableEventParameters) parameters).thenApply(unused -> false);
            });

            catalogService.listen(CatalogEvent.TABLE_DROP, (parameters, exception) -> {
                assert exception == null : parameters;

                return onTableDelete(((DropTableEventParameters) parameters)).thenApply(unused -> false);
            });

            catalogService.listen(CatalogEvent.TABLE_ALTER, (parameters, exception) -> {
                assert exception == null : parameters;

                if (parameters instanceof RenameTableEventParameters) {
                    return onTableRename((RenameTableEventParameters) parameters).thenApply(unused -> false);
                } else {
                    return falseCompletedFuture();
                }
            });

            partitionReplicatorNodeRecovery.start();
        });

        return nullCompletedFuture();
    }

    private void processAssignmentsOnRecovery(long recoveryRevision) {
        var stableAssignmentsPrefix = new ByteArray(STABLE_ASSIGNMENTS_PREFIX);
        var pendingAssignmentsPrefix = new ByteArray(PENDING_ASSIGNMENTS_PREFIX);

        startVv.update(recoveryRevision, (v, e) -> handleAssignmentsOnRecovery(
                stableAssignmentsPrefix,
                recoveryRevision,
                (entry, rev) -> handleChangeStableAssignmentEvent(entry, rev, true),
                "stable"
        ));
        startVv.update(recoveryRevision, (v, e) -> handleAssignmentsOnRecovery(
                pendingAssignmentsPrefix,
                recoveryRevision,
                (entry, rev) -> handleChangePendingAssignmentEvent(entry, rev, true),
                "pending"
        ));
    }

    private CompletableFuture<Void> handleAssignmentsOnRecovery(
            ByteArray prefix,
            long revision,
            BiFunction<Entry, Long, CompletableFuture<Void>> assignmentsEventHandler,
            String assignmentsType
    ) {
        try (Cursor<Entry> cursor = metaStorageMgr.prefixLocally(prefix, revision)) {
            CompletableFuture<?>[] futures = cursor.stream()
                    .map(entry -> {
                        if (LOG.isInfoEnabled()) {
                            LOG.info(
                                    "Missed {} assignments for key '{}' discovered, performing recovery",
                                    assignmentsType,
                                    new String(entry.key(), UTF_8)
                            );
                        }

                        // We use the Meta Storage recovery revision here instead of the entry revision, because
                        // 'handleChangePendingAssignmentEvent' accesses some Versioned Values that only store values starting with
                        // tokens equal to Meta Storage recovery revision. In other words, if the entry has a lower revision than the
                        // recovery revision, there will never be a Versioned Value corresponding to its revision.
                        return assignmentsEventHandler.apply(entry, revision);
                    })
                    .toArray(CompletableFuture[]::new);

            return allOf(futures)
                    // Simply log any errors, we don't want to block watch processing.
                    .exceptionally(e -> {
                        LOG.error("Error when performing assignments recovery", e);

                        return null;
                    });
        }
    }

    private CompletableFuture<?> onTableCreate(CreateTableEventParameters parameters) {
        return createTableLocally(parameters.causalityToken(), parameters.catalogVersion(), parameters.tableDescriptor(), false);
    }

    /**
     * Writes the set of assignments to meta storage. If there are some assignments already, gets them from meta storage. Returns
     * the list of assignments that really are in meta storage.
     *
     * @param tableId  Table id.
     * @param assignmentsFuture Assignments future, to get the assignments that should be written.
     * @return Real list of assignments.
     */
    private CompletableFuture<List<Set<Assignment>>> writeTableAssignmentsToMetastore(
            int tableId,
            CompletableFuture<List<Set<Assignment>>> assignmentsFuture
    ) {
        return assignmentsFuture.thenCompose(newAssignments -> {
            assert !newAssignments.isEmpty();

            List<Operation> partitionAssignments = new ArrayList<>(newAssignments.size());

            for (int i = 0; i < newAssignments.size(); i++) {
                partitionAssignments.add(put(
                        stablePartAssignmentsKey(
                                new TablePartitionId(tableId, i)),
                        ByteUtils.toBytes(newAssignments.get(i))));
            }

            Condition condition = Conditions.notExists(new ByteArray(partitionAssignments.get(0).key()));

            return metaStorageMgr
                    .invoke(condition, partitionAssignments, Collections.emptyList())
                    .thenCompose(invokeResult -> {
                        if (invokeResult) {
                            LOG.info(IgniteStringFormatter.format("Assignments calculated from data nodes are successfully written"
                                    + " to meta storage [tableId={}, assignments={}]", tableId, assignmentListToString(newAssignments)));

                            return completedFuture(newAssignments);
                        } else {
                            Set<ByteArray> partKeys = IntStream.range(0, newAssignments.size())
                                    .mapToObj(p -> stablePartAssignmentsKey(new TablePartitionId(tableId, p)))
                                    .collect(toSet());

                            CompletableFuture<Map<ByteArray, Entry>> resFuture = metaStorageMgr.getAll(partKeys);

                            return resFuture.thenApply(metaStorageAssignments -> {
                                List<Set<Assignment>> realAssignments = new ArrayList<>();

                                for (int p = 0; p < newAssignments.size(); p++) {
                                    var partId = new TablePartitionId(tableId, p);
                                    Entry assignmentsEntry = metaStorageAssignments.get(stablePartAssignmentsKey(partId));

                                    assert assignmentsEntry != null && !assignmentsEntry.empty() && !assignmentsEntry.tombstone()
                                            : "Unexpected assignments for partition [" + partId + ", entry=" + assignmentsEntry + "].";

                                    Set<Assignment> real = ByteUtils.fromBytes(assignmentsEntry.value());

                                    realAssignments.add(real);
                                }

                                LOG.info(IgniteStringFormatter.format("Assignments picked up from meta storage [tableId={}, "
                                        + "assignments={}]", tableId, assignmentListToString(realAssignments)));

                                return realAssignments;
                            });
                        }
                    })
                    .exceptionally(e -> {
                        LOG.error("Couldn't write assignments to metastore", e);

                        return null;
                    });
        });
    }

    private CompletableFuture<Void> onTableDelete(DropTableEventParameters parameters) {
        return inBusyLockAsync(busyLock, () -> {
            long causalityToken = parameters.causalityToken();
            int catalogVersion = parameters.catalogVersion();

            int tableId = parameters.tableId();

            CatalogTableDescriptor tableDescriptor = getTableDescriptor(tableId, catalogVersion - 1);
            CatalogZoneDescriptor zoneDescriptor = getZoneDescriptor(tableDescriptor, catalogVersion - 1);

            dropTableLocally(causalityToken, tableDescriptor, zoneDescriptor);

            return nullCompletedFuture();
        });
    }

    private CompletableFuture<?> onTableRename(RenameTableEventParameters parameters) {
        return inBusyLockAsync(busyLock, () -> tablesByIdVv.update(
                parameters.causalityToken(),
                (tablesById, e) -> {
                    if (e != null) {
                        return failedFuture(e);
                    }

                    TableImpl table = tablesById.get(parameters.tableId());

                    // TODO: revisit this approach, see https://issues.apache.org/jira/browse/IGNITE-21235.
                    table.name(parameters.newTableName());

                    return completedFuture(tablesById);
                })
        );
    }

    /**
     * Updates or creates partition raft groups and storages.
     *
     * @param assignmentsFuture Table assignments.
     * @param table Initialized table entity.
     * @return future, which will be completed when the partitions creations done.
     */
    private CompletableFuture<Void> startLocalPartitionsAndClients(
            CompletableFuture<List<Set<Assignment>>> assignmentsFuture,
            TableImpl table
    ) {
        int tableId = table.tableId();

        // Create new raft nodes according to new assignments.
        return assignmentsFuture.thenCompose(assignments -> {
            // Empty assignments might be a valid case if tables are created from within cluster init HOCON
            // configuration, which is not supported now.
            assert assignments != null : IgniteStringFormatter.format("Table [id={}] has empty assignments.", tableId);

            int partitions = assignments.size();

            List<CompletableFuture<?>> futures = new ArrayList<>();

            for (int i = 0; i < partitions; i++) {
                int partId = i;

                CompletableFuture<?> future = startPartitionAndStartClient(
                                table,
                                partId,
                                assignments.get(partId),
                                false
                        )
                        .whenComplete((res, ex) -> {
                            if (ex != null) {
                                LOG.warn("Unable to update raft groups on the node [tableId={}, partitionId={}]", ex, tableId, partId);
                            }
                        });

                futures.add(future);
            }

            return allOf(futures.toArray(new CompletableFuture<?>[0]));
        });
    }

    private CompletableFuture<Void> startPartitionAndStartClient(
            TableImpl table,
            int partId,
            Set<Assignment> newPartAssignment,
            boolean isRecovery
    ) {
        CompletableFuture<Void> resultFuture = new CompletableFuture<>();

        int tableId = table.tableId();

        InternalTable internalTbl = table.internalTable();

        Assignment localMemberAssignment = newPartAssignment.stream()
                .filter(a -> a.consistentId().equals(localNode().name()))
                .findAny()
                .orElse(null);

        PeersAndLearners newConfiguration = configurationFromAssignments(newPartAssignment);

        TablePartitionId replicaGrpId = new TablePartitionId(tableId, partId);

        var safeTimeTracker = new PendingComparableValuesTracker<HybridTimestamp, Void>(
                new HybridTimestamp(1, 0)
        );
        var storageIndexTracker = new PendingComparableValuesTracker<Long, Void>(0L);

        PartitionStorages partitionStorages = getPartitionStorages(table, partId);

        PartitionDataStorage partitionDataStorage = partitionDataStorage(partitionStorages.getMvPartitionStorage(),
                internalTbl, partId);

        storageIndexTracker.update(partitionDataStorage.lastAppliedIndex(), null);

        PartitionUpdateHandlers partitionUpdateHandlers = createPartitionUpdateHandlers(
                partId,
                partitionDataStorage,
                table,
                safeTimeTracker,
                storageUpdateConfig
        );

        Peer serverPeer = newConfiguration.peer(localNode().name());

        var raftNodeId = localMemberAssignment == null ? null : new RaftNodeId(replicaGrpId, serverPeer);

        boolean shouldStartRaftListeners = localMemberAssignment != null && !((Loza) raftMgr).isStarted(raftNodeId);

        if (shouldStartRaftListeners) {
            ((InternalTableImpl) internalTbl).updatePartitionTrackers(partId, safeTimeTracker, storageIndexTracker);

            mvGc.addStorage(replicaGrpId, partitionUpdateHandlers.gcUpdateHandler);
        }

        CompletableFuture<Boolean> startGroupFut;

        if (localMemberAssignment != null) {
            CompletableFuture<Boolean> shouldStartGroupFut = isRecovery
                    ? partitionReplicatorNodeRecovery.shouldStartGroup(
                            replicaGrpId,
                            internalTbl,
                            newConfiguration,
                            localMemberAssignment
                    )
                    : trueCompletedFuture();

            startGroupFut = shouldStartGroupFut.thenApplyAsync(startGroup -> inBusyLock(busyLock, () -> {
                if (!startGroup) {
                    return false;
                }

                if (((Loza) raftMgr).isStarted(raftNodeId)) {
                    return true;
                }

                try {
                    startPartitionRaftGroupNode(
                            replicaGrpId,
                            raftNodeId,
                            newConfiguration,
                            safeTimeTracker,
                            storageIndexTracker,
                            internalTbl,
                            partitionStorages.getTxStateStorage(),
                            partitionDataStorage,
                            partitionUpdateHandlers
                    );

                    return true;
                } catch (NodeStoppingException ex) {
                    throw new CompletionException(ex);
                }
            }), ioExecutor);
        } else {
            startGroupFut = falseCompletedFuture();
        }

        startGroupFut
                .thenComposeAsync(v -> inBusyLock(busyLock, () -> {
                    try {
                        //TODO IGNITE-19614 This procedure takes 10 seconds if there's no majority online.
                        return raftMgr
                                .startRaftGroupService(replicaGrpId, newConfiguration, raftGroupServiceFactory, raftCommandsMarshaller);
                    } catch (NodeStoppingException ex) {
                        return failedFuture(ex);
                    }
                }), ioExecutor)
                .thenAcceptAsync(updatedRaftGroupService -> inBusyLock(busyLock, () -> {
                    ((InternalTableImpl) internalTbl).updateInternalTableRaftGroupService(partId, updatedRaftGroupService);

                    boolean startedRaftNode = startGroupFut.join();
                    if (localMemberAssignment == null || !startedRaftNode || replicaMgr.isReplicaStarted(replicaGrpId)) {
                        return;
                    }

                    try {
                        startReplicaWithNewListener(
                                replicaGrpId,
                                table,
                                safeTimeTracker,
                                storageIndexTracker,
                                partitionStorages.getMvPartitionStorage(),
                                partitionStorages.getTxStateStorage(),
                                partitionUpdateHandlers,
                                updatedRaftGroupService
                        );
                    } catch (NodeStoppingException ex) {
                        throw new AssertionError("Loza was stopped before Table manager", ex);
                    }
                }), ioExecutor)
                .whenComplete((res, ex) -> {
                    if (ex != null) {
                        LOG.warn("Unable to update raft groups on the node [tableId={}, partitionId={}]", ex, tableId, partId);

                        resultFuture.completeExceptionally(ex);
                    } else {
                        resultFuture.complete(null);
                    }
                });

        return resultFuture;
    }

    private void startReplicaWithNewListener(
            TablePartitionId replicaGrpId,
            TableImpl table,
            PendingComparableValuesTracker<HybridTimestamp, Void> safeTimeTracker,
            PendingComparableValuesTracker<Long, Void> storageIndexTracker,
            MvPartitionStorage mvPartitionStorage,
            TxStateStorage txStatePartitionStorage,
            PartitionUpdateHandlers partitionUpdateHandlers,
            TopologyAwareRaftGroupService raftGroupService
    ) throws NodeStoppingException {
        PartitionReplicaListener listener = createReplicaListener(
                replicaGrpId,
                table,
                safeTimeTracker,
                mvPartitionStorage,
                txStatePartitionStorage,
                partitionUpdateHandlers,
                raftGroupService
        );

        CompletableFuture<Void> whenReplicaReady = table.pkIndexesReadyFuture();

        replicaMgr.startReplica(
                replicaGrpId,
                whenReplicaReady,
                listener,
                raftGroupService,
                storageIndexTracker
        );
    }

    private PartitionReplicaListener createReplicaListener(
            TablePartitionId tablePartitionId,
            TableImpl table,
            PendingComparableValuesTracker<HybridTimestamp, Void> safeTimeTracker,
            MvPartitionStorage mvPartitionStorage,
            TxStateStorage txStatePartitionStorage,
            PartitionUpdateHandlers partitionUpdateHandlers,
            RaftGroupService raftClient
    ) {
        int tableId = tablePartitionId.tableId();
        int partId = tablePartitionId.partitionId();

        ExecutorService partitionOperationsStripe = ReplicationGroupStripes.stripeFor(tablePartitionId, partitionOperationsExecutor);

        return new PartitionReplicaListener(
                mvPartitionStorage,
                new ExecutorInclinedRaftCommandRunner(raftClient, partitionOperationsStripe),
                txManager,
                lockMgr,
                scanRequestExecutor,
                partId,
                tableId,
                table.indexesLockers(partId),
                new Lazy<>(() -> table.indexStorageAdapters(partId).get().get(table.pkId())),
                () -> table.indexStorageAdapters(partId).get(),
                clock,
                safeTimeTracker,
                txStatePartitionStorage,
                transactionStateResolver,
                partitionUpdateHandlers.storageUpdateHandler,
                new CatalogValidationSchemasSource(catalogService, schemaManager),
                localNode(),
                new ExecutorInclinedSchemaSyncService(schemaSyncService, partitionOperationsStripe),
                catalogService,
                new ExecutorInclinedPlacementDriver(placementDriver, partitionOperationsStripe),
                clusterService.topologyService(),
                cursorManager
        );
    }

    private boolean isLocalPeer(Peer peer) {
        return peer.consistentId().equals(localNode().name());
    }

    private PartitionDataStorage partitionDataStorage(MvPartitionStorage partitionStorage, InternalTable internalTbl, int partId) {
        return new SnapshotAwarePartitionDataStorage(
                partitionStorage,
                outgoingSnapshotsManager,
                partitionKey(internalTbl, partId)
        );
    }

    private static PartitionKey partitionKey(InternalTable internalTbl, int partId) {
        return new PartitionKey(internalTbl.tableId(), partId);
    }

    private RaftGroupOptions groupOptionsForPartition(
            MvTableStorage mvTableStorage,
            TxStateTableStorage txStateTableStorage,
            PartitionKey partitionKey,
            PartitionUpdateHandlers partitionUpdateHandlers
    ) {
        RaftGroupOptions raftGroupOptions;

        if (mvTableStorage.isVolatile()) {
            raftGroupOptions = RaftGroupOptions.forVolatileStores()
                    // TODO: use RaftManager interface, see https://issues.apache.org/jira/browse/IGNITE-18273
                    .setLogStorageFactory(volatileLogStorageFactoryCreator.factory(((Loza) raftMgr).volatileRaft().logStorage().value()))
                    .raftMetaStorageFactory((groupId, raftOptions) -> new VolatileRaftMetaStorage());
        } else {
            raftGroupOptions = RaftGroupOptions.forPersistentStores();
        }

        raftGroupOptions.snapshotStorageFactory(new PartitionSnapshotStorageFactory(
                clusterService.topologyService(),
                outgoingSnapshotsManager,
                new PartitionAccessImpl(
                        partitionKey,
                        mvTableStorage,
                        txStateTableStorage,
                        mvGc,
                        partitionUpdateHandlers.indexUpdateHandler,
                        partitionUpdateHandlers.gcUpdateHandler
                ),
                catalogService,
                incomingSnapshotsExecutor
        ));

        raftGroupOptions.commandsMarshaller(raftCommandsMarshaller);

        return raftGroupOptions;
    }

    @Override
    public void beforeNodeStop() {
        if (!beforeStopGuard.compareAndSet(false, true)) {
            return;
        }

        stopManagerFuture.completeExceptionally(new NodeStoppingException());

        busyLock.block();

        metaStorageMgr.unregisterWatch(pendingAssignmentsRebalanceListener);
        metaStorageMgr.unregisterWatch(stableAssignmentsRebalanceListener);
        metaStorageMgr.unregisterWatch(assignmentsSwitchRebalanceListener);

        var tablesToStop = new HashMap<Integer, TableImpl>();

        tablesToStop.putAll(latestTablesById());
        tablesToStop.putAll(pendingTables);

        cleanUpTablesResources(tablesToStop);
    }

    @Override
    public void stop() throws Exception {
        assert beforeStopGuard.get() : "'stop' called before 'beforeNodeStop'";

        if (!stopGuard.compareAndSet(false, true)) {
            return;
        }

        IgniteUtils.closeAllManually(
                lowWatermark,
                mvGc,
                () -> shutdownAndAwaitTermination(rebalanceScheduler, 10, TimeUnit.SECONDS),
                () -> shutdownAndAwaitTermination(txStateStoragePool, 10, TimeUnit.SECONDS),
                () -> shutdownAndAwaitTermination(txStateStorageScheduledPool, 10, TimeUnit.SECONDS),
                () -> shutdownAndAwaitTermination(scanRequestExecutor, 10, TimeUnit.SECONDS),
                () -> shutdownAndAwaitTermination(incomingSnapshotsExecutor, 10, TimeUnit.SECONDS),
                sharedTxStateStorage
        );
    }

    /**
     * Stops resources that are related to provided tables.
     *
     * @param tables Tables to stop.
     */
    private void cleanUpTablesResources(Map<Integer, TableImpl> tables) {
        var futures = new ArrayList<CompletableFuture<Void>>(tables.size());

        for (TableImpl table : tables.values()) {
            futures.add(runAsync(() -> {
                Stream.Builder<ManuallyCloseable> stopping = Stream.builder();

                stopping.add(table::beforeClose);

                InternalTable internalTable = table.internalTable();

                stopping.add(() -> {
                    var stopReplicaFutures = new CompletableFuture<?>[internalTable.partitions()];

                    for (int p = 0; p < internalTable.partitions(); p++) {
                        TablePartitionId replicationGroupId = new TablePartitionId(table.tableId(), p);

                        stopReplicaFutures[p] = stopPartition(replicationGroupId, table);
                    }

                    allOf(stopReplicaFutures).get(10, TimeUnit.SECONDS);
                });

                stopping.add(internalTable.storage());
                stopping.add(internalTable.txStateStorage());
                stopping.add(internalTable);

                try {
                    IgniteUtils.closeAllManually(stopping.build());
                } catch (Throwable t) {
                    LOG.error("Unable to stop table [name={}, tableId={}]", t, table.name(), table.tableId());
                }
            }, ioExecutor));
        }

        try {
            allOf(futures.toArray(CompletableFuture[]::new)).get(30, TimeUnit.SECONDS);
        } catch (InterruptedException | ExecutionException | TimeoutException e) {
            LOG.error("Unable to clean table resources", e);
        }
    }

    /**
     * Creates local structures for a table.
     *
     * @param causalityToken Causality token.
     * @param catalogVersion Catalog version on which the table was created.
     * @param tableDescriptor Catalog table descriptor.
     * @param onNodeRecovery {@code true} when called during node recovery, {@code false} otherwise.
     * @return Future that will be completed when local changes related to the table creation are applied.
     */
    private CompletableFuture<?> createTableLocally(
            long causalityToken,
            int catalogVersion,
            CatalogTableDescriptor tableDescriptor,
            // TODO: IGNITE-18595 We need to do something different to wait for indexes before full rebalancing
            boolean onNodeRecovery
    ) {
        return inBusyLockAsync(busyLock, () -> {
            int tableId = tableDescriptor.id();
            int zoneId = tableDescriptor.zoneId();

            CatalogZoneDescriptor zoneDescriptor = getZoneDescriptor(tableDescriptor, catalogVersion);

            CompletableFuture<List<Set<Assignment>>> assignmentsFuture;

            // Check if the table already has assignments in the meta storage locally.
            // So, it means, that it is a recovery process and we should use the meta storage local assignments instead of calculation
            // of the new ones.
            if (partitionAssignmentsGetLocally(metaStorageMgr, tableId, 0, causalityToken) != null) {
                assignmentsFuture = completedFuture(
                        tableAssignmentsGetLocally(metaStorageMgr, tableId, zoneDescriptor.partitions(), causalityToken));
            } else {
                assignmentsFuture = distributionZoneManager.dataNodes(causalityToken, catalogVersion, zoneId)
                        .thenApply(dataNodes -> AffinityUtils.calculateAssignments(
                                dataNodes,
                                zoneDescriptor.partitions(),
                                zoneDescriptor.replicas()
                        ));

                assignmentsFuture.thenAccept(assignmentsList -> {
                    LOG.info(IgniteStringFormatter.format("Assignments calculated from data nodes [table={}, tableId={}, assignments={}, "
                            + "revision={}]", tableDescriptor.name(), tableId, assignmentListToString(assignmentsList), causalityToken));
                });
            }

            CompletableFuture<List<Set<Assignment>>> assignmentsFutureAfterInvoke =
                    writeTableAssignmentsToMetastore(tableId, assignmentsFuture);

            return createTableLocally(
                    causalityToken,
                    tableDescriptor,
                    zoneDescriptor,
                    assignmentsFutureAfterInvoke,
                    catalogVersion,
                    onNodeRecovery
            );
        });
    }

    /**
     * Creates local structures for a table.
     *
     * @param causalityToken Causality token.
     * @param tableDescriptor Catalog table descriptor.
     * @param zoneDescriptor Catalog distributed zone descriptor.
     * @param assignmentsFuture Future with assignments.
     * @param catalogVersion Catalog version on which the table was created.
     * @param onNodeRecovery {@code true} when called during node recovery, {@code false} otherwise.
     * @return Future that will be completed when local changes related to the table creation are applied.
     */
    private CompletableFuture<Void> createTableLocally(
            long causalityToken,
            CatalogTableDescriptor tableDescriptor,
            CatalogZoneDescriptor zoneDescriptor,
            CompletableFuture<List<Set<Assignment>>> assignmentsFuture,
            int catalogVersion,
            // TODO: IGNITE-18595 We need to do something different to wait for indexes before full rebalancing
            boolean onNodeRecovery
    ) {
        String tableName = tableDescriptor.name();
        int tableId = tableDescriptor.id();

        LOG.trace("Creating local table: name={}, id={}, token={}", tableDescriptor.name(), tableDescriptor.id(), causalityToken);

        MvTableStorage tableStorage = createTableStorage(tableDescriptor, zoneDescriptor);
        TxStateTableStorage txStateStorage = createTxStateTableStorage(tableDescriptor, zoneDescriptor);

        int partitions = zoneDescriptor.partitions();

        InternalTableImpl internalTable = new InternalTableImpl(
                tableName,
                tableId,
                new Int2ObjectOpenHashMap<>(partitions),
                partitions,
                clusterService.topologyService(),
                txManager,
                tableStorage,
                txStateStorage,
                replicaSvc,
                clock,
                observableTimestampTracker,
                placementDriver
        );

        var table = new TableImpl(internalTable, lockMgr, schemaVersions, marshallers, sql.get());

        // TODO: IGNITE-18595 We need to do something different to wait for indexes before full rebalancing
        table.addIndexesToWait(collectTableIndexIds(tableId, catalogVersion, onNodeRecovery));

        tablesByIdVv.update(causalityToken, (previous, e) -> inBusyLock(busyLock, () -> {
            if (e != null) {
                return failedFuture(e);
            }

            return schemaManager.schemaRegistry(causalityToken, tableId)
                    .thenApply(schema -> {
                        table.schemaView(schema);

                        var val = new HashMap<>(previous);

                        val.put(tableId, table);

                        return val;
                    });
        }));

        // NB: all vv.update() calls must be made from the synchronous part of the method (not in thenCompose()/etc!).
        CompletableFuture<?> localPartsUpdateFuture = localPartsByTableIdVv.update(causalityToken,
                (previous, throwable) -> inBusyLock(busyLock, () -> assignmentsFuture.thenComposeAsync(newAssignments -> {
                    PartitionSet parts = new BitSetPartitionSet();

                    // TODO: https://issues.apache.org/jira/browse/IGNITE-19713 Process assignments and set partitions only for
                    // TODO assigned partitions.
                    for (int i = 0; i < newAssignments.size(); i++) {
                        parts.set(i);
                    }

                    return getOrCreatePartitionStorages(table, parts).thenApply(u -> {
                        var newValue = new HashMap<>(previous);

                        newValue.put(tableId, parts);

                        return newValue;
                    });
                }, ioExecutor)));

        // We bring the future outside to avoid OutdatedTokenException.
        CompletableFuture<Map<Integer, TableImpl>> tablesByIdFuture = tablesByIdVv.get(causalityToken);

        // TODO https://issues.apache.org/jira/browse/IGNITE-19170 Partitions should be started only on the assignments change
        // TODO event triggered by zone create or alter.
        CompletableFuture<?> createPartsFut = assignmentsUpdatedVv.update(causalityToken, (token, e) -> {
            if (e != null) {
                return failedFuture(e);
            }

            return localPartsUpdateFuture.thenCompose(unused ->
                    tablesByIdFuture.thenComposeAsync(tablesById -> inBusyLock(
                            busyLock,
                            () -> startLocalPartitionsAndClients(assignmentsFuture, table)
                    ), ioExecutor)
            );
        });

        pendingTables.put(tableId, table);
        startedTables.put(tableId, table);

        tablesById(causalityToken).thenAccept(ignored -> inBusyLock(busyLock, () -> {
            pendingTables.remove(tableId);
        }));

        // TODO should be reworked in IGNITE-16763

        // TODO: https://issues.apache.org/jira/browse/IGNITE-19913 Possible performance degradation.
        return createPartsFut.thenApply(ignore -> null);
    }

    /**
     * Creates a string representation of the given assignments list to use it for logging.
     *
     * @param assignments List of assignments.
     * @return String representation of the given assignments list to use it for logging.
     */
    private static String assignmentListToString(List<Set<Assignment>> assignments) {
        return S.toString(assignments, (sb, e, i) -> sb.app(i).app('=').app(e));
    }

    /**
     * Creates data storage for the provided table.
     *
     * @param tableDescriptor Catalog table descriptor.
     * @param zoneDescriptor Catalog distributed zone descriptor.
     */
    protected MvTableStorage createTableStorage(CatalogTableDescriptor tableDescriptor, CatalogZoneDescriptor zoneDescriptor) {
        CatalogDataStorageDescriptor dataStorage = zoneDescriptor.dataStorage();

        StorageEngine engine = dataStorageMgr.engine(dataStorage.engine());

        assert engine != null : "tableId=" + tableDescriptor.id() + ", engine=" + dataStorage.engine();

        MvTableStorage tableStorage = engine.createMvTable(
                new StorageTableDescriptor(tableDescriptor.id(), zoneDescriptor.partitions(), dataStorage.dataRegion()),
                new StorageIndexDescriptorSupplier(catalogService)
        );

        tableStorage.start();

        return tableStorage;
    }

    /**
     * Creates transaction state storage for the provided table.
     *
     * @param tableDescriptor Catalog table descriptor.
     * @param zoneDescriptor Catalog distributed zone descriptor.
     */
    protected TxStateTableStorage createTxStateTableStorage(CatalogTableDescriptor tableDescriptor, CatalogZoneDescriptor zoneDescriptor) {
        int tableId = tableDescriptor.id();

        TxStateTableStorage txStateTableStorage = new TxStateRocksDbTableStorage(
                tableId,
                zoneDescriptor.partitions(),
                sharedTxStateStorage
        );

        txStateTableStorage.start();

        return txStateTableStorage;
    }

    /**
     * Drops local structures for a table.
     *
     * @param causalityToken Causality token.
     * @param tableDescriptor Catalog table descriptor.
     * @param zoneDescriptor Catalog distributed zone descriptor.
     */
    private void dropTableLocally(long causalityToken, CatalogTableDescriptor tableDescriptor, CatalogZoneDescriptor zoneDescriptor) {
        int tableId = tableDescriptor.id();
        int partitions = zoneDescriptor.partitions();

        localPartsByTableIdVv.update(causalityToken, (previousVal, e) -> inBusyLock(busyLock, () -> {
            if (e != null) {
                return failedFuture(e);
            }

            var newMap = new HashMap<>(previousVal);
            newMap.remove(tableId);

            return completedFuture(newMap);
        }));

        tablesByIdVv.update(causalityToken, (previousVal, e) -> inBusyLock(busyLock, () -> {
            if (e != null) {
                return failedFuture(e);
            }

            var map = new HashMap<>(previousVal);

            TableImpl table = map.remove(tableId);

            assert table != null : tableId;

            InternalTable internalTable = table.internalTable();

            CompletableFuture<?>[] stopReplicaFutures = new CompletableFuture<?>[partitions];

            // TODO https://issues.apache.org/jira/browse/IGNITE-19170 Partitions should be stopped on the assignments change
            // TODO event triggered by zone drop or alter.
            for (int partitionId = 0; partitionId < partitions; partitionId++) {
                var replicationGroupId = new TablePartitionId(tableId, partitionId);

                stopReplicaFutures[partitionId] = stopPartition(replicationGroupId, table);
            }

            // TODO: IGNITE-18703 Destroy raft log and meta
            CompletableFuture<Void> destroyTableStoragesFuture = allOf(stopReplicaFutures)
                    .thenComposeAsync(
                            unused -> allOf(
                                    internalTable.storage().destroy(),
                                    runAsync(() -> internalTable.txStateStorage().destroy(), ioExecutor)
                            ),
                            ioExecutor
                    );

            CompletableFuture<?> dropSchemaRegistryFuture = schemaManager.dropRegistry(causalityToken, table.tableId());

            return allOf(destroyTableStoragesFuture, dropSchemaRegistryFuture)
                    .thenApply(v -> map);
        }));

        startedTables.remove(tableId);

        Set<ByteArray> assignmentKeys = IntStream.range(0, partitions)
                .mapToObj(p -> stablePartAssignmentsKey(new TablePartitionId(tableId, p)))
                .collect(toSet());

        metaStorageMgr.removeAll(assignmentKeys);
    }

    private CompletableFuture<Set<Assignment>> calculateAssignments(TablePartitionId tablePartitionId) {
        int catalogVersion = catalogService.latestCatalogVersion();

        CatalogTableDescriptor tableDescriptor = getTableDescriptor(tablePartitionId.tableId(), catalogVersion);

        CatalogZoneDescriptor zoneDescriptor = getZoneDescriptor(tableDescriptor, catalogVersion);

        return distributionZoneManager.dataNodes(
                zoneDescriptor.updateToken(),
                catalogVersion,
                tableDescriptor.zoneId()
        ).thenApply(dataNodes ->
                AffinityUtils.calculateAssignmentForPartition(
                        dataNodes,
                        tablePartitionId.partitionId(),
                        zoneDescriptor.replicas()
                )
        );
    }

    @Override
    public List<Table> tables() {
        return join(tablesAsync());
    }

    @Override
    public CompletableFuture<List<Table>> tablesAsync() {
        return inBusyLockAsync(busyLock, this::tablesAsyncInternalBusy);
    }

    private CompletableFuture<List<Table>> tablesAsyncInternalBusy() {
        HybridTimestamp now = clock.now();

        return orStopManagerFuture(schemaSyncService.waitForMetadataCompleteness(now))
                .thenComposeAsync(unused -> inBusyLockAsync(busyLock, () -> {
                    int catalogVersion = catalogService.activeCatalogVersion(now.longValue());

                    Collection<CatalogTableDescriptor> tableDescriptors = catalogService.tables(catalogVersion);

                    if (tableDescriptors.isEmpty()) {
                        return emptyListCompletedFuture();
                    }

                    CompletableFuture<Table>[] tableImplFutures = tableDescriptors.stream()
                            .map(tableDescriptor -> tableAsyncInternalBusy(tableDescriptor.id()))
                            .toArray(CompletableFuture[]::new);

                    return CompletableFutures.allOf(tableImplFutures);
                }), ioExecutor);
    }

    /**
     * Returns the tables by ID future for the given causality token.
     *
     * <p>The future will only be completed when corresponding assignments update completes.
     *
     * @param causalityToken Causality token.
     * @return The future with tables map.
     * @see #assignmentsUpdatedVv
     */
    private CompletableFuture<Map<Integer, TableImpl>> tablesById(long causalityToken) {
        // We bring the future outside to avoid OutdatedTokenException.
        CompletableFuture<Map<Integer, TableImpl>> tablesByIdFuture = tablesByIdVv.get(causalityToken);

        return assignmentsUpdatedVv.get(causalityToken).thenCompose(v -> tablesByIdFuture);
    }

    /**
     * Returns the latest tables by ID map, for which all assignment updates have been completed.
     */
    private Map<Integer, TableImpl> latestTablesById() {
        // TODO https://issues.apache.org/jira/browse/IGNITE-20915 fix this.
        if (assignmentsUpdatedVv.latestCausalityToken() < 0L) {
            // No tables at all in case of empty causality token.
            return emptyMap();
        } else {
            CompletableFuture<Map<Integer, TableImpl>> tablesByIdFuture = tablesByIdVv.get(tablesByIdVv.latestCausalityToken());

            assert tablesByIdFuture.isDone() : "'tablesByIdVv' is always completed strictly before the 'assignmentsUpdatedVv'";

            return tablesByIdFuture.join();
        }
    }

    /**
     * Actual tables map.
     *
     * @return Actual tables map.
     */
    @TestOnly
    public Map<Integer, TableImpl> latestTables() {
        return unmodifiableMap(latestTablesById());
    }

    @Override
    public Table table(String name) {
        return join(tableAsync(name));
    }

    @Override
    public TableViewInternal table(int id) throws NodeStoppingException {
        return join(tableAsync(id));
    }

    @Override
    public CompletableFuture<Table> tableAsync(String name) {
        return tableAsyncInternal(IgniteNameUtils.parseSimpleName(name))
                .thenApply(identity());
    }

    /**
     * Asynchronously gets the table using causality token.
     *
     * @param causalityToken Causality token.
     * @param id Table id.
     * @return Future.
     */
    public CompletableFuture<TableViewInternal> tableAsync(long causalityToken, int id) {
        if (!busyLock.enterBusy()) {
            throw new IgniteException(new NodeStoppingException());
        }
        try {
            return tablesById(causalityToken).thenApply(tablesById -> tablesById.get(id));
        } finally {
            busyLock.leaveBusy();
        }
    }

    @Override
    public CompletableFuture<TableViewInternal> tableAsync(int tableId) {
        return inBusyLockAsync(busyLock, () -> {
            HybridTimestamp now = clock.now();

            return orStopManagerFuture(schemaSyncService.waitForMetadataCompleteness(now))
                    .thenComposeAsync(unused -> inBusyLockAsync(busyLock, () -> {
                        int catalogVersion = catalogService.activeCatalogVersion(now.longValue());

                        // Check if the table has been deleted.
                        if (catalogService.table(tableId, catalogVersion) == null) {
                            return nullCompletedFuture();
                        }

                        return tableAsyncInternalBusy(tableId);
                    }), ioExecutor);
        });
    }

    /**
     * Asynchronously gets the local partitions set of a table using causality token.
     *
     * @param causalityToken Causality token.
     * @return Future.
     */
    public CompletableFuture<PartitionSet> localPartitionSetAsync(long causalityToken, int tableId) {
        if (!busyLock.enterBusy()) {
            throw new IgniteException(new NodeStoppingException());
        }

        try {
            return localPartsByTableIdVv.get(causalityToken).thenApply(partitionSetById -> partitionSetById.get(tableId));
        } finally {
            busyLock.leaveBusy();
        }
    }

    @Override
    public TableViewInternal tableView(String name) {
        return join(tableViewAsync(name));
    }

    @Override
    public CompletableFuture<TableViewInternal> tableViewAsync(String name) {
        return tableAsyncInternal(IgniteNameUtils.parseSimpleName(name));
    }

    /**
     * Gets a table by name, if it was created before. Doesn't parse canonical name.
     *
     * @param name Table name.
     * @return Future representing pending completion of the {@code TableManager#tableAsyncInternal} operation.
     */
    private CompletableFuture<TableViewInternal> tableAsyncInternal(String name) {
        return inBusyLockAsync(busyLock, () -> {
            HybridTimestamp now = clock.now();

            return orStopManagerFuture(schemaSyncService.waitForMetadataCompleteness(now))
                    .thenComposeAsync(unused -> inBusyLockAsync(busyLock, () -> {
                        CatalogTableDescriptor tableDescriptor = catalogService.table(name, now.longValue());

                        // Check if the table has been deleted.
                        if (tableDescriptor == null) {
                            return nullCompletedFuture();
                        }

                        return tableAsyncInternalBusy(tableDescriptor.id());
                    }), ioExecutor);
        });
    }

    private CompletableFuture<TableViewInternal> tableAsyncInternalBusy(int tableId) {
        TableImpl tableImpl = latestTablesById().get(tableId);

        if (tableImpl != null) {
            return completedFuture(tableImpl);
        }

        CompletableFuture<TableViewInternal> getLatestTableFuture = new CompletableFuture<>();

        CompletionListener<Void> tablesListener = (token, v, th) -> {
            if (th == null) {
                CompletableFuture<Map<Integer, TableImpl>> tablesFuture = tablesByIdVv.get(token);

                tablesFuture.whenComplete((tables, e) -> {
                    if (e != null) {
                        getLatestTableFuture.completeExceptionally(e);
                    } else {
                        TableImpl table = tables.get(tableId);

                        if (table != null) {
                            getLatestTableFuture.complete(table);
                        }
                    }
                });
            } else {
                getLatestTableFuture.completeExceptionally(th);
            }
        };

        assignmentsUpdatedVv.whenComplete(tablesListener);

        // This check is needed for the case when we have registered tablesListener,
        // but tablesByIdVv has already been completed, so listener would be triggered only for the next versioned value update.
        tableImpl = latestTablesById().get(tableId);

        if (tableImpl != null) {
            assignmentsUpdatedVv.removeWhenComplete(tablesListener);

            return completedFuture(tableImpl);
        }

        return orStopManagerFuture(getLatestTableFuture)
                .whenComplete((unused, throwable) -> assignmentsUpdatedVv.removeWhenComplete(tablesListener));
    }

    /**
     * Waits for future result and return, or unwraps {@link CompletionException} to {@link IgniteException} if failed.
     *
     * @param future Completable future.
     * @return Future result.
     */
    private static <T> T join(CompletableFuture<T> future) {
        try {
            return future.join();
        } catch (CompletionException ex) {
            throw convertThrowable(ex.getCause());
        }
    }

    /**
     * Convert to public throwable.
     *
     * @param th Throwable.
     * @return Public throwable.
     */
    private static RuntimeException convertThrowable(Throwable th) {
        if (th instanceof RuntimeException) {
            return (RuntimeException) th;
        }

        return new IgniteException(th);
    }

    /**
     * Creates meta storage listener for pending assignments updates.
     *
     * @return The watch listener.
     */
    private WatchListener createPendingAssignmentsRebalanceListener() {
        return new WatchListener() {
            @Override
            public CompletableFuture<Void> onUpdate(WatchEvent evt) {
                if (!busyLock.enterBusy()) {
                    return failedFuture(new NodeStoppingException());
                }

                try {
                    Entry newEntry = evt.entryEvent().newEntry();

                    return handleChangePendingAssignmentEvent(newEntry, evt.revision(), false);
                } finally {
                    busyLock.leaveBusy();
                }
            }

            @Override
            public void onError(Throwable e) {
                LOG.warn("Unable to process pending assignments event", e);
            }
        };
    }

    private CompletableFuture<Void> handleChangePendingAssignmentEvent(
            Entry pendingAssignmentsEntry,
            long revision,
            boolean isRecovery
    ) {
        if (pendingAssignmentsEntry.value() == null) {
            return nullCompletedFuture();
        }

        int partId = extractPartitionNumber(pendingAssignmentsEntry.key());
        int tblId = extractTableId(pendingAssignmentsEntry.key(), PENDING_ASSIGNMENTS_PREFIX);

        var replicaGrpId = new TablePartitionId(tblId, partId);

        // Stable assignments from the meta store, which revision is bounded by the current pending event.
        CompletableFuture<Entry> stableAssignmentsFuture = metaStorageMgr.get(stablePartAssignmentsKey(replicaGrpId), revision);

        Set<Assignment> pendingAssignments = ByteUtils.fromBytes(pendingAssignmentsEntry.value());

        return tablesByIdVv.get(revision)
                .thenCombine(stableAssignmentsFuture, (tables, stableAssignmentsEntry) -> {
                    if (!busyLock.enterBusy()) {
                        return CompletableFuture.<Void>failedFuture(new NodeStoppingException());
                    }

                    try {
                        TableImpl table = tables.get(tblId);

                        // Table can be null only recovery, because we use a revision from the future. See comment inside
                        // performRebalanceOnRecovery.
                        if (table == null) {
                            if (LOG.isInfoEnabled()) {
                                LOG.info("Skipping Pending Assignments update, because table {} does not exist", tblId);
                            }

                            return CompletableFutures.<Void>nullCompletedFuture();
                        }

                        if (LOG.isInfoEnabled()) {
                            var stringKey = new String(pendingAssignmentsEntry.key(), UTF_8);

                            LOG.info("Received update on pending assignments. Check if new raft group should be started"
                                            + " [key={}, partition={}, table={}, localMemberAddress={}, pendingAssignments={}]",
                                    stringKey, partId, table.name(), localNode().address(), pendingAssignments);
                        }

                        Set<Assignment> stableAssignments = stableAssignmentsEntry.value() == null
                                ? emptySet()
                                : ByteUtils.fromBytes(stableAssignmentsEntry.value());

                        return handleChangePendingAssignmentEvent(
                                    replicaGrpId,
                                    table,
                                    pendingAssignments,
                                    stableAssignments,
                                    revision,
                                    isRecovery
                                )
                                .thenCompose(v -> changePeersOnRebalance(table, replicaGrpId, pendingAssignments, revision));
                    } finally {
                        busyLock.leaveBusy();
                    }
                })
                .thenCompose(identity());
    }

    private CompletableFuture<Void> handleChangePendingAssignmentEvent(
            TablePartitionId replicaGrpId,
            TableImpl tbl,
            Set<Assignment> pendingAssignments,
            Set<Assignment> stableAssignments,
            long revision,
            boolean isRecovery
    ) {
        ClusterNode localMember = localNode();

        // Start a new Raft node and Replica if this node has appeared in the new assignments.
        boolean shouldStartLocalGroupNode = pendingAssignments.stream()
                .filter(assignment -> localMember.name().equals(assignment.consistentId()))
                .anyMatch(assignment -> !stableAssignments.contains(assignment));

        CompletableFuture<Void> localServicesStartFuture;

        if (shouldStartLocalGroupNode) {
            localServicesStartFuture = localPartsByTableIdVv.get(revision)
                    .thenComposeAsync(oldMap -> {
                        if (shouldStartLocalGroupNode) {
                            // TODO https://issues.apache.org/jira/browse/IGNITE-20957 This is incorrect usage of the value stored in
                            // TODO versioned value. See ticket for the details.
                            int tableId = tbl.tableId();

                            PartitionSet partitionSet = oldMap.get(tableId).copy();

                            return getOrCreatePartitionStorages(tbl, partitionSet).thenApply(u -> {
                                var newMap = new HashMap<>(oldMap);

                                newMap.put(tableId, partitionSet);

                                return newMap;
                            });
                        } else {
                            return nullCompletedFuture();
                        }
                    }, ioExecutor)
                    .thenComposeAsync(unused -> inBusyLock(busyLock, () -> startPartitionAndStartClient(
                            tbl,
                            replicaGrpId.partitionId(),
                            pendingAssignments,
                            isRecovery
                    )), ioExecutor);
        } else {
            localServicesStartFuture = nullCompletedFuture();
        }

        return localServicesStartFuture.thenRunAsync(
                () -> tbl.internalTable()
                        .partitionRaftGroupService(replicaGrpId.partitionId())
                        .updateConfiguration(configurationFromAssignments(union(pendingAssignments, stableAssignments))),
                ioExecutor
        );
    }

    private CompletableFuture<Void> changePeersOnRebalance(
            TableImpl table,
            TablePartitionId replicaGrpId,
            Set<Assignment> pendingAssignments,
            long revision
    ) {
        int partId = replicaGrpId.partitionId();

        RaftGroupService partGrpSvc = table.internalTable().partitionRaftGroupService(partId);

        return partGrpSvc.refreshAndGetLeaderWithTerm()
                .exceptionally(throwable -> {
                    if (throwable instanceof TimeoutException) {
                        LOG.info("Node couldn't get the leader within timeout so the changing peers is skipped [grp={}].", replicaGrpId);

                        return LeaderWithTerm.NO_LEADER;
                    }

                    throw new IgniteInternalException(
                            INTERNAL_ERR,
                            "Failed to get a leader for the RAFT replication group [get=" + replicaGrpId + "].",
                            throwable
                    );
                })
                .thenCompose(leaderWithTerm -> {
                    if (leaderWithTerm.isEmpty() || !isLocalPeer(leaderWithTerm.leader())) {
                        return nullCompletedFuture();
                    }

                    // run update of raft configuration if this node is a leader
                    LOG.info("Current node={} is the leader of partition raft group={}. "
                                    + "Initiate rebalance process for partition={}, table={}",
                            leaderWithTerm.leader(), replicaGrpId, partId, table.name());

                    return metaStorageMgr.get(pendingPartAssignmentsKey(replicaGrpId))
                            .thenCompose(latestPendingAssignmentsEntry -> {
                                // Do not change peers of the raft group if this is a stale event.
                                // Note that we start raft node before for the sake of the consistency in a
                                // starting and stopping raft nodes.
                                if (revision < latestPendingAssignmentsEntry.revision()) {
                                    return nullCompletedFuture();
                                }

                                PeersAndLearners newConfiguration =
                                        configurationFromAssignments(pendingAssignments);

                                return partGrpSvc.changePeersAsync(newConfiguration, leaderWithTerm.term());
                            });
                });
    }

    private void startPartitionRaftGroupNode(
            TablePartitionId replicaGrpId,
            RaftNodeId raftNodeId,
            PeersAndLearners stableConfiguration,
            PendingComparableValuesTracker<HybridTimestamp, Void> safeTimeTracker,
            PendingComparableValuesTracker<Long, Void> storageIndexTracker,
            InternalTable internalTable,
            TxStateStorage txStatePartitionStorage,
            PartitionDataStorage partitionDataStorage,
            PartitionUpdateHandlers partitionUpdateHandlers
    ) throws NodeStoppingException {
        RaftGroupOptions groupOptions = groupOptionsForPartition(
                internalTable.storage(),
                internalTable.txStateStorage(),
                partitionKey(internalTable, replicaGrpId.partitionId()),
                partitionUpdateHandlers
        );

        RaftGroupListener raftGrpLsnr = new PartitionListener(
                txManager,
                partitionDataStorage,
                partitionUpdateHandlers.storageUpdateHandler,
                txStatePartitionStorage,
                safeTimeTracker,
                storageIndexTracker,
                catalogService
        );

        RaftGroupEventsListener raftGrpEvtsLsnr = new RebalanceRaftGroupEventsListener(
                metaStorageMgr,
                replicaGrpId,
                busyLock,
                createPartitionMover(internalTable, replicaGrpId.partitionId()),
                this::calculateAssignments,
                rebalanceScheduler
        );

        // TODO: use RaftManager interface, see https://issues.apache.org/jira/browse/IGNITE-18273
        ((Loza) raftMgr).startRaftGroupNodeWithoutService(
                raftNodeId,
                stableConfiguration,
                raftGrpLsnr,
                raftGrpEvtsLsnr,
                groupOptions
        );
    }

    /**
     * Creates Meta storage listener for stable assignments updates.
     *
     * @return The watch listener.
     */
    private WatchListener createStableAssignmentsRebalanceListener() {
        return new WatchListener() {
            @Override
            public CompletableFuture<Void> onUpdate(WatchEvent evt) {
                if (!busyLock.enterBusy()) {
                    return failedFuture(new NodeStoppingException());
                }

                try {
                    return handleChangeStableAssignmentEvent(evt);
                } finally {
                    busyLock.leaveBusy();
                }
            }

            @Override
            public void onError(Throwable e) {
                LOG.warn("Unable to process stable assignments event", e);
            }
        };
    }

    /** Creates Meta storage listener for switch reduce assignments updates. */
    private WatchListener createAssignmentsSwitchRebalanceListener() {
        return new WatchListener() {
            @Override
            public CompletableFuture<Void> onUpdate(WatchEvent evt) {
                return inBusyLockAsync(busyLock, () -> {
                    byte[] key = evt.entryEvent().newEntry().key();

                    int partitionId = extractPartitionNumber(key);
                    int tableId = extractTableId(key, ASSIGNMENTS_SWITCH_REDUCE_PREFIX);

                    TablePartitionId replicaGrpId = new TablePartitionId(tableId, partitionId);

                    // It is safe to get the latest version of the catalog as we are in the metastore thread.
                    int catalogVersion = catalogService.latestCatalogVersion();

                    return tablesById(evt.revision())
                            .thenCompose(tables -> inBusyLockAsync(busyLock, () -> {
                                CatalogTableDescriptor tableDescriptor = getTableDescriptor(tableId, catalogVersion);

                                CatalogZoneDescriptor zoneDescriptor = getZoneDescriptor(tableDescriptor, catalogVersion);

                                long causalityToken = zoneDescriptor.updateToken();

                                return distributionZoneManager.dataNodes(causalityToken, catalogVersion, tableDescriptor.zoneId())
                                        .thenCompose(dataNodes -> RebalanceUtilEx.handleReduceChanged(
                                                metaStorageMgr,
                                                dataNodes,
                                                zoneDescriptor.replicas(),
                                                replicaGrpId,
                                                evt
                                        ));
                            }));
                });
            }

            @Override
            public void onError(Throwable e) {
                LOG.warn("Unable to process switch reduce event", e);
            }
        };
    }

    private PartitionMover createPartitionMover(InternalTable internalTable, int partId) {
        return new PartitionMover(busyLock, () -> internalTable.partitionRaftGroupService(partId));
    }

    private static PeersAndLearners configurationFromAssignments(Collection<Assignment> assignments) {
        var peers = new HashSet<String>();
        var learners = new HashSet<String>();

        for (Assignment assignment : assignments) {
            if (assignment.isPeer()) {
                peers.add(assignment.consistentId());
            } else {
                learners.add(assignment.consistentId());
            }
        }

        return PeersAndLearners.fromConsistentIds(peers, learners);
    }

    /**
     * Gets partition stores.
     *
     * @param table Table.
     * @param partitionId Partition ID.
     * @return PartitionStorages.
     */
    private static PartitionStorages getPartitionStorages(TableImpl table, int partitionId) {
        InternalTable internalTable = table.internalTable();

        MvPartitionStorage mvPartition = internalTable.storage().getMvPartition(partitionId);

        assert mvPartition != null;

        TxStateStorage txStateStorage = internalTable.txStateStorage().getTxStateStorage(partitionId);

        assert txStateStorage != null;

        return new PartitionStorages(mvPartition, txStateStorage);
    }

    // TODO: https://issues.apache.org/jira/browse/IGNITE-19739 Create storages only once.
    private CompletableFuture<Void> getOrCreatePartitionStorages(TableImpl table, PartitionSet partitions) {
        InternalTable internalTable = table.internalTable();

        CompletableFuture<?>[] storageFuts = partitions.stream().mapToObj(partitionId -> {
            MvPartitionStorage mvPartition = internalTable.storage().getMvPartition(partitionId);

            return (mvPartition != null ? completedFuture(mvPartition) : internalTable.storage().createMvPartition(partitionId))
                    .thenComposeAsync(mvPartitionStorage -> {
                        TxStateStorage txStateStorage = internalTable.txStateStorage().getOrCreateTxStateStorage(partitionId);

                        if (mvPartitionStorage.lastAppliedIndex() == MvPartitionStorage.REBALANCE_IN_PROGRESS
                                || txStateStorage.lastAppliedIndex() == TxStateStorage.REBALANCE_IN_PROGRESS) {
                            return allOf(
                                    internalTable.storage().clearPartition(partitionId),
                                    txStateStorage.clear()
                            );
                        } else {
                            return nullCompletedFuture();
                        }
                    }, ioExecutor);
        }).toArray(CompletableFuture[]::new);

        return allOf(storageFuts);
    }

    /**
     * Handles the {@link RebalanceUtil#STABLE_ASSIGNMENTS_PREFIX} update event.
     *
     * @param evt Event.
     */
    protected CompletableFuture<Void> handleChangeStableAssignmentEvent(WatchEvent evt) {
        if (evt.entryEvents().stream().allMatch(e -> e.oldEntry().value() == null)) {
            // It's the initial write to table stable assignments on table create event.
            return nullCompletedFuture();
        }

        if (!evt.single()) {
            // If there is not a single entry, then all entries must be tombstones (this happens after table drop).
            assert evt.entryEvents().stream().allMatch(entryEvent -> entryEvent.newEntry().tombstone()) : evt;

            return nullCompletedFuture();
        }

        // here we can receive only update from the rebalance logic
        // these updates always processing only 1 partition, so, only 1 stable partition key.
        assert evt.single() : evt;

        if (evt.entryEvent().oldEntry() == null) {
            // This means it's an event on table creation.
            return nullCompletedFuture();
        }

        Entry stableAssignmentsWatchEvent = evt.entryEvent().newEntry();

        long revision = evt.revision();

        assert stableAssignmentsWatchEvent.revision() == revision : stableAssignmentsWatchEvent;

        if (stableAssignmentsWatchEvent.value() == null) {
            return nullCompletedFuture();
        }

        return handleChangeStableAssignmentEvent(stableAssignmentsWatchEvent, evt.revision(), false);
    }

    protected CompletableFuture<Void> handleChangeStableAssignmentEvent(
            Entry stableAssignmentsWatchEvent,
            long revision,
            boolean isRecovery
    ) {
        int partitionId = extractPartitionNumber(stableAssignmentsWatchEvent.key());
        int tableId = extractTableId(stableAssignmentsWatchEvent.key(), STABLE_ASSIGNMENTS_PREFIX);

        TablePartitionId tablePartitionId = new TablePartitionId(tableId, partitionId);

        Set<Assignment> stableAssignments = ByteUtils.fromBytes(stableAssignmentsWatchEvent.value());

        return metaStorageMgr.get(pendingPartAssignmentsKey(tablePartitionId), revision)
                .thenComposeAsync(pendingAssignmentsEntry -> {
                    byte[] pendingAssignmentsFromMetaStorage = pendingAssignmentsEntry.value();

                    Set<Assignment> pendingAssignments = pendingAssignmentsFromMetaStorage == null
                            ? Set.of()
                            : ByteUtils.fromBytes(pendingAssignmentsFromMetaStorage);

                    return stopAndDestroyPartitionAndUpdateClients(
                            tablePartitionId,
                            stableAssignments,
                            pendingAssignments,
                            isRecovery,
                            revision
                    );
                }, ioExecutor);
    }

    private CompletableFuture<Void> updatePartitionClients(
            TablePartitionId tablePartitionId,
            Set<Assignment> stableAssignments,
            long revision
    ) {
        // Update raft client peers and learners according to the actual assignments.
        return tablesById(revision).thenAccept(t -> {
            t.get(tablePartitionId.tableId()).internalTable()
                    .partitionRaftGroupService(tablePartitionId.partitionId())
                    .updateConfiguration(configurationFromAssignments(stableAssignments));
        });
    }

    private CompletableFuture<Void> stopAndDestroyPartitionAndUpdateClients(
            TablePartitionId tablePartitionId,
            Set<Assignment> stableAssignments,
            Set<Assignment> pendingAssignments,
            boolean isRecovery,
            long revision
    ) {
        CompletableFuture<Void> clientUpdateFuture = isRecovery
                // Updating clients is not needed on recovery.
                ? nullCompletedFuture()
                : updatePartitionClients(tablePartitionId, stableAssignments, revision);

        boolean shouldStopLocalServices = Stream.concat(stableAssignments.stream(), pendingAssignments.stream())
                .noneMatch(assignment -> assignment.consistentId().equals(localNode().name()));

        if (shouldStopLocalServices) {
            return allOf(
                    clientUpdateFuture,
                    stopAndDestroyPartition(tablePartitionId, revision)
            );
        } else {
            return clientUpdateFuture;
        }
    }

    private CompletableFuture<Void> stopAndDestroyPartition(TablePartitionId tablePartitionId, long causalityToken) {
        return tablesByIdVv.get(causalityToken)
                .thenCompose(tables -> {
                    TableImpl table = tables.get(tablePartitionId.tableId());

                    return stopPartition(tablePartitionId, table)
                            .thenComposeAsync(v -> destroyPartitionStorages(tablePartitionId, table), ioExecutor);
                });
    }

    /**
     * Stops all resources associated with a given partition, like replicas and partition trackers.
     *
     * @param tablePartitionId Partition ID.
     * @param table Table which this partition belongs to.
     * @return Future that will be completed after all resources have been closed.
     */
    private CompletableFuture<Void> stopPartition(TablePartitionId tablePartitionId, TableImpl table) {
        if (table != null) {
            closePartitionTrackers(table.internalTable(), tablePartitionId.partitionId());
        }

        CompletableFuture<Boolean> stopReplicaFuture;

        try {
            stopReplicaFuture = replicaMgr.stopReplica(tablePartitionId);
        } catch (NodeStoppingException e) {
            // No-op.
            stopReplicaFuture = falseCompletedFuture();
        }

        return stopReplicaFuture
                .thenCompose(v -> {
                    try {
                        raftMgr.stopRaftNodes(tablePartitionId);
                    } catch (NodeStoppingException ignored) {
                        // No-op.
                    }

                    return mvGc.removeStorage(tablePartitionId);
                });
    }

    private CompletableFuture<Void> destroyPartitionStorages(TablePartitionId tablePartitionId, TableImpl table) {
        // TODO: IGNITE-18703 Destroy raft log and meta
        if (table == null) {
            return nullCompletedFuture();
        }

        InternalTable internalTable = table.internalTable();

        int partitionId = tablePartitionId.partitionId();

        List<CompletableFuture<?>> destroyFutures = new ArrayList<>();

        if (internalTable.storage().getMvPartition(partitionId) != null) {
            destroyFutures.add(internalTable.storage().destroyPartition(partitionId));
        }

        if (internalTable.txStateStorage().getTxStateStorage(partitionId) != null) {
            destroyFutures.add(runAsync(() -> internalTable.txStateStorage().destroyTxStateStorage(partitionId), ioExecutor));
        }

        return allOf(destroyFutures.toArray(new CompletableFuture[]{}));
    }

    private int[] collectTableIndexIds(int tableId, int catalogVersion, boolean onNodeRecovery) {
        // If the method is called on CatalogEvent#TABLE_CREATE, then we only need the catalogVersion in which this table created.
        int catalogVersionFrom = onNodeRecovery ? catalogService.earliestCatalogVersion() : catalogVersion;

        return CatalogUtils.collectIndexes(catalogService, tableId, catalogVersionFrom, catalogVersion).stream()
                .mapToInt(CatalogObjectDescriptor::id)
                .toArray();
    }

    private static void closePartitionTrackers(InternalTable internalTable, int partitionId) {
        closeTracker(internalTable.getPartitionSafeTimeTracker(partitionId));

        closeTracker(internalTable.getPartitionStorageIndexTracker(partitionId));
    }

    private static void closeTracker(@Nullable PendingComparableValuesTracker<?, Void> tracker) {
        if (tracker != null) {
            tracker.close();
        }
    }

    private ClusterNode localNode() {
        return clusterService.topologyService().localMember();
    }

    private static PartitionUpdateHandlers createPartitionUpdateHandlers(
            int partitionId,
            PartitionDataStorage partitionDataStorage,
            TableImpl table,
            PendingComparableValuesTracker<HybridTimestamp, Void> safeTimeTracker,
            StorageUpdateConfiguration storageUpdateConfig
    ) {
        TableIndexStoragesSupplier indexes = table.indexStorageAdapters(partitionId);

        IndexUpdateHandler indexUpdateHandler = new IndexUpdateHandler(indexes);

        GcUpdateHandler gcUpdateHandler = new GcUpdateHandler(partitionDataStorage, safeTimeTracker, indexUpdateHandler);

        StorageUpdateHandler storageUpdateHandler = new StorageUpdateHandler(
                partitionId,
                partitionDataStorage,
                indexUpdateHandler,
                storageUpdateConfig
        );

        return new PartitionUpdateHandlers(storageUpdateHandler, indexUpdateHandler, gcUpdateHandler);
    }

    /**
     * Returns a table instance if it exists, {@code null} otherwise.
     *
     * @param tableId Table id.
     */
    public @Nullable TableViewInternal getTable(int tableId) {
        return startedTables.get(tableId);
    }

    /**
     * Returns a table instance if it exists, {@code null} otherwise.
     *
     * @param name Table name.
     */
    @TestOnly
    public @Nullable TableViewInternal getTable(String name) {
        return findTableImplByName(startedTables.values(), name);
    }

    private CatalogTableDescriptor getTableDescriptor(int tableId, int catalogVersion) {
        CatalogTableDescriptor tableDescriptor = catalogService.table(tableId, catalogVersion);

        assert tableDescriptor != null : "tableId=" + tableId + ", catalogVersion=" + catalogVersion;

        return tableDescriptor;
    }

    private CatalogZoneDescriptor getZoneDescriptor(CatalogTableDescriptor tableDescriptor, int catalogVersion) {
        CatalogZoneDescriptor zoneDescriptor = catalogService.zone(tableDescriptor.zoneId(), catalogVersion);

        assert zoneDescriptor != null :
                "tableId=" + tableDescriptor.id() + ", zoneId=" + tableDescriptor.zoneId() + ", catalogVersion=" + catalogVersion;

        return zoneDescriptor;
    }

    private static @Nullable TableImpl findTableImplByName(Collection<TableImpl> tables, String name) {
        return tables.stream().filter(table -> table.name().equals(name)).findAny().orElse(null);
    }

    private void startTables(long recoveryRevision) {
        sharedTxStateStorage.start();

        int catalogVersion = catalogService.latestCatalogVersion();

        List<CompletableFuture<?>> startTableFutures = new ArrayList<>();

        // TODO: IGNITE-20384 Clean up abandoned resources for dropped zones from volt and metastore
        for (CatalogTableDescriptor tableDescriptor : catalogService.tables(catalogVersion)) {
            startTableFutures.add(createTableLocally(recoveryRevision, catalogVersion, tableDescriptor, true));
        }

        // Forces you to wait until recovery is complete before the metastore watches is deployed to avoid races with catalog listeners.
        startVv.update(recoveryRevision, (unused, throwable) -> allOf(startTableFutures.toArray(CompletableFuture[]::new)))
                .whenComplete((unused, throwable) -> {
                    if (throwable != null) {
                        LOG.error("Error starting tables", throwable);
                    } else {
                        LOG.debug("Tables started successfully");
                    }
                });
    }

    /**
     * Returns the future that will complete when, either the future from the argument or {@link #stopManagerFuture} will complete,
     * successfully or exceptionally. Allows to protect from getting stuck at {@link #stop()} when someone is blocked (by using
     * {@link #busyLock}) for a long time.
     *
     * @param future Future.
     */
    private <T> CompletableFuture<T> orStopManagerFuture(CompletableFuture<T> future) {
        if (future.isDone()) {
            return future;
        }

        return anyOf(future, stopManagerFuture).thenApply(o -> (T) o);
    }
}<|MERGE_RESOLUTION|>--- conflicted
+++ resolved
@@ -369,12 +369,10 @@
     /** Configuration for {@link StorageUpdateHandler}. */
     private final StorageUpdateConfiguration storageUpdateConfig;
 
-<<<<<<< HEAD
-    private final CursorManager cursorManager;
-=======
     /** Marshallers provider. */
     private final ReflectionMarshallersProvider marshallers = new ReflectionMarshallersProvider();
->>>>>>> 2d4880ef
+
+    private final CursorManager cursorManager;
 
     /**
      * Creates a new table manager.
