/*
 * Licensed to the Apache Software Foundation (ASF) under one or more
 * contributor license agreements. See the NOTICE file distributed with
 * this work for additional information regarding copyright ownership.
 * The ASF licenses this file to You under the Apache License, Version 2.0
 * (the "License"); you may not use this file except in compliance with
 * the License. You may obtain a copy of the License at
 *
 *      http://www.apache.org/licenses/LICENSE-2.0
 *
 * Unless required by applicable law or agreed to in writing, software
 * distributed under the License is distributed on an "AS IS" BASIS,
 * WITHOUT WARRANTIES OR CONDITIONS OF ANY KIND, either express or implied.
 * See the License for the specific language governing permissions and
 * limitations under the License.
 */

package org.apache.ignite.internal.table.distributed;

import static java.nio.charset.StandardCharsets.UTF_8;
import static java.util.Collections.emptySet;
import static java.util.Collections.unmodifiableMap;
import static java.util.concurrent.CompletableFuture.allOf;
import static java.util.concurrent.CompletableFuture.anyOf;
import static java.util.concurrent.CompletableFuture.completedFuture;
import static java.util.concurrent.CompletableFuture.failedFuture;
import static java.util.concurrent.CompletableFuture.runAsync;
import static java.util.concurrent.CompletableFuture.supplyAsync;
import static java.util.function.Function.identity;
import static java.util.stream.Collectors.toList;
import static java.util.stream.Collectors.toSet;
import static org.apache.ignite.internal.causality.IncrementalVersionedValue.dependingOn;
import static org.apache.ignite.internal.distributionzones.DistributionZonesUtil.findTablesByZoneId;
import static org.apache.ignite.internal.distributionzones.rebalance.RebalanceUtil.ASSIGNMENTS_SWITCH_REDUCE_PREFIX;
import static org.apache.ignite.internal.distributionzones.rebalance.RebalanceUtil.PENDING_ASSIGNMENTS_PREFIX;
import static org.apache.ignite.internal.distributionzones.rebalance.RebalanceUtil.STABLE_ASSIGNMENTS_PREFIX;
import static org.apache.ignite.internal.distributionzones.rebalance.RebalanceUtil.catalogVersionKey;
import static org.apache.ignite.internal.distributionzones.rebalance.RebalanceUtil.extractPartitionNumber;
import static org.apache.ignite.internal.distributionzones.rebalance.RebalanceUtil.extractTableId;
import static org.apache.ignite.internal.distributionzones.rebalance.RebalanceUtil.partitionAssignmentsGetLocally;
import static org.apache.ignite.internal.distributionzones.rebalance.RebalanceUtil.pendingPartAssignmentsKey;
import static org.apache.ignite.internal.distributionzones.rebalance.RebalanceUtil.stablePartAssignmentsKey;
import static org.apache.ignite.internal.distributionzones.rebalance.RebalanceUtil.subtract;
import static org.apache.ignite.internal.distributionzones.rebalance.RebalanceUtil.tableAssignmentsGetLocally;
import static org.apache.ignite.internal.distributionzones.rebalance.RebalanceUtil.tablesCounterKey;
import static org.apache.ignite.internal.distributionzones.rebalance.RebalanceUtil.union;
import static org.apache.ignite.internal.event.EventListener.fromConsumer;
import static org.apache.ignite.internal.hlc.HybridTimestamp.LOGICAL_TIME_BITS_SIZE;
import static org.apache.ignite.internal.hlc.HybridTimestamp.hybridTimestampToLong;
import static org.apache.ignite.internal.metastorage.dsl.Conditions.notExists;
import static org.apache.ignite.internal.metastorage.dsl.Conditions.or;
import static org.apache.ignite.internal.metastorage.dsl.Conditions.revision;
import static org.apache.ignite.internal.metastorage.dsl.Conditions.value;
import static org.apache.ignite.internal.metastorage.dsl.Operations.ops;
import static org.apache.ignite.internal.metastorage.dsl.Operations.put;
import static org.apache.ignite.internal.metastorage.dsl.Statements.iif;
import static org.apache.ignite.internal.raft.PeersAndLearners.fromAssignments;
import static org.apache.ignite.internal.table.distributed.TableUtils.droppedTables;
import static org.apache.ignite.internal.table.distributed.index.IndexUtils.registerIndexesToTable;
import static org.apache.ignite.internal.thread.ThreadOperation.STORAGE_READ;
import static org.apache.ignite.internal.thread.ThreadOperation.STORAGE_WRITE;
import static org.apache.ignite.internal.util.ByteUtils.intToBytes;
import static org.apache.ignite.internal.util.ByteUtils.toByteArray;
import static org.apache.ignite.internal.util.ByteUtils.toBytes;
import static org.apache.ignite.internal.util.CompletableFutures.allOfToList;
import static org.apache.ignite.internal.util.CompletableFutures.emptyListCompletedFuture;
import static org.apache.ignite.internal.util.CompletableFutures.falseCompletedFuture;
import static org.apache.ignite.internal.util.CompletableFutures.nullCompletedFuture;
import static org.apache.ignite.internal.util.CompletableFutures.trueCompletedFuture;
import static org.apache.ignite.internal.util.ExceptionUtils.unwrapCause;
import static org.apache.ignite.internal.util.IgniteUtils.inBusyLock;
import static org.apache.ignite.internal.util.IgniteUtils.inBusyLockAsync;
import static org.apache.ignite.internal.util.IgniteUtils.shutdownAndAwaitTermination;
import static org.apache.ignite.lang.ErrorGroups.Common.INTERNAL_ERR;

import it.unimi.dsi.fastutil.ints.IntOpenHashSet;
import java.nio.file.Path;
import java.util.ArrayList;
import java.util.Collection;
import java.util.Collections;
import java.util.List;
import java.util.Map;
import java.util.Objects;
import java.util.Set;
import java.util.concurrent.CompletableFuture;
import java.util.concurrent.CompletionException;
import java.util.concurrent.ConcurrentHashMap;
import java.util.concurrent.ExecutionException;
import java.util.concurrent.Executor;
import java.util.concurrent.ExecutorService;
import java.util.concurrent.Executors;
import java.util.concurrent.LinkedBlockingQueue;
import java.util.concurrent.ScheduledExecutorService;
import java.util.concurrent.ThreadPoolExecutor;
import java.util.concurrent.TimeUnit;
import java.util.concurrent.TimeoutException;
import java.util.concurrent.atomic.AtomicBoolean;
import java.util.function.BiFunction;
import java.util.function.Consumer;
import java.util.function.Function;
import java.util.function.IntSupplier;
import java.util.function.LongFunction;
import java.util.function.Predicate;
import java.util.function.Supplier;
import java.util.stream.IntStream;
import java.util.stream.Stream;
import org.apache.ignite.internal.affinity.AffinityUtils;
import org.apache.ignite.internal.affinity.Assignment;
import org.apache.ignite.internal.affinity.Assignments;
import org.apache.ignite.internal.catalog.CatalogService;
import org.apache.ignite.internal.catalog.descriptors.CatalogObjectDescriptor;
import org.apache.ignite.internal.catalog.descriptors.CatalogTableDescriptor;
import org.apache.ignite.internal.catalog.descriptors.CatalogZoneDescriptor;
import org.apache.ignite.internal.catalog.events.CatalogEvent;
import org.apache.ignite.internal.catalog.events.CreateTableEventParameters;
import org.apache.ignite.internal.catalog.events.DropTableEventParameters;
import org.apache.ignite.internal.catalog.events.RenameTableEventParameters;
import org.apache.ignite.internal.causality.CompletionListener;
import org.apache.ignite.internal.causality.IncrementalVersionedValue;
import org.apache.ignite.internal.close.ManuallyCloseable;
import org.apache.ignite.internal.components.LogSyncer;
import org.apache.ignite.internal.distributionzones.DistributionZoneManager;
import org.apache.ignite.internal.distributionzones.rebalance.PartitionMover;
import org.apache.ignite.internal.distributionzones.rebalance.RebalanceRaftGroupEventsListener;
import org.apache.ignite.internal.distributionzones.rebalance.RebalanceUtil;
import org.apache.ignite.internal.hlc.ClockService;
import org.apache.ignite.internal.hlc.HybridClock;
import org.apache.ignite.internal.hlc.HybridTimestamp;
import org.apache.ignite.internal.lang.ByteArray;
import org.apache.ignite.internal.lang.IgniteInternalException;
import org.apache.ignite.internal.lang.IgniteStringFormatter;
import org.apache.ignite.internal.lang.NodeStoppingException;
import org.apache.ignite.internal.logger.IgniteLogger;
import org.apache.ignite.internal.logger.Loggers;
import org.apache.ignite.internal.lowwatermark.LowWatermark;
import org.apache.ignite.internal.lowwatermark.event.ChangeLowWatermarkEventParameters;
import org.apache.ignite.internal.lowwatermark.event.LowWatermarkEvent;
import org.apache.ignite.internal.manager.ComponentContext;
import org.apache.ignite.internal.manager.IgniteComponent;
import org.apache.ignite.internal.marshaller.ReflectionMarshallersProvider;
import org.apache.ignite.internal.metastorage.Entry;
import org.apache.ignite.internal.metastorage.MetaStorageManager;
import org.apache.ignite.internal.metastorage.WatchEvent;
import org.apache.ignite.internal.metastorage.WatchListener;
import org.apache.ignite.internal.metastorage.dsl.Condition;
import org.apache.ignite.internal.metastorage.dsl.Operation;
import org.apache.ignite.internal.metastorage.dsl.SimpleCondition;
import org.apache.ignite.internal.network.MessagingService;
import org.apache.ignite.internal.network.TopologyService;
import org.apache.ignite.internal.network.serialization.MessageSerializationRegistry;
import org.apache.ignite.internal.partition.replicator.PartitionReplicaLifecycleManager;
import org.apache.ignite.internal.partition.replicator.ZonePartitionReplicaListener;
import org.apache.ignite.internal.placementdriver.PlacementDriver;
import org.apache.ignite.internal.placementdriver.event.PrimaryReplicaEvent;
import org.apache.ignite.internal.placementdriver.event.PrimaryReplicaEventParameters;
import org.apache.ignite.internal.raft.ExecutorInclinedRaftCommandRunner;
import org.apache.ignite.internal.raft.Peer;
import org.apache.ignite.internal.raft.PeersAndLearners;
import org.apache.ignite.internal.raft.RaftGroupEventsListener;
import org.apache.ignite.internal.raft.service.LeaderWithTerm;
import org.apache.ignite.internal.raft.service.RaftCommandRunner;
import org.apache.ignite.internal.raft.service.RaftGroupListener;
import org.apache.ignite.internal.raft.service.RaftGroupService;
import org.apache.ignite.internal.raft.storage.SnapshotStorageFactory;
import org.apache.ignite.internal.replicator.Replica;
import org.apache.ignite.internal.replicator.ReplicaManager;
import org.apache.ignite.internal.replicator.ReplicaManager.WeakReplicaStopReason;
import org.apache.ignite.internal.replicator.ReplicaService;
import org.apache.ignite.internal.replicator.ReplicationGroupId;
import org.apache.ignite.internal.replicator.TablePartitionId;
import org.apache.ignite.internal.replicator.ZonePartitionId;
import org.apache.ignite.internal.replicator.listener.ReplicaListener;
import org.apache.ignite.internal.schema.SchemaManager;
import org.apache.ignite.internal.schema.SchemaRegistry;
import org.apache.ignite.internal.schema.configuration.GcConfiguration;
import org.apache.ignite.internal.schema.configuration.StorageUpdateConfiguration;
import org.apache.ignite.internal.storage.DataStorageManager;
import org.apache.ignite.internal.storage.MvPartitionStorage;
import org.apache.ignite.internal.storage.engine.MvTableStorage;
import org.apache.ignite.internal.storage.engine.StorageEngine;
import org.apache.ignite.internal.storage.engine.StorageTableDescriptor;
import org.apache.ignite.internal.table.IgniteTablesInternal;
import org.apache.ignite.internal.table.InternalTable;
import org.apache.ignite.internal.table.LongPriorityQueue;
import org.apache.ignite.internal.table.StreamerReceiverRunner;
import org.apache.ignite.internal.table.TableImpl;
import org.apache.ignite.internal.table.TableViewInternal;
import org.apache.ignite.internal.table.distributed.gc.GcUpdateHandler;
import org.apache.ignite.internal.table.distributed.gc.MvGc;
import org.apache.ignite.internal.table.distributed.index.IndexMetaStorage;
import org.apache.ignite.internal.table.distributed.index.IndexUpdateHandler;
import org.apache.ignite.internal.table.distributed.raft.PartitionDataStorage;
import org.apache.ignite.internal.table.distributed.raft.PartitionListener;
import org.apache.ignite.internal.table.distributed.raft.snapshot.FullStateTransferIndexChooser;
import org.apache.ignite.internal.table.distributed.raft.snapshot.PartitionAccessImpl;
import org.apache.ignite.internal.table.distributed.raft.snapshot.PartitionKey;
import org.apache.ignite.internal.table.distributed.raft.snapshot.PartitionSnapshotStorageFactory;
import org.apache.ignite.internal.table.distributed.raft.snapshot.outgoing.OutgoingSnapshotsManager;
import org.apache.ignite.internal.table.distributed.raft.snapshot.outgoing.SnapshotAwarePartitionDataStorage;
import org.apache.ignite.internal.table.distributed.replicator.PartitionReplicaListener;
import org.apache.ignite.internal.table.distributed.replicator.TransactionStateResolver;
import org.apache.ignite.internal.table.distributed.schema.CatalogValidationSchemasSource;
import org.apache.ignite.internal.table.distributed.schema.ExecutorInclinedSchemaSyncService;
import org.apache.ignite.internal.table.distributed.schema.SchemaSyncService;
import org.apache.ignite.internal.table.distributed.schema.SchemaVersions;
import org.apache.ignite.internal.table.distributed.schema.SchemaVersionsImpl;
import org.apache.ignite.internal.table.distributed.storage.InternalTableImpl;
import org.apache.ignite.internal.table.distributed.storage.PartitionStorages;
import org.apache.ignite.internal.table.distributed.wrappers.ExecutorInclinedPlacementDriver;
import org.apache.ignite.internal.thread.IgniteThreadFactory;
import org.apache.ignite.internal.thread.NamedThreadFactory;
import org.apache.ignite.internal.tx.HybridTimestampTracker;
import org.apache.ignite.internal.tx.LockManager;
import org.apache.ignite.internal.tx.TxManager;
import org.apache.ignite.internal.tx.configuration.TransactionConfiguration;
import org.apache.ignite.internal.tx.impl.RemotelyTriggeredResourceRegistry;
import org.apache.ignite.internal.tx.impl.TransactionInflights;
import org.apache.ignite.internal.tx.impl.TxMessageSender;
import org.apache.ignite.internal.tx.storage.state.ThreadAssertingTxStateTableStorage;
import org.apache.ignite.internal.tx.storage.state.TxStateStorage;
import org.apache.ignite.internal.tx.storage.state.TxStateTableStorage;
import org.apache.ignite.internal.tx.storage.state.rocksdb.TxStateRocksDbSharedStorage;
import org.apache.ignite.internal.tx.storage.state.rocksdb.TxStateRocksDbTableStorage;
import org.apache.ignite.internal.util.CompletableFutures;
import org.apache.ignite.internal.util.Cursor;
import org.apache.ignite.internal.util.ExceptionUtils;
import org.apache.ignite.internal.util.IgniteSpinBusyLock;
import org.apache.ignite.internal.util.IgniteUtils;
import org.apache.ignite.internal.util.Lazy;
import org.apache.ignite.internal.util.PendingComparableValuesTracker;
import org.apache.ignite.internal.utils.RebalanceUtilEx;
import org.apache.ignite.internal.worker.ThreadAssertions;
import org.apache.ignite.lang.IgniteException;
import org.apache.ignite.lang.util.IgniteNameUtils;
import org.apache.ignite.network.ClusterNode;
import org.apache.ignite.sql.IgniteSql;
import org.apache.ignite.table.Table;
import org.jetbrains.annotations.Nullable;
import org.jetbrains.annotations.TestOnly;

/**
 * Table manager.
 */
public class TableManager implements IgniteTablesInternal, IgniteComponent {

    /** The logger. */
    private static final IgniteLogger LOG = Loggers.forClass(TableManager.class);

    /** Name of a transaction state directory. */
    private static final String TX_STATE_DIR = "tx-state";

    /** Transaction storage flush delay. */
    private static final int TX_STATE_STORAGE_FLUSH_DELAY = 100;
    private static final IntSupplier TX_STATE_STORAGE_FLUSH_DELAY_SUPPLIER = () -> TX_STATE_STORAGE_FLUSH_DELAY;

    private final TopologyService topologyService;

    /** Replica manager. */
    private final ReplicaManager replicaMgr;

    /** Lock manager. */
    private final LockManager lockMgr;

    /** Replica service. */
    private final ReplicaService replicaSvc;

    /** Transaction manager. */
    private final TxManager txManager;

    /** Meta storage manager. */
    private final MetaStorageManager metaStorageMgr;

    /** Data storage manager. */
    private final DataStorageManager dataStorageMgr;

    /** Transaction state resolver. */
    private final TransactionStateResolver transactionStateResolver;

    /**
     * Versioned value for linearizing table changing events.
     *
     * @see #localPartitionsVv
     * @see #assignmentsUpdatedVv
     */
    private final IncrementalVersionedValue<Void> tablesVv;

    /**
     * Versioned value for linearizing table partitions changing events.
     *
     * <p>Completed strictly after {@link #tablesVv} and strictly before {@link #assignmentsUpdatedVv}.
     */
    private final IncrementalVersionedValue<Void> localPartitionsVv;

    /**
     * Versioned value for tracking RAFT groups initialization and starting completion.
     *
     * <p>Only explicitly updated in {@link #startLocalPartitionsAndClients(CompletableFuture, TableImpl, int, boolean)}.
     *
     * <p>Completed strictly after {@link #localPartitionsVv}.
     */
    private final IncrementalVersionedValue<Void> assignmentsUpdatedVv;

    /** Registered tables. */
    private final Map<Integer, TableImpl> tables = new ConcurrentHashMap<>();

    /** Started tables. */
    private final Map<Integer, TableImpl> startedTables = new ConcurrentHashMap<>();

    /** A queue for deferred table destruction events. */
    private final LongPriorityQueue<DestroyTableEvent> destructionEventsQueue =
            new LongPriorityQueue<>(DestroyTableEvent::catalogVersion);

    /** Local partitions. */
    private final Map<Integer, PartitionSet> localPartsByTableId = new ConcurrentHashMap<>();

    /** Busy lock to stop synchronously. */
    private final IgniteSpinBusyLock busyLock = new IgniteSpinBusyLock();

    /** Prevents double stopping the component. */
    private final AtomicBoolean beforeStopGuard = new AtomicBoolean();

    private final AtomicBoolean stopGuard = new AtomicBoolean();

    /** Schema manager. */
    private final SchemaManager schemaManager;

    /** Transaction state storage scheduled pool. */
    private final ScheduledExecutorService txStateStorageScheduledPool;

    /** Transaction state storage pool. */
    private final ExecutorService txStateStoragePool;

    private final TxStateRocksDbSharedStorage sharedTxStateStorage;

    /** Scan request executor. */
    private final ExecutorService scanRequestExecutor;

    /**
     * Separate executor for IO operations like partition storage initialization or partition raft group meta data persisting.
     */
    private final ExecutorService ioExecutor;

    private final HybridClock clock;

    private final ClockService clockService;

    private final OutgoingSnapshotsManager outgoingSnapshotsManager;

    private final DistributionZoneManager distributionZoneManager;

    private final SchemaSyncService executorInclinedSchemaSyncService;

    private final CatalogService catalogService;

    /** Incoming RAFT snapshots executor. */
    private final ExecutorService incomingSnapshotsExecutor;

    /** Meta storage listener for pending assignments. */
    private final WatchListener pendingAssignmentsRebalanceListener;

    /** Meta storage listener for stable assignments. */
    private final WatchListener stableAssignmentsRebalanceListener;

    /** Meta storage listener for switch reduce assignments. */
    private final WatchListener assignmentsSwitchRebalanceListener;

    private final MvGc mvGc;

    private final LowWatermark lowWatermark;

    private final HybridTimestampTracker observableTimestampTracker;

    /** Placement driver. */
    private final PlacementDriver executorInclinedPlacementDriver;

    /** A supplier function that returns {@link IgniteSql}. */
    private final Supplier<IgniteSql> sql;

    private final SchemaVersions schemaVersions;

    private final PartitionReplicatorNodeRecovery partitionReplicatorNodeRecovery;

    /** Versioned value used only at manager startup to correctly fire table creation events. */
    private final IncrementalVersionedValue<Void> startVv;

    /** Ends at the {@link IgniteComponent#stopAsync(ComponentContext)} with an {@link NodeStoppingException}. */
    private final CompletableFuture<Void> stopManagerFuture = new CompletableFuture<>();

    /** Configuration for {@link StorageUpdateHandler}. */
    private final StorageUpdateConfiguration storageUpdateConfig;

    /**
     * Executes partition operations (that might cause I/O and/or be blocked on locks).
     */
    private final Executor partitionOperationsExecutor;

    /** Executor for scheduling rebalance routine. */
    private final ScheduledExecutorService rebalanceScheduler;

    /** Marshallers provider. */
    private final ReflectionMarshallersProvider marshallers = new ReflectionMarshallersProvider();

    /** Index chooser for full state transfer. */
    private final FullStateTransferIndexChooser fullStateTransferIndexChooser;

    private final RemotelyTriggeredResourceRegistry remotelyTriggeredResourceRegistry;

    private final TransactionInflights transactionInflights;

    private final TransactionConfiguration txCfg;

    private final String nodeName;

    private final PartitionReplicaLifecycleManager partitionReplicaLifecycleManager;

    private long implicitTransactionTimeout;

    private int attemptsObtainLock;

    @Nullable
    private ScheduledExecutorService streamerFlushExecutor;

    private final IndexMetaStorage indexMetaStorage;

    private final Predicate<Assignment> isLocalNodeAssignment = assignment -> assignment.consistentId().equals(localNode().name());

    @Nullable
    private StreamerReceiverRunner streamerReceiverRunner;

    /**
     * Creates a new table manager.
     *
     * @param nodeName Node name.
     * @param registry Registry for versioned values.
     * @param gcConfig Garbage collector configuration.
     * @param txCfg Transaction configuration.
     * @param storageUpdateConfig Storage update handler configuration.
     * @param replicaMgr Replica manager.
     * @param lockMgr Lock manager.
     * @param replicaSvc Replica service.
     * @param txManager Transaction manager.
     * @param dataStorageMgr Data storage manager.
     * @param schemaManager Schema manager.
     * @param ioExecutor Separate executor for IO operations like partition storage initialization or partition raft group meta data
     *     persisting.
     * @param partitionOperationsExecutor Striped executor on which partition operations (potentially requiring I/O with storages)
     *     will be executed.
     * @param rebalanceScheduler Executor for scheduling rebalance routine.
     * @param placementDriver Placement driver.
     * @param sql A supplier function that returns {@link IgniteSql}.
     * @param lowWatermark Low watermark.
     * @param transactionInflights Transaction inflights.
     * @param indexMetaStorage Index meta storage.
     * @param partitionReplicaLifecycleManager Partition replica lifecycle manager.
     */
    public TableManager(
            String nodeName,
            Consumer<LongFunction<CompletableFuture<?>>> registry,
            GcConfiguration gcConfig,
            TransactionConfiguration txCfg,
            StorageUpdateConfiguration storageUpdateConfig,
            MessagingService messagingService,
            TopologyService topologyService,
            MessageSerializationRegistry messageSerializationRegistry,
            ReplicaManager replicaMgr,
            LockManager lockMgr,
            ReplicaService replicaSvc,
            TxManager txManager,
            DataStorageManager dataStorageMgr,
            Path storagePath,
            MetaStorageManager metaStorageMgr,
            SchemaManager schemaManager,
            ExecutorService ioExecutor,
            Executor partitionOperationsExecutor,
            ScheduledExecutorService rebalanceScheduler,
            HybridClock clock,
            ClockService clockService,
            OutgoingSnapshotsManager outgoingSnapshotsManager,
            DistributionZoneManager distributionZoneManager,
            SchemaSyncService schemaSyncService,
            CatalogService catalogService,
            HybridTimestampTracker observableTimestampTracker,
            PlacementDriver placementDriver,
            Supplier<IgniteSql> sql,
            RemotelyTriggeredResourceRegistry remotelyTriggeredResourceRegistry,
            LowWatermark lowWatermark,
            TransactionInflights transactionInflights,
            IndexMetaStorage indexMetaStorage,
            LogSyncer logSyncer,
            PartitionReplicaLifecycleManager partitionReplicaLifecycleManager
    ) {
        this.topologyService = topologyService;
        this.replicaMgr = replicaMgr;
        this.lockMgr = lockMgr;
        this.replicaSvc = replicaSvc;
        this.txManager = txManager;
        this.dataStorageMgr = dataStorageMgr;
        this.metaStorageMgr = metaStorageMgr;
        this.schemaManager = schemaManager;
        this.ioExecutor = ioExecutor;
        this.partitionOperationsExecutor = partitionOperationsExecutor;
        this.rebalanceScheduler = rebalanceScheduler;
        this.clock = clock;
        this.clockService = clockService;
        this.outgoingSnapshotsManager = outgoingSnapshotsManager;
        this.distributionZoneManager = distributionZoneManager;
        this.catalogService = catalogService;
        this.observableTimestampTracker = observableTimestampTracker;
        this.sql = sql;
        this.storageUpdateConfig = storageUpdateConfig;
        this.remotelyTriggeredResourceRegistry = remotelyTriggeredResourceRegistry;
        this.lowWatermark = lowWatermark;
        this.transactionInflights = transactionInflights;
        this.txCfg = txCfg;
        this.nodeName = nodeName;
        this.indexMetaStorage = indexMetaStorage;
        this.partitionReplicaLifecycleManager = partitionReplicaLifecycleManager;

        this.executorInclinedSchemaSyncService = new ExecutorInclinedSchemaSyncService(schemaSyncService, partitionOperationsExecutor);
        this.executorInclinedPlacementDriver = new ExecutorInclinedPlacementDriver(placementDriver, partitionOperationsExecutor);

        TxMessageSender txMessageSender = new TxMessageSender(
                messagingService,
                replicaSvc,
                clockService,
                txCfg
        );

        transactionStateResolver = new TransactionStateResolver(
                txManager,
                clockService,
                topologyService,
                messagingService,
                executorInclinedPlacementDriver,
                txMessageSender
        );

        schemaVersions = new SchemaVersionsImpl(executorInclinedSchemaSyncService, catalogService, clockService);

        tablesVv = new IncrementalVersionedValue<>(registry);

        localPartitionsVv = new IncrementalVersionedValue<>(dependingOn(tablesVv));

        assignmentsUpdatedVv = new IncrementalVersionedValue<>(dependingOn(localPartitionsVv));

        txStateStorageScheduledPool = Executors.newSingleThreadScheduledExecutor(
                NamedThreadFactory.create(nodeName, "tx-state-storage-scheduled-pool", LOG));

        txStateStoragePool = Executors.newFixedThreadPool(Runtime.getRuntime().availableProcessors(),
                NamedThreadFactory.create(nodeName, "tx-state-storage-pool", LOG));

        scanRequestExecutor = Executors.newSingleThreadExecutor(
                IgniteThreadFactory.create(nodeName, "scan-query-executor", LOG, STORAGE_READ));

        int cpus = Runtime.getRuntime().availableProcessors();

        incomingSnapshotsExecutor = new ThreadPoolExecutor(
                cpus,
                cpus,
                100,
                TimeUnit.MILLISECONDS,
                new LinkedBlockingQueue<>(),
                IgniteThreadFactory.create(nodeName, "incoming-raft-snapshot", LOG, STORAGE_READ, STORAGE_WRITE)
        );

        pendingAssignmentsRebalanceListener = createPendingAssignmentsRebalanceListener();

        stableAssignmentsRebalanceListener = createStableAssignmentsRebalanceListener();

        assignmentsSwitchRebalanceListener = createAssignmentsSwitchRebalanceListener();

        mvGc = new MvGc(nodeName, gcConfig, lowWatermark);

        partitionReplicatorNodeRecovery = new PartitionReplicatorNodeRecovery(
                metaStorageMgr,
                messagingService,
                topologyService,
                partitionOperationsExecutor,
                tableId -> tablesById().get(tableId)
        );

        startVv = new IncrementalVersionedValue<>(registry);

        sharedTxStateStorage = new TxStateRocksDbSharedStorage(
                storagePath.resolve(TX_STATE_DIR),
                txStateStorageScheduledPool,
                txStateStoragePool,
                logSyncer,
                TX_STATE_STORAGE_FLUSH_DELAY_SUPPLIER
        );

        fullStateTransferIndexChooser = new FullStateTransferIndexChooser(catalogService, lowWatermark, indexMetaStorage);
    }

    @Override
    public CompletableFuture<Void> startAsync(ComponentContext componentContext) {
        return inBusyLockAsync(busyLock, () -> {
            mvGc.start();

            transactionStateResolver.start();

            fullStateTransferIndexChooser.start();

            CompletableFuture<Long> recoveryFinishFuture = metaStorageMgr.recoveryFinishedFuture();

            assert recoveryFinishFuture.isDone();

            long recoveryRevision = recoveryFinishFuture.join();

            cleanUpResourcesForDroppedTablesOnRecoveryBusy();

            startTables(recoveryRevision, lowWatermark.getLowWatermark());

            processAssignmentsOnRecovery(recoveryRevision);

            metaStorageMgr.registerPrefixWatch(ByteArray.fromString(PENDING_ASSIGNMENTS_PREFIX), pendingAssignmentsRebalanceListener);
            metaStorageMgr.registerPrefixWatch(ByteArray.fromString(STABLE_ASSIGNMENTS_PREFIX), stableAssignmentsRebalanceListener);
            metaStorageMgr.registerPrefixWatch(ByteArray.fromString(ASSIGNMENTS_SWITCH_REDUCE_PREFIX), assignmentsSwitchRebalanceListener);

            catalogService.listen(CatalogEvent.TABLE_CREATE, parameters -> onTableCreate((CreateTableEventParameters) parameters));
            catalogService.listen(CatalogEvent.TABLE_CREATE, parameters ->
                    prepareTableResourcesAndLoadToZoneReplica((CreateTableEventParameters) parameters));
            catalogService.listen(CatalogEvent.TABLE_DROP, fromConsumer(this::onTableDrop));
            catalogService.listen(CatalogEvent.TABLE_ALTER, parameters -> {
                if (parameters instanceof RenameTableEventParameters) {
                    return onTableRename((RenameTableEventParameters) parameters).thenApply(unused -> false);
                } else {
                    return falseCompletedFuture();
                }
            });

            lowWatermark.listen(
                    LowWatermarkEvent.LOW_WATERMARK_CHANGED,
                    parameters -> onLwmChanged((ChangeLowWatermarkEventParameters) parameters)
            );

            partitionReplicatorNodeRecovery.start();

            implicitTransactionTimeout = txCfg.implicitTransactionTimeout().value();
            attemptsObtainLock = txCfg.attemptsObtainLock().value();

            executorInclinedPlacementDriver.listen(PrimaryReplicaEvent.PRIMARY_REPLICA_EXPIRED, this::onPrimaryReplicaExpired);

            return nullCompletedFuture();
        });
    }

    private CompletableFuture<Boolean> prepareTableResourcesAndLoadToZoneReplica(CreateTableEventParameters parameters) {
        if (!PartitionReplicaLifecycleManager.ENABLED) {
            return completedFuture(false);
        }

        long causalityToken = parameters.causalityToken();
        CatalogTableDescriptor tableDescriptor = parameters.tableDescriptor();
        CatalogZoneDescriptor zoneDescriptor = getZoneDescriptor(tableDescriptor, parameters.catalogVersion());

        TableImpl table =  createTableImpl(causalityToken, tableDescriptor, zoneDescriptor);

        tablesVv.update(causalityToken, (ignore, e) -> inBusyLock(busyLock, () -> {
            if (e != null) {
                return failedFuture(e);
            }

            return schemaManager.schemaRegistry(causalityToken, parameters.tableId()).thenAccept(table::schemaView);
        }));

        // NB: all vv.update() calls must be made from the synchronous part of the method (not in thenCompose()/etc!).
        CompletableFuture<?> localPartsUpdateFuture = localPartitionsVv.update(causalityToken,
                (ignore, throwable) -> inBusyLock(busyLock, () -> nullCompletedFuture().thenComposeAsync((ignored) -> {
                    PartitionSet parts = new BitSetPartitionSet();

                    for (int i = 0; i < zoneDescriptor.partitions(); i++) {
                        if (partitionReplicaLifecycleManager.hasLocalPartition(new ZonePartitionId(zoneDescriptor.id(), i))) {
                            parts.set(i);
                        }
                    }

                    return getOrCreatePartitionStorages(table, parts).thenAccept(u -> localPartsByTableId.put(parameters.tableId(), parts));
                }, ioExecutor)));

        CompletableFuture<?> tablesByIdFuture = tablesVv.get(causalityToken);

        CompletableFuture<?> createPartsFut = assignmentsUpdatedVv.update(causalityToken, (token, e) -> {
            if (e != null) {
                return failedFuture(e);
            }

            return allOf(localPartsUpdateFuture, tablesByIdFuture).thenComposeAsync(ignore -> inBusyLock(busyLock, () -> {
                        var startPartsFut = new ArrayList<CompletableFuture<?>>();

                        for (int i = 0; i < zoneDescriptor.partitions(); i++) {
                            if (partitionReplicaLifecycleManager.hasLocalPartition(new ZonePartitionId(zoneDescriptor.id(), i))) {
                                startPartsFut.add(preparePartitionResourcesAndLoadToZoneReplica(
                                        table,
                                        i,
                                        zoneDescriptor.id()));
                            }
                        }

                        return allOf(startPartsFut.toArray(CompletableFuture[]::new));
                    }
            ), ioExecutor);
        });

        tables.put(parameters.tableId(), table);

        // TODO: https://issues.apache.org/jira/browse/IGNITE-19913 Possible performance degradation.
        return createPartsFut.thenAccept(ignore -> startedTables.put(parameters.tableId(), table))
                .thenApply(unused -> false);

    }

    /**
     * Prepare the table partition resources and load it to the zone-based replica.
     *
     * @param table Table.
     * @param partId Partition id.
     * @param zoneId Zone id.
     * @return Future, which will complete when the table processor loaded to the zone replica.
     */
    private CompletableFuture<Void> preparePartitionResourcesAndLoadToZoneReplica(
            TableImpl table,
            int partId,
            int zoneId
    ) {
        int tableId = table.tableId();

        var internalTbl = (InternalTableImpl) table.internalTable();

        TablePartitionId replicaGrpId = new TablePartitionId(tableId, partId);

        return inBusyLockAsync(busyLock, () -> {
            var safeTimeTracker = new PendingComparableValuesTracker<HybridTimestamp, Void>(HybridTimestamp.MIN_VALUE);

            var storageIndexTracker = new PendingComparableValuesTracker<Long, Void>(0L);

            PartitionStorages partitionStorages = getPartitionStorages(table, partId);

            PartitionDataStorage partitionDataStorage = partitionDataStorage(partitionStorages.getMvPartitionStorage(),
                    internalTbl, partId);

            storageIndexTracker.update(partitionDataStorage.lastAppliedIndex(), null);

            PartitionUpdateHandlers partitionUpdateHandlers = createPartitionUpdateHandlers(
                    partId,
                    partitionDataStorage,
                    table,
                    safeTimeTracker,
                    storageUpdateConfig
            );

            internalTbl.updatePartitionTrackers(partId, safeTimeTracker, storageIndexTracker);

            mvGc.addStorage(replicaGrpId, partitionUpdateHandlers.gcUpdateHandler);

            Function<RaftCommandRunner, ReplicaListener> createListener = (raftClient) -> createReplicaListener(
                    replicaGrpId,
                    table,
                    safeTimeTracker,
                    partitionStorages.getMvPartitionStorage(),
                    partitionStorages.getTxStateStorage(),
                    partitionUpdateHandlers,
                    raftClient);

            return replicaMgr.replica(new ZonePartitionId(zoneId, partId))
                    .thenAcceptAsync(zoneReplica ->
                            ((ZonePartitionReplicaListener) zoneReplica.listener()).addTableReplicaListener(
                                    new TablePartitionId(tableId, partId), createListener
                            ), ioExecutor
                    );
        });
    }


    private CompletableFuture<Boolean> onPrimaryReplicaExpired(PrimaryReplicaEventParameters parameters) {
        if (topologyService.localMember().id().equals(parameters.leaseholderId())) {
            TablePartitionId groupId = (TablePartitionId) parameters.groupId();

            replicaMgr.weakStopReplica(
                    groupId,
                    WeakReplicaStopReason.PRIMARY_EXPIRED,
                    () -> stopAndDestroyPartition(groupId, tablesVv.latestCausalityToken())
            );
        }

        return falseCompletedFuture();
    }

    private void processAssignmentsOnRecovery(long recoveryRevision) {
        var stableAssignmentsPrefix = new ByteArray(STABLE_ASSIGNMENTS_PREFIX);
        var pendingAssignmentsPrefix = new ByteArray(PENDING_ASSIGNMENTS_PREFIX);

        startVv.update(recoveryRevision, (v, e) -> handleAssignmentsOnRecovery(
                stableAssignmentsPrefix,
                recoveryRevision,
                (entry, rev) ->  handleChangeStableAssignmentEvent(entry, rev, true),
                "stable"
        ));
        startVv.update(recoveryRevision, (v, e) -> handleAssignmentsOnRecovery(
                pendingAssignmentsPrefix,
                recoveryRevision,
                (entry, rev) -> handleChangePendingAssignmentEvent(entry, rev, true),
                "pending"
        ));
    }

    private CompletableFuture<Void> handleAssignmentsOnRecovery(
            ByteArray prefix,
            long revision,
            BiFunction<Entry, Long, CompletableFuture<Void>> assignmentsEventHandler,
            String assignmentsType
    ) {
        try (Cursor<Entry> cursor = metaStorageMgr.prefixLocally(prefix, revision)) {
            CompletableFuture<?>[] futures = cursor.stream()
                    .map(entry -> {
                        if (LOG.isInfoEnabled()) {
                            LOG.info(
                                    "Non handled {} assignments for key '{}' discovered, performing recovery",
                                    assignmentsType,
                                    new String(entry.key(), UTF_8)
                            );
                        }

                        // We use the Meta Storage recovery revision here instead of the entry revision, because
                        // 'handleChangePendingAssignmentEvent' accesses some Versioned Values that only store values starting with
                        // tokens equal to Meta Storage recovery revision. In other words, if the entry has a lower revision than the
                        // recovery revision, there will never be a Versioned Value corresponding to its revision.
                        return assignmentsEventHandler.apply(entry, revision);
                    })
                    .toArray(CompletableFuture[]::new);

            return allOf(futures)
                    // Simply log any errors, we don't want to block watch processing.
                    .exceptionally(e -> {
                        LOG.error("Error when performing assignments recovery", e);

                        return null;
                    });
        }
    }

    private CompletableFuture<Boolean> onTableCreate(CreateTableEventParameters parameters) {
        return createTableLocally(parameters.causalityToken(), parameters.catalogVersion(), parameters.tableDescriptor(), false)
                .thenApply(unused -> false);
    }

    /**
     * Writes the set of assignments to meta storage. If there are some assignments already, gets them from meta storage. Returns
     * the list of assignments that really are in meta storage.
     *
     * @param tableId  Table id.
     * @param assignmentsFuture Assignments future, to get the assignments that should be written.
     * @return Real list of assignments.
     */
    public CompletableFuture<List<Assignments>> writeTableAssignmentsToMetastore(
            int tableId,
            CompletableFuture<List<Assignments>> assignmentsFuture
    ) {
        return assignmentsFuture.thenCompose(newAssignments -> {
            assert !newAssignments.isEmpty();

            List<Operation> partitionAssignments = new ArrayList<>(newAssignments.size());

            for (int i = 0; i < newAssignments.size(); i++) {
                ByteArray stableAssignmentsKey = stablePartAssignmentsKey(new TablePartitionId(tableId, i));
                byte[] anAssignment = newAssignments.get(i).toBytes();
                Operation op = put(stableAssignmentsKey, anAssignment);
                partitionAssignments.add(op);
            }

            Condition condition = notExists(new ByteArray(toByteArray(partitionAssignments.get(0).key())));

            return metaStorageMgr
                    .invoke(condition, partitionAssignments, Collections.emptyList())
                    .handle((invokeResult, e) -> {
                        if (e != null) {
                            LOG.error(
                                    "Couldn't write assignments [assignmentsList={}] to metastore during invoke.",
                                    e,
                                    Assignments.assignmentListToString(newAssignments)
                            );

                            throw ExceptionUtils.sneakyThrow(e);
                        }

                        return invokeResult;
                    })
                    .thenCompose(invokeResult -> {
                        if (invokeResult) {
                            LOG.info(
                                    "Assignments calculated from data nodes are successfully written to meta storage"
                                            + " [tableId={}, assignments={}].",
                                    tableId,
                                    Assignments.assignmentListToString(newAssignments)
                            );

                            return completedFuture(newAssignments);
                        } else {
                            Set<ByteArray> partKeys = IntStream.range(0, newAssignments.size())
                                    .mapToObj(p -> stablePartAssignmentsKey(new TablePartitionId(tableId, p)))
                                    .collect(toSet());

                            CompletableFuture<Map<ByteArray, Entry>> resFuture = metaStorageMgr.getAll(partKeys);

                            return resFuture.thenApply(metaStorageAssignments -> {
                                List<Assignments> realAssignments = new ArrayList<>();

                                for (int p = 0; p < newAssignments.size(); p++) {
                                    var partId = new TablePartitionId(tableId, p);
                                    Entry assignmentsEntry = metaStorageAssignments.get(stablePartAssignmentsKey(partId));

                                    assert assignmentsEntry != null && !assignmentsEntry.empty() && !assignmentsEntry.tombstone()
                                            : "Unexpected assignments for partition [" + partId + ", entry=" + assignmentsEntry + "].";

                                    Assignments real = Assignments.fromBytes(assignmentsEntry.value());

                                    realAssignments.add(real);
                                }

                                LOG.info(
                                        "Assignments picked up from meta storage [tableId={}, assignments={}].",
                                        tableId,
                                        Assignments.assignmentListToString(realAssignments)
                                );

                                return realAssignments;
                            });
                        }
                    })
                    .handle((realAssignments, e) -> {
                        if (e != null) {
                            LOG.error("Couldn't get assignments from metastore for table [tableId={}].", e, tableId);

                            throw ExceptionUtils.sneakyThrow(e);
                        }

                        return realAssignments;
                    });
        });
    }

    private void onTableDrop(DropTableEventParameters parameters) {
        inBusyLock(busyLock, () -> {
            destructionEventsQueue.enqueue(new DestroyTableEvent(parameters.catalogVersion(), parameters.tableId()));
        });
    }

    private CompletableFuture<Boolean> onLwmChanged(ChangeLowWatermarkEventParameters parameters) {
        return inBusyLockAsync(busyLock, () -> {
            int newEarliestCatalogVersion = catalogService.activeCatalogVersion(parameters.newLowWatermark().longValue());

            List<CompletableFuture<Void>> futures = destructionEventsQueue.drainUpTo(newEarliestCatalogVersion).stream()
                    .map(event -> destroyTableLocally(event.tableId()))
                    .collect(toList());

            return allOf(futures.toArray(CompletableFuture[]::new)).thenApply(unused -> false);
        });
    }

    private CompletableFuture<?> onTableRename(RenameTableEventParameters parameters) {
        return inBusyLockAsync(busyLock, () -> tablesVv.update(
                parameters.causalityToken(),
                (ignore, e) -> {
                    if (e != null) {
                        return failedFuture(e);
                    }

                    TableImpl table = tables.get(parameters.tableId());

                    // TODO: revisit this approach, see https://issues.apache.org/jira/browse/IGNITE-21235.
                    table.name(parameters.newTableName());

                    return nullCompletedFuture();
                })
        );
    }

    /**
     * Updates or creates partition raft groups and storages.
     *
     * @param assignmentsFuture Table assignments.
     * @param table Initialized table entity.
     * @param zoneId Zone id.
     * @param isRecovery {@code true} if the node is being started up.
     * @return future, which will be completed when the partitions creations done.
     */
    private CompletableFuture<Void> startLocalPartitionsAndClients(
            CompletableFuture<List<Assignments>> assignmentsFuture,
            TableImpl table,
            int zoneId,
            boolean isRecovery
    ) {
        int tableId = table.tableId();

        // Create new raft nodes according to new assignments.
        return assignmentsFuture.thenCompose(tableAssignments -> {
            // Empty assignments might be a valid case if tables are created from within cluster init HOCON
            // configuration, which is not supported now.
            assert tableAssignments != null : IgniteStringFormatter.format("Table [id={}] has empty assignments.", tableId);

            int partitions = tableAssignments.size();

            var futures = new CompletableFuture<?>[partitions];

            for (int i = 0; i < partitions; i++) {
                int partId = i;

                Assignments assignments = tableAssignments.get(i);

                CompletableFuture<?> future = startPartitionAndStartClient(
                        table,
                        partId,
                        localMemberAssignment(assignments),
                        assignments,
                        zoneId,
                        isRecovery
                )
                        .whenComplete((res, ex) -> {
                            if (ex != null) {
                                LOG.warn("Unable to update raft groups on the node [tableId={}, partitionId={}]", ex, tableId, partId);
                            }
                        });

                futures[i] = future;
            }

            return allOf(futures);
        });
    }

    private CompletableFuture<Void> startPartitionAndStartClient(
            TableImpl table,
            int partId,
            @Nullable Assignment localMemberAssignment,
            Assignments stableAssignments,
            int zoneId,
            boolean isRecovery
    ) {
        if (localMemberAssignment == null) {
            // (0) in case if node not in the assignments
            return nullCompletedFuture();
        }

        int tableId = table.tableId();

        var internalTbl = (InternalTableImpl) table.internalTable();

        PeersAndLearners stablePeersAndLearners = fromAssignments(stableAssignments.nodes());

        TablePartitionId replicaGrpId = new TablePartitionId(tableId, partId);

        CompletableFuture<Boolean> shouldStartGroupFut = isRecovery
                ? partitionReplicatorNodeRecovery.initiateGroupReentryIfNeeded(
                        replicaGrpId,
                        internalTbl,
                        stablePeersAndLearners,
                        localMemberAssignment
                )
                : trueCompletedFuture();

        Assignments forcedAssignments = stableAssignments.force() ? stableAssignments : null;

        Supplier<CompletableFuture<Boolean>> startReplicaSupplier = () -> shouldStartGroupFut
                .thenComposeAsync(startGroup -> inBusyLock(busyLock, () -> {
                    // (1) if partitionReplicatorNodeRecovery#shouldStartGroup fails -> do start nothing
                    if (!startGroup) {
                        return falseCompletedFuture();
                    }

                    // (2) Otherwise let's start replica manually
                    var safeTimeTracker = new PendingComparableValuesTracker<HybridTimestamp, Void>(HybridTimestamp.MIN_VALUE);

                    var storageIndexTracker = new PendingComparableValuesTracker<Long, Void>(0L);

                    PartitionStorages partitionStorages = getPartitionStorages(table, partId);

                    PartitionDataStorage partitionDataStorage = partitionDataStorage(partitionStorages.getMvPartitionStorage(),
                            internalTbl, partId);

                    storageIndexTracker.update(partitionDataStorage.lastAppliedIndex(), null);

                    PartitionUpdateHandlers partitionUpdateHandlers = createPartitionUpdateHandlers(
                            partId,
                            partitionDataStorage,
                            table,
                            safeTimeTracker,
                            storageUpdateConfig
                    );

                    internalTbl.updatePartitionTrackers(partId, safeTimeTracker, storageIndexTracker);

                    mvGc.addStorage(replicaGrpId, partitionUpdateHandlers.gcUpdateHandler);

                    RaftGroupListener raftGroupListener = new PartitionListener(
                            txManager,
                            partitionDataStorage,
                            partitionUpdateHandlers.storageUpdateHandler,
                            partitionStorages.getTxStateStorage(),
                            safeTimeTracker,
                            storageIndexTracker,
                            catalogService,
                            table.schemaView(),
                            clockService,
                            indexMetaStorage
                    );

                    SnapshotStorageFactory snapshotStorageFactory = createSnapshotStorageFactory(replicaGrpId,
                            partitionUpdateHandlers, internalTbl);

                    Function<RaftGroupService, ReplicaListener> createListener = (raftClient) -> createReplicaListener(
                            replicaGrpId,
                            table,
                            safeTimeTracker,
                            partitionStorages.getMvPartitionStorage(),
                            partitionStorages.getTxStateStorage(),
                            partitionUpdateHandlers,
                            raftClient);

                    RaftGroupEventsListener raftGroupEventsListener = createRaftGroupEventsListener(zoneId, replicaGrpId);

                    MvTableStorage mvTableStorage = internalTbl.storage();

                    try {
                        return replicaMgr.startReplica(
                                raftGroupEventsListener,
                                raftGroupListener,
                                mvTableStorage.isVolatile(),
                                snapshotStorageFactory,
                                createListener,
                                storageIndexTracker,
                                replicaGrpId,
                                stablePeersAndLearners).thenApply(ignored -> true);
                    } catch (NodeStoppingException e) {
                        throw new AssertionError("Loza was stopped before Table manager", e);
                    }
                }), ioExecutor);

        return replicaMgr.weakStartReplica(
                replicaGrpId,
                startReplicaSupplier,
                forcedAssignments
        ).handle((res, ex) -> {
            if (ex != null) {
                LOG.warn("Unable to update raft groups on the node [tableId={}, partitionId={}]", ex, tableId, partId);
            }
            return null;
        });
    }

    @Nullable
    private Assignment localMemberAssignment(Assignments assignments) {
        Assignment localMemberAssignment = Assignment.forPeer(localNode().name());

        return assignments.nodes().contains(localMemberAssignment) ? localMemberAssignment : null;
    }

    private PartitionMover createPartitionMover(TablePartitionId replicaGrpId) {
        return new PartitionMover(busyLock, () -> {
            CompletableFuture<Replica> replicaFut = replicaMgr.replica(replicaGrpId);
            if (replicaFut == null) {
                return failedFuture(new IgniteInternalException("No such replica for partition " + replicaGrpId.partitionId()
                        + " in table " + replicaGrpId.tableId()));
            }
            return replicaFut.thenApply(Replica::raftClient);
        });
    }

    private RaftGroupEventsListener createRaftGroupEventsListener(int zoneId, TablePartitionId replicaGrpId) {
        PartitionMover partitionMover = createPartitionMover(replicaGrpId);

        return new RebalanceRaftGroupEventsListener(
                metaStorageMgr,
                replicaGrpId,
                busyLock,
                partitionMover,
                rebalanceScheduler,
                zoneId
        );
    }

    private PartitionReplicaListener createReplicaListener(
            TablePartitionId tablePartitionId,
            TableImpl table,
            PendingComparableValuesTracker<HybridTimestamp, Void> safeTimeTracker,
            MvPartitionStorage mvPartitionStorage,
            TxStateStorage txStatePartitionStorage,
            PartitionUpdateHandlers partitionUpdateHandlers,
            RaftCommandRunner raftClient
    ) {
        int tableId = tablePartitionId.tableId();
        int partId = tablePartitionId.partitionId();

        return new PartitionReplicaListener(
                mvPartitionStorage,
                new ExecutorInclinedRaftCommandRunner(raftClient, partitionOperationsExecutor),
                txManager,
                lockMgr,
                scanRequestExecutor,
                partId,
                tableId,
                table.indexesLockers(partId),
                new Lazy<>(() -> table.indexStorageAdapters(partId).get().get(table.pkId())),
                () -> table.indexStorageAdapters(partId).get(),
                clockService,
                safeTimeTracker,
                txStatePartitionStorage,
                transactionStateResolver,
                partitionUpdateHandlers.storageUpdateHandler,
                new CatalogValidationSchemasSource(catalogService, schemaManager),
                localNode(),
                executorInclinedSchemaSyncService,
                catalogService,
                executorInclinedPlacementDriver,
                topologyService,
                remotelyTriggeredResourceRegistry,
                schemaManager.schemaRegistry(tableId),
                indexMetaStorage
        );
    }

    private boolean isLocalPeer(Peer peer) {
        return peer.consistentId().equals(localNode().name());
    }

    private boolean isLocalNodeInAssignments(Collection<Assignment> assignments) {
        return assignments.stream().anyMatch(isLocalNodeAssignment);
    }

<<<<<<< HEAD
    private CompletableFuture<Boolean> isLocalNodeLeaseholder(ReplicationGroupId replicationGroupId) {
=======
    /**
     * Checks that the local node is primary or not.
     * <br>
     * Internally we use there {@link PlacementDriver#getPrimaryReplica} with a penultimate
     * safe time value, because metastore is waiting for pending or stable assignments events handling over and only then metastore will
     * increment the safe time. On the other hand placement driver internally is waiting the metastore for given safe time plus
     * {@link ClockService#maxClockSkewMillis}. So, if given time is just {@link ClockService#now}, then there is a dead lock: metastore
     * is waiting until assignments handling is over, but internally placement driver is waiting for a non-applied safe time.
     * <br>
     * To solve this issue we pass to {@link PlacementDriver#getPrimaryReplica} current time minus the skew, so placement driver could
     * successfully get primary replica for the time stamp before the handling has began. Also there a corner case for tests that are using
     * {@code WatchListenerInhibitor#metastorageEventsInhibitor} and it leads to current time equals {@link HybridTimestamp#MIN_VALUE} and
     * the skew's subtraction will lead to {@link IllegalArgumentException} from {@link HybridTimestamp}. Then, if we got the minimal
     * possible timestamp, then we also couldn't have any primary replica, then return {@code false}.
     *
     * @param replicationGroupId Replication group ID for that we check is the local node a primary.
     * @return {@code true} is the local node is primary and {@code false} otherwise.
     */
    private CompletableFuture<Boolean> isLocalNodeIsPrimary(ReplicationGroupId replicationGroupId) {
>>>>>>> 76a8705c
        HybridTimestamp currentSafeTime = metaStorageMgr.clusterTime().currentSafeTime();

        if (HybridTimestamp.MIN_VALUE.equals(currentSafeTime)) {
            return falseCompletedFuture();
        }

        long skewMs = clockService.maxClockSkewMillis();

        try {
            HybridTimestamp previousMetastoreSafeTime = currentSafeTime.subtractPhysicalTime(skewMs);

            return executorInclinedPlacementDriver.getPrimaryReplica(replicationGroupId, previousMetastoreSafeTime)
                    .thenApply(replicaMeta -> replicaMeta != null
                            && replicaMeta.getLeaseholderId() != null
                            && replicaMeta.getLeaseholderId().equals(localNode().name()));
        } catch (IllegalArgumentException e) {
            long currentSafeTimeMs = currentSafeTime.longValue();

<<<<<<< HEAD
            throw new AssertionError("!!! [currentSafeTime=" + currentSafeTime
=======
            throw new AssertionError("Got a negative time [currentSafeTime=" + currentSafeTime
>>>>>>> 76a8705c
                    + ", currentSafeTimeMs=" + currentSafeTimeMs
                    + ", skewMs=" + skewMs
                    + ", internal=" + (currentSafeTimeMs + ((-skewMs) << LOGICAL_TIME_BITS_SIZE)) + "]", e);
        }
    }

    private PartitionDataStorage partitionDataStorage(MvPartitionStorage partitionStorage, InternalTable internalTbl, int partId) {
        return new SnapshotAwarePartitionDataStorage(
                partitionStorage,
                outgoingSnapshotsManager,
                partitionKey(internalTbl, partId)
        );
    }

    private static PartitionKey partitionKey(InternalTable internalTbl, int partId) {
        return new PartitionKey(internalTbl.tableId(), partId);
    }

    @Override
    public void beforeNodeStop() {
        if (!beforeStopGuard.compareAndSet(false, true)) {
            return;
        }

        stopManagerFuture.completeExceptionally(new NodeStoppingException());

        busyLock.block();

        metaStorageMgr.unregisterWatch(pendingAssignmentsRebalanceListener);
        metaStorageMgr.unregisterWatch(stableAssignmentsRebalanceListener);
        metaStorageMgr.unregisterWatch(assignmentsSwitchRebalanceListener);

        cleanUpTablesResources(tables);
    }

    @Override
    public CompletableFuture<Void> stopAsync(ComponentContext componentContext) {
        // NB: busy lock had already gotten in {@link beforeNodeStop}
        assert beforeStopGuard.get() : "'stop' called before 'beforeNodeStop'";

        if (!stopGuard.compareAndSet(false, true)) {
            return nullCompletedFuture();
        }

        int shutdownTimeoutSeconds = 10;

        try {
            IgniteUtils.closeAllManually(
                    mvGc,
                    fullStateTransferIndexChooser,
                    sharedTxStateStorage,
                    () -> shutdownAndAwaitTermination(txStateStoragePool, shutdownTimeoutSeconds, TimeUnit.SECONDS),
                    () -> shutdownAndAwaitTermination(txStateStorageScheduledPool, shutdownTimeoutSeconds, TimeUnit.SECONDS),
                    () -> shutdownAndAwaitTermination(scanRequestExecutor, shutdownTimeoutSeconds, TimeUnit.SECONDS),
                    () -> shutdownAndAwaitTermination(incomingSnapshotsExecutor, shutdownTimeoutSeconds, TimeUnit.SECONDS),
                    () -> shutdownAndAwaitTermination(rebalanceScheduler, shutdownTimeoutSeconds, TimeUnit.SECONDS),
                    () -> shutdownAndAwaitTermination(streamerFlushExecutor, shutdownTimeoutSeconds, TimeUnit.SECONDS)
            );
        } catch (Exception e) {
            return failedFuture(e);
        }

        return nullCompletedFuture();
    }

    /**
     * Stops resources that are related to provided tables.
     *
     * @param tables Tables to stop.
     */
    private void cleanUpTablesResources(Map<Integer, TableImpl> tables) {
        var futures = new ArrayList<CompletableFuture<Void>>(tables.size());

        for (TableImpl table : tables.values()) {
            futures.add(runAsync(() -> {
                Stream.Builder<ManuallyCloseable> stopping = Stream.builder();

                InternalTable internalTable = table.internalTable();

                stopping.add(() -> {
                    var stopReplicaFutures = new CompletableFuture<?>[internalTable.partitions()];

                    for (int p = 0; p < internalTable.partitions(); p++) {
                        TablePartitionId replicationGroupId = new TablePartitionId(table.tableId(), p);

                        stopReplicaFutures[p] = stopPartition(replicationGroupId, table);
                    }

                    allOf(stopReplicaFutures).get(10, TimeUnit.SECONDS);
                });

                stopping.add(internalTable.storage());
                stopping.add(internalTable.txStateStorage());
                stopping.add(internalTable);

                try {
                    IgniteUtils.closeAllManually(stopping.build());
                } catch (Throwable t) {
                    LOG.error("Unable to stop table [name={}, tableId={}]", t, table.name(), table.tableId());
                }
            }, ioExecutor));
        }

        try {
            allOf(futures.toArray(CompletableFuture[]::new)).get(30, TimeUnit.SECONDS);
        } catch (InterruptedException | ExecutionException | TimeoutException e) {
            LOG.error("Unable to clean table resources", e);
        }
    }

    /**
     * Create table storages and internal instance.
     *
     * @param causalityToken Causality token.
     * @param tableDescriptor Catalog table descriptor.
     * @param zoneDescriptor Catalog distribution zone descriptor.
     * @return Table instance.
     */
    private TableImpl createTableImpl(
            long causalityToken,
            CatalogTableDescriptor tableDescriptor,
            CatalogZoneDescriptor zoneDescriptor
    ) {
        String tableName = tableDescriptor.name();

        LOG.trace("Creating local table: name={}, id={}, token={}", tableDescriptor.name(), tableDescriptor.id(), causalityToken);

        MvTableStorage tableStorage = createTableStorage(tableDescriptor, zoneDescriptor);
        TxStateTableStorage txStateStorage = createTxStateTableStorage(tableDescriptor, zoneDescriptor);

        int partitions = zoneDescriptor.partitions();

        InternalTableImpl internalTable = new InternalTableImpl(
                tableName,
                tableDescriptor.id(),
                partitions,
                topologyService,
                txManager,
                tableStorage,
                txStateStorage,
                replicaSvc,
                clock,
                observableTimestampTracker,
                executorInclinedPlacementDriver,
                transactionInflights,
                implicitTransactionTimeout,
                attemptsObtainLock,
                this::streamerFlushExecutor,
                Objects.requireNonNull(streamerReceiverRunner)
        );

        return new TableImpl(
                internalTable,
                lockMgr,
                schemaVersions,
                marshallers,
                sql.get(),
                tableDescriptor.primaryKeyIndexId()
        );
    }


    /**
     * Creates local structures for a table.
     *
     * @param causalityToken Causality token.
     * @param catalogVersion Catalog version on which the table was created.
     * @param tableDescriptor Catalog table descriptor.
     * @param onNodeRecovery {@code true} when called during node recovery, {@code false} otherwise.
     * @return Future that will be completed when local changes related to the table creation are applied.
     */
    private CompletableFuture<?> createTableLocally(
            long causalityToken,
            int catalogVersion,
            CatalogTableDescriptor tableDescriptor,
            boolean onNodeRecovery
    ) {
        return inBusyLockAsync(busyLock, () -> {
            int tableId = tableDescriptor.id();

            // Retrieve descriptor during synchronous call, before the previous catalog version could be concurrently compacted.
            CatalogZoneDescriptor zoneDescriptor = getZoneDescriptor(tableDescriptor, catalogVersion);

            CompletableFuture<List<Assignments>> assignmentsFuture = getOrCreateAssignments(
                    tableDescriptor,
                    zoneDescriptor,
                    causalityToken,
                    catalogVersion
            );

            CompletableFuture<List<Assignments>> assignmentsFutureAfterInvoke =
                    writeTableAssignmentsToMetastore(tableId, assignmentsFuture);

            return createTableLocally(
                    causalityToken,
                    tableDescriptor,
                    zoneDescriptor,
                    assignmentsFutureAfterInvoke,
                    onNodeRecovery
            );
        });
    }

    /**
     * Creates local structures for a table.
     *
     * @param causalityToken Causality token.
     * @param tableDescriptor Catalog table descriptor.
     * @param zoneDescriptor Catalog distributed zone descriptor.
     * @param assignmentsFuture Future with assignments.
     * @param onNodeRecovery {@code true} when called during node recovery, {@code false} otherwise.
     * @return Future that will be completed when local changes related to the table creation are applied.
     */
    private CompletableFuture<Void> createTableLocally(
            long causalityToken,
            CatalogTableDescriptor tableDescriptor,
            CatalogZoneDescriptor zoneDescriptor,
            CompletableFuture<List<Assignments>> assignmentsFuture,
            boolean onNodeRecovery
    ) {
        TableImpl table =  createTableImpl(causalityToken, tableDescriptor, zoneDescriptor);

<<<<<<< HEAD
        InternalTableImpl internalTable = new InternalTableImpl(
                tableName,
                tableId,
                partitions,
                topologyService,
                txManager,
                tableStorage,
                txStateStorage,
                replicaSvc,
                clock,
                observableTimestampTracker,
                executorInclinedPlacementDriver,
                transactionInflights,
                implicitTransactionTimeout,
                attemptsObtainLock,
                this::streamerFlushExecutor,
                Objects.requireNonNull(streamerReceiverRunner)
        );

        var table = new TableImpl(
                internalTable,
                lockMgr,
                schemaVersions,
                marshallers,
                sql.get(),
                tableDescriptor.primaryKeyIndexId()
        );
=======
        int tableId = tableDescriptor.id();
>>>>>>> 76a8705c

        tablesVv.update(causalityToken, (ignore, e) -> inBusyLock(busyLock, () -> {
            if (e != null) {
                return failedFuture(e);
            }

            return schemaManager.schemaRegistry(causalityToken, tableId).thenAccept(table::schemaView);
        }));

        // NB: all vv.update() calls must be made from the synchronous part of the method (not in thenCompose()/etc!).
        CompletableFuture<?> localPartsUpdateFuture = localPartitionsVv.update(causalityToken,
                (ignore, throwable) -> inBusyLock(busyLock, () -> assignmentsFuture.thenComposeAsync(newAssignments -> {
                    PartitionSet parts = new BitSetPartitionSet();

                    // TODO: https://issues.apache.org/jira/browse/IGNITE-19713 Process assignments and set partitions only for
                    // TODO assigned partitions.
                    for (int i = 0; i < newAssignments.size(); i++) {
                        parts.set(i);
                    }

                    return getOrCreatePartitionStorages(table, parts).thenAccept(u -> localPartsByTableId.put(tableId, parts));
                }, ioExecutor)));

        CompletableFuture<?> tablesByIdFuture = tablesVv.get(causalityToken);

        // TODO https://issues.apache.org/jira/browse/IGNITE-19170 Partitions should be started only on the assignments change
        //  event triggered by zone create or alter.
        CompletableFuture<?> createPartsFut = assignmentsUpdatedVv.update(causalityToken, (token, e) -> {
            if (e != null) {
                return failedFuture(e);
            }

            return allOf(localPartsUpdateFuture, tablesByIdFuture).thenComposeAsync(ignore -> inBusyLock(busyLock, () -> {
                        if (onNodeRecovery) {
                            SchemaRegistry schemaRegistry = table.schemaView();
                            PartitionSet partitionSet = localPartsByTableId.get(tableId);
                            // LWM starts updating only after the node is restored.
                            HybridTimestamp lwm = lowWatermark.getLowWatermark();

                            registerIndexesToTable(table, catalogService, partitionSet, schemaRegistry, lwm);
                        }
                        return startLocalPartitionsAndClients(assignmentsFuture, table, zoneDescriptor.id(), onNodeRecovery);
                    }
            ), ioExecutor);
        });

        tables.put(tableId, table);

        // TODO should be reworked in IGNITE-16763

        // TODO: https://issues.apache.org/jira/browse/IGNITE-19913 Possible performance degradation.
        return createPartsFut.thenAccept(ignore -> startedTables.put(tableId, table));
    }

    /**
     * Check if the table already has assignments in the meta storage locally.
     * So, it means, that it is a recovery process and we should use the meta storage local assignments instead of calculation
     * of the new ones.
     */
    private CompletableFuture<List<Assignments>> getOrCreateAssignments(
            CatalogTableDescriptor tableDescriptor,
            CatalogZoneDescriptor zoneDescriptor,
            long causalityToken,
            int catalogVersion
    ) {
        int tableId = tableDescriptor.id();
        CompletableFuture<List<Assignments>> assignmentsFuture;

        if (partitionAssignmentsGetLocally(metaStorageMgr, tableId, 0, causalityToken) != null) {
            assignmentsFuture = completedFuture(
                    tableAssignmentsGetLocally(metaStorageMgr, tableId, zoneDescriptor.partitions(), causalityToken));
        } else {
            assignmentsFuture = distributionZoneManager.dataNodes(causalityToken, catalogVersion, zoneDescriptor.id())
                    .thenApply(dataNodes -> AffinityUtils.calculateAssignments(
                            dataNodes,
                            zoneDescriptor.partitions(),
                            zoneDescriptor.replicas()
                    ).stream().map(Assignments::of).collect(toList()));

            assignmentsFuture.thenAccept(assignmentsList -> LOG.info(
                    "Assignments calculated from data nodes [table={}, tableId={}, assignments={}, revision={}]",
                    tableDescriptor.name(),
                    tableId,
                    Assignments.assignmentListToString(assignmentsList),
                    causalityToken
            ));
        }

        return assignmentsFuture;
    }

    /**
     * Creates data storage for the provided table.
     *
     * @param tableDescriptor Catalog table descriptor.
     * @param zoneDescriptor Catalog distributed zone descriptor.
     */
    protected MvTableStorage createTableStorage(CatalogTableDescriptor tableDescriptor, CatalogZoneDescriptor zoneDescriptor) {
        StorageEngine engine = dataStorageMgr.engineByStorageProfile(tableDescriptor.storageProfile());

        assert engine != null : "tableId=" + tableDescriptor.id() + ", storageProfile=" + tableDescriptor.storageProfile();

        return engine.createMvTable(
                new StorageTableDescriptor(tableDescriptor.id(), zoneDescriptor.partitions(), tableDescriptor.storageProfile()),
                new CatalogStorageIndexDescriptorSupplier(catalogService, lowWatermark)
        );
    }

    /**
     * Creates transaction state storage for the provided table.
     *
     * @param tableDescriptor Catalog table descriptor.
     * @param zoneDescriptor Catalog distributed zone descriptor.
     */
    protected TxStateTableStorage createTxStateTableStorage(CatalogTableDescriptor tableDescriptor, CatalogZoneDescriptor zoneDescriptor) {
        int tableId = tableDescriptor.id();

        TxStateTableStorage txStateTableStorage = new TxStateRocksDbTableStorage(
                tableId,
                zoneDescriptor.partitions(),
                sharedTxStateStorage
        );
        if (ThreadAssertions.enabled()) {
            txStateTableStorage = new ThreadAssertingTxStateTableStorage(txStateTableStorage);
        }

        txStateTableStorage.start();

        return txStateTableStorage;
    }

    /**
     * Drops local structures for a table.
     *
     * @param tableId Table id to destroy.
     */
    private CompletableFuture<Void> destroyTableLocally(int tableId) {
        TableImpl table = startedTables.remove(tableId);
        localPartsByTableId.remove(tableId);

        assert table != null : tableId;

        InternalTable internalTable = table.internalTable();
        int partitions = internalTable.partitions();

        // TODO https://issues.apache.org/jira/browse/IGNITE-18991 Move assigment manipulations to Distribution zones.
        Set<ByteArray> assignmentKeys = IntStream.range(0, partitions)
                .mapToObj(p -> stablePartAssignmentsKey(new TablePartitionId(tableId, p)))
                .collect(toSet());
        metaStorageMgr.removeAll(assignmentKeys);

        CompletableFuture<?>[] stopReplicaFutures = new CompletableFuture<?>[partitions];

        // TODO https://issues.apache.org/jira/browse/IGNITE-19170 Partitions should be stopped on the assignments change
        //  event triggered by zone drop or alter. Stop replica asynchronously, out of metastorage event pipeline.
        for (int partitionId = 0; partitionId < partitions; partitionId++) {
            var replicationGroupId = new TablePartitionId(tableId, partitionId);

            stopReplicaFutures[partitionId] = stopPartition(replicationGroupId, table);
        }

        // TODO: IGNITE-18703 Destroy raft log and meta
        return allOf(stopReplicaFutures)
                .thenComposeAsync(
                        unused -> inBusyLockAsync(busyLock, () -> allOf(
                                internalTable.storage().destroy(),
                                runAsync(() -> inBusyLock(busyLock, () -> internalTable.txStateStorage().destroy()), ioExecutor)
                        )),
                        ioExecutor)
                .thenAccept(ignore0 -> tables.remove(tableId))
                .thenAcceptAsync(ignore0 -> schemaManager.dropRegistryAsync(tableId), ioExecutor);
    }

    @Override
    public List<Table> tables() {
        return join(tablesAsync());
    }

    @Override
    public CompletableFuture<List<Table>> tablesAsync() {
        return inBusyLockAsync(busyLock, this::tablesAsyncInternalBusy);
    }

    private CompletableFuture<List<Table>> tablesAsyncInternalBusy() {
        HybridTimestamp now = clockService.now();

        return orStopManagerFuture(executorInclinedSchemaSyncService.waitForMetadataCompleteness(now))
                .thenCompose(unused -> inBusyLockAsync(busyLock, () -> {
                    int catalogVersion = catalogService.activeCatalogVersion(now.longValue());

                    Collection<CatalogTableDescriptor> tableDescriptors = catalogService.tables(catalogVersion);

                    if (tableDescriptors.isEmpty()) {
                        return emptyListCompletedFuture();
                    }

                    CompletableFuture<Table>[] tableImplFutures = tableDescriptors.stream()
                            .map(tableDescriptor -> tableAsyncInternalBusy(tableDescriptor.id()))
                            .toArray(CompletableFuture[]::new);

                    return allOfToList(tableImplFutures);
                }));
    }

    /**
     * Returns the tables by ID future for the given causality token.
     *
     * <p>The future will only be completed when corresponding assignments update completes.
     *
     * @param causalityToken Causality token.
     * @return The future with tables map.
     * @see #assignmentsUpdatedVv
     */
    private CompletableFuture<Map<Integer, TableImpl>> tablesById(long causalityToken) {
        return assignmentsUpdatedVv.get(causalityToken).thenApply(v -> unmodifiableMap(startedTables));
    }

    /**
     * Returns an internal map, which contains all managed tables by their ID.
     */
    private Map<Integer, TableImpl> tablesById() {
        return unmodifiableMap(tables);
    }

    /**
     * Returns a map with started tables.
     */
    @TestOnly
    public Map<Integer, TableImpl> startedTables() {
        return unmodifiableMap(startedTables);
    }

    @Override
    public Table table(String name) {
        return join(tableAsync(name));
    }

    @Override
    public TableViewInternal table(int id) throws NodeStoppingException {
        return join(tableAsync(id));
    }

    @Override
    public CompletableFuture<Table> tableAsync(String name) {
        return tableAsyncInternal(IgniteNameUtils.parseSimpleName(name))
                .thenApply(identity());
    }

    /**
     * Asynchronously gets the table using causality token.
     *
     * @param causalityToken Causality token.
     * @param id Table id.
     * @return Future.
     */
    public CompletableFuture<TableViewInternal> tableAsync(long causalityToken, int id) {
        return inBusyLockAsync(busyLock, () -> tablesById(causalityToken).thenApply(tablesById -> tablesById.get(id)));
    }

    @Override
    public CompletableFuture<TableViewInternal> tableAsync(int tableId) {
        return inBusyLockAsync(busyLock, () -> {
            HybridTimestamp now = clockService.now();

            return orStopManagerFuture(executorInclinedSchemaSyncService.waitForMetadataCompleteness(now))
                    .thenCompose(unused -> inBusyLockAsync(busyLock, () -> {
                        int catalogVersion = catalogService.activeCatalogVersion(now.longValue());

                        // Check if the table has been deleted.
                        if (catalogService.table(tableId, catalogVersion) == null) {
                            return nullCompletedFuture();
                        }

                        return tableAsyncInternalBusy(tableId);
                    }));
        });
    }

    /**
     * Asynchronously gets the local partitions set of a table using causality token.
     *
     * @param causalityToken Causality token.
     * @return Future.
     */
    public CompletableFuture<PartitionSet> localPartitionSetAsync(long causalityToken, int tableId) {
        if (!busyLock.enterBusy()) {
            throw new IgniteException(new NodeStoppingException());
        }

        try {
            return localPartitionsVv.get(causalityToken).thenApply(unused -> localPartsByTableId.get(tableId));
        } finally {
            busyLock.leaveBusy();
        }
    }

    @Override
    public TableViewInternal tableView(String name) {
        return join(tableViewAsync(name));
    }

    @Override
    public CompletableFuture<TableViewInternal> tableViewAsync(String name) {
        return tableAsyncInternal(IgniteNameUtils.parseSimpleName(name));
    }

    /**
     * Gets a table by name, if it was created before. Doesn't parse canonical name.
     *
     * @param name Table name.
     * @return Future representing pending completion of the {@code TableManager#tableAsyncInternal} operation.
     */
    private CompletableFuture<TableViewInternal> tableAsyncInternal(String name) {
        return inBusyLockAsync(busyLock, () -> {
            HybridTimestamp now = clockService.now();

            return orStopManagerFuture(executorInclinedSchemaSyncService.waitForMetadataCompleteness(now))
                    .thenCompose(unused -> inBusyLockAsync(busyLock, () -> {
                        CatalogTableDescriptor tableDescriptor = catalogService.table(name, now.longValue());

                        // Check if the table has been deleted.
                        if (tableDescriptor == null) {
                            return nullCompletedFuture();
                        }

                        return tableAsyncInternalBusy(tableDescriptor.id());
                    }));
        });
    }

    private CompletableFuture<TableViewInternal> tableAsyncInternalBusy(int tableId) {
        TableImpl tableImpl = startedTables.get(tableId);

        if (tableImpl != null) {
            return completedFuture(tableImpl);
        }

        CompletableFuture<TableViewInternal> getLatestTableFuture = new CompletableFuture<>();

        CompletionListener<Void> tablesListener = (token, v, th) -> {
            if (th == null) {
                CompletableFuture<?> tablesFuture = tablesVv.get(token);

                tablesFuture.whenComplete((tables, e) -> {
                    if (e != null) {
                        getLatestTableFuture.completeExceptionally(e);
                    } else {
                        getLatestTableFuture.complete(startedTables.get(tableId));
                    }
                });
            } else {
                getLatestTableFuture.completeExceptionally(th);
            }
        };

        assignmentsUpdatedVv.whenComplete(tablesListener);

        // This check is needed for the case when we have registered tablesListener,
        // but tablesVv has already been completed, so listener would be triggered only for the next versioned value update.
        tableImpl = startedTables.get(tableId);

        if (tableImpl != null) {
            assignmentsUpdatedVv.removeWhenComplete(tablesListener);

            return completedFuture(tableImpl);
        }

        return orStopManagerFuture(getLatestTableFuture)
                .whenComplete((unused, throwable) -> assignmentsUpdatedVv.removeWhenComplete(tablesListener));
    }

    /**
     * Waits for future result and return, or unwraps {@link CompletionException} to {@link IgniteException} if failed.
     *
     * @param future Completable future.
     * @return Future result.
     */
    private static <T> T join(CompletableFuture<T> future) {
        try {
            return future.join();
        } catch (CompletionException ex) {
            throw convertThrowable(ex.getCause());
        }
    }

    /**
     * Convert to public throwable.
     *
     * @param th Throwable.
     * @return Public throwable.
     */
    private static RuntimeException convertThrowable(Throwable th) {
        if (th instanceof RuntimeException) {
            return (RuntimeException) th;
        }

        return new IgniteException(th);
    }

    /**
     * Creates meta storage listener for pending assignments updates.
     *
     * @return The watch listener.
     */
    private WatchListener createPendingAssignmentsRebalanceListener() {
        return new WatchListener() {
            @Override
            public CompletableFuture<Void> onUpdate(WatchEvent evt) {
                if (!busyLock.enterBusy()) {
                    return failedFuture(new NodeStoppingException());
                }

                try {
                    Entry newEntry = evt.entryEvent().newEntry();

                    return handleChangePendingAssignmentEvent(newEntry, evt.revision(), false);
                } finally {
                    busyLock.leaveBusy();
                }
            }

            @Override
            public void onError(Throwable e) {
                LOG.warn("Unable to process pending assignments event", e);
            }
        };
    }

    private CompletableFuture<Void> handleChangePendingAssignmentEvent(
            Entry pendingAssignmentsEntry,
            long revision,
            boolean isRecovery
    ) {
        if (pendingAssignmentsEntry.value() == null) {
            return nullCompletedFuture();
        }

        int partId = extractPartitionNumber(pendingAssignmentsEntry.key());
        int tblId = extractTableId(pendingAssignmentsEntry.key(), PENDING_ASSIGNMENTS_PREFIX);

        var replicaGrpId = new TablePartitionId(tblId, partId);

        // Stable assignments from the meta store, which revision is bounded by the current pending event.
        Assignments stableAssignments = stableAssignments(replicaGrpId, revision);

        Assignments pendingAssignments = Assignments.fromBytes(pendingAssignmentsEntry.value());

        return tablesVv.get(revision)
                .thenApply(ignore -> {
                    if (!busyLock.enterBusy()) {
                        return CompletableFuture.<Void>failedFuture(new NodeStoppingException());
                    }

                    try {
                        TableImpl table = tables.get(tblId);

                        // Table can be null only recovery, because we use a revision from the future. See comment inside
                        // performRebalanceOnRecovery.
                        if (table == null) {
                            if (LOG.isInfoEnabled()) {
                                LOG.info("Skipping Pending Assignments update, because table {} does not exist", tblId);
                            }

                            return CompletableFutures.<Void>nullCompletedFuture();
                        }

                        if (LOG.isInfoEnabled()) {
                            var stringKey = new String(pendingAssignmentsEntry.key(), UTF_8);

                            LOG.info("Received update on pending assignments. Check if new raft group should be started [key={}, "
                                            + "partition={}, table={}, localMemberAddress={}, pendingAssignments={}, revision={}]",
                                    stringKey, partId, table.name(), localNode().address(), pendingAssignments, revision);
                        }

                        // TODO: IGNITE-22661 should come from the assignments. The version valid at the time of assignment creation.
                        int catalogVersion = catalogService.latestCatalogVersion();

                        return setTablesPartitionCountersForRebalance(replicaGrpId, revision, pendingAssignments.force(), catalogVersion)
                                .thenCompose(v -> handleChangePendingAssignmentEvent(
                                        replicaGrpId,
                                        table,
                                        stableAssignments,
                                        pendingAssignments,
                                        revision,
                                        isRecovery,
                                        catalogVersion
                                ))
                                .thenCompose(v -> {
                                    boolean isLocalNodeInStableOrPending = isNodeInReducedStableOrPendingAssignments(
                                            replicaGrpId,
                                            stableAssignments,
                                            pendingAssignments,
                                            revision
                                    );

                                    if (!isLocalNodeInStableOrPending) {
                                        return nullCompletedFuture();
                                    }

                                    return changePeersOnRebalance(replicaGrpId, pendingAssignments.nodes(), revision);
                                });
                    } finally {
                        busyLock.leaveBusy();
                    }
                })
                .thenCompose(identity());
    }

    private CompletableFuture<Void> handleChangePendingAssignmentEvent(
            TablePartitionId replicaGrpId,
            TableImpl tbl,
            @Nullable Assignments stableAssignments,
            Assignments pendingAssignments,
            long revision,
            boolean isRecovery,
            int catalogVersion
    ) {
        boolean pendingAssignmentsAreForced = pendingAssignments.force();
        Set<Assignment> pendingAssignmentsNodes = pendingAssignments.nodes();

        // Start a new Raft node and Replica if this node has appeared in the new assignments.
        Assignment localMemberAssignment = localMemberAssignment(pendingAssignments);

        boolean shouldStartLocalGroupNode = localMemberAssignment != null
                && (stableAssignments == null || !stableAssignments.nodes().contains(localMemberAssignment));

        // This is a set of assignments for nodes that are not the part of stable assignments, i.e. unstable part of the distribution.
        // For regular pending assignments we use (old) stable set, so that none of new nodes would be able to propose itself as a leader.
        // For forced assignments, we should do the same thing, but only for the subset of stable set that is alive right now. Dead nodes
        // are excluded. It is calculated precisely as an intersection between forced assignments and (old) stable assignments.
        Assignments computedStableAssignments;

        // TODO: https://issues.apache.org/jira/browse/IGNITE-22600 remove the second condition
        //  when we will have a proper handling of empty stable assignments
        if (stableAssignments == null || stableAssignments.nodes().isEmpty()) {
            // This condition can only pass if all stable nodes are dead, and we start new raft group from scratch.
            // In this case new initial configuration must match new forced assignments.
            computedStableAssignments = Assignments.forced(pendingAssignmentsNodes);
        } else if (pendingAssignmentsAreForced) {
            // In case of forced assignments we need to remove nodes that are present in the stable set but are missing from the
            // pending set. Such operation removes dead stable nodes from the resulting stable set, which guarantees that we will
            // have a live majority.
            computedStableAssignments = pendingAssignments;
        } else {
            computedStableAssignments = stableAssignments;
        }

        int partitionId = replicaGrpId.partitionId();

        CompletableFuture<Void> localServicesStartFuture;

        if (shouldStartLocalGroupNode) {
            PartitionSet singlePartitionIdSet = PartitionSet.of(partitionId);

            localServicesStartFuture = localPartitionsVv.get(revision)
                    // TODO https://issues.apache.org/jira/browse/IGNITE-20957 Revisit this code
                    .thenComposeAsync(
                            partitionSet -> inBusyLock(busyLock, () -> getOrCreatePartitionStorages(tbl, singlePartitionIdSet)),
                            ioExecutor
                    )
                    .thenComposeAsync(unused -> inBusyLock(busyLock, () -> {
                        if (!isRecovery) {
                            // We create index storages (and also register the necessary structures) for the rebalancing one partition
                            // before start the raft node, so that the updates that come when applying the replication log can safely
                            // update the indexes. On recovery node, we do not need to call this code, since during restoration we start
                            // all partitions and already register indexes there.
                            lowWatermark.getLowWatermarkSafe(lwm ->
                                    registerIndexesToTable(tbl, catalogService, singlePartitionIdSet, tbl.schemaView(), lwm)
                            );
                        }

                        int zoneId = getTableDescriptor(tbl.tableId(), catalogVersion).zoneId();

                        return startPartitionAndStartClient(
                                tbl,
                                replicaGrpId.partitionId(),
                                localMemberAssignment,
                                computedStableAssignments,
                                zoneId,
                                isRecovery
                        );
                    }), ioExecutor);
        } else if (pendingAssignmentsAreForced && localMemberAssignment != null) {
            localServicesStartFuture = runAsync(() -> inBusyLock(busyLock, () -> {
                assert replicaMgr.isReplicaStarted(replicaGrpId) : "The local node is outside of the replication group: " + replicaGrpId;

                replicaMgr.resetPeers(replicaGrpId, fromAssignments(computedStableAssignments.nodes()));
            }), ioExecutor);
        } else {
            localServicesStartFuture = nullCompletedFuture();
        }

        return localServicesStartFuture
                .thenComposeAsync(v -> inBusyLock(busyLock, () -> isLocalNodeIsPrimary(replicaGrpId)), ioExecutor)
                .thenAcceptAsync(isLeaseholder -> inBusyLock(busyLock, () -> {
                    boolean isLocalNodeInStableOrPending = isNodeInReducedStableOrPendingAssignments(
                            replicaGrpId,
                            stableAssignments,
                            pendingAssignments,
                            revision
                    );

                    if (!isLocalNodeInStableOrPending && !isLeaseholder) {
                        return;
                    }

                    assert isLocalNodeInStableOrPending || isLeaseholder
                            : "The local node is outside of the replication group [inStableOrPending=" + isLocalNodeInStableOrPending
                            + ", isLeaseholder=" + isLeaseholder + "].";

                    // For forced assignments, we exclude dead stable nodes, and all alive stable nodes are already in pending assignments.
                    // Union is not required in such a case.
                    Set<Assignment> newAssignments = pendingAssignmentsAreForced || stableAssignments == null
                            ? pendingAssignmentsNodes
                            : union(pendingAssignmentsNodes, stableAssignments.nodes());

                    replicaMgr.replica(replicaGrpId)
                            .thenApply(Replica::raftClient)
                            .thenAccept(raftClient -> raftClient.updateConfiguration(fromAssignments(newAssignments)));
                }), ioExecutor);
    }

    private boolean isNodeInReducedStableOrPendingAssignments(
            TablePartitionId replicaGrpId,
            @Nullable Assignments stableAssignments,
            Assignments pendingAssignments,
            long revision
    ) {
        Entry reduceEntry  = metaStorageMgr.getLocally(RebalanceUtil.switchReduceKey(replicaGrpId), revision);

        Assignments reduceAssignments = reduceEntry != null
                ? Assignments.fromBytes(reduceEntry.value())
                : null;

        Set<Assignment> reducedStableAssignments = reduceAssignments != null
                ? subtract(stableAssignments.nodes(), reduceAssignments.nodes())
                : stableAssignments.nodes();

        if (!isLocalNodeInAssignments(union(reducedStableAssignments, pendingAssignments.nodes()))) {
            return false;
        }

        assert replicaMgr.isReplicaStarted(replicaGrpId) : "The local node is outside of the replication group ["
                + ", stable=" + stableAssignments
                + ", pending=" + pendingAssignments
                + ", reduce=" + reduceAssignments
                + ", localName=" + localNode().name() + "].";

        return true;
    }

    private CompletableFuture<Void> setTablesPartitionCountersForRebalance(
            TablePartitionId replicaGrpId,
            long revision,
            boolean force,
            int catalogVersion
    ) {
        int tableId = replicaGrpId.tableId();

        CatalogZoneDescriptor zoneDescriptor = getZoneDescriptor(getTableDescriptor(tableId, catalogVersion), catalogVersion);

        int zoneId = zoneDescriptor.id();

        int partId = replicaGrpId.partitionId();

        SimpleCondition revisionMatches = revision(tablesCounterKey(zoneId, partId)).lt(revision);
        SimpleCondition counterIsEmpty = value(tablesCounterKey(zoneId, partId)).eq(toBytes(Set.of()));

        Condition condition = or(
                notExists(tablesCounterKey(zoneId, partId)),
                force ? revisionMatches : revisionMatches.and(counterIsEmpty)
        );

        Set<Integer> tablesInZone = findTablesByZoneId(zoneId, catalogVersion, catalogService).stream()
                .map(CatalogObjectDescriptor::id)
                .collect(toSet());

        byte[] countersValue = toBytes(tablesInZone);

        // The collected tables are valid for the current catalog version but may be removed in future versions.
        // Therefore, we need to store the `catalogVersion` alongside the counter to ensure we read the correct catalog version later.
        return metaStorageMgr.invoke(iif(
                condition,
                ops(
                        put(tablesCounterKey(zoneId, partId), countersValue),
                        put(catalogVersionKey(zoneId, partId), intToBytes(catalogVersion))
                ).yield(true),
                ops().yield(false)
        )).whenComplete((res, e) -> {
            if (e != null) {
                LOG.error("Failed to update counter for the zone [zoneId = {}]", zoneId);
            } else if (res.getAsBoolean()) {
                LOG.info(
                        "Rebalance counter for the zone is updated [zoneId = {}, partId = {}, counter = {}, revision = {}]",
                        zoneId,
                        partId,
                        tablesInZone,
                        revision
                );
            } else {
                LOG.debug(
                        "Rebalance counter for the zone is not updated [zoneId = {}, partId = {}, revision = {}]",
                        zoneId,
                        partId,
                        revision
                );
            }
        }).thenCompose((ignored) -> nullCompletedFuture());
    }

    private CompletableFuture<Void> changePeersOnRebalance(
            TablePartitionId replicaGrpId,
            Set<Assignment> pendingAssignments,
            long revision
    ) {
        return replicaMgr.replica(replicaGrpId)
                .thenApply(Replica::raftClient)
                .thenCompose(raftClient -> raftClient.refreshAndGetLeaderWithTerm()
                        .exceptionally(throwable -> {
                            throwable = unwrapCause(throwable);

                            if (throwable instanceof TimeoutException) {
                                LOG.info(
                                        "Node couldn't get the leader within timeout so the changing peers is skipped [grp={}].",
                                        replicaGrpId
                                );

                                return LeaderWithTerm.NO_LEADER;
                            }

                            throw new IgniteInternalException(
                                    INTERNAL_ERR,
                                    "Failed to get a leader for the RAFT replication group [get=" + replicaGrpId + "].",
                                    throwable
                            );
                        })
                        .thenCompose(leaderWithTerm -> {
                            if (leaderWithTerm.isEmpty() || !isLocalPeer(leaderWithTerm.leader())) {
                                return nullCompletedFuture();
                            }

                            // run update of raft configuration if this node is a leader
                            LOG.info("Current node={} is the leader of partition raft group={}. "
                                            + "Initiate rebalance process for partition={}, table={}",
                                    leaderWithTerm.leader(),
                                    replicaGrpId,
                                    replicaGrpId.partitionId(),
                                    tables.get(replicaGrpId.tableId()).name()
                            );

                            return metaStorageMgr.get(pendingPartAssignmentsKey(replicaGrpId))
                                    .thenCompose(latestPendingAssignmentsEntry -> {
                                        // Do not change peers of the raft group if this is a stale event.
                                        // Note that we start raft node before for the sake of the consistency in a
                                        // starting and stopping raft nodes.
                                        if (revision < latestPendingAssignmentsEntry.revision()) {
                                            return nullCompletedFuture();
                                        }

                                        PeersAndLearners newConfiguration = fromAssignments(pendingAssignments);

                                        return raftClient.changePeersAsync(newConfiguration, leaderWithTerm.term());
                                    });
                        })
                );
    }

    private SnapshotStorageFactory createSnapshotStorageFactory(
            TablePartitionId replicaGrpId,
            PartitionUpdateHandlers partitionUpdateHandlers,
            InternalTable internalTable
    ) {
        PartitionKey partitionKey = partitionKey(internalTable, replicaGrpId.partitionId());

        return new PartitionSnapshotStorageFactory(
                topologyService,
                outgoingSnapshotsManager,
                new PartitionAccessImpl(
                        partitionKey,
                        internalTable.storage(),
                        internalTable.txStateStorage(),
                        mvGc,
                        partitionUpdateHandlers.indexUpdateHandler,
                        partitionUpdateHandlers.gcUpdateHandler,
                        fullStateTransferIndexChooser,
                        schemaManager.schemaRegistry(partitionKey.tableId()),
                        lowWatermark
                ),
                catalogService,
                incomingSnapshotsExecutor
        );
    }

    /**
     * Creates Meta storage listener for stable assignments updates.
     *
     * @return The watch listener.
     */
    private WatchListener createStableAssignmentsRebalanceListener() {
        return new WatchListener() {
            @Override
            public CompletableFuture<Void> onUpdate(WatchEvent evt) {
                if (!busyLock.enterBusy()) {
                    return failedFuture(new NodeStoppingException());
                }

                try {
                    return handleChangeStableAssignmentEvent(evt);
                } finally {
                    busyLock.leaveBusy();
                }
            }

            @Override
            public void onError(Throwable e) {
                LOG.warn("Unable to process stable assignments event", e);
            }
        };
    }

    /** Creates Meta storage listener for switch reduce assignments updates. */
    private WatchListener createAssignmentsSwitchRebalanceListener() {
        return new WatchListener() {
            @Override
            public CompletableFuture<Void> onUpdate(WatchEvent evt) {
                return inBusyLockAsync(busyLock, () -> {
                    byte[] key = evt.entryEvent().newEntry().key();

                    int partitionId = extractPartitionNumber(key);
                    int tableId = extractTableId(key, ASSIGNMENTS_SWITCH_REDUCE_PREFIX);

                    TablePartitionId replicaGrpId = new TablePartitionId(tableId, partitionId);

                    // It is safe to get the latest version of the catalog as we are in the metastore thread.
                    // TODO: IGNITE-22661 Potentially unsafe to use the latest catalog version, as the tables might not already present
                    //  in the catalog. Better to take the version from Assignments.
                    int catalogVersion = catalogService.latestCatalogVersion();

                    return tablesById(evt.revision())
                            .thenCompose(tables -> inBusyLockAsync(busyLock, () -> {
                                CatalogTableDescriptor tableDescriptor = getTableDescriptor(tableId, catalogVersion);

                                CatalogZoneDescriptor zoneDescriptor = getZoneDescriptor(tableDescriptor, catalogVersion);

                                long causalityToken = zoneDescriptor.updateToken();

                                return distributionZoneManager.dataNodes(causalityToken, catalogVersion, tableDescriptor.zoneId())
                                        .thenCompose(dataNodes -> RebalanceUtilEx.handleReduceChanged(
                                                metaStorageMgr,
                                                dataNodes,
                                                zoneDescriptor.replicas(),
                                                replicaGrpId,
                                                evt
                                        ));
                            }));
                });
            }

            @Override
            public void onError(Throwable e) {
                LOG.warn("Unable to process switch reduce event", e);
            }
        };
    }

    /**
     * Gets partition stores.
     *
     * @param table Table.
     * @param partitionId Partition ID.
     * @return PartitionStorages.
     */
    private static PartitionStorages getPartitionStorages(TableImpl table, int partitionId) {
        InternalTable internalTable = table.internalTable();

        MvPartitionStorage mvPartition = internalTable.storage().getMvPartition(partitionId);

        assert mvPartition != null : "tableId=" + table.tableId() + ", partitionId=" + partitionId;

        TxStateStorage txStateStorage = internalTable.txStateStorage().getTxStateStorage(partitionId);

        assert txStateStorage != null : "tableId=" + table.tableId() + ", partitionId=" + partitionId;

        return new PartitionStorages(mvPartition, txStateStorage);
    }

    // TODO: https://issues.apache.org/jira/browse/IGNITE-19739 Create storages only once.
    private CompletableFuture<Void> getOrCreatePartitionStorages(TableImpl table, PartitionSet partitions) {
        InternalTable internalTable = table.internalTable();

        CompletableFuture<?>[] storageFuts = partitions.stream().mapToObj(partitionId -> {
            MvPartitionStorage mvPartition = internalTable.storage().getMvPartition(partitionId);

            return (mvPartition != null ? completedFuture(mvPartition) : internalTable.storage().createMvPartition(partitionId))
                    .thenComposeAsync(mvPartitionStorage -> {
                        TxStateStorage txStateStorage = internalTable.txStateStorage().getOrCreateTxStateStorage(partitionId);

                        if (mvPartitionStorage.lastAppliedIndex() == MvPartitionStorage.REBALANCE_IN_PROGRESS
                                || txStateStorage.lastAppliedIndex() == TxStateStorage.REBALANCE_IN_PROGRESS) {
                            return allOf(
                                    internalTable.storage().clearPartition(partitionId),
                                    txStateStorage.clear()
                            );
                        } else {
                            return nullCompletedFuture();
                        }
                    }, ioExecutor);
        }).toArray(CompletableFuture[]::new);

        return allOf(storageFuts);
    }

    /**
     * Handles the {@link RebalanceUtil#STABLE_ASSIGNMENTS_PREFIX} update event.
     *
     * @param evt Event.
     */
    protected CompletableFuture<Void> handleChangeStableAssignmentEvent(WatchEvent evt) {
        if (evt.entryEvents().stream().allMatch(e -> e.oldEntry().value() == null)) {
            // It's the initial write to table stable assignments on table create event.
            return nullCompletedFuture();
        }

        if (!evt.single()) {
            // If there is not a single entry, then all entries must be tombstones (this happens after table drop).
            assert evt.entryEvents().stream().allMatch(entryEvent -> entryEvent.newEntry().tombstone()) : evt;

            return nullCompletedFuture();
        }

        // here we can receive only update from the rebalance logic
        // these updates always processing only 1 partition, so, only 1 stable partition key.
        assert evt.single() : evt;

        if (evt.entryEvent().oldEntry() == null) {
            // This means it's an event on table creation.
            return nullCompletedFuture();
        }

        Entry stableAssignmentsWatchEvent = evt.entryEvent().newEntry();

        long revision = evt.revision();

        assert stableAssignmentsWatchEvent.revision() == revision : stableAssignmentsWatchEvent;

        if (stableAssignmentsWatchEvent.value() == null) {
            return nullCompletedFuture();
        }

        return handleChangeStableAssignmentEvent(stableAssignmentsWatchEvent, evt.revision(), false);
    }

    protected CompletableFuture<Void> handleChangeStableAssignmentEvent(
            Entry stableAssignmentsWatchEvent,
            long revision,
            boolean isRecovery
    ) {
        int partitionId = extractPartitionNumber(stableAssignmentsWatchEvent.key());
        int tableId = extractTableId(stableAssignmentsWatchEvent.key(), STABLE_ASSIGNMENTS_PREFIX);

        TablePartitionId tablePartitionId = new TablePartitionId(tableId, partitionId);

        Set<Assignment> stableAssignments = stableAssignmentsWatchEvent.value() == null
                ? emptySet()
                : Assignments.fromBytes(stableAssignmentsWatchEvent.value()).nodes();

        return supplyAsync(() -> {
            Entry pendingAssignmentsEntry = metaStorageMgr.getLocally(pendingPartAssignmentsKey(tablePartitionId), revision);

            byte[] pendingAssignmentsFromMetaStorage = pendingAssignmentsEntry.value();

            Assignments pendingAssignments = pendingAssignmentsFromMetaStorage == null
                    ? Assignments.EMPTY
                    : Assignments.fromBytes(pendingAssignmentsFromMetaStorage);

            if (LOG.isInfoEnabled()) {
                var stringKey = new String(stableAssignmentsWatchEvent.key(), UTF_8);

                LOG.info("Received update on stable assignments [key={}, partition={}, localMemberAddress={}, "
                                + "stableAssignments={}, pendingAssignments={}, revision={}]", stringKey, tablePartitionId,
                        localNode().address(), stableAssignments, pendingAssignments, revision);
            }

            return stopAndDestroyPartitionAndUpdateClients(
                    tablePartitionId,
                    stableAssignments,
                    pendingAssignments,
                    isRecovery,
                    revision
            );
        }, ioExecutor).thenCompose(identity());
    }

    private CompletableFuture<Void> updatePartitionClients(
            TablePartitionId tablePartitionId,
            Set<Assignment> stableAssignments
    ) {
        return isLocalNodeIsPrimary(tablePartitionId).thenCompose(isLeaseholder -> inBusyLock(busyLock, () -> {
            boolean isLocalInStable = isLocalNodeInAssignments(stableAssignments);

            if (!isLocalInStable && !isLeaseholder) {
                return nullCompletedFuture();
            }

            assert replicaMgr.isReplicaStarted(tablePartitionId)
                    : "The local node is outside of the replication group [stable=" + stableAssignments
                            + ", isLeaseholder=" + isLeaseholder + "].";

            // Update raft client peers and learners according to the actual assignments.
            return replicaMgr.replica(tablePartitionId)
                    .thenApply(Replica::raftClient)
                    .thenAccept(raftClient -> raftClient.updateConfiguration(fromAssignments(stableAssignments)));
        }));
    }

    private CompletableFuture<Void> stopAndDestroyPartitionAndUpdateClients(
            TablePartitionId tablePartitionId,
            Set<Assignment> stableAssignments,
            Assignments pendingAssignments,
            boolean isRecovery,
            long revision
    ) {
        CompletableFuture<Void> clientUpdateFuture = isRecovery
                // Updating clients is not needed on recovery.
                ? nullCompletedFuture()
                : updatePartitionClients(tablePartitionId, stableAssignments);

        boolean shouldStopLocalServices = (pendingAssignments.force()
                        ? pendingAssignments.nodes().stream()
                        : Stream.concat(stableAssignments.stream(), pendingAssignments.nodes().stream())
                )
                .noneMatch(isLocalNodeAssignment);

        if (shouldStopLocalServices) {
            return allOf(
                    clientUpdateFuture,
                    weakStopAndDestroyPartition(tablePartitionId, revision)
            );
        } else {
            return clientUpdateFuture;
        }
    }

    private CompletableFuture<Void> weakStopAndDestroyPartition(TablePartitionId tablePartitionId, long causalityToken) {
        return replicaMgr.weakStopReplica(
                tablePartitionId,
                WeakReplicaStopReason.EXCLUDED_FROM_ASSIGNMENTS,
                () -> stopAndDestroyPartition(tablePartitionId, causalityToken)
        );
    }

    private CompletableFuture<Void> stopAndDestroyPartition(TablePartitionId tablePartitionId, long causalityToken) {
        return tablesVv
                .get(causalityToken)
                .thenCompose(ignore -> {
                    TableImpl table = tables.get(tablePartitionId.tableId());

                    return stopPartition(tablePartitionId, table)
                            .thenComposeAsync(v -> destroyPartitionStorages(tablePartitionId, table), ioExecutor);
                });
    }

    /**
     * Stops all resources associated with a given partition, like replicas and partition trackers. Calls
     * {@link ReplicaManager#weakStopReplica} in order to change the replica state.
     *
     * @param tablePartitionId Partition ID.
     * @param table Table which this partition belongs to.
     * @return Future that will be completed after all resources have been closed.
     */
    private CompletableFuture<Void> stopPartitionForRestart(TablePartitionId tablePartitionId, TableImpl table) {
        return replicaMgr.weakStopReplica(tablePartitionId, WeakReplicaStopReason.RESTART, () -> stopPartition(tablePartitionId, table));
    }

    /**
     * Stops all resources associated with a given partition, like replicas and partition trackers.
     *
     * @param tablePartitionId Partition ID.
     * @param table Table which this partition belongs to.
     * @return Future that will be completed after all resources have been closed.
     */
    private CompletableFuture<Void> stopPartition(TablePartitionId tablePartitionId, TableImpl table) {
        if (table != null) {
            closePartitionTrackers(table.internalTable(), tablePartitionId.partitionId());
        }

        CompletableFuture<Boolean> stopReplicaFuture;

        try {
            stopReplicaFuture = replicaMgr.stopReplica(tablePartitionId);
        } catch (NodeStoppingException e) {
            // No-op.
            stopReplicaFuture = falseCompletedFuture();
        }

        return stopReplicaFuture
                .thenCompose(v -> mvGc.removeStorage(tablePartitionId));
    }

    private CompletableFuture<Void> destroyPartitionStorages(TablePartitionId tablePartitionId, TableImpl table) {
        // TODO: IGNITE-18703 Destroy raft log and meta
        if (table == null) {
            return nullCompletedFuture();
        }

        InternalTable internalTable = table.internalTable();

        int partitionId = tablePartitionId.partitionId();

        List<CompletableFuture<?>> destroyFutures = new ArrayList<>();

        if (internalTable.storage().getMvPartition(partitionId) != null) {
            destroyFutures.add(internalTable.storage().destroyPartition(partitionId));
        }

        if (internalTable.txStateStorage().getTxStateStorage(partitionId) != null) {
            destroyFutures.add(runAsync(() -> internalTable.txStateStorage().destroyTxStateStorage(partitionId), ioExecutor));
        }

        return allOf(destroyFutures.toArray(new CompletableFuture[]{}));
    }

    private static void closePartitionTrackers(InternalTable internalTable, int partitionId) {
        closeTracker(internalTable.getPartitionSafeTimeTracker(partitionId));

        closeTracker(internalTable.getPartitionStorageIndexTracker(partitionId));
    }

    private static void closeTracker(@Nullable PendingComparableValuesTracker<?, Void> tracker) {
        if (tracker != null) {
            tracker.close();
        }
    }

    private ClusterNode localNode() {
        return topologyService.localMember();
    }

    private static PartitionUpdateHandlers createPartitionUpdateHandlers(
            int partitionId,
            PartitionDataStorage partitionDataStorage,
            TableImpl table,
            PendingComparableValuesTracker<HybridTimestamp, Void> safeTimeTracker,
            StorageUpdateConfiguration storageUpdateConfig
    ) {
        TableIndexStoragesSupplier indexes = table.indexStorageAdapters(partitionId);

        IndexUpdateHandler indexUpdateHandler = new IndexUpdateHandler(indexes);

        GcUpdateHandler gcUpdateHandler = new GcUpdateHandler(partitionDataStorage, safeTimeTracker, indexUpdateHandler);

        StorageUpdateHandler storageUpdateHandler = new StorageUpdateHandler(
                partitionId,
                partitionDataStorage,
                indexUpdateHandler,
                storageUpdateConfig
        );

        return new PartitionUpdateHandlers(storageUpdateHandler, indexUpdateHandler, gcUpdateHandler);
    }

    /**
     * Returns a cached table instance if it exists, {@code null} otherwise. Can return a table that is being stopped.
     *
     * @param tableId Table id.
     */
    @Override
    public @Nullable TableViewInternal cachedTable(int tableId) {
        return tables.get(tableId);
    }

    /**
     * Returns a cached table instance if it exists, {@code null} otherwise. Can return a table that is being stopped.
     *
     * @param name Table name.
     */
    @TestOnly
    public @Nullable TableViewInternal cachedTable(String name) {
        return findTableImplByName(tables.values(), name);
    }

    private CatalogTableDescriptor getTableDescriptor(int tableId, int catalogVersion) {
        CatalogTableDescriptor tableDescriptor = catalogService.table(tableId, catalogVersion);

        assert tableDescriptor != null : "tableId=" + tableId + ", catalogVersion=" + catalogVersion;

        return tableDescriptor;
    }

    private CatalogZoneDescriptor getZoneDescriptor(CatalogTableDescriptor tableDescriptor, int catalogVersion) {
        CatalogZoneDescriptor zoneDescriptor = catalogService.zone(tableDescriptor.zoneId(), catalogVersion);

        assert zoneDescriptor != null :
                "tableId=" + tableDescriptor.id() + ", zoneId=" + tableDescriptor.zoneId() + ", catalogVersion=" + catalogVersion;

        return zoneDescriptor;
    }

    private static @Nullable TableImpl findTableImplByName(Collection<TableImpl> tables, String name) {
        return tables.stream().filter(table -> table.name().equals(name)).findAny().orElse(null);
    }

    private void startTables(long recoveryRevision, @Nullable HybridTimestamp lwm) {
        sharedTxStateStorage.start();

        int earliestCatalogVersion = catalogService.activeCatalogVersion(hybridTimestampToLong(lwm));
        int latestCatalogVersion = catalogService.latestCatalogVersion();

        var startedTables = new IntOpenHashSet();
        var startTableFutures = new ArrayList<CompletableFuture<?>>();

        for (int ver = latestCatalogVersion; ver >= earliestCatalogVersion; ver--) {
            int ver0 = ver;
            catalogService.tables(ver).stream()
                    .filter(tbl -> startedTables.add(tbl.id()))
                    .forEach(tableDescriptor -> startTableFutures.add(createTableLocally(recoveryRevision, ver0, tableDescriptor, true)));
        }

        // Forces you to wait until recovery is complete before the metastore watches is deployed to avoid races with catalog listeners.
        startVv.update(recoveryRevision, (unused, throwable) -> allOf(startTableFutures.toArray(CompletableFuture[]::new)))
                .whenComplete((unused, throwable) -> {
                    if (throwable != null) {
                        LOG.error("Error starting tables", throwable);
                    } else {
                        LOG.debug("Tables started successfully");
                    }
                });
    }

    /**
     * Returns the future that will complete when, either the future from the argument or {@link #stopManagerFuture} will complete,
     * successfully or exceptionally. Allows to protect from getting stuck at {@link IgniteComponent#stopAsync(ComponentContext)}
     * when someone is blocked (by using {@link #busyLock}) for a long time.
     *
     * @param future Future.
     */
    private <T> CompletableFuture<T> orStopManagerFuture(CompletableFuture<T> future) {
        if (future.isDone()) {
            return future;
        }

        return anyOf(future, stopManagerFuture).thenApply(o -> (T) o);
    }

    /** Internal event. */
    private static class DestroyTableEvent {
        final int catalogVersion;
        final int tableId;

        DestroyTableEvent(int catalogVersion, int tableId) {
            this.catalogVersion = catalogVersion;
            this.tableId = tableId;
        }

        public int catalogVersion() {
            return catalogVersion;
        }

        public int tableId() {
            return tableId;
        }
    }

    private void cleanUpResourcesForDroppedTablesOnRecoveryBusy() {
        // TODO: IGNITE-20384 Clean up abandoned resources for dropped zones from vault and metastore
        for (DroppedTableInfo droppedTableInfo : droppedTables(catalogService, lowWatermark.getLowWatermark())) {
            int catalogVersion = droppedTableInfo.tableRemovalCatalogVersion() - 1;

            CatalogTableDescriptor tableDescriptor = catalogService.table(droppedTableInfo.tableId(), catalogVersion);

            assert tableDescriptor != null : "tableId=" + droppedTableInfo.tableId() + ", catalogVersion=" + catalogVersion;

            destroyTableStorageOnRecoveryBusy(tableDescriptor);
        }
    }

    private void destroyTableStorageOnRecoveryBusy(CatalogTableDescriptor tableDescriptor) {
        StorageEngine engine = dataStorageMgr.engineByStorageProfile(tableDescriptor.storageProfile());

        assert engine != null : "tableId=" + tableDescriptor.id() + ", storageProfile=" + tableDescriptor.storageProfile();

        engine.dropMvTable(tableDescriptor.id());
    }

    private synchronized ScheduledExecutorService streamerFlushExecutor() {
        if (!busyLock.enterBusy()) {
            throw new IgniteException(new NodeStoppingException());
        }

        try {
            if (streamerFlushExecutor == null) {
                streamerFlushExecutor = Executors.newSingleThreadScheduledExecutor(
                        IgniteThreadFactory.create(nodeName, "streamer-flush-executor", LOG, STORAGE_WRITE));
            }

            return streamerFlushExecutor;
        } finally {
            busyLock.leaveBusy();
        }
    }

    /**
     * Restarts the table partition including the replica and raft node.
     *
     * @param tablePartitionId Table partition that needs to be restarted.
     * @param revision Metastore revision.
     * @return Operation future.
     */
    public CompletableFuture<Void> restartPartition(TablePartitionId tablePartitionId, long revision) {
        return inBusyLockAsync(busyLock, () -> tablesVv.get(revision).thenComposeAsync(unused -> inBusyLockAsync(busyLock, () -> {
            TableImpl table = tables.get(tablePartitionId.tableId());

            return stopPartitionForRestart(tablePartitionId, table).thenComposeAsync(unused1 -> {
                Assignments stableAssignments = stableAssignments(tablePartitionId, revision);

                assert stableAssignments != null : "tablePartitionId=" + tablePartitionId + ", revision=" + revision;

                // TODO: IGNITE-22661 Potentially unsafe to use the latest catalog version, as the tables might not already present
                //  in the catalog. Better to store this version in ManualGroupRestartRequest.
                int catalogVersion = catalogService.latestCatalogVersion();

                int zoneId = getTableDescriptor(tablePartitionId.tableId(), catalogVersion).zoneId();

                return startPartitionAndStartClient(
                        table,
                        tablePartitionId.partitionId(),
                        localMemberAssignment(stableAssignments),
                        stableAssignments,
                        zoneId,
                        false
                );
            }, ioExecutor);
        }), ioExecutor));
    }

    private @Nullable Assignments stableAssignments(TablePartitionId tablePartitionId, long revision) {
        Entry entry = metaStorageMgr.getLocally(stablePartAssignmentsKey(tablePartitionId), revision);

        return Assignments.fromBytes(entry.value());
    }

    @Override
    public void setStreamerReceiverRunner(StreamerReceiverRunner runner) {
        this.streamerReceiverRunner = runner;
    }
}<|MERGE_RESOLUTION|>--- conflicted
+++ resolved
@@ -1226,9 +1226,6 @@
         return assignments.stream().anyMatch(isLocalNodeAssignment);
     }
 
-<<<<<<< HEAD
-    private CompletableFuture<Boolean> isLocalNodeLeaseholder(ReplicationGroupId replicationGroupId) {
-=======
     /**
      * Checks that the local node is primary or not.
      * <br>
@@ -1248,7 +1245,6 @@
      * @return {@code true} is the local node is primary and {@code false} otherwise.
      */
     private CompletableFuture<Boolean> isLocalNodeIsPrimary(ReplicationGroupId replicationGroupId) {
->>>>>>> 76a8705c
         HybridTimestamp currentSafeTime = metaStorageMgr.clusterTime().currentSafeTime();
 
         if (HybridTimestamp.MIN_VALUE.equals(currentSafeTime)) {
@@ -1267,11 +1263,7 @@
         } catch (IllegalArgumentException e) {
             long currentSafeTimeMs = currentSafeTime.longValue();
 
-<<<<<<< HEAD
-            throw new AssertionError("!!! [currentSafeTime=" + currentSafeTime
-=======
             throw new AssertionError("Got a negative time [currentSafeTime=" + currentSafeTime
->>>>>>> 76a8705c
                     + ", currentSafeTimeMs=" + currentSafeTimeMs
                     + ", skewMs=" + skewMs
                     + ", internal=" + (currentSafeTimeMs + ((-skewMs) << LOGICAL_TIME_BITS_SIZE)) + "]", e);
@@ -1494,37 +1486,7 @@
     ) {
         TableImpl table =  createTableImpl(causalityToken, tableDescriptor, zoneDescriptor);
 
-<<<<<<< HEAD
-        InternalTableImpl internalTable = new InternalTableImpl(
-                tableName,
-                tableId,
-                partitions,
-                topologyService,
-                txManager,
-                tableStorage,
-                txStateStorage,
-                replicaSvc,
-                clock,
-                observableTimestampTracker,
-                executorInclinedPlacementDriver,
-                transactionInflights,
-                implicitTransactionTimeout,
-                attemptsObtainLock,
-                this::streamerFlushExecutor,
-                Objects.requireNonNull(streamerReceiverRunner)
-        );
-
-        var table = new TableImpl(
-                internalTable,
-                lockMgr,
-                schemaVersions,
-                marshallers,
-                sql.get(),
-                tableDescriptor.primaryKeyIndexId()
-        );
-=======
         int tableId = tableDescriptor.id();
->>>>>>> 76a8705c
 
         tablesVv.update(causalityToken, (ignore, e) -> inBusyLock(busyLock, () -> {
             if (e != null) {
