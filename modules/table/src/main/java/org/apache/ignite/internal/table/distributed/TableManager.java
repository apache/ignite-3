--- conflicted
+++ resolved
@@ -1876,22 +1876,18 @@
                                 isRecovery
                         );
                     }), ioExecutor);
-        } else if (pendingAssignmentsAreForced && localMemberAssignment != null) {
-            localServicesStartFuture = runAsync(() -> {
-<<<<<<< HEAD
-                inBusyLock(busyLock, () -> replicaMgr.resetPeers(replicaGrpId, fromAssignments(computedStableAssignments.nodes())));
-=======
-                if (pendingAssignmentsAreForced && localMemberAssignment != null) {
-
-                    assert replicaMgr.isReplicaStarted(replicaGrpId) : "The local node is outside of the replication group";
+        } else if (pendingAssignmentsAreForced) {
+            localServicesStartFuture = runAsync(() -> inBusyLock(busyLock, () -> {
+                if (localMemberAssignment != null) {
+                    assert replicaMgr.isReplicaStarted(replicaGrpId) :
+                            "The local node is outside of the replication group: " + replicaGrpId;
 
                     replicaMgr.resetPeers(replicaGrpId, fromAssignments(computedStableAssignments.nodes()));
-                } else if (pendingAssignmentsAreForced && localMemberAssignment == null) {
-                    assert !replicaMgr.isReplicaStarted(replicaGrpId)
-                            : "The local node is inside of the replication group";
+                } else {
+                    assert !replicaMgr.isReplicaStarted(replicaGrpId) :
+                            "The local node is inside of the replication group: " + replicaGrpId;
                 }
->>>>>>> eae38b8e
-            }, ioExecutor);
+            }), ioExecutor);
         } else {
             localServicesStartFuture = nullCompletedFuture();
         }
