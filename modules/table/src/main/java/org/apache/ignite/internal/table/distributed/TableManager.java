--- conflicted
+++ resolved
@@ -1494,44 +1494,7 @@
     ) {
         TableImpl table =  createTableImpl(causalityToken, tableDescriptor, zoneDescriptor);
 
-<<<<<<< HEAD
-        LOG.trace("Creating local table: name={}, id={}, token={}", tableDescriptor.name(), tableDescriptor.id(), causalityToken);
-
-        MvTableStorage tableStorage = createTableStorage(tableDescriptor, zoneDescriptor);
-        TxStateTableStorage txStateStorage = createTxStateTableStorage(tableDescriptor, zoneDescriptor);
-
-        int partitions = zoneDescriptor.partitions();
-
-        InternalTableImpl internalTable = new InternalTableImpl(
-                tableName,
-                tableId,
-                partitions,
-                topologyService,
-                txManager,
-                tableStorage,
-                txStateStorage,
-                replicaSvc,
-                clock,
-                observableTimestampTracker,
-                executorInclinedPlacementDriver,
-                transactionInflights,
-                implicitTransactionTimeout,
-                attemptsObtainLock,
-                this::streamerFlushExecutor,
-                Objects.requireNonNull(streamerReceiverRunner)
-        );
-
-        var table = new TableImpl(
-                internalTable,
-                lockMgr,
-                schemaVersions,
-                marshallers,
-                sql.get(),
-                tableDescriptor.primaryKeyIndexId()
-        );
-=======
         int tableId = tableDescriptor.id();
->>>>>>> 24a60d7e
 
         tablesVv.update(causalityToken, (ignore, e) -> inBusyLock(busyLock, () -> {
             if (e != null) {
