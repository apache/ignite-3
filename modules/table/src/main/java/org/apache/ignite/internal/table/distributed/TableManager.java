/*
 * Licensed to the Apache Software Foundation (ASF) under one or more
 * contributor license agreements.  See the NOTICE file distributed with
 * this work for additional information regarding copyright ownership.
 * The ASF licenses this file to You under the Apache License, Version 2.0
 * (the "License"); you may not use this file except in compliance with
 * the License.  You may obtain a copy of the License at
 *
 *      http://www.apache.org/licenses/LICENSE-2.0
 *
 * Unless required by applicable law or agreed to in writing, software
 * distributed under the License is distributed on an "AS IS" BASIS,
 * WITHOUT WARRANTIES OR CONDITIONS OF ANY KIND, either express or implied.
 * See the License for the specific language governing permissions and
 * limitations under the License.
 */

package org.apache.ignite.internal.table.distributed;

import static java.util.Collections.unmodifiableMap;
import static java.util.concurrent.CompletableFuture.completedFuture;
import static java.util.concurrent.CompletableFuture.failedFuture;
import static org.apache.ignite.internal.configuration.util.ConfigurationUtil.getByInternalId;
<<<<<<< HEAD
=======
import static org.apache.ignite.internal.schema.SchemaManager.INITIAL_SCHEMA_VERSION;
>>>>>>> acd7c79e
import static org.apache.ignite.internal.util.IgniteUtils.shutdownAndAwaitTermination;
import static org.apache.ignite.internal.utils.RebalanceUtil.PENDING_ASSIGNMENTS_PREFIX;
import static org.apache.ignite.internal.utils.RebalanceUtil.STABLE_ASSIGNMENTS_PREFIX;
import static org.apache.ignite.internal.utils.RebalanceUtil.extractPartitionNumber;
import static org.apache.ignite.internal.utils.RebalanceUtil.extractTableId;
import static org.apache.ignite.internal.utils.RebalanceUtil.pendingPartAssignmentsKey;
import static org.apache.ignite.internal.utils.RebalanceUtil.stablePartAssignmentsKey;
import static org.apache.ignite.internal.utils.RebalanceUtil.updatePendingAssignmentsKeys;
<<<<<<< HEAD
import static org.apache.ignite.raft.jraft.rpc.impl.RaftGroupServiceImpl.recoverable;
=======
>>>>>>> acd7c79e

import it.unimi.dsi.fastutil.ints.Int2ObjectOpenHashMap;
import java.util.ArrayList;
import java.util.Collections;
import java.util.HashMap;
import java.util.List;
import java.util.Map;
import java.util.NoSuchElementException;
import java.util.UUID;
import java.util.concurrent.CompletableFuture;
import java.util.concurrent.CompletionException;
import java.util.concurrent.ConcurrentHashMap;
import java.util.concurrent.ScheduledExecutorService;
import java.util.concurrent.ScheduledThreadPoolExecutor;
import java.util.concurrent.TimeUnit;
import java.util.concurrent.atomic.AtomicBoolean;
<<<<<<< HEAD
import java.util.concurrent.atomic.AtomicReference;
import java.util.function.BiFunction;
=======
>>>>>>> acd7c79e
import java.util.function.Consumer;
import java.util.function.Function;
import java.util.function.Supplier;
import java.util.stream.Collectors;
import java.util.stream.Stream;
import org.apache.ignite.configuration.ConfigurationChangeException;
import org.apache.ignite.configuration.ConfigurationProperty;
import org.apache.ignite.configuration.NamedListView;
import org.apache.ignite.configuration.notifications.ConfigurationNamedListListener;
import org.apache.ignite.configuration.notifications.ConfigurationNotificationEvent;
import org.apache.ignite.configuration.schemas.table.TableChange;
import org.apache.ignite.configuration.schemas.table.TableConfiguration;
import org.apache.ignite.configuration.schemas.table.TableView;
import org.apache.ignite.configuration.schemas.table.TablesConfiguration;
import org.apache.ignite.configuration.validation.ConfigurationValidationException;
import org.apache.ignite.internal.affinity.AffinityUtils;
import org.apache.ignite.internal.baseline.BaselineManager;
import org.apache.ignite.internal.causality.VersionedValue;
import org.apache.ignite.internal.configuration.schema.ExtendedTableChange;
import org.apache.ignite.internal.configuration.schema.ExtendedTableConfiguration;
import org.apache.ignite.internal.configuration.schema.ExtendedTableView;
import org.apache.ignite.internal.configuration.util.ConfigurationUtil;
import org.apache.ignite.internal.manager.EventListener;
import org.apache.ignite.internal.manager.IgniteComponent;
import org.apache.ignite.internal.manager.Producer;
import org.apache.ignite.internal.metastorage.MetaStorageManager;
import org.apache.ignite.internal.metastorage.client.Entry;
import org.apache.ignite.internal.metastorage.client.WatchEvent;
import org.apache.ignite.internal.metastorage.client.WatchListener;
import org.apache.ignite.internal.raft.Loza;
import org.apache.ignite.internal.raft.server.RaftGroupEventsListener;
import org.apache.ignite.internal.schema.SchemaDescriptor;
import org.apache.ignite.internal.schema.SchemaManager;
import org.apache.ignite.internal.schema.SchemaUtils;
import org.apache.ignite.internal.schema.event.SchemaEvent;
import org.apache.ignite.internal.schema.event.SchemaEventParameters;
import org.apache.ignite.internal.schema.marshaller.schema.SchemaSerializerImpl;
import org.apache.ignite.internal.storage.DataStorageManager;
import org.apache.ignite.internal.storage.engine.TableStorage;
import org.apache.ignite.internal.table.IgniteTablesInternal;
import org.apache.ignite.internal.table.InternalTable;
import org.apache.ignite.internal.table.TableImpl;
import org.apache.ignite.internal.table.distributed.raft.PartitionListener;
import org.apache.ignite.internal.table.distributed.raft.RebalanceRaftGroupEventsListener;
import org.apache.ignite.internal.table.distributed.storage.InternalTableImpl;
import org.apache.ignite.internal.table.distributed.storage.VersionedRowStore;
import org.apache.ignite.internal.table.event.TableEvent;
import org.apache.ignite.internal.table.event.TableEventParameters;
import org.apache.ignite.internal.thread.NamedThreadFactory;
import org.apache.ignite.internal.tx.TxManager;
import org.apache.ignite.internal.util.ByteUtils;
import org.apache.ignite.internal.util.IgniteObjectName;
import org.apache.ignite.internal.util.IgniteSpinBusyLock;
import org.apache.ignite.lang.ByteArray;
import org.apache.ignite.lang.IgniteBiTuple;
import org.apache.ignite.lang.IgniteException;
import org.apache.ignite.lang.IgniteInternalException;
import org.apache.ignite.lang.IgniteLogger;
import org.apache.ignite.lang.IgniteStringFormatter;
import org.apache.ignite.lang.IgniteSystemProperties;
import org.apache.ignite.lang.NodeStoppingException;
import org.apache.ignite.lang.TableAlreadyExistsException;
import org.apache.ignite.lang.TableNotFoundException;
import org.apache.ignite.network.ClusterNode;
import org.apache.ignite.network.NetworkAddress;
import org.apache.ignite.network.TopologyService;
import org.apache.ignite.raft.client.Peer;
import org.apache.ignite.raft.client.service.RaftGroupListener;
import org.apache.ignite.raft.client.service.RaftGroupService;
import org.apache.ignite.raft.jraft.util.Utils;
import org.apache.ignite.table.Table;
import org.apache.ignite.table.manager.IgniteTables;
import org.jetbrains.annotations.NotNull;
import org.jetbrains.annotations.Nullable;
import org.jetbrains.annotations.TestOnly;

/**
 * Table manager.
 */
public class TableManager extends Producer<TableEvent, TableEventParameters> implements IgniteTables, IgniteTablesInternal,
        IgniteComponent {
    /** The logger. */
    private static final IgniteLogger LOG = IgniteLogger.forClass(TableManager.class);

    /**
     * If this property is set to {@code true} then an attempt to get the configuration property directly from the meta storage will be
     * skipped, and the local property will be returned.
     * TODO: IGNITE-16774 This property and overall approach, access configuration directly through the Metostorage,
     * TODO: will be removed after fix of the issue.
     */
    private final boolean getMetadataLocallyOnly = IgniteSystemProperties.getBoolean("IGNITE_GET_METADATA_LOCALLY_ONLY");

    /** Tables configuration. */
    private final TablesConfiguration tablesCfg;

    /** Raft manager. */
    private final Loza raftMgr;

    /** Baseline manager. */
    private final BaselineManager baselineMgr;

    /** Transaction manager. */
    private final TxManager txManager;

    /** Meta storage manager. */
    private final MetaStorageManager metaStorageMgr;

    /** Data storage manager. */
    private final DataStorageManager dataStorageMgr;

    /** Here a table future stores during creation (until the table can be provided to client). */
    private final Map<UUID, CompletableFuture<Table>> tableCreateFuts = new ConcurrentHashMap<>();

    /** Versioned store for tables by id. */
    private final VersionedValue<Map<UUID, TableImpl>> tablesByIdVv;

    /** Resolver that resolves a network address to node id. */
    private final Function<NetworkAddress, String> netAddrResolver;

    /** Resolver that resolves a network address to cluster node. */
    private final Function<NetworkAddress, ClusterNode> clusterNodeResolver;

    /** Busy lock to stop synchronously. */
    private final IgniteSpinBusyLock busyLock = new IgniteSpinBusyLock();

    /** Prevents double stopping the component. */
    private final AtomicBoolean stopGuard = new AtomicBoolean();

<<<<<<< HEAD
=======
    /** Schema manager. */
    private final SchemaManager schemaManager;

>>>>>>> acd7c79e
    /** Executor for scheduling retries of a rebalance. */
    private final ScheduledExecutorService rebalanceScheduler;

    /** Rebalance scheduler pool size. */
    private static final int REBALANCE_SCHEDULER_POOL_SIZE = Math.min(Utils.cpus() * 3, 20);

    /**
     * Creates a new table manager.
     *
     * @param registry Registry for versioned values.
     * @param tablesCfg Tables configuration.
     * @param raftMgr Raft manager.
     * @param baselineMgr Baseline manager.
     * @param txManager Transaction manager.
     * @param dataStorageMgr Data storage manager.
     * @param schemaManager Schema manager.
     */
    public TableManager(
            Consumer<Function<Long, CompletableFuture<?>>> registry,
            TablesConfiguration tablesCfg,
            Loza raftMgr,
            BaselineManager baselineMgr,
            TopologyService topologyService,
            TxManager txManager,
            DataStorageManager dataStorageMgr,
<<<<<<< HEAD
            MetaStorageManager metaStorageMgr
=======
            MetaStorageManager metaStorageMgr,
            SchemaManager schemaManager
>>>>>>> acd7c79e
    ) {
        this.tablesCfg = tablesCfg;
        this.raftMgr = raftMgr;
        this.baselineMgr = baselineMgr;
        this.txManager = txManager;
        this.dataStorageMgr = dataStorageMgr;
        this.metaStorageMgr = metaStorageMgr;
<<<<<<< HEAD
=======
        this.schemaManager = schemaManager;
>>>>>>> acd7c79e

        netAddrResolver = addr -> {
            ClusterNode node = topologyService.getByAddress(addr);

            if (node == null) {
                throw new IllegalStateException("Can't resolve ClusterNode by its networkAddress=" + addr);
            }

            return node.id();
        };
        clusterNodeResolver = topologyService::getByAddress;

<<<<<<< HEAD
        tablesVv = new VersionedValue<>(registry, HashMap::new);
        tablesByIdVv = new VersionedValue<>(registry, HashMap::new);
=======
        tablesByIdVv = new VersionedValue<>(null, HashMap::new);
>>>>>>> acd7c79e

        rebalanceScheduler = new ScheduledThreadPoolExecutor(REBALANCE_SCHEDULER_POOL_SIZE,
                new NamedThreadFactory("rebalance-scheduler"));
    }

    /** {@inheritDoc} */
    @Override
    public void start() {
        tablesCfg.tables().any().replicas().listen(this::onUpdateReplicas);
<<<<<<< HEAD

        registerRebalanceListeners();

        ((ExtendedTableConfiguration) tablesCfg.tables().any()).schemas().listenElements(new ConfigurationNamedListListener<>() {
            @Override
            public CompletableFuture<?> onCreate(ConfigurationNotificationEvent<SchemaView> schemasCtx) {
                return onSchemaCreate(schemasCtx);
            }
        });

=======

        registerRebalanceListeners();

>>>>>>> acd7c79e
        ((ExtendedTableConfiguration) tablesCfg.tables().any()).assignments().listen(this::onUpdateAssignments);

        tablesCfg.tables().listenElements(new ConfigurationNamedListListener<>() {
            @Override
            public CompletableFuture<?> onCreate(ConfigurationNotificationEvent<TableView> ctx) {
                return onTableCreate(ctx);
            }

            @Override
            public CompletableFuture<?> onRename(String oldName, String newName, ConfigurationNotificationEvent<TableView> ctx) {
                // TODO: IGNITE-15485 Support table rename operation.

                return CompletableFuture.completedFuture(null);
            }

            @Override
            public CompletableFuture<?> onDelete(ConfigurationNotificationEvent<TableView> ctx) {
                return onTableDelete(ctx);
            }
        });

        schemaManager.listen(SchemaEvent.CREATE, new EventListener<>() {
            /** {@inheritDoc} */
            @Override
            public boolean notify(@NotNull SchemaEventParameters parameters, @Nullable Throwable exception) {
                if (tablesByIdVv.latest().get(parameters.tableId()) != null) {
                    fireEvent(
                            TableEvent.ALTER,
                            new TableEventParameters(parameters.causalityToken(), tablesByIdVv.latest().get(parameters.tableId())), null
                    );
                }

                return false;
            }
        });
    }

    /**
     * Completes all table futures.
     * TODO: Get rid of it after IGNITE-17062.
     *
     * @param causalityToken Causality token.
     */
    public void onSqlSchemaReady(long causalityToken) {
        tablesByIdVv.complete(causalityToken);
    }

    /**
     * Listener of table create configuration change.
     *
     * @param ctx Table configuration context.
     * @return A future.
     */
    private CompletableFuture<?> onTableCreate(ConfigurationNotificationEvent<TableView> ctx) {
        if (!busyLock.enterBusy()) {
            String tblName = ctx.newValue().name();
            UUID tblId = ((ExtendedTableView) ctx.newValue()).id();

            fireEvent(TableEvent.CREATE,
                    new TableEventParameters(ctx.storageRevision(), tblId, tblName),
                    new NodeStoppingException()
            );

            return failedFuture(new NodeStoppingException());
        }

        try {
            return createTableLocally(
                    ctx.storageRevision(),
                    ctx.newValue().name(),
                    ((ExtendedTableView) ctx.newValue()).id(),
                    ctx.newValue().partitions()
            );
        } finally {
            busyLock.leaveBusy();
        }
    }

    /**
     * Listener of table drop configuration change.
     *
     * @param ctx Table configuration context.
     * @return A future.
     */
    private CompletableFuture<?> onTableDelete(ConfigurationNotificationEvent<TableView> ctx) {
        if (!busyLock.enterBusy()) {
            String tblName = ctx.oldValue().name();
            UUID tblId = ((ExtendedTableView) ctx.oldValue()).id();

            fireEvent(
                    TableEvent.DROP,
                    new TableEventParameters(ctx.storageRevision(), tblId, tblName),
                    new NodeStoppingException()
            );

            return failedFuture(new NodeStoppingException());
        }

        try {
            dropTableLocally(
                    ctx.storageRevision(),
                    ctx.oldValue().name(),
                    ((ExtendedTableView) ctx.oldValue()).id(),
                    (List<List<ClusterNode>>) ByteUtils.fromBytes(((ExtendedTableView) ctx.oldValue()).assignments())
            );
        } finally {
            busyLock.leaveBusy();
        }

        return CompletableFuture.completedFuture(null);
    }

    /**
     * Listener of replicas configuration changes.
<<<<<<< HEAD
     *
     * @param replicasCtx Replicas configuration event context.
     * @return A future, which will be completed, when event processed by listener.
     */
    private CompletableFuture<?> onUpdateReplicas(ConfigurationNotificationEvent<Integer> replicasCtx) {
        if (!busyLock.enterBusy()) {
            return CompletableFuture.completedFuture(new NodeStoppingException());
        }

        try {
            if (replicasCtx.oldValue() != null && replicasCtx.oldValue() > 0) {
                TableConfiguration tblCfg = replicasCtx.config(TableConfiguration.class);

                int partCnt = tblCfg.partitions().value();

                int newReplicas = replicasCtx.newValue();

                CompletableFuture<?>[] futures = new CompletableFuture<?>[partCnt];

                for (int i = 0; i < partCnt; i++) {
                    String partId = partitionRaftGroupName(((ExtendedTableConfiguration) tblCfg).id().value(), i);

                    futures[i] = updatePendingAssignmentsKeys(
                            partId, baselineMgr.nodes(),
                            partCnt, newReplicas,
                            replicasCtx.storageRevision(), metaStorageMgr, i);
                }

                return CompletableFuture.allOf(futures);
            } else {
                return CompletableFuture.completedFuture(null);
            }
        } finally {
            busyLock.leaveBusy();
        }
    }

    /**
     * Listener of assignment configuration changes.
=======
>>>>>>> acd7c79e
     *
     * @param replicasCtx Replicas configuration event context.
     * @return A future, which will be completed, when event processed by listener.
     */
    private CompletableFuture<?> onUpdateReplicas(ConfigurationNotificationEvent<Integer> replicasCtx) {
        if (!busyLock.enterBusy()) {
            return CompletableFuture.completedFuture(new NodeStoppingException());
        }


        try {
            if (replicasCtx.oldValue() != null && replicasCtx.oldValue() > 0) {
                TableConfiguration tblCfg = replicasCtx.config(TableConfiguration.class);

                int partCnt = tblCfg.partitions().value();

                int newReplicas = replicasCtx.newValue();

                CompletableFuture<?>[] futures = new CompletableFuture<?>[partCnt];

                for (int i = 0; i < partCnt; i++) {
                    String partId = partitionRaftGroupName(((ExtendedTableConfiguration) tblCfg).id().value(), i);

                    futures[i] = updatePendingAssignmentsKeys(
                            partId, baselineMgr.nodes(),
                            partCnt, newReplicas,
                            replicasCtx.storageRevision(), metaStorageMgr, i);
                }

                return CompletableFuture.allOf(futures);
            } else {
                return CompletableFuture.completedFuture(null);
            }
        } finally {
            busyLock.leaveBusy();
        }
    }

    /**
     * Listener of assignment configuration changes.
     *
     * @param assignmentsCtx Assignment configuration context.
     * @return A future.
     */
    private CompletableFuture<?> onUpdateAssignments(ConfigurationNotificationEvent<byte[]> assignmentsCtx) {
        if (!busyLock.enterBusy()) {
            return failedFuture(new NodeStoppingException());
        }


        try {
            updateAssignmentInternal(assignmentsCtx);
        } finally {
            busyLock.leaveBusy();
        }

        return CompletableFuture.completedFuture(null);
    }

    /**
     * Updates or creates partition raft groups.
     *
     * @param assignmentsCtx Change assignment event.
     */
    private void updateAssignmentInternal(ConfigurationNotificationEvent<byte[]> assignmentsCtx) {
        ExtendedTableConfiguration tblCfg = assignmentsCtx.config(ExtendedTableConfiguration.class);

        UUID tblId = tblCfg.id().value();

        long causalityToken = assignmentsCtx.storageRevision();

        List<List<ClusterNode>> oldAssignments = assignmentsCtx.oldValue() == null ? null :
                (List<List<ClusterNode>>) ByteUtils.fromBytes(assignmentsCtx.oldValue());

        List<List<ClusterNode>> newAssignments = (List<List<ClusterNode>>) ByteUtils.fromBytes(assignmentsCtx.newValue());

        // Empty assignments might be a valid case if tables are created from within cluster init HOCON
        // configuration, which is not supported now.
        assert newAssignments != null : IgniteStringFormatter.format("Table [id={}] has empty assignments.", tblId);

        int partitions = newAssignments.size();

        CompletableFuture<?>[] futures = new CompletableFuture<?>[partitions];

        // TODO: IGNITE-15554 Add logic for assignment recalculation in case of partitions or replicas changes
        // TODO: Until IGNITE-15554 is implemented it's safe to iterate over partitions and replicas cause there will
        // TODO: be exact same amount of partitions and replicas for both old and new assignments
        for (int i = 0; i < partitions; i++) {
            int partId = i;

            List<ClusterNode> oldPartAssignment = oldAssignments == null ? Collections.emptyList() :
                    oldAssignments.get(partId);

            List<ClusterNode> newPartAssignment = newAssignments.get(partId);

            // Create new raft nodes according to new assignments.
<<<<<<< HEAD
            tablesByIdVv.update(causalityToken, tablesById -> {
=======
            tablesByIdVv.update(causalityToken, (tablesById, e) -> {
                if (e != null) {
                    return failedFuture(e);
                }

>>>>>>> acd7c79e
                InternalTable internalTbl = tablesById.get(tblId).internalTable();

                try {
                    futures[partId] = raftMgr.updateRaftGroup(
                            partitionRaftGroupName(tblId, partId),
                            newPartAssignment,
                            // start new nodes, only if it is table creation
                            // other cases will be covered by rebalance logic
                            (oldPartAssignment.isEmpty()) ? newPartAssignment : Collections.emptyList(),
                            () -> new PartitionListener(tblId,
                                    new VersionedRowStore(internalTbl.storage().getOrCreatePartition(partId), txManager)),
                            () -> new RebalanceRaftGroupEventsListener(
                                    metaStorageMgr,
                                    tablesCfg.tables().get(tablesById.get(tblId).name()),
                                    partitionRaftGroupName(tblId, partId),
                                    partId,
                                    busyLock,
<<<<<<< HEAD
                                    changePeersAsync(() -> internalTbl.partitionRaftGroupService(partId)),
=======
                                    () -> internalTbl.partitionRaftGroupService(partId),
>>>>>>> acd7c79e
                                    rebalanceScheduler)
                    ).thenAccept(
                            updatedRaftGroupService -> ((InternalTableImpl) internalTbl)
                                    .updateInternalTableRaftGroupService(partId, updatedRaftGroupService)
                    ).exceptionally(th -> {
                        LOG.error("Failed to update raft groups one the node", th);

                        return null;
                    });
                } catch (NodeStoppingException ex) {
                    throw new AssertionError("Loza was stopped before Table manager", ex);
                }

                return completedFuture(tablesById);
            });
        }

        CompletableFuture.allOf(futures).join();
    }

    /** {@inheritDoc} */
    @Override
    public void stop() {
        if (!stopGuard.compareAndSet(false, true)) {
            return;
        }

        busyLock.block();

        Map<UUID, TableImpl> tables = tablesByIdVv.latest();

        for (TableImpl table : tables.values()) {
            try {
                table.internalTable().storage().stop();
                table.internalTable().close();

                for (int p = 0; p < table.internalTable().partitions(); p++) {
                    raftMgr.stopRaftGroup(partitionRaftGroupName(table.tableId(), p));
                }
            } catch (Exception e) {
                LOG.error("Failed to stop a table {}", e, table.name());
            }
        }

        shutdownAndAwaitTermination(rebalanceScheduler, 10, TimeUnit.SECONDS);
    }

    /**
     * Creates local structures for a table.
     *
     * @param causalityToken Causality token.
     * @param name  Table name.
     * @param tblId Table id.
     * @param partitions Count of partitions.
     * @return Future that will be completed when local changes related to the table creation are applied.
     */
    private CompletableFuture<?> createTableLocally(long causalityToken, String name, UUID tblId, int partitions) {
        TableConfiguration tableCfg = tablesCfg.tables().get(name);

        TableStorage tableStorage = dataStorageMgr.engine(tableCfg.dataStorage()).createTable(tableCfg);

        tableStorage.start();


        InternalTableImpl internalTable = new InternalTableImpl(name, tblId, new Int2ObjectOpenHashMap<>(partitions),
                partitions, netAddrResolver, clusterNodeResolver, txManager, tableStorage);

        var table = new TableImpl(internalTable);

        tablesByIdVv.update(causalityToken, (previous, e) -> {
            if (e != null) {
                return failedFuture(e);
            }

            var val = new HashMap<>(previous);

            val.put(tblId, table);

            return completedFuture(val);
        });

        schemaManager.schemaRegistry(causalityToken, tblId)
                .thenAccept(table::schemaView)
                .thenRun(() -> fireEvent(TableEvent.CREATE, new TableEventParameters(causalityToken, table), null));

        // TODO should be reworked in IGNITE-16763
        return tablesByIdVv.get(causalityToken).thenRun(() -> completeApiCreateFuture(table));
    }

    /**
     * Completes appropriate future to return result from API {@link TableManager#createTable(String, Consumer)}.
     *
     * @param table Table.
     */
    private void completeApiCreateFuture(TableImpl table) {
        CompletableFuture<Table> tblFut = tableCreateFuts.get(table.tableId());

        if (tblFut != null) {
            tblFut.complete(table);

            tableCreateFuts.values().removeIf(fut -> fut == tblFut);
        }
    }

    /**
     * Drops local structures for a table.
     *
     * @param causalityToken Causality token.
     * @param name           Table name.
     * @param tblId          Table id.
     * @param assignment     Affinity assignment.
     */
    private void dropTableLocally(long causalityToken, String name, UUID tblId, List<List<ClusterNode>> assignment) {
        try {
            int partitions = assignment.size();

            for (int p = 0; p < partitions; p++) {
                raftMgr.stopRaftGroup(partitionRaftGroupName(tblId, p));
            }

            tablesByIdVv.update(causalityToken, (previousVal, e) -> {
                if (e != null) {
                    return failedFuture(e);
                }

                var map = new HashMap<>(previousVal);

                map.remove(tblId);

                return completedFuture(map);
            });

            TableImpl table = tablesByIdVv.latest().get(tblId);

            assert table != null : IgniteStringFormatter.format("There is no table with the name specified [name={}, id={}]",
                    name, tblId);

            table.internalTable().storage().destroy();

            fireEvent(TableEvent.DROP, new TableEventParameters(causalityToken, table), null);

            schemaManager.dropRegistry(causalityToken, table.tableId());
        } catch (Exception e) {
            fireEvent(TableEvent.DROP, new TableEventParameters(causalityToken, tblId, name), e);
        }
    }

    /**
     * Compounds a RAFT group unique name.
     *
     * @param tblId Table identifier.
     * @param partition Number of table partitions.
     * @return A RAFT group name.
     */
    @NotNull
    private String partitionRaftGroupName(UUID tblId, int partition) {
        return tblId + "_part_" + partition;
    }

    /** {@inheritDoc} */
    @Override
    public Table createTable(String name, Consumer<TableChange> tableInitChange) {
        return join(createTableAsync(name, tableInitChange));
    }

    /** {@inheritDoc} */
    @Override
    public CompletableFuture<Table> createTableAsync(String name, Consumer<TableChange> tableInitChange) {
        if (!busyLock.enterBusy()) {
            throw new IgniteException(new NodeStoppingException());
        }
        try {
            return createTableAsyncInternal(IgniteObjectName.parseCanonicalName(name), tableInitChange);
        } finally {
            busyLock.leaveBusy();
        }
    }

    /**
     * Internal method that creates a new table with the given {@code name} asynchronously. If a table with the same name already exists,
     * a future will be completed with {@link TableAlreadyExistsException}.
     *
     * @param name            Table name.
     * @param tableInitChange Table changer.
     * @return Future representing pending completion of the operation.
     * @throws IgniteException If an unspecified platform exception has happened internally. Is thrown when:
     *                         <ul>
     *                             <li>the node is stopping.</li>
     *                         </ul>
     * @see TableAlreadyExistsException
     */
    private CompletableFuture<Table> createTableAsyncInternal(String name, Consumer<TableChange> tableInitChange) {
        CompletableFuture<Table> tblFut = new CompletableFuture<>();

        tableAsyncInternal(name).thenAccept(tbl -> {
            if (tbl != null) {
                tblFut.completeExceptionally(new TableAlreadyExistsException(name));
            } else {
                tablesCfg.change(tablesChange -> tablesChange.changeTables(tablesListChange -> {
                    if (tablesListChange.get(name) != null) {
                        throw new TableAlreadyExistsException(name);
                    }

                    tablesListChange.create(name, (tableChange) -> {
                        tableChange.changeDataStorage(
                                dataStorageMgr.defaultTableDataStorageConsumer(tablesChange.defaultDataStorage())
                        );

                        tableInitChange.accept(tableChange);

                        var extConfCh = ((ExtendedTableChange) tableChange);

                        tableCreateFuts.put(extConfCh.id(), tblFut);

                        // Affinity assignments calculation.
                        extConfCh.changeAssignments(ByteUtils.toBytes(AffinityUtils.calculateAssignments(
                                        baselineMgr.nodes(),
                                        tableChange.partitions(),
                                        tableChange.replicas())))
                                // Table schema preparation.
                                .changeSchemas(schemasCh -> schemasCh.create(
                                        String.valueOf(INITIAL_SCHEMA_VERSION),
                                        schemaCh -> {
                                            SchemaDescriptor schemaDesc;

                                            //TODO IGNITE-15747 Remove try-catch and force configuration
                                            // validation here to ensure a valid configuration passed to
                                            // prepareSchemaDescriptor() method.
                                            try {
                                                schemaDesc = SchemaUtils.prepareSchemaDescriptor(
                                                        ((ExtendedTableView) tableChange).schemas().size(),
                                                        tableChange);
                                            } catch (IllegalArgumentException ex) {
                                                throw new ConfigurationValidationException(ex.getMessage());
                                            }

                                            schemaCh.changeSchema(SchemaSerializerImpl.INSTANCE.serialize(schemaDesc));
                                        }
                                ));
                    });
                })).exceptionally(t -> {
                    Throwable ex = getRootCause(t);

                    if (ex instanceof TableAlreadyExistsException) {
                        tblFut.completeExceptionally(ex);
                    } else {
                        LOG.error(IgniteStringFormatter.format("Table wasn't created [name={}]", name), ex);

                        tblFut.completeExceptionally(ex);

                        tableCreateFuts.values().removeIf(fut -> fut == tblFut);
                    }

                    return null;
                });
            }
        });

        return tblFut;
    }

    /** {@inheritDoc} */
    @Override
    public void alterTable(String name, Consumer<TableChange> tableChange) {
        join(alterTableAsync(name, tableChange));
    }

    /** {@inheritDoc} */
    @Override
    public CompletableFuture<Void> alterTableAsync(String name, Consumer<TableChange> tableChange) {
        if (!busyLock.enterBusy()) {
            throw new IgniteException(new NodeStoppingException());
        }
        try {
            return alterTableAsyncInternal(IgniteObjectName.parseCanonicalName(name), tableChange);
        } finally {
            busyLock.leaveBusy();
        }
    }

    /**
     * Internal method that alters a cluster table. If an appropriate table does not exist, a future will be
     * completed with {@link TableNotFoundException}.
     *
     * @param name        Table name.
     * @param tableChange Table changer.
     * @return Future representing pending completion of the operation.
     * @throws IgniteException If an unspecified platform exception has happened internally. Is thrown when:
     *                         <ul>
     *                             <li>the node is stopping.</li>
     *                         </ul>
     * @see TableNotFoundException
     */
    @NotNull
    private CompletableFuture<Void> alterTableAsyncInternal(String name, Consumer<TableChange> tableChange) {
        CompletableFuture<Void> tblFut = new CompletableFuture<>();

        tableAsync(name).thenAccept(tbl -> {
            if (tbl == null) {
                tblFut.completeExceptionally(new TableNotFoundException(name));
            } else {
                TableImpl tblImpl = (TableImpl) tbl;

                tablesCfg.tables().change(ch -> {
                    if (ch.get(name) == null) {
                        throw new TableNotFoundException(name);
                    }

                    ch.update(name, tblCh -> {
                                tableChange.accept(tblCh);

                                ((ExtendedTableChange) tblCh).changeSchemas(schemasCh ->
                                        schemasCh.createOrUpdate(String.valueOf(schemasCh.size() + 1), schemaCh -> {
                                            ExtendedTableView currTableView = (ExtendedTableView) tablesCfg.tables().get(name).value();

                                            SchemaDescriptor descriptor;

                                            //TODO IGNITE-15747 Remove try-catch and force configuration validation
                                            // here to ensure a valid configuration passed to prepareSchemaDescriptor() method.
                                            try {
                                                descriptor = SchemaUtils.prepareSchemaDescriptor(
                                                        ((ExtendedTableView) tblCh).schemas().size(),
                                                        tblCh);

                                                descriptor.columnMapping(SchemaUtils.columnMapper(
                                                        tblImpl.schemaView().schema(currTableView.schemas().size()),
                                                        currTableView,
                                                        descriptor,
                                                        tblCh));
                                            } catch (IllegalArgumentException ex) {
                                                // Convert unexpected exceptions here,
                                                // because validation actually happens later,
                                                // when bulk configuration update is applied.
                                                ConfigurationValidationException e =
                                                        new ConfigurationValidationException(ex.getMessage());

                                                e.addSuppressed(ex);

                                                throw e;
                                            }

                                            schemaCh.changeSchema(SchemaSerializerImpl.INSTANCE.serialize(descriptor));
                                        }));
                            }
                    );
                }).whenComplete((res, t) -> {
                    if (t != null) {
                        Throwable ex = getRootCause(t);

                        if (ex instanceof TableNotFoundException) {
                            tblFut.completeExceptionally(ex);
                        } else {
                            LOG.error(IgniteStringFormatter.format("Table wasn't altered [name={}]", name), ex);

                            tblFut.completeExceptionally(ex);
                        }
                    } else {
                        tblFut.complete(res);
                    }
                });
            }
        });

        return tblFut;
    }

    /**
     * Gets a cause exception for a client.
     *
     * @param t Exception wrapper.
     * @return A root exception which will be acceptable to throw for public API.
     */
    //TODO: IGNITE-16051 Implement exception converter for public API.
    private @NotNull IgniteException getRootCause(Throwable t) {
        Throwable ex;

        if (t instanceof CompletionException) {
            if (t.getCause() instanceof ConfigurationChangeException) {
                ex = t.getCause().getCause();
            } else {
                ex = t.getCause();
            }

        } else {
            ex = t;
        }

        return ex instanceof IgniteException ? (IgniteException) ex : new IgniteException(ex);
    }

    /** {@inheritDoc} */
    @Override
    public void dropTable(String name) {
        join(dropTableAsync(name));
    }

    /** {@inheritDoc} */
    @Override
    public CompletableFuture<Void> dropTableAsync(String name) {
        if (!busyLock.enterBusy()) {
            throw new IgniteException(new NodeStoppingException());
        }
        try {
            return dropTableAsyncInternal(IgniteObjectName.parseCanonicalName(name));
        } finally {
            busyLock.leaveBusy();
        }
    }

    /**
     * Internal method that drops a table with the name specified. If appropriate table does not be found, a future will be
     * completed with {@link TableNotFoundException}.
     *
     * @param name Table name.
     * @return Future representing pending completion of the operation.
     * @throws IgniteException If an unspecified platform exception has happened internally. Is thrown when:
     *                         <ul>
     *                             <li>the node is stopping.</li>
     *                         </ul>
     * @see TableNotFoundException
     */
    @NotNull
    private CompletableFuture<Void> dropTableAsyncInternal(String name) {
        CompletableFuture<Void> dropTblFut = new CompletableFuture<>();

        tableAsyncInternal(name).thenAccept(tbl -> {
            // In case of drop it's an optimization that allows not to fire drop-change-closure if there's no such
            // distributed table and the local config has lagged behind.
            if (tbl == null) {
                dropTblFut.completeExceptionally(new TableNotFoundException(name));
            } else {
                tablesCfg.tables()
                        .change(change -> {
                            if (change.get(name) == null) {
                                throw new TableNotFoundException(name);
                            }

                            change.delete(name);
                        })
                        .whenComplete((res, t) -> {
                            if (t != null) {
                                Throwable ex = getRootCause(t);

                                if (ex instanceof TableNotFoundException) {
                                    dropTblFut.completeExceptionally(ex);
                                } else {
                                    LOG.error(IgniteStringFormatter.format("Table wasn't dropped [name={}]", name), ex);

                                    dropTblFut.completeExceptionally(ex);
                                }
                            } else {
                                dropTblFut.complete(res);
                            }
                        });
            }
        });

        return dropTblFut;
    }

    /** {@inheritDoc} */
    @Override
    public List<Table> tables() {
        return join(tablesAsync());
    }

    /** {@inheritDoc} */
    @Override
    public CompletableFuture<List<Table>> tablesAsync() {
        if (!busyLock.enterBusy()) {
            throw new IgniteException(new NodeStoppingException());
        }
        try {
            return tablesAsyncInternal();
        } finally {
            busyLock.leaveBusy();
        }
    }

    /**
     * Internal method for getting table.
     *
     * @return Future representing pending completion of the operation.
     */
    private CompletableFuture<List<Table>> tablesAsyncInternal() {
        // TODO: IGNITE-16288 directTableIds should use async configuration API
        return CompletableFuture.supplyAsync(this::directTableIds)
                .thenCompose(tableIds -> {
                    var tableFuts = new CompletableFuture[tableIds.size()];

                    var i = 0;

                    for (UUID tblId : tableIds) {
                        tableFuts[i++] = tableAsyncInternal(tblId, false);
                    }

                    return CompletableFuture.allOf(tableFuts).thenApply(unused -> {
                        var tables = new ArrayList<Table>(tableIds.size());

                        try {
                            for (var fut : tableFuts) {
                                var table = fut.get();

                                if (table != null) {
                                    tables.add((Table) table);
                                }
                            }
                        } catch (Throwable t) {
                            throw new CompletionException(t);
                        }

                        return tables;
                    });
                });
    }

    /**
     * Collects a list of direct table ids.
     *
     * @return A list of direct table ids.
     */
    private List<UUID> directTableIds() {
        NamedListView<TableView> views = directProxy(tablesCfg.tables()).value();

        List<UUID> tableUuids = new ArrayList<>();

        for (int i = 0; i < views.size(); i++) {
            ExtendedTableView extView = (ExtendedTableView) views.get(i);

            tableUuids.add(extView.id());
        }

        return tableUuids;
    }

    /**
     * Gets direct id of table with {@code tblName}.
     *
     * @param tblName Name of the table.
     * @return Direct id of the table, or {@code null} if the table with the {@code tblName} has not been found.
     */
    @Nullable
    private UUID directTableId(String tblName) {
        try {
            ExtendedTableConfiguration exTblCfg = ((ExtendedTableConfiguration) directProxy(tablesCfg.tables()).get(tblName));

            if (exTblCfg == null) {
                return null;
            } else {
                return exTblCfg.id().value();
            }
        } catch (NoSuchElementException e) {
            return null;
        }
    }

    /**
     * Actual tables map.
     *
     * @return Actual tables map.
     */
    @TestOnly
    public Map<UUID, TableImpl> latestTables() {
        return unmodifiableMap(tablesByIdVv.latest());
    }

    /** {@inheritDoc} */
    @Override
    public Table table(String name) {
        return join(tableAsync(name));
    }

    /** {@inheritDoc} */
    @Override
    public TableImpl table(UUID id) throws NodeStoppingException {
        return join(tableAsync(id));
    }

    /** {@inheritDoc} */
    @Override
    public CompletableFuture<Table> tableAsync(String name) {
        return tableAsyncInternal(IgniteObjectName.parseCanonicalName(name))
                .thenApply(Function.identity());
    }

    /** {@inheritDoc} */
    @Override
    public CompletableFuture<TableImpl> tableAsync(UUID id) {
        if (!busyLock.enterBusy()) {
            throw new IgniteException(new NodeStoppingException());
        }
        try {
            return tableAsyncInternal(id, true);
        } finally {
            busyLock.leaveBusy();
        }
    }

    /** {@inheritDoc} */
    @Override
    public TableImpl tableImpl(String name) {
        return join(tableImplAsync(name));
    }

    /** {@inheritDoc} */
    @Override
    public CompletableFuture<TableImpl> tableImplAsync(String name) {
        return tableAsyncInternal(IgniteObjectName.parseCanonicalName(name));
    }

    /**
     * Gets a table by name, if it was created before. Doesn't parse canonical name.
     *
     * @param name Table name.
     * @return Future representing pending completion of the {@code TableManager#tableAsyncInternal} operation.
     * */
    private CompletableFuture<TableImpl> tableAsyncInternal(String name) {
        if (!busyLock.enterBusy()) {
            throw new IgniteException(new NodeStoppingException());
        }
        try {
            UUID tableId = directTableId(name);

            if (tableId == null) {
                return CompletableFuture.completedFuture(null);
            }

            return tableAsyncInternal(tableId, false);
        } finally {
            busyLock.leaveBusy();
        }
    }

    /**
     * Internal method for getting table by id.
     *
     * @param id Table id.
     * @param checkConfiguration {@code True} when the method checks a configuration before trying to get a table, {@code false} otherwise.
     * @return Future representing pending completion of the operation.
     */
    private CompletableFuture<TableImpl> tableAsyncInternal(UUID id, boolean checkConfiguration) {
        if (checkConfiguration && !isTableConfigured(id)) {
            return CompletableFuture.completedFuture(null);
        }

        var tbl = tablesByIdVv.latest().get(id);

        if (tbl != null) {
            return CompletableFuture.completedFuture(tbl);
        }

        CompletableFuture<TableImpl> getTblFut = new CompletableFuture<>();

        EventListener<TableEventParameters> clo = new EventListener<>() {
            @Override
            public boolean notify(@NotNull TableEventParameters parameters, @Nullable Throwable e) {
                if (!id.equals(parameters.tableId())) {
                    return false;
                }

                if (e == null) {
                    tablesByIdVv.get(parameters.causalityToken()).thenRun(() -> getTblFut.complete(parameters.table()));
                } else {
                    getTblFut.completeExceptionally(e);
                }

                return true;
            }

            @Override
            public void remove(@NotNull Throwable e) {
                getTblFut.completeExceptionally(e);
            }
        };

        listen(TableEvent.CREATE, clo);

        tbl = tablesByIdVv.latest().get(id);

        if (tbl != null && getTblFut.complete(tbl) || !isTableConfigured(id) && getTblFut.complete(null)) {
            removeListener(TableEvent.CREATE, clo, null);
        }

        return getTblFut;
    }

    /**
     * Checks that the table is configured with specific id.
     *
     * @param id Table id.
     * @return True when the table is configured into cluster, false otherwise.
     */
    private boolean isTableConfigured(UUID id) {
        try {
            ((ExtendedTableConfiguration) getByInternalId(directProxy(tablesCfg.tables()), id)).id().value();

            return true;
        } catch (NoSuchElementException e) {
            return false;
        }
    }

    /**
     * Waits for future result and return, or unwraps {@link CompletionException} to {@link IgniteException} if failed.
     *
     * @param future Completable future.
     * @return Future result.
     */
    private <T> T join(CompletableFuture<T> future) {
        if (!busyLock.enterBusy()) {
            throw new IgniteException(new NodeStoppingException());
        }

        try {
            return future.join();
        } catch (CompletionException ex) {
            throw convertThrowable(ex.getCause());
        } finally {
            busyLock.leaveBusy();
        }
    }

    /**
     * Convert to public throwable.
     *
     * @param th Throwable.
     * @return Public throwable.
     */
    private RuntimeException convertThrowable(Throwable th) {
        if (th instanceof RuntimeException) {
            return (RuntimeException) th;
        }

        return new IgniteException(th);
    }

    /**
     * Register the new meta storage listener for changes in the rebalance-specific keys.
     */
    private void registerRebalanceListeners() {
        metaStorageMgr.registerWatchByPrefix(ByteArray.fromString(PENDING_ASSIGNMENTS_PREFIX), new WatchListener() {
            @Override
            public boolean onUpdate(@NotNull WatchEvent evt) {
                if (!busyLock.enterBusy()) {
                    throw new IgniteInternalException(new NodeStoppingException());
                }

                try {
                    assert evt.single();

                    Entry pendingAssignmentsWatchEvent = evt.entryEvent().newEntry();

                    if (pendingAssignmentsWatchEvent.value() == null) {
                        return true;
                    }

                    int part = extractPartitionNumber(pendingAssignmentsWatchEvent.key());
                    UUID tblId = extractTableId(pendingAssignmentsWatchEvent.key(), PENDING_ASSIGNMENTS_PREFIX);

                    String partId = partitionRaftGroupName(tblId, part);

                    // Assignments of the pending rebalance that we received through the meta storage watch mechanism.
                    List<ClusterNode> newPeers = ((List<ClusterNode>) ByteUtils.fromBytes(pendingAssignmentsWatchEvent.value()));

                    var pendingAssignments = metaStorageMgr.get(pendingPartAssignmentsKey(partId)).join();

                    assert pendingAssignmentsWatchEvent.revision() <= pendingAssignments.revision()
                            : "Meta Storage watch cannot notify about an event with the revision that is more than the actual revision.";

                    TableImpl tbl = tablesByIdVv.latest().get(tblId);

                    ExtendedTableConfiguration tblCfg = (ExtendedTableConfiguration) tablesCfg.tables().get(tbl.name());

                    Supplier<RaftGroupListener> raftGrpLsnrSupplier = () -> new PartitionListener(tblId,
                            new VersionedRowStore(
                                    tbl.internalTable().storage().getOrCreatePartition(part), txManager));

                    Supplier<RaftGroupEventsListener> raftGrpEvtsLsnrSupplier = () -> new RebalanceRaftGroupEventsListener(
                            metaStorageMgr,
                            tblCfg,
                            partId,
                            part,
                            busyLock,
<<<<<<< HEAD
                            changePeersAsync(() -> tbl.internalTable().partitionRaftGroupService(part)),
=======
                            () -> tbl.internalTable().partitionRaftGroupService(part),
>>>>>>> acd7c79e
                            rebalanceScheduler);

                    // Stable assignments from the meta store, which revision is bounded by the current pending event.
                    byte[] stableAssignments = metaStorageMgr.get(stablePartAssignmentsKey(partId),
                            pendingAssignmentsWatchEvent.revision()).join().value();

                    List<ClusterNode> assignments = stableAssignments == null
                            // This is for the case when the first rebalance occurs.
                            ? ((List<List<ClusterNode>>) ByteUtils.fromBytes(tblCfg.assignments().value())).get(part)
                            : (List<ClusterNode>) ByteUtils.fromBytes(stableAssignments);

                    var deltaPeers = newPeers.stream()
                            .filter(p -> !assignments.contains(p))
                            .collect(Collectors.toList());

                    try {
                        raftMgr.startRaftGroupNode(partId, assignments, deltaPeers, raftGrpLsnrSupplier,
                                raftGrpEvtsLsnrSupplier);
                    } catch (NodeStoppingException e) {
                        // no-op
<<<<<<< HEAD
                    }

                    // Do not change peers of the raft group if this is a stale event.
                    // Note that we start raft node before for the sake of the consistency in a starting and stopping raft nodes.
                    if (pendingAssignmentsWatchEvent.revision() < pendingAssignments.revision()) {
                        return true;
                    }

                    var newNodes = newPeers.stream().map(n -> new Peer(n.address())).collect(Collectors.toList());

                    RaftGroupService partGrpSvc = tbl.internalTable().partitionRaftGroupService(part);

=======
                    }

                    // Do not change peers of the raft group if this is a stale event.
                    // Note that we start raft node before for the sake of the consistency in a starting and stopping raft nodes.
                    if (pendingAssignmentsWatchEvent.revision() < pendingAssignments.revision()) {
                        return true;
                    }

                    var newNodes = newPeers.stream().map(n -> new Peer(n.address())).collect(Collectors.toList());

                    RaftGroupService partGrpSvc = tbl.internalTable().partitionRaftGroupService(part);

>>>>>>> acd7c79e
                    IgniteBiTuple<Peer, Long> leaderWithTerm = partGrpSvc.refreshAndGetLeaderWithTerm().join();

                    ClusterNode localMember = raftMgr.server().clusterService().topologyService().localMember();

                    // run update of raft configuration if this node is a leader
                    if (localMember.address().equals(leaderWithTerm.get1().address())) {
<<<<<<< HEAD
                        changePeersAsync(() -> partGrpSvc).apply(newNodes, leaderWithTerm.get2());
=======
                        partGrpSvc.changePeersAsync(newNodes, leaderWithTerm.get2()).join();
>>>>>>> acd7c79e
                    }

                    return true;
                } finally {
                    busyLock.leaveBusy();
                }
            }

            @Override
            public void onError(@NotNull Throwable e) {
                LOG.error("Error while processing pending assignments event", e);
            }
        });

        metaStorageMgr.registerWatchByPrefix(ByteArray.fromString(STABLE_ASSIGNMENTS_PREFIX), new WatchListener() {
            @Override
            public boolean onUpdate(@NotNull WatchEvent evt) {
                if (!busyLock.enterBusy()) {
                    throw new IgniteInternalException(new NodeStoppingException());
                }

                try {
                    assert evt.single();

                    Entry stableAssignmentsWatchEvent = evt.entryEvent().newEntry();

                    if (stableAssignmentsWatchEvent.value() == null) {
                        return true;
                    }

                    int part = extractPartitionNumber(stableAssignmentsWatchEvent.key());
                    UUID tblId = extractTableId(stableAssignmentsWatchEvent.key(), STABLE_ASSIGNMENTS_PREFIX);
<<<<<<< HEAD

                    String partId = partitionRaftGroupName(tblId, part);

                    var stableAssignments = (List<ClusterNode>) ByteUtils.fromBytes(stableAssignmentsWatchEvent.value());

                    byte[] pendingFromMetastorage = metaStorageMgr.get(pendingPartAssignmentsKey(partId),
                            stableAssignmentsWatchEvent.revision()).join().value();

                    List<ClusterNode> pendingAssignments = pendingFromMetastorage == null
                            ? Collections.emptyList()
                            : (List<ClusterNode>) ByteUtils.fromBytes(pendingFromMetastorage);

                    List<ClusterNode> appliedPeers = Stream.concat(stableAssignments.stream(), pendingAssignments.stream())
                            .collect(Collectors.toList());

                    try {
                        ClusterNode localMember = raftMgr.server().clusterService().topologyService().localMember();

                        if (!appliedPeers.contains(localMember)) {
                            raftMgr.stopRaftGroup(partId);
                        }
                    } catch (NodeStoppingException e) {
                        // no-op
                    }

                    return true;
                } finally {
                    busyLock.leaveBusy();
                }
            }

            @Override
            public void onError(@NotNull Throwable e) {
                LOG.error("Error while processing stable assignments event", e);
            }
        });
    }

    /**
     * Performs {@link RaftGroupService#changePeersAsync(java.util.List, long)} on a provided raft group service.
     * Retry mechanism is applied to repeat {@link RaftGroupService#changePeersAsync(java.util.List, long)} if previous one
     * failed with some exception.
     *
     * @param raftGroupServiceSupplier Raft groups service.
     * @return Function which performs {@link RaftGroupService#changePeersAsync(java.util.List, long)}.
     */
    public BiFunction<List<Peer>, Long, CompletableFuture<Void>> changePeersAsync(Supplier<RaftGroupService> raftGroupServiceSupplier) {
        return (List<Peer> peers, Long term) -> {
            if (!busyLock.enterBusy()) {
                throw new IgniteInternalException(new NodeStoppingException());
            }
            try {
                return raftGroupServiceSupplier.get().changePeersAsync(peers, term).handleAsync((resp, err) -> {
                    if (!busyLock.enterBusy()) {
                        throw new IgniteInternalException(new NodeStoppingException());
                    }
                    try {
                        if (err != null) {
                            if (recoverable(err)) {
                                LOG.warn("Recoverable error received during changePeersAsync invocation, retrying", err);
                            } else {
                                // TODO: Ideally, rebalance, which has initiated this invocation should be canceled,
                                // TODO: https://issues.apache.org/jira/browse/IGNITE-17056
                                // TODO: Also it might be reasonable to delegate such exceptional case to failure handler.
                                // TODO: At the moment, we repeat such intents as well.
                                LOG.error("Unrecoverable error received during changePeersAsync invocation, retrying", err);
                            }
                            return changePeersAsync(raftGroupServiceSupplier).apply(peers, term);
                        }

                        return CompletableFuture.<Void>completedFuture(null);
                    } finally {
                        busyLock.leaveBusy();
                    }
                }, rebalanceScheduler).thenCompose(Function.identity());
            } finally {
                busyLock.leaveBusy();
            }
        };
=======

                    String partId = partitionRaftGroupName(tblId, part);

                    var stableAssignments = (List<ClusterNode>) ByteUtils.fromBytes(stableAssignmentsWatchEvent.value());

                    byte[] pendingFromMetastorage = metaStorageMgr.get(pendingPartAssignmentsKey(partId),
                            stableAssignmentsWatchEvent.revision()).join().value();

                    List<ClusterNode> pendingAssignments = pendingFromMetastorage == null
                            ? Collections.emptyList()
                            : (List<ClusterNode>) ByteUtils.fromBytes(pendingFromMetastorage);

                    List<ClusterNode> appliedPeers = Stream.concat(stableAssignments.stream(), pendingAssignments.stream())
                            .collect(Collectors.toList());

                    try {
                        ClusterNode localMember = raftMgr.server().clusterService().topologyService().localMember();

                        if (!appliedPeers.contains(localMember)) {
                            raftMgr.stopRaftGroup(partId);
                        }
                    } catch (NodeStoppingException e) {
                        // no-op
                    }

                    return true;
                } finally {
                    busyLock.leaveBusy();
                }
            }

            @Override
            public void onError(@NotNull Throwable e) {
                LOG.error("Error while processing stable assignments event", e);
            }
        });
>>>>>>> acd7c79e
    }

    /**
     * Gets a direct accessor for the configuration distributed property.
     * If the metadata access only locally configured the method will return local property accessor.
     *
     * @param property Distributed configuration property to receive direct access.
     * @param <T> Type of the property accessor.
     * @return An accessor for distributive property.
     * @see #getMetadataLocallyOnly
     */
    private <T extends ConfigurationProperty<?>> T directProxy(T property) {
        return getMetadataLocallyOnly ? property : ConfigurationUtil.directProxy(property);
    }
}<|MERGE_RESOLUTION|>--- conflicted
+++ resolved
@@ -21,10 +21,7 @@
 import static java.util.concurrent.CompletableFuture.completedFuture;
 import static java.util.concurrent.CompletableFuture.failedFuture;
 import static org.apache.ignite.internal.configuration.util.ConfigurationUtil.getByInternalId;
-<<<<<<< HEAD
-=======
 import static org.apache.ignite.internal.schema.SchemaManager.INITIAL_SCHEMA_VERSION;
->>>>>>> acd7c79e
 import static org.apache.ignite.internal.util.IgniteUtils.shutdownAndAwaitTermination;
 import static org.apache.ignite.internal.utils.RebalanceUtil.PENDING_ASSIGNMENTS_PREFIX;
 import static org.apache.ignite.internal.utils.RebalanceUtil.STABLE_ASSIGNMENTS_PREFIX;
@@ -33,10 +30,7 @@
 import static org.apache.ignite.internal.utils.RebalanceUtil.pendingPartAssignmentsKey;
 import static org.apache.ignite.internal.utils.RebalanceUtil.stablePartAssignmentsKey;
 import static org.apache.ignite.internal.utils.RebalanceUtil.updatePendingAssignmentsKeys;
-<<<<<<< HEAD
 import static org.apache.ignite.raft.jraft.rpc.impl.RaftGroupServiceImpl.recoverable;
-=======
->>>>>>> acd7c79e
 
 import it.unimi.dsi.fastutil.ints.Int2ObjectOpenHashMap;
 import java.util.ArrayList;
@@ -53,11 +47,7 @@
 import java.util.concurrent.ScheduledThreadPoolExecutor;
 import java.util.concurrent.TimeUnit;
 import java.util.concurrent.atomic.AtomicBoolean;
-<<<<<<< HEAD
-import java.util.concurrent.atomic.AtomicReference;
 import java.util.function.BiFunction;
-=======
->>>>>>> acd7c79e
 import java.util.function.Consumer;
 import java.util.function.Function;
 import java.util.function.Supplier;
@@ -186,12 +176,9 @@
     /** Prevents double stopping the component. */
     private final AtomicBoolean stopGuard = new AtomicBoolean();
 
-<<<<<<< HEAD
-=======
     /** Schema manager. */
     private final SchemaManager schemaManager;
 
->>>>>>> acd7c79e
     /** Executor for scheduling retries of a rebalance. */
     private final ScheduledExecutorService rebalanceScheduler;
 
@@ -217,12 +204,8 @@
             TopologyService topologyService,
             TxManager txManager,
             DataStorageManager dataStorageMgr,
-<<<<<<< HEAD
-            MetaStorageManager metaStorageMgr
-=======
             MetaStorageManager metaStorageMgr,
             SchemaManager schemaManager
->>>>>>> acd7c79e
     ) {
         this.tablesCfg = tablesCfg;
         this.raftMgr = raftMgr;
@@ -230,10 +213,7 @@
         this.txManager = txManager;
         this.dataStorageMgr = dataStorageMgr;
         this.metaStorageMgr = metaStorageMgr;
-<<<<<<< HEAD
-=======
         this.schemaManager = schemaManager;
->>>>>>> acd7c79e
 
         netAddrResolver = addr -> {
             ClusterNode node = topologyService.getByAddress(addr);
@@ -246,12 +226,7 @@
         };
         clusterNodeResolver = topologyService::getByAddress;
 
-<<<<<<< HEAD
-        tablesVv = new VersionedValue<>(registry, HashMap::new);
-        tablesByIdVv = new VersionedValue<>(registry, HashMap::new);
-=======
         tablesByIdVv = new VersionedValue<>(null, HashMap::new);
->>>>>>> acd7c79e
 
         rebalanceScheduler = new ScheduledThreadPoolExecutor(REBALANCE_SCHEDULER_POOL_SIZE,
                 new NamedThreadFactory("rebalance-scheduler"));
@@ -261,22 +236,9 @@
     @Override
     public void start() {
         tablesCfg.tables().any().replicas().listen(this::onUpdateReplicas);
-<<<<<<< HEAD
 
         registerRebalanceListeners();
 
-        ((ExtendedTableConfiguration) tablesCfg.tables().any()).schemas().listenElements(new ConfigurationNamedListListener<>() {
-            @Override
-            public CompletableFuture<?> onCreate(ConfigurationNotificationEvent<SchemaView> schemasCtx) {
-                return onSchemaCreate(schemasCtx);
-            }
-        });
-
-=======
-
-        registerRebalanceListeners();
-
->>>>>>> acd7c79e
         ((ExtendedTableConfiguration) tablesCfg.tables().any()).assignments().listen(this::onUpdateAssignments);
 
         tablesCfg.tables().listenElements(new ConfigurationNamedListListener<>() {
@@ -391,7 +353,6 @@
 
     /**
      * Listener of replicas configuration changes.
-<<<<<<< HEAD
      *
      * @param replicasCtx Replicas configuration event context.
      * @return A future, which will be completed, when event processed by listener.
@@ -431,48 +392,6 @@
 
     /**
      * Listener of assignment configuration changes.
-=======
->>>>>>> acd7c79e
-     *
-     * @param replicasCtx Replicas configuration event context.
-     * @return A future, which will be completed, when event processed by listener.
-     */
-    private CompletableFuture<?> onUpdateReplicas(ConfigurationNotificationEvent<Integer> replicasCtx) {
-        if (!busyLock.enterBusy()) {
-            return CompletableFuture.completedFuture(new NodeStoppingException());
-        }
-
-
-        try {
-            if (replicasCtx.oldValue() != null && replicasCtx.oldValue() > 0) {
-                TableConfiguration tblCfg = replicasCtx.config(TableConfiguration.class);
-
-                int partCnt = tblCfg.partitions().value();
-
-                int newReplicas = replicasCtx.newValue();
-
-                CompletableFuture<?>[] futures = new CompletableFuture<?>[partCnt];
-
-                for (int i = 0; i < partCnt; i++) {
-                    String partId = partitionRaftGroupName(((ExtendedTableConfiguration) tblCfg).id().value(), i);
-
-                    futures[i] = updatePendingAssignmentsKeys(
-                            partId, baselineMgr.nodes(),
-                            partCnt, newReplicas,
-                            replicasCtx.storageRevision(), metaStorageMgr, i);
-                }
-
-                return CompletableFuture.allOf(futures);
-            } else {
-                return CompletableFuture.completedFuture(null);
-            }
-        } finally {
-            busyLock.leaveBusy();
-        }
-    }
-
-    /**
-     * Listener of assignment configuration changes.
      *
      * @param assignmentsCtx Assignment configuration context.
      * @return A future.
@@ -529,15 +448,11 @@
             List<ClusterNode> newPartAssignment = newAssignments.get(partId);
 
             // Create new raft nodes according to new assignments.
-<<<<<<< HEAD
-            tablesByIdVv.update(causalityToken, tablesById -> {
-=======
             tablesByIdVv.update(causalityToken, (tablesById, e) -> {
                 if (e != null) {
                     return failedFuture(e);
                 }
 
->>>>>>> acd7c79e
                 InternalTable internalTbl = tablesById.get(tblId).internalTable();
 
                 try {
@@ -555,11 +470,7 @@
                                     partitionRaftGroupName(tblId, partId),
                                     partId,
                                     busyLock,
-<<<<<<< HEAD
                                     changePeersAsync(() -> internalTbl.partitionRaftGroupService(partId)),
-=======
-                                    () -> internalTbl.partitionRaftGroupService(partId),
->>>>>>> acd7c79e
                                     rebalanceScheduler)
                     ).thenAccept(
                             updatedRaftGroupService -> ((InternalTableImpl) internalTbl)
@@ -1343,11 +1254,7 @@
                             partId,
                             part,
                             busyLock,
-<<<<<<< HEAD
                             changePeersAsync(() -> tbl.internalTable().partitionRaftGroupService(part)),
-=======
-                            () -> tbl.internalTable().partitionRaftGroupService(part),
->>>>>>> acd7c79e
                             rebalanceScheduler);
 
                     // Stable assignments from the meta store, which revision is bounded by the current pending event.
@@ -1368,7 +1275,6 @@
                                 raftGrpEvtsLsnrSupplier);
                     } catch (NodeStoppingException e) {
                         // no-op
-<<<<<<< HEAD
                     }
 
                     // Do not change peers of the raft group if this is a stale event.
@@ -1381,31 +1287,13 @@
 
                     RaftGroupService partGrpSvc = tbl.internalTable().partitionRaftGroupService(part);
 
-=======
-                    }
-
-                    // Do not change peers of the raft group if this is a stale event.
-                    // Note that we start raft node before for the sake of the consistency in a starting and stopping raft nodes.
-                    if (pendingAssignmentsWatchEvent.revision() < pendingAssignments.revision()) {
-                        return true;
-                    }
-
-                    var newNodes = newPeers.stream().map(n -> new Peer(n.address())).collect(Collectors.toList());
-
-                    RaftGroupService partGrpSvc = tbl.internalTable().partitionRaftGroupService(part);
-
->>>>>>> acd7c79e
                     IgniteBiTuple<Peer, Long> leaderWithTerm = partGrpSvc.refreshAndGetLeaderWithTerm().join();
 
                     ClusterNode localMember = raftMgr.server().clusterService().topologyService().localMember();
 
                     // run update of raft configuration if this node is a leader
                     if (localMember.address().equals(leaderWithTerm.get1().address())) {
-<<<<<<< HEAD
-                        changePeersAsync(() -> partGrpSvc).apply(newNodes, leaderWithTerm.get2());
-=======
                         partGrpSvc.changePeersAsync(newNodes, leaderWithTerm.get2()).join();
->>>>>>> acd7c79e
                     }
 
                     return true;
@@ -1438,7 +1326,6 @@
 
                     int part = extractPartitionNumber(stableAssignmentsWatchEvent.key());
                     UUID tblId = extractTableId(stableAssignmentsWatchEvent.key(), STABLE_ASSIGNMENTS_PREFIX);
-<<<<<<< HEAD
 
                     String partId = partitionRaftGroupName(tblId, part);
 
@@ -1518,44 +1405,6 @@
                 busyLock.leaveBusy();
             }
         };
-=======
-
-                    String partId = partitionRaftGroupName(tblId, part);
-
-                    var stableAssignments = (List<ClusterNode>) ByteUtils.fromBytes(stableAssignmentsWatchEvent.value());
-
-                    byte[] pendingFromMetastorage = metaStorageMgr.get(pendingPartAssignmentsKey(partId),
-                            stableAssignmentsWatchEvent.revision()).join().value();
-
-                    List<ClusterNode> pendingAssignments = pendingFromMetastorage == null
-                            ? Collections.emptyList()
-                            : (List<ClusterNode>) ByteUtils.fromBytes(pendingFromMetastorage);
-
-                    List<ClusterNode> appliedPeers = Stream.concat(stableAssignments.stream(), pendingAssignments.stream())
-                            .collect(Collectors.toList());
-
-                    try {
-                        ClusterNode localMember = raftMgr.server().clusterService().topologyService().localMember();
-
-                        if (!appliedPeers.contains(localMember)) {
-                            raftMgr.stopRaftGroup(partId);
-                        }
-                    } catch (NodeStoppingException e) {
-                        // no-op
-                    }
-
-                    return true;
-                } finally {
-                    busyLock.leaveBusy();
-                }
-            }
-
-            @Override
-            public void onError(@NotNull Throwable e) {
-                LOG.error("Error while processing stable assignments event", e);
-            }
-        });
->>>>>>> acd7c79e
     }
 
     /**
