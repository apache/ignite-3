/*
 * Licensed to the Apache Software Foundation (ASF) under one or more
 * contributor license agreements.  See the NOTICE file distributed with
 * this work for additional information regarding copyright ownership.
 * The ASF licenses this file to You under the Apache License, Version 2.0
 * (the "License"); you may not use this file except in compliance with
 * the License.  You may obtain a copy of the License at
 *
 *      http://www.apache.org/licenses/LICENSE-2.0
 *
 * Unless required by applicable law or agreed to in writing, software
 * distributed under the License is distributed on an "AS IS" BASIS,
 * WITHOUT WARRANTIES OR CONDITIONS OF ANY KIND, either express or implied.
 * See the License for the specific language governing permissions and
 * limitations under the License.
 */

package org.apache.ignite.internal.table.distributed;

import static java.util.Collections.unmodifiableMap;
import static java.util.concurrent.CompletableFuture.allOf;
import static java.util.concurrent.CompletableFuture.completedFuture;
import static java.util.concurrent.CompletableFuture.failedFuture;
import static org.apache.ignite.internal.configuration.util.ConfigurationUtil.getByInternalId;
import static org.apache.ignite.internal.schema.SchemaManager.INITIAL_SCHEMA_VERSION;
import static org.apache.ignite.internal.util.IgniteUtils.inBusyLock;
import static org.apache.ignite.internal.util.IgniteUtils.shutdownAndAwaitTermination;
import static org.apache.ignite.internal.utils.RebalanceUtil.PENDING_ASSIGNMENTS_PREFIX;
import static org.apache.ignite.internal.utils.RebalanceUtil.STABLE_ASSIGNMENTS_PREFIX;
import static org.apache.ignite.internal.utils.RebalanceUtil.extractPartitionNumber;
import static org.apache.ignite.internal.utils.RebalanceUtil.extractTableId;
import static org.apache.ignite.internal.utils.RebalanceUtil.pendingPartAssignmentsKey;
import static org.apache.ignite.internal.utils.RebalanceUtil.recoverable;
import static org.apache.ignite.internal.utils.RebalanceUtil.stablePartAssignmentsKey;
import static org.apache.ignite.internal.utils.RebalanceUtil.updatePendingAssignmentsKeys;

import it.unimi.dsi.fastutil.ints.Int2ObjectOpenHashMap;
import java.util.ArrayList;
import java.util.Collections;
import java.util.HashMap;
import java.util.List;
import java.util.Map;
import java.util.NoSuchElementException;
import java.util.Set;
import java.util.UUID;
import java.util.concurrent.CompletableFuture;
import java.util.concurrent.CompletionException;
import java.util.concurrent.ConcurrentHashMap;
import java.util.concurrent.ExecutorService;
import java.util.concurrent.LinkedBlockingQueue;
import java.util.concurrent.ScheduledExecutorService;
import java.util.concurrent.ScheduledThreadPoolExecutor;
import java.util.concurrent.ThreadPoolExecutor;
import java.util.concurrent.TimeUnit;
import java.util.concurrent.atomic.AtomicBoolean;
import java.util.function.BiFunction;
import java.util.function.Consumer;
import java.util.function.Function;
import java.util.function.Supplier;
import java.util.stream.Collectors;
import org.apache.ignite.configuration.ConfigurationChangeException;
import org.apache.ignite.configuration.ConfigurationProperty;
import org.apache.ignite.configuration.notifications.ConfigurationNamedListListener;
import org.apache.ignite.configuration.notifications.ConfigurationNotificationEvent;
import org.apache.ignite.configuration.schemas.table.TableChange;
import org.apache.ignite.configuration.schemas.table.TableConfiguration;
import org.apache.ignite.configuration.schemas.table.TableView;
import org.apache.ignite.configuration.schemas.table.TablesConfiguration;
import org.apache.ignite.configuration.validation.ConfigurationValidationException;
import org.apache.ignite.internal.affinity.AffinityUtils;
import org.apache.ignite.internal.baseline.BaselineManager;
import org.apache.ignite.internal.causality.VersionedValue;
import org.apache.ignite.internal.configuration.schema.ExtendedTableChange;
import org.apache.ignite.internal.configuration.schema.ExtendedTableConfiguration;
import org.apache.ignite.internal.configuration.schema.ExtendedTableView;
import org.apache.ignite.internal.configuration.util.ConfigurationUtil;
import org.apache.ignite.internal.logger.IgniteLogger;
import org.apache.ignite.internal.logger.Loggers;
import org.apache.ignite.internal.manager.EventListener;
import org.apache.ignite.internal.manager.IgniteComponent;
import org.apache.ignite.internal.manager.Producer;
import org.apache.ignite.internal.metastorage.MetaStorageManager;
import org.apache.ignite.internal.metastorage.client.Entry;
import org.apache.ignite.internal.metastorage.client.WatchEvent;
import org.apache.ignite.internal.metastorage.client.WatchListener;
import org.apache.ignite.internal.raft.Loza;
import org.apache.ignite.internal.raft.server.RaftGroupEventsListener;
import org.apache.ignite.internal.raft.server.RaftGroupOptions;
import org.apache.ignite.internal.raft.storage.impl.VolatileLogStorageFactory;
import org.apache.ignite.internal.replicator.ReplicaManager;
import org.apache.ignite.internal.replicator.ReplicaService;
import org.apache.ignite.internal.schema.SchemaDescriptor;
import org.apache.ignite.internal.schema.SchemaManager;
import org.apache.ignite.internal.schema.SchemaUtils;
import org.apache.ignite.internal.schema.event.SchemaEvent;
import org.apache.ignite.internal.schema.event.SchemaEventParameters;
import org.apache.ignite.internal.schema.marshaller.schema.SchemaSerializerImpl;
import org.apache.ignite.internal.storage.DataStorageManager;
import org.apache.ignite.internal.storage.MvPartitionStorage;
import org.apache.ignite.internal.storage.engine.MvTableStorage;
import org.apache.ignite.internal.table.IgniteTablesInternal;
import org.apache.ignite.internal.table.InternalTable;
import org.apache.ignite.internal.table.TableImpl;
import org.apache.ignite.internal.table.distributed.raft.PartitionListener;
import org.apache.ignite.internal.table.distributed.raft.RebalanceRaftGroupEventsListener;
import org.apache.ignite.internal.table.distributed.raft.snapshot.PartitionSnapshotStorageFactory;
import org.apache.ignite.internal.table.distributed.replicator.PartitionReplicaListener;
import org.apache.ignite.internal.table.distributed.storage.InternalTableImpl;
import org.apache.ignite.internal.table.distributed.storage.VersionedRowStore;
import org.apache.ignite.internal.table.event.TableEvent;
import org.apache.ignite.internal.table.event.TableEventParameters;
import org.apache.ignite.internal.thread.NamedThreadFactory;
import org.apache.ignite.internal.tx.LockManager;
import org.apache.ignite.internal.tx.TxManager;
import org.apache.ignite.internal.util.ByteUtils;
import org.apache.ignite.internal.util.IgniteObjectName;
import org.apache.ignite.internal.util.IgniteSpinBusyLock;
import org.apache.ignite.lang.ByteArray;
import org.apache.ignite.lang.IgniteBiTuple;
import org.apache.ignite.lang.IgniteException;
import org.apache.ignite.lang.IgniteInternalException;
import org.apache.ignite.lang.IgniteStringFormatter;
import org.apache.ignite.lang.IgniteSystemProperties;
import org.apache.ignite.lang.NodeStoppingException;
import org.apache.ignite.lang.TableAlreadyExistsException;
import org.apache.ignite.lang.TableNotFoundException;
import org.apache.ignite.network.ClusterNode;
import org.apache.ignite.network.NetworkAddress;
import org.apache.ignite.network.TopologyService;
import org.apache.ignite.raft.client.Peer;
import org.apache.ignite.raft.client.service.RaftGroupListener;
import org.apache.ignite.raft.client.service.RaftGroupService;
import org.apache.ignite.raft.jraft.entity.PeerId;
import org.apache.ignite.raft.jraft.storage.impl.VolatileRaftMetaStorage;
import org.apache.ignite.raft.jraft.util.Utils;
import org.apache.ignite.raft.jraft.util.concurrent.ConcurrentHashSet;
import org.apache.ignite.table.Table;
import org.apache.ignite.table.manager.IgniteTables;
import org.jetbrains.annotations.NotNull;
import org.jetbrains.annotations.Nullable;
import org.jetbrains.annotations.TestOnly;

/**
 * Table manager.
 */
public class TableManager extends Producer<TableEvent, TableEventParameters> implements IgniteTables, IgniteTablesInternal,
        IgniteComponent {
    // TODO get rid of this in future? IGNITE-17307
    /** Timeout to complete the tablesByIdVv on revision update. */
    private static final long TABLES_COMPLETE_TIMEOUT = 120;

    /** The logger. */
    private static final IgniteLogger LOG = Loggers.forClass(TableManager.class);

    /**
     * If this property is set to {@code true} then an attempt to get the configuration property directly from the meta storage will be
     * skipped, and the local property will be returned.
     * TODO: IGNITE-16774 This property and overall approach, access configuration directly through the Metostorage,
     * TODO: will be removed after fix of the issue.
     */
    private final boolean getMetadataLocallyOnly = IgniteSystemProperties.getBoolean("IGNITE_GET_METADATA_LOCALLY_ONLY");

    /** Tables configuration. */
    private final TablesConfiguration tablesCfg;

    /** Raft manager. */
    private final Loza raftMgr;

    /** Replica manager. */
    private final ReplicaManager replicaMgr;

    /** Lock manager. */
    private final LockManager lockMgr;

    /** Replica service. */
    private final ReplicaService replicaSvc;

    /** Baseline manager. */
    private final BaselineManager baselineMgr;

    /** Transaction manager. */
    private final TxManager txManager;

    /** Meta storage manager. */
    private final MetaStorageManager metaStorageMgr;

    /** Data storage manager. */
    private final DataStorageManager dataStorageMgr;

    /** Here a table future stores during creation (until the table can be provided to client). */
    private final Map<UUID, CompletableFuture<Table>> tableCreateFuts = new ConcurrentHashMap<>();

    /** Versioned store for tables by id. */
    private final VersionedValue<Map<UUID, TableImpl>> tablesByIdVv;

    /** Set of futures that should complete before completion of {@link #tablesByIdVv}, after completion this set is cleared. */
    private final Set<CompletableFuture<?>> beforeTablesVvComplete = new ConcurrentHashSet<>();

    /**
     * {@link TableImpl} is created during update of tablesByIdVv, we store reference to it in case of updating of tablesByIdVv fails,
     * so we can stop resources associated with the table.
     */
    private final Map<UUID, TableImpl> tablesToStopInCaseOfError = new ConcurrentHashMap<>();

    /** Resolver that resolves a network address to node id. */
    private final Function<NetworkAddress, String> netAddrResolver;

    /** Resolver that resolves a network address to cluster node. */
    private final Function<NetworkAddress, ClusterNode> clusterNodeResolver;

    /** Busy lock to stop synchronously. */
    private final IgniteSpinBusyLock busyLock = new IgniteSpinBusyLock();

    /** Prevents double stopping the component. */
    private final AtomicBoolean stopGuard = new AtomicBoolean();

    /** Schema manager. */
    private final SchemaManager schemaManager;

    /** Executor for scheduling retries of a rebalance. */
    private final ScheduledExecutorService rebalanceScheduler;

    /** Separate executor for IO operations like partition storage initialization
     * or partition raft group meta data persisting.
     */
    private final ExecutorService ioExecutor;

    /** Rebalance scheduler pool size. */
    private static final int REBALANCE_SCHEDULER_POOL_SIZE = Math.min(Utils.cpus() * 3, 20);

    /**
     * Creates a new table manager.
     *
     * @param registry Registry for versioned values.
     * @param tablesCfg Tables configuration.
     * @param raftMgr Raft manager.
     * @param replicaMgr Replica manager.
     * @param lockMgr Lock manager.
     * @param replicaSvc Replica service.
     * @param baselineMgr Baseline manager.
     * @param txManager Transaction manager.
     * @param dataStorageMgr Data storage manager.
     * @param schemaManager Schema manager.
     */
    public TableManager(
            Consumer<Function<Long, CompletableFuture<?>>> registry,
            TablesConfiguration tablesCfg,
            Loza raftMgr,
            ReplicaManager replicaMgr,
            LockManager lockMgr,
            ReplicaService replicaSvc,
            BaselineManager baselineMgr,
            TopologyService topologyService,
            TxManager txManager,
            DataStorageManager dataStorageMgr,
            MetaStorageManager metaStorageMgr,
            SchemaManager schemaManager
    ) {
        this.tablesCfg = tablesCfg;
        this.raftMgr = raftMgr;
        this.baselineMgr = baselineMgr;
        this.replicaMgr = replicaMgr;
        this.lockMgr = lockMgr;
        this.replicaSvc = replicaSvc;
        this.txManager = txManager;
        this.dataStorageMgr = dataStorageMgr;
        this.metaStorageMgr = metaStorageMgr;
        this.schemaManager = schemaManager;

        netAddrResolver = addr -> {
            ClusterNode node = topologyService.getByAddress(addr);

            if (node == null) {
                throw new IllegalStateException("Can't resolve ClusterNode by its networkAddress=" + addr);
            }

            return node.id();
        };

        clusterNodeResolver = topologyService::getByAddress;

        tablesByIdVv = new VersionedValue<>(null, HashMap::new);

        registry.accept(token -> {
            List<CompletableFuture<?>> futures = new ArrayList<>(beforeTablesVvComplete);

            beforeTablesVvComplete.clear();

            return CompletableFuture.allOf(futures.toArray(new CompletableFuture[]{}))
                    .orTimeout(TABLES_COMPLETE_TIMEOUT, TimeUnit.SECONDS)
                    .whenComplete((v, e) -> {
                        if (!busyLock.enterBusy()) {
                            if (e != null) {
                                LOG.warn("Error occurred while updating tables and stopping components.", e);
                                // Stop of the components has been started, so we do nothing and resources of tablesByIdVv will be
                                // freed in the logic of TableManager stop. We cannot complete tablesByIdVv exceptionally because
                                // we will lose a context of tables.
                            }
                            return;
                        }
                        try {
                            if (e != null) {
                                LOG.warn("Error occurred while updating tables.", e);
                                if (e instanceof CompletionException) {
                                    Throwable th = e.getCause();
                                    // Case when stopping of the previous component has been started and related futures completed
                                    // exceptionally
                                    if (th instanceof NodeStoppingException || (th.getCause() != null
                                            && th.getCause() instanceof NodeStoppingException)) {
                                        // Stop of the components has been started so we do nothing and resources will be freed in the
                                        // logic of TableManager stop
                                        return;
                                    }
                                }
                                // TODO: https://issues.apache.org/jira/browse/IGNITE-17515
                                tablesByIdVv.completeExceptionally(token, e);
                            }

                            //Normal scenario, when all related futures for tablesByIdVv are completed and we can complete tablesByIdVv
                            tablesByIdVv.complete(token);

                            tablesToStopInCaseOfError.clear();
                        } finally {
                            busyLock.leaveBusy();
                        }
                    });
        });

        rebalanceScheduler = new ScheduledThreadPoolExecutor(REBALANCE_SCHEDULER_POOL_SIZE,
                new NamedThreadFactory("rebalance-scheduler", LOG));

        ioExecutor = new ThreadPoolExecutor(
                Math.min(Utils.cpus() * 3, 25),
                Integer.MAX_VALUE,
                100,
                TimeUnit.MILLISECONDS,
                new LinkedBlockingQueue<>(),
                new NamedThreadFactory("tableManager-io", LOG));
    }

    /** {@inheritDoc} */
    @Override
    public void start() {
        tablesCfg.tables().any().replicas().listen(this::onUpdateReplicas);

        registerRebalanceListeners();

        ((ExtendedTableConfiguration) tablesCfg.tables().any()).assignments().listen(this::onUpdateAssignments);

        tablesCfg.tables().listenElements(new ConfigurationNamedListListener<>() {
            @Override
            public CompletableFuture<?> onCreate(ConfigurationNotificationEvent<TableView> ctx) {
                return onTableCreate(ctx);
            }

            @Override
            public CompletableFuture<?> onRename(String oldName, String newName, ConfigurationNotificationEvent<TableView> ctx) {
                // TODO: IGNITE-15485 Support table rename operation.

                return CompletableFuture.completedFuture(null);
            }

            @Override
            public CompletableFuture<?> onDelete(ConfigurationNotificationEvent<TableView> ctx) {
                return onTableDelete(ctx);
            }
        });

        schemaManager.listen(SchemaEvent.CREATE, new EventListener<>() {
            /** {@inheritDoc} */
            @Override
            public CompletableFuture<Boolean> notify(@NotNull SchemaEventParameters parameters, @Nullable Throwable exception) {
                if (tablesByIdVv.latest().get(parameters.tableId()) != null) {
                    fireEvent(
                            TableEvent.ALTER,
                            new TableEventParameters(parameters.causalityToken(), tablesByIdVv.latest().get(parameters.tableId())), null
                    );
                }

                return completedFuture(false);
            }
        });
    }

    /**
     * Listener of table create configuration change.
     *
     * @param ctx Table configuration context.
     * @return A future.
     */
    private CompletableFuture<?> onTableCreate(ConfigurationNotificationEvent<TableView> ctx) {
        if (!busyLock.enterBusy()) {
            String tblName = ctx.newValue().name();
            UUID tblId = ((ExtendedTableView) ctx.newValue()).id();

            fireEvent(TableEvent.CREATE,
                    new TableEventParameters(ctx.storageRevision(), tblId, tblName),
                    new NodeStoppingException()
            );

            return failedFuture(new NodeStoppingException());
        }

        try {
            return createTableLocally(
                    ctx.storageRevision(),
                    ctx.newValue().name(),
                    ((ExtendedTableView) ctx.newValue()).id(),
                    ctx.newValue().partitions()
            );
        } finally {
            busyLock.leaveBusy();
        }
    }

    /**
     * Listener of table drop configuration change.
     *
     * @param ctx Table configuration context.
     * @return A future.
     */
    private CompletableFuture<?> onTableDelete(ConfigurationNotificationEvent<TableView> ctx) {
        if (!busyLock.enterBusy()) {
            String tblName = ctx.oldValue().name();
            UUID tblId = ((ExtendedTableView) ctx.oldValue()).id();

            fireEvent(
                    TableEvent.DROP,
                    new TableEventParameters(ctx.storageRevision(), tblId, tblName),
                    new NodeStoppingException()
            );

            return failedFuture(new NodeStoppingException());
        }

        try {
            dropTableLocally(
                    ctx.storageRevision(),
                    ctx.oldValue().name(),
                    ((ExtendedTableView) ctx.oldValue()).id(),
                    (List<List<ClusterNode>>) ByteUtils.fromBytes(((ExtendedTableView) ctx.oldValue()).assignments())
            );
        } finally {
            busyLock.leaveBusy();
        }

        return CompletableFuture.completedFuture(null);
    }

    /**
     * Listener of replicas configuration changes.
     *
     * @param replicasCtx Replicas configuration event context.
     * @return A future, which will be completed, when event processed by listener.
     */
    private CompletableFuture<?> onUpdateReplicas(ConfigurationNotificationEvent<Integer> replicasCtx) {
        if (!busyLock.enterBusy()) {
            return CompletableFuture.completedFuture(new NodeStoppingException());
        }

        try {
            if (replicasCtx.oldValue() != null && replicasCtx.oldValue() > 0) {
                TableConfiguration tblCfg = replicasCtx.config(TableConfiguration.class);

                LOG.info("Received update for replicas number [table={}, oldNumber={}, newNumber={}]",
                        tblCfg.name().value(), replicasCtx.oldValue(), replicasCtx.newValue());

                int partCnt = tblCfg.partitions().value();

                int newReplicas = replicasCtx.newValue();

                CompletableFuture<?>[] futures = new CompletableFuture<?>[partCnt];

                for (int i = 0; i < partCnt; i++) {
                    String partId = partitionRaftGroupName(((ExtendedTableConfiguration) tblCfg).id().value(), i);

                    futures[i] = updatePendingAssignmentsKeys(
                            tblCfg.name().value(), partId, baselineMgr.nodes(),
                            partCnt, newReplicas,
                            replicasCtx.storageRevision(), metaStorageMgr, i);
                }

                return CompletableFuture.allOf(futures);
            } else {
                return CompletableFuture.completedFuture(null);
            }
        } finally {
            busyLock.leaveBusy();
        }
    }

    /**
     * Listener of assignment configuration changes.
     *
     * @param assignmentsCtx Assignment configuration context.
     * @return A future.
     */
    private CompletableFuture<?> onUpdateAssignments(ConfigurationNotificationEvent<byte[]> assignmentsCtx) {
        if (!busyLock.enterBusy()) {
            return failedFuture(new NodeStoppingException());
        }

        try {
            updateAssignmentInternal(assignmentsCtx);
        } finally {
            busyLock.leaveBusy();
        }

        return completedFuture(null);
    }

    /**
     * Updates or creates partition raft groups.
     *
     * @param assignmentsCtx Change assignment event.
     */
    private void updateAssignmentInternal(ConfigurationNotificationEvent<byte[]> assignmentsCtx) {
        ExtendedTableConfiguration tblCfg = assignmentsCtx.config(ExtendedTableConfiguration.class);

        UUID tblId = tblCfg.id().value();

        long causalityToken = assignmentsCtx.storageRevision();

        List<List<ClusterNode>> oldAssignments = assignmentsCtx.oldValue() == null ? null :
                (List<List<ClusterNode>>) ByteUtils.fromBytes(assignmentsCtx.oldValue());

        List<List<ClusterNode>> newAssignments = (List<List<ClusterNode>>) ByteUtils.fromBytes(assignmentsCtx.newValue());

        // Empty assignments might be a valid case if tables are created from within cluster init HOCON
        // configuration, which is not supported now.
        assert newAssignments != null : IgniteStringFormatter.format("Table [id={}] has empty assignments.", tblId);

        int partitions = newAssignments.size();

        CompletableFuture<?>[] futures = new CompletableFuture<?>[partitions];

        // TODO: IGNITE-15554 Add logic for assignment recalculation in case of partitions or replicas changes
        // TODO: Until IGNITE-15554 is implemented it's safe to iterate over partitions and replicas cause there will
        // TODO: be exact same amount of partitions and replicas for both old and new assignments
        for (int i = 0; i < partitions; i++) {
            int partId = i;

            List<ClusterNode> oldPartAssignment = oldAssignments == null ? Collections.emptyList() :
                    oldAssignments.get(partId);

            List<ClusterNode> newPartAssignment = newAssignments.get(partId);

            // Create new raft nodes according to new assignments.
            tablesByIdVv.update(causalityToken, (tablesById, e) -> {
                if (e != null) {
                    return failedFuture(e);
                }

                InternalTable internalTbl = tablesById.get(tblId).internalTable();

<<<<<<< HEAD
                try {
                    // TODO: IGNITE-17197 Remove assert after the ticket is resolved.
                    assert internalTbl.storage() instanceof MvTableStorage :
                            "Only multi version storages are supported. Current storage is a " + internalTbl.storage().getClass().getName();

                    // start new nodes, only if it is table creation
                    // other cases will be covered by rebalance logic
                    List<ClusterNode> nodes = (oldPartAssignment.isEmpty()) ? newPartAssignment : Collections.emptyList();

                    String grpId = partitionRaftGroupName(tblId, partId);

                    if (raftMgr.shouldHaveRaftGroupLocally(nodes)) {
                        MvPartitionStorage partitionStorage = internalTbl.storage().getOrCreateMvPartition(partId);

                        RaftGroupOptions groupOptions = groupOptionsForPartition(internalTbl, partitionStorage, newPartAssignment);

                        raftMgr.startRaftGroupNode(
                                grpId,
                                newPartAssignment,
                                new PartitionListener(tblId, new VersionedRowStore(partitionStorage, txManager)),
                                new RebalanceRaftGroupEventsListener(
                                        metaStorageMgr,
                                        tablesCfg.tables().get(tablesById.get(tblId).name()),
                                        grpId,
                                        partId,
                                        busyLock,
                                        movePartition(() -> internalTbl.partitionRaftGroupService(partId)),
                                        rebalanceScheduler
                                ),
                                groupOptions
                        );
                    }

                    futures[partId] = raftMgr.startRaftGroupService(
                            grpId,
                            newPartAssignment
                    ).thenAccept(
                            updatedRaftGroupService -> {
                                ((InternalTableImpl) internalTbl)
                                        .updateInternalTableRaftGroupService(partId, updatedRaftGroupService);

                                if (replicaMgr.shouldHaveReplicationGroupLocally(nodes)) {
                                    MvPartitionStorage partitionStorage = internalTbl.storage().getOrCreateMvPartition(partId);

                                    try {
                                        replicaMgr.startReplica(grpId,
                                                updatedRaftGroupService,
                                                new PartitionReplicaListener(
                                                        partitionStorage,
                                                        updatedRaftGroupService,
                                                        lockMgr,
                                                        tblId,
                                                        new ConcurrentHashMap<>()
                                                )
                                        );
                                    } catch (NodeStoppingException ex) {
                                        throw new AssertionError("Loza was stopped before Table manager", ex);
                                    }
                                }
                            }
                    ).exceptionally(th -> {
                        LOG.warn("Unable to update raft groups on the node", th);

                        return null;
                    });
                } catch (NodeStoppingException ex) {
                    throw new AssertionError("Loza was stopped before Table manager", ex);
=======
                // TODO: IGNITE-17197 Remove assert after the ticket is resolved.
                assert internalTbl.storage() instanceof MvTableStorage :
                        "Only multi version storages are supported. Current storage is a " + internalTbl.storage().getClass().getName();

                // start new nodes, only if it is table creation
                // other cases will be covered by rebalance logic
                List<ClusterNode> nodes = (oldPartAssignment.isEmpty()) ? newPartAssignment : Collections.emptyList();

                String grpId = partitionRaftGroupName(tblId, partId);

                CompletableFuture<Void> startGroupFut = CompletableFuture.completedFuture(null);

                if (raftMgr.shouldHaveRaftGroupLocally(nodes)) {
                    startGroupFut = CompletableFuture
                            .supplyAsync(
                                    () -> internalTbl.storage().getOrCreateMvPartition(partId), ioExecutor)
                            .thenComposeAsync((partitionStorage) -> {
                                RaftGroupOptions groupOptions = groupOptionsForPartition(internalTbl, partitionStorage,
                                        newPartAssignment);

                                try {
                                    raftMgr.startRaftGroupNode(
                                            grpId,
                                            newPartAssignment,
                                            new PartitionListener(tblId, new VersionedRowStore(partitionStorage, txManager)),
                                            new RebalanceRaftGroupEventsListener(
                                                    metaStorageMgr,
                                                    tablesCfg.tables().get(tablesById.get(tblId).name()),
                                                    grpId,
                                                    partId,
                                                    busyLock,
                                                    movePartition(() -> internalTbl.partitionRaftGroupService(partId)),
                                                    rebalanceScheduler
                                            ),
                                            groupOptions
                                    );

                                    return CompletableFuture.completedFuture(null);
                                } catch (NodeStoppingException ex) {
                                    return CompletableFuture.failedFuture(ex);
                                }
                            }, ioExecutor);
>>>>>>> e05eb06d
                }

                futures[partId] = startGroupFut
                        .thenComposeAsync((v) -> {
                            try {
                                return raftMgr.startRaftGroupService(grpId, newPartAssignment);
                            } catch (NodeStoppingException ex) {
                                return CompletableFuture.failedFuture(ex);
                            }
                        }, ioExecutor)
                        .thenAccept(
                                updatedRaftGroupService -> ((InternalTableImpl) internalTbl)
                                        .updateInternalTableRaftGroupService(partId, updatedRaftGroupService)
                        ).exceptionally(th -> {
                            LOG.warn("Unable to update raft groups on the node", th);

                            return null;
                        });

                return completedFuture(tablesById);
            });
        }

        CompletableFuture.allOf(futures).join();
    }

    private RaftGroupOptions groupOptionsForPartition(
            InternalTable internalTbl,
            MvPartitionStorage partitionStorage,
            List<ClusterNode> peers
    ) {
        RaftGroupOptions raftGroupOptions;

        if (internalTbl.storage().isVolatile()) {
            raftGroupOptions = RaftGroupOptions.forVolatileStores()
                    .setLogStorageFactory(new VolatileLogStorageFactory())
                    .raftMetaStorageFactory((groupId, raftOptions) -> new VolatileRaftMetaStorage());
        } else {
            raftGroupOptions = RaftGroupOptions.forPersistentStores();
        }

        //TODO Revisit peers String representation: https://issues.apache.org/jira/browse/IGNITE-17420
        raftGroupOptions.snapshotStorageFactory(new PartitionSnapshotStorageFactory(
                partitionStorage,
                peers.stream().map(n -> new Peer(n.address())).map(PeerId::fromPeer).map(Object::toString).collect(Collectors.toList()),
                List.of()
        ));

        return raftGroupOptions;
    }

    /** {@inheritDoc} */
    @Override
    public void stop() {
        if (!stopGuard.compareAndSet(false, true)) {
            return;
        }

        busyLock.block();

        Map<UUID, TableImpl> tables = tablesByIdVv.latest();

        cleanUpTablesResources(tables);

        cleanUpTablesResources(tablesToStopInCaseOfError);

        tablesToStopInCaseOfError.clear();

        shutdownAndAwaitTermination(rebalanceScheduler, 10, TimeUnit.SECONDS);
        shutdownAndAwaitTermination(ioExecutor, 10, TimeUnit.SECONDS);
    }

    /**
     * Stops resources that are related to provided tables.
     *
     * @param tables Tables to stop.
     */
    private void cleanUpTablesResources(Map<UUID, TableImpl> tables) {
        for (TableImpl table : tables.values()) {
            try {
                for (int p = 0; p < table.internalTable().partitions(); p++) {
                    raftMgr.stopRaftGroup(partitionRaftGroupName(table.tableId(), p));

                    replicaMgr.stopReplica(partitionRaftGroupName(table.tableId(), p));
                }

                table.internalTable().storage().stop();
                table.internalTable().close();
            } catch (Exception e) {
                LOG.info("Unable to stop table [name={}]", e, table.name());
            }
        }
    }

    /**
     * Gets a list of the current table assignments.
     *
     * <p>Returns a list where on the i-th place resides a node id that considered as a leader for
     * the i-th partition on the moment of invocation.
     *
     * @param tableId Unique id of a table.
     * @return List of the current assignments.
     */
    public List<String> assignments(UUID tableId) throws NodeStoppingException {
        if (!busyLock.enterBusy()) {
            throw new NodeStoppingException();
        }
        try {
            return table(tableId).internalTable().assignments();
        } finally {
            busyLock.leaveBusy();
        }
    }

    /**
     * Creates local structures for a table.
     *
     * @param causalityToken Causality token.
     * @param name  Table name.
     * @param tblId Table id.
     * @param partitions Count of partitions.
     * @return Future that will be completed when local changes related to the table creation are applied.
     */
    private CompletableFuture<?> createTableLocally(long causalityToken, String name, UUID tblId, int partitions) {
        TableConfiguration tableCfg = tablesCfg.tables().get(name);

        MvTableStorage tableStorage = dataStorageMgr.engine(tableCfg.dataStorage()).createMvTable(tableCfg);

        tableStorage.start();

        InternalTableImpl internalTable = new InternalTableImpl(name, tblId, new Int2ObjectOpenHashMap<>(partitions),
                partitions, netAddrResolver, clusterNodeResolver, txManager, tableStorage, replicaSvc);

        var table = new TableImpl(internalTable);

        tablesByIdVv.update(causalityToken, (previous, e) -> inBusyLock(busyLock, () -> {
            if (e != null) {
                return failedFuture(e);
            }

            var val = new HashMap<>(previous);

            val.put(tblId, table);

            return completedFuture(val);
        }));

        CompletableFuture<?> schemaFut = schemaManager.schemaRegistry(causalityToken, tblId)
                .thenAccept(schema -> inBusyLock(busyLock, () -> table.schemaView(schema)))
                .thenCompose(
                        v -> inBusyLock(busyLock, () -> fireEvent(TableEvent.CREATE, new TableEventParameters(causalityToken, table)))
                );

        beforeTablesVvComplete.add(schemaFut);

        tablesToStopInCaseOfError.put(tblId, table);

        // TODO should be reworked in IGNITE-16763
        return tablesByIdVv.get(causalityToken).thenRun(() -> inBusyLock(busyLock, () -> completeApiCreateFuture(table)));
    }

    /**
     * Completes appropriate future to return result from API {@link TableManager#createTable(String, Consumer)}.
     *
     * @param table Table.
     */
    private void completeApiCreateFuture(TableImpl table) {
        CompletableFuture<Table> tblFut = tableCreateFuts.get(table.tableId());

        if (tblFut != null) {
            tblFut.complete(table);

            tableCreateFuts.values().removeIf(fut -> fut == tblFut);
        }
    }

    /**
     * Drops local structures for a table.
     *
     * @param causalityToken Causality token.
     * @param name           Table name.
     * @param tblId          Table id.
     * @param assignment     Affinity assignment.
     */
    private void dropTableLocally(long causalityToken, String name, UUID tblId, List<List<ClusterNode>> assignment) {
        try {
            int partitions = assignment.size();

            for (int p = 0; p < partitions; p++) {
                raftMgr.stopRaftGroup(partitionRaftGroupName(tblId, p));

                replicaMgr.stopReplica(partitionRaftGroupName(tblId, p));
            }

            tablesByIdVv.update(causalityToken, (previousVal, e) -> inBusyLock(busyLock, () -> {
                if (e != null) {
                    return failedFuture(e);
                }

                var map = new HashMap<>(previousVal);

                map.remove(tblId);

                return completedFuture(map);
            }));

            TableImpl table = tablesByIdVv.latest().get(tblId);

            assert table != null : IgniteStringFormatter.format("There is no table with the name specified [name={}, id={}]",
                name, tblId);

            table.internalTable().storage().destroy();

            CompletableFuture<?> fut = schemaManager.dropRegistry(causalityToken, table.tableId())
                    .thenCompose(
                            v -> inBusyLock(busyLock, () -> fireEvent(TableEvent.DROP, new TableEventParameters(causalityToken, table)))
                    );

            beforeTablesVvComplete.add(fut);
        } catch (Exception e) {
            fireEvent(TableEvent.DROP, new TableEventParameters(causalityToken, tblId, name), e);
        }
    }

    /**
     * Compounds a RAFT group unique name.
     *
     * @param tblId Table identifier.
     * @param partition Number of table partitions.
     * @return A RAFT group name.
     */
    @NotNull
    private String partitionRaftGroupName(UUID tblId, int partition) {
        return tblId + "_part_" + partition;
    }

    /** {@inheritDoc} */
    @Override
    public Table createTable(String name, Consumer<TableChange> tableInitChange) {
        return join(createTableAsync(name, tableInitChange));
    }

    /** {@inheritDoc} */
    @Override
    public CompletableFuture<Table> createTableAsync(String name, Consumer<TableChange> tableInitChange) {
        if (!busyLock.enterBusy()) {
            throw new IgniteException(new NodeStoppingException());
        }
        try {
            return createTableAsyncInternal(IgniteObjectName.parseCanonicalName(name), tableInitChange);
        } finally {
            busyLock.leaveBusy();
        }
    }

    /**
     * Internal method that creates a new table with the given {@code name} asynchronously. If a table with the same name already exists,
     * a future will be completed with {@link TableAlreadyExistsException}.
     *
     * @param name            Table name.
     * @param tableInitChange Table changer.
     * @return Future representing pending completion of the operation.
     * @throws IgniteException If an unspecified platform exception has happened internally. Is thrown when:
     *                         <ul>
     *                             <li>the node is stopping.</li>
     *                         </ul>
     * @see TableAlreadyExistsException
     */
    private CompletableFuture<Table> createTableAsyncInternal(String name, Consumer<TableChange> tableInitChange) {
        CompletableFuture<Table> tblFut = new CompletableFuture<>();

        tableAsyncInternal(name).thenAccept(tbl -> {
            if (tbl != null) {
                tblFut.completeExceptionally(new TableAlreadyExistsException(name));
            } else {
                tablesCfg.change(tablesChange -> tablesChange.changeTables(tablesListChange -> {
                    if (tablesListChange.get(name) != null) {
                        throw new TableAlreadyExistsException(name);
                    }

                    tablesListChange.create(name, (tableChange) -> {
                        tableChange.changeDataStorage(
                                dataStorageMgr.defaultTableDataStorageConsumer(tablesChange.defaultDataStorage())
                        );

                        tableInitChange.accept(tableChange);

                        var extConfCh = ((ExtendedTableChange) tableChange);

                        int intTableId = tablesChange.globalIdCounter() + 1;
                        tablesChange.changeGlobalIdCounter(intTableId);

                        extConfCh.changeTableId(intTableId);

                        tableCreateFuts.put(extConfCh.id(), tblFut);

                        // Affinity assignments calculation.
                        extConfCh.changeAssignments(ByteUtils.toBytes(AffinityUtils.calculateAssignments(
                                        baselineMgr.nodes(),
                                        tableChange.partitions(),
                                        tableChange.replicas())))
                                // Table schema preparation.
                                .changeSchemas(schemasCh -> schemasCh.create(
                                        String.valueOf(INITIAL_SCHEMA_VERSION),
                                        schemaCh -> {
                                            SchemaDescriptor schemaDesc;

                                            //TODO IGNITE-15747 Remove try-catch and force configuration
                                            // validation here to ensure a valid configuration passed to
                                            // prepareSchemaDescriptor() method.
                                            try {
                                                schemaDesc = SchemaUtils.prepareSchemaDescriptor(
                                                        ((ExtendedTableView) tableChange).schemas().size(),
                                                        tableChange);
                                            } catch (IllegalArgumentException ex) {
                                                throw new ConfigurationValidationException(ex.getMessage());
                                            }

                                            schemaCh.changeSchema(SchemaSerializerImpl.INSTANCE.serialize(schemaDesc));
                                        }
                                ));
                    });
                })).exceptionally(t -> {
                    Throwable ex = getRootCause(t);

                    if (ex instanceof TableAlreadyExistsException) {
                        tblFut.completeExceptionally(ex);
                    } else {
                        LOG.debug("Unable to create table [name={}]", ex, name);

                        tblFut.completeExceptionally(ex);

                        tableCreateFuts.values().removeIf(fut -> fut == tblFut);
                    }

                    return null;
                });
            }
        });

        return tblFut;
    }

    /** {@inheritDoc} */
    @Override
    public void alterTable(String name, Consumer<TableChange> tableChange) {
        join(alterTableAsync(name, tableChange));
    }

    /** {@inheritDoc} */
    @Override
    public CompletableFuture<Void> alterTableAsync(String name, Consumer<TableChange> tableChange) {
        if (!busyLock.enterBusy()) {
            throw new IgniteException(new NodeStoppingException());
        }
        try {
            return alterTableAsyncInternal(IgniteObjectName.parseCanonicalName(name), tableChange);
        } finally {
            busyLock.leaveBusy();
        }
    }

    /**
     * Internal method that alters a cluster table. If an appropriate table does not exist, a future will be
     * completed with {@link TableNotFoundException}.
     *
     * @param name        Table name.
     * @param tableChange Table changer.
     * @return Future representing pending completion of the operation.
     * @throws IgniteException If an unspecified platform exception has happened internally. Is thrown when:
     *                         <ul>
     *                             <li>the node is stopping.</li>
     *                         </ul>
     * @see TableNotFoundException
     */
    @NotNull
    private CompletableFuture<Void> alterTableAsyncInternal(String name, Consumer<TableChange> tableChange) {
        CompletableFuture<Void> tblFut = new CompletableFuture<>();

        tableAsync(name).thenAccept(tbl -> {
            if (tbl == null) {
                tblFut.completeExceptionally(new TableNotFoundException(name));
            } else {
                TableImpl tblImpl = (TableImpl) tbl;

                tablesCfg.tables().change(ch -> {
                    if (ch.get(name) == null) {
                        throw new TableNotFoundException(name);
                    }

                    ch.update(name, tblCh -> {
                                tableChange.accept(tblCh);

                                ((ExtendedTableChange) tblCh).changeSchemas(schemasCh ->
                                        schemasCh.createOrUpdate(String.valueOf(schemasCh.size() + 1), schemaCh -> {
                                            ExtendedTableView currTableView = (ExtendedTableView) tablesCfg.tables().get(name).value();

                                            SchemaDescriptor descriptor;

                                            //TODO IGNITE-15747 Remove try-catch and force configuration validation
                                            // here to ensure a valid configuration passed to prepareSchemaDescriptor() method.
                                            try {
                                                descriptor = SchemaUtils.prepareSchemaDescriptor(
                                                        ((ExtendedTableView) tblCh).schemas().size(),
                                                        tblCh);

                                                descriptor.columnMapping(SchemaUtils.columnMapper(
                                                        tblImpl.schemaView().schema(currTableView.schemas().size()),
                                                        currTableView,
                                                        descriptor,
                                                        tblCh));
                                            } catch (IllegalArgumentException ex) {
                                                // Convert unexpected exceptions here,
                                                // because validation actually happens later,
                                                // when bulk configuration update is applied.
                                                ConfigurationValidationException e =
                                                        new ConfigurationValidationException(ex.getMessage());

                                                e.addSuppressed(ex);

                                                throw e;
                                            }

                                            schemaCh.changeSchema(SchemaSerializerImpl.INSTANCE.serialize(descriptor));
                                        }));
                            }
                    );
                }).whenComplete((res, t) -> {
                    if (t != null) {
                        Throwable ex = getRootCause(t);

                        if (ex instanceof TableNotFoundException) {
                            tblFut.completeExceptionally(ex);
                        } else {
                            LOG.debug("Unable to modify table [name={}]", ex, name);

                            tblFut.completeExceptionally(ex);
                        }
                    } else {
                        tblFut.complete(res);
                    }
                });
            }
        });

        return tblFut;
    }

    /**
     * Gets a cause exception for a client.
     *
     * @param t Exception wrapper.
     * @return A root exception which will be acceptable to throw for public API.
     */
    //TODO: IGNITE-16051 Implement exception converter for public API.
    private @NotNull IgniteException getRootCause(Throwable t) {
        Throwable ex;

        if (t instanceof CompletionException) {
            if (t.getCause() instanceof ConfigurationChangeException) {
                ex = t.getCause().getCause();
            } else {
                ex = t.getCause();
            }

        } else {
            ex = t;
        }

        return ex instanceof IgniteException ? (IgniteException) ex : new IgniteException(ex);
    }

    /** {@inheritDoc} */
    @Override
    public void dropTable(String name) {
        join(dropTableAsync(name));
    }

    /** {@inheritDoc} */
    @Override
    public CompletableFuture<Void> dropTableAsync(String name) {
        if (!busyLock.enterBusy()) {
            throw new IgniteException(new NodeStoppingException());
        }
        try {
            return dropTableAsyncInternal(IgniteObjectName.parseCanonicalName(name));
        } finally {
            busyLock.leaveBusy();
        }
    }

    /**
     * Internal method that drops a table with the name specified. If appropriate table does not be found, a future will be
     * completed with {@link TableNotFoundException}.
     *
     * @param name Table name.
     * @return Future representing pending completion of the operation.
     * @throws IgniteException If an unspecified platform exception has happened internally. Is thrown when:
     *                         <ul>
     *                             <li>the node is stopping.</li>
     *                         </ul>
     * @see TableNotFoundException
     */
    @NotNull
    private CompletableFuture<Void> dropTableAsyncInternal(String name) {
        CompletableFuture<Void> dropTblFut = new CompletableFuture<>();

        tableAsyncInternal(name).thenAccept(tbl -> {
            // In case of drop it's an optimization that allows not to fire drop-change-closure if there's no such
            // distributed table and the local config has lagged behind.
            if (tbl == null) {
                dropTblFut.completeExceptionally(new TableNotFoundException(name));
            } else {
                tablesCfg.tables()
                        .change(change -> {
                            if (change.get(name) == null) {
                                throw new TableNotFoundException(name);
                            }

                            change.delete(name);
                        })
                        .whenComplete((res, t) -> {
                            if (t != null) {
                                Throwable ex = getRootCause(t);

                                if (ex instanceof TableNotFoundException) {
                                    dropTblFut.completeExceptionally(ex);
                                } else {
                                    LOG.debug("Unable to drop table [name={}]", ex, name);

                                    dropTblFut.completeExceptionally(ex);
                                }
                            } else {
                                dropTblFut.complete(res);
                            }
                        });
            }
        });

        return dropTblFut;
    }

    /** {@inheritDoc} */
    @Override
    public List<Table> tables() {
        return join(tablesAsync());
    }

    /** {@inheritDoc} */
    @Override
    public CompletableFuture<List<Table>> tablesAsync() {
        if (!busyLock.enterBusy()) {
            throw new IgniteException(new NodeStoppingException());
        }
        try {
            return tablesAsyncInternal();
        } finally {
            busyLock.leaveBusy();
        }
    }

    /**
     * Internal method for getting table.
     *
     * @return Future representing pending completion of the operation.
     */
    private CompletableFuture<List<Table>> tablesAsyncInternal() {
        // TODO: IGNITE-16288 directTableIds should use async configuration API
        return CompletableFuture.supplyAsync(() -> inBusyLock(busyLock, this::directTableIds))
                .thenCompose(tableIds -> inBusyLock(busyLock, () -> {
                    var tableFuts = new CompletableFuture[tableIds.size()];

                    var i = 0;

                    for (UUID tblId : tableIds) {
                        tableFuts[i++] = tableAsyncInternal(tblId, false);
                    }

                    return allOf(tableFuts).thenApply(unused -> inBusyLock(busyLock, () -> {
                        var tables = new ArrayList<Table>(tableIds.size());

                        try {
                            for (var fut : tableFuts) {
                                var table = fut.get();

                                if (table != null) {
                                    tables.add((Table) table);
                                }
                            }
                        } catch (Throwable t) {
                            throw new CompletionException(t);
                        }

                        return tables;
                    }));
                }));
    }

    /**
     * Collects a list of direct table ids.
     *
     * @return A list of direct table ids.
     */
    private List<UUID> directTableIds() {
        return ConfigurationUtil.internalIds(directProxy(tablesCfg.tables()));
    }

    /**
     * Gets direct id of table with {@code tblName}.
     *
     * @param tblName Name of the table.
     * @return Direct id of the table, or {@code null} if the table with the {@code tblName} has not been found.
     */
    @Nullable
    private UUID directTableId(String tblName) {
        try {
            ExtendedTableConfiguration exTblCfg = ((ExtendedTableConfiguration) directProxy(tablesCfg.tables()).get(tblName));

            if (exTblCfg == null) {
                return null;
            } else {
                return exTblCfg.id().value();
            }
        } catch (NoSuchElementException e) {
            return null;
        }
    }

    /**
     * Actual tables map.
     *
     * @return Actual tables map.
     */
    @TestOnly
    public Map<UUID, TableImpl> latestTables() {
        return unmodifiableMap(tablesByIdVv.latest());
    }

    /** {@inheritDoc} */
    @Override
    public Table table(String name) {
        return join(tableAsync(name));
    }

    /** {@inheritDoc} */
    @Override
    public TableImpl table(UUID id) throws NodeStoppingException {
        return join(tableAsync(id));
    }

    /** {@inheritDoc} */
    @Override
    public CompletableFuture<Table> tableAsync(String name) {
        return tableAsyncInternal(IgniteObjectName.parseCanonicalName(name))
                .thenApply(Function.identity());
    }

    /** {@inheritDoc} */
    @Override
    public CompletableFuture<TableImpl> tableAsync(UUID id) {
        if (!busyLock.enterBusy()) {
            throw new IgniteException(new NodeStoppingException());
        }
        try {
            return tableAsyncInternal(id, true);
        } finally {
            busyLock.leaveBusy();
        }
    }

    /** {@inheritDoc} */
    @Override
    public TableImpl tableImpl(String name) {
        return join(tableImplAsync(name));
    }

    /** {@inheritDoc} */
    @Override
    public CompletableFuture<TableImpl> tableImplAsync(String name) {
        return tableAsyncInternal(IgniteObjectName.parseCanonicalName(name));
    }

    /**
     * Gets a table by name, if it was created before. Doesn't parse canonical name.
     *
     * @param name Table name.
     * @return Future representing pending completion of the {@code TableManager#tableAsyncInternal} operation.
     * */
    public CompletableFuture<TableImpl> tableAsyncInternal(String name) {
        if (!busyLock.enterBusy()) {
            throw new IgniteException(new NodeStoppingException());
        }
        try {
            UUID tableId = directTableId(name);

            if (tableId == null) {
                return CompletableFuture.completedFuture(null);
            }

            return tableAsyncInternal(tableId, false);
        } finally {
            busyLock.leaveBusy();
        }
    }

    /**
     * Internal method for getting table by id.
     *
     * @param id Table id.
     * @param checkConfiguration {@code True} when the method checks a configuration before trying to get a table, {@code false} otherwise.
     * @return Future representing pending completion of the operation.
     */
    public CompletableFuture<TableImpl> tableAsyncInternal(UUID id, boolean checkConfiguration) {
        if (checkConfiguration && !isTableConfigured(id)) {
            return CompletableFuture.completedFuture(null);
        }

        var tbl = tablesByIdVv.latest().get(id);

        if (tbl != null) {
            return CompletableFuture.completedFuture(tbl);
        }

        CompletableFuture<TableImpl> getTblFut = new CompletableFuture<>();

        EventListener<TableEventParameters> clo = new EventListener<>() {
            @Override
            public CompletableFuture<Boolean> notify(@NotNull TableEventParameters parameters, @Nullable Throwable e) {
                if (!id.equals(parameters.tableId())) {
                    return completedFuture(false);
                }

                if (e == null) {
                    tablesByIdVv.get(parameters.causalityToken()).thenRun(() -> getTblFut.complete(parameters.table()));
                } else {
                    getTblFut.completeExceptionally(e);
                }

                return completedFuture(true);
            }

            @Override
            public void remove(@NotNull Throwable e) {
                getTblFut.completeExceptionally(e);
            }
        };

        listen(TableEvent.CREATE, clo);

        tbl = tablesByIdVv.latest().get(id);

        if (tbl != null && getTblFut.complete(tbl) || !isTableConfigured(id) && getTblFut.complete(null)) {
            removeListener(TableEvent.CREATE, clo, null);
        }

        return getTblFut;
    }

    /**
     * Checks that the table is configured with specific id.
     *
     * @param id Table id.
     * @return True when the table is configured into cluster, false otherwise.
     */
    private boolean isTableConfigured(UUID id) {
        try {
            ((ExtendedTableConfiguration) getByInternalId(directProxy(tablesCfg.tables()), id)).id().value();

            return true;
        } catch (NoSuchElementException e) {
            return false;
        }
    }

    /**
     * Waits for future result and return, or unwraps {@link CompletionException} to {@link IgniteException} if failed.
     *
     * @param future Completable future.
     * @return Future result.
     */
    private <T> T join(CompletableFuture<T> future) {
        if (!busyLock.enterBusy()) {
            throw new IgniteException(new NodeStoppingException());
        }

        try {
            return future.join();
        } catch (CompletionException ex) {
            throw convertThrowable(ex.getCause());
        } finally {
            busyLock.leaveBusy();
        }
    }

    /**
     * Convert to public throwable.
     *
     * @param th Throwable.
     * @return Public throwable.
     */
    private RuntimeException convertThrowable(Throwable th) {
        if (th instanceof RuntimeException) {
            return (RuntimeException) th;
        }

        return new IgniteException(th);
    }

    /**
     * Register the new meta storage listener for changes in the rebalance-specific keys.
     */
    private void registerRebalanceListeners() {
        metaStorageMgr.registerWatchByPrefix(ByteArray.fromString(PENDING_ASSIGNMENTS_PREFIX), new WatchListener() {
            @Override
            public boolean onUpdate(@NotNull WatchEvent evt) {
                if (!busyLock.enterBusy()) {
                    throw new IgniteInternalException(new NodeStoppingException());
                }

                try {
                    assert evt.single();

                    Entry pendingAssignmentsWatchEvent = evt.entryEvent().newEntry();

                    if (pendingAssignmentsWatchEvent.value() == null) {
                        return true;
                    }

                    int part = extractPartitionNumber(pendingAssignmentsWatchEvent.key());
                    UUID tblId = extractTableId(pendingAssignmentsWatchEvent.key(), PENDING_ASSIGNMENTS_PREFIX);

                    String partId = partitionRaftGroupName(tblId, part);

                    // Assignments of the pending rebalance that we received through the meta storage watch mechanism.
                    List<ClusterNode> newPeers = ((List<ClusterNode>) ByteUtils.fromBytes(pendingAssignmentsWatchEvent.value()));

                    var pendingAssignments = metaStorageMgr.get(pendingPartAssignmentsKey(partId)).join();

                    assert pendingAssignmentsWatchEvent.revision() <= pendingAssignments.revision()
                            : "Meta Storage watch cannot notify about an event with the revision that is more than the actual revision.";

                    TableImpl tbl = tablesByIdVv.latest().get(tblId);

                    ExtendedTableConfiguration tblCfg = (ExtendedTableConfiguration) tablesCfg.tables().get(tbl.name());

                    // TODO: IGNITE-17197 Remove assert after the ticket is resolved.
                    assert tbl.internalTable().storage() instanceof MvTableStorage :
                            "Only multi version storages are supported. Current storage is a "
                                    + tbl.internalTable().storage().getClass().getName();

                    // Stable assignments from the meta store, which revision is bounded by the current pending event.
                    byte[] stableAssignments = metaStorageMgr.get(stablePartAssignmentsKey(partId),
                            pendingAssignmentsWatchEvent.revision()).join().value();

                    List<ClusterNode> assignments = stableAssignments == null
                            // This is for the case when the first rebalance occurs.
                            ? ((List<List<ClusterNode>>) ByteUtils.fromBytes(tblCfg.assignments().value())).get(part)
                            : (List<ClusterNode>) ByteUtils.fromBytes(stableAssignments);

                    ClusterNode localMember = raftMgr.server().clusterService().topologyService().localMember();

                    var deltaPeers = newPeers.stream()
                            .filter(p -> !assignments.contains(p))
                            .collect(Collectors.toList());

                    try {
                        LOG.info("Received update on pending assignments. Check if new raft group should be started"
                                        + " [key={}, partition={}, table={}, localMemberAddress={}]",
                                pendingAssignmentsWatchEvent.key(), part, tbl.name(), localMember.address());

                        if (raftMgr.shouldHaveRaftGroupLocally(deltaPeers)) {
                            MvPartitionStorage partitionStorage = tbl.internalTable().storage().getOrCreateMvPartition(part);

                            RaftGroupOptions groupOptions = groupOptionsForPartition(tbl.internalTable(), partitionStorage, assignments);

                            RaftGroupListener raftGrpLsnr = new PartitionListener(
                                    tblId,
                                    new VersionedRowStore(partitionStorage, txManager)
                            );

                            RaftGroupEventsListener raftGrpEvtsLsnr = new RebalanceRaftGroupEventsListener(
                                    metaStorageMgr,
                                    tblCfg,
                                    partId,
                                    part,
                                    busyLock,
                                    movePartition(() -> tbl.internalTable().partitionRaftGroupService(part)),
                                    rebalanceScheduler
                            );

                            raftMgr.startRaftGroupNode(
                                    partId,
                                    assignments,
                                    raftGrpLsnr,
                                    raftGrpEvtsLsnr,
                                    groupOptions
                            );
                        }

                        if (replicaMgr.shouldHaveReplicationGroupLocally(deltaPeers)) {
                            MvPartitionStorage partitionStorage = tbl.internalTable().storage().getOrCreateMvPartition(part);

                            replicaMgr.startReplica(partId,
                                    tbl.internalTable().partitionRaftGroupService(part),
                                    new PartitionReplicaListener(
                                            partitionStorage,
                                            tbl.internalTable().partitionRaftGroupService(part),
                                            lockMgr,
                                            tblId,
                                            new ConcurrentHashMap<>()
                                    )
                            );
                        }
                    } catch (NodeStoppingException e) {
                        // no-op
                    }

                    // Do not change peers of the raft group if this is a stale event.
                    // Note that we start raft node before for the sake of the consistency in a starting and stopping raft nodes.
                    if (pendingAssignmentsWatchEvent.revision() < pendingAssignments.revision()) {
                        return true;
                    }

                    var newNodes = newPeers.stream().map(n -> new Peer(n.address())).collect(Collectors.toList());

                    RaftGroupService partGrpSvc = tbl.internalTable().partitionRaftGroupService(part);

                    IgniteBiTuple<Peer, Long> leaderWithTerm = partGrpSvc.refreshAndGetLeaderWithTerm().join();

                    // run update of raft configuration if this node is a leader
                    if (localMember.address().equals(leaderWithTerm.get1().address())) {
                        LOG.info("Current node={} is the leader of partition raft group={}. "
                                        + "Initiate rebalance process for partition={}, table={}",
                                localMember.address(), partId, part, tbl.name());

                        partGrpSvc.changePeersAsync(newNodes, leaderWithTerm.get2()).join();
                    }

                    return true;
                } finally {
                    busyLock.leaveBusy();
                }
            }

            @Override
            public void onError(@NotNull Throwable e) {
                LOG.warn("Unable to process pending assignments event", e);
            }
        });

        metaStorageMgr.registerWatchByPrefix(ByteArray.fromString(STABLE_ASSIGNMENTS_PREFIX), new WatchListener() {
            @Override
            public boolean onUpdate(@NotNull WatchEvent evt) {
                if (!busyLock.enterBusy()) {
                    throw new IgniteInternalException(new NodeStoppingException());
                }

                try {
                    assert evt.single();

                    Entry stableAssignmentsWatchEvent = evt.entryEvent().newEntry();

                    if (stableAssignmentsWatchEvent.value() == null) {
                        return true;
                    }

                    int part = extractPartitionNumber(stableAssignmentsWatchEvent.key());
                    UUID tblId = extractTableId(stableAssignmentsWatchEvent.key(), STABLE_ASSIGNMENTS_PREFIX);

                    String partId = partitionRaftGroupName(tblId, part);

                    var stableAssignments = (List<ClusterNode>) ByteUtils.fromBytes(stableAssignmentsWatchEvent.value());

                    byte[] pendingFromMetastorage = metaStorageMgr.get(pendingPartAssignmentsKey(partId),
                            stableAssignmentsWatchEvent.revision()).join().value();

                    List<ClusterNode> pendingAssignments = pendingFromMetastorage == null
                            ? Collections.emptyList()
                            : (List<ClusterNode>) ByteUtils.fromBytes(pendingFromMetastorage);

                    try {
                        ClusterNode localMember = raftMgr.server().clusterService().topologyService().localMember();

                        if (!stableAssignments.contains(localMember) && !pendingAssignments.contains(localMember)) {
                            raftMgr.stopRaftGroup(partId);

                            replicaMgr.stopReplica(partId);
                        }
                    } catch (NodeStoppingException e) {
                        // no-op
                    }

                    return true;
                } finally {
                    busyLock.leaveBusy();
                }
            }

            @Override
            public void onError(@NotNull Throwable e) {
                LOG.warn("Unable to process stable assignments event", e);
            }
        });
    }

    /**
     * Performs {@link RaftGroupService#changePeersAsync(java.util.List, long)} on a provided raft group service of a partition, so nodes
     * of the corresponding raft group can be reconfigured.
     * Retry mechanism is applied to repeat {@link RaftGroupService#changePeersAsync(java.util.List, long)} if previous one
     * failed with some exception.
     *
     * @param raftGroupServiceSupplier Raft groups service of a partition.
     * @return Function which performs {@link RaftGroupService#changePeersAsync(java.util.List, long)}.
     */
    BiFunction<List<Peer>, Long, CompletableFuture<Void>> movePartition(Supplier<RaftGroupService> raftGroupServiceSupplier) {
        return (List<Peer> peers, Long term) -> {
            if (!busyLock.enterBusy()) {
                throw new IgniteInternalException(new NodeStoppingException());
            }
            try {
                return raftGroupServiceSupplier.get().changePeersAsync(peers, term).handleAsync((resp, err) -> {
                    if (!busyLock.enterBusy()) {
                        throw new IgniteInternalException(new NodeStoppingException());
                    }
                    try {
                        if (err != null) {
                            if (recoverable(err)) {
                                LOG.debug("Recoverable error received during changePeersAsync invocation, retrying", err);
                            } else {
                                // TODO: Ideally, rebalance, which has initiated this invocation should be canceled,
                                // TODO: https://issues.apache.org/jira/browse/IGNITE-17056
                                // TODO: Also it might be reasonable to delegate such exceptional case to a general failure handler.
                                // TODO: At the moment, we repeat such intents as well.
                                LOG.debug("Unrecoverable error received during changePeersAsync invocation, retrying", err);
                            }
                            return movePartition(raftGroupServiceSupplier).apply(peers, term);
                        }

                        return CompletableFuture.<Void>completedFuture(null);
                    } finally {
                        busyLock.leaveBusy();
                    }
                }, rebalanceScheduler).thenCompose(Function.identity());
            } finally {
                busyLock.leaveBusy();
            }
        };
    }

    /**
     * Gets a direct accessor for the configuration distributed property.
     * If the metadata access only locally configured the method will return local property accessor.
     *
     * @param property Distributed configuration property to receive direct access.
     * @param <T> Type of the property accessor.
     * @return An accessor for distributive property.
     * @see #getMetadataLocallyOnly
     */
    private <T extends ConfigurationProperty<?>> T directProxy(T property) {
        return getMetadataLocallyOnly ? property : ConfigurationUtil.directProxy(property);
    }
}<|MERGE_RESOLUTION|>--- conflicted
+++ resolved
@@ -553,75 +553,6 @@
 
                 InternalTable internalTbl = tablesById.get(tblId).internalTable();
 
-<<<<<<< HEAD
-                try {
-                    // TODO: IGNITE-17197 Remove assert after the ticket is resolved.
-                    assert internalTbl.storage() instanceof MvTableStorage :
-                            "Only multi version storages are supported. Current storage is a " + internalTbl.storage().getClass().getName();
-
-                    // start new nodes, only if it is table creation
-                    // other cases will be covered by rebalance logic
-                    List<ClusterNode> nodes = (oldPartAssignment.isEmpty()) ? newPartAssignment : Collections.emptyList();
-
-                    String grpId = partitionRaftGroupName(tblId, partId);
-
-                    if (raftMgr.shouldHaveRaftGroupLocally(nodes)) {
-                        MvPartitionStorage partitionStorage = internalTbl.storage().getOrCreateMvPartition(partId);
-
-                        RaftGroupOptions groupOptions = groupOptionsForPartition(internalTbl, partitionStorage, newPartAssignment);
-
-                        raftMgr.startRaftGroupNode(
-                                grpId,
-                                newPartAssignment,
-                                new PartitionListener(tblId, new VersionedRowStore(partitionStorage, txManager)),
-                                new RebalanceRaftGroupEventsListener(
-                                        metaStorageMgr,
-                                        tablesCfg.tables().get(tablesById.get(tblId).name()),
-                                        grpId,
-                                        partId,
-                                        busyLock,
-                                        movePartition(() -> internalTbl.partitionRaftGroupService(partId)),
-                                        rebalanceScheduler
-                                ),
-                                groupOptions
-                        );
-                    }
-
-                    futures[partId] = raftMgr.startRaftGroupService(
-                            grpId,
-                            newPartAssignment
-                    ).thenAccept(
-                            updatedRaftGroupService -> {
-                                ((InternalTableImpl) internalTbl)
-                                        .updateInternalTableRaftGroupService(partId, updatedRaftGroupService);
-
-                                if (replicaMgr.shouldHaveReplicationGroupLocally(nodes)) {
-                                    MvPartitionStorage partitionStorage = internalTbl.storage().getOrCreateMvPartition(partId);
-
-                                    try {
-                                        replicaMgr.startReplica(grpId,
-                                                updatedRaftGroupService,
-                                                new PartitionReplicaListener(
-                                                        partitionStorage,
-                                                        updatedRaftGroupService,
-                                                        lockMgr,
-                                                        tblId,
-                                                        new ConcurrentHashMap<>()
-                                                )
-                                        );
-                                    } catch (NodeStoppingException ex) {
-                                        throw new AssertionError("Loza was stopped before Table manager", ex);
-                                    }
-                                }
-                            }
-                    ).exceptionally(th -> {
-                        LOG.warn("Unable to update raft groups on the node", th);
-
-                        return null;
-                    });
-                } catch (NodeStoppingException ex) {
-                    throw new AssertionError("Loza was stopped before Table manager", ex);
-=======
                 // TODO: IGNITE-17197 Remove assert after the ticket is resolved.
                 assert internalTbl.storage() instanceof MvTableStorage :
                         "Only multi version storages are supported. Current storage is a " + internalTbl.storage().getClass().getName();
@@ -664,7 +595,6 @@
                                     return CompletableFuture.failedFuture(ex);
                                 }
                             }, ioExecutor);
->>>>>>> e05eb06d
                 }
 
                 futures[partId] = startGroupFut
@@ -676,8 +606,29 @@
                             }
                         }, ioExecutor)
                         .thenAccept(
-                                updatedRaftGroupService -> ((InternalTableImpl) internalTbl)
-                                        .updateInternalTableRaftGroupService(partId, updatedRaftGroupService)
+                                updatedRaftGroupService -> {
+                                    ((InternalTableImpl) internalTbl)
+                                            .updateInternalTableRaftGroupService(partId, updatedRaftGroupService);
+
+                                    if (replicaMgr.shouldHaveReplicationGroupLocally(nodes)) {
+                                        MvPartitionStorage partitionStorage = internalTbl.storage().getOrCreateMvPartition(partId);
+
+                                        try {
+                                            replicaMgr.startReplica(grpId,
+                                                    updatedRaftGroupService,
+                                                    new PartitionReplicaListener(
+                                                            partitionStorage,
+                                                            updatedRaftGroupService,
+                                                            lockMgr,
+                                                            tblId,
+                                                            new ConcurrentHashMap<>()
+                                                    )
+                                            );
+                                        } catch (NodeStoppingException ex) {
+                                            throw new AssertionError("Loza was stopped before Table manager", ex);
+                                        }
+                                    }
+                                }
                         ).exceptionally(th -> {
                             LOG.warn("Unable to update raft groups on the node", th);
 
