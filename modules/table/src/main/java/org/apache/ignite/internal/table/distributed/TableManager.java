--- conflicted
+++ resolved
@@ -646,7 +646,7 @@
         startVv.update(recoveryRevision, (v, e) -> handleAssignmentsOnRecovery(
                 stableAssignmentsPrefix,
                 recoveryRevision,
-                (entry, rev) ->  handleChangeStableAssignmentEvent(entry, rev, true),
+                (entry, rev) -> handleChangeStableAssignmentEvent(entry, rev, true),
                 "stable"
         ));
         startVv.update(recoveryRevision, (v, e) -> handleAssignmentsOnRecovery(
@@ -901,18 +901,6 @@
         PeersAndLearners stablePeersAndLearners = fromAssignments(stableAssignments.nodes());
 
         TablePartitionId replicaGrpId = new TablePartitionId(tableId, partId);
-
-<<<<<<< HEAD
-        if (localMemberAssignment == null) {
-            // (0) in case if node not in the assignments
-            return nullCompletedFuture();
-        }
-=======
-        // TODO: will be removed in https://issues.apache.org/jira/browse/IGNITE-22218
-        Consumer<RaftGroupService> updateTableRaftService = raftClient -> internalTbl
-                .tableRaftService()
-                .updateInternalTableRaftGroupService(partId, raftClient);
->>>>>>> 968e8f79
 
         CompletableFuture<Boolean> shouldStartGroupFut = isRecovery
                 ? partitionReplicatorNodeRecovery.initiateGroupReentryIfNeeded(
@@ -1880,17 +1868,6 @@
             }, ioExecutor);
         }
 
-<<<<<<< HEAD
-        return localServicesStartFuture.thenRunAsync(() -> {
-            // For forced assignments, we exclude dead stable nodes, and all alive stable nodes are already in pending assignments.
-            // Union is not required in such a case.
-            Set<Assignment> newAssignments = pendingAssignmentsAreForced || stableAssignments == null
-                    ? pendingAssignmentsNodes
-                    : union(pendingAssignmentsNodes, stableAssignments.nodes());
-
-            updatePartitionClients(replicaGrpId, newAssignments);
-        }, ioExecutor);
-=======
         return localServicesStartFuture
                 .thenComposeAsync(v -> inBusyLock(busyLock, () -> isLocalNodeLeaseholder(replicaGrpId)), ioExecutor)
                 .thenAcceptAsync(isLeaseholder -> inBusyLock(busyLock, () -> {
@@ -1915,10 +1892,9 @@
                             ? pendingAssignmentsNodes
                             : union(pendingAssignmentsNodes, stableAssignments.nodes());
 
-                    tbl.internalTable()
-                            .tableRaftService()
-                            .partitionRaftGroupService(partitionId)
-                            .updateConfiguration(fromAssignments(newAssignments));
+                    replicaMgr.replica(replicaGrpId)
+                            .thenApply(Replica::raftClient)
+                            .thenAccept(raftClient -> raftClient.updateConfiguration(fromAssignments(newAssignments)));
                 }), ioExecutor);
     }
 
@@ -1949,7 +1925,6 @@
                 + ", localName=" + localNode().name() + "].";
 
         return true;
->>>>>>> 968e8f79
     }
 
     private CompletableFuture<Void> setTablesPartitionCountersForRebalance(TablePartitionId replicaGrpId, long revision, boolean force) {
@@ -2010,54 +1985,33 @@
             Set<Assignment> pendingAssignments,
             long revision
     ) {
-<<<<<<< HEAD
-        if (!replicaMgr.isReplicaStarted(replicaGrpId)) {
-            return nullCompletedFuture();
-        }
-
         return replicaMgr.replica(replicaGrpId)
                 .thenApply(Replica::raftClient)
                 .thenCompose(raftClient -> raftClient.refreshAndGetLeaderWithTerm()
                         .exceptionally(throwable -> {
                             throwable = unwrapCause(throwable);
-=======
-        int partId = replicaGrpId.partitionId();
-
-        RaftGroupService partGrpSvc = table.internalTable().tableRaftService().partitionRaftGroupService(partId);
-
-        return partGrpSvc.refreshAndGetLeaderWithTerm()
-                .exceptionally(throwable -> {
-                    throwable = unwrapCause(throwable);
 
                     if (throwable instanceof TimeoutException) {
                         LOG.info("Node couldn't get the leader within timeout so the changing peers is skipped [grp={}].", replicaGrpId);
->>>>>>> 968e8f79
-
-                            if (throwable instanceof TimeoutException) {
-                                LOG.info(
-                                        "Node couldn't get the leader within timeout so the changing peers is skipped [grp={}].",
-                                        replicaGrpId
-                                );
-
-<<<<<<< HEAD
-                                return LeaderWithTerm.NO_LEADER;
-                            }
-
-                            throw new IgniteInternalException(
-                                    INTERNAL_ERR,
-                                    "Failed to get a leader for the RAFT replication group [get=" + replicaGrpId + "].",
-                                    throwable
-                            );
-                        })
-                        .thenCompose(leaderWithTerm -> {
-                            if (leaderWithTerm.isEmpty() || !isLocalPeer(leaderWithTerm.leader())) {
-                                return nullCompletedFuture();
-                            }
-=======
-                    // run update of raft configuration if this node is a leader
-                    LOG.info("Current node={} is the leader of partition raft group={}. "
-                                    + "Initiate rebalance process for partition={}, table={}",
-                            leaderWithTerm.leader(), replicaGrpId, partId, tables.get(replicaGrpId.tableId()).name());
+
+                        return LeaderWithTerm.NO_LEADER;
+                    }
+
+                    throw new IgniteInternalException(
+                            INTERNAL_ERR,
+                            "Failed to get a leader for the RAFT replication group [get=" + replicaGrpId + "].",
+                            throwable
+                    );
+                })
+                .thenCompose(leaderWithTerm -> {
+                    if (leaderWithTerm.isEmpty() || !isLocalPeer(leaderWithTerm.leader())) {
+                        return nullCompletedFuture();
+                    }
+
+                            // run update of raft configuration if this node is a leader
+                            LOG.info("Current node={} is the leader of partition raft group={}. "
+                                            + "Initiate rebalance process for partition={}, table={}",
+                                    leaderWithTerm.leader(), replicaGrpId, replicaGrpId.partitionId(), tables.get(replicaGrpId.tableId()).name());
 
                     return metaStorageMgr.get(pendingPartAssignmentsKey(replicaGrpId))
                             .thenCompose(latestPendingAssignmentsEntry -> {
@@ -2069,24 +2023,6 @@
                                 }
 
                                 PeersAndLearners newConfiguration = fromAssignments(pendingAssignments);
->>>>>>> 968e8f79
-
-                            // run update of raft configuration if this node is a leader
-                            LOG.info("Current node={} is the leader of partition raft group={}. "
-                                            + "Initiate rebalance process for partition={}, table={}",
-                                    leaderWithTerm.leader(), replicaGrpId, replicaGrpId.partitionId(), table.name());
-
-                            return metaStorageMgr.get(pendingPartAssignmentsKey(replicaGrpId))
-                                    .thenCompose(latestPendingAssignmentsEntry -> {
-                                        // Do not change peers of the raft group if this is a stale event.
-                                        // Note that we start raft node before for the sake of the consistency in a
-                                        // starting and stopping raft nodes.
-                                        if (revision < latestPendingAssignmentsEntry.revision()) {
-                                            return nullCompletedFuture();
-                                        }
-
-                                        PeersAndLearners newConfiguration =
-                                                fromAssignments(pendingAssignments);
 
                                         return raftClient.changePeersAsync(newConfiguration, leaderWithTerm.term());
                                     });
@@ -2331,17 +2267,12 @@
 
     private CompletableFuture<Void> updatePartitionClients(
             TablePartitionId tablePartitionId,
-            Set<Assignment> stableAssignments
+            Set<Assignment> stableAssignments,
+            long revision
     ) {
         return isLocalNodeLeaseholder(tablePartitionId).thenCompose(isLeaseholder -> inBusyLock(busyLock, () -> {
             boolean isLocalInStable = isLocalNodeInAssignments(stableAssignments);
 
-<<<<<<< HEAD
-        // Update raft client peers and learners according to the actual assignments.
-        return replicaMgr.replica(tablePartitionId)
-                .thenApply(Replica::raftClient)
-                .thenAccept(raftClient -> raftClient.updateConfiguration(fromAssignments(stableAssignments)));
-=======
             if (!isLocalInStable && !isLeaseholder) {
                 return nullCompletedFuture();
             }
@@ -2351,14 +2282,10 @@
                             + ", isLeaseholder=" + isLeaseholder + "].";
 
             // Update raft client peers and learners according to the actual assignments.
-            return tablesById(revision).thenAccept(t -> t.get(tablePartitionId.tableId())
-                    .internalTable()
-                    .tableRaftService()
-                    .partitionRaftGroupService(tablePartitionId.partitionId())
-                    .updateConfiguration(fromAssignments(stableAssignments))
-            );
+            return replicaMgr.replica(tablePartitionId)
+                    .thenApply(Replica::raftClient)
+                    .thenAccept(raftClient -> raftClient.updateConfiguration(fromAssignments(stableAssignments)));
         }));
->>>>>>> 968e8f79
     }
 
     private CompletableFuture<Void> stopAndDestroyPartitionAndUpdateClients(
@@ -2371,7 +2298,7 @@
         CompletableFuture<Void> clientUpdateFuture = isRecovery
                 // Updating clients is not needed on recovery.
                 ? nullCompletedFuture()
-                : updatePartitionClients(tablePartitionId, stableAssignments);
+                : updatePartitionClients(tablePartitionId, stableAssignments, revision);
 
         boolean shouldStopLocalServices = (pendingAssignments.force()
                         ? pendingAssignments.nodes().stream()
