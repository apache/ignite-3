--- conflicted
+++ resolved
@@ -752,18 +752,13 @@
                                 parameters.zonePartitionId().partitionId()
                         );
 
-<<<<<<< HEAD
-                futs.add(weakStopAndDestroyPartition(tablePartitionId, parameters.revision()));
-            });
-=======
                         return mvGc.removeStorage(tablePartitionId)
                                 .thenComposeAsync(
-                                        v -> inBusyLockAsync(busyLock, () -> destroyPartitionStorages(tablePartitionId, table)),
+                                        v -> inBusyLockAsync(busyLock, () -> weakStopAndDestroyPartition(tablePartitionId, parameters.revision())),
                                         ioExecutor
                                 );
                     })
                     .toArray(CompletableFuture[]::new);
->>>>>>> 175fd9e5
 
             return allOf(futures);
         }).thenApply((unused) -> false);
