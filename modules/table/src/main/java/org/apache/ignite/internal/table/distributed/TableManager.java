/*
 * Licensed to the Apache Software Foundation (ASF) under one or more
 * contributor license agreements. See the NOTICE file distributed with
 * this work for additional information regarding copyright ownership.
 * The ASF licenses this file to You under the Apache License, Version 2.0
 * (the "License"); you may not use this file except in compliance with
 * the License. You may obtain a copy of the License at
 *
 *      http://www.apache.org/licenses/LICENSE-2.0
 *
 * Unless required by applicable law or agreed to in writing, software
 * distributed under the License is distributed on an "AS IS" BASIS,
 * WITHOUT WARRANTIES OR CONDITIONS OF ANY KIND, either express or implied.
 * See the License for the specific language governing permissions and
 * limitations under the License.
 */

package org.apache.ignite.internal.table.distributed;

import static java.util.Collections.unmodifiableMap;
import static java.util.concurrent.CompletableFuture.allOf;
import static java.util.concurrent.CompletableFuture.completedFuture;
import static java.util.concurrent.CompletableFuture.failedFuture;
import static org.apache.ignite.internal.configuration.util.ConfigurationUtil.getByInternalId;
import static org.apache.ignite.internal.schema.SchemaManager.INITIAL_SCHEMA_VERSION;
import static org.apache.ignite.internal.util.IgniteUtils.inBusyLock;
import static org.apache.ignite.internal.util.IgniteUtils.shutdownAndAwaitTermination;
import static org.apache.ignite.internal.utils.RebalanceUtil.ASSIGNMENTS_SWITCH_REDUCE_PREFIX;
import static org.apache.ignite.internal.utils.RebalanceUtil.PENDING_ASSIGNMENTS_PREFIX;
import static org.apache.ignite.internal.utils.RebalanceUtil.STABLE_ASSIGNMENTS_PREFIX;
import static org.apache.ignite.internal.utils.RebalanceUtil.extractPartitionNumber;
import static org.apache.ignite.internal.utils.RebalanceUtil.extractTableId;
import static org.apache.ignite.internal.utils.RebalanceUtil.pendingPartAssignmentsKey;
import static org.apache.ignite.internal.utils.RebalanceUtil.recoverable;
import static org.apache.ignite.internal.utils.RebalanceUtil.stablePartAssignmentsKey;
import static org.apache.ignite.internal.utils.RebalanceUtil.updatePendingAssignmentsKeys;

import it.unimi.dsi.fastutil.ints.Int2ObjectOpenHashMap;
import java.io.IOException;
import java.nio.file.Files;
import java.nio.file.Path;
import java.util.ArrayList;
import java.util.Arrays;
import java.util.Collections;
import java.util.HashMap;
import java.util.HashSet;
import java.util.List;
import java.util.Map;
import java.util.NoSuchElementException;
import java.util.Objects;
import java.util.Set;
import java.util.UUID;
import java.util.concurrent.CompletableFuture;
import java.util.concurrent.CompletionException;
import java.util.concurrent.ConcurrentHashMap;
import java.util.concurrent.CopyOnWriteArrayList;
import java.util.concurrent.ExecutorService;
import java.util.concurrent.Executors;
import java.util.concurrent.LinkedBlockingQueue;
import java.util.concurrent.ScheduledExecutorService;
import java.util.concurrent.ScheduledThreadPoolExecutor;
import java.util.concurrent.ThreadPoolExecutor;
import java.util.concurrent.TimeUnit;
import java.util.concurrent.atomic.AtomicBoolean;
import java.util.function.BiFunction;
import java.util.function.Consumer;
import java.util.function.Function;
import java.util.function.IntSupplier;
import java.util.function.Supplier;
import java.util.stream.Collectors;
import org.apache.ignite.configuration.ConfigurationChangeException;
import org.apache.ignite.configuration.ConfigurationProperty;
import org.apache.ignite.configuration.notifications.ConfigurationNamedListListener;
import org.apache.ignite.configuration.notifications.ConfigurationNotificationEvent;
import org.apache.ignite.internal.affinity.AffinityUtils;
import org.apache.ignite.internal.baseline.BaselineManager;
import org.apache.ignite.internal.causality.VersionedValue;
import org.apache.ignite.internal.configuration.util.ConfigurationUtil;
import org.apache.ignite.internal.hlc.HybridClock;
import org.apache.ignite.internal.hlc.HybridTimestamp;
import org.apache.ignite.internal.logger.IgniteLogger;
import org.apache.ignite.internal.logger.Loggers;
import org.apache.ignite.internal.manager.EventListener;
import org.apache.ignite.internal.manager.IgniteComponent;
import org.apache.ignite.internal.manager.Producer;
import org.apache.ignite.internal.metastorage.MetaStorageManager;
import org.apache.ignite.internal.metastorage.client.Entry;
import org.apache.ignite.internal.metastorage.client.WatchEvent;
import org.apache.ignite.internal.metastorage.client.WatchListener;
import org.apache.ignite.internal.raft.Loza;
import org.apache.ignite.internal.raft.server.RaftGroupEventsListener;
import org.apache.ignite.internal.raft.server.RaftGroupOptions;
import org.apache.ignite.internal.raft.server.ReplicationGroupOptions;
import org.apache.ignite.internal.raft.storage.impl.LogStorageFactoryCreator;
import org.apache.ignite.internal.replicator.ReplicaManager;
import org.apache.ignite.internal.replicator.ReplicaService;
import org.apache.ignite.internal.schema.SchemaManager;
import org.apache.ignite.internal.schema.configuration.ExtendedTableChange;
import org.apache.ignite.internal.schema.configuration.ExtendedTableConfiguration;
import org.apache.ignite.internal.schema.configuration.ExtendedTableView;
import org.apache.ignite.internal.schema.configuration.TableChange;
import org.apache.ignite.internal.schema.configuration.TableConfiguration;
import org.apache.ignite.internal.schema.configuration.TableView;
import org.apache.ignite.internal.schema.configuration.TablesConfiguration;
import org.apache.ignite.internal.schema.event.SchemaEvent;
import org.apache.ignite.internal.schema.event.SchemaEventParameters;
import org.apache.ignite.internal.storage.DataStorageManager;
import org.apache.ignite.internal.storage.MvPartitionStorage;
import org.apache.ignite.internal.storage.StorageException;
import org.apache.ignite.internal.storage.engine.MvTableStorage;
import org.apache.ignite.internal.table.IgniteTablesInternal;
import org.apache.ignite.internal.table.InternalTable;
import org.apache.ignite.internal.table.TableImpl;
import org.apache.ignite.internal.table.distributed.message.HasDataRequest;
import org.apache.ignite.internal.table.distributed.message.HasDataRequestBuilder;
import org.apache.ignite.internal.table.distributed.message.HasDataResponse;
import org.apache.ignite.internal.table.distributed.raft.PartitionDataStorage;
import org.apache.ignite.internal.table.distributed.raft.PartitionListener;
import org.apache.ignite.internal.table.distributed.raft.RebalanceRaftGroupEventsListener;
import org.apache.ignite.internal.table.distributed.raft.snapshot.PartitionAccessImpl;
import org.apache.ignite.internal.table.distributed.raft.snapshot.PartitionKey;
import org.apache.ignite.internal.table.distributed.raft.snapshot.PartitionSnapshotStorageFactory;
import org.apache.ignite.internal.table.distributed.raft.snapshot.outgoing.OutgoingSnapshotsManager;
import org.apache.ignite.internal.table.distributed.raft.snapshot.outgoing.SnapshotAwarePartitionDataStorage;
import org.apache.ignite.internal.table.distributed.replicator.PartitionReplicaListener;
import org.apache.ignite.internal.table.distributed.replicator.PlacementDriver;
import org.apache.ignite.internal.table.distributed.replicator.TablePartitionId;
import org.apache.ignite.internal.table.distributed.storage.InternalTableImpl;
import org.apache.ignite.internal.table.event.TableEvent;
import org.apache.ignite.internal.table.event.TableEventParameters;
import org.apache.ignite.internal.thread.NamedThreadFactory;
import org.apache.ignite.internal.tx.LockManager;
import org.apache.ignite.internal.tx.TxManager;
import org.apache.ignite.internal.tx.storage.state.TxStateStorage;
import org.apache.ignite.internal.tx.storage.state.TxStateTableStorage;
import org.apache.ignite.internal.tx.storage.state.rocksdb.TxStateRocksDbTableStorage;
import org.apache.ignite.internal.util.ByteUtils;
import org.apache.ignite.internal.util.IgniteNameUtils;
import org.apache.ignite.internal.util.IgniteSpinBusyLock;
<<<<<<< HEAD
import org.apache.ignite.internal.util.PendingComparableValuesTracker;
=======
import org.apache.ignite.internal.util.Lazy;
>>>>>>> 6f6c3f48
import org.apache.ignite.internal.utils.RebalanceUtil;
import org.apache.ignite.lang.ByteArray;
import org.apache.ignite.lang.IgniteBiTuple;
import org.apache.ignite.lang.IgniteException;
import org.apache.ignite.lang.IgniteInternalException;
import org.apache.ignite.lang.IgniteStringFormatter;
import org.apache.ignite.lang.IgniteSystemProperties;
import org.apache.ignite.lang.IgniteTriConsumer;
import org.apache.ignite.lang.NodeStoppingException;
import org.apache.ignite.lang.TableAlreadyExistsException;
import org.apache.ignite.lang.TableNotFoundException;
import org.apache.ignite.network.ClusterNode;
import org.apache.ignite.network.MessagingService;
import org.apache.ignite.network.NetworkAddress;
import org.apache.ignite.network.TopologyService;
import org.apache.ignite.raft.client.Peer;
import org.apache.ignite.raft.client.service.RaftGroupListener;
import org.apache.ignite.raft.client.service.RaftGroupService;
import org.apache.ignite.raft.jraft.entity.PeerId;
import org.apache.ignite.raft.jraft.storage.impl.VolatileRaftMetaStorage;
import org.apache.ignite.raft.jraft.util.Utils;
import org.apache.ignite.raft.jraft.util.concurrent.ConcurrentHashSet;
import org.apache.ignite.table.Table;
import org.apache.ignite.table.manager.IgniteTables;
import org.jetbrains.annotations.NotNull;
import org.jetbrains.annotations.Nullable;
import org.jetbrains.annotations.TestOnly;

/**
 * Table manager.
 */
public class TableManager extends Producer<TableEvent, TableEventParameters> implements IgniteTables, IgniteTablesInternal,
        IgniteComponent {
    /**
     * The special value of the last applied index to indicate the beginning of a full data rebalancing.
     *
     * @see MvPartitionStorage#lastAppliedIndex()
     * @see TxStateStorage#lastAppliedIndex()
     */
    public static final long FULL_RABALANCING_STARTED = -1;

    private static final String DEFAULT_SCHEMA_NAME = "PUBLIC";

    // TODO get rid of this in future? IGNITE-17307
    /** Timeout to complete the tablesByIdVv on revision update. */
    private static final long TABLES_COMPLETE_TIMEOUT = 120;

    private static final long QUERY_DATA_NODES_COUNT_TIMEOUT = TimeUnit.SECONDS.toMillis(3);

    /** The logger. */
    private static final IgniteLogger LOG = Loggers.forClass(TableManager.class);

    /** Name of a transaction state directory. */
    private static final String TX_STATE_DIR = "tx-state-";

    /** Transaction storage flush delay. */
    private static final int TX_STATE_STORAGE_FLUSH_DELAY = 1000;
    private static final IntSupplier TX_STATE_STORAGE_FLUSH_DELAY_SUPPLIER = () -> TX_STATE_STORAGE_FLUSH_DELAY;

    /**
     * If this property is set to {@code true} then an attempt to get the configuration property directly from the meta storage will be
     * skipped, and the local property will be returned.
     * TODO: IGNITE-16774 This property and overall approach, access configuration directly through the Metastorage,
     * TODO: will be removed after fix of the issue.
     */
    private final boolean getMetadataLocallyOnly = IgniteSystemProperties.getBoolean("IGNITE_GET_METADATA_LOCALLY_ONLY");

    /** Tables configuration. */
    private final TablesConfiguration tablesCfg;

    /** Raft manager. */
    private final Loza raftMgr;

    /** Replica manager. */
    private final ReplicaManager replicaMgr;

    /** Lock manager. */
    private final LockManager lockMgr;

    /** Replica service. */
    private final ReplicaService replicaSvc;

    /** Baseline manager. */
    private final BaselineManager baselineMgr;

    /** Transaction manager. */
    private final TxManager txManager;

    /** Meta storage manager. */
    private final MetaStorageManager metaStorageMgr;

    /** Data storage manager. */
    private final DataStorageManager dataStorageMgr;

    /** Placement driver. */
    private final PlacementDriver placementDriver;

    /** Here a table future stores during creation (until the table can be provided to client). */
    private final Map<UUID, CompletableFuture<Table>> tableCreateFuts = new ConcurrentHashMap<>();

    /** Versioned store for tables by id. */
    private final VersionedValue<Map<UUID, TableImpl>> tablesByIdVv;

    /** Set of futures that should complete before completion of {@link #tablesByIdVv}, after completion this set is cleared. */
    private final Set<CompletableFuture<?>> beforeTablesVvComplete = new ConcurrentHashSet<>();

    /**
     * {@link TableImpl} is created during update of tablesByIdVv, we store reference to it in case of updating of tablesByIdVv fails,
     * so we can stop resources associated with the table.
     */
    private final Map<UUID, TableImpl> tablesToStopInCaseOfError = new ConcurrentHashMap<>();

    /** Resolver that resolves a network address to node id. */
    private final Function<NetworkAddress, String> netAddrResolver;

    /** Resolver that resolves a network address to cluster node. */
    private final Function<NetworkAddress, ClusterNode> clusterNodeResolver;

    /** Busy lock to stop synchronously. */
    private final IgniteSpinBusyLock busyLock = new IgniteSpinBusyLock();

    /** Prevents double stopping the component. */
    private final AtomicBoolean stopGuard = new AtomicBoolean();

    /** Schema manager. */
    private final SchemaManager schemaManager;

    private final LogStorageFactoryCreator volatileLogStorageFactoryCreator;

    /** Executor for scheduling retries of a rebalance. */
    private final ScheduledExecutorService rebalanceScheduler;

    /** Transaction state storage scheduled pool. */
    private final ScheduledExecutorService txStateStorageScheduledPool = Executors.newSingleThreadScheduledExecutor(
        new NamedThreadFactory("tx-state-storage-scheduled-pool", LOG)
    );

    /** Transaction state storage pool. */
    private final ExecutorService txStateStoragePool = Executors.newFixedThreadPool(
            Runtime.getRuntime().availableProcessors(),
            new NamedThreadFactory("tx-state-storage-pool", LOG)
    );

    /** Separate executor for IO operations like partition storage initialization
     * or partition raft group meta data persisting.
     */
    private final ExecutorService ioExecutor;

    private final HybridClock clock;

    private final OutgoingSnapshotsManager outgoingSnapshotsManager;

    /** Partitions storage path. */
    private final Path storagePath;

    /** Assignment change event listeners. */
    private final CopyOnWriteArrayList<Consumer<IgniteTablesInternal>> assignmentsChangeListeners = new CopyOnWriteArrayList<>();

    /** Incoming RAFT snapshots executor. */
    private final ExecutorService incomingSnapshotsExecutor;

    /** Rebalance scheduler pool size. */
    private static final int REBALANCE_SCHEDULER_POOL_SIZE = Math.min(Utils.cpus() * 3, 20);

    private static final TableMessagesFactory TABLE_MESSAGES_FACTORY = new TableMessagesFactory();

    /**
     * Creates a new table manager.
     *
     * @param nodeName Node name.
     * @param registry Registry for versioned values.
     * @param tablesCfg Tables configuration.
     * @param raftMgr Raft manager.
     * @param replicaMgr Replica manager.
     * @param lockMgr Lock manager.
     * @param replicaSvc Replica service.
     * @param baselineMgr Baseline manager.
     * @param txManager Transaction manager.
     * @param dataStorageMgr Data storage manager.
     * @param schemaManager Schema manager.
     * @param volatileLogStorageFactoryCreator Creator for {@link org.apache.ignite.internal.raft.storage.LogStorageFactory} for volatile
     *                                         tables.
     */
    public TableManager(
            String nodeName,
            Consumer<Function<Long, CompletableFuture<?>>> registry,
            TablesConfiguration tablesCfg,
            Loza raftMgr,
            ReplicaManager replicaMgr,
            LockManager lockMgr,
            ReplicaService replicaSvc,
            BaselineManager baselineMgr,
            TopologyService topologyService,
            TxManager txManager,
            DataStorageManager dataStorageMgr,
            Path storagePath,
            MetaStorageManager metaStorageMgr,
            SchemaManager schemaManager,
            LogStorageFactoryCreator volatileLogStorageFactoryCreator,
            HybridClock clock,
            OutgoingSnapshotsManager outgoingSnapshotsManager
    ) {
        this.tablesCfg = tablesCfg;
        this.raftMgr = raftMgr;
        this.baselineMgr = baselineMgr;
        this.replicaMgr = replicaMgr;
        this.lockMgr = lockMgr;
        this.replicaSvc = replicaSvc;
        this.txManager = txManager;
        this.dataStorageMgr = dataStorageMgr;
        this.storagePath = storagePath;
        this.metaStorageMgr = metaStorageMgr;
        this.schemaManager = schemaManager;
        this.volatileLogStorageFactoryCreator = volatileLogStorageFactoryCreator;
        this.clock = clock;
        this.outgoingSnapshotsManager = outgoingSnapshotsManager;

        placementDriver = new PlacementDriver(replicaSvc);

        netAddrResolver = addr -> {
            ClusterNode node = topologyService.getByAddress(addr);

            if (node == null) {
                throw new IllegalStateException("Can't resolve ClusterNode by its networkAddress=" + addr);
            }

            return node.id();
        };

        clusterNodeResolver = topologyService::getByAddress;

        tablesByIdVv = new VersionedValue<>(null, HashMap::new);

        registry.accept(token -> {
            List<CompletableFuture<?>> futures = new ArrayList<>(beforeTablesVvComplete);

            beforeTablesVvComplete.clear();

            return CompletableFuture.allOf(futures.toArray(new CompletableFuture[]{}))
                    .orTimeout(TABLES_COMPLETE_TIMEOUT, TimeUnit.SECONDS)
                    .whenComplete((v, e) -> {
                        if (!busyLock.enterBusy()) {
                            if (e != null) {
                                LOG.warn("Error occurred while updating tables and stopping components.", e);
                                // Stop of the components has been started, so we do nothing and resources of tablesByIdVv will be
                                // freed in the logic of TableManager stop. We cannot complete tablesByIdVv exceptionally because
                                // we will lose a context of tables.
                            }
                            return;
                        }
                        try {
                            if (e != null) {
                                LOG.warn("Error occurred while updating tables.", e);
                                if (e instanceof CompletionException) {
                                    Throwable th = e.getCause();
                                    // Case when stopping of the previous component has been started and related futures completed
                                    // exceptionally
                                    if (th instanceof NodeStoppingException || (th.getCause() != null
                                            && th.getCause() instanceof NodeStoppingException)) {
                                        // Stop of the components has been started so we do nothing and resources will be freed in the
                                        // logic of TableManager stop
                                        return;
                                    }
                                }
                                // TODO: https://issues.apache.org/jira/browse/IGNITE-17515
                                tablesByIdVv.completeExceptionally(token, e);
                            }

                            //Normal scenario, when all related futures for tablesByIdVv are completed and we can complete tablesByIdVv
                            tablesByIdVv.complete(token);

                            tablesToStopInCaseOfError.clear();
                        } finally {
                            busyLock.leaveBusy();
                        }
                    });
        });

        rebalanceScheduler = new ScheduledThreadPoolExecutor(REBALANCE_SCHEDULER_POOL_SIZE,
                NamedThreadFactory.create(nodeName, "rebalance-scheduler", LOG));

        ioExecutor = new ThreadPoolExecutor(
                Math.min(Utils.cpus() * 3, 25),
                Integer.MAX_VALUE,
                100,
                TimeUnit.MILLISECONDS,
                new LinkedBlockingQueue<>(),
                NamedThreadFactory.create(nodeName, "tableManager-io", LOG));

        incomingSnapshotsExecutor = new ThreadPoolExecutor(
                Utils.cpus(),
                Utils.cpus(),
                100,
                TimeUnit.MILLISECONDS,
                new LinkedBlockingQueue<>(),
                NamedThreadFactory.create(nodeName, "incoming-raft-snapshot", LOG)
        );
    }

    /** {@inheritDoc} */
    @Override
    public void start() {
        tablesCfg.tables().any().replicas().listen(this::onUpdateReplicas);

        registerRebalanceListeners();

        ((ExtendedTableConfiguration) tablesCfg.tables().any()).assignments().listen(this::onUpdateAssignments);

        tablesCfg.tables().listenElements(new ConfigurationNamedListListener<>() {
            @Override
            public CompletableFuture<?> onCreate(ConfigurationNotificationEvent<TableView> ctx) {
                return onTableCreate(ctx);
            }

            @Override
            public CompletableFuture<?> onRename(String oldName, String newName, ConfigurationNotificationEvent<TableView> ctx) {
                // TODO: IGNITE-15485 Support table rename operation.

                return CompletableFuture.completedFuture(null);
            }

            @Override
            public CompletableFuture<?> onDelete(ConfigurationNotificationEvent<TableView> ctx) {
                return onTableDelete(ctx);
            }
        });

        schemaManager.listen(SchemaEvent.CREATE, new EventListener<>() {
            /** {@inheritDoc} */
            @Override
            public CompletableFuture<Boolean> notify(@NotNull SchemaEventParameters parameters, @Nullable Throwable exception) {
                if (tablesByIdVv.latest().get(parameters.tableId()) != null) {
                    fireEvent(
                            TableEvent.ALTER,
                            new TableEventParameters(parameters.causalityToken(), tablesByIdVv.latest().get(parameters.tableId())), null
                    );
                }

                return completedFuture(false);
            }
        });

        addMessageHandler(raftMgr.messagingService());
    }

    /**
     * Adds a table manager message handler.
     *
     * @param messagingService Messaging service.
     */
    private void addMessageHandler(MessagingService messagingService) {
        messagingService.addMessageHandler(TableMessageGroup.class, (message, senderAddr, correlationId) -> {
            if (message instanceof HasDataRequest) {
                // This message queries if a node has any data for a specific partition of a table
                assert correlationId != null;

                HasDataRequest msg = (HasDataRequest) message;

                UUID tableId = msg.tableId();
                int partitionId = msg.partitionId();

                boolean contains = false;

                TableImpl table = tablesByIdVv.latest().get(tableId);

                if (table != null) {
                    MvTableStorage storage = table.internalTable().storage();

                    MvPartitionStorage mvPartition = storage.getMvPartition(partitionId);

                    // If node's recovery process is incomplete (no partition storage), then we consider this node's
                    // partition storage empty.
                    if (mvPartition != null) {
                        // If applied index of a storage is greater than 0,
                        // then there is data.
                        contains = mvPartition.lastAppliedIndex() > 0;
                    }
                }

                messagingService.respond(senderAddr, TABLE_MESSAGES_FACTORY.hasDataResponse().result(contains).build(), correlationId);
            }
        });
    }

    /**
     * Listener of table create configuration change.
     *
     * @param ctx Table configuration context.
     * @return A future.
     */
    private CompletableFuture<?> onTableCreate(ConfigurationNotificationEvent<TableView> ctx) {
        if (!busyLock.enterBusy()) {
            String tblName = ctx.newValue().name();
            UUID tblId = ((ExtendedTableView) ctx.newValue()).id();

            fireEvent(TableEvent.CREATE,
                    new TableEventParameters(ctx.storageRevision(), tblId, tblName),
                    new NodeStoppingException()
            );

            return failedFuture(new NodeStoppingException());
        }

        try {
            return createTableLocally(
                    ctx.storageRevision(),
                    ctx.newValue().name(),
                    ((ExtendedTableView) ctx.newValue()).id(),
                    ctx.newValue().partitions()
            );
        } finally {
            busyLock.leaveBusy();
        }
    }

    /**
     * Listener of table drop configuration change.
     *
     * @param ctx Table configuration context.
     * @return A future.
     */
    private CompletableFuture<?> onTableDelete(ConfigurationNotificationEvent<TableView> ctx) {
        if (!busyLock.enterBusy()) {
            String tblName = ctx.oldValue().name();
            UUID tblId = ((ExtendedTableView) ctx.oldValue()).id();

            fireEvent(
                    TableEvent.DROP,
                    new TableEventParameters(ctx.storageRevision(), tblId, tblName),
                    new NodeStoppingException()
            );

            return failedFuture(new NodeStoppingException());
        }

        try {
            dropTableLocally(
                    ctx.storageRevision(),
                    ctx.oldValue().name(),
                    ((ExtendedTableView) ctx.oldValue()).id(),
                    ByteUtils.fromBytes(((ExtendedTableView) ctx.oldValue()).assignments())
            );
        } finally {
            busyLock.leaveBusy();
        }

        return CompletableFuture.completedFuture(null);
    }

    /**
     * Listener of replicas configuration changes.
     *
     * @param replicasCtx Replicas configuration event context.
     * @return A future, which will be completed, when event processed by listener.
     */
    private CompletableFuture<?> onUpdateReplicas(ConfigurationNotificationEvent<Integer> replicasCtx) {
        if (!busyLock.enterBusy()) {
            return CompletableFuture.completedFuture(new NodeStoppingException());
        }

        try {
            if (replicasCtx.oldValue() != null && replicasCtx.oldValue() > 0) {
                TableConfiguration tblCfg = replicasCtx.config(TableConfiguration.class);

                LOG.info("Received update for replicas number [table={}, oldNumber={}, newNumber={}]",
                        tblCfg.name().value(), replicasCtx.oldValue(), replicasCtx.newValue());

                int partCnt = tblCfg.partitions().value();

                int newReplicas = replicasCtx.newValue();

                CompletableFuture<?>[] futures = new CompletableFuture<?>[partCnt];

                for (int i = 0; i < partCnt; i++) {
                    TablePartitionId replicaGrpId = new TablePartitionId(((ExtendedTableConfiguration) tblCfg).id().value(), i);

                    futures[i] = updatePendingAssignmentsKeys(tblCfg.name().value(), replicaGrpId, baselineMgr.nodes(), newReplicas,
                            replicasCtx.storageRevision(), metaStorageMgr, i);
                }

                return CompletableFuture.allOf(futures);
            } else {
                return CompletableFuture.completedFuture(null);
            }
        } finally {
            busyLock.leaveBusy();
        }
    }

    /**
     * Listener of assignment configuration changes.
     *
     * @param assignmentsCtx Assignment configuration context.
     * @return A future.
     */
    private CompletableFuture<?> onUpdateAssignments(ConfigurationNotificationEvent<byte[]> assignmentsCtx) {
        if (!busyLock.enterBusy()) {
            return failedFuture(new NodeStoppingException());
        }

        try {
            updateAssignmentInternal(assignmentsCtx);
        } finally {
            busyLock.leaveBusy();
        }

        for (var listener : assignmentsChangeListeners) {
            listener.accept(this);
        }

        return completedFuture(null);
    }

    /**
     * Updates or creates partition raft groups.
     *
     * @param assignmentsCtx Change assignment event.
     */
    private void updateAssignmentInternal(ConfigurationNotificationEvent<byte[]> assignmentsCtx) {
        ExtendedTableConfiguration tblCfg = assignmentsCtx.config(ExtendedTableConfiguration.class);

        UUID tblId = tblCfg.id().value();

        long causalityToken = assignmentsCtx.storageRevision();

        List<Set<ClusterNode>> oldAssignments = assignmentsCtx.oldValue() == null ? null : ByteUtils.fromBytes(assignmentsCtx.oldValue());

        List<Set<ClusterNode>> newAssignments = ByteUtils.fromBytes(assignmentsCtx.newValue());

        // Empty assignments might be a valid case if tables are created from within cluster init HOCON
        // configuration, which is not supported now.
        assert newAssignments != null : IgniteStringFormatter.format("Table [id={}] has empty assignments.", tblId);

        int partitions = newAssignments.size();

        CompletableFuture<?>[] futures = new CompletableFuture<?>[partitions];

        List<Set<ClusterNode>> assignmentsLatest = ByteUtils.fromBytes(directProxy(tblCfg.assignments()).value());

        TopologyService topologyService = raftMgr.topologyService();
        ClusterNode localMember = topologyService.localMember();

        // TODO: IGNITE-15554 Add logic for assignment recalculation in case of partitions or replicas changes
        // TODO: Until IGNITE-15554 is implemented it's safe to iterate over partitions and replicas cause there will
        // TODO: be exact same amount of partitions and replicas for both old and new assignments
        for (int i = 0; i < partitions; i++) {
            int partId = i;

            Set<ClusterNode> oldPartAssignment = oldAssignments == null ? Collections.emptySet() :
                    oldAssignments.get(partId);

            Set<ClusterNode> newPartAssignment = newAssignments.get(partId);

            // Create new raft nodes according to new assignments.
            tablesByIdVv.update(causalityToken, (tablesById, e) -> {
                if (e != null) {
                    return failedFuture(e);
                }

                TableImpl table = tablesById.get(tblId);
                InternalTable internalTbl = table.internalTable();

                MvTableStorage storage = internalTbl.storage();
                boolean isInMemory = storage.isVolatile();

                // start new nodes, only if it is table creation
                // other cases will be covered by rebalance logic
                Set<ClusterNode> nodes = (oldPartAssignment.isEmpty()) ? newPartAssignment : Collections.emptySet();

                TablePartitionId replicaGrpId = new TablePartitionId(tblId, partId);

                placementDriver.updateAssignment(replicaGrpId, nodes);

                CompletableFuture<Void> startGroupFut = CompletableFuture.completedFuture(null);

<<<<<<< HEAD
                ConcurrentHashMap<ByteBuffer, RowId> primaryIndex = new ConcurrentHashMap<>();

                PendingComparableValuesTracker<HybridTimestamp> safeTime = new PendingComparableValuesTracker<>(clock.now());

=======
>>>>>>> 6f6c3f48
                if (raftMgr.shouldHaveRaftGroupLocally(nodes)) {
                    startGroupFut = CompletableFuture.supplyAsync(() -> getOrCreateMvPartition(internalTbl.storage(), partId), ioExecutor)
                            .thenComposeAsync(mvPartitionStorage -> {
                                boolean hasData = mvPartitionStorage.lastAppliedIndex() > 0;

                                CompletableFuture<Boolean> fut;

                                if (isInMemory || !hasData) {
                                    Set<ClusterNode> partAssignments = assignmentsLatest.get(partId);

                                    fut = queryDataNodesCount(tblId, partId, partAssignments).thenApply(dataNodesCount -> {
                                        boolean fullPartitionRestart = dataNodesCount == 0;

                                        if (fullPartitionRestart) {
                                            return true;
                                        }

                                        boolean majorityAvailable = dataNodesCount >= (partAssignments.size() / 2) + 1;

                                        if (majorityAvailable) {
                                            RebalanceUtil.startPeerRemoval(replicaGrpId, localMember, metaStorageMgr);

                                            return false;
                                        } else {
                                            // No majority and not a full partition restart - need to restart nodes
                                            // with current partition.
                                            String msg = "Unable to start partition " + partId + ". Majority not available.";

                                            throw new IgniteInternalException(msg);
                                        }
                                    });
                                } else {
                                    fut = CompletableFuture.completedFuture(true);
                                }

                                return fut.thenCompose(startGroup -> {
                                    if (!startGroup) {
                                        return CompletableFuture.completedFuture(null);
                                    }

                                    return CompletableFuture.supplyAsync(
                                            () -> getOrCreateTxStatePartitionStorage(internalTbl.txStateStorage(), partId),
                                            ioExecutor
                                    )
                                            .thenComposeAsync(txStatePartitionStorage -> {
                                                RaftGroupOptions groupOptions = groupOptionsForPartition(
                                                        internalTbl.storage(),
                                                        internalTbl.txStateStorage(),
                                                        partitionKey(internalTbl, partId),
                                                        newPartAssignment,
                                                        safeTime
                                                );

                                                try {
                                                    raftMgr.startRaftGroupNode(
                                                            replicaGrpId,
                                                            newPartAssignment,
                                                            new PartitionListener(
                                                                    partitionDataStorage(mvPartitionStorage, internalTbl, partId),
                                                                    txStatePartitionStorage,
                                                                    txManager,
                                                                    table.indexStorageAdapters(partId)
                                                            ),
                                                            new RebalanceRaftGroupEventsListener(
                                                                    metaStorageMgr,
                                                                    tablesCfg.tables().get(tablesById.get(tblId).name()),
                                                                    replicaGrpId,
                                                                    partId,
                                                                    busyLock,
                                                                    movePartition(() -> internalTbl.partitionRaftGroupService(partId)),
                                                                    this::calculateAssignments,
                                                                    rebalanceScheduler
                                                            ),
                                                            groupOptions
                                                    );

                                                    return CompletableFuture.completedFuture(null);
                                                } catch (NodeStoppingException ex) {
                                                    return CompletableFuture.failedFuture(ex);
                                                }
                                            }, ioExecutor);
                                });
                            }, ioExecutor);
                }

                futures[partId] = startGroupFut
                        .thenComposeAsync((v) -> {
                            try {
                                return raftMgr.startRaftGroupService(replicaGrpId, newPartAssignment);
                            } catch (NodeStoppingException ex) {
                                return CompletableFuture.failedFuture(ex);
                            }
                        }, ioExecutor)
                        .thenCompose(updatedRaftGroupService -> {
                            ((InternalTableImpl) internalTbl).updateInternalTableRaftGroupService(partId, updatedRaftGroupService);

                            if (replicaMgr.shouldHaveReplicationGroupLocally(nodes)) {
                                return CompletableFuture.supplyAsync(
                                        () -> getOrCreateMvPartition(internalTbl.storage(), partId),
                                        ioExecutor
                                )
                                        .thenCombine(
                                                CompletableFuture.supplyAsync(
                                                        () -> getOrCreateTxStatePartitionStorage(internalTbl.txStateStorage(), partId),
                                                        ioExecutor
                                                ),
                                                (mvPartitionStorage, txStatePartitionStorage) -> {
                                                    try {
                                                        replicaMgr.startReplica(replicaGrpId,
                                                                new PartitionReplicaListener(
                                                                        mvPartitionStorage,
                                                                        updatedRaftGroupService,
                                                                        txManager,
                                                                        lockMgr,
                                                                        partId,
                                                                        tblId,
                                                                        table.indexesLockers(partId),
                                                                        new Lazy<>(() -> table.indexStorageAdapters(partId)
                                                                                .get().get(table.pkId())),
                                                                        clock,
                                                                        safeTime,
                                                                        txStatePartitionStorage,
                                                                        topologyService,
                                                                        placementDriver,
                                                                        peer -> clusterNodeResolver.apply(peer.address())
                                                                                .equals(topologyService.localMember())
                                                                )
                                                        );
                                                    } catch (NodeStoppingException ex) {
                                                        throw new AssertionError("Loza was stopped before Table manager", ex);
                                                    }

                                                    return null;
                                                });
                            } else {
                                return CompletableFuture.completedFuture(null);
                            }
                        })
                        .exceptionally(th -> {
                            LOG.warn("Unable to update raft groups on the node", th);

                            return null;
                        });

                return completedFuture(tablesById);
            });
        }

        CompletableFuture.allOf(futures).join();
    }

    /**
     * Calculates the quantity of the data nodes for the partition of the table.
     *
     * @param tblId Table id.
     * @param partId Partition id.
     * @param partAssignments Partition assignments.
     * @return A future that will hold the quantity of data nodes.
     */
    private CompletableFuture<Long> queryDataNodesCount(UUID tblId, int partId, Set<ClusterNode> partAssignments) {
        HasDataRequestBuilder requestBuilder = TABLE_MESSAGES_FACTORY.hasDataRequest().tableId(tblId).partitionId(partId);

        //noinspection unchecked
        CompletableFuture<Boolean>[] requestFutures = partAssignments.stream().map(node -> {
            HasDataRequest request = requestBuilder.build();

            return raftMgr.messagingService().invoke(node, request, QUERY_DATA_NODES_COUNT_TIMEOUT).thenApply(response -> {
                assert response instanceof HasDataResponse : response;

                return ((HasDataResponse) response).result();
            }).exceptionally(unused -> false);
        }).toArray(CompletableFuture[]::new);

        return CompletableFuture.allOf(requestFutures)
                .thenApply(unused -> Arrays.stream(requestFutures).filter(CompletableFuture::join).count());
    }

    private RaftGroupOptions groupOptionsForPartition(
            MvTableStorage mvTableStorage,
            TxStateTableStorage txStateTableStorage,
            PartitionKey partitionKey,
            Set<ClusterNode> peers,
            PendingComparableValuesTracker<HybridTimestamp> safeTime
    ) {
        RaftGroupOptions raftGroupOptions;

        if (mvTableStorage.isVolatile()) {
            raftGroupOptions = RaftGroupOptions.forVolatileStores()
                    .setLogStorageFactory(volatileLogStorageFactoryCreator.factory(raftMgr.volatileRaft().logStorage().value()))
                    .raftMetaStorageFactory((groupId, raftOptions) -> new VolatileRaftMetaStorage());
        } else {
            raftGroupOptions = RaftGroupOptions.forPersistentStores();
        }

        //TODO Revisit peers String representation: https://issues.apache.org/jira/browse/IGNITE-17814
        raftGroupOptions.snapshotStorageFactory(new PartitionSnapshotStorageFactory(
                raftMgr.topologyService(),
                //TODO IGNITE-17302 Use miniumum from mv storage and tx state storage.
                outgoingSnapshotsManager,
                new PartitionAccessImpl(partitionKey, mvTableStorage, txStateTableStorage),
                peers.stream().map(n -> new Peer(n.address())).map(PeerId::fromPeer).map(Object::toString).collect(Collectors.toList()),
                List.of(),
                incomingSnapshotsExecutor
        ));

        raftGroupOptions.replicationGroupOptions(new ReplicationGroupOptions().safeTime(safeTime));

        return raftGroupOptions;
    }

    /** {@inheritDoc} */
    @Override
    public void stop() {
        if (!stopGuard.compareAndSet(false, true)) {
            return;
        }

        busyLock.block();

        Map<UUID, TableImpl> tables = tablesByIdVv.latest();

        cleanUpTablesResources(tables);

        cleanUpTablesResources(tablesToStopInCaseOfError);

        tablesToStopInCaseOfError.clear();

        shutdownAndAwaitTermination(rebalanceScheduler, 10, TimeUnit.SECONDS);
        shutdownAndAwaitTermination(ioExecutor, 10, TimeUnit.SECONDS);
        shutdownAndAwaitTermination(txStateStoragePool, 10, TimeUnit.SECONDS);
        shutdownAndAwaitTermination(txStateStorageScheduledPool, 10, TimeUnit.SECONDS);
        shutdownAndAwaitTermination(incomingSnapshotsExecutor, 10, TimeUnit.SECONDS);
    }

    /**
     * Stops resources that are related to provided tables.
     *
     * @param tables Tables to stop.
     */
    private void cleanUpTablesResources(Map<UUID, TableImpl> tables) {
        for (TableImpl table : tables.values()) {
            try {
                for (int p = 0; p < table.internalTable().partitions(); p++) {
                    TablePartitionId replicationGroupId = new TablePartitionId(table.tableId(), p);

                    raftMgr.stopRaftGroup(replicationGroupId);

                    replicaMgr.stopReplica(replicationGroupId);
                }

                table.internalTable().storage().stop();
                table.internalTable().txStateStorage().stop();
                table.internalTable().close();
            } catch (Exception e) {
                LOG.info("Unable to stop table [name={}]", e, table.name());
            }
        }
    }

    /** {@inheritDoc} */
    @Override
    public List<String> assignments(UUID tableId) throws NodeStoppingException {
        if (!busyLock.enterBusy()) {
            throw new NodeStoppingException();
        }
        try {
            return table(tableId).internalTable().assignments();
        } finally {
            busyLock.leaveBusy();
        }
    }

    /** {@inheritDoc} */
    @Override
    public void addAssignmentsChangeListener(Consumer<IgniteTablesInternal> listener) {
        Objects.requireNonNull(listener);

        assignmentsChangeListeners.add(listener);
    }

    /** {@inheritDoc} */
    @Override
    public boolean removeAssignmentsChangeListener(Consumer<IgniteTablesInternal> listener) {
        Objects.requireNonNull(listener);

        return assignmentsChangeListeners.remove(listener);
    }

    /**
     * Creates local structures for a table.
     *
     * @param causalityToken Causality token.
     * @param name  Table name.
     * @param tblId Table id.
     * @param partitions Count of partitions.
     * @return Future that will be completed when local changes related to the table creation are applied.
     */
    private CompletableFuture<?> createTableLocally(long causalityToken, String name, UUID tblId, int partitions) {
        LOG.trace("Creating local table: name={}, id={}, token={}", name, tblId, causalityToken);

        TableConfiguration tableCfg = tablesCfg.tables().get(name);

        MvTableStorage tableStorage = dataStorageMgr.engine(tableCfg.dataStorage()).createMvTable(tableCfg, tablesCfg);

        TxStateTableStorage txStateStorage = createTxStateTableStorage(tableCfg);

        tableStorage.start();

        InternalTableImpl internalTable = new InternalTableImpl(name, tblId, new Int2ObjectOpenHashMap<>(partitions),
                partitions, netAddrResolver, clusterNodeResolver, txManager, tableStorage, txStateStorage, replicaSvc, clock);

        var table = new TableImpl(internalTable, lockMgr, this::directIndexIds);

        tablesByIdVv.update(causalityToken, (previous, e) -> inBusyLock(busyLock, () -> {
            if (e != null) {
                return failedFuture(e);
            }

            var val = new HashMap<>(previous);

            val.put(tblId, table);

            return completedFuture(val);
        }));

        CompletableFuture<?> schemaFut = schemaManager.schemaRegistry(causalityToken, tblId)
                .thenAccept(schema -> inBusyLock(busyLock, () -> table.schemaView(schema)))
                .thenCompose(
                        v -> inBusyLock(busyLock, () -> fireEvent(TableEvent.CREATE, new TableEventParameters(causalityToken, table)))
                );

        beforeTablesVvComplete.add(schemaFut);

        tablesToStopInCaseOfError.put(tblId, table);

        tablesByIdVv.get(causalityToken)
                .thenRun(() -> inBusyLock(busyLock, () -> completeApiCreateFuture(table)));

        // TODO should be reworked in IGNITE-16763
        return CompletableFuture.completedFuture(null);
    }

    /**
     * Creates transaction state storage for the provided table.
     *
     * @param tableCfg Table configuration.
     * @return Transaction state storage.
     */
    private TxStateTableStorage createTxStateTableStorage(TableConfiguration tableCfg) {
        Path path = storagePath.resolve(TX_STATE_DIR + tableCfg.value().tableId());

        try {
            Files.createDirectories(path);
        } catch (IOException e) {
            throw new StorageException("Failed to create transaction state storage directory for " + tableCfg.value().name(), e);
        }

        TxStateTableStorage txStateTableStorage = new TxStateRocksDbTableStorage(
                tableCfg,
                path,
                txStateStorageScheduledPool,
                txStateStoragePool,
                TX_STATE_STORAGE_FLUSH_DELAY_SUPPLIER
        );

        txStateTableStorage.start();

        return txStateTableStorage;
    }

    /**
     * Completes appropriate future to return result from API {@link TableManager#createTableAsync(String, Consumer)}.
     *
     * @param table Table.
     */
    private void completeApiCreateFuture(TableImpl table) {
        LOG.trace("Finish creating table: name={}, id={}", table.name(), table.tableId());

        CompletableFuture<Table> tblFut = tableCreateFuts.get(table.tableId());

        if (tblFut != null) {
            tblFut.complete(table);

            tableCreateFuts.values().removeIf(fut -> fut == tblFut);
        }
    }

    /**
     * Drops local structures for a table.
     *
     * @param causalityToken Causality token.
     * @param name           Table name.
     * @param tblId          Table id.
     * @param assignment     Affinity assignment.
     */
    private void dropTableLocally(long causalityToken, String name, UUID tblId, List<Set<ClusterNode>> assignment) {
        try {
            int partitions = assignment.size();

            for (int p = 0; p < partitions; p++) {
                TablePartitionId replicationGroupId = new TablePartitionId(tblId, p);

                raftMgr.stopRaftGroup(replicationGroupId);

                replicaMgr.stopReplica(replicationGroupId);
            }

            tablesByIdVv.update(causalityToken, (previousVal, e) -> inBusyLock(busyLock, () -> {
                if (e != null) {
                    return failedFuture(e);
                }

                var map = new HashMap<>(previousVal);

                map.remove(tblId);

                return completedFuture(map);
            }));

            TableImpl table = tablesByIdVv.latest().get(tblId);

            assert table != null : IgniteStringFormatter.format("There is no table with the name specified [name={}, id={}]",
                name, tblId);

            table.internalTable().storage().destroy();

            CompletableFuture<?> fut = schemaManager.dropRegistry(causalityToken, table.tableId())
                    .thenCompose(
                            v -> inBusyLock(busyLock, () -> fireEvent(TableEvent.DROP, new TableEventParameters(causalityToken, table)))
                    );

            beforeTablesVvComplete.add(fut);
        } catch (Exception e) {
            fireEvent(TableEvent.DROP, new TableEventParameters(causalityToken, tblId, name), e);
        }
    }

    private Set<ClusterNode> calculateAssignments(TableConfiguration tableCfg, int partNum) {
        return AffinityUtils.calculateAssignmentForPartition(baselineMgr.nodes(), partNum, tableCfg.value().replicas());
    }

    /**
     * Creates a new table with the given {@code name} asynchronously. If a table with the same name already exists,
     * a future will be completed with {@link TableAlreadyExistsException}.
     *
     * @param name            Table name.
     * @param tableInitChange Table changer.
     * @return Future representing pending completion of the operation.
     * @throws IgniteException If an unspecified platform exception has happened internally. Is thrown when:
     *                         <ul>
     *                             <li>the node is stopping.</li>
     *                         </ul>
     * @see TableAlreadyExistsException
     */
    public CompletableFuture<Table> createTableAsync(String name, Consumer<TableChange> tableInitChange) {
        if (!busyLock.enterBusy()) {
            throw new IgniteException(new NodeStoppingException());
        }
        try {
            return createTableAsyncInternal(name, tableInitChange);
        } finally {
            busyLock.leaveBusy();
        }
    }

    /** See {@link #createTableAsync(String, Consumer)} for details. */
    private CompletableFuture<Table> createTableAsyncInternal(String name, Consumer<TableChange> tableInitChange) {
        CompletableFuture<Table> tblFut = new CompletableFuture<>();

        tableAsyncInternal(name).thenAccept(tbl -> {
            if (tbl != null) {
                tblFut.completeExceptionally(new TableAlreadyExistsException(DEFAULT_SCHEMA_NAME, name));
            } else {
                tablesCfg.change(tablesChange -> tablesChange.changeTables(tablesListChange -> {
                    if (tablesListChange.get(name) != null) {
                        throw new TableAlreadyExistsException(DEFAULT_SCHEMA_NAME, name);
                    }

                    tablesListChange.create(name, (tableChange) -> {
                        tableChange.changeDataStorage(
                                dataStorageMgr.defaultTableDataStorageConsumer(tablesChange.defaultDataStorage())
                        );

                        tableInitChange.accept(tableChange);

                        var extConfCh = ((ExtendedTableChange) tableChange);

                        int intTableId = tablesChange.globalIdCounter() + 1;
                        tablesChange.changeGlobalIdCounter(intTableId);

                        extConfCh.changeTableId(intTableId);

                        extConfCh.changeSchemaId(INITIAL_SCHEMA_VERSION);

                        tableCreateFuts.put(extConfCh.id(), tblFut);

                        // Affinity assignments calculation.
                        extConfCh.changeAssignments(ByteUtils.toBytes(AffinityUtils.calculateAssignments(
                                baselineMgr.nodes(),
                                tableChange.partitions(),
                                tableChange.replicas(),
                                HashSet::new)));
                    });
                })).exceptionally(t -> {
                    Throwable ex = getRootCause(t);

                    if (ex instanceof TableAlreadyExistsException) {
                        tblFut.completeExceptionally(ex);
                    } else {
                        LOG.debug("Unable to create table [name={}]", ex, name);

                        tblFut.completeExceptionally(ex);

                        tableCreateFuts.values().removeIf(fut -> fut == tblFut);
                    }

                    return null;
                });
            }
        });

        return tblFut;
    }

    /**
     * Alters a cluster table. If an appropriate table does not exist, a future will be completed with {@link TableNotFoundException}.
     *
     * @param name Table name.
     * @param tableChange Table changer.
     * @return Future representing pending completion of the operation.
     * @throws IgniteException If an unspecified platform exception has happened internally. Is thrown when:
     *                         <ul>
     *                             <li>the node is stopping.</li>
     *                         </ul>
     * @see TableNotFoundException
     */
    public CompletableFuture<Void> alterTableAsync(String name, Function<TableChange, Boolean> tableChange) {
        if (!busyLock.enterBusy()) {
            throw new IgniteException(new NodeStoppingException());
        }
        try {
            return alterTableAsyncInternal(name, tableChange);
        } finally {
            busyLock.leaveBusy();
        }
    }

    /** See {@link #alterTableAsync(String, Function)} for details. */
    private CompletableFuture<Void> alterTableAsyncInternal(String name, Function<TableChange, Boolean> tableChange) {
        CompletableFuture<Void> tblFut = new CompletableFuture<>();

        tableAsync(name).thenAccept(tbl -> {
            if (tbl == null) {
                tblFut.completeExceptionally(new TableNotFoundException(DEFAULT_SCHEMA_NAME, name));
            } else {
                tablesCfg.tables().change(ch -> {
                    if (ch.get(name) == null) {
                        throw new TableNotFoundException(DEFAULT_SCHEMA_NAME, name);
                    }

                    ch.update(name, tblCh -> {
                        if (!tableChange.apply(tblCh)) {
                            return;
                        }

                        ExtendedTableChange exTblChange = (ExtendedTableChange) tblCh;

                        exTblChange.changeSchemaId(exTblChange.schemaId() + 1);
                    });
                }).whenComplete((res, t) -> {
                    if (t != null) {
                        Throwable ex = getRootCause(t);

                        if (ex instanceof TableNotFoundException) {
                            tblFut.completeExceptionally(ex);
                        } else {
                            LOG.debug("Unable to modify table [name={}]", ex, name);

                            tblFut.completeExceptionally(ex);
                        }
                    } else {
                        tblFut.complete(res);
                    }
                });
            }
        }).exceptionally(th -> {
            tblFut.completeExceptionally(th);

            return null;
        });

        return tblFut;
    }

    /**
     * Gets a cause exception for a client.
     *
     * @param t Exception wrapper.
     * @return A root exception which will be acceptable to throw for public API.
     */
    //TODO: IGNITE-16051 Implement exception converter for public API.
    private @NotNull IgniteException getRootCause(Throwable t) {
        Throwable ex;

        if (t instanceof CompletionException) {
            if (t.getCause() instanceof ConfigurationChangeException) {
                ex = t.getCause().getCause();
            } else {
                ex = t.getCause();
            }

        } else {
            ex = t;
        }

        return ex instanceof IgniteException ? (IgniteException) ex : new IgniteException(ex);
    }

    /**
     * Drops a table with the name specified. If appropriate table does not be found, a future will be
     * completed with {@link TableNotFoundException}.
     *
     * @param name Table name.
     * @return Future representing pending completion of the operation.
     * @throws IgniteException If an unspecified platform exception has happened internally. Is thrown when:
     *                         <ul>
     *                             <li>the node is stopping.</li>
     *                         </ul>
     * @see TableNotFoundException
     */
    public CompletableFuture<Void> dropTableAsync(String name) {
        if (!busyLock.enterBusy()) {
            throw new IgniteException(new NodeStoppingException());
        }
        try {
            return dropTableAsyncInternal(name);
        } finally {
            busyLock.leaveBusy();
        }
    }

    /** See {@link #dropTableAsync(String)} for details. */
    private CompletableFuture<Void> dropTableAsyncInternal(String name) {
        CompletableFuture<Void> dropTblFut = new CompletableFuture<>();

        tableAsyncInternal(name).thenAccept(tbl -> {
            // In case of drop it's an optimization that allows not to fire drop-change-closure if there's no such
            // distributed table and the local config has lagged behind.
            if (tbl == null) {
                dropTblFut.completeExceptionally(new TableNotFoundException(DEFAULT_SCHEMA_NAME, name));
            } else {
                tablesCfg.change(chg ->
                        chg.changeTables(tblChg -> {
                            TableView tableCfg = tblChg.get(name);

                            if (tableCfg == null) {
                                throw new TableNotFoundException(DEFAULT_SCHEMA_NAME, name);
                            }

                            tblChg.delete(name);
                        }
                        ).changeIndexes(idxChg -> {
                            List<String> indicesNames = tablesCfg.indexes().value().namedListKeys();

                            indicesNames.stream().filter(idx ->
                                    tablesCfg.indexes().get(idx).tableId().value().equals(tbl.tableId())).forEach(idxChg::delete);
                        }))
                        .whenComplete((res, t) -> {
                            if (t != null) {
                                Throwable ex = getRootCause(t);

                                if (ex instanceof TableNotFoundException) {
                                    dropTblFut.completeExceptionally(ex);
                                } else {
                                    LOG.debug("Unable to drop table [name={}]", ex, name);

                                    dropTblFut.completeExceptionally(ex);
                                }
                            } else {
                                dropTblFut.complete(res);
                            }
                        });
            }
        });

        return dropTblFut;
    }

    /** {@inheritDoc} */
    @Override
    public List<Table> tables() {
        return join(tablesAsync());
    }

    /** {@inheritDoc} */
    @Override
    public CompletableFuture<List<Table>> tablesAsync() {
        if (!busyLock.enterBusy()) {
            throw new IgniteException(new NodeStoppingException());
        }
        try {
            return tablesAsyncInternal();
        } finally {
            busyLock.leaveBusy();
        }
    }

    /**
     * Internal method for getting table.
     *
     * @return Future representing pending completion of the operation.
     */
    private CompletableFuture<List<Table>> tablesAsyncInternal() {
        // TODO: IGNITE-16288 directTableIds should use async configuration API
        return CompletableFuture.supplyAsync(() -> inBusyLock(busyLock, this::directTableIds))
                .thenCompose(tableIds -> inBusyLock(busyLock, () -> {
                    var tableFuts = new CompletableFuture[tableIds.size()];

                    var i = 0;

                    for (UUID tblId : tableIds) {
                        tableFuts[i++] = tableAsyncInternal(tblId, false);
                    }

                    return allOf(tableFuts).thenApply(unused -> inBusyLock(busyLock, () -> {
                        var tables = new ArrayList<Table>(tableIds.size());

                        for (var fut : tableFuts) {
                            var table = fut.join();

                            if (table != null) {
                                tables.add((Table) table);
                            }
                        }

                        return tables;
                    }));
                }));
    }

    /**
     * Collects a list of direct table ids.
     *
     * @return A list of direct table ids.
     */
    private List<UUID> directTableIds() {
        return ConfigurationUtil.internalIds(directProxy(tablesCfg.tables()));
    }

    /**
     * Collects a list of direct index ids.
     *
     * @return A list of direct index ids.
     */
    private List<UUID> directIndexIds() {
        return ConfigurationUtil.internalIds(directProxy(tablesCfg.indexes()));
    }

    /**
     * Gets direct id of table with {@code tblName}.
     *
     * @param tblName Name of the table.
     * @return Direct id of the table, or {@code null} if the table with the {@code tblName} has not been found.
     */
    @Nullable
    private UUID directTableId(String tblName) {
        try {
            ExtendedTableConfiguration exTblCfg = ((ExtendedTableConfiguration) directProxy(tablesCfg.tables()).get(tblName));

            if (exTblCfg == null) {
                return null;
            } else {
                return exTblCfg.id().value();
            }
        } catch (NoSuchElementException e) {
            return null;
        }
    }

    /**
     * Actual tables map.
     *
     * @return Actual tables map.
     */
    @TestOnly
    public Map<UUID, TableImpl> latestTables() {
        return unmodifiableMap(tablesByIdVv.latest());
    }

    /** {@inheritDoc} */
    @Override
    public Table table(String name) {
        return join(tableAsync(name));
    }

    /** {@inheritDoc} */
    @Override
    public TableImpl table(UUID id) throws NodeStoppingException {
        return join(tableAsync(id));
    }

    /** {@inheritDoc} */
    @Override
    public CompletableFuture<Table> tableAsync(String name) {
        return tableAsyncInternal(IgniteNameUtils.parseSimpleName(name))
                .thenApply(Function.identity());
    }

    /** {@inheritDoc} */
    @Override
    public CompletableFuture<TableImpl> tableAsync(UUID id) {
        if (!busyLock.enterBusy()) {
            throw new IgniteException(new NodeStoppingException());
        }
        try {
            return tableAsyncInternal(id, true);
        } finally {
            busyLock.leaveBusy();
        }
    }

    /** {@inheritDoc} */
    @Override
    public TableImpl tableImpl(String name) {
        return join(tableImplAsync(name));
    }

    /** {@inheritDoc} */
    @Override
    public CompletableFuture<TableImpl> tableImplAsync(String name) {
        return tableAsyncInternal(IgniteNameUtils.parseSimpleName(name));
    }

    /**
     * Gets a table by name, if it was created before. Doesn't parse canonical name.
     *
     * @param name Table name.
     * @return Future representing pending completion of the {@code TableManager#tableAsyncInternal} operation.
     * */
    public CompletableFuture<TableImpl> tableAsyncInternal(String name) {
        if (!busyLock.enterBusy()) {
            throw new IgniteException(new NodeStoppingException());
        }
        try {
            UUID tableId = directTableId(name);

            if (tableId == null) {
                return CompletableFuture.completedFuture(null);
            }

            return tableAsyncInternal(tableId, false);
        } finally {
            busyLock.leaveBusy();
        }
    }

    /**
     * Internal method for getting table by id.
     *
     * @param id Table id.
     * @param checkConfiguration {@code True} when the method checks a configuration before trying to get a table, {@code false} otherwise.
     * @return Future representing pending completion of the operation.
     */
    public CompletableFuture<TableImpl> tableAsyncInternal(UUID id, boolean checkConfiguration) {
        if (checkConfiguration && !isTableConfigured(id)) {
            return CompletableFuture.completedFuture(null);
        }

        var tbl = tablesByIdVv.latest().get(id);

        if (tbl != null) {
            return CompletableFuture.completedFuture(tbl);
        }

        CompletableFuture<TableImpl> getTblFut = new CompletableFuture<>();

        IgniteTriConsumer<Long, Map<UUID, TableImpl>, Throwable> tablesListener = (token, tables, th) -> {
            if (th == null) {
                TableImpl table = tables.get(id);

                if (table != null) {
                    getTblFut.complete(table);
                }
            } else {
                getTblFut.completeExceptionally(th);
            }
        };

        tablesByIdVv.whenComplete(tablesListener);

        // This check is needed for the case when we have registered tablesListener,
        // but tablesByIdVv has already been completed, so listener would be triggered only for the next versioned value update.
        tbl = tablesByIdVv.latest().get(id);

        if (tbl != null) {
            tablesByIdVv.removeWhenComplete(tablesListener);

            return CompletableFuture.completedFuture(tbl);
        }

        return getTblFut.whenComplete((unused, throwable) -> tablesByIdVv.removeWhenComplete(tablesListener));
    }

    /**
     * Checks that the table is configured with specific id.
     *
     * @param id Table id.
     * @return True when the table is configured into cluster, false otherwise.
     */
    private boolean isTableConfigured(UUID id) {
        try {
            ((ExtendedTableConfiguration) getByInternalId(directProxy(tablesCfg.tables()), id)).id().value();

            return true;
        } catch (NoSuchElementException e) {
            return false;
        }
    }

    /**
     * Waits for future result and return, or unwraps {@link CompletionException} to {@link IgniteException} if failed.
     *
     * @param future Completable future.
     * @return Future result.
     */
    private <T> T join(CompletableFuture<T> future) {
        if (!busyLock.enterBusy()) {
            throw new IgniteException(new NodeStoppingException());
        }

        try {
            return future.join();
        } catch (CompletionException ex) {
            throw convertThrowable(ex.getCause());
        } finally {
            busyLock.leaveBusy();
        }
    }

    /**
     * Convert to public throwable.
     *
     * @param th Throwable.
     * @return Public throwable.
     */
    private RuntimeException convertThrowable(Throwable th) {
        if (th instanceof RuntimeException) {
            return (RuntimeException) th;
        }

        return new IgniteException(th);
    }

    /**
     * Register the new meta storage listener for changes in the rebalance-specific keys.
     */
    private void registerRebalanceListeners() {
        metaStorageMgr.registerWatchByPrefix(ByteArray.fromString(PENDING_ASSIGNMENTS_PREFIX), new WatchListener() {
            @Override
            public boolean onUpdate(@NotNull WatchEvent evt) {
                if (!busyLock.enterBusy()) {
                    throw new IgniteInternalException(new NodeStoppingException());
                }

                try {
                    assert evt.single();

                    Entry pendingAssignmentsWatchEvent = evt.entryEvent().newEntry();

                    if (pendingAssignmentsWatchEvent.value() == null) {
                        return true;
                    }

                    int partId = extractPartitionNumber(pendingAssignmentsWatchEvent.key());
                    UUID tblId = extractTableId(pendingAssignmentsWatchEvent.key(), PENDING_ASSIGNMENTS_PREFIX);

                    TablePartitionId replicaGrpId = new TablePartitionId(tblId, partId);

                    // Assignments of the pending rebalance that we received through the meta storage watch mechanism.
                    Set<ClusterNode> newPeers = ByteUtils.fromBytes(pendingAssignmentsWatchEvent.value());

                    var pendingAssignments = metaStorageMgr.get(pendingPartAssignmentsKey(replicaGrpId)).join();

                    assert pendingAssignmentsWatchEvent.revision() <= pendingAssignments.revision()
                            : "Meta Storage watch cannot notify about an event with the revision that is more than the actual revision.";

                    TableImpl tbl = tablesByIdVv.latest().get(tblId);

                    ExtendedTableConfiguration tblCfg = (ExtendedTableConfiguration) tablesCfg.tables().get(tbl.name());

                    // Stable assignments from the meta store, which revision is bounded by the current pending event.
                    byte[] stableAssignments = metaStorageMgr.get(stablePartAssignmentsKey(replicaGrpId),
                            pendingAssignmentsWatchEvent.revision()).join().value();

                    Set<ClusterNode> assignments = stableAssignments == null
                            // This is for the case when the first rebalance occurs.
                            ? ((List<Set<ClusterNode>>) ByteUtils.fromBytes(tblCfg.assignments().value())).get(partId)
                            : ByteUtils.fromBytes(stableAssignments);

                    placementDriver.updateAssignment(replicaGrpId, assignments);

                    ClusterNode localMember = raftMgr.topologyService().localMember();

                    var deltaPeers = newPeers.stream()
                            .filter(p -> !assignments.contains(p))
                            .collect(Collectors.toList());

<<<<<<< HEAD
                    ConcurrentHashMap<ByteBuffer, RowId> primaryIndex = new ConcurrentHashMap<>();

                    PendingComparableValuesTracker<HybridTimestamp> safeTime = new PendingComparableValuesTracker<>(clock.now());

=======
>>>>>>> 6f6c3f48
                    InternalTable internalTable = tbl.internalTable();

                    try {
                        LOG.info("Received update on pending assignments. Check if new raft group should be started"
                                        + " [key={}, partition={}, table={}, localMemberAddress={}]",
                                pendingAssignmentsWatchEvent.key(), partId, tbl.name(), localMember.address());

                        if (raftMgr.shouldHaveRaftGroupLocally(deltaPeers)) {
                            MvPartitionStorage mvPartitionStorage = getOrCreateMvPartition(internalTable.storage(), partId);

                            TxStateStorage txStatePartitionStorage = getOrCreateTxStatePartitionStorage(
                                    internalTable.txStateStorage(),
                                    partId
                            );

                            RaftGroupOptions groupOptions = groupOptionsForPartition(
                                    internalTable.storage(),
                                    internalTable.txStateStorage(),
                                    partitionKey(internalTable, partId),
                                    assignments,
                                    safeTime
                            );

                            RaftGroupListener raftGrpLsnr = new PartitionListener(
                                    partitionDataStorage(mvPartitionStorage, internalTable, partId),
                                    txStatePartitionStorage,
                                    txManager,
                                    tbl.indexStorageAdapters(partId)
                            );

                            RaftGroupEventsListener raftGrpEvtsLsnr = new RebalanceRaftGroupEventsListener(
                                    metaStorageMgr,
                                    tblCfg,
                                    replicaGrpId,
                                    partId,
                                    busyLock,
                                    movePartition(() -> internalTable.partitionRaftGroupService(partId)),
                                    TableManager.this::calculateAssignments,
                                    rebalanceScheduler
                            );

                            raftMgr.startRaftGroupNode(
                                    replicaGrpId,
                                    assignments,
                                    raftGrpLsnr,
                                    raftGrpEvtsLsnr,
                                    groupOptions
                            );
                        }

                        if (replicaMgr.shouldHaveReplicationGroupLocally(deltaPeers)) {
                            MvPartitionStorage mvPartitionStorage = getOrCreateMvPartition(internalTable.storage(), partId);

                            TxStateStorage txStatePartitionStorage = getOrCreateTxStatePartitionStorage(
                                    internalTable.txStateStorage(),
                                    partId
                            );

                            replicaMgr.startReplica(replicaGrpId,
                                    new PartitionReplicaListener(
                                            mvPartitionStorage,
                                            internalTable.partitionRaftGroupService(partId),
                                            txManager,
                                            lockMgr,
                                            partId,
                                            tblId,
                                            tbl.indexesLockers(partId),
                                            new Lazy<>(() -> tbl.indexStorageAdapters(partId).get().get(tbl.pkId())),
                                            clock,
                                            safeTime,
                                            txStatePartitionStorage,
                                            raftMgr.topologyService(),
                                            placementDriver,
                                            peer -> clusterNodeResolver.apply(peer.address())
                                                    .equals(raftMgr.topologyService().localMember())
                                    )
                            );
                        }
                    } catch (NodeStoppingException e) {
                        // no-op
                    }

                    // Do not change peers of the raft group if this is a stale event.
                    // Note that we start raft node before for the sake of the consistency in a starting and stopping raft nodes.
                    if (pendingAssignmentsWatchEvent.revision() < pendingAssignments.revision()) {
                        return true;
                    }

                    var newNodes = newPeers.stream().map(n -> new Peer(n.address())).collect(Collectors.toList());

                    RaftGroupService partGrpSvc = internalTable.partitionRaftGroupService(partId);

                    IgniteBiTuple<Peer, Long> leaderWithTerm = partGrpSvc.refreshAndGetLeaderWithTerm().join();

                    // run update of raft configuration if this node is a leader
                    if (localMember.address().equals(leaderWithTerm.get1().address())) {
                        LOG.info("Current node={} is the leader of partition raft group={}. "
                                        + "Initiate rebalance process for partition={}, table={}",
                                localMember.address(), replicaGrpId, partId, tbl.name());

                        partGrpSvc.changePeersAsync(newNodes, leaderWithTerm.get2()).join();
                    }

                    return true;
                } finally {
                    busyLock.leaveBusy();
                }
            }

            @Override
            public void onError(@NotNull Throwable e) {
                LOG.warn("Unable to process pending assignments event", e);
            }
        });

        metaStorageMgr.registerWatchByPrefix(ByteArray.fromString(STABLE_ASSIGNMENTS_PREFIX), new WatchListener() {
            @Override
            public boolean onUpdate(@NotNull WatchEvent evt) {
                if (!busyLock.enterBusy()) {
                    throw new IgniteInternalException(new NodeStoppingException());
                }

                try {
                    assert evt.single();

                    Entry stableAssignmentsWatchEvent = evt.entryEvent().newEntry();

                    if (stableAssignmentsWatchEvent.value() == null) {
                        return true;
                    }

                    int part = extractPartitionNumber(stableAssignmentsWatchEvent.key());
                    UUID tblId = extractTableId(stableAssignmentsWatchEvent.key(), STABLE_ASSIGNMENTS_PREFIX);

                    TablePartitionId replicaGrpId = new TablePartitionId(tblId, part);

                    Set<ClusterNode> stableAssignments = ByteUtils.fromBytes(stableAssignmentsWatchEvent.value());

                    byte[] pendingFromMetastorage = metaStorageMgr.get(pendingPartAssignmentsKey(replicaGrpId),
                            stableAssignmentsWatchEvent.revision()).join().value();

                    Set<ClusterNode> pendingAssignments = pendingFromMetastorage == null
                            ? Collections.emptySet()
                            : ByteUtils.fromBytes(pendingFromMetastorage);

                    try {
                        ClusterNode localMember = raftMgr.topologyService().localMember();

                        if (!stableAssignments.contains(localMember) && !pendingAssignments.contains(localMember)) {
                            raftMgr.stopRaftGroup(replicaGrpId);

                            replicaMgr.stopReplica(new TablePartitionId(tblId, part));
                        }
                    } catch (NodeStoppingException e) {
                        // no-op
                    }

                    return true;
                } finally {
                    busyLock.leaveBusy();
                }
            }

            @Override
            public void onError(@NotNull Throwable e) {
                LOG.warn("Unable to process stable assignments event", e);
            }
        });

        metaStorageMgr.registerWatchByPrefix(ByteArray.fromString(ASSIGNMENTS_SWITCH_REDUCE_PREFIX), new WatchListener() {
            @Override
            public boolean onUpdate(@NotNull WatchEvent evt) {
                ByteArray key = evt.entryEvent().newEntry().key();

                int partitionNumber = extractPartitionNumber(key);
                UUID tblId = extractTableId(key, ASSIGNMENTS_SWITCH_REDUCE_PREFIX);

                TablePartitionId replicaGrpId = new TablePartitionId(tblId, partitionNumber);

                TableImpl tbl = tablesByIdVv.latest().get(tblId);

                TableConfiguration tblCfg = tablesCfg.tables().get(tbl.name());

                RebalanceUtil.handleReduceChanged(
                        metaStorageMgr,
                        baselineMgr.nodes(),
                        tblCfg.value().replicas(),
                        partitionNumber,
                        replicaGrpId,
                        evt
                );

                return true;
            }

            @Override
            public void onError(@NotNull Throwable e) {
                LOG.warn("Unable to process switch reduce event", e);
            }
        });
    }

    /**
     * Performs {@link RaftGroupService#changePeersAsync(java.util.List, long)} on a provided raft group service of a partition, so nodes
     * of the corresponding raft group can be reconfigured.
     * Retry mechanism is applied to repeat {@link RaftGroupService#changePeersAsync(java.util.List, long)} if previous one
     * failed with some exception.
     *
     * @param raftGroupServiceSupplier Raft groups service of a partition.
     * @return Function which performs {@link RaftGroupService#changePeersAsync(java.util.List, long)}.
     */
    BiFunction<List<Peer>, Long, CompletableFuture<Void>> movePartition(Supplier<RaftGroupService> raftGroupServiceSupplier) {
        return (List<Peer> peers, Long term) -> {
            if (!busyLock.enterBusy()) {
                throw new IgniteInternalException(new NodeStoppingException());
            }
            try {
                return raftGroupServiceSupplier.get().changePeersAsync(peers, term).handleAsync((resp, err) -> {
                    if (!busyLock.enterBusy()) {
                        throw new IgniteInternalException(new NodeStoppingException());
                    }
                    try {
                        if (err != null) {
                            if (recoverable(err)) {
                                LOG.debug("Recoverable error received during changePeersAsync invocation, retrying", err);
                            } else {
                                // TODO: Ideally, rebalance, which has initiated this invocation should be canceled,
                                // TODO: https://issues.apache.org/jira/browse/IGNITE-17056
                                // TODO: Also it might be reasonable to delegate such exceptional case to a general failure handler.
                                // TODO: At the moment, we repeat such intents as well.
                                LOG.debug("Unrecoverable error received during changePeersAsync invocation, retrying", err);
                            }
                            return movePartition(raftGroupServiceSupplier).apply(peers, term);
                        }

                        return CompletableFuture.<Void>completedFuture(null);
                    } finally {
                        busyLock.leaveBusy();
                    }
                }, rebalanceScheduler).thenCompose(Function.identity());
            } finally {
                busyLock.leaveBusy();
            }
        };
    }

    /**
     * Gets a direct accessor for the configuration distributed property.
     * If the metadata access only locally configured the method will return local property accessor.
     *
     * @param property Distributed configuration property to receive direct access.
     * @param <T> Type of the property accessor.
     * @return An accessor for distributive property.
     * @see #getMetadataLocallyOnly
     */
    private <T extends ConfigurationProperty<?>> T directProxy(T property) {
        return getMetadataLocallyOnly ? property : ConfigurationUtil.directProxy(property);
    }

    private PartitionDataStorage partitionDataStorage(MvPartitionStorage partitionStorage, InternalTable internalTbl, int partId) {
        return new SnapshotAwarePartitionDataStorage(partitionStorage, outgoingSnapshotsManager, partitionKey(internalTbl, partId));
    }

    private PartitionKey partitionKey(InternalTable internalTbl, int partId) {
        return new PartitionKey(internalTbl.tableId(), partId);
    }

    /**
     * Returns or creates multi-versioned partition storage.
     *
     * <p>If a full rebalance has not been completed for a partition, it will be recreated to remove any garbage that might have been left
     * in when the rebalance was interrupted.
     *
     * @param mvTableStorage Multi-versioned table storage.
     * @param partId Partition ID.
     */
    private static MvPartitionStorage getOrCreateMvPartition(MvTableStorage mvTableStorage, int partId) {
        MvPartitionStorage mvPartitionStorage = mvTableStorage.getOrCreateMvPartition(partId);

        // If a full rebalance did not happen, then we return the storage as is.
        if (mvPartitionStorage.persistedIndex() != FULL_RABALANCING_STARTED) {
            return mvPartitionStorage;
        }

        // A full rebalance was started but not completed, so the partition must be recreated to remove the garbage.
        mvTableStorage.destroyPartition(partId);

        return mvTableStorage.getOrCreateMvPartition(partId);
    }

    /**
     * Returns or creates transaction state storage for a partition.
     *
     * <p>If a full rebalance has not been completed for a partition, it will be recreated to remove any garbage that might have been left
     * in when the rebalance was interrupted.
     *
     * @param txStateTableStorage Transaction state storage for a table.
     * @param partId Partition ID.
     */
    private static TxStateStorage getOrCreateTxStatePartitionStorage(
            TxStateTableStorage txStateTableStorage,
            int partId
    ) {
        TxStateStorage txStatePartitionStorage = txStateTableStorage.getOrCreateTxStateStorage(partId);

        // If a full rebalance did not happen, then we return the storage as is.
        if (txStatePartitionStorage.persistedIndex() != FULL_RABALANCING_STARTED) {
            return txStatePartitionStorage;
        }

        txStateTableStorage.destroyTxStateStorage(partId);

        return txStateTableStorage.getOrCreateTxStateStorage(partId);
    }
}<|MERGE_RESOLUTION|>--- conflicted
+++ resolved
@@ -137,11 +137,8 @@
 import org.apache.ignite.internal.util.ByteUtils;
 import org.apache.ignite.internal.util.IgniteNameUtils;
 import org.apache.ignite.internal.util.IgniteSpinBusyLock;
-<<<<<<< HEAD
+import org.apache.ignite.internal.util.Lazy;
 import org.apache.ignite.internal.util.PendingComparableValuesTracker;
-=======
-import org.apache.ignite.internal.util.Lazy;
->>>>>>> 6f6c3f48
 import org.apache.ignite.internal.utils.RebalanceUtil;
 import org.apache.ignite.lang.ByteArray;
 import org.apache.ignite.lang.IgniteBiTuple;
@@ -717,13 +714,8 @@
 
                 CompletableFuture<Void> startGroupFut = CompletableFuture.completedFuture(null);
 
-<<<<<<< HEAD
-                ConcurrentHashMap<ByteBuffer, RowId> primaryIndex = new ConcurrentHashMap<>();
-
                 PendingComparableValuesTracker<HybridTimestamp> safeTime = new PendingComparableValuesTracker<>(clock.now());
 
-=======
->>>>>>> 6f6c3f48
                 if (raftMgr.shouldHaveRaftGroupLocally(nodes)) {
                     startGroupFut = CompletableFuture.supplyAsync(() -> getOrCreateMvPartition(internalTbl.storage(), partId), ioExecutor)
                             .thenComposeAsync(mvPartitionStorage -> {
@@ -1731,13 +1723,8 @@
                             .filter(p -> !assignments.contains(p))
                             .collect(Collectors.toList());
 
-<<<<<<< HEAD
-                    ConcurrentHashMap<ByteBuffer, RowId> primaryIndex = new ConcurrentHashMap<>();
-
                     PendingComparableValuesTracker<HybridTimestamp> safeTime = new PendingComparableValuesTracker<>(clock.now());
 
-=======
->>>>>>> 6f6c3f48
                     InternalTable internalTable = tbl.internalTable();
 
                     try {
