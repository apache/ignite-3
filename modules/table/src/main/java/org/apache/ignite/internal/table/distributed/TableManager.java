--- conflicted
+++ resolved
@@ -943,21 +943,12 @@
 
         if (localMemberAssignment != null) {
             CompletableFuture<Boolean> shouldStartGroupFut = isRecovery
-<<<<<<< HEAD
-                    ? partitionReplicatorNodeRecovery.shouldStartGroup(
+                    ? partitionReplicatorNodeRecovery.initiateGroupReentryIfNeeded(
                     replicaGrpId,
                     internalTbl,
                     newConfiguration,
                     localMemberAssignment
             )
-=======
-                    ? partitionReplicatorNodeRecovery.initiateGroupReentryIfNeeded(
-                            replicaGrpId,
-                            internalTbl,
-                            newConfiguration,
-                            localMemberAssignment
-                    )
->>>>>>> d20ec21a
                     : trueCompletedFuture();
 
             startGroupFut = shouldStartGroupFut.thenApplyAsync(startGroup -> inBusyLock(busyLock, () -> {
@@ -1366,7 +1357,12 @@
                     this::streamerFlushExecutor
             );
 
-            var table = new TableImpl(internalTable, lockMgr, schemaVersions, marshallers, sql.get(),
+            var table = new TableImpl(
+                    internalTable,
+                    lockMgr,
+                    schemaVersions,
+                    marshallers,
+                    sql.get(),
                     tableDescriptor.primaryKeyIndexId()
             );
 
@@ -1414,17 +1410,10 @@
 
                                 registerIndexesToTable(table, catalogService, partitionSet, schemaRegistry, lwm);
                             }
-                            return startLocalPartitionsAndClients(assignmentsFuture, table, zoneDescriptor.id());
+                            return startLocalPartitionsAndClients(assignmentsFuture, table, zoneDescriptor.id(), onNodeRecovery);
                         }
-<<<<<<< HEAD
                 ), ioExecutor);
             });
-=======
-                        return startLocalPartitionsAndClients(assignmentsFuture, table, zoneDescriptor.id(), onNodeRecovery);
-                    }
-            ), ioExecutor);
-        });
->>>>>>> d20ec21a
 
             tables.put(tableId, table);
 
