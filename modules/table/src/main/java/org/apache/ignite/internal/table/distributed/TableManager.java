/*
 * Licensed to the Apache Software Foundation (ASF) under one or more
 * contributor license agreements. See the NOTICE file distributed with
 * this work for additional information regarding copyright ownership.
 * The ASF licenses this file to You under the Apache License, Version 2.0
 * (the "License"); you may not use this file except in compliance with
 * the License. You may obtain a copy of the License at
 *
 *      http://www.apache.org/licenses/LICENSE-2.0
 *
 * Unless required by applicable law or agreed to in writing, software
 * distributed under the License is distributed on an "AS IS" BASIS,
 * WITHOUT WARRANTIES OR CONDITIONS OF ANY KIND, either express or implied.
 * See the License for the specific language governing permissions and
 * limitations under the License.
 */

package org.apache.ignite.internal.table.distributed;

import static java.nio.charset.StandardCharsets.UTF_8;
import static java.util.Collections.emptySet;
import static java.util.Collections.unmodifiableMap;
import static java.util.concurrent.CompletableFuture.allOf;
import static java.util.concurrent.CompletableFuture.anyOf;
import static java.util.concurrent.CompletableFuture.completedFuture;
import static java.util.concurrent.CompletableFuture.failedFuture;
import static java.util.concurrent.CompletableFuture.runAsync;
import static java.util.concurrent.CompletableFuture.supplyAsync;
import static java.util.function.Function.identity;
import static java.util.stream.Collectors.toList;
import static java.util.stream.Collectors.toSet;
import static org.apache.ignite.internal.causality.IncrementalVersionedValue.dependingOn;
import static org.apache.ignite.internal.distributionzones.DistributionZonesUtil.findTablesByZoneId;
import static org.apache.ignite.internal.distributionzones.rebalance.RebalanceUtil.ASSIGNMENTS_SWITCH_REDUCE_PREFIX;
import static org.apache.ignite.internal.distributionzones.rebalance.RebalanceUtil.PENDING_ASSIGNMENTS_PREFIX;
import static org.apache.ignite.internal.distributionzones.rebalance.RebalanceUtil.STABLE_ASSIGNMENTS_PREFIX;
import static org.apache.ignite.internal.distributionzones.rebalance.RebalanceUtil.extractPartitionNumber;
import static org.apache.ignite.internal.distributionzones.rebalance.RebalanceUtil.extractTableId;
import static org.apache.ignite.internal.distributionzones.rebalance.RebalanceUtil.intersect;
import static org.apache.ignite.internal.distributionzones.rebalance.RebalanceUtil.partitionAssignmentsGetLocally;
import static org.apache.ignite.internal.distributionzones.rebalance.RebalanceUtil.pendingPartAssignmentsKey;
import static org.apache.ignite.internal.distributionzones.rebalance.RebalanceUtil.stablePartAssignmentsKey;
import static org.apache.ignite.internal.distributionzones.rebalance.RebalanceUtil.tableAssignmentsGetLocally;
import static org.apache.ignite.internal.distributionzones.rebalance.RebalanceUtil.tablesCounterKey;
import static org.apache.ignite.internal.distributionzones.rebalance.RebalanceUtil.union;
import static org.apache.ignite.internal.event.EventListener.fromConsumer;
import static org.apache.ignite.internal.hlc.HybridTimestamp.hybridTimestampToLong;
import static org.apache.ignite.internal.metastorage.dsl.Conditions.notExists;
import static org.apache.ignite.internal.metastorage.dsl.Conditions.or;
import static org.apache.ignite.internal.metastorage.dsl.Conditions.revision;
import static org.apache.ignite.internal.metastorage.dsl.Conditions.value;
import static org.apache.ignite.internal.metastorage.dsl.Operations.ops;
import static org.apache.ignite.internal.metastorage.dsl.Operations.put;
import static org.apache.ignite.internal.metastorage.dsl.Statements.iif;
import static org.apache.ignite.internal.table.distributed.TableUtils.droppedTables;
import static org.apache.ignite.internal.table.distributed.index.IndexUtils.registerIndexesToTable;
import static org.apache.ignite.internal.thread.ThreadOperation.STORAGE_READ;
import static org.apache.ignite.internal.thread.ThreadOperation.STORAGE_WRITE;
import static org.apache.ignite.internal.util.ByteUtils.toBytes;
import static org.apache.ignite.internal.util.CompletableFutures.emptyListCompletedFuture;
import static org.apache.ignite.internal.util.CompletableFutures.falseCompletedFuture;
import static org.apache.ignite.internal.util.CompletableFutures.nullCompletedFuture;
import static org.apache.ignite.internal.util.CompletableFutures.trueCompletedFuture;
import static org.apache.ignite.internal.util.ExceptionUtils.unwrapCause;
import static org.apache.ignite.internal.util.IgniteUtils.inBusyLock;
import static org.apache.ignite.internal.util.IgniteUtils.inBusyLockAsync;
import static org.apache.ignite.internal.util.IgniteUtils.shutdownAndAwaitTermination;
import static org.apache.ignite.lang.ErrorGroups.Common.INTERNAL_ERR;

import it.unimi.dsi.fastutil.ints.Int2ObjectOpenHashMap;
import it.unimi.dsi.fastutil.ints.IntOpenHashSet;
import java.nio.file.Path;
import java.util.ArrayList;
import java.util.Collection;
import java.util.Collections;
import java.util.HashSet;
import java.util.List;
import java.util.Map;
import java.util.Set;
import java.util.concurrent.CompletableFuture;
import java.util.concurrent.CompletionException;
import java.util.concurrent.ConcurrentHashMap;
import java.util.concurrent.ExecutionException;
import java.util.concurrent.Executor;
import java.util.concurrent.ExecutorService;
import java.util.concurrent.Executors;
import java.util.concurrent.LinkedBlockingQueue;
import java.util.concurrent.ScheduledExecutorService;
import java.util.concurrent.ThreadPoolExecutor;
import java.util.concurrent.TimeUnit;
import java.util.concurrent.TimeoutException;
import java.util.concurrent.atomic.AtomicBoolean;
import java.util.function.BiFunction;
import java.util.function.Consumer;
import java.util.function.Function;
import java.util.function.IntSupplier;
import java.util.function.LongFunction;
import java.util.function.Supplier;
import java.util.stream.IntStream;
import java.util.stream.Stream;
import org.apache.ignite.internal.affinity.AffinityUtils;
import org.apache.ignite.internal.affinity.Assignment;
import org.apache.ignite.internal.affinity.Assignments;
import org.apache.ignite.internal.catalog.CatalogService;
import org.apache.ignite.internal.catalog.descriptors.CatalogObjectDescriptor;
import org.apache.ignite.internal.catalog.descriptors.CatalogTableDescriptor;
import org.apache.ignite.internal.catalog.descriptors.CatalogZoneDescriptor;
import org.apache.ignite.internal.catalog.events.CatalogEvent;
import org.apache.ignite.internal.catalog.events.CreateTableEventParameters;
import org.apache.ignite.internal.catalog.events.DropTableEventParameters;
import org.apache.ignite.internal.catalog.events.RenameTableEventParameters;
import org.apache.ignite.internal.causality.CompletionListener;
import org.apache.ignite.internal.causality.IncrementalVersionedValue;
import org.apache.ignite.internal.close.ManuallyCloseable;
import org.apache.ignite.internal.distributionzones.DistributionZoneManager;
import org.apache.ignite.internal.distributionzones.rebalance.PartitionMover;
import org.apache.ignite.internal.distributionzones.rebalance.RebalanceRaftGroupEventsListener;
import org.apache.ignite.internal.distributionzones.rebalance.RebalanceUtil;
import org.apache.ignite.internal.hlc.ClockService;
import org.apache.ignite.internal.hlc.HybridClock;
import org.apache.ignite.internal.hlc.HybridTimestamp;
import org.apache.ignite.internal.lang.ByteArray;
import org.apache.ignite.internal.lang.IgniteInternalException;
import org.apache.ignite.internal.lang.IgniteStringFormatter;
import org.apache.ignite.internal.lang.NodeStoppingException;
import org.apache.ignite.internal.logger.IgniteLogger;
import org.apache.ignite.internal.logger.Loggers;
import org.apache.ignite.internal.lowwatermark.LowWatermark;
import org.apache.ignite.internal.lowwatermark.event.ChangeLowWatermarkEventParameters;
import org.apache.ignite.internal.lowwatermark.event.LowWatermarkEvent;
import org.apache.ignite.internal.manager.ComponentContext;
import org.apache.ignite.internal.manager.IgniteComponent;
import org.apache.ignite.internal.marshaller.ReflectionMarshallersProvider;
import org.apache.ignite.internal.metastorage.Entry;
import org.apache.ignite.internal.metastorage.MetaStorageManager;
import org.apache.ignite.internal.metastorage.WatchEvent;
import org.apache.ignite.internal.metastorage.WatchListener;
import org.apache.ignite.internal.metastorage.dsl.Condition;
import org.apache.ignite.internal.metastorage.dsl.Operation;
import org.apache.ignite.internal.metastorage.dsl.SimpleCondition;
import org.apache.ignite.internal.network.MessagingService;
import org.apache.ignite.internal.network.serialization.MessageSerializationRegistry;
import org.apache.ignite.internal.placementdriver.PlacementDriver;
import org.apache.ignite.internal.raft.ExecutorInclinedRaftCommandRunner;
import org.apache.ignite.internal.raft.Peer;
import org.apache.ignite.internal.raft.PeersAndLearners;
import org.apache.ignite.internal.raft.RaftGroupEventsListener;
<<<<<<< HEAD
=======
import org.apache.ignite.internal.raft.client.TopologyAwareRaftGroupService;
>>>>>>> b594483b
import org.apache.ignite.internal.raft.service.LeaderWithTerm;
import org.apache.ignite.internal.raft.service.RaftGroupListener;
import org.apache.ignite.internal.raft.service.RaftGroupService;
import org.apache.ignite.internal.raft.storage.SnapshotStorageFactory;
import org.apache.ignite.internal.replicator.Replica;
import org.apache.ignite.internal.replicator.ReplicaManager;
import org.apache.ignite.internal.replicator.ReplicaService;
import org.apache.ignite.internal.replicator.TablePartitionId;
import org.apache.ignite.internal.replicator.listener.ReplicaListener;
import org.apache.ignite.internal.schema.SchemaManager;
import org.apache.ignite.internal.schema.SchemaRegistry;
import org.apache.ignite.internal.schema.configuration.GcConfiguration;
import org.apache.ignite.internal.schema.configuration.StorageUpdateConfiguration;
import org.apache.ignite.internal.storage.DataStorageManager;
import org.apache.ignite.internal.storage.MvPartitionStorage;
import org.apache.ignite.internal.storage.engine.MvTableStorage;
import org.apache.ignite.internal.storage.engine.StorageEngine;
import org.apache.ignite.internal.storage.engine.StorageTableDescriptor;
import org.apache.ignite.internal.table.IgniteTablesInternal;
import org.apache.ignite.internal.table.InternalTable;
import org.apache.ignite.internal.table.LongPriorityQueue;
import org.apache.ignite.internal.table.TableImpl;
import org.apache.ignite.internal.table.TableViewInternal;
import org.apache.ignite.internal.table.distributed.gc.GcUpdateHandler;
import org.apache.ignite.internal.table.distributed.gc.MvGc;
import org.apache.ignite.internal.table.distributed.index.IndexUpdateHandler;
import org.apache.ignite.internal.table.distributed.raft.PartitionDataStorage;
import org.apache.ignite.internal.table.distributed.raft.PartitionListener;
import org.apache.ignite.internal.table.distributed.raft.snapshot.FullStateTransferIndexChooser;
import org.apache.ignite.internal.table.distributed.raft.snapshot.PartitionAccessImpl;
import org.apache.ignite.internal.table.distributed.raft.snapshot.PartitionKey;
import org.apache.ignite.internal.table.distributed.raft.snapshot.PartitionSnapshotStorageFactory;
import org.apache.ignite.internal.table.distributed.raft.snapshot.outgoing.OutgoingSnapshotsManager;
import org.apache.ignite.internal.table.distributed.raft.snapshot.outgoing.SnapshotAwarePartitionDataStorage;
import org.apache.ignite.internal.table.distributed.replicator.PartitionReplicaListener;
import org.apache.ignite.internal.table.distributed.replicator.TransactionStateResolver;
import org.apache.ignite.internal.table.distributed.schema.CatalogValidationSchemasSource;
import org.apache.ignite.internal.table.distributed.schema.ExecutorInclinedSchemaSyncService;
import org.apache.ignite.internal.table.distributed.schema.SchemaSyncService;
import org.apache.ignite.internal.table.distributed.schema.SchemaVersions;
import org.apache.ignite.internal.table.distributed.schema.SchemaVersionsImpl;
import org.apache.ignite.internal.table.distributed.storage.InternalTableImpl;
import org.apache.ignite.internal.table.distributed.storage.PartitionStorages;
import org.apache.ignite.internal.table.distributed.storage.TableRaftServiceImpl;
import org.apache.ignite.internal.table.distributed.wrappers.ExecutorInclinedPlacementDriver;
import org.apache.ignite.internal.thread.IgniteThreadFactory;
import org.apache.ignite.internal.thread.NamedThreadFactory;
import org.apache.ignite.internal.tx.HybridTimestampTracker;
import org.apache.ignite.internal.tx.LockManager;
import org.apache.ignite.internal.tx.TxManager;
import org.apache.ignite.internal.tx.configuration.TransactionConfiguration;
import org.apache.ignite.internal.tx.impl.RemotelyTriggeredResourceRegistry;
import org.apache.ignite.internal.tx.impl.TransactionInflights;
import org.apache.ignite.internal.tx.impl.TxMessageSender;
import org.apache.ignite.internal.tx.storage.state.ThreadAssertingTxStateTableStorage;
import org.apache.ignite.internal.tx.storage.state.TxStateStorage;
import org.apache.ignite.internal.tx.storage.state.TxStateTableStorage;
import org.apache.ignite.internal.tx.storage.state.rocksdb.TxStateRocksDbSharedStorage;
import org.apache.ignite.internal.tx.storage.state.rocksdb.TxStateRocksDbTableStorage;
import org.apache.ignite.internal.util.CompletableFutures;
import org.apache.ignite.internal.util.Cursor;
import org.apache.ignite.internal.util.ExceptionUtils;
import org.apache.ignite.internal.util.IgniteSpinBusyLock;
import org.apache.ignite.internal.util.IgniteUtils;
import org.apache.ignite.internal.util.Lazy;
import org.apache.ignite.internal.util.PendingComparableValuesTracker;
import org.apache.ignite.internal.utils.RebalanceUtilEx;
import org.apache.ignite.internal.worker.ThreadAssertions;
import org.apache.ignite.lang.IgniteException;
import org.apache.ignite.lang.util.IgniteNameUtils;
import org.apache.ignite.network.ClusterNode;
import org.apache.ignite.network.TopologyService;
import org.apache.ignite.sql.IgniteSql;
import org.apache.ignite.table.Table;
import org.jetbrains.annotations.Nullable;
import org.jetbrains.annotations.TestOnly;

/**
 * Table manager.
 */
public class TableManager implements IgniteTablesInternal, IgniteComponent {

    /** The logger. */
    private static final IgniteLogger LOG = Loggers.forClass(TableManager.class);

    /** Name of a transaction state directory. */
    private static final String TX_STATE_DIR = "tx-state";

    /** Transaction storage flush delay. */
    private static final int TX_STATE_STORAGE_FLUSH_DELAY = 100;
    private static final IntSupplier TX_STATE_STORAGE_FLUSH_DELAY_SUPPLIER = () -> TX_STATE_STORAGE_FLUSH_DELAY;

    private final TopologyService topologyService;

    /** Replica manager. */
    private final ReplicaManager replicaMgr;

    /** Lock manager. */
    private final LockManager lockMgr;

    /** Replica service. */
    private final ReplicaService replicaSvc;

    /** Transaction manager. */
    private final TxManager txManager;

    /** Meta storage manager. */
    private final MetaStorageManager metaStorageMgr;

    /** Data storage manager. */
    private final DataStorageManager dataStorageMgr;

    /** Transaction state resolver. */
    private final TransactionStateResolver transactionStateResolver;

    /**
     * Versioned value for linearizing table changing events.
     *
     * @see #localPartitionsVv
     * @see #assignmentsUpdatedVv
     */
    private final IncrementalVersionedValue<Void> tablesVv;

    /**
     * Versioned value for linearizing table partitions changing events.
     *
     * <p>Completed strictly after {@link #tablesVv} and strictly before {@link #assignmentsUpdatedVv}.
     */
    private final IncrementalVersionedValue<Void> localPartitionsVv;

    /**
     * Versioned value for tracking RAFT groups initialization and starting completion.
     *
     * <p>Only explicitly updated in {@link #startLocalPartitionsAndClients(CompletableFuture, TableImpl, int, boolean)}.
     *
     * <p>Completed strictly after {@link #localPartitionsVv}.
     */
    private final IncrementalVersionedValue<Void> assignmentsUpdatedVv;

    /** Registered tables. */
    private final Map<Integer, TableImpl> tables = new ConcurrentHashMap<>();

    /** Started tables. */
    private final Map<Integer, TableImpl> startedTables = new ConcurrentHashMap<>();

    /** A queue for deferred table destruction events. */
    private final LongPriorityQueue<DestroyTableEvent> destructionEventsQueue =
            new LongPriorityQueue<>(DestroyTableEvent::catalogVersion);

    /** Local partitions. */
    private final Map<Integer, PartitionSet> localPartsByTableId = new ConcurrentHashMap<>();

    /** Busy lock to stop synchronously. */
    private final IgniteSpinBusyLock busyLock = new IgniteSpinBusyLock();

    /** Prevents double stopping the component. */
    private final AtomicBoolean beforeStopGuard = new AtomicBoolean();

    private final AtomicBoolean stopGuard = new AtomicBoolean();

    /** Schema manager. */
    private final SchemaManager schemaManager;

    /** Transaction state storage scheduled pool. */
    private final ScheduledExecutorService txStateStorageScheduledPool;

    /** Transaction state storage pool. */
    private final ExecutorService txStateStoragePool;

    private final TxStateRocksDbSharedStorage sharedTxStateStorage;

    /** Scan request executor. */
    private final ExecutorService scanRequestExecutor;

    /**
     * Separate executor for IO operations like partition storage initialization or partition raft group meta data persisting.
     */
    private final ExecutorService ioExecutor;

    private final HybridClock clock;

    private final ClockService clockService;

    private final OutgoingSnapshotsManager outgoingSnapshotsManager;

    private final DistributionZoneManager distributionZoneManager;

    private final SchemaSyncService executorInclinedSchemaSyncService;

    private final CatalogService catalogService;

    /** Incoming RAFT snapshots executor. */
    private final ExecutorService incomingSnapshotsExecutor;

    /** Meta storage listener for pending assignments. */
    private final WatchListener pendingAssignmentsRebalanceListener;

    /** Meta storage listener for stable assignments. */
    private final WatchListener stableAssignmentsRebalanceListener;

    /** Meta storage listener for switch reduce assignments. */
    private final WatchListener assignmentsSwitchRebalanceListener;

    private final MvGc mvGc;

    private final LowWatermark lowWatermark;

    private final HybridTimestampTracker observableTimestampTracker;

    /** Placement driver. */
    private final PlacementDriver executorInclinedPlacementDriver;

    /** A supplier function that returns {@link IgniteSql}. */
    private final Supplier<IgniteSql> sql;

    private final SchemaVersions schemaVersions;

    private final PartitionReplicatorNodeRecovery partitionReplicatorNodeRecovery;

    /** Versioned value used only at manager startup to correctly fire table creation events. */
    private final IncrementalVersionedValue<Void> startVv;

    /** Ends at the {@link IgniteComponent#stopAsync(ComponentContext)} with an {@link NodeStoppingException}. */
    private final CompletableFuture<Void> stopManagerFuture = new CompletableFuture<>();

    /** Configuration for {@link StorageUpdateHandler}. */
    private final StorageUpdateConfiguration storageUpdateConfig;

    /**
     * Executes partition operations (that might cause I/O and/or be blocked on locks).
     */
    private final Executor partitionOperationsExecutor;

    /** Executor for scheduling rebalance routine. */
    private final ScheduledExecutorService rebalanceScheduler;

    /** Marshallers provider. */
    private final ReflectionMarshallersProvider marshallers = new ReflectionMarshallersProvider();

    /** Index chooser for full state transfer. */
    private final FullStateTransferIndexChooser fullStateTransferIndexChooser;

    private final RemotelyTriggeredResourceRegistry remotelyTriggeredResourceRegistry;

    private final TransactionInflights transactionInflights;

    private final TransactionConfiguration txCfg;

    private final String nodeName;

    private long implicitTransactionTimeout;

    private int attemptsObtainLock;

    @Nullable
    private ScheduledExecutorService streamerFlushExecutor;

    /**
     * Creates a new table manager.
     *
     * @param nodeName Node name.
     * @param registry Registry for versioned values.
     * @param gcConfig Garbage collector configuration.
     * @param txCfg Transaction configuration.
     * @param storageUpdateConfig Storage update handler configuration.
     * @param replicaMgr Replica manager.
     * @param lockMgr Lock manager.
     * @param replicaSvc Replica service.
     * @param txManager Transaction manager.
     * @param dataStorageMgr Data storage manager.
     * @param schemaManager Schema manager.
     * @param ioExecutor Separate executor for IO operations like partition storage initialization or partition raft group meta data
     *     persisting.
     * @param partitionOperationsExecutor Striped executor on which partition operations (potentially requiring I/O with storages)
     *     will be executed.
     * @param rebalanceScheduler Executor for scheduling rebalance routine.
     * @param placementDriver Placement driver.
     * @param sql A supplier function that returns {@link IgniteSql}.
     * @param lowWatermark Low watermark.
     * @param transactionInflights Transaction inflights.
     */
    public TableManager(
            String nodeName,
            Consumer<LongFunction<CompletableFuture<?>>> registry,
            GcConfiguration gcConfig,
            TransactionConfiguration txCfg,
            StorageUpdateConfiguration storageUpdateConfig,
            MessagingService messagingService,
            TopologyService topologyService,
            MessageSerializationRegistry messageSerializationRegistry,
            ReplicaManager replicaMgr,
            LockManager lockMgr,
            ReplicaService replicaSvc,
            TxManager txManager,
            DataStorageManager dataStorageMgr,
            Path storagePath,
            MetaStorageManager metaStorageMgr,
            SchemaManager schemaManager,
            ExecutorService ioExecutor,
            Executor partitionOperationsExecutor,
            ScheduledExecutorService rebalanceScheduler,
            HybridClock clock,
            ClockService clockService,
            OutgoingSnapshotsManager outgoingSnapshotsManager,
            DistributionZoneManager distributionZoneManager,
            SchemaSyncService schemaSyncService,
            CatalogService catalogService,
            HybridTimestampTracker observableTimestampTracker,
            PlacementDriver placementDriver,
            Supplier<IgniteSql> sql,
            RemotelyTriggeredResourceRegistry remotelyTriggeredResourceRegistry,
            LowWatermark lowWatermark,
            TransactionInflights transactionInflights
    ) {
        this.topologyService = topologyService;
        this.replicaMgr = replicaMgr;
        this.lockMgr = lockMgr;
        this.replicaSvc = replicaSvc;
        this.txManager = txManager;
        this.dataStorageMgr = dataStorageMgr;
        this.metaStorageMgr = metaStorageMgr;
        this.schemaManager = schemaManager;
        this.ioExecutor = ioExecutor;
        this.partitionOperationsExecutor = partitionOperationsExecutor;
        this.rebalanceScheduler = rebalanceScheduler;
        this.clock = clock;
        this.clockService = clockService;
        this.outgoingSnapshotsManager = outgoingSnapshotsManager;
        this.distributionZoneManager = distributionZoneManager;
        this.catalogService = catalogService;
        this.observableTimestampTracker = observableTimestampTracker;
        this.sql = sql;
        this.storageUpdateConfig = storageUpdateConfig;
        this.remotelyTriggeredResourceRegistry = remotelyTriggeredResourceRegistry;
        this.lowWatermark = lowWatermark;
        this.transactionInflights = transactionInflights;
        this.txCfg = txCfg;
        this.nodeName = nodeName;

        this.executorInclinedSchemaSyncService = new ExecutorInclinedSchemaSyncService(schemaSyncService, partitionOperationsExecutor);
        this.executorInclinedPlacementDriver = new ExecutorInclinedPlacementDriver(placementDriver, partitionOperationsExecutor);

        TxMessageSender txMessageSender = new TxMessageSender(
                messagingService,
                replicaSvc,
                clockService,
                txCfg
        );

        transactionStateResolver = new TransactionStateResolver(
                txManager,
                clockService,
                topologyService,
                messagingService,
                executorInclinedPlacementDriver,
                txMessageSender
        );

        schemaVersions = new SchemaVersionsImpl(executorInclinedSchemaSyncService, catalogService, clockService);

        tablesVv = new IncrementalVersionedValue<>(registry);

        localPartitionsVv = new IncrementalVersionedValue<>(dependingOn(tablesVv));

        assignmentsUpdatedVv = new IncrementalVersionedValue<>(dependingOn(localPartitionsVv));

        txStateStorageScheduledPool = Executors.newSingleThreadScheduledExecutor(
                NamedThreadFactory.create(nodeName, "tx-state-storage-scheduled-pool", LOG));

        txStateStoragePool = Executors.newFixedThreadPool(Runtime.getRuntime().availableProcessors(),
                NamedThreadFactory.create(nodeName, "tx-state-storage-pool", LOG));

        scanRequestExecutor = Executors.newSingleThreadExecutor(
                IgniteThreadFactory.create(nodeName, "scan-query-executor", LOG, STORAGE_READ));

        int cpus = Runtime.getRuntime().availableProcessors();

        incomingSnapshotsExecutor = new ThreadPoolExecutor(
                cpus,
                cpus,
                100,
                TimeUnit.MILLISECONDS,
                new LinkedBlockingQueue<>(),
                IgniteThreadFactory.create(nodeName, "incoming-raft-snapshot", LOG, STORAGE_READ, STORAGE_WRITE)
        );

        pendingAssignmentsRebalanceListener = createPendingAssignmentsRebalanceListener();

        stableAssignmentsRebalanceListener = createStableAssignmentsRebalanceListener();

        assignmentsSwitchRebalanceListener = createAssignmentsSwitchRebalanceListener();

        mvGc = new MvGc(nodeName, gcConfig, lowWatermark);

        partitionReplicatorNodeRecovery = new PartitionReplicatorNodeRecovery(
                metaStorageMgr,
                messagingService,
                topologyService,
                partitionOperationsExecutor,
                tableId -> tablesById().get(tableId)
        );

        startVv = new IncrementalVersionedValue<>(registry);

        sharedTxStateStorage = new TxStateRocksDbSharedStorage(
                storagePath.resolve(TX_STATE_DIR),
                txStateStorageScheduledPool,
                txStateStoragePool,
                replicaMgr.getLogSyncer(),
                TX_STATE_STORAGE_FLUSH_DELAY_SUPPLIER
        );

        fullStateTransferIndexChooser = new FullStateTransferIndexChooser(catalogService, lowWatermark);
    }

    @Override
    public CompletableFuture<Void> startAsync(ComponentContext componentContext) {
        return inBusyLockAsync(busyLock, () -> {
            mvGc.start();

            transactionStateResolver.start();

            fullStateTransferIndexChooser.start();

            CompletableFuture<Long> recoveryFinishFuture = metaStorageMgr.recoveryFinishedFuture();

            assert recoveryFinishFuture.isDone();

            long recoveryRevision = recoveryFinishFuture.join();

            cleanUpResourcesForDroppedTablesOnRecoveryBusy();

            startTables(recoveryRevision, lowWatermark.getLowWatermark());

            processAssignmentsOnRecovery(recoveryRevision);

            metaStorageMgr.registerPrefixWatch(ByteArray.fromString(PENDING_ASSIGNMENTS_PREFIX), pendingAssignmentsRebalanceListener);
            metaStorageMgr.registerPrefixWatch(ByteArray.fromString(STABLE_ASSIGNMENTS_PREFIX), stableAssignmentsRebalanceListener);
            metaStorageMgr.registerPrefixWatch(ByteArray.fromString(ASSIGNMENTS_SWITCH_REDUCE_PREFIX), assignmentsSwitchRebalanceListener);

            catalogService.listen(CatalogEvent.TABLE_CREATE, parameters -> onTableCreate((CreateTableEventParameters) parameters));
            catalogService.listen(CatalogEvent.TABLE_DROP, fromConsumer(this::onTableDrop));
            catalogService.listen(CatalogEvent.TABLE_ALTER, parameters -> {
                if (parameters instanceof RenameTableEventParameters) {
                    return onTableRename((RenameTableEventParameters) parameters).thenApply(unused -> false);
                } else {
                    return falseCompletedFuture();
                }
            });

            lowWatermark.listen(
                    LowWatermarkEvent.LOW_WATERMARK_CHANGED,
                    parameters -> onLwmChanged((ChangeLowWatermarkEventParameters) parameters)
            );

            partitionReplicatorNodeRecovery.start();

            implicitTransactionTimeout = txCfg.implicitTransactionTimeout().value();
            attemptsObtainLock = txCfg.attemptsObtainLock().value();

            return nullCompletedFuture();
        });
    }

    private void processAssignmentsOnRecovery(long recoveryRevision) {
        var stableAssignmentsPrefix = new ByteArray(STABLE_ASSIGNMENTS_PREFIX);
        var pendingAssignmentsPrefix = new ByteArray(PENDING_ASSIGNMENTS_PREFIX);

        startVv.update(recoveryRevision, (v, e) -> handleAssignmentsOnRecovery(
                stableAssignmentsPrefix,
                recoveryRevision,
                (entry, rev) -> handleChangeStableAssignmentEvent(entry, rev, true),
                "stable"
        ));
        startVv.update(recoveryRevision, (v, e) -> handleAssignmentsOnRecovery(
                pendingAssignmentsPrefix,
                recoveryRevision,
                (entry, rev) -> handleChangePendingAssignmentEvent(entry, rev, true),
                "pending"
        ));
    }

    private CompletableFuture<Void> handleAssignmentsOnRecovery(
            ByteArray prefix,
            long revision,
            BiFunction<Entry, Long, CompletableFuture<Void>> assignmentsEventHandler,
            String assignmentsType
    ) {
        try (Cursor<Entry> cursor = metaStorageMgr.prefixLocally(prefix, revision)) {
            CompletableFuture<?>[] futures = cursor.stream()
                    .map(entry -> {
                        if (LOG.isInfoEnabled()) {
                            LOG.info(
                                    "Missed {} assignments for key '{}' discovered, performing recovery",
                                    assignmentsType,
                                    new String(entry.key(), UTF_8)
                            );
                        }

                        // We use the Meta Storage recovery revision here instead of the entry revision, because
                        // 'handleChangePendingAssignmentEvent' accesses some Versioned Values that only store values starting with
                        // tokens equal to Meta Storage recovery revision. In other words, if the entry has a lower revision than the
                        // recovery revision, there will never be a Versioned Value corresponding to its revision.
                        return assignmentsEventHandler.apply(entry, revision);
                    })
                    .toArray(CompletableFuture[]::new);

            return allOf(futures)
                    // Simply log any errors, we don't want to block watch processing.
                    .exceptionally(e -> {
                        LOG.error("Error when performing assignments recovery", e);

                        return null;
                    });
        }
    }

    private CompletableFuture<Boolean> onTableCreate(CreateTableEventParameters parameters) {
        return createTableLocally(parameters.causalityToken(), parameters.catalogVersion(), parameters.tableDescriptor(), false)
                .thenApply(unused -> false);
    }

    /**
     * Writes the set of assignments to meta storage. If there are some assignments already, gets them from meta storage. Returns
     * the list of assignments that really are in meta storage.
     *
     * @param tableId  Table id.
     * @param assignmentsFuture Assignments future, to get the assignments that should be written.
     * @return Real list of assignments.
     */
    public CompletableFuture<List<Assignments>> writeTableAssignmentsToMetastore(
            int tableId,
            CompletableFuture<List<Assignments>> assignmentsFuture
    ) {
        return assignmentsFuture.thenCompose(newAssignments -> {
            assert !newAssignments.isEmpty();

            List<Operation> partitionAssignments = new ArrayList<>(newAssignments.size());

            for (int i = 0; i < newAssignments.size(); i++) {
                ByteArray stableAssignmentsKey = stablePartAssignmentsKey(new TablePartitionId(tableId, i));
                byte[] anAssignment = newAssignments.get(i).toBytes();
                Operation op = put(stableAssignmentsKey, anAssignment);
                partitionAssignments.add(op);
            }

            Condition condition = notExists(new ByteArray(partitionAssignments.get(0).key()));

            return metaStorageMgr
                    .invoke(condition, partitionAssignments, Collections.emptyList())
                    .handle((invokeResult, e) -> {
                        if (e != null) {
                            LOG.error(
                                    "Couldn't write assignments [assignmentsList={}] to metastore during invoke.",
                                    e,
                                    Assignments.assignmentListToString(newAssignments)
                            );

                            throw ExceptionUtils.sneakyThrow(e);
                        }

                        return invokeResult;
                    })
                    .thenCompose(invokeResult -> {
                        if (invokeResult) {
                            LOG.info(
                                    "Assignments calculated from data nodes are successfully written to meta storage"
                                            + " [tableId={}, assignments={}].",
                                    tableId,
                                    Assignments.assignmentListToString(newAssignments)
                            );

                            return completedFuture(newAssignments);
                        } else {
                            Set<ByteArray> partKeys = IntStream.range(0, newAssignments.size())
                                    .mapToObj(p -> stablePartAssignmentsKey(new TablePartitionId(tableId, p)))
                                    .collect(toSet());

                            CompletableFuture<Map<ByteArray, Entry>> resFuture = metaStorageMgr.getAll(partKeys);

                            return resFuture.thenApply(metaStorageAssignments -> {
                                List<Assignments> realAssignments = new ArrayList<>();

                                for (int p = 0; p < newAssignments.size(); p++) {
                                    var partId = new TablePartitionId(tableId, p);
                                    Entry assignmentsEntry = metaStorageAssignments.get(stablePartAssignmentsKey(partId));

                                    assert assignmentsEntry != null && !assignmentsEntry.empty() && !assignmentsEntry.tombstone()
                                            : "Unexpected assignments for partition [" + partId + ", entry=" + assignmentsEntry + "].";

                                    Assignments real = Assignments.fromBytes(assignmentsEntry.value());

                                    realAssignments.add(real);
                                }

                                LOG.info(
                                        "Assignments picked up from meta storage [tableId={}, assignments={}].",
                                        tableId,
                                        Assignments.assignmentListToString(realAssignments)
                                );

                                return realAssignments;
                            });
                        }
                    })
                    .handle((realAssignments, e) -> {
                        if (e != null) {
                            LOG.error("Couldn't get assignments from metastore for table [tableId={}].", e, tableId);

                            throw ExceptionUtils.sneakyThrow(e);
                        }

                        return realAssignments;
                    });
        });
    }

    private void onTableDrop(DropTableEventParameters parameters) {
        inBusyLock(busyLock, () -> {
            destructionEventsQueue.enqueue(new DestroyTableEvent(parameters.catalogVersion(), parameters.tableId()));
        });
    }

    private CompletableFuture<Boolean> onLwmChanged(ChangeLowWatermarkEventParameters parameters) {
        return inBusyLockAsync(busyLock, () -> {
            int newEarliestCatalogVersion = catalogService.activeCatalogVersion(parameters.newLowWatermark().longValue());

            List<CompletableFuture<Void>> futures = destructionEventsQueue.drainUpTo(newEarliestCatalogVersion).stream()
                    .map(event -> destroyTableLocally(event.tableId()))
                    .collect(toList());

            return allOf(futures.toArray(CompletableFuture[]::new)).thenApply(unused -> false);
        });
    }

    private CompletableFuture<?> onTableRename(RenameTableEventParameters parameters) {
        return inBusyLockAsync(busyLock, () -> tablesVv.update(
                parameters.causalityToken(),
                (ignore, e) -> {
                    if (e != null) {
                        return failedFuture(e);
                    }

                    TableImpl table = tables.get(parameters.tableId());

                    // TODO: revisit this approach, see https://issues.apache.org/jira/browse/IGNITE-21235.
                    table.name(parameters.newTableName());

                    return nullCompletedFuture();
                })
        );
    }

    /**
     * Updates or creates partition raft groups and storages.
     *
     * @param assignmentsFuture Table assignments.
     * @param table Initialized table entity.
     * @param zoneId Zone id.
     * @param isRecovery {@code true} if the node is being started up.
     * @return future, which will be completed when the partitions creations done.
     */
    private CompletableFuture<Void> startLocalPartitionsAndClients(
            CompletableFuture<List<Assignments>> assignmentsFuture,
            TableImpl table,
            int zoneId,
            boolean isRecovery
    ) {
        int tableId = table.tableId();

        // Create new raft nodes according to new assignments.
        return assignmentsFuture.thenCompose(assignments -> {
            // Empty assignments might be a valid case if tables are created from within cluster init HOCON
            // configuration, which is not supported now.
            assert assignments != null : IgniteStringFormatter.format("Table [id={}] has empty assignments.", tableId);

            int partitions = assignments.size();

            List<CompletableFuture<?>> futures = new ArrayList<>();

            for (int i = 0; i < partitions; i++) {
                int partId = i;

                CompletableFuture<?> future = startPartitionAndStartClient(
                                table,
                                partId,
                                assignments.get(partId),
                                null,
                                zoneId,
                                isRecovery
                        )
                        .whenComplete((res, ex) -> {
                            if (ex != null) {
                                LOG.warn("Unable to update raft groups on the node [tableId={}, partitionId={}]", ex, tableId, partId);
                            }
                        });

                futures.add(future);
            }

            return allOf(futures.toArray(new CompletableFuture<?>[0]));
        });
    }

    private CompletableFuture<Void> startPartitionAndStartClient(
            TableImpl table,
            int partId,
            Assignments assignments,
            @Nullable Assignments nonStableNodeAssignments,
            int zoneId,
            boolean isRecovery
    ) {
        CompletableFuture<Void> resultFuture = new CompletableFuture<>();

        int tableId = table.tableId();

        InternalTable internalTbl = table.internalTable();

        Assignment localMemberAssignment = assignments.nodes().stream()
                .filter(a -> a.consistentId().equals(localNode().name()))
                .findAny()
                .orElse(null);

        PeersAndLearners realConfiguration = configurationFromAssignments(assignments.nodes());
        PeersAndLearners newConfiguration = nonStableNodeAssignments == null
                ? realConfiguration : configurationFromAssignments(nonStableNodeAssignments.nodes());

        TablePartitionId replicaGrpId = new TablePartitionId(tableId, partId);

        var safeTimeTracker = new PendingComparableValuesTracker<HybridTimestamp, Void>(
                new HybridTimestamp(1, 0)
        );
        var storageIndexTracker = new PendingComparableValuesTracker<Long, Void>(0L);

        PartitionStorages partitionStorages = getPartitionStorages(table, partId);

        PartitionDataStorage partitionDataStorage = partitionDataStorage(partitionStorages.getMvPartitionStorage(),
                internalTbl, partId);

        storageIndexTracker.update(partitionDataStorage.lastAppliedIndex(), null);

        PartitionUpdateHandlers partitionUpdateHandlers = createPartitionUpdateHandlers(
                partId,
                partitionDataStorage,
                table,
                safeTimeTracker,
                storageUpdateConfig
        );

        boolean shouldStartRaftListeners = shouldStartRaftListeners(assignments, nonStableNodeAssignments);

        if (shouldStartRaftListeners) {
            ((InternalTableImpl) internalTbl).updatePartitionTrackers(partId, safeTimeTracker, storageIndexTracker);

            mvGc.addStorage(replicaGrpId, partitionUpdateHandlers.gcUpdateHandler);
        }

        // TODO: will be removed in https://issues.apache.org/jira/browse/IGNITE-22315
        Supplier<RaftGroupService> getCachedRaftClient = () -> {
            try {
                // Return existing service if it's already started.
                return internalTbl
                        .tableRaftService()
                        .partitionRaftGroupService(replicaGrpId.partitionId());
            } catch (IgniteInternalException e) {
                // We use "IgniteInternalException" in accordance with the javadoc of "partitionRaftGroupService" method.
                return null;
            }
        };

        // TODO: will be removed in https://issues.apache.org/jira/browse/IGNITE-22218
        Consumer<RaftGroupService> updateTableRaftService = (raftClient) -> ((InternalTableImpl) internalTbl)
                .tableRaftService()
                .updateInternalTableRaftGroupService(partId, raftClient);

        CompletableFuture<Boolean> startGroupFut;

        if (localMemberAssignment != null) {
            CompletableFuture<Boolean> shouldStartGroupFut = isRecovery
                    ? partitionReplicatorNodeRecovery.initiateGroupReentryIfNeeded(
                            replicaGrpId,
                            internalTbl,
                            newConfiguration,
                            localMemberAssignment
                    )
                    : trueCompletedFuture();

            startGroupFut = shouldStartGroupFut.thenComposeAsync(startGroup -> inBusyLock(busyLock, () -> {
                // (1) if partitionReplicatorNodeRecovery#shouldStartGroup fails -> do start nothing
                if (!startGroup) {
                    return falseCompletedFuture();
                }

                // (2) if replica already started => check force reset and finish the process
                if (replicaMgr.isReplicaStarted(replicaGrpId)) {
                    if (nonStableNodeAssignments != null && nonStableNodeAssignments.force()) {
                        replicaMgr.resetPeers(replicaGrpId, configurationFromAssignments(nonStableNodeAssignments.nodes()));
                    }
                    return trueCompletedFuture();
                }

                // (3) Otherwise let's start replica manually
                InternalTable internalTable = table.internalTable();

                RaftGroupListener raftGroupListener = new PartitionListener(
                        txManager,
                        partitionDataStorage,
                        partitionUpdateHandlers.storageUpdateHandler,
                        partitionStorages.getTxStateStorage(),
                        safeTimeTracker,
                        storageIndexTracker,
                        catalogService,
                        table.schemaView(),
                        clockService
                );

                SnapshotStorageFactory snapshotStorageFactory = createSnapshotStorageFactory(replicaGrpId,
                        partitionUpdateHandlers, internalTable);

                Function<RaftGroupService, ReplicaListener> createListener = (raftClient) -> createReplicaListener(
                        replicaGrpId,
                        table,
                        safeTimeTracker,
                        partitionStorages.getMvPartitionStorage(),
                        partitionStorages.getTxStateStorage(),
                        partitionUpdateHandlers,
                        raftClient);

                RaftGroupEventsListener raftGroupEventsListener = createRaftGroupEventsListener(zoneId, replicaGrpId);

                MvTableStorage mvTableStorage = internalTable.storage();

                try {
<<<<<<< HEAD
                    return replicaMgr.startReplica(
=======
                    var ret = replicaMgr.startReplica(
>>>>>>> b594483b
                            raftGroupEventsListener,
                            raftGroupListener,
                            mvTableStorage.isVolatile(),
                            snapshotStorageFactory,
                            updateTableRaftService,
                            createListener,
                            storageIndexTracker,
                            replicaGrpId,
                            newConfiguration);
<<<<<<< HEAD
=======
                    return ret;
>>>>>>> b594483b
                } catch (NodeStoppingException e) {
                    throw new AssertionError("Loza was stopped before Table manager", e);
                }
            }), ioExecutor);
        } else {
            // TODO: will be removed after https://issues.apache.org/jira/browse/IGNITE-22315
            // (4) in case if node not in the assignments
            startGroupFut = falseCompletedFuture();
        }

        startGroupFut
<<<<<<< HEAD
=======
                // TODO: the stage will be removed after https://issues.apache.org/jira/browse/IGNITE-22315
                .thenComposeAsync(isReplicaStarted -> inBusyLock(busyLock, () -> {
                    if (isReplicaStarted) {
                        return nullCompletedFuture();
                    }

                    CompletableFuture<TopologyAwareRaftGroupService> newRaftClientFut;
                    try {
                        newRaftClientFut = replicaMgr.startRaftClient(
                                replicaGrpId, newConfiguration, getCachedRaftClient);
                    } catch (NodeStoppingException e) {
                        throw new CompletionException(e);
                    }
                    return newRaftClientFut.thenAccept(updateTableRaftService);
                }), ioExecutor)
>>>>>>> b594483b
                .whenComplete((res, ex) -> {
                    if (ex != null) {
                        LOG.warn("Unable to update raft groups on the node [tableId={}, partitionId={}]", ex, tableId, partId);

                        resultFuture.completeExceptionally(ex);
                    } else {
                        resultFuture.complete(null);
                    }
                });

        return resultFuture;
    }

    private boolean shouldStartRaftListeners(Assignments assignments, @Nullable Assignments nonStableNodeAssignments) {
        Set<Assignment> nodesForStarting = nonStableNodeAssignments == null
                ? assignments.nodes()
                : RebalanceUtil.subtract(nonStableNodeAssignments.nodes(), assignments.nodes());
        return nodesForStarting
                .stream()
                .anyMatch(assignment -> assignment.consistentId().equals(localNode().name()));
    }

    private PartitionMover createPartitionMover(TablePartitionId replicaGrpId) {
        return new PartitionMover(busyLock, () -> {
            CompletableFuture<Replica> replicaFut = replicaMgr.replica(replicaGrpId);
            if (replicaFut == null) {
                return failedFuture(new IgniteInternalException("No such replica for partition " + replicaGrpId.partitionId()
                        + " in table " + replicaGrpId.tableId()));
            }
            return replicaFut.thenApply(Replica::raftClient);
        });
    }
<<<<<<< HEAD

    private RaftGroupEventsListener createRaftGroupEventsListener(int zoneId, TablePartitionId replicaGrpId) {
        PartitionMover partitionMover = createPartitionMover(replicaGrpId);

=======

    private RaftGroupEventsListener createRaftGroupEventsListener(int zoneId, TablePartitionId replicaGrpId) {
        PartitionMover partitionMover = createPartitionMover(replicaGrpId);

>>>>>>> b594483b
        return new RebalanceRaftGroupEventsListener(
                metaStorageMgr,
                replicaGrpId,
                busyLock,
                partitionMover,
                rebalanceScheduler,
                zoneId
        );
    }

    private PartitionReplicaListener createReplicaListener(
            TablePartitionId tablePartitionId,
            TableImpl table,
            PendingComparableValuesTracker<HybridTimestamp, Void> safeTimeTracker,
            MvPartitionStorage mvPartitionStorage,
            TxStateStorage txStatePartitionStorage,
            PartitionUpdateHandlers partitionUpdateHandlers,
            RaftGroupService raftClient
    ) {
        int tableId = tablePartitionId.tableId();
        int partId = tablePartitionId.partitionId();

        return new PartitionReplicaListener(
                mvPartitionStorage,
                new ExecutorInclinedRaftCommandRunner(raftClient, partitionOperationsExecutor),
                txManager,
                lockMgr,
                scanRequestExecutor,
                partId,
                tableId,
                table.indexesLockers(partId),
                new Lazy<>(() -> table.indexStorageAdapters(partId).get().get(table.pkId())),
                () -> table.indexStorageAdapters(partId).get(),
                clockService,
                safeTimeTracker,
                txStatePartitionStorage,
                transactionStateResolver,
                partitionUpdateHandlers.storageUpdateHandler,
                new CatalogValidationSchemasSource(catalogService, schemaManager),
                localNode(),
                executorInclinedSchemaSyncService,
                catalogService,
                executorInclinedPlacementDriver,
                topologyService,
                remotelyTriggeredResourceRegistry,
                schemaManager.schemaRegistry(tableId)
        );
    }

    private boolean isLocalPeer(Peer peer) {
        return peer.consistentId().equals(localNode().name());
    }

    private PartitionDataStorage partitionDataStorage(MvPartitionStorage partitionStorage, InternalTable internalTbl, int partId) {
        return new SnapshotAwarePartitionDataStorage(
                partitionStorage,
                outgoingSnapshotsManager,
                partitionKey(internalTbl, partId)
        );
    }

    private static PartitionKey partitionKey(InternalTable internalTbl, int partId) {
        return new PartitionKey(internalTbl.tableId(), partId);
    }

    @Override
    public void beforeNodeStop() {
        if (!beforeStopGuard.compareAndSet(false, true)) {
            return;
        }

        stopManagerFuture.completeExceptionally(new NodeStoppingException());

        busyLock.block();

        metaStorageMgr.unregisterWatch(pendingAssignmentsRebalanceListener);
        metaStorageMgr.unregisterWatch(stableAssignmentsRebalanceListener);
        metaStorageMgr.unregisterWatch(assignmentsSwitchRebalanceListener);

        cleanUpTablesResources(tables);
    }

    @Override
    public CompletableFuture<Void> stopAsync(ComponentContext componentContext) {
        assert beforeStopGuard.get() : "'stop' called before 'beforeNodeStop'";

        if (!stopGuard.compareAndSet(false, true)) {
            return nullCompletedFuture();
        }

        int shutdownTimeoutSeconds = 10;

        try {
            IgniteUtils.closeAllManually(
                    mvGc,
                    fullStateTransferIndexChooser,
                    sharedTxStateStorage,
                    () -> shutdownAndAwaitTermination(txStateStoragePool, shutdownTimeoutSeconds, TimeUnit.SECONDS),
                    () -> shutdownAndAwaitTermination(txStateStorageScheduledPool, shutdownTimeoutSeconds, TimeUnit.SECONDS),
                    () -> shutdownAndAwaitTermination(scanRequestExecutor, shutdownTimeoutSeconds, TimeUnit.SECONDS),
                    () -> shutdownAndAwaitTermination(incomingSnapshotsExecutor, shutdownTimeoutSeconds, TimeUnit.SECONDS),
                    () -> shutdownAndAwaitTermination(rebalanceScheduler, shutdownTimeoutSeconds, TimeUnit.SECONDS),
                    () -> shutdownAndAwaitTermination(streamerFlushExecutor, shutdownTimeoutSeconds, TimeUnit.SECONDS)
            );
        } catch (Exception e) {
            return failedFuture(e);
        }

        return nullCompletedFuture();
    }

    /**
     * Stops resources that are related to provided tables.
     *
     * @param tables Tables to stop.
     */
    private void cleanUpTablesResources(Map<Integer, TableImpl> tables) {
        var futures = new ArrayList<CompletableFuture<Void>>(tables.size());

        for (TableImpl table : tables.values()) {
            futures.add(runAsync(() -> {
                Stream.Builder<ManuallyCloseable> stopping = Stream.builder();

                InternalTable internalTable = table.internalTable();

                stopping.add(() -> {
                    var stopReplicaFutures = new CompletableFuture<?>[internalTable.partitions()];

                    for (int p = 0; p < internalTable.partitions(); p++) {
                        TablePartitionId replicationGroupId = new TablePartitionId(table.tableId(), p);

                        stopReplicaFutures[p] = stopPartition(replicationGroupId, table);
                    }

                    allOf(stopReplicaFutures).get(10, TimeUnit.SECONDS);
                });

                stopping.add(internalTable.storage());
                stopping.add(internalTable.txStateStorage());
                stopping.add(internalTable);

                try {
                    IgniteUtils.closeAllManually(stopping.build());
                } catch (Throwable t) {
                    LOG.error("Unable to stop table [name={}, tableId={}]", t, table.name(), table.tableId());
                }
            }, ioExecutor));
        }

        try {
            allOf(futures.toArray(CompletableFuture[]::new)).get(30, TimeUnit.SECONDS);
        } catch (InterruptedException | ExecutionException | TimeoutException e) {
            LOG.error("Unable to clean table resources", e);
        }
    }

    /**
     * Creates local structures for a table.
     *
     * @param causalityToken Causality token.
     * @param catalogVersion Catalog version on which the table was created.
     * @param tableDescriptor Catalog table descriptor.
     * @param onNodeRecovery {@code true} when called during node recovery, {@code false} otherwise.
     * @return Future that will be completed when local changes related to the table creation are applied.
     */
    private CompletableFuture<?> createTableLocally(
            long causalityToken,
            int catalogVersion,
            CatalogTableDescriptor tableDescriptor,
            boolean onNodeRecovery
    ) {
        return inBusyLockAsync(busyLock, () -> {
            int tableId = tableDescriptor.id();

            // Retrieve descriptor during synchronous call, before the previous catalog version could be concurrently compacted.
            CatalogZoneDescriptor zoneDescriptor = getZoneDescriptor(tableDescriptor, catalogVersion);

            CompletableFuture<List<Assignments>> assignmentsFuture = getOrCreateAssignments(
                    tableDescriptor,
                    zoneDescriptor,
                    causalityToken,
                    catalogVersion
            );

            CompletableFuture<List<Assignments>> assignmentsFutureAfterInvoke =
                    writeTableAssignmentsToMetastore(tableId, assignmentsFuture);

            return createTableLocally(
                    causalityToken,
                    tableDescriptor,
                    zoneDescriptor,
                    assignmentsFutureAfterInvoke,
                    onNodeRecovery
            );
        });
    }

    /**
     * Creates local structures for a table.
     *
     * @param causalityToken Causality token.
     * @param tableDescriptor Catalog table descriptor.
     * @param zoneDescriptor Catalog distributed zone descriptor.
     * @param assignmentsFuture Future with assignments.
     * @param onNodeRecovery {@code true} when called during node recovery, {@code false} otherwise.
     * @return Future that will be completed when local changes related to the table creation are applied.
     */
    private CompletableFuture<Void> createTableLocally(
            long causalityToken,
            CatalogTableDescriptor tableDescriptor,
            CatalogZoneDescriptor zoneDescriptor,
            CompletableFuture<List<Assignments>> assignmentsFuture,
            boolean onNodeRecovery
    ) {
        String tableName = tableDescriptor.name();
        int tableId = tableDescriptor.id();

        LOG.trace("Creating local table: name={}, id={}, token={}", tableDescriptor.name(), tableDescriptor.id(), causalityToken);

        MvTableStorage tableStorage = createTableStorage(tableDescriptor, zoneDescriptor);
        TxStateTableStorage txStateStorage = createTxStateTableStorage(tableDescriptor, zoneDescriptor);

        int partitions = zoneDescriptor.partitions();

        TableRaftServiceImpl tableRaftService = new TableRaftServiceImpl(
                tableName,
                partitions,
                new Int2ObjectOpenHashMap<>(partitions),
                topologyService
        );

        InternalTableImpl internalTable = new InternalTableImpl(
                tableName,
                tableId,
                partitions,
                topologyService,
                txManager,
                tableStorage,
                txStateStorage,
                replicaSvc,
                clock,
                observableTimestampTracker,
                executorInclinedPlacementDriver,
                tableRaftService,
                transactionInflights,
                implicitTransactionTimeout,
                attemptsObtainLock,
                this::streamerFlushExecutor
        );

        var table = new TableImpl(
                internalTable,
                lockMgr,
                schemaVersions,
                marshallers,
                sql.get(),
                tableDescriptor.primaryKeyIndexId()
        );

        tablesVv.update(causalityToken, (ignore, e) -> inBusyLock(busyLock, () -> {
            if (e != null) {
                return failedFuture(e);
            }

            return schemaManager.schemaRegistry(causalityToken, tableId).thenAccept(table::schemaView);
        }));

        // NB: all vv.update() calls must be made from the synchronous part of the method (not in thenCompose()/etc!).
        CompletableFuture<?> localPartsUpdateFuture = localPartitionsVv.update(causalityToken,
                (ignore, throwable) -> inBusyLock(busyLock, () -> assignmentsFuture.thenComposeAsync(newAssignments -> {
                    PartitionSet parts = new BitSetPartitionSet();

                    // TODO: https://issues.apache.org/jira/browse/IGNITE-19713 Process assignments and set partitions only for
                    // TODO assigned partitions.
                    for (int i = 0; i < newAssignments.size(); i++) {
                        parts.set(i);
                    }

                    return getOrCreatePartitionStorages(table, parts).thenAccept(u -> localPartsByTableId.put(tableId, parts));
                }, ioExecutor)));

        CompletableFuture<?> tablesByIdFuture = tablesVv.get(causalityToken);

        // TODO https://issues.apache.org/jira/browse/IGNITE-19170 Partitions should be started only on the assignments change
        //  event triggered by zone create or alter.
        CompletableFuture<?> createPartsFut = assignmentsUpdatedVv.update(causalityToken, (token, e) -> {
            if (e != null) {
                return failedFuture(e);
            }

            return allOf(localPartsUpdateFuture, tablesByIdFuture).thenComposeAsync(ignore -> inBusyLock(busyLock, () -> {
                        if (onNodeRecovery) {
                            SchemaRegistry schemaRegistry = table.schemaView();
                            PartitionSet partitionSet = localPartsByTableId.get(tableId);
                            // LWM starts updating only after the node is restored.
                            HybridTimestamp lwm = lowWatermark.getLowWatermark();

                            registerIndexesToTable(table, catalogService, partitionSet, schemaRegistry, lwm);
                        }
                        return startLocalPartitionsAndClients(assignmentsFuture, table, zoneDescriptor.id(), onNodeRecovery);
                    }
            ), ioExecutor);
        });

        tables.put(tableId, table);

        // TODO should be reworked in IGNITE-16763

        // TODO: https://issues.apache.org/jira/browse/IGNITE-19913 Possible performance degradation.
        return createPartsFut.thenAccept(ignore -> startedTables.put(tableId, table));
    }

    /**
     * Check if the table already has assignments in the meta storage locally.
     * So, it means, that it is a recovery process and we should use the meta storage local assignments instead of calculation
     * of the new ones.
     */
    private CompletableFuture<List<Assignments>> getOrCreateAssignments(
            CatalogTableDescriptor tableDescriptor,
            CatalogZoneDescriptor zoneDescriptor,
            long causalityToken,
            int catalogVersion
    ) {
        int tableId = tableDescriptor.id();
        CompletableFuture<List<Assignments>> assignmentsFuture;

        if (partitionAssignmentsGetLocally(metaStorageMgr, tableId, 0, causalityToken) != null) {
            assignmentsFuture = completedFuture(
                    tableAssignmentsGetLocally(metaStorageMgr, tableId, zoneDescriptor.partitions(), causalityToken));
        } else {
            assignmentsFuture = distributionZoneManager.dataNodes(causalityToken, catalogVersion, zoneDescriptor.id())
                    .thenApply(dataNodes -> AffinityUtils.calculateAssignments(
                            dataNodes,
                            zoneDescriptor.partitions(),
                            zoneDescriptor.replicas()
                    ).stream().map(Assignments::of).collect(toList()));

            assignmentsFuture.thenAccept(assignmentsList -> LOG.info(
                    "Assignments calculated from data nodes [table={}, tableId={}, assignments={}, revision={}]",
                    tableDescriptor.name(),
                    tableId,
                    Assignments.assignmentListToString(assignmentsList),
                    causalityToken
            ));
        }

        return assignmentsFuture;
    }

    /**
     * Creates data storage for the provided table.
     *
     * @param tableDescriptor Catalog table descriptor.
     * @param zoneDescriptor Catalog distributed zone descriptor.
     */
    protected MvTableStorage createTableStorage(CatalogTableDescriptor tableDescriptor, CatalogZoneDescriptor zoneDescriptor) {
        StorageEngine engine = dataStorageMgr.engineByStorageProfile(tableDescriptor.storageProfile());

        assert engine != null : "tableId=" + tableDescriptor.id() + ", engine=" + engine.name();

        return engine.createMvTable(
                new StorageTableDescriptor(tableDescriptor.id(), zoneDescriptor.partitions(), tableDescriptor.storageProfile()),
                new CatalogStorageIndexDescriptorSupplier(catalogService, lowWatermark)
        );
    }

    /**
     * Creates transaction state storage for the provided table.
     *
     * @param tableDescriptor Catalog table descriptor.
     * @param zoneDescriptor Catalog distributed zone descriptor.
     */
    protected TxStateTableStorage createTxStateTableStorage(CatalogTableDescriptor tableDescriptor, CatalogZoneDescriptor zoneDescriptor) {
        int tableId = tableDescriptor.id();

        TxStateTableStorage txStateTableStorage = new TxStateRocksDbTableStorage(
                tableId,
                zoneDescriptor.partitions(),
                sharedTxStateStorage
        );
        if (ThreadAssertions.enabled()) {
            txStateTableStorage = new ThreadAssertingTxStateTableStorage(txStateTableStorage);
        }

        txStateTableStorage.start();

        return txStateTableStorage;
    }

    /**
     * Drops local structures for a table.
     *
     * @param tableId Table id to destroy.
     */
    private CompletableFuture<Void> destroyTableLocally(int tableId) {
        TableImpl table = startedTables.remove(tableId);
        localPartsByTableId.remove(tableId);

        assert table != null : tableId;

        InternalTable internalTable = table.internalTable();
        int partitions = internalTable.partitions();

        // TODO https://issues.apache.org/jira/browse/IGNITE-18991 Move assigment manipulations to Distribution zones.
        Set<ByteArray> assignmentKeys = IntStream.range(0, partitions)
                .mapToObj(p -> stablePartAssignmentsKey(new TablePartitionId(tableId, p)))
                .collect(toSet());
        metaStorageMgr.removeAll(assignmentKeys);

        CompletableFuture<?>[] stopReplicaFutures = new CompletableFuture<?>[partitions];

        // TODO https://issues.apache.org/jira/browse/IGNITE-19170 Partitions should be stopped on the assignments change
        //  event triggered by zone drop or alter. Stop replica asynchronously, out of metastorage event pipeline.
        for (int partitionId = 0; partitionId < partitions; partitionId++) {
            var replicationGroupId = new TablePartitionId(tableId, partitionId);

            stopReplicaFutures[partitionId] = stopPartition(replicationGroupId, table);
        }

        // TODO: IGNITE-18703 Destroy raft log and meta
        return allOf(stopReplicaFutures)
                .thenComposeAsync(
                        unused -> inBusyLockAsync(busyLock, () -> allOf(
                                internalTable.storage().destroy(),
                                runAsync(() -> inBusyLock(busyLock, () -> internalTable.txStateStorage().destroy()), ioExecutor)
                        )),
                        ioExecutor)
                .thenAccept(ignore0 -> tables.remove(tableId))
                .thenAcceptAsync(ignore0 -> schemaManager.dropRegistryAsync(tableId), ioExecutor);
    }

    @Override
    public List<Table> tables() {
        return join(tablesAsync());
    }

    @Override
    public CompletableFuture<List<Table>> tablesAsync() {
        return inBusyLockAsync(busyLock, this::tablesAsyncInternalBusy);
    }

    private CompletableFuture<List<Table>> tablesAsyncInternalBusy() {
        HybridTimestamp now = clockService.now();

        return orStopManagerFuture(executorInclinedSchemaSyncService.waitForMetadataCompleteness(now))
                .thenCompose(unused -> inBusyLockAsync(busyLock, () -> {
                    int catalogVersion = catalogService.activeCatalogVersion(now.longValue());

                    Collection<CatalogTableDescriptor> tableDescriptors = catalogService.tables(catalogVersion);

                    if (tableDescriptors.isEmpty()) {
                        return emptyListCompletedFuture();
                    }

                    CompletableFuture<Table>[] tableImplFutures = tableDescriptors.stream()
                            .map(tableDescriptor -> tableAsyncInternalBusy(tableDescriptor.id()))
                            .toArray(CompletableFuture[]::new);

                    return CompletableFutures.allOf(tableImplFutures);
                }));
    }

    /**
     * Returns the tables by ID future for the given causality token.
     *
     * <p>The future will only be completed when corresponding assignments update completes.
     *
     * @param causalityToken Causality token.
     * @return The future with tables map.
     * @see #assignmentsUpdatedVv
     */
    private CompletableFuture<Map<Integer, TableImpl>> tablesById(long causalityToken) {
        return assignmentsUpdatedVv.get(causalityToken).thenApply(v -> unmodifiableMap(startedTables));
    }

    /**
     * Returns an internal map, which contains all managed tables by their ID.
     */
    private Map<Integer, TableImpl> tablesById() {
        return unmodifiableMap(tables);
    }

    /**
     * Returns a map with started tables.
     */
    @TestOnly
    public Map<Integer, TableImpl> startedTables() {
        return unmodifiableMap(startedTables);
    }

    @Override
    public Table table(String name) {
        return join(tableAsync(name));
    }

    @Override
    public TableViewInternal table(int id) throws NodeStoppingException {
        return join(tableAsync(id));
    }

    @Override
    public CompletableFuture<Table> tableAsync(String name) {
        return tableAsyncInternal(IgniteNameUtils.parseSimpleName(name))
                .thenApply(identity());
    }

    /**
     * Asynchronously gets the table using causality token.
     *
     * @param causalityToken Causality token.
     * @param id Table id.
     * @return Future.
     */
    public CompletableFuture<TableViewInternal> tableAsync(long causalityToken, int id) {
        return inBusyLockAsync(busyLock, () -> tablesById(causalityToken).thenApply(tablesById -> tablesById.get(id)));
    }

    @Override
    public CompletableFuture<TableViewInternal> tableAsync(int tableId) {
        return inBusyLockAsync(busyLock, () -> {
            HybridTimestamp now = clockService.now();

            return orStopManagerFuture(executorInclinedSchemaSyncService.waitForMetadataCompleteness(now))
                    .thenCompose(unused -> inBusyLockAsync(busyLock, () -> {
                        int catalogVersion = catalogService.activeCatalogVersion(now.longValue());

                        // Check if the table has been deleted.
                        if (catalogService.table(tableId, catalogVersion) == null) {
                            return nullCompletedFuture();
                        }

                        return tableAsyncInternalBusy(tableId);
                    }));
        });
    }

    /**
     * Asynchronously gets the local partitions set of a table using causality token.
     *
     * @param causalityToken Causality token.
     * @return Future.
     */
    public CompletableFuture<PartitionSet> localPartitionSetAsync(long causalityToken, int tableId) {
        if (!busyLock.enterBusy()) {
            throw new IgniteException(new NodeStoppingException());
        }

        try {
            return localPartitionsVv.get(causalityToken).thenApply(unused -> localPartsByTableId.get(tableId));
        } finally {
            busyLock.leaveBusy();
        }
    }

    @Override
    public TableViewInternal tableView(String name) {
        return join(tableViewAsync(name));
    }

    @Override
    public CompletableFuture<TableViewInternal> tableViewAsync(String name) {
        return tableAsyncInternal(IgniteNameUtils.parseSimpleName(name));
    }

    /**
     * Gets a table by name, if it was created before. Doesn't parse canonical name.
     *
     * @param name Table name.
     * @return Future representing pending completion of the {@code TableManager#tableAsyncInternal} operation.
     */
    private CompletableFuture<TableViewInternal> tableAsyncInternal(String name) {
        return inBusyLockAsync(busyLock, () -> {
            HybridTimestamp now = clockService.now();

            return orStopManagerFuture(executorInclinedSchemaSyncService.waitForMetadataCompleteness(now))
                    .thenCompose(unused -> inBusyLockAsync(busyLock, () -> {
                        CatalogTableDescriptor tableDescriptor = catalogService.table(name, now.longValue());

                        // Check if the table has been deleted.
                        if (tableDescriptor == null) {
                            return nullCompletedFuture();
                        }

                        return tableAsyncInternalBusy(tableDescriptor.id());
                    }));
        });
    }

    private CompletableFuture<TableViewInternal> tableAsyncInternalBusy(int tableId) {
        TableImpl tableImpl = startedTables.get(tableId);

        if (tableImpl != null) {
            return completedFuture(tableImpl);
        }

        CompletableFuture<TableViewInternal> getLatestTableFuture = new CompletableFuture<>();

        CompletionListener<Void> tablesListener = (token, v, th) -> {
            if (th == null) {
                CompletableFuture<?> tablesFuture = tablesVv.get(token);

                tablesFuture.whenComplete((tables, e) -> {
                    if (e != null) {
                        getLatestTableFuture.completeExceptionally(e);
                    } else {
                        getLatestTableFuture.complete(startedTables.get(tableId));
                    }
                });
            } else {
                getLatestTableFuture.completeExceptionally(th);
            }
        };

        assignmentsUpdatedVv.whenComplete(tablesListener);

        // This check is needed for the case when we have registered tablesListener,
        // but tablesVv has already been completed, so listener would be triggered only for the next versioned value update.
        tableImpl = startedTables.get(tableId);

        if (tableImpl != null) {
            assignmentsUpdatedVv.removeWhenComplete(tablesListener);

            return completedFuture(tableImpl);
        }

        return orStopManagerFuture(getLatestTableFuture)
                .whenComplete((unused, throwable) -> assignmentsUpdatedVv.removeWhenComplete(tablesListener));
    }

    /**
     * Waits for future result and return, or unwraps {@link CompletionException} to {@link IgniteException} if failed.
     *
     * @param future Completable future.
     * @return Future result.
     */
    private static <T> T join(CompletableFuture<T> future) {
        try {
            return future.join();
        } catch (CompletionException ex) {
            throw convertThrowable(ex.getCause());
        }
    }

    /**
     * Convert to public throwable.
     *
     * @param th Throwable.
     * @return Public throwable.
     */
    private static RuntimeException convertThrowable(Throwable th) {
        if (th instanceof RuntimeException) {
            return (RuntimeException) th;
        }

        return new IgniteException(th);
    }

    /**
     * Creates meta storage listener for pending assignments updates.
     *
     * @return The watch listener.
     */
    private WatchListener createPendingAssignmentsRebalanceListener() {
        return new WatchListener() {
            @Override
            public CompletableFuture<Void> onUpdate(WatchEvent evt) {
                if (!busyLock.enterBusy()) {
                    return failedFuture(new NodeStoppingException());
                }

                try {
                    Entry newEntry = evt.entryEvent().newEntry();

                    return handleChangePendingAssignmentEvent(newEntry, evt.revision(), false);
                } finally {
                    busyLock.leaveBusy();
                }
            }

            @Override
            public void onError(Throwable e) {
                LOG.warn("Unable to process pending assignments event", e);
            }
        };
    }

    private CompletableFuture<Void> handleChangePendingAssignmentEvent(
            Entry pendingAssignmentsEntry,
            long revision,
            boolean isRecovery
    ) {
        if (pendingAssignmentsEntry.value() == null) {
            return nullCompletedFuture();
        }

        int partId = extractPartitionNumber(pendingAssignmentsEntry.key());
        int tblId = extractTableId(pendingAssignmentsEntry.key(), PENDING_ASSIGNMENTS_PREFIX);

        var replicaGrpId = new TablePartitionId(tblId, partId);

        // Stable assignments from the meta store, which revision is bounded by the current pending event.
        Assignments stableAssignments = stableAssignments(replicaGrpId, revision);

        Assignments pendingAssignments = Assignments.fromBytes(pendingAssignmentsEntry.value());

        return tablesVv.get(revision)
                .thenApply(ignore -> {
                    if (!busyLock.enterBusy()) {
                        return CompletableFuture.<Void>failedFuture(new NodeStoppingException());
                    }

                    try {
                        TableImpl table = tables.get(tblId);

                        // Table can be null only recovery, because we use a revision from the future. See comment inside
                        // performRebalanceOnRecovery.
                        if (table == null) {
                            if (LOG.isInfoEnabled()) {
                                LOG.info("Skipping Pending Assignments update, because table {} does not exist", tblId);
                            }

                            return CompletableFutures.<Void>nullCompletedFuture();
                        }

                        if (LOG.isInfoEnabled()) {
                            var stringKey = new String(pendingAssignmentsEntry.key(), UTF_8);

                            LOG.info("Received update on pending assignments. Check if new raft group should be started"
                                            + " [key={}, partition={}, table={}, localMemberAddress={}, pendingAssignments={}]",
                                    stringKey, partId, table.name(), localNode().address(), pendingAssignments);
                        }

                        return setTablesPartitionCountersForRebalance(replicaGrpId, revision, pendingAssignments.force())
                                .thenCompose(r ->
                                        handleChangePendingAssignmentEvent(
                                                replicaGrpId,
                                                table,
                                                pendingAssignments,
                                                stableAssignments == null ? emptySet() : stableAssignments.nodes(),
                                                revision,
                                                isRecovery
                                        )
                                )
                                .thenCompose(v -> changePeersOnRebalance(table, replicaGrpId, pendingAssignments.nodes(), revision));
                    } finally {
                        busyLock.leaveBusy();
                    }
                })
                .thenCompose(identity());
    }

    private CompletableFuture<Void> handleChangePendingAssignmentEvent(
            TablePartitionId replicaGrpId,
            TableImpl tbl,
            Assignments pendingAssignments,
            Set<Assignment> stableAssignments,
            long revision,
            boolean isRecovery
    ) {
        ClusterNode localMember = localNode();

        boolean pendingAssignmentsAreForced = pendingAssignments.force();
        Set<Assignment> pendingAssignmentsNodes = pendingAssignments.nodes();

        // Start a new Raft node and Replica if this node has appeared in the new assignments.
        boolean shouldStartLocalGroupNode = pendingAssignmentsNodes.stream()
                .filter(assignment -> localMember.name().equals(assignment.consistentId()))
                .anyMatch(assignment -> !stableAssignments.contains(assignment));

        CompletableFuture<Void> localServicesStartFuture;

        int tableId = tbl.tableId();

        int zoneId = getTableDescriptor(tableId, catalogService.latestCatalogVersion()).zoneId();

        // This is a set of assignments for nodes that are not the part of stable assignments, i.e. unstable part of the distribution.
        // For regular pending assignments we use (old) stable set, so that none of new nodes would be able to propose itself as a leader.
        // For forced assignments, we should do the same thing, but only for the subset of stable set that is alive right now. Dead nodes
        // are excluded. It is calculated precisely as an intersection between forced assignments and (old) stable assignments.
        Assignments nonStableNodeAssignments = pendingAssignmentsAreForced
                ? Assignments.forced(intersect(stableAssignments, pendingAssignmentsNodes))
                : Assignments.of(stableAssignments);

        // This condition can only pass if all stable nodes are dead, and we start new raft group from scratch.
        // In this case new initial configuration must match new forced assignments.
        // TODO https://issues.apache.org/jira/browse/IGNITE-21661 Something might not work, extensive testing is required.
        if (nonStableNodeAssignments.nodes().isEmpty()) {
            nonStableNodeAssignments = Assignments.forced(pendingAssignmentsNodes);
        }

        Assignments nonStableNodeAssignmentsFinal = nonStableNodeAssignments;

        int partitionId = replicaGrpId.partitionId();

        if (shouldStartLocalGroupNode) {
            PartitionSet singlePartitionIdSet = PartitionSet.of(partitionId);

            localServicesStartFuture = localPartitionsVv.get(revision)
                    // TODO https://issues.apache.org/jira/browse/IGNITE-20957 Revisit this code
                    .thenComposeAsync(
                            partitionSet -> inBusyLock(busyLock, () -> getOrCreatePartitionStorages(tbl, singlePartitionIdSet)),
                            ioExecutor
                    )
                    .thenComposeAsync(unused -> inBusyLock(busyLock, () -> {
                        if (!isRecovery) {
                            // We create index storages (and also register the necessary structures) for the rebalancing one partition
                            // before start the raft node, so that the updates that come when applying the replication log can safely
                            // update the indexes. On recovery node, we do not need to call this code, since during restoration we start
                            // all partitions and already register indexes there.
                            lowWatermark.getLowWatermarkSafe(lwm ->
                                    registerIndexesToTable(tbl, catalogService, singlePartitionIdSet, tbl.schemaView(), lwm)
                            );
                        }

                        return startPartitionAndStartClient(
                                tbl,
                                replicaGrpId.partitionId(),
                                pendingAssignments,
                                nonStableNodeAssignmentsFinal,
                                zoneId,
                                isRecovery
                        );
                    }), ioExecutor);
        } else {
            localServicesStartFuture = runAsync(() -> {
                if (pendingAssignmentsAreForced && replicaMgr.isReplicaStarted(replicaGrpId)) {
                    replicaMgr.resetPeers(replicaGrpId, configurationFromAssignments(nonStableNodeAssignmentsFinal.nodes()));
                }
            }, ioExecutor);
        }

        return localServicesStartFuture.thenRunAsync(() -> {
            if (!replicaMgr.isReplicaStarted(replicaGrpId)) {
                return;
            }

            // For forced assignments, we exclude dead stable nodes, and all alive stable nodes are already in pending assignments.
            // Union is not required in such a case.
            Set<Assignment> cfg = pendingAssignmentsAreForced
                    ? pendingAssignmentsNodes
                    : union(pendingAssignmentsNodes, stableAssignments);

            tbl.internalTable()
                    .tableRaftService()
                    .partitionRaftGroupService(partitionId)
                    .updateConfiguration(configurationFromAssignments(cfg));
        }, ioExecutor);
    }

    private CompletableFuture<Void> setTablesPartitionCountersForRebalance(TablePartitionId replicaGrpId, long revision, boolean force) {
        int catalogVersion = catalogService.latestCatalogVersion();

        int tableId = replicaGrpId.tableId();

        CatalogZoneDescriptor zoneDescriptor = getZoneDescriptor(getTableDescriptor(tableId, catalogVersion), catalogVersion);

        int zoneId = zoneDescriptor.id();

        int partId = replicaGrpId.partitionId();

        SimpleCondition revisionMatches = revision(tablesCounterKey(zoneId, partId)).lt(revision);
        SimpleCondition counterIsEmpty = value(tablesCounterKey(zoneId, partId)).eq(toBytes(Set.of()));

        Condition condition = or(
                notExists(tablesCounterKey(zoneId, partId)),
                force ? revisionMatches : revisionMatches.and(counterIsEmpty)
        );

        Set<Integer> tablesInZone = findTablesByZoneId(zoneId, catalogVersion, catalogService).stream()
                .map(CatalogObjectDescriptor::id)
                .collect(toSet());

        byte[] countersValue = toBytes(tablesInZone);

        return metaStorageMgr.invoke(iif(
                condition,
                ops(put(tablesCounterKey(zoneId, partId), countersValue)).yield(true),
                ops().yield(false)
        )).whenComplete((res, e) -> {
            if (e != null) {
                LOG.error("Failed to update counter for the zone [zoneId = {}]", zoneId);
            } else if (res.getAsBoolean()) {
                LOG.info(
                        "Rebalance counter for the zone is updated [zoneId = {}, partId = {}, counter = {}, revision = {}]",
                        zoneId,
                        partId,
                        tablesInZone,
                        revision
                );
            } else {
                LOG.debug(
                        "Rebalance counter for the zone is not updated [zoneId = {}, partId = {}, revision = {}]",
                        zoneId,
                        partId,
                        revision
                );
            }
        }).thenCompose((ignored) -> nullCompletedFuture());
    }

    private CompletableFuture<Void> changePeersOnRebalance(
            TableImpl table,
            TablePartitionId replicaGrpId,
            Set<Assignment> pendingAssignments,
            long revision
    ) {
        if (!replicaMgr.isReplicaStarted(replicaGrpId)) {
            return nullCompletedFuture();
        }

        int partId = replicaGrpId.partitionId();

        RaftGroupService partGrpSvc = table.internalTable().tableRaftService().partitionRaftGroupService(partId);

        return partGrpSvc.refreshAndGetLeaderWithTerm()
                .exceptionally(throwable -> {
                    throwable = unwrapCause(throwable);

                    if (throwable instanceof TimeoutException) {
                        LOG.info("Node couldn't get the leader within timeout so the changing peers is skipped [grp={}].", replicaGrpId);

                        return LeaderWithTerm.NO_LEADER;
                    }

                    throw new IgniteInternalException(
                            INTERNAL_ERR,
                            "Failed to get a leader for the RAFT replication group [get=" + replicaGrpId + "].",
                            throwable
                    );
                })
                .thenCompose(leaderWithTerm -> {
                    if (leaderWithTerm.isEmpty() || !isLocalPeer(leaderWithTerm.leader())) {
                        return nullCompletedFuture();
                    }

                    // run update of raft configuration if this node is a leader
                    LOG.info("Current node={} is the leader of partition raft group={}. "
                                    + "Initiate rebalance process for partition={}, table={}",
                            leaderWithTerm.leader(), replicaGrpId, partId, table.name());

                    return metaStorageMgr.get(pendingPartAssignmentsKey(replicaGrpId))
                            .thenCompose(latestPendingAssignmentsEntry -> {
                                // Do not change peers of the raft group if this is a stale event.
                                // Note that we start raft node before for the sake of the consistency in a
                                // starting and stopping raft nodes.
                                if (revision < latestPendingAssignmentsEntry.revision()) {
                                    return nullCompletedFuture();
                                }

                                PeersAndLearners newConfiguration =
                                        configurationFromAssignments(pendingAssignments);

                                return partGrpSvc.changePeersAsync(newConfiguration, leaderWithTerm.term());
                            });
                });
    }

    private SnapshotStorageFactory createSnapshotStorageFactory(
            TablePartitionId replicaGrpId,
            PartitionUpdateHandlers partitionUpdateHandlers,
            InternalTable internalTable
    ) {
        PartitionKey partitionKey = partitionKey(internalTable, replicaGrpId.partitionId());

        return new PartitionSnapshotStorageFactory(
                topologyService,
                outgoingSnapshotsManager,
                new PartitionAccessImpl(
                        partitionKey,
                        internalTable.storage(),
                        internalTable.txStateStorage(),
                        mvGc,
                        partitionUpdateHandlers.indexUpdateHandler,
                        partitionUpdateHandlers.gcUpdateHandler,
                        fullStateTransferIndexChooser,
                        schemaManager.schemaRegistry(partitionKey.tableId()),
                        lowWatermark
                ),
                catalogService,
                incomingSnapshotsExecutor
        );
    }

    /**
     * Creates Meta storage listener for stable assignments updates.
     *
     * @return The watch listener.
     */
    private WatchListener createStableAssignmentsRebalanceListener() {
        return new WatchListener() {
            @Override
            public CompletableFuture<Void> onUpdate(WatchEvent evt) {
                if (!busyLock.enterBusy()) {
                    return failedFuture(new NodeStoppingException());
                }

                try {
                    return handleChangeStableAssignmentEvent(evt);
                } finally {
                    busyLock.leaveBusy();
                }
            }

            @Override
            public void onError(Throwable e) {
                LOG.warn("Unable to process stable assignments event", e);
            }
        };
    }

    /** Creates Meta storage listener for switch reduce assignments updates. */
    private WatchListener createAssignmentsSwitchRebalanceListener() {
        return new WatchListener() {
            @Override
            public CompletableFuture<Void> onUpdate(WatchEvent evt) {
                return inBusyLockAsync(busyLock, () -> {
                    byte[] key = evt.entryEvent().newEntry().key();

                    int partitionId = extractPartitionNumber(key);
                    int tableId = extractTableId(key, ASSIGNMENTS_SWITCH_REDUCE_PREFIX);

                    TablePartitionId replicaGrpId = new TablePartitionId(tableId, partitionId);

                    // It is safe to get the latest version of the catalog as we are in the metastore thread.
                    int catalogVersion = catalogService.latestCatalogVersion();

                    return tablesById(evt.revision())
                            .thenCompose(tables -> inBusyLockAsync(busyLock, () -> {
                                CatalogTableDescriptor tableDescriptor = getTableDescriptor(tableId, catalogVersion);

                                CatalogZoneDescriptor zoneDescriptor = getZoneDescriptor(tableDescriptor, catalogVersion);

                                long causalityToken = zoneDescriptor.updateToken();

                                return distributionZoneManager.dataNodes(causalityToken, catalogVersion, tableDescriptor.zoneId())
                                        .thenCompose(dataNodes -> RebalanceUtilEx.handleReduceChanged(
                                                metaStorageMgr,
                                                dataNodes,
                                                zoneDescriptor.replicas(),
                                                replicaGrpId,
                                                evt
                                        ));
                            }));
                });
            }

            @Override
            public void onError(Throwable e) {
                LOG.warn("Unable to process switch reduce event", e);
            }
        };
    }

    private static PeersAndLearners configurationFromAssignments(Collection<Assignment> assignments) {
        var peers = new HashSet<String>();
        var learners = new HashSet<String>();

        for (Assignment assignment : assignments) {
            if (assignment.isPeer()) {
                peers.add(assignment.consistentId());
            } else {
                learners.add(assignment.consistentId());
            }
        }

        return PeersAndLearners.fromConsistentIds(peers, learners);
    }

    /**
     * Gets partition stores.
     *
     * @param table Table.
     * @param partitionId Partition ID.
     * @return PartitionStorages.
     */
    private static PartitionStorages getPartitionStorages(TableImpl table, int partitionId) {
        InternalTable internalTable = table.internalTable();

        MvPartitionStorage mvPartition = internalTable.storage().getMvPartition(partitionId);

        assert mvPartition != null : "tableId=" + table.tableId() + ", partitionId=" + partitionId;

        TxStateStorage txStateStorage = internalTable.txStateStorage().getTxStateStorage(partitionId);

        assert txStateStorage != null : "tableId=" + table.tableId() + ", partitionId=" + partitionId;

        return new PartitionStorages(mvPartition, txStateStorage);
    }

    // TODO: https://issues.apache.org/jira/browse/IGNITE-19739 Create storages only once.
    private CompletableFuture<Void> getOrCreatePartitionStorages(TableImpl table, PartitionSet partitions) {
        InternalTable internalTable = table.internalTable();

        CompletableFuture<?>[] storageFuts = partitions.stream().mapToObj(partitionId -> {
            MvPartitionStorage mvPartition = internalTable.storage().getMvPartition(partitionId);

            return (mvPartition != null ? completedFuture(mvPartition) : internalTable.storage().createMvPartition(partitionId))
                    .thenComposeAsync(mvPartitionStorage -> {
                        TxStateStorage txStateStorage = internalTable.txStateStorage().getOrCreateTxStateStorage(partitionId);

                        if (mvPartitionStorage.lastAppliedIndex() == MvPartitionStorage.REBALANCE_IN_PROGRESS
                                || txStateStorage.lastAppliedIndex() == TxStateStorage.REBALANCE_IN_PROGRESS) {
                            return allOf(
                                    internalTable.storage().clearPartition(partitionId),
                                    txStateStorage.clear()
                            );
                        } else {
                            return nullCompletedFuture();
                        }
                    }, ioExecutor);
        }).toArray(CompletableFuture[]::new);

        return allOf(storageFuts);
    }

    /**
     * Handles the {@link RebalanceUtil#STABLE_ASSIGNMENTS_PREFIX} update event.
     *
     * @param evt Event.
     */
    protected CompletableFuture<Void> handleChangeStableAssignmentEvent(WatchEvent evt) {
        if (evt.entryEvents().stream().allMatch(e -> e.oldEntry().value() == null)) {
            // It's the initial write to table stable assignments on table create event.
            return nullCompletedFuture();
        }

        if (!evt.single()) {
            // If there is not a single entry, then all entries must be tombstones (this happens after table drop).
            assert evt.entryEvents().stream().allMatch(entryEvent -> entryEvent.newEntry().tombstone()) : evt;

            return nullCompletedFuture();
        }

        // here we can receive only update from the rebalance logic
        // these updates always processing only 1 partition, so, only 1 stable partition key.
        assert evt.single() : evt;

        if (evt.entryEvent().oldEntry() == null) {
            // This means it's an event on table creation.
            return nullCompletedFuture();
        }

        Entry stableAssignmentsWatchEvent = evt.entryEvent().newEntry();

        long revision = evt.revision();

        assert stableAssignmentsWatchEvent.revision() == revision : stableAssignmentsWatchEvent;

        if (stableAssignmentsWatchEvent.value() == null) {
            return nullCompletedFuture();
        }

        return handleChangeStableAssignmentEvent(stableAssignmentsWatchEvent, evt.revision(), false);
    }

    protected CompletableFuture<Void> handleChangeStableAssignmentEvent(
            Entry stableAssignmentsWatchEvent,
            long revision,
            boolean isRecovery
    ) {
        int partitionId = extractPartitionNumber(stableAssignmentsWatchEvent.key());
        int tableId = extractTableId(stableAssignmentsWatchEvent.key(), STABLE_ASSIGNMENTS_PREFIX);

        TablePartitionId tablePartitionId = new TablePartitionId(tableId, partitionId);

        Set<Assignment> stableAssignments = stableAssignmentsWatchEvent.value() == null
                ? emptySet()
                : Assignments.fromBytes(stableAssignmentsWatchEvent.value()).nodes();

        return supplyAsync(() -> {
            Entry pendingAssignmentsEntry = metaStorageMgr.getLocally(pendingPartAssignmentsKey(tablePartitionId), revision);

            byte[] pendingAssignmentsFromMetaStorage = pendingAssignmentsEntry.value();

            Assignments pendingAssignments = pendingAssignmentsFromMetaStorage == null
                    ? Assignments.EMPTY
                    : Assignments.fromBytes(pendingAssignmentsFromMetaStorage);

            return stopAndDestroyPartitionAndUpdateClients(
                    tablePartitionId,
                    stableAssignments,
                    pendingAssignments,
                    isRecovery,
                    revision
            );
        }, ioExecutor).thenCompose(identity());
    }

    private CompletableFuture<Void> updatePartitionClients(
            TablePartitionId tablePartitionId,
            Set<Assignment> stableAssignments,
            long revision
    ) {
        if (!replicaMgr.isReplicaStarted(tablePartitionId)) {
            return nullCompletedFuture();
        }
        // Update raft client peers and learners according to the actual assignments.
        return tablesById(revision).thenAccept(t -> {
            t.get(tablePartitionId.tableId()).internalTable()
                    .tableRaftService()
                    .partitionRaftGroupService(tablePartitionId.partitionId())
                    .updateConfiguration(configurationFromAssignments(stableAssignments));
        });
    }

    private CompletableFuture<Void> stopAndDestroyPartitionAndUpdateClients(
            TablePartitionId tablePartitionId,
            Set<Assignment> stableAssignments,
            Assignments pendingAssignments,
            boolean isRecovery,
            long revision
    ) {
        CompletableFuture<Void> clientUpdateFuture = isRecovery
                // Updating clients is not needed on recovery.
                ? nullCompletedFuture()
                : updatePartitionClients(tablePartitionId, stableAssignments, revision);

        boolean shouldStopLocalServices = (pendingAssignments.force()
                        ? pendingAssignments.nodes().stream()
                        : Stream.concat(stableAssignments.stream(), pendingAssignments.nodes().stream())
                )
                .noneMatch(assignment -> assignment.consistentId().equals(localNode().name()));

        if (shouldStopLocalServices) {
            return allOf(
                    clientUpdateFuture,
                    stopAndDestroyPartition(tablePartitionId, revision)
            );
        } else {
            return clientUpdateFuture;
        }
    }

    private CompletableFuture<Void> stopAndDestroyPartition(TablePartitionId tablePartitionId, long causalityToken) {
        return tablesVv.get(causalityToken)
                .thenCompose(ignore -> {
                    TableImpl table = tables.get(tablePartitionId.tableId());

                    return stopPartition(tablePartitionId, table)
                            .thenComposeAsync(v -> destroyPartitionStorages(tablePartitionId, table), ioExecutor);
                });
    }

    /**
     * Stops all resources associated with a given partition, like replicas and partition trackers.
     *
     * @param tablePartitionId Partition ID.
     * @param table Table which this partition belongs to.
     * @return Future that will be completed after all resources have been closed.
     */
    private CompletableFuture<Void> stopPartition(TablePartitionId tablePartitionId, TableImpl table) {
        if (table != null) {
            closePartitionTrackers(table.internalTable(), tablePartitionId.partitionId());
        }

        CompletableFuture<Boolean> stopReplicaFuture;

        try {
            stopReplicaFuture = replicaMgr.stopReplica(tablePartitionId);
        } catch (NodeStoppingException e) {
            // No-op.
            stopReplicaFuture = falseCompletedFuture();
        }

        return stopReplicaFuture
                .thenCompose(v -> mvGc.removeStorage(tablePartitionId));
    }

    private CompletableFuture<Void> destroyPartitionStorages(TablePartitionId tablePartitionId, TableImpl table) {
        // TODO: IGNITE-18703 Destroy raft log and meta
        if (table == null) {
            return nullCompletedFuture();
        }

        InternalTable internalTable = table.internalTable();

        int partitionId = tablePartitionId.partitionId();

        List<CompletableFuture<?>> destroyFutures = new ArrayList<>();

        if (internalTable.storage().getMvPartition(partitionId) != null) {
            destroyFutures.add(internalTable.storage().destroyPartition(partitionId));
        }

        if (internalTable.txStateStorage().getTxStateStorage(partitionId) != null) {
            destroyFutures.add(runAsync(() -> internalTable.txStateStorage().destroyTxStateStorage(partitionId), ioExecutor));
        }

        return allOf(destroyFutures.toArray(new CompletableFuture[]{}));
    }

    private static void closePartitionTrackers(InternalTable internalTable, int partitionId) {
        closeTracker(internalTable.getPartitionSafeTimeTracker(partitionId));

        closeTracker(internalTable.getPartitionStorageIndexTracker(partitionId));
    }

    private static void closeTracker(@Nullable PendingComparableValuesTracker<?, Void> tracker) {
        if (tracker != null) {
            tracker.close();
        }
    }

    private ClusterNode localNode() {
        return topologyService.localMember();
    }

    private static PartitionUpdateHandlers createPartitionUpdateHandlers(
            int partitionId,
            PartitionDataStorage partitionDataStorage,
            TableImpl table,
            PendingComparableValuesTracker<HybridTimestamp, Void> safeTimeTracker,
            StorageUpdateConfiguration storageUpdateConfig
    ) {
        TableIndexStoragesSupplier indexes = table.indexStorageAdapters(partitionId);

        IndexUpdateHandler indexUpdateHandler = new IndexUpdateHandler(indexes);

        GcUpdateHandler gcUpdateHandler = new GcUpdateHandler(partitionDataStorage, safeTimeTracker, indexUpdateHandler);

        StorageUpdateHandler storageUpdateHandler = new StorageUpdateHandler(
                partitionId,
                partitionDataStorage,
                indexUpdateHandler,
                storageUpdateConfig
        );

        return new PartitionUpdateHandlers(storageUpdateHandler, indexUpdateHandler, gcUpdateHandler);
    }

    /**
     * Returns a cached table instance if it exists, {@code null} otherwise. Can return a table that is being stopped.
     *
     * @param tableId Table id.
     */
    @Override
    public @Nullable TableViewInternal cachedTable(int tableId) {
        return tables.get(tableId);
    }

    /**
     * Returns a cached table instance if it exists, {@code null} otherwise. Can return a table that is being stopped.
     *
     * @param name Table name.
     */
    @TestOnly
    public @Nullable TableViewInternal cachedTable(String name) {
        return findTableImplByName(tables.values(), name);
    }

    private CatalogTableDescriptor getTableDescriptor(int tableId, int catalogVersion) {
        CatalogTableDescriptor tableDescriptor = catalogService.table(tableId, catalogVersion);

        assert tableDescriptor != null : "tableId=" + tableId + ", catalogVersion=" + catalogVersion;

        return tableDescriptor;
    }

    private CatalogZoneDescriptor getZoneDescriptor(CatalogTableDescriptor tableDescriptor, int catalogVersion) {
        CatalogZoneDescriptor zoneDescriptor = catalogService.zone(tableDescriptor.zoneId(), catalogVersion);

        assert zoneDescriptor != null :
                "tableId=" + tableDescriptor.id() + ", zoneId=" + tableDescriptor.zoneId() + ", catalogVersion=" + catalogVersion;

        return zoneDescriptor;
    }

    private static @Nullable TableImpl findTableImplByName(Collection<TableImpl> tables, String name) {
        return tables.stream().filter(table -> table.name().equals(name)).findAny().orElse(null);
    }

    private void startTables(long recoveryRevision, @Nullable HybridTimestamp lwm) {
        sharedTxStateStorage.start();

        int earliestCatalogVersion = catalogService.activeCatalogVersion(hybridTimestampToLong(lwm));
        int latestCatalogVersion = catalogService.latestCatalogVersion();

        var startedTables = new IntOpenHashSet();
        var startTableFutures = new ArrayList<CompletableFuture<?>>();

        for (int ver = latestCatalogVersion; ver >= earliestCatalogVersion; ver--) {
            int ver0 = ver;
            catalogService.tables(ver).stream()
                    .filter(tbl -> startedTables.add(tbl.id()))
                    .forEach(tableDescriptor -> startTableFutures.add(createTableLocally(recoveryRevision, ver0, tableDescriptor, true)));
        }

        // Forces you to wait until recovery is complete before the metastore watches is deployed to avoid races with catalog listeners.
        startVv.update(recoveryRevision, (unused, throwable) -> allOf(startTableFutures.toArray(CompletableFuture[]::new)))
                .whenComplete((unused, throwable) -> {
                    if (throwable != null) {
                        LOG.error("Error starting tables", throwable);
                    } else {
                        LOG.debug("Tables started successfully");
                    }
                });
    }

    /**
     * Returns the future that will complete when, either the future from the argument or {@link #stopManagerFuture} will complete,
     * successfully or exceptionally. Allows to protect from getting stuck at {@link IgniteComponent#stopAsync(ComponentContext)}
     * when someone is blocked (by using {@link #busyLock}) for a long time.
     *
     * @param future Future.
     */
    private <T> CompletableFuture<T> orStopManagerFuture(CompletableFuture<T> future) {
        if (future.isDone()) {
            return future;
        }

        return anyOf(future, stopManagerFuture).thenApply(o -> (T) o);
    }

    /** Internal event. */
    private static class DestroyTableEvent {
        final int catalogVersion;
        final int tableId;

        DestroyTableEvent(int catalogVersion, int tableId) {
            this.catalogVersion = catalogVersion;
            this.tableId = tableId;
        }

        public int catalogVersion() {
            return catalogVersion;
        }

        public int tableId() {
            return tableId;
        }
    }

    private void cleanUpResourcesForDroppedTablesOnRecoveryBusy() {
        // TODO: IGNITE-20384 Clean up abandoned resources for dropped zones from vault and metastore
        for (DroppedTableInfo droppedTableInfo : droppedTables(catalogService, lowWatermark.getLowWatermark())) {
            int catalogVersion = droppedTableInfo.tableRemovalCatalogVersion() - 1;

            CatalogTableDescriptor tableDescriptor = catalogService.table(droppedTableInfo.tableId(), catalogVersion);

            assert tableDescriptor != null : "tableId=" + droppedTableInfo.tableId() + ", catalogVersion=" + catalogVersion;

            destroyTableStorageOnRecoveryBusy(tableDescriptor);
        }
    }

    private void destroyTableStorageOnRecoveryBusy(CatalogTableDescriptor tableDescriptor) {
        StorageEngine engine = dataStorageMgr.engineByStorageProfile(tableDescriptor.storageProfile());

        assert engine != null : "tableId=" + tableDescriptor.id() + ", storageProfile=" + tableDescriptor.storageProfile();

        engine.dropMvTable(tableDescriptor.id());
    }

    private synchronized ScheduledExecutorService streamerFlushExecutor() {
        if (!busyLock.enterBusy()) {
            throw new IgniteException(new NodeStoppingException());
        }

        try {
            if (streamerFlushExecutor == null) {
                streamerFlushExecutor = Executors.newSingleThreadScheduledExecutor(
                        IgniteThreadFactory.create(nodeName, "streamer-flush-executor", LOG, STORAGE_WRITE));
            }

            return streamerFlushExecutor;
        } finally {
            busyLock.leaveBusy();
        }
    }

    /**
     * Restarts the table partition including the replica and raft node.
     *
     * @param tablePartitionId Table partition that needs to be restarted.
     * @param revision Metastore revision.
     * @return Operation future.
     */
    public CompletableFuture<Void> restartPartition(TablePartitionId tablePartitionId, long revision) {
        return inBusyLockAsync(busyLock, () -> tablesVv.get(revision).thenComposeAsync(unused -> inBusyLockAsync(busyLock, () -> {
            TableImpl table = tables.get(tablePartitionId.tableId());

            return stopPartition(tablePartitionId, table).thenComposeAsync(unused1 -> {
                Assignments stableAssignments = stableAssignments(tablePartitionId, revision);

                assert stableAssignments != null : "tablePartitionId=" + tablePartitionId + ", revision=" + revision;

                int zoneId = getTableDescriptor(tablePartitionId.tableId(), catalogService.latestCatalogVersion()).zoneId();

                return startPartitionAndStartClient(table, tablePartitionId.partitionId(), stableAssignments, null, zoneId, false);
            }, ioExecutor);
        }), ioExecutor));
    }

    private @Nullable Assignments stableAssignments(TablePartitionId tablePartitionId, long revision) {
        Entry entry = metaStorageMgr.getLocally(stablePartAssignmentsKey(tablePartitionId), revision);

        return Assignments.fromBytes(entry.value());
    }
}<|MERGE_RESOLUTION|>--- conflicted
+++ resolved
@@ -145,10 +145,7 @@
 import org.apache.ignite.internal.raft.Peer;
 import org.apache.ignite.internal.raft.PeersAndLearners;
 import org.apache.ignite.internal.raft.RaftGroupEventsListener;
-<<<<<<< HEAD
-=======
 import org.apache.ignite.internal.raft.client.TopologyAwareRaftGroupService;
->>>>>>> b594483b
 import org.apache.ignite.internal.raft.service.LeaderWithTerm;
 import org.apache.ignite.internal.raft.service.RaftGroupListener;
 import org.apache.ignite.internal.raft.service.RaftGroupService;
@@ -982,11 +979,7 @@
                 MvTableStorage mvTableStorage = internalTable.storage();
 
                 try {
-<<<<<<< HEAD
                     return replicaMgr.startReplica(
-=======
-                    var ret = replicaMgr.startReplica(
->>>>>>> b594483b
                             raftGroupEventsListener,
                             raftGroupListener,
                             mvTableStorage.isVolatile(),
@@ -996,10 +989,6 @@
                             storageIndexTracker,
                             replicaGrpId,
                             newConfiguration);
-<<<<<<< HEAD
-=======
-                    return ret;
->>>>>>> b594483b
                 } catch (NodeStoppingException e) {
                     throw new AssertionError("Loza was stopped before Table manager", e);
                 }
@@ -1011,8 +1000,6 @@
         }
 
         startGroupFut
-<<<<<<< HEAD
-=======
                 // TODO: the stage will be removed after https://issues.apache.org/jira/browse/IGNITE-22315
                 .thenComposeAsync(isReplicaStarted -> inBusyLock(busyLock, () -> {
                     if (isReplicaStarted) {
@@ -1028,7 +1015,6 @@
                     }
                     return newRaftClientFut.thenAccept(updateTableRaftService);
                 }), ioExecutor)
->>>>>>> b594483b
                 .whenComplete((res, ex) -> {
                     if (ex != null) {
                         LOG.warn("Unable to update raft groups on the node [tableId={}, partitionId={}]", ex, tableId, partId);
@@ -1061,17 +1047,10 @@
             return replicaFut.thenApply(Replica::raftClient);
         });
     }
-<<<<<<< HEAD
 
     private RaftGroupEventsListener createRaftGroupEventsListener(int zoneId, TablePartitionId replicaGrpId) {
         PartitionMover partitionMover = createPartitionMover(replicaGrpId);
 
-=======
-
-    private RaftGroupEventsListener createRaftGroupEventsListener(int zoneId, TablePartitionId replicaGrpId) {
-        PartitionMover partitionMover = createPartitionMover(replicaGrpId);
-
->>>>>>> b594483b
         return new RebalanceRaftGroupEventsListener(
                 metaStorageMgr,
                 replicaGrpId,
