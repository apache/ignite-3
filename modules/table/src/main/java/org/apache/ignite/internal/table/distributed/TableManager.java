--- conflicted
+++ resolved
@@ -640,7 +640,7 @@
 
             processAssignmentsOnRecovery(recoveryRevision);
 
-            if (!enabledColocationFeature) {
+            if (!enabledColocation()) {
                 metaStorageMgr.registerPrefixWatch(new ByteArray(PENDING_ASSIGNMENTS_PREFIX_BYTES), pendingAssignmentsRebalanceListener);
                 metaStorageMgr.registerPrefixWatch(new ByteArray(STABLE_ASSIGNMENTS_PREFIX_BYTES), stableAssignmentsRebalanceListener);
                 metaStorageMgr.registerPrefixWatch(
@@ -1244,7 +1244,7 @@
             boolean isRecovery,
             long assignmentsTimestamp
     ) {
-        if (enabledColocationFeature) {
+        if (enabledColocation()) {
             return nullCompletedFuture();
         }
 
@@ -1316,24 +1316,7 @@
                             indexMetaStorage,
                             topologyService.localMember().id(),
                             minTimeCollectorService
-<<<<<<< HEAD
                     );
-=======
-                    ) {
-                        @Override
-                        public void onConfigurationCommitted(
-                                RaftGroupConfiguration config,
-                                long lastAppliedIndex,
-                                long lastAppliedTerm
-                        ) {
-                            // Disable this method if the Colocation feature is enabled, actual configuration will be propagated
-                            // manually by the Zone Raft Listener.
-                            if (!enabledColocation()) {
-                                super.onConfigurationCommitted(config, lastAppliedIndex, lastAppliedTerm);
-                            }
-                        }
-                    };
->>>>>>> 1f75d6d8
 
                     minTimeCollectorService.addPartition(new TablePartitionId(tableId, partId));
 
@@ -1554,7 +1537,7 @@
 
         busyLock.block();
 
-        if (!enabledColocationFeature) {
+        if (!enabledColocation()) {
             metaStorageMgr.unregisterWatch(pendingAssignmentsRebalanceListener);
             metaStorageMgr.unregisterWatch(stableAssignmentsRebalanceListener);
             metaStorageMgr.unregisterWatch(assignmentsSwitchRebalanceListener);
