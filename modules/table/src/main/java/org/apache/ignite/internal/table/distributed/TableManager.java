/*
 * Licensed to the Apache Software Foundation (ASF) under one or more
 * contributor license agreements. See the NOTICE file distributed with
 * this work for additional information regarding copyright ownership.
 * The ASF licenses this file to You under the Apache License, Version 2.0
 * (the "License"); you may not use this file except in compliance with
 * the License. You may obtain a copy of the License at
 *
 *      http://www.apache.org/licenses/LICENSE-2.0
 *
 * Unless required by applicable law or agreed to in writing, software
 * distributed under the License is distributed on an "AS IS" BASIS,
 * WITHOUT WARRANTIES OR CONDITIONS OF ANY KIND, either express or implied.
 * See the License for the specific language governing permissions and
 * limitations under the License.
 */

package org.apache.ignite.internal.table.distributed;

import static java.nio.charset.StandardCharsets.UTF_8;
import static java.util.Collections.emptyMap;
import static java.util.Collections.emptySet;
import static java.util.Collections.unmodifiableMap;
import static java.util.concurrent.CompletableFuture.allOf;
import static java.util.concurrent.CompletableFuture.anyOf;
import static java.util.concurrent.CompletableFuture.completedFuture;
import static java.util.concurrent.CompletableFuture.failedFuture;
import static java.util.concurrent.CompletableFuture.runAsync;
import static java.util.concurrent.CompletableFuture.supplyAsync;
import static java.util.function.Function.identity;
import static java.util.stream.Collectors.toSet;
import static org.apache.ignite.internal.causality.IncrementalVersionedValue.dependingOn;
import static org.apache.ignite.internal.distributionzones.rebalance.RebalanceUtil.ASSIGNMENTS_SWITCH_REDUCE_PREFIX;
import static org.apache.ignite.internal.distributionzones.rebalance.RebalanceUtil.PENDING_ASSIGNMENTS_PREFIX;
import static org.apache.ignite.internal.distributionzones.rebalance.RebalanceUtil.STABLE_ASSIGNMENTS_PREFIX;
import static org.apache.ignite.internal.distributionzones.rebalance.RebalanceUtil.extractPartitionNumber;
import static org.apache.ignite.internal.distributionzones.rebalance.RebalanceUtil.extractTableId;
import static org.apache.ignite.internal.distributionzones.rebalance.RebalanceUtil.intersect;
import static org.apache.ignite.internal.distributionzones.rebalance.RebalanceUtil.partitionAssignmentsGetLocally;
import static org.apache.ignite.internal.distributionzones.rebalance.RebalanceUtil.pendingPartAssignmentsKey;
import static org.apache.ignite.internal.distributionzones.rebalance.RebalanceUtil.stablePartAssignmentsKey;
import static org.apache.ignite.internal.distributionzones.rebalance.RebalanceUtil.tableAssignmentsGetLocally;
import static org.apache.ignite.internal.distributionzones.rebalance.RebalanceUtil.union;
import static org.apache.ignite.internal.metastorage.dsl.Operations.put;
import static org.apache.ignite.internal.thread.ThreadOperation.STORAGE_READ;
import static org.apache.ignite.internal.thread.ThreadOperation.STORAGE_WRITE;
import static org.apache.ignite.internal.util.CompletableFutures.emptyListCompletedFuture;
import static org.apache.ignite.internal.util.CompletableFutures.falseCompletedFuture;
import static org.apache.ignite.internal.util.CompletableFutures.nullCompletedFuture;
import static org.apache.ignite.internal.util.CompletableFutures.trueCompletedFuture;
import static org.apache.ignite.internal.util.ExceptionUtils.unwrapCause;
import static org.apache.ignite.internal.util.IgniteUtils.inBusyLock;
import static org.apache.ignite.internal.util.IgniteUtils.inBusyLockAsync;
import static org.apache.ignite.internal.util.IgniteUtils.shutdownAndAwaitTermination;
import static org.apache.ignite.lang.ErrorGroups.Common.INTERNAL_ERR;

import it.unimi.dsi.fastutil.ints.Int2ObjectOpenHashMap;
import it.unimi.dsi.fastutil.ints.IntOpenHashSet;
import java.nio.file.Path;
import java.util.ArrayList;
import java.util.Collection;
import java.util.Collections;
import java.util.HashMap;
import java.util.HashSet;
import java.util.List;
import java.util.Map;
import java.util.Set;
import java.util.concurrent.CompletableFuture;
import java.util.concurrent.CompletionException;
import java.util.concurrent.ConcurrentHashMap;
import java.util.concurrent.ExecutionException;
import java.util.concurrent.Executor;
import java.util.concurrent.ExecutorService;
import java.util.concurrent.Executors;
import java.util.concurrent.LinkedBlockingQueue;
import java.util.concurrent.ScheduledExecutorService;
import java.util.concurrent.ScheduledThreadPoolExecutor;
import java.util.concurrent.ThreadPoolExecutor;
import java.util.concurrent.TimeUnit;
import java.util.concurrent.TimeoutException;
import java.util.concurrent.atomic.AtomicBoolean;
import java.util.function.BiFunction;
import java.util.function.Consumer;
import java.util.function.IntSupplier;
import java.util.function.LongFunction;
import java.util.function.Supplier;
import java.util.stream.Collectors;
import java.util.stream.IntStream;
import java.util.stream.Stream;
import org.apache.ignite.internal.affinity.AffinityUtils;
import org.apache.ignite.internal.affinity.Assignment;
import org.apache.ignite.internal.affinity.Assignments;
import org.apache.ignite.internal.catalog.CatalogService;
import org.apache.ignite.internal.catalog.descriptors.CatalogDataStorageDescriptor;
import org.apache.ignite.internal.catalog.descriptors.CatalogTableDescriptor;
import org.apache.ignite.internal.catalog.descriptors.CatalogZoneDescriptor;
import org.apache.ignite.internal.catalog.events.CatalogEvent;
import org.apache.ignite.internal.catalog.events.CreateTableEventParameters;
import org.apache.ignite.internal.catalog.events.DestroyTableEventParameters;
import org.apache.ignite.internal.catalog.events.RenameTableEventParameters;
import org.apache.ignite.internal.causality.CompletionListener;
import org.apache.ignite.internal.causality.IncrementalVersionedValue;
import org.apache.ignite.internal.close.ManuallyCloseable;
import org.apache.ignite.internal.distributionzones.DistributionZoneManager;
import org.apache.ignite.internal.distributionzones.rebalance.RebalanceUtil;
import org.apache.ignite.internal.failure.FailureProcessor;
import org.apache.ignite.internal.hlc.HybridClock;
import org.apache.ignite.internal.hlc.HybridTimestamp;
import org.apache.ignite.internal.lang.ByteArray;
import org.apache.ignite.internal.lang.IgniteInternalException;
import org.apache.ignite.internal.lang.IgniteStringFormatter;
import org.apache.ignite.internal.lang.NodeStoppingException;
import org.apache.ignite.internal.logger.IgniteLogger;
import org.apache.ignite.internal.logger.Loggers;
import org.apache.ignite.internal.manager.IgniteComponent;
import org.apache.ignite.internal.marshaller.ReflectionMarshallersProvider;
import org.apache.ignite.internal.metastorage.Entry;
import org.apache.ignite.internal.metastorage.MetaStorageManager;
import org.apache.ignite.internal.metastorage.WatchEvent;
import org.apache.ignite.internal.metastorage.WatchListener;
import org.apache.ignite.internal.metastorage.dsl.Condition;
import org.apache.ignite.internal.metastorage.dsl.Conditions;
import org.apache.ignite.internal.metastorage.dsl.Operation;
import org.apache.ignite.internal.network.MessagingService;
import org.apache.ignite.internal.network.serialization.MessageSerializationRegistry;
import org.apache.ignite.internal.placementdriver.PlacementDriver;
import org.apache.ignite.internal.raft.ExecutorInclinedRaftCommandRunner;
import org.apache.ignite.internal.raft.Loza;
import org.apache.ignite.internal.raft.Marshaller;
import org.apache.ignite.internal.raft.Peer;
import org.apache.ignite.internal.raft.PeersAndLearners;
import org.apache.ignite.internal.raft.RaftGroupEventsListener;
import org.apache.ignite.internal.raft.RaftManager;
import org.apache.ignite.internal.raft.RaftNodeId;
import org.apache.ignite.internal.raft.client.TopologyAwareRaftGroupService;
import org.apache.ignite.internal.raft.client.TopologyAwareRaftGroupServiceFactory;
import org.apache.ignite.internal.raft.server.RaftGroupOptions;
import org.apache.ignite.internal.raft.service.LeaderWithTerm;
import org.apache.ignite.internal.raft.service.RaftGroupListener;
import org.apache.ignite.internal.raft.service.RaftGroupService;
import org.apache.ignite.internal.raft.storage.impl.LogStorageFactoryCreator;
import org.apache.ignite.internal.replicator.ReplicaManager;
import org.apache.ignite.internal.replicator.ReplicaService;
import org.apache.ignite.internal.replicator.TablePartitionId;
import org.apache.ignite.internal.schema.SchemaManager;
import org.apache.ignite.internal.schema.configuration.GcConfiguration;
import org.apache.ignite.internal.schema.configuration.StorageUpdateConfiguration;
import org.apache.ignite.internal.storage.DataStorageManager;
import org.apache.ignite.internal.storage.MvPartitionStorage;
import org.apache.ignite.internal.storage.engine.MvTableStorage;
import org.apache.ignite.internal.storage.engine.StorageEngine;
import org.apache.ignite.internal.storage.engine.StorageTableDescriptor;
import org.apache.ignite.internal.storage.index.StorageIndexDescriptorSupplier;
import org.apache.ignite.internal.table.IgniteTablesInternal;
import org.apache.ignite.internal.table.InternalTable;
import org.apache.ignite.internal.table.TableImpl;
import org.apache.ignite.internal.table.TableRaftService;
import org.apache.ignite.internal.table.TableViewInternal;
import org.apache.ignite.internal.table.distributed.gc.GcUpdateHandler;
import org.apache.ignite.internal.table.distributed.gc.MvGc;
import org.apache.ignite.internal.table.distributed.index.IndexUpdateHandler;
import org.apache.ignite.internal.table.distributed.raft.PartitionDataStorage;
import org.apache.ignite.internal.table.distributed.raft.PartitionListener;
import org.apache.ignite.internal.table.distributed.raft.RebalanceRaftGroupEventsListener;
import org.apache.ignite.internal.table.distributed.raft.snapshot.FullStateTransferIndexChooser;
import org.apache.ignite.internal.table.distributed.raft.snapshot.PartitionAccessImpl;
import org.apache.ignite.internal.table.distributed.raft.snapshot.PartitionKey;
import org.apache.ignite.internal.table.distributed.raft.snapshot.PartitionSnapshotStorageFactory;
import org.apache.ignite.internal.table.distributed.raft.snapshot.outgoing.OutgoingSnapshotsManager;
import org.apache.ignite.internal.table.distributed.raft.snapshot.outgoing.SnapshotAwarePartitionDataStorage;
import org.apache.ignite.internal.table.distributed.replicator.PartitionReplicaListener;
import org.apache.ignite.internal.table.distributed.replicator.TransactionStateResolver;
import org.apache.ignite.internal.table.distributed.schema.CatalogValidationSchemasSource;
import org.apache.ignite.internal.table.distributed.schema.ExecutorInclinedSchemaSyncService;
import org.apache.ignite.internal.table.distributed.schema.SchemaSyncService;
import org.apache.ignite.internal.table.distributed.schema.SchemaVersions;
import org.apache.ignite.internal.table.distributed.schema.SchemaVersionsImpl;
import org.apache.ignite.internal.table.distributed.schema.ThreadLocalPartitionCommandsMarshaller;
import org.apache.ignite.internal.table.distributed.storage.InternalTableImpl;
import org.apache.ignite.internal.table.distributed.storage.PartitionStorages;
import org.apache.ignite.internal.table.distributed.storage.TableRaftServiceImpl;
import org.apache.ignite.internal.table.distributed.wrappers.ExecutorInclinedPlacementDriver;
import org.apache.ignite.internal.thread.IgniteThreadFactory;
import org.apache.ignite.internal.thread.NamedThreadFactory;
import org.apache.ignite.internal.tostring.S;
import org.apache.ignite.internal.tx.HybridTimestampTracker;
import org.apache.ignite.internal.tx.LockManager;
import org.apache.ignite.internal.tx.TxManager;
import org.apache.ignite.internal.tx.impl.RemotelyTriggeredResourceRegistry;
import org.apache.ignite.internal.tx.impl.TxMessageSender;
import org.apache.ignite.internal.tx.storage.state.ThreadAssertingTxStateTableStorage;
import org.apache.ignite.internal.tx.storage.state.TxStateStorage;
import org.apache.ignite.internal.tx.storage.state.TxStateTableStorage;
import org.apache.ignite.internal.tx.storage.state.rocksdb.TxStateRocksDbSharedStorage;
import org.apache.ignite.internal.tx.storage.state.rocksdb.TxStateRocksDbTableStorage;
import org.apache.ignite.internal.util.CompletableFutures;
import org.apache.ignite.internal.util.Cursor;
import org.apache.ignite.internal.util.IgniteSpinBusyLock;
import org.apache.ignite.internal.util.IgniteUtils;
import org.apache.ignite.internal.util.Lazy;
import org.apache.ignite.internal.util.PendingComparableValuesTracker;
import org.apache.ignite.internal.utils.RebalanceUtilEx;
import org.apache.ignite.internal.vault.VaultManager;
import org.apache.ignite.internal.worker.ThreadAssertions;
import org.apache.ignite.lang.IgniteException;
import org.apache.ignite.lang.util.IgniteNameUtils;
import org.apache.ignite.network.ClusterNode;
import org.apache.ignite.network.TopologyService;
import org.apache.ignite.raft.jraft.storage.impl.VolatileRaftMetaStorage;
import org.apache.ignite.sql.IgniteSql;
import org.apache.ignite.table.Table;
import org.jetbrains.annotations.Nullable;
import org.jetbrains.annotations.TestOnly;

/**
 * Table manager.
 */
public class TableManager implements IgniteTablesInternal, IgniteComponent {

    /** The logger. */
    private static final IgniteLogger LOG = Loggers.forClass(TableManager.class);

    /** Name of a transaction state directory. */
    private static final String TX_STATE_DIR = "tx-state";

    /** Transaction storage flush delay. */
    private static final int TX_STATE_STORAGE_FLUSH_DELAY = 100;
    private static final IntSupplier TX_STATE_STORAGE_FLUSH_DELAY_SUPPLIER = () -> TX_STATE_STORAGE_FLUSH_DELAY;

    private final TopologyService topologyService;

    /** Raft manager. */
    private final RaftManager raftMgr;

    /** Replica manager. */
    private final ReplicaManager replicaMgr;

    /** Lock manager. */
    private final LockManager lockMgr;

    /** Replica service. */
    private final ReplicaService replicaSvc;

    /** Transaction manager. */
    private final TxManager txManager;

    /** Meta storage manager. */
    private final MetaStorageManager metaStorageMgr;

    /** Data storage manager. */
    private final DataStorageManager dataStorageMgr;

    /** Transaction state resolver. */
    private final TransactionStateResolver transactionStateResolver;

    /**
     * Versioned store for tables by id. Only table instances are created here, local storages and RAFT groups may not be initialized yet.
     *
     * @see #localPartsByTableIdVv
     * @see #assignmentsUpdatedVv
     */
    private final IncrementalVersionedValue<Map<Integer, TableImpl>> tablesByIdVv;

    /**
     * Versioned store for local partition set by table id.
     *
     * <p>Completed strictly after {@link #tablesByIdVv} and strictly before {@link #assignmentsUpdatedVv}.
     */
    private final IncrementalVersionedValue<Map<Integer, PartitionSet>> localPartsByTableIdVv;

    /**
     * Versioned store for tracking RAFT groups initialization and starting completion.
     *
     * <p>Only explicitly updated in {@link #startLocalPartitionsAndClients(CompletableFuture, TableImpl)}.
     *
     * <p>Completed strictly after {@link #localPartsByTableIdVv}.
     */
    private final IncrementalVersionedValue<Void> assignmentsUpdatedVv;

    /**
     * {@link TableImpl} is created during update of tablesByIdVv, we store reference to it in case of updating of tablesByIdVv fails, so we
     * can stop resources associated with the table or to clean up table resources on {@code TableManager#stop()}.
     */
    private final Map<Integer, TableImpl> pendingTables = new ConcurrentHashMap<>();

    /** Started tables. */
    private final Map<Integer, TableImpl> startedTables = new ConcurrentHashMap<>();

    /** Busy lock to stop synchronously. */
    private final IgniteSpinBusyLock busyLock = new IgniteSpinBusyLock();

    /** Prevents double stopping the component. */
    private final AtomicBoolean beforeStopGuard = new AtomicBoolean();

    private final AtomicBoolean stopGuard = new AtomicBoolean();

    /** Schema manager. */
    private final SchemaManager schemaManager;

    private final LogStorageFactoryCreator volatileLogStorageFactoryCreator;

    /** Executor for scheduling retries of a rebalance. */
    private final ScheduledExecutorService rebalanceScheduler;

    /** Transaction state storage scheduled pool. */
    private final ScheduledExecutorService txStateStorageScheduledPool;

    /** Transaction state storage pool. */
    private final ExecutorService txStateStoragePool;

    private final TxStateRocksDbSharedStorage sharedTxStateStorage;

    /** Scan request executor. */
    private final ExecutorService scanRequestExecutor;

    /**
     * Separate executor for IO operations like partition storage initialization or partition raft group meta data persisting.
     */
    private final ExecutorService ioExecutor;

    private final HybridClock clock;

    private final OutgoingSnapshotsManager outgoingSnapshotsManager;

    private final TopologyAwareRaftGroupServiceFactory raftGroupServiceFactory;

    private final DistributionZoneManager distributionZoneManager;

    private final SchemaSyncService executorInclinedSchemaSyncService;

    private final CatalogService catalogService;

    /** Incoming RAFT snapshots executor. */
    private final ExecutorService incomingSnapshotsExecutor;

    /** Rebalance scheduler pool size. */
    private static final int REBALANCE_SCHEDULER_POOL_SIZE = Math.min(Runtime.getRuntime().availableProcessors() * 3, 20);

    /** Meta storage listener for pending assignments. */
    private final WatchListener pendingAssignmentsRebalanceListener;

    /** Meta storage listener for stable assignments. */
    private final WatchListener stableAssignmentsRebalanceListener;

    /** Meta storage listener for switch reduce assignments. */
    private final WatchListener assignmentsSwitchRebalanceListener;

    private final MvGc mvGc;

    private final LowWatermark lowWatermark;

    private final Marshaller raftCommandsMarshaller;

    private final HybridTimestampTracker observableTimestampTracker;

    /** Placement driver. */
    private final PlacementDriver executorInclinedPlacementDriver;

    /** A supplier function that returns {@link IgniteSql}. */
    private final Supplier<IgniteSql> sql;

    private final SchemaVersions schemaVersions;

    private final PartitionReplicatorNodeRecovery partitionReplicatorNodeRecovery;

    /** Versioned value used only at manager startup to correctly fire table creation events. */
    private final IncrementalVersionedValue<Void> startVv;

    /** Ends at the {@link #stop()} with an {@link NodeStoppingException}. */
    private final CompletableFuture<Void> stopManagerFuture = new CompletableFuture<>();

    /** Configuration for {@link StorageUpdateHandler}. */
    private final StorageUpdateConfiguration storageUpdateConfig;

    /**
     * Executes partition operations (that might cause I/O and/or be blocked on locks).
     */
    private final Executor partitionOperationsExecutor;

    /** Marshallers provider. */
    private final ReflectionMarshallersProvider marshallers = new ReflectionMarshallersProvider();

    /** Index chooser for full state transfer. */
    private final FullStateTransferIndexChooser fullStateTransferIndexChooser;

    private final RemotelyTriggeredResourceRegistry remotelyTriggeredResourceRegistry;

    /**
     * Creates a new table manager.
     *
     * @param nodeName Node name.
     * @param registry Registry for versioned values.
     * @param gcConfig Garbage collector configuration.
     * @param storageUpdateConfig Storage update handler configuration.
     * @param raftMgr Raft manager.
     * @param replicaMgr Replica manager.
     * @param lockMgr Lock manager.
     * @param replicaSvc Replica service.
     * @param txManager Transaction manager.
     * @param dataStorageMgr Data storage manager.
     * @param schemaManager Schema manager.
     * @param volatileLogStorageFactoryCreator Creator for {@link org.apache.ignite.internal.raft.storage.LogStorageFactory} for
     *         volatile tables.
     * @param ioExecutor Separate executor for IO operations like partition storage initialization or partition raft group meta data
     *     persisting.
     * @param partitionOperationsExecutor Striped executor on which partition operations (potentially requiring I/O with storages)
     *     will be executed.
     * @param raftGroupServiceFactory Factory that is used for creation of raft group services for replication groups.
     * @param vaultManager Vault manager.
     * @param placementDriver Placement driver.
     * @param sql A supplier function that returns {@link IgniteSql}.
     * @param failureProcessor Failure processor that is used to process critical errors.
     */
    public TableManager(
            String nodeName,
            Consumer<LongFunction<CompletableFuture<?>>> registry,
            GcConfiguration gcConfig,
            StorageUpdateConfiguration storageUpdateConfig,
            MessagingService messagingService,
            TopologyService topologyService,
            MessageSerializationRegistry messageSerializationRegistry,
            RaftManager raftMgr,
            ReplicaManager replicaMgr,
            LockManager lockMgr,
            ReplicaService replicaSvc,
            TxManager txManager,
            DataStorageManager dataStorageMgr,
            Path storagePath,
            MetaStorageManager metaStorageMgr,
            SchemaManager schemaManager,
            LogStorageFactoryCreator volatileLogStorageFactoryCreator,
            ExecutorService ioExecutor,
            Executor partitionOperationsExecutor,
            HybridClock clock,
            OutgoingSnapshotsManager outgoingSnapshotsManager,
            TopologyAwareRaftGroupServiceFactory raftGroupServiceFactory,
            VaultManager vaultManager,
            DistributionZoneManager distributionZoneManager,
            SchemaSyncService schemaSyncService,
            CatalogService catalogService,
            HybridTimestampTracker observableTimestampTracker,
            PlacementDriver placementDriver,
            Supplier<IgniteSql> sql,
            FailureProcessor failureProcessor,
            RemotelyTriggeredResourceRegistry remotelyTriggeredResourceRegistry
    ) {
        this.topologyService = topologyService;
        this.raftMgr = raftMgr;
        this.replicaMgr = replicaMgr;
        this.lockMgr = lockMgr;
        this.replicaSvc = replicaSvc;
        this.txManager = txManager;
        this.dataStorageMgr = dataStorageMgr;
        this.metaStorageMgr = metaStorageMgr;
        this.schemaManager = schemaManager;
        this.volatileLogStorageFactoryCreator = volatileLogStorageFactoryCreator;
        this.ioExecutor = ioExecutor;
        this.partitionOperationsExecutor = partitionOperationsExecutor;
        this.clock = clock;
        this.outgoingSnapshotsManager = outgoingSnapshotsManager;
        this.raftGroupServiceFactory = raftGroupServiceFactory;
        this.distributionZoneManager = distributionZoneManager;
        this.catalogService = catalogService;
        this.observableTimestampTracker = observableTimestampTracker;
        this.sql = sql;
        this.storageUpdateConfig = storageUpdateConfig;
        this.remotelyTriggeredResourceRegistry = remotelyTriggeredResourceRegistry;

        this.executorInclinedSchemaSyncService = new ExecutorInclinedSchemaSyncService(schemaSyncService, partitionOperationsExecutor);
        this.executorInclinedPlacementDriver = new ExecutorInclinedPlacementDriver(placementDriver, partitionOperationsExecutor);

        TxMessageSender txMessageSender = new TxMessageSender(messagingService, replicaSvc, clock);

        transactionStateResolver = new TransactionStateResolver(
                txManager,
                clock,
                topologyService,
                messagingService,
                executorInclinedPlacementDriver,
                txMessageSender
        );

        schemaVersions = new SchemaVersionsImpl(executorInclinedSchemaSyncService, catalogService, clock);

        tablesByIdVv = new IncrementalVersionedValue<>(registry, HashMap::new);

        localPartsByTableIdVv = new IncrementalVersionedValue<>(dependingOn(tablesByIdVv), HashMap::new);

        assignmentsUpdatedVv = new IncrementalVersionedValue<>(dependingOn(localPartsByTableIdVv));

        txStateStorageScheduledPool = Executors.newSingleThreadScheduledExecutor(
                NamedThreadFactory.create(nodeName, "tx-state-storage-scheduled-pool", LOG));

        txStateStoragePool = Executors.newFixedThreadPool(Runtime.getRuntime().availableProcessors(),
                NamedThreadFactory.create(nodeName, "tx-state-storage-pool", LOG));

        scanRequestExecutor = Executors.newSingleThreadExecutor(
                IgniteThreadFactory.create(nodeName, "scan-query-executor", LOG, STORAGE_READ));

        rebalanceScheduler = new ScheduledThreadPoolExecutor(REBALANCE_SCHEDULER_POOL_SIZE,
                NamedThreadFactory.create(nodeName, "rebalance-scheduler", LOG));

        int cpus = Runtime.getRuntime().availableProcessors();

        incomingSnapshotsExecutor = new ThreadPoolExecutor(
                cpus,
                cpus,
                100,
                TimeUnit.MILLISECONDS,
                new LinkedBlockingQueue<>(),
                IgniteThreadFactory.create(nodeName, "incoming-raft-snapshot", LOG, STORAGE_READ, STORAGE_WRITE)
        );

        pendingAssignmentsRebalanceListener = createPendingAssignmentsRebalanceListener();

        stableAssignmentsRebalanceListener = createStableAssignmentsRebalanceListener();

        assignmentsSwitchRebalanceListener = createAssignmentsSwitchRebalanceListener();

        mvGc = new MvGc(nodeName, gcConfig);

        lowWatermark = new LowWatermark(nodeName, gcConfig.lowWatermark(), clock, txManager, vaultManager, mvGc, failureProcessor);

        raftCommandsMarshaller = new ThreadLocalPartitionCommandsMarshaller(messageSerializationRegistry);

        partitionReplicatorNodeRecovery = new PartitionReplicatorNodeRecovery(
                metaStorageMgr,
                messagingService,
                topologyService,
                tableId -> latestTablesById().get(tableId)
        );

        startVv = new IncrementalVersionedValue<>(registry);

        sharedTxStateStorage = new TxStateRocksDbSharedStorage(
                storagePath.resolve(TX_STATE_DIR),
                txStateStorageScheduledPool,
                txStateStoragePool,
                TX_STATE_STORAGE_FLUSH_DELAY_SUPPLIER
        );

        fullStateTransferIndexChooser = new FullStateTransferIndexChooser(catalogService);
    }

    @Override
    public CompletableFuture<Void> start() {
        return inBusyLockAsync(busyLock, () -> {
            mvGc.start();

            lowWatermark.start();

            transactionStateResolver.start();

            fullStateTransferIndexChooser.start();

            CompletableFuture<Long> recoveryFinishFuture = metaStorageMgr.recoveryFinishedFuture();

            assert recoveryFinishFuture.isDone();

            long recoveryRevision = recoveryFinishFuture.join();

            startTables(recoveryRevision);

            processAssignmentsOnRecovery(recoveryRevision);

            metaStorageMgr.registerPrefixWatch(ByteArray.fromString(PENDING_ASSIGNMENTS_PREFIX), pendingAssignmentsRebalanceListener);
            metaStorageMgr.registerPrefixWatch(ByteArray.fromString(STABLE_ASSIGNMENTS_PREFIX), stableAssignmentsRebalanceListener);
            metaStorageMgr.registerPrefixWatch(ByteArray.fromString(ASSIGNMENTS_SWITCH_REDUCE_PREFIX), assignmentsSwitchRebalanceListener);

            catalogService.listen(CatalogEvent.TABLE_CREATE, parameters -> {
                return onTableCreate((CreateTableEventParameters) parameters).thenApply(unused -> false);
            });

            catalogService.listen(CatalogEvent.TABLE_DESTROY, parameters -> {
                return onTableDestroy(((DestroyTableEventParameters) parameters)).thenApply(unused -> false);
            });

            catalogService.listen(CatalogEvent.TABLE_ALTER, parameters -> {
                if (parameters instanceof RenameTableEventParameters) {
                    return onTableRename((RenameTableEventParameters) parameters).thenApply(unused -> false);
                } else {
                    return falseCompletedFuture();
                }
            });

            partitionReplicatorNodeRecovery.start();

            return nullCompletedFuture();
        });
    }

    private void processAssignmentsOnRecovery(long recoveryRevision) {
        var stableAssignmentsPrefix = new ByteArray(STABLE_ASSIGNMENTS_PREFIX);
        var pendingAssignmentsPrefix = new ByteArray(PENDING_ASSIGNMENTS_PREFIX);

        startVv.update(recoveryRevision, (v, e) -> handleAssignmentsOnRecovery(
                stableAssignmentsPrefix,
                recoveryRevision,
                (entry, rev) -> handleChangeStableAssignmentEvent(entry, rev, true),
                "stable"
        ));
        startVv.update(recoveryRevision, (v, e) -> handleAssignmentsOnRecovery(
                pendingAssignmentsPrefix,
                recoveryRevision,
                (entry, rev) -> handleChangePendingAssignmentEvent(entry, rev, true),
                "pending"
        ));
    }

    private CompletableFuture<Void> handleAssignmentsOnRecovery(
            ByteArray prefix,
            long revision,
            BiFunction<Entry, Long, CompletableFuture<Void>> assignmentsEventHandler,
            String assignmentsType
    ) {
        try (Cursor<Entry> cursor = metaStorageMgr.prefixLocally(prefix, revision)) {
            CompletableFuture<?>[] futures = cursor.stream()
                    .map(entry -> {
                        if (LOG.isInfoEnabled()) {
                            LOG.info(
                                    "Missed {} assignments for key '{}' discovered, performing recovery",
                                    assignmentsType,
                                    new String(entry.key(), UTF_8)
                            );
                        }

                        // We use the Meta Storage recovery revision here instead of the entry revision, because
                        // 'handleChangePendingAssignmentEvent' accesses some Versioned Values that only store values starting with
                        // tokens equal to Meta Storage recovery revision. In other words, if the entry has a lower revision than the
                        // recovery revision, there will never be a Versioned Value corresponding to its revision.
                        return assignmentsEventHandler.apply(entry, revision);
                    })
                    .toArray(CompletableFuture[]::new);

            return allOf(futures)
                    // Simply log any errors, we don't want to block watch processing.
                    .exceptionally(e -> {
                        LOG.error("Error when performing assignments recovery", e);

                        return null;
                    });
        }
    }

    private CompletableFuture<?> onTableCreate(CreateTableEventParameters parameters) {
        return createTableLocally(parameters.causalityToken(), parameters.catalogVersion(), parameters.tableDescriptor());
    }

    /**
     * Writes the set of assignments to meta storage. If there are some assignments already, gets them from meta storage. Returns
     * the list of assignments that really are in meta storage.
     *
     * @param tableId  Table id.
     * @param assignmentsFuture Assignments future, to get the assignments that should be written.
     * @return Real list of assignments.
     */
    private CompletableFuture<List<Assignments>> writeTableAssignmentsToMetastore(
            int tableId,
            CompletableFuture<List<Assignments>> assignmentsFuture
    ) {
        return assignmentsFuture.thenCompose(newAssignments -> {
            assert !newAssignments.isEmpty();

            List<Operation> partitionAssignments = new ArrayList<>(newAssignments.size());

            for (int i = 0; i < newAssignments.size(); i++) {
                partitionAssignments.add(put(
                        stablePartAssignmentsKey(
                                new TablePartitionId(tableId, i)),
                        newAssignments.get(i).toBytes()));
            }

            Condition condition = Conditions.notExists(new ByteArray(partitionAssignments.get(0).key()));

            return metaStorageMgr
                    .invoke(condition, partitionAssignments, Collections.emptyList())
                    .thenCompose(invokeResult -> {
                        if (invokeResult) {
                            LOG.info(IgniteStringFormatter.format("Assignments calculated from data nodes are successfully written"
                                    + " to meta storage [tableId={}, assignments={}]", tableId, assignmentListToString(newAssignments)));

                            return completedFuture(newAssignments);
                        } else {
                            Set<ByteArray> partKeys = IntStream.range(0, newAssignments.size())
                                    .mapToObj(p -> stablePartAssignmentsKey(new TablePartitionId(tableId, p)))
                                    .collect(toSet());

                            CompletableFuture<Map<ByteArray, Entry>> resFuture = metaStorageMgr.getAll(partKeys);

                            return resFuture.thenApply(metaStorageAssignments -> {
                                List<Assignments> realAssignments = new ArrayList<>();

                                for (int p = 0; p < newAssignments.size(); p++) {
                                    var partId = new TablePartitionId(tableId, p);
                                    Entry assignmentsEntry = metaStorageAssignments.get(stablePartAssignmentsKey(partId));

                                    assert assignmentsEntry != null && !assignmentsEntry.empty() && !assignmentsEntry.tombstone()
                                            : "Unexpected assignments for partition [" + partId + ", entry=" + assignmentsEntry + "].";

                                    Assignments real = Assignments.fromBytes(assignmentsEntry.value());

                                    realAssignments.add(real);
                                }

                                LOG.info(IgniteStringFormatter.format("Assignments picked up from meta storage [tableId={}, "
                                        + "assignments={}]", tableId, assignmentListToString(realAssignments)));

                                return realAssignments;
                            });
                        }
                    })
                    .exceptionally(e -> {
                        LOG.error("Couldn't write assignments to metastore", e);

                        return null;
                    });
        });
    }

    private CompletableFuture<Void> onTableDestroy(DestroyTableEventParameters parameters) {
        return inBusyLockAsync(busyLock, () -> {
            dropTableLocally(parameters.causalityToken(), parameters);

            return nullCompletedFuture();
        });
    }

    private CompletableFuture<?> onTableRename(RenameTableEventParameters parameters) {
        return inBusyLockAsync(busyLock, () -> tablesByIdVv.update(
                parameters.causalityToken(),
                (tablesById, e) -> {
                    if (e != null) {
                        return failedFuture(e);
                    }

                    TableImpl table = tablesById.get(parameters.tableId());

                    // TODO: revisit this approach, see https://issues.apache.org/jira/browse/IGNITE-21235.
                    table.name(parameters.newTableName());

                    return completedFuture(tablesById);
                })
        );
    }

    /**
     * Updates or creates partition raft groups and storages.
     *
     * @param assignmentsFuture Table assignments.
     * @param table Initialized table entity.
     * @return future, which will be completed when the partitions creations done.
     */
    private CompletableFuture<Void> startLocalPartitionsAndClients(
            CompletableFuture<List<Assignments>> assignmentsFuture,
            TableImpl table
    ) {
        int tableId = table.tableId();

        // Create new raft nodes according to new assignments.
        return assignmentsFuture.thenCompose(assignments -> {
            // Empty assignments might be a valid case if tables are created from within cluster init HOCON
            // configuration, which is not supported now.
            assert assignments != null : IgniteStringFormatter.format("Table [id={}] has empty assignments.", tableId);

            int partitions = assignments.size();

            List<CompletableFuture<?>> futures = new ArrayList<>();

            for (int i = 0; i < partitions; i++) {
                int partId = i;

                CompletableFuture<?> future = startPartitionAndStartClient(
                                table,
                                partId,
                                assignments.get(partId),
                                null,
                                false
                        )
                        .whenComplete((res, ex) -> {
                            if (ex != null) {
                                LOG.warn("Unable to update raft groups on the node [tableId={}, partitionId={}]", ex, tableId, partId);
                            }
                        });

                futures.add(future);
            }

            return allOf(futures.toArray(new CompletableFuture<?>[0]));
        });
    }

    private CompletableFuture<Void> startPartitionAndStartClient(
            TableImpl table,
            int partId,
            Assignments realAssignments,
            @Nullable Assignments newAssignments,
            boolean isRecovery
    ) {
        CompletableFuture<Void> resultFuture = new CompletableFuture<>();

        int tableId = table.tableId();

        InternalTable internalTbl = table.internalTable();

        Assignment localMemberAssignment = realAssignments.nodes().stream()
                .filter(a -> a.consistentId().equals(localNode().name()))
                .findAny()
                .orElse(null);

        PeersAndLearners realConfiguration = configurationFromAssignments(realAssignments.nodes());
        PeersAndLearners newConfiguration = newAssignments == null
                ? realConfiguration : configurationFromAssignments(newAssignments.nodes());

        TablePartitionId replicaGrpId = new TablePartitionId(tableId, partId);

        var safeTimeTracker = new PendingComparableValuesTracker<HybridTimestamp, Void>(
                new HybridTimestamp(1, 0)
        );
        var storageIndexTracker = new PendingComparableValuesTracker<Long, Void>(0L);

        PartitionStorages partitionStorages = getPartitionStorages(table, partId);

        PartitionDataStorage partitionDataStorage = partitionDataStorage(partitionStorages.getMvPartitionStorage(),
                internalTbl, partId);

        storageIndexTracker.update(partitionDataStorage.lastAppliedIndex(), null);

        PartitionUpdateHandlers partitionUpdateHandlers = createPartitionUpdateHandlers(
                partId,
                partitionDataStorage,
                table,
                safeTimeTracker,
                storageUpdateConfig
        );

        Peer serverPeer = realConfiguration.peer(localNode().name());

        var raftNodeId = localMemberAssignment == null ? null : new RaftNodeId(replicaGrpId, serverPeer);

        boolean shouldStartRaftListeners = localMemberAssignment != null && !((Loza) raftMgr).isStarted(raftNodeId);

        if (shouldStartRaftListeners) {
            ((InternalTableImpl) internalTbl).updatePartitionTrackers(partId, safeTimeTracker, storageIndexTracker);

            mvGc.addStorage(replicaGrpId, partitionUpdateHandlers.gcUpdateHandler);
        }

        CompletableFuture<Boolean> startGroupFut;

        if (localMemberAssignment != null) {
            CompletableFuture<Boolean> shouldStartGroupFut = isRecovery
                    ? partitionReplicatorNodeRecovery.shouldStartGroup(
                            replicaGrpId,
                            internalTbl,
                            newConfiguration,
                            localMemberAssignment
                    )
                    : trueCompletedFuture();

            startGroupFut = shouldStartGroupFut.thenApplyAsync(startGroup -> inBusyLock(busyLock, () -> {
                if (!startGroup) {
                    return false;
                }

                if (((Loza) raftMgr).isStarted(raftNodeId)) {
                    if (newAssignments != null && newAssignments.force()) {
                        ((Loza) raftMgr).resetPeers(raftNodeId, configurationFromAssignments(newAssignments.nodes()));
                    }

                    return true;
                }

                try {
                    startPartitionRaftGroupNode(
                            replicaGrpId,
                            raftNodeId,
                            newConfiguration,
                            safeTimeTracker,
                            storageIndexTracker,
                            table,
                            partitionStorages.getTxStateStorage(),
                            partitionDataStorage,
                            partitionUpdateHandlers
                    );

                    return true;
                } catch (NodeStoppingException ex) {
                    throw new CompletionException(ex);
                }
            }), ioExecutor);
        } else {
            startGroupFut = falseCompletedFuture();
        }

        startGroupFut
                .thenComposeAsync(v -> inBusyLock(busyLock, () -> {
                    TableRaftService tableRaftService = table.internalTable().tableRaftService();

                    try {
<<<<<<< HEAD
                        // Return existing service if it's already started.
                        return completedFuture(
                                (TopologyAwareRaftGroupService) tableRaftService.partitionRaftGroupService(replicaGrpId.partitionId())
                        );
                    } catch (IgniteInternalException e) {
                        // We use "IgniteInternalException" in accordance with the javadoc of "partitionRaftGroupService" method.
                        try {
                            //TODO IGNITE-19614 This procedure takes 10 seconds if there's no majority online.
                            return raftMgr
                                    .startRaftGroupService(replicaGrpId, newConfiguration, raftGroupServiceFactory, raftCommandsMarshaller);
                        } catch (NodeStoppingException ex) {
                            return failedFuture(ex);
                        }
=======
                        // TODO IGNITE-19614 This procedure takes 10 seconds if there's no majority online.
                        return raftMgr
                                .startRaftGroupService(replicaGrpId, newConfiguration, raftGroupServiceFactory, raftCommandsMarshaller);
                    } catch (NodeStoppingException ex) {
                        return failedFuture(ex);
>>>>>>> 393aa52c
                    }
                }), ioExecutor)
                .thenAcceptAsync(updatedRaftGroupService -> inBusyLock(busyLock, () -> {
                    ((InternalTableImpl) internalTbl).tableRaftService()
                            .updateInternalTableRaftGroupService(partId, updatedRaftGroupService);

                    boolean startedRaftNode = startGroupFut.join();
                    if (localMemberAssignment == null || !startedRaftNode || replicaMgr.isReplicaStarted(replicaGrpId)) {
                        return;
                    }

                    try {
                        startReplicaWithNewListener(
                                replicaGrpId,
                                table,
                                safeTimeTracker,
                                storageIndexTracker,
                                partitionStorages.getMvPartitionStorage(),
                                partitionStorages.getTxStateStorage(),
                                partitionUpdateHandlers,
                                updatedRaftGroupService
                        );
                    } catch (NodeStoppingException ex) {
                        throw new AssertionError("Loza was stopped before Table manager", ex);
                    }
                }), ioExecutor)
                .whenComplete((res, ex) -> {
                    if (ex != null) {
                        LOG.warn("Unable to update raft groups on the node [tableId={}, partitionId={}]", ex, tableId, partId);

                        resultFuture.completeExceptionally(ex);
                    } else {
                        resultFuture.complete(null);
                    }
                });

        return resultFuture;
    }

    private void startReplicaWithNewListener(
            TablePartitionId replicaGrpId,
            TableImpl table,
            PendingComparableValuesTracker<HybridTimestamp, Void> safeTimeTracker,
            PendingComparableValuesTracker<Long, Void> storageIndexTracker,
            MvPartitionStorage mvPartitionStorage,
            TxStateStorage txStatePartitionStorage,
            PartitionUpdateHandlers partitionUpdateHandlers,
            TopologyAwareRaftGroupService raftGroupService
    ) throws NodeStoppingException {
        PartitionReplicaListener listener = createReplicaListener(
                replicaGrpId,
                table,
                safeTimeTracker,
                mvPartitionStorage,
                txStatePartitionStorage,
                partitionUpdateHandlers,
                raftGroupService
        );

        replicaMgr.startReplica(
                replicaGrpId,
                listener,
                raftGroupService,
                storageIndexTracker
        );
    }

    private PartitionReplicaListener createReplicaListener(
            TablePartitionId tablePartitionId,
            TableImpl table,
            PendingComparableValuesTracker<HybridTimestamp, Void> safeTimeTracker,
            MvPartitionStorage mvPartitionStorage,
            TxStateStorage txStatePartitionStorage,
            PartitionUpdateHandlers partitionUpdateHandlers,
            RaftGroupService raftClient
    ) {
        int tableId = tablePartitionId.tableId();
        int partId = tablePartitionId.partitionId();

        return new PartitionReplicaListener(
                mvPartitionStorage,
                new ExecutorInclinedRaftCommandRunner(raftClient, partitionOperationsExecutor),
                txManager,
                lockMgr,
                scanRequestExecutor,
                partId,
                tableId,
                table.indexesLockers(partId),
                new Lazy<>(() -> table.indexStorageAdapters(partId).get().get(table.pkId())),
                () -> table.indexStorageAdapters(partId).get(),
                clock,
                safeTimeTracker,
                txStatePartitionStorage,
                transactionStateResolver,
                partitionUpdateHandlers.storageUpdateHandler,
                new CatalogValidationSchemasSource(catalogService, schemaManager),
                localNode(),
                executorInclinedSchemaSyncService,
                catalogService,
                executorInclinedPlacementDriver,
                topologyService,
                remotelyTriggeredResourceRegistry,
                schemaManager.schemaRegistry(tableId)
        );
    }

    private boolean isLocalPeer(Peer peer) {
        return peer.consistentId().equals(localNode().name());
    }

    private PartitionDataStorage partitionDataStorage(MvPartitionStorage partitionStorage, InternalTable internalTbl, int partId) {
        return new SnapshotAwarePartitionDataStorage(
                partitionStorage,
                outgoingSnapshotsManager,
                partitionKey(internalTbl, partId)
        );
    }

    private static PartitionKey partitionKey(InternalTable internalTbl, int partId) {
        return new PartitionKey(internalTbl.tableId(), partId);
    }

    private RaftGroupOptions groupOptionsForPartition(
            MvTableStorage mvTableStorage,
            TxStateTableStorage txStateTableStorage,
            PartitionKey partitionKey,
            PartitionUpdateHandlers partitionUpdateHandlers
    ) {
        RaftGroupOptions raftGroupOptions;

        if (mvTableStorage.isVolatile()) {
            raftGroupOptions = RaftGroupOptions.forVolatileStores()
                    // TODO: use RaftManager interface, see https://issues.apache.org/jira/browse/IGNITE-18273
                    .setLogStorageFactory(volatileLogStorageFactoryCreator.factory(((Loza) raftMgr).volatileRaft().logStorage().value()))
                    .raftMetaStorageFactory((groupId, raftOptions) -> new VolatileRaftMetaStorage());
        } else {
            raftGroupOptions = RaftGroupOptions.forPersistentStores();
        }

        raftGroupOptions.snapshotStorageFactory(new PartitionSnapshotStorageFactory(
                topologyService,
                outgoingSnapshotsManager,
                new PartitionAccessImpl(
                        partitionKey,
                        mvTableStorage,
                        txStateTableStorage,
                        mvGc,
                        partitionUpdateHandlers.indexUpdateHandler,
                        partitionUpdateHandlers.gcUpdateHandler,
                        fullStateTransferIndexChooser,
                        schemaManager.schemaRegistry(partitionKey.tableId())
                ),
                catalogService,
                incomingSnapshotsExecutor
        ));

        raftGroupOptions.commandsMarshaller(raftCommandsMarshaller);

        return raftGroupOptions;
    }

    @Override
    public void beforeNodeStop() {
        if (!beforeStopGuard.compareAndSet(false, true)) {
            return;
        }

        stopManagerFuture.completeExceptionally(new NodeStoppingException());

        busyLock.block();

        metaStorageMgr.unregisterWatch(pendingAssignmentsRebalanceListener);
        metaStorageMgr.unregisterWatch(stableAssignmentsRebalanceListener);
        metaStorageMgr.unregisterWatch(assignmentsSwitchRebalanceListener);

        var tablesToStop = new HashMap<Integer, TableImpl>();

        tablesToStop.putAll(latestTablesById());
        tablesToStop.putAll(pendingTables);

        cleanUpTablesResources(tablesToStop);
    }

    @Override
    public void stop() throws Exception {
        assert beforeStopGuard.get() : "'stop' called before 'beforeNodeStop'";

        if (!stopGuard.compareAndSet(false, true)) {
            return;
        }

        IgniteUtils.closeAllManually(
                lowWatermark,
                mvGc,
                fullStateTransferIndexChooser,
                sharedTxStateStorage,
                () -> shutdownAndAwaitTermination(rebalanceScheduler, 10, TimeUnit.SECONDS),
                () -> shutdownAndAwaitTermination(txStateStoragePool, 10, TimeUnit.SECONDS),
                () -> shutdownAndAwaitTermination(txStateStorageScheduledPool, 10, TimeUnit.SECONDS),
                () -> shutdownAndAwaitTermination(scanRequestExecutor, 10, TimeUnit.SECONDS),
                () -> shutdownAndAwaitTermination(incomingSnapshotsExecutor, 10, TimeUnit.SECONDS)
        );
    }

    /**
     * Stops resources that are related to provided tables.
     *
     * @param tables Tables to stop.
     */
    private void cleanUpTablesResources(Map<Integer, TableImpl> tables) {
        var futures = new ArrayList<CompletableFuture<Void>>(tables.size());

        for (TableImpl table : tables.values()) {
            futures.add(runAsync(() -> {
                Stream.Builder<ManuallyCloseable> stopping = Stream.builder();

                InternalTable internalTable = table.internalTable();

                stopping.add(() -> {
                    var stopReplicaFutures = new CompletableFuture<?>[internalTable.partitions()];

                    for (int p = 0; p < internalTable.partitions(); p++) {
                        TablePartitionId replicationGroupId = new TablePartitionId(table.tableId(), p);

                        stopReplicaFutures[p] = stopPartition(replicationGroupId, table);
                    }

                    allOf(stopReplicaFutures).get(10, TimeUnit.SECONDS);
                });

                stopping.add(internalTable.storage());
                stopping.add(internalTable.txStateStorage());
                stopping.add(internalTable);

                try {
                    IgniteUtils.closeAllManually(stopping.build());
                } catch (Throwable t) {
                    LOG.error("Unable to stop table [name={}, tableId={}]", t, table.name(), table.tableId());
                }
            }, ioExecutor));
        }

        try {
            allOf(futures.toArray(CompletableFuture[]::new)).get(30, TimeUnit.SECONDS);
        } catch (InterruptedException | ExecutionException | TimeoutException e) {
            LOG.error("Unable to clean table resources", e);
        }
    }

    /**
     * Creates local structures for a table.
     *
     * @param causalityToken Causality token.
     * @param catalogVersion Catalog version on which the table was created.
     * @param tableDescriptor Catalog table descriptor.
     * @return Future that will be completed when local changes related to the table creation are applied.
     */
    private CompletableFuture<?> createTableLocally(
            long causalityToken,
            int catalogVersion,
            CatalogTableDescriptor tableDescriptor
    ) {
        return inBusyLockAsync(busyLock, () -> {
            int tableId = tableDescriptor.id();
            int zoneId = tableDescriptor.zoneId();

            CatalogZoneDescriptor zoneDescriptor = getZoneDescriptor(tableDescriptor, catalogVersion);

            CompletableFuture<List<Assignments>> assignmentsFuture;

            // Check if the table already has assignments in the meta storage locally.
            // So, it means, that it is a recovery process and we should use the meta storage local assignments instead of calculation
            // of the new ones.
            if (partitionAssignmentsGetLocally(metaStorageMgr, tableId, 0, causalityToken) != null) {
                assignmentsFuture = completedFuture(
                        tableAssignmentsGetLocally(metaStorageMgr, tableId, zoneDescriptor.partitions(), causalityToken));
            } else {
                assignmentsFuture = distributionZoneManager.dataNodes(causalityToken, catalogVersion, zoneId)
                        .thenApply(dataNodes -> AffinityUtils.calculateAssignments(
                                dataNodes,
                                zoneDescriptor.partitions(),
                                zoneDescriptor.replicas()
                        ).stream().map(Assignments::of).collect(Collectors.toList()));

                assignmentsFuture.thenAccept(assignmentsList -> {
                    LOG.info(IgniteStringFormatter.format("Assignments calculated from data nodes [table={}, tableId={}, assignments={}, "
                            + "revision={}]", tableDescriptor.name(), tableId, assignmentListToString(assignmentsList), causalityToken));
                });
            }

            CompletableFuture<List<Assignments>> assignmentsFutureAfterInvoke =
                    writeTableAssignmentsToMetastore(tableId, assignmentsFuture);

            return createTableLocally(
                    causalityToken,
                    tableDescriptor,
                    zoneDescriptor,
                    assignmentsFutureAfterInvoke
            );
        });
    }

    /**
     * Creates local structures for a table.
     *
     * @param causalityToken Causality token.
     * @param tableDescriptor Catalog table descriptor.
     * @param zoneDescriptor Catalog distributed zone descriptor.
     * @param assignmentsFuture Future with assignments.
     * @return Future that will be completed when local changes related to the table creation are applied.
     */
    private CompletableFuture<Void> createTableLocally(
            long causalityToken,
            CatalogTableDescriptor tableDescriptor,
            CatalogZoneDescriptor zoneDescriptor,
            CompletableFuture<List<Assignments>> assignmentsFuture
    ) {
        String tableName = tableDescriptor.name();
        int tableId = tableDescriptor.id();

        LOG.trace("Creating local table: name={}, id={}, token={}", tableDescriptor.name(), tableDescriptor.id(), causalityToken);

        MvTableStorage tableStorage = createTableStorage(tableDescriptor, zoneDescriptor);
        TxStateTableStorage txStateStorage = createTxStateTableStorage(tableDescriptor, zoneDescriptor);

        int partitions = zoneDescriptor.partitions();

        TableRaftServiceImpl tableRaftService = new TableRaftServiceImpl(
                tableName,
                partitions,
                new Int2ObjectOpenHashMap<>(partitions),
                topologyService
        );

        InternalTableImpl internalTable = new InternalTableImpl(
                tableName,
                tableId,
                partitions,
                topologyService,
                txManager,
                tableStorage,
                txStateStorage,
                replicaSvc,
                clock,
                observableTimestampTracker,
                executorInclinedPlacementDriver,
                tableRaftService
        );

        var table = new TableImpl(internalTable, lockMgr, schemaVersions, marshallers, sql.get(), tableDescriptor.primaryKeyIndexId());

        tablesByIdVv.update(causalityToken, (previous, e) -> inBusyLock(busyLock, () -> {
            if (e != null) {
                return failedFuture(e);
            }

            return schemaManager.schemaRegistry(causalityToken, tableId)
                    .thenApply(schema -> {
                        table.schemaView(schema);

                        var val = new HashMap<>(previous);

                        val.put(tableId, table);

                        return val;
                    });
        }));

        // NB: all vv.update() calls must be made from the synchronous part of the method (not in thenCompose()/etc!).
        CompletableFuture<?> localPartsUpdateFuture = localPartsByTableIdVv.update(causalityToken,
                (previous, throwable) -> inBusyLock(busyLock, () -> assignmentsFuture.thenComposeAsync(newAssignments -> {
                    PartitionSet parts = new BitSetPartitionSet();

                    // TODO: https://issues.apache.org/jira/browse/IGNITE-19713 Process assignments and set partitions only for
                    // TODO assigned partitions.
                    for (int i = 0; i < newAssignments.size(); i++) {
                        parts.set(i);
                    }

                    return getOrCreatePartitionStorages(table, parts).thenApply(u -> {
                        var newValue = new HashMap<>(previous);

                        newValue.put(tableId, parts);

                        return newValue;
                    });
                }, ioExecutor)));

        // We bring the future outside to avoid OutdatedTokenException.
        CompletableFuture<Map<Integer, TableImpl>> tablesByIdFuture = tablesByIdVv.get(causalityToken);

        // TODO https://issues.apache.org/jira/browse/IGNITE-19170 Partitions should be started only on the assignments change
        // TODO event triggered by zone create or alter.
        CompletableFuture<?> createPartsFut = assignmentsUpdatedVv.update(causalityToken, (token, e) -> {
            if (e != null) {
                return failedFuture(e);
            }

            return localPartsUpdateFuture.thenCompose(unused ->
                    tablesByIdFuture.thenComposeAsync(tablesById -> inBusyLock(
                            busyLock,
                            () -> startLocalPartitionsAndClients(assignmentsFuture, table)
                    ), ioExecutor)
            );
        });

        pendingTables.put(tableId, table);
        startedTables.put(tableId, table);

        tablesById(causalityToken).thenAccept(ignored -> inBusyLock(busyLock, () -> {
            pendingTables.remove(tableId);
        }));

        // TODO should be reworked in IGNITE-16763

        // TODO: https://issues.apache.org/jira/browse/IGNITE-19913 Possible performance degradation.
        return createPartsFut.thenApply(ignore -> null);
    }

    /**
     * Creates a string representation of the given assignments list to use it for logging.
     *
     * @param assignments List of assignments.
     * @return String representation of the given assignments list to use it for logging.
     */
    private static String assignmentListToString(List<Assignments> assignments) {
        return S.toString(assignments, (sb, e, i) -> sb.app(i).app('=').app(e.nodes()));
    }

    /**
     * Creates data storage for the provided table.
     *
     * @param tableDescriptor Catalog table descriptor.
     * @param zoneDescriptor Catalog distributed zone descriptor.
     */
    protected MvTableStorage createTableStorage(CatalogTableDescriptor tableDescriptor, CatalogZoneDescriptor zoneDescriptor) {
        CatalogDataStorageDescriptor dataStorage = zoneDescriptor.dataStorage();

        StorageEngine engine = dataStorageMgr.engine(dataStorage.engine());

        assert engine != null : "tableId=" + tableDescriptor.id() + ", engine=" + dataStorage.engine();

        MvTableStorage tableStorage = engine.createMvTable(
                new StorageTableDescriptor(tableDescriptor.id(), zoneDescriptor.partitions(), dataStorage.dataRegion()),
                new StorageIndexDescriptorSupplier(catalogService)
        );

        tableStorage.start();

        return tableStorage;
    }

    /**
     * Creates transaction state storage for the provided table.
     *
     * @param tableDescriptor Catalog table descriptor.
     * @param zoneDescriptor Catalog distributed zone descriptor.
     */
    protected TxStateTableStorage createTxStateTableStorage(CatalogTableDescriptor tableDescriptor, CatalogZoneDescriptor zoneDescriptor) {
        int tableId = tableDescriptor.id();

        TxStateTableStorage txStateTableStorage = new TxStateRocksDbTableStorage(
                tableId,
                zoneDescriptor.partitions(),
                sharedTxStateStorage
        );
        if (ThreadAssertions.enabled()) {
            txStateTableStorage = new ThreadAssertingTxStateTableStorage(txStateTableStorage);
        }

        txStateTableStorage.start();

        return txStateTableStorage;
    }

    /**
     * Drops local structures for a table.
     *
     * @param causalityToken Causality token.
     * @param parameters Destroy table event parameters.
     */
    private void dropTableLocally(long causalityToken, DestroyTableEventParameters parameters) {
        int tableId = parameters.tableId();
        int partitions = parameters.partitions();

        localPartsByTableIdVv.update(causalityToken, (previousVal, e) -> inBusyLock(busyLock, () -> {
            if (e != null) {
                return failedFuture(e);
            }

            var newMap = new HashMap<>(previousVal);
            newMap.remove(tableId);

            return completedFuture(newMap);
        }));

        tablesByIdVv.update(causalityToken, (previousVal, e) -> inBusyLock(busyLock, () -> {
            if (e != null) {
                return failedFuture(e);
            }

            var map = new HashMap<>(previousVal);

            TableImpl table = map.remove(tableId);

            assert table != null : tableId;

            InternalTable internalTable = table.internalTable();

            CompletableFuture<?>[] stopReplicaFutures = new CompletableFuture<?>[partitions];

            // TODO https://issues.apache.org/jira/browse/IGNITE-19170 Partitions should be stopped on the assignments change
            // TODO event triggered by zone drop or alter.
            for (int partitionId = 0; partitionId < partitions; partitionId++) {
                var replicationGroupId = new TablePartitionId(tableId, partitionId);

                stopReplicaFutures[partitionId] = stopPartition(replicationGroupId, table);
            }

            // TODO: IGNITE-18703 Destroy raft log and meta
            return allOf(stopReplicaFutures)
                    .thenComposeAsync(
                            unused -> allOf(
                                    internalTable.storage().destroy(),
                                    runAsync(() -> internalTable.txStateStorage().destroy(), ioExecutor)
                            ),
                            ioExecutor
                    ).thenApply(v -> map);
        }));

        startedTables.remove(tableId);

        Set<ByteArray> assignmentKeys = IntStream.range(0, partitions)
                .mapToObj(p -> stablePartAssignmentsKey(new TablePartitionId(tableId, p)))
                .collect(toSet());

        metaStorageMgr.removeAll(assignmentKeys);
    }

    private CompletableFuture<Set<Assignment>> calculateAssignments(TablePartitionId tablePartitionId) {
        int catalogVersion = catalogService.latestCatalogVersion();

        CatalogTableDescriptor tableDescriptor = getTableDescriptor(tablePartitionId.tableId(), catalogVersion);

        CatalogZoneDescriptor zoneDescriptor = getZoneDescriptor(tableDescriptor, catalogVersion);

        return distributionZoneManager.dataNodes(
                zoneDescriptor.updateToken(),
                catalogVersion,
                tableDescriptor.zoneId()
        ).thenApply(dataNodes ->
                AffinityUtils.calculateAssignmentForPartition(
                        dataNodes,
                        tablePartitionId.partitionId(),
                        zoneDescriptor.replicas()
                )
        );
    }

    @Override
    public List<Table> tables() {
        return join(tablesAsync());
    }

    @Override
    public CompletableFuture<List<Table>> tablesAsync() {
        return inBusyLockAsync(busyLock, this::tablesAsyncInternalBusy);
    }

    private CompletableFuture<List<Table>> tablesAsyncInternalBusy() {
        HybridTimestamp now = clock.now();

        return orStopManagerFuture(executorInclinedSchemaSyncService.waitForMetadataCompleteness(now))
                .thenCompose(unused -> inBusyLockAsync(busyLock, () -> {
                    int catalogVersion = catalogService.activeCatalogVersion(now.longValue());

                    Collection<CatalogTableDescriptor> tableDescriptors = catalogService.tables(catalogVersion);

                    if (tableDescriptors.isEmpty()) {
                        return emptyListCompletedFuture();
                    }

                    CompletableFuture<Table>[] tableImplFutures = tableDescriptors.stream()
                            .map(tableDescriptor -> tableAsyncInternalBusy(tableDescriptor.id()))
                            .toArray(CompletableFuture[]::new);

                    return CompletableFutures.allOf(tableImplFutures);
                }));
    }

    /**
     * Returns the tables by ID future for the given causality token.
     *
     * <p>The future will only be completed when corresponding assignments update completes.
     *
     * @param causalityToken Causality token.
     * @return The future with tables map.
     * @see #assignmentsUpdatedVv
     */
    private CompletableFuture<Map<Integer, TableImpl>> tablesById(long causalityToken) {
        // We bring the future outside to avoid OutdatedTokenException.
        CompletableFuture<Map<Integer, TableImpl>> tablesByIdFuture = tablesByIdVv.get(causalityToken);

        return assignmentsUpdatedVv.get(causalityToken).thenCompose(v -> tablesByIdFuture);
    }

    /**
     * Returns the latest tables by ID map, for which all assignment updates have been completed.
     */
    private Map<Integer, TableImpl> latestTablesById() {
        // TODO https://issues.apache.org/jira/browse/IGNITE-20915 fix this.
        if (assignmentsUpdatedVv.latestCausalityToken() < 0L) {
            // No tables at all in case of empty causality token.
            return emptyMap();
        } else {
            CompletableFuture<Map<Integer, TableImpl>> tablesByIdFuture = tablesByIdVv.get(tablesByIdVv.latestCausalityToken());

            assert tablesByIdFuture.isDone() : "'tablesByIdVv' is always completed strictly before the 'assignmentsUpdatedVv'";

            return tablesByIdFuture.join();
        }
    }

    /**
     * Actual tables map.
     *
     * @return Actual tables map.
     */
    @TestOnly
    public Map<Integer, TableImpl> latestTables() {
        return unmodifiableMap(latestTablesById());
    }

    @Override
    public Table table(String name) {
        return join(tableAsync(name));
    }

    @Override
    public TableViewInternal table(int id) throws NodeStoppingException {
        return join(tableAsync(id));
    }

    @Override
    public CompletableFuture<Table> tableAsync(String name) {
        return tableAsyncInternal(IgniteNameUtils.parseSimpleName(name))
                .thenApply(identity());
    }

    /**
     * Asynchronously gets the table using causality token.
     *
     * @param causalityToken Causality token.
     * @param id Table id.
     * @return Future.
     */
    public CompletableFuture<TableViewInternal> tableAsync(long causalityToken, int id) {
        if (!busyLock.enterBusy()) {
            throw new IgniteException(new NodeStoppingException());
        }
        try {
            return tablesById(causalityToken).thenApply(tablesById -> tablesById.get(id));
        } finally {
            busyLock.leaveBusy();
        }
    }

    @Override
    public CompletableFuture<TableViewInternal> tableAsync(int tableId) {
        return inBusyLockAsync(busyLock, () -> {
            HybridTimestamp now = clock.now();

            return orStopManagerFuture(executorInclinedSchemaSyncService.waitForMetadataCompleteness(now))
                    .thenCompose(unused -> inBusyLockAsync(busyLock, () -> {
                        int catalogVersion = catalogService.activeCatalogVersion(now.longValue());

                        // Check if the table has been deleted.
                        if (catalogService.table(tableId, catalogVersion) == null) {
                            return nullCompletedFuture();
                        }

                        return tableAsyncInternalBusy(tableId);
                    }));
        });
    }

    /**
     * Asynchronously gets the local partitions set of a table using causality token.
     *
     * @param causalityToken Causality token.
     * @return Future.
     */
    public CompletableFuture<PartitionSet> localPartitionSetAsync(long causalityToken, int tableId) {
        if (!busyLock.enterBusy()) {
            throw new IgniteException(new NodeStoppingException());
        }

        try {
            return localPartsByTableIdVv.get(causalityToken).thenApply(partitionSetById -> partitionSetById.get(tableId));
        } finally {
            busyLock.leaveBusy();
        }
    }

    @Override
    public TableViewInternal tableView(String name) {
        return join(tableViewAsync(name));
    }

    @Override
    public CompletableFuture<TableViewInternal> tableViewAsync(String name) {
        return tableAsyncInternal(IgniteNameUtils.parseSimpleName(name));
    }

    /**
     * Gets a table by name, if it was created before. Doesn't parse canonical name.
     *
     * @param name Table name.
     * @return Future representing pending completion of the {@code TableManager#tableAsyncInternal} operation.
     */
    private CompletableFuture<TableViewInternal> tableAsyncInternal(String name) {
        return inBusyLockAsync(busyLock, () -> {
            HybridTimestamp now = clock.now();

            return orStopManagerFuture(executorInclinedSchemaSyncService.waitForMetadataCompleteness(now))
                    .thenCompose(unused -> inBusyLockAsync(busyLock, () -> {
                        CatalogTableDescriptor tableDescriptor = catalogService.table(name, now.longValue());

                        // Check if the table has been deleted.
                        if (tableDescriptor == null) {
                            return nullCompletedFuture();
                        }

                        return tableAsyncInternalBusy(tableDescriptor.id());
                    }));
        });
    }

    private CompletableFuture<TableViewInternal> tableAsyncInternalBusy(int tableId) {
        TableImpl tableImpl = latestTablesById().get(tableId);

        if (tableImpl != null) {
            return completedFuture(tableImpl);
        }

        CompletableFuture<TableViewInternal> getLatestTableFuture = new CompletableFuture<>();

        CompletionListener<Void> tablesListener = (token, v, th) -> {
            if (th == null) {
                CompletableFuture<Map<Integer, TableImpl>> tablesFuture = tablesByIdVv.get(token);

                tablesFuture.whenComplete((tables, e) -> {
                    if (e != null) {
                        getLatestTableFuture.completeExceptionally(e);
                    } else {
                        TableImpl table = tables.get(tableId);

                        if (table != null) {
                            getLatestTableFuture.complete(table);
                        }
                    }
                });
            } else {
                getLatestTableFuture.completeExceptionally(th);
            }
        };

        assignmentsUpdatedVv.whenComplete(tablesListener);

        // This check is needed for the case when we have registered tablesListener,
        // but tablesByIdVv has already been completed, so listener would be triggered only for the next versioned value update.
        tableImpl = latestTablesById().get(tableId);

        if (tableImpl != null) {
            assignmentsUpdatedVv.removeWhenComplete(tablesListener);

            return completedFuture(tableImpl);
        }

        return orStopManagerFuture(getLatestTableFuture)
                .whenComplete((unused, throwable) -> assignmentsUpdatedVv.removeWhenComplete(tablesListener));
    }

    /**
     * Waits for future result and return, or unwraps {@link CompletionException} to {@link IgniteException} if failed.
     *
     * @param future Completable future.
     * @return Future result.
     */
    private static <T> T join(CompletableFuture<T> future) {
        try {
            return future.join();
        } catch (CompletionException ex) {
            throw convertThrowable(ex.getCause());
        }
    }

    /**
     * Convert to public throwable.
     *
     * @param th Throwable.
     * @return Public throwable.
     */
    private static RuntimeException convertThrowable(Throwable th) {
        if (th instanceof RuntimeException) {
            return (RuntimeException) th;
        }

        return new IgniteException(th);
    }

    /**
     * Creates meta storage listener for pending assignments updates.
     *
     * @return The watch listener.
     */
    private WatchListener createPendingAssignmentsRebalanceListener() {
        return new WatchListener() {
            @Override
            public CompletableFuture<Void> onUpdate(WatchEvent evt) {
                if (!busyLock.enterBusy()) {
                    return failedFuture(new NodeStoppingException());
                }

                try {
                    Entry newEntry = evt.entryEvent().newEntry();

                    return handleChangePendingAssignmentEvent(newEntry, evt.revision(), false);
                } finally {
                    busyLock.leaveBusy();
                }
            }

            @Override
            public void onError(Throwable e) {
                LOG.warn("Unable to process pending assignments event", e);
            }
        };
    }

    private CompletableFuture<Void> handleChangePendingAssignmentEvent(
            Entry pendingAssignmentsEntry,
            long revision,
            boolean isRecovery
    ) {
        if (pendingAssignmentsEntry.value() == null) {
            return nullCompletedFuture();
        }

        int partId = extractPartitionNumber(pendingAssignmentsEntry.key());
        int tblId = extractTableId(pendingAssignmentsEntry.key(), PENDING_ASSIGNMENTS_PREFIX);

        var replicaGrpId = new TablePartitionId(tblId, partId);

        // Stable assignments from the meta store, which revision is bounded by the current pending event.
        Entry stableAssignmentsEntry = metaStorageMgr.getLocally(stablePartAssignmentsKey(replicaGrpId), revision);

        Assignments pendingAssignments = Assignments.fromBytes(pendingAssignmentsEntry.value());

        return tablesByIdVv.get(revision)
                .thenApply(tables -> {
                    if (!busyLock.enterBusy()) {
                        return CompletableFuture.<Void>failedFuture(new NodeStoppingException());
                    }

                    try {
                        TableImpl table = tables.get(tblId);

                        // Table can be null only recovery, because we use a revision from the future. See comment inside
                        // performRebalanceOnRecovery.
                        if (table == null) {
                            if (LOG.isInfoEnabled()) {
                                LOG.info("Skipping Pending Assignments update, because table {} does not exist", tblId);
                            }

                            return CompletableFutures.<Void>nullCompletedFuture();
                        }

                        if (LOG.isInfoEnabled()) {
                            var stringKey = new String(pendingAssignmentsEntry.key(), UTF_8);

                            LOG.info("Received update on pending assignments. Check if new raft group should be started"
                                            + " [key={}, partition={}, table={}, localMemberAddress={}, pendingAssignments={}]",
                                    stringKey, partId, table.name(), localNode().address(), pendingAssignments);
                        }

                        Set<Assignment> stableAssignments = stableAssignmentsEntry.value() == null
                                ? emptySet()
                                : Assignments.fromBytes(stableAssignmentsEntry.value()).nodes();

                        return handleChangePendingAssignmentEvent(
                                    replicaGrpId,
                                    table,
                                    pendingAssignments,
                                    stableAssignments,
                                    revision,
                                    isRecovery
                                )
                                .thenCompose(v -> changePeersOnRebalance(table, replicaGrpId, pendingAssignments.nodes(), revision));
                    } finally {
                        busyLock.leaveBusy();
                    }
                })
                .thenCompose(identity());
    }

    private CompletableFuture<Void> handleChangePendingAssignmentEvent(
            TablePartitionId replicaGrpId,
            TableImpl tbl,
            Assignments pendingAssignments,
            Set<Assignment> stableAssignments,
            long revision,
            boolean isRecovery
    ) {
        ClusterNode localMember = localNode();
        RaftNodeId raftNodeId = new RaftNodeId(replicaGrpId, new Peer(localNode().name()));

        boolean pendingAssignmentsAreForced = pendingAssignments.force();
        Set<Assignment> pendingAssignmentsNodes = pendingAssignments.nodes();

        // Start a new Raft node and Replica if this node has appeared in the new assignments.
        boolean shouldStartLocalGroupNode = pendingAssignmentsNodes.stream()
                .filter(assignment -> localMember.name().equals(assignment.consistentId()))
                .anyMatch(assignment -> !stableAssignments.contains(assignment));

        CompletableFuture<Void> localServicesStartFuture;

        Assignments newAssignments = pendingAssignmentsAreForced
                ? Assignments.forced(intersect(stableAssignments, pendingAssignmentsNodes))
                : Assignments.of(stableAssignments);

        if (newAssignments.nodes().isEmpty()) {
            newAssignments = Assignments.forced(pendingAssignmentsNodes);
        }

        Assignments newAssignmentsFinal = newAssignments;

        if (shouldStartLocalGroupNode) {
            localServicesStartFuture = localPartsByTableIdVv.get(revision)
                    .thenComposeAsync(oldMap -> {
                        // TODO https://issues.apache.org/jira/browse/IGNITE-20957 This is incorrect usage of the value stored in
                        // TODO versioned value. See ticket for the details.
                        int tableId = tbl.tableId();

                        PartitionSet partitionSet = oldMap.get(tableId).copy();

                        return getOrCreatePartitionStorages(tbl, partitionSet).thenApply(u -> {
                            var newMap = new HashMap<>(oldMap);

                            newMap.put(tableId, partitionSet);

                            return newMap;
                        });
                    }, ioExecutor)
                    .thenComposeAsync(unused -> inBusyLock(busyLock, () -> startPartitionAndStartClient(
                            tbl,
                            replicaGrpId.partitionId(),
                            pendingAssignments,
                            newAssignmentsFinal,
                            isRecovery
                    )), ioExecutor);
        } else {
            localServicesStartFuture = runAsync(() -> {
                if (pendingAssignmentsAreForced && ((Loza) raftMgr).isStarted(raftNodeId)) {
                    ((Loza) raftMgr).resetPeers(raftNodeId, configurationFromAssignments(newAssignmentsFinal.nodes()));
                }
            }, ioExecutor);
        }

        return localServicesStartFuture.thenRunAsync(() -> {
            Set<Assignment> cfg = pendingAssignmentsAreForced
                    ? pendingAssignmentsNodes
                    : union(pendingAssignmentsNodes, stableAssignments);

            tbl.internalTable()
                    .tableRaftService()
                    .partitionRaftGroupService(replicaGrpId.partitionId())
                    .updateConfiguration(configurationFromAssignments(cfg));
        }, ioExecutor);
    }

    private CompletableFuture<Void> changePeersOnRebalance(
            TableImpl table,
            TablePartitionId replicaGrpId,
            Set<Assignment> pendingAssignments,
            long revision
    ) {
        int partId = replicaGrpId.partitionId();

        RaftGroupService partGrpSvc = table.internalTable().tableRaftService().partitionRaftGroupService(partId);

        return partGrpSvc.refreshAndGetLeaderWithTerm()
                .exceptionally(throwable -> {
                    throwable = unwrapCause(throwable);

                    if (throwable instanceof TimeoutException) {
                        LOG.info("Node couldn't get the leader within timeout so the changing peers is skipped [grp={}].", replicaGrpId);

                        return LeaderWithTerm.NO_LEADER;
                    }

                    throw new IgniteInternalException(
                            INTERNAL_ERR,
                            "Failed to get a leader for the RAFT replication group [get=" + replicaGrpId + "].",
                            throwable
                    );
                })
                .thenCompose(leaderWithTerm -> {
                    if (leaderWithTerm.isEmpty() || !isLocalPeer(leaderWithTerm.leader())) {
                        return nullCompletedFuture();
                    }

                    // run update of raft configuration if this node is a leader
                    LOG.info("Current node={} is the leader of partition raft group={}. "
                                    + "Initiate rebalance process for partition={}, table={}",
                            leaderWithTerm.leader(), replicaGrpId, partId, table.name());

                    return metaStorageMgr.get(pendingPartAssignmentsKey(replicaGrpId))
                            .thenCompose(latestPendingAssignmentsEntry -> {
                                // Do not change peers of the raft group if this is a stale event.
                                // Note that we start raft node before for the sake of the consistency in a
                                // starting and stopping raft nodes.
                                if (revision < latestPendingAssignmentsEntry.revision()) {
                                    return nullCompletedFuture();
                                }

                                PeersAndLearners newConfiguration =
                                        configurationFromAssignments(pendingAssignments);

                                return partGrpSvc.changePeersAsync(newConfiguration, leaderWithTerm.term());
                            });
                });
    }

    private void startPartitionRaftGroupNode(
            TablePartitionId replicaGrpId,
            RaftNodeId raftNodeId,
            PeersAndLearners stableConfiguration,
            PendingComparableValuesTracker<HybridTimestamp, Void> safeTimeTracker,
            PendingComparableValuesTracker<Long, Void> storageIndexTracker,
            TableImpl table,
            TxStateStorage txStatePartitionStorage,
            PartitionDataStorage partitionDataStorage,
            PartitionUpdateHandlers partitionUpdateHandlers
    ) throws NodeStoppingException {
        InternalTable internalTable = table.internalTable();

        RaftGroupOptions groupOptions = groupOptionsForPartition(
                internalTable.storage(),
                internalTable.txStateStorage(),
                partitionKey(internalTable, replicaGrpId.partitionId()),
                partitionUpdateHandlers
        );

        RaftGroupListener raftGrpLsnr = new PartitionListener(
                txManager,
                partitionDataStorage,
                partitionUpdateHandlers.storageUpdateHandler,
                txStatePartitionStorage,
                safeTimeTracker,
                storageIndexTracker,
                catalogService,
                table.schemaView()
        );

        RaftGroupEventsListener raftGrpEvtsLsnr = new RebalanceRaftGroupEventsListener(
                metaStorageMgr,
                replicaGrpId,
                busyLock,
                createPartitionMover(internalTable, replicaGrpId.partitionId()),
                this::calculateAssignments,
                rebalanceScheduler
        );

        // TODO: use RaftManager interface, see https://issues.apache.org/jira/browse/IGNITE-18273
        ((Loza) raftMgr).startRaftGroupNodeWithoutService(
                raftNodeId,
                stableConfiguration,
                raftGrpLsnr,
                raftGrpEvtsLsnr,
                groupOptions
        );
    }

    /**
     * Creates Meta storage listener for stable assignments updates.
     *
     * @return The watch listener.
     */
    private WatchListener createStableAssignmentsRebalanceListener() {
        return new WatchListener() {
            @Override
            public CompletableFuture<Void> onUpdate(WatchEvent evt) {
                if (!busyLock.enterBusy()) {
                    return failedFuture(new NodeStoppingException());
                }

                try {
                    return handleChangeStableAssignmentEvent(evt);
                } finally {
                    busyLock.leaveBusy();
                }
            }

            @Override
            public void onError(Throwable e) {
                LOG.warn("Unable to process stable assignments event", e);
            }
        };
    }

    /** Creates Meta storage listener for switch reduce assignments updates. */
    private WatchListener createAssignmentsSwitchRebalanceListener() {
        return new WatchListener() {
            @Override
            public CompletableFuture<Void> onUpdate(WatchEvent evt) {
                return inBusyLockAsync(busyLock, () -> {
                    byte[] key = evt.entryEvent().newEntry().key();

                    int partitionId = extractPartitionNumber(key);
                    int tableId = extractTableId(key, ASSIGNMENTS_SWITCH_REDUCE_PREFIX);

                    TablePartitionId replicaGrpId = new TablePartitionId(tableId, partitionId);

                    // It is safe to get the latest version of the catalog as we are in the metastore thread.
                    int catalogVersion = catalogService.latestCatalogVersion();

                    return tablesById(evt.revision())
                            .thenCompose(tables -> inBusyLockAsync(busyLock, () -> {
                                CatalogTableDescriptor tableDescriptor = getTableDescriptor(tableId, catalogVersion);

                                CatalogZoneDescriptor zoneDescriptor = getZoneDescriptor(tableDescriptor, catalogVersion);

                                long causalityToken = zoneDescriptor.updateToken();

                                return distributionZoneManager.dataNodes(causalityToken, catalogVersion, tableDescriptor.zoneId())
                                        .thenCompose(dataNodes -> RebalanceUtilEx.handleReduceChanged(
                                                metaStorageMgr,
                                                dataNodes,
                                                zoneDescriptor.replicas(),
                                                replicaGrpId,
                                                evt
                                        ));
                            }));
                });
            }

            @Override
            public void onError(Throwable e) {
                LOG.warn("Unable to process switch reduce event", e);
            }
        };
    }

    private PartitionMover createPartitionMover(InternalTable internalTable, int partId) {
        return new PartitionMover(busyLock, () -> internalTable.tableRaftService().partitionRaftGroupService(partId));
    }

    private static PeersAndLearners configurationFromAssignments(Collection<Assignment> assignments) {
        var peers = new HashSet<String>();
        var learners = new HashSet<String>();

        for (Assignment assignment : assignments) {
            if (assignment.isPeer()) {
                peers.add(assignment.consistentId());
            } else {
                learners.add(assignment.consistentId());
            }
        }

        return PeersAndLearners.fromConsistentIds(peers, learners);
    }

    /**
     * Gets partition stores.
     *
     * @param table Table.
     * @param partitionId Partition ID.
     * @return PartitionStorages.
     */
    private static PartitionStorages getPartitionStorages(TableImpl table, int partitionId) {
        InternalTable internalTable = table.internalTable();

        MvPartitionStorage mvPartition = internalTable.storage().getMvPartition(partitionId);

        assert mvPartition != null;

        TxStateStorage txStateStorage = internalTable.txStateStorage().getTxStateStorage(partitionId);

        assert txStateStorage != null;

        return new PartitionStorages(mvPartition, txStateStorage);
    }

    // TODO: https://issues.apache.org/jira/browse/IGNITE-19739 Create storages only once.
    private CompletableFuture<Void> getOrCreatePartitionStorages(TableImpl table, PartitionSet partitions) {
        InternalTable internalTable = table.internalTable();

        CompletableFuture<?>[] storageFuts = partitions.stream().mapToObj(partitionId -> {
            MvPartitionStorage mvPartition = internalTable.storage().getMvPartition(partitionId);

            return (mvPartition != null ? completedFuture(mvPartition) : internalTable.storage().createMvPartition(partitionId))
                    .thenComposeAsync(mvPartitionStorage -> {
                        TxStateStorage txStateStorage = internalTable.txStateStorage().getOrCreateTxStateStorage(partitionId);

                        if (mvPartitionStorage.lastAppliedIndex() == MvPartitionStorage.REBALANCE_IN_PROGRESS
                                || txStateStorage.lastAppliedIndex() == TxStateStorage.REBALANCE_IN_PROGRESS) {
                            return allOf(
                                    internalTable.storage().clearPartition(partitionId),
                                    txStateStorage.clear()
                            );
                        } else {
                            return nullCompletedFuture();
                        }
                    }, ioExecutor);
        }).toArray(CompletableFuture[]::new);

        return allOf(storageFuts);
    }

    /**
     * Handles the {@link RebalanceUtil#STABLE_ASSIGNMENTS_PREFIX} update event.
     *
     * @param evt Event.
     */
    protected CompletableFuture<Void> handleChangeStableAssignmentEvent(WatchEvent evt) {
        if (evt.entryEvents().stream().allMatch(e -> e.oldEntry().value() == null)) {
            // It's the initial write to table stable assignments on table create event.
            return nullCompletedFuture();
        }

        if (!evt.single()) {
            // If there is not a single entry, then all entries must be tombstones (this happens after table drop).
            assert evt.entryEvents().stream().allMatch(entryEvent -> entryEvent.newEntry().tombstone()) : evt;

            return nullCompletedFuture();
        }

        // here we can receive only update from the rebalance logic
        // these updates always processing only 1 partition, so, only 1 stable partition key.
        assert evt.single() : evt;

        if (evt.entryEvent().oldEntry() == null) {
            // This means it's an event on table creation.
            return nullCompletedFuture();
        }

        Entry stableAssignmentsWatchEvent = evt.entryEvent().newEntry();

        long revision = evt.revision();

        assert stableAssignmentsWatchEvent.revision() == revision : stableAssignmentsWatchEvent;

        if (stableAssignmentsWatchEvent.value() == null) {
            return nullCompletedFuture();
        }

        return handleChangeStableAssignmentEvent(stableAssignmentsWatchEvent, evt.revision(), false);
    }

    protected CompletableFuture<Void> handleChangeStableAssignmentEvent(
            Entry stableAssignmentsWatchEvent,
            long revision,
            boolean isRecovery
    ) {
        int partitionId = extractPartitionNumber(stableAssignmentsWatchEvent.key());
        int tableId = extractTableId(stableAssignmentsWatchEvent.key(), STABLE_ASSIGNMENTS_PREFIX);

        TablePartitionId tablePartitionId = new TablePartitionId(tableId, partitionId);

        Set<Assignment> stableAssignments = stableAssignmentsWatchEvent.value() == null
                ? emptySet()
                : Assignments.fromBytes(stableAssignmentsWatchEvent.value()).nodes();

        return supplyAsync(() -> {
            Entry pendingAssignmentsEntry = metaStorageMgr.getLocally(pendingPartAssignmentsKey(tablePartitionId), revision);

            byte[] pendingAssignmentsFromMetaStorage = pendingAssignmentsEntry.value();

            Assignments pendingAssignments = pendingAssignmentsFromMetaStorage == null
                    ? Assignments.EMPTY
                    : Assignments.fromBytes(pendingAssignmentsFromMetaStorage);

            return stopAndDestroyPartitionAndUpdateClients(
                    tablePartitionId,
                    stableAssignments,
                    pendingAssignments,
                    isRecovery,
                    revision
            );
        }, ioExecutor).thenCompose(identity());
    }

    private CompletableFuture<Void> updatePartitionClients(
            TablePartitionId tablePartitionId,
            Set<Assignment> stableAssignments,
            long revision
    ) {
        // Update raft client peers and learners according to the actual assignments.
        return tablesById(revision).thenAccept(t -> {
            t.get(tablePartitionId.tableId()).internalTable()
                    .tableRaftService()
                    .partitionRaftGroupService(tablePartitionId.partitionId())
                    .updateConfiguration(configurationFromAssignments(stableAssignments));
        });
    }

    private CompletableFuture<Void> stopAndDestroyPartitionAndUpdateClients(
            TablePartitionId tablePartitionId,
            Set<Assignment> stableAssignments,
            Assignments pendingAssignments,
            boolean isRecovery,
            long revision
    ) {
        CompletableFuture<Void> clientUpdateFuture = isRecovery
                // Updating clients is not needed on recovery.
                ? nullCompletedFuture()
                : updatePartitionClients(tablePartitionId, stableAssignments, revision);

        boolean shouldStopLocalServices = (pendingAssignments.force()
                        ? pendingAssignments.nodes().stream()
                        : Stream.concat(stableAssignments.stream(), pendingAssignments.nodes().stream())
                )
                .noneMatch(assignment -> assignment.consistentId().equals(localNode().name()));

        if (shouldStopLocalServices) {
            return allOf(
                    clientUpdateFuture,
                    stopAndDestroyPartition(tablePartitionId, revision)
            );
        } else {
            return clientUpdateFuture;
        }
    }

    private CompletableFuture<Void> stopAndDestroyPartition(TablePartitionId tablePartitionId, long causalityToken) {
        return tablesByIdVv.get(causalityToken)
                .thenCompose(tables -> {
                    TableImpl table = tables.get(tablePartitionId.tableId());

                    return stopPartition(tablePartitionId, table)
                            .thenComposeAsync(v -> destroyPartitionStorages(tablePartitionId, table), ioExecutor);
                });
    }

    /**
     * Stops all resources associated with a given partition, like replicas and partition trackers.
     *
     * @param tablePartitionId Partition ID.
     * @param table Table which this partition belongs to.
     * @return Future that will be completed after all resources have been closed.
     */
    private CompletableFuture<Void> stopPartition(TablePartitionId tablePartitionId, TableImpl table) {
        if (table != null) {
            closePartitionTrackers(table.internalTable(), tablePartitionId.partitionId());
        }

        CompletableFuture<Boolean> stopReplicaFuture;

        try {
            stopReplicaFuture = replicaMgr.stopReplica(tablePartitionId);
        } catch (NodeStoppingException e) {
            // No-op.
            stopReplicaFuture = falseCompletedFuture();
        }

        return stopReplicaFuture
                .thenCompose(v -> {
                    try {
                        raftMgr.stopRaftNodes(tablePartitionId);
                    } catch (NodeStoppingException ignored) {
                        // No-op.
                    }

                    return mvGc.removeStorage(tablePartitionId);
                });
    }

    private CompletableFuture<Void> destroyPartitionStorages(TablePartitionId tablePartitionId, TableImpl table) {
        // TODO: IGNITE-18703 Destroy raft log and meta
        if (table == null) {
            return nullCompletedFuture();
        }

        InternalTable internalTable = table.internalTable();

        int partitionId = tablePartitionId.partitionId();

        List<CompletableFuture<?>> destroyFutures = new ArrayList<>();

        if (internalTable.storage().getMvPartition(partitionId) != null) {
            destroyFutures.add(internalTable.storage().destroyPartition(partitionId));
        }

        if (internalTable.txStateStorage().getTxStateStorage(partitionId) != null) {
            destroyFutures.add(runAsync(() -> internalTable.txStateStorage().destroyTxStateStorage(partitionId), ioExecutor));
        }

        return allOf(destroyFutures.toArray(new CompletableFuture[]{}));
    }

    private static void closePartitionTrackers(InternalTable internalTable, int partitionId) {
        closeTracker(internalTable.getPartitionSafeTimeTracker(partitionId));

        closeTracker(internalTable.getPartitionStorageIndexTracker(partitionId));
    }

    private static void closeTracker(@Nullable PendingComparableValuesTracker<?, Void> tracker) {
        if (tracker != null) {
            tracker.close();
        }
    }

    private ClusterNode localNode() {
        return topologyService.localMember();
    }

    private static PartitionUpdateHandlers createPartitionUpdateHandlers(
            int partitionId,
            PartitionDataStorage partitionDataStorage,
            TableImpl table,
            PendingComparableValuesTracker<HybridTimestamp, Void> safeTimeTracker,
            StorageUpdateConfiguration storageUpdateConfig
    ) {
        TableIndexStoragesSupplier indexes = table.indexStorageAdapters(partitionId);

        IndexUpdateHandler indexUpdateHandler = new IndexUpdateHandler(indexes);

        GcUpdateHandler gcUpdateHandler = new GcUpdateHandler(partitionDataStorage, safeTimeTracker, indexUpdateHandler);

        StorageUpdateHandler storageUpdateHandler = new StorageUpdateHandler(
                partitionId,
                partitionDataStorage,
                indexUpdateHandler,
                storageUpdateConfig
        );

        return new PartitionUpdateHandlers(storageUpdateHandler, indexUpdateHandler, gcUpdateHandler);
    }

    /**
     * Returns a cached table instance if it exists, {@code null} otherwise. Can return a table that is being stopped.
     *
     * @param tableId Table id.
     */
    @Override
    public @Nullable TableViewInternal cachedTable(int tableId) {
        return startedTables.get(tableId);
    }

    /**
     * Returns a cached table instance if it exists, {@code null} otherwise. Can return a table that is being stopped.
     *
     * @param name Table name.
     */
    @TestOnly
    public @Nullable TableViewInternal cachedTable(String name) {
        return findTableImplByName(startedTables.values(), name);
    }

    private CatalogTableDescriptor getTableDescriptor(int tableId, int catalogVersion) {
        CatalogTableDescriptor tableDescriptor = catalogService.table(tableId, catalogVersion);

        assert tableDescriptor != null : "tableId=" + tableId + ", catalogVersion=" + catalogVersion;

        return tableDescriptor;
    }

    private CatalogZoneDescriptor getZoneDescriptor(CatalogTableDescriptor tableDescriptor, int catalogVersion) {
        CatalogZoneDescriptor zoneDescriptor = catalogService.zone(tableDescriptor.zoneId(), catalogVersion);

        assert zoneDescriptor != null :
                "tableId=" + tableDescriptor.id() + ", zoneId=" + tableDescriptor.zoneId() + ", catalogVersion=" + catalogVersion;

        return zoneDescriptor;
    }

    private static @Nullable TableImpl findTableImplByName(Collection<TableImpl> tables, String name) {
        return tables.stream().filter(table -> table.name().equals(name)).findAny().orElse(null);
    }

    private void startTables(long recoveryRevision) {
        sharedTxStateStorage.start();

        int earliestCatalogVersion = catalogService.earliestCatalogVersion();
        int latestCatalogVersion = catalogService.latestCatalogVersion();

        var startedTables = new IntOpenHashSet();
        List<CompletableFuture<?>> startTableFutures = new ArrayList<>();

        // TODO: IGNITE-20384 Clean up abandoned resources for dropped zones from volt and metastore
        for (int ver = latestCatalogVersion; ver >= earliestCatalogVersion; ver--) {
            int ver0 = ver;
            catalogService.tables(ver).stream()
                    .filter(tbl -> startedTables.add(tbl.id()))
                    .forEach(tableDescriptor -> startTableFutures.add(createTableLocally(recoveryRevision, ver0, tableDescriptor)));
        }

        // Forces you to wait until recovery is complete before the metastore watches is deployed to avoid races with catalog listeners.
        startVv.update(recoveryRevision, (unused, throwable) -> allOf(startTableFutures.toArray(CompletableFuture[]::new)))
                .whenComplete((unused, throwable) -> {
                    if (throwable != null) {
                        LOG.error("Error starting tables", throwable);
                    } else {
                        LOG.debug("Tables started successfully");
                    }
                });
    }

    /**
     * Returns the future that will complete when, either the future from the argument or {@link #stopManagerFuture} will complete,
     * successfully or exceptionally. Allows to protect from getting stuck at {@link #stop()} when someone is blocked (by using
     * {@link #busyLock}) for a long time.
     *
     * @param future Future.
     */
    private <T> CompletableFuture<T> orStopManagerFuture(CompletableFuture<T> future) {
        if (future.isDone()) {
            return future;
        }

        return anyOf(future, stopManagerFuture).thenApply(o -> (T) o);
    }
}<|MERGE_RESOLUTION|>--- conflicted
+++ resolved
@@ -897,7 +897,6 @@
                     TableRaftService tableRaftService = table.internalTable().tableRaftService();
 
                     try {
-<<<<<<< HEAD
                         // Return existing service if it's already started.
                         return completedFuture(
                                 (TopologyAwareRaftGroupService) tableRaftService.partitionRaftGroupService(replicaGrpId.partitionId())
@@ -911,13 +910,6 @@
                         } catch (NodeStoppingException ex) {
                             return failedFuture(ex);
                         }
-=======
-                        // TODO IGNITE-19614 This procedure takes 10 seconds if there's no majority online.
-                        return raftMgr
-                                .startRaftGroupService(replicaGrpId, newConfiguration, raftGroupServiceFactory, raftCommandsMarshaller);
-                    } catch (NodeStoppingException ex) {
-                        return failedFuture(ex);
->>>>>>> 393aa52c
                     }
                 }), ioExecutor)
                 .thenAcceptAsync(updatedRaftGroupService -> inBusyLock(busyLock, () -> {
