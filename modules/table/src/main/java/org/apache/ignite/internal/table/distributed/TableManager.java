--- conflicted
+++ resolved
@@ -887,11 +887,8 @@
                                                             localNode(),
                                                             table.internalTable().storage(),
                                                             indexBuilder,
-<<<<<<< HEAD
+                                                            tablesCfg,
                                                             placementDriver
-=======
-                                                            tablesCfg
->>>>>>> 9d3f0856
                                                     ),
                                                     updatedRaftGroupService,
                                                     storageIndexTracker
@@ -1173,26 +1170,18 @@
 
         int partitions = zoneDescriptor.partitions();
 
-<<<<<<< HEAD
         InternalTableImpl internalTable = new InternalTableImpl(
-                name,
-                tblId,
-                new Int2ObjectOpenHashMap<>(distributionZoneConfiguration.partitions().value()),
-                distributionZoneConfiguration.partitions().value(),
+                tableName,
+                tableId,
+                new Int2ObjectOpenHashMap<>(partitions),
+                partitions,
                 clusterNodeResolver,
                 txManager,
                 tableStorage,
                 txStateStorage,
                 replicaSvc,
                 clock,
-                placementDriver
-        );
-=======
-        InternalTableImpl internalTable = new InternalTableImpl(tableName, tableId,
-                new Int2ObjectOpenHashMap<>(partitions),
-                partitions, clusterNodeResolver, txManager, tableStorage,
-                txStateStorage, replicaSvc, clock);
->>>>>>> 9d3f0856
+                placementDriver);
 
         var table = new TableImpl(internalTable, lockMgr);
 
@@ -2225,11 +2214,8 @@
                                             localNode(),
                                             internalTable.storage(),
                                             indexBuilder,
-<<<<<<< HEAD
+                                            tablesCfg,
                                             placementDriver
-=======
-                                            tablesCfg
->>>>>>> 9d3f0856
                                     ),
                                     (TopologyAwareRaftGroupService) internalTable.partitionRaftGroupService(partId),
                                     storageIndexTracker
