--- conflicted
+++ resolved
@@ -745,18 +745,10 @@
                                                 replicaGrpId,
                                                 newPartAssignment,
                                                 new PartitionListener(
-<<<<<<< HEAD
-                                                    partitionStorage,
+                                                        partitionDataStorage(partitionStorage, internalTbl, partId),
                                                     internalTbl.txStateStorage().getOrCreateTxStateStorage(partId),
                                                     txManager,
                                                     primaryIndex),
-=======
-                                                        partitionDataStorage(partitionStorage, internalTbl, partId),
-                                                        internalTbl.txStateStorage().getOrCreateTxStateStorage(partId),
-                                                        txManager,
-                                                        primaryIndex
-                                                ),
->>>>>>> 88c5fa34
                                                 new RebalanceRaftGroupEventsListener(
                                                         metaStorageMgr,
                                                         tablesCfg.tables().get(tablesById.get(tblId).name()),
