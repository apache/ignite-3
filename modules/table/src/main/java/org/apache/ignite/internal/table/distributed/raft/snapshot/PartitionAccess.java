--- conflicted
+++ resolved
@@ -17,26 +17,30 @@
 
 package org.apache.ignite.internal.table.distributed.raft.snapshot;
 
-<<<<<<< HEAD
+import java.util.List;
+import org.apache.ignite.internal.storage.ReadResult;
+import org.apache.ignite.internal.storage.RowId;
+import org.apache.ignite.internal.storage.StorageException;
+import org.jetbrains.annotations.Nullable;
+
 import java.util.concurrent.CompletableFuture;
 import java.util.concurrent.Executor;
 import org.apache.ignite.internal.storage.MvPartitionStorage;
 import org.apache.ignite.internal.storage.StorageException;
 import org.apache.ignite.internal.tx.storage.state.TxStateStorage;
-=======
-import java.util.List;
-import org.apache.ignite.internal.storage.ReadResult;
-import org.apache.ignite.internal.storage.RowId;
-import org.apache.ignite.internal.storage.StorageException;
-import org.jetbrains.annotations.Nullable;
->>>>>>> 99f3cdf7
 
 /**
  * Small abstractions for partition storages that includes only methods, mandatory for the snapshot storage.
  */
 public interface PartitionAccess {
     /**
-<<<<<<< HEAD
+     * Returns the key that uniquely identifies the corresponding partition.
+     *
+     * @return Partition key.
+     */
+    PartitionKey key();
+
+    /**
      * Returns the partition ID.
      */
     int partitionId();
@@ -66,17 +70,6 @@
      * @throws StorageException If an error has occurred during transaction state storage for the partition destruction.
      */
     CompletableFuture<TxStateStorage> reCreateTxStatePartitionStorage(Executor executor) throws StorageException;
-=======
-     * Returns the key that uniquely identifies the corresponding partition.
-     *
-     * @return Partition key.
-     */
-    PartitionKey key();
-
-    /**
-     * Returns persisted RAFT index for the partition.
-     */
-    long persistedIndex();
 
     /**
      * Returns a row id, existing in the storage, that's greater or equal than the lower bound. {@code null} if not found.
@@ -95,5 +88,4 @@
      * @return All versions of the row.
      */
     List<ReadResult> rowVersions(RowId rowId);
->>>>>>> 99f3cdf7
 }