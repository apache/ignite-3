--- conflicted
+++ resolved
@@ -47,11 +47,8 @@
     implementation project(':ignite-workers')
     implementation project(':ignite-low-watermark')
     implementation project(':ignite-system-view-api')
-<<<<<<< HEAD
+    implementation project(':ignite-metrics')
     implementation project(':ignite-partition-replica')
-=======
-    implementation project(':ignite-metrics')
->>>>>>> d0004563
     implementation libs.jetbrains.annotations
     implementation libs.fastutil.core
     implementation libs.auto.service.annotations
