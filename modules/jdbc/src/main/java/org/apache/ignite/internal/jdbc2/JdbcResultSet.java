/*
 * Licensed to the Apache Software Foundation (ASF) under one or more
 * contributor license agreements. See the NOTICE file distributed with
 * this work for additional information regarding copyright ownership.
 * The ASF licenses this file to You under the Apache License, Version 2.0
 * (the "License"); you may not use this file except in compliance with
 * the License. You may obtain a copy of the License at
 *
 *      http://www.apache.org/licenses/LICENSE-2.0
 *
 * Unless required by applicable law or agreed to in writing, software
 * distributed under the License is distributed on an "AS IS" BASIS,
 * WITHOUT WARRANTIES OR CONDITIONS OF ANY KIND, either express or implied.
 * See the License for the specific language governing permissions and
 * limitations under the License.
 */

package org.apache.ignite.internal.jdbc2;

import static java.nio.charset.StandardCharsets.UTF_8;
import static org.apache.ignite.internal.lang.IgniteStringFormatter.format;

import java.io.InputStream;
import java.io.Reader;
import java.math.BigDecimal;
import java.math.RoundingMode;
import java.net.URL;
import java.nio.ByteBuffer;
import java.sql.Array;
import java.sql.Blob;
import java.sql.Clob;
import java.sql.Date;
import java.sql.NClob;
import java.sql.Ref;
import java.sql.ResultSet;
import java.sql.ResultSetMetaData;
import java.sql.RowId;
import java.sql.SQLException;
import java.sql.SQLFeatureNotSupportedException;
import java.sql.SQLWarning;
import java.sql.SQLXML;
import java.sql.Statement;
import java.sql.Time;
import java.sql.Timestamp;
import java.time.Instant;
import java.time.LocalDate;
import java.time.LocalDateTime;
import java.time.LocalTime;
import java.time.ZoneId;
import java.time.format.DateTimeFormatter;
import java.time.format.DateTimeFormatterBuilder;
import java.time.temporal.ChronoField;
import java.time.temporal.TemporalAccessor;
import java.util.Calendar;
import java.util.List;
import java.util.Map;
import java.util.UUID;
import java.util.function.Supplier;
import org.apache.ignite.internal.jdbc.proto.SqlStateCode;
import org.apache.ignite.internal.lang.IgniteExceptionMapperUtil;
import org.apache.ignite.internal.sql.ResultSetMetadataImpl;
import org.apache.ignite.internal.util.StringUtils;
import org.apache.ignite.sql.ColumnMetadata;
import org.apache.ignite.sql.ColumnType;
import org.apache.ignite.sql.ResultSetMetadata;
import org.apache.ignite.sql.SqlRow;
import org.jetbrains.annotations.Nullable;

/**
 * JDBC ResultSet adapter backed by {@link org.apache.ignite.sql.ResultSet}.
 */
public class JdbcResultSet implements ResultSet {

    private static final String UPDATES_ARE_NOT_SUPPORTED = "Updates are not supported.";

    private static final String SQL_STRUCTURED_TYPE_ARE_NOT_SUPPORTED = "SQL structured type are not supported.";

    private static final String SQL_SPECIFIC_TYPES_ARE_NOT_SUPPORTED = "SQL-specific types are not supported.";

    private static final ResultSetMetadata EMPTY_METADATA = new ResultSetMetadataImpl(List.of());

    private static final BigDecimal MIN_DOUBLE = BigDecimal.valueOf(-Double.MAX_VALUE);

    private static final BigDecimal MAX_DOUBLE = BigDecimal.valueOf(Double.MAX_VALUE);

    private final org.apache.ignite.sql.ResultSet<SqlRow> rs;

    private final ResultSetMetadata rsMetadata;

    private final Supplier<ZoneId> zoneIdSupplier;

    private final Statement statement;

    private final JdbcResultSetMetadata jdbcMeta;

    private final int maxRows;

    private boolean closeOnCompletion;

    private int fetchSize;

    private @Nullable SqlRow currentRow;

    private int currentPosition;

    private boolean closed;

    private boolean wasNull;

    /**
     * Constructor.
     */
    JdbcResultSet(
            org.apache.ignite.sql.ResultSet<SqlRow> rs,
            Statement statement,
            Supplier<ZoneId> zoneIdSupplier,
            boolean closeOnCompletion,
            int maxRows
    ) {
        this.rs = rs;

        ResultSetMetadata metadata = rs.metadata();
        this.rsMetadata = metadata != null ? metadata : EMPTY_METADATA;

        this.zoneIdSupplier = zoneIdSupplier;
        this.statement = statement;
        this.currentRow = null;
        this.closed = false;
        this.wasNull = false;
        this.jdbcMeta = new JdbcResultSetMetadata(rsMetadata);
        this.closeOnCompletion = closeOnCompletion;
        this.maxRows = maxRows;
    }

    int updateCount() {
        assert !isQuery() : "Should not be called on a query";
        if (rs.wasApplied() || rs.affectedRows() == -1) {
            return 0;
        } else {
            //noinspection NumericCastThatLosesPrecision
            return (int) rs.affectedRows();
        }
    }

    boolean isQuery() {
        return rs.hasRowSet();
    }

    void closeStatement(boolean close) {
        closeOnCompletion = close;
<<<<<<< HEAD
=======
    }

    private boolean hasNext() {
        return rs.hasNext() && (maxRows == 0 || currentPosition < maxRows);
>>>>>>> 74861d43
    }

    @Override
    public boolean next() throws SQLException {
        ensureNotClosed();

        try {
<<<<<<< HEAD
            if (!rs.hasNext() || maxRows != 0 && maxRows < currentPosition + 1) {
=======
            if (!hasNext()) {
>>>>>>> 74861d43
                currentRow = null;
                return false;
            }
            currentRow = rs.next();
            currentPosition += 1;
            return true;
        } catch (Exception e) {
            Throwable cause = IgniteExceptionMapperUtil.mapToPublicException(e);
            throw new SQLException(cause.getMessage(), cause);
        }
    }

    @Override
    public void close() throws SQLException {
        if (closed) {
            return;
        }
        closed = true;

        try {
            rs.close();
        } catch (Exception e) {
            Throwable cause = IgniteExceptionMapperUtil.mapToPublicException(e);
            throw new SQLException(cause.getMessage(), cause);
        } finally {
            if (closeOnCompletion) {
                JdbcStatement2 statement2 = statement.unwrap(JdbcStatement2.class);
                statement2.closeIfAllResultsClosed();
            }
        }
    }

    /** {@inheritDoc} */
    @Override
    public boolean wasNull() throws SQLException {
        ensureNotClosed();

        return wasNull;
    }

    /** {@inheritDoc} */
    @Override
    @Nullable
    public String getString(int colIdx) throws SQLException {
        ensureNotClosed();
        ensureHasCurrentRow();

        Object val = getValue(colIdx);
        if (val == null) {
            return null;
        }

        ColumnType columnType = getColumnType(colIdx);
        try {
            switch (columnType) {
                case DATE:
                    return Formatters.formatDate((LocalDate) val);
                case TIME:
                    return Formatters.formatTime((LocalTime) val, getColumnPrecision(colIdx));
                case DATETIME:
                    return Formatters.formatDateTime((LocalDateTime) val, getColumnPrecision(colIdx));
                case TIMESTAMP:
                    LocalDateTime localDateTime = instantWithLocalTimeZone((Instant) val);
                    return Formatters.formatDateTime(localDateTime, getColumnPrecision(colIdx));
                case BYTE_ARRAY:
                    return StringUtils.toHexString((byte[]) val);
                default:
                    return String.valueOf(val);
            }
        } catch (Exception e) {
            throw conversionError("string", e);
        }
    }

    /** {@inheritDoc} */
    @Override
    @Nullable
    public String getString(String colLb) throws SQLException {
        int colIdx = findColumn(colLb);

        return getString(colIdx);
    }

    /** {@inheritDoc} */
    @Override
    public boolean getBoolean(int colIdx) throws SQLException {
        Object val = getValue(colIdx);

        if (val == null) {
            return false;
        }

        ColumnMetadata column = rsMetadata.columns().get(colIdx - 1);
        switch (column.type()) {
            case BOOLEAN:
                return ((Boolean) val);
            case INT8:
            case INT16:
            case INT32:
            case INT64:
                long num = ((Number) val).longValue();
                return num != 0;
            case STRING:
                String str = (String) val;
                if ("0".equals(str)) {
                    return false;
                } else if ("1".equals(str)) {
                    return true;
                }
                break;
            default:
                // Fallthrough
        }

        throw conversionError("boolean", val);
    }

    /** {@inheritDoc} */
    @Override
    public boolean getBoolean(String colLb) throws SQLException {
        int colIdx = findColumn(colLb);

        return getBoolean(colIdx);
    }

    /** {@inheritDoc} */
    @Override
    public byte getByte(int colIdx) throws SQLException {
        Object val = getValue(colIdx);

        if (val == null) {
            return 0;
        }

        ColumnType columnType = getColumnType(colIdx);
        switch (columnType) {
            case BOOLEAN:
                return (Boolean) val ? (byte) 1 : (byte) 0;
            case INT8:
                return (byte) val;
            case INT16:
            case INT32:
            case INT64:
                //noinspection NumericCastThatLosesPrecision
                return (byte) getLongValue(((Number) val).longValue(), Byte.TYPE.getTypeName(), Byte.MIN_VALUE, Byte.MAX_VALUE);
            case FLOAT:
                //noinspection NumericCastThatLosesPrecision
                return (byte) getFloatValueAsLong((float) val, Byte.TYPE.getTypeName(), Byte.MIN_VALUE, Byte.MAX_VALUE);
            case DOUBLE:
                //noinspection NumericCastThatLosesPrecision
                return (byte) getDoubleValueAsLong((double) val, Byte.TYPE.getTypeName(), Byte.MIN_VALUE, Byte.MAX_VALUE);
            case DECIMAL:
                //noinspection NumericCastThatLosesPrecision
                return (byte) getDecimalValueAsLong((BigDecimal) val, Byte.TYPE.getTypeName(), Byte.MIN_VALUE, Byte.MAX_VALUE);
            case STRING:
                try {
                    return Byte.parseByte(val.toString());
                } catch (NumberFormatException e) {
                    throw conversionError(Byte.TYPE.getTypeName(), val, e);
                }
            default:
                throw conversionError(Byte.TYPE.getTypeName(), val);
        }
    }

    /** {@inheritDoc} */
    @Override
    public byte getByte(String colLb) throws SQLException {
        int colIdx = findColumn(colLb);

        return getByte(colIdx);
    }

    /** {@inheritDoc} */
    @Override
    public short getShort(int colIdx) throws SQLException {
        Object val = getValue(colIdx);

        if (val == null) {
            return 0;
        }

        ColumnType columnType = getColumnType(colIdx);
        switch (columnType) {
            case BOOLEAN:
                return (Boolean) val ? (short) 1 : (short) 0;
            case INT8:
                return (byte) val;
            case INT16:
                return (short) val;
            case INT32:
            case INT64:
                //noinspection NumericCastThatLosesPrecision
                return (short) getLongValue(((Number) val).longValue(), Short.TYPE.getTypeName(), Short.MIN_VALUE, Short.MAX_VALUE);
            case FLOAT:
                //noinspection NumericCastThatLosesPrecision
                return (short) getFloatValueAsLong((float) val, Short.TYPE.getTypeName(), Short.MIN_VALUE, Short.MAX_VALUE);
            case DOUBLE:
                //noinspection NumericCastThatLosesPrecision
                return (short) getDoubleValueAsLong((double) val, Short.TYPE.getTypeName(), Short.MIN_VALUE, Short.MAX_VALUE);
            case DECIMAL:
                //noinspection NumericCastThatLosesPrecision
                return (short) getDecimalValueAsLong((BigDecimal) val, Short.TYPE.getTypeName(), Short.MIN_VALUE, Short.MAX_VALUE);
            case STRING:
                try {
                    return Short.parseShort(val.toString());
                } catch (NumberFormatException e) {
                    throw conversionError(Short.TYPE.getTypeName(), val, e);
                }
            default:
                throw conversionError(Short.TYPE.getTypeName(), val);
        }
    }

    /** {@inheritDoc} */
    @Override
    public short getShort(String colLb) throws SQLException {
        int colIdx = findColumn(colLb);

        return getShort(colIdx);
    }

    /** {@inheritDoc} */
    @Override
    public int getInt(int colIdx) throws SQLException {
        Object val = getValue(colIdx);

        if (val == null) {
            return 0;
        }

        ColumnType columnType = getColumnType(colIdx);
        switch (columnType) {
            case BOOLEAN:
                return (Boolean) val ? 1 : 0;
            case INT8:
                return (byte) val;
            case INT16:
                return (short) val;
            case INT32:
                return (int) val;
            case INT64:
                //noinspection NumericCastThatLosesPrecision
                return (int) getLongValue(((Number) val).longValue(), Integer.TYPE.getTypeName(), Integer.MIN_VALUE, Integer.MAX_VALUE);
            case FLOAT:
                //noinspection NumericCastThatLosesPrecision
                return (int) getFloatValueAsLong((float) val, Integer.TYPE.getTypeName(), Integer.MIN_VALUE, Integer.MAX_VALUE);
            case DOUBLE:
                //noinspection NumericCastThatLosesPrecision
                return (int) getDoubleValueAsLong((double) val, Integer.TYPE.getTypeName(), Integer.MIN_VALUE, Integer.MAX_VALUE);
            case DECIMAL:
                //noinspection NumericCastThatLosesPrecision
                return (int) getDecimalValueAsLong((BigDecimal) val, Integer.TYPE.getTypeName(), Integer.MIN_VALUE, Integer.MAX_VALUE);
            case STRING:
                try {
                    return Integer.parseInt(val.toString());
                } catch (NumberFormatException e) {
                    throw conversionError(Integer.TYPE.getTypeName(), val, e);
                }
            default:
                throw conversionError(Integer.TYPE.getTypeName(), val);
        }
    }

    /** {@inheritDoc} */
    @Override
    public int getInt(String colLb) throws SQLException {
        int colIdx = findColumn(colLb);

        return getInt(colIdx);
    }

    /** {@inheritDoc} */
    @Override
    public long getLong(int colIdx) throws SQLException {
        Object val = getValue(colIdx);

        if (val == null) {
            return 0;
        }

        ColumnType columnType = getColumnType(colIdx);
        switch (columnType) {
            case BOOLEAN:
                return (Boolean) val ? 1 : 0;
            case INT8:
                return (byte) val;
            case INT16:
                return (short) val;
            case INT32:
                return (int) val;
            case INT64:
                return (long) val;
            case FLOAT:
                return getFloatValueAsLong((float) val, Long.TYPE.getTypeName(), Long.MIN_VALUE, Long.MAX_VALUE);
            case DOUBLE:
                return getDoubleValueAsLong((double) val, Long.TYPE.getTypeName(), Long.MIN_VALUE, Long.MAX_VALUE);
            case DECIMAL:
                return getDecimalValueAsLong((BigDecimal) val, Long.TYPE.getTypeName(), Long.MIN_VALUE, Long.MAX_VALUE);
            case STRING:
                try {
                    return Long.parseLong(val.toString());
                } catch (NumberFormatException e) {
                    throw conversionError(Long.TYPE.getTypeName(), val, e);
                }
            default:
                throw conversionError(Long.TYPE.getTypeName(), val);
        }
    }

    /** {@inheritDoc} */
    @Override
    public long getLong(String colLb) throws SQLException {
        int colIdx = findColumn(colLb);

        return getLong(colIdx);
    }

    /** {@inheritDoc} */
    @Override
    public float getFloat(int colIdx) throws SQLException {
        Object val = getValue(colIdx);

        if (val == null) {
            return 0;
        }

        ColumnType columnType = getColumnType(colIdx);
        switch (columnType) {
            case INT8:
            case INT16:
            case INT32:
            case INT64:
            case FLOAT:
                return ((Number) val).floatValue();
            case DOUBLE:
                double num = (double) val;
                if (num < -Float.MAX_VALUE || num > Float.MAX_VALUE) {
                    throw conversionError(Float.TYPE.getTypeName(), val);
                }
                //noinspection NumericCastThatLosesPrecision
                return (float) num;
            case DECIMAL:
                BigDecimal bd = (BigDecimal) val;
                if (bd.doubleValue() < -Float.MAX_VALUE || bd.doubleValue() > Float.MAX_VALUE) {
                    throw conversionError(Float.TYPE.getTypeName(), val);
                }
                return bd.floatValue();
            case STRING:
                try {
                    return Float.parseFloat(val.toString());
                } catch (NumberFormatException e) {
                    throw conversionError(Float.TYPE.getTypeName(), val, e);
                }
            default:
                throw conversionError(Float.TYPE.getTypeName(), val);
        }
    }

    /** {@inheritDoc} */
    @Override
    public float getFloat(String colLb) throws SQLException {
        int colIdx = findColumn(colLb);

        return getFloat(colIdx);
    }

    /** {@inheritDoc} */
    @Override
    public double getDouble(int colIdx) throws SQLException {
        Object val = getValue(colIdx);

        if (val == null) {
            return 0.0d;
        }

        ColumnType columnType = getColumnType(colIdx);
        switch (columnType) {
            case INT8:
            case INT16:
            case INT32:
            case INT64:
            case FLOAT:
                return ((Number) val).doubleValue();
            case DOUBLE:
                return (double) val;
            case DECIMAL:
                BigDecimal bd = (BigDecimal) val;
                if (bd.compareTo(MIN_DOUBLE) < 0 || bd.compareTo(MAX_DOUBLE) > 0) {
                    throw conversionError(Double.TYPE.getTypeName(), val);
                }
                return bd.doubleValue();
            case STRING:
                try {
                    return Double.parseDouble(val.toString());
                } catch (NumberFormatException e) {
                    throw conversionError(Double.TYPE.getTypeName(), val, e);
                }
            default:
                throw conversionError(Double.TYPE.getTypeName(), val);
        }
    }

    /** {@inheritDoc} */
    @Override
    public double getDouble(String colLb) throws SQLException {
        int colIdx = findColumn(colLb);

        return getDouble(colIdx);
    }

    /** {@inheritDoc} */
    @Override
    @Nullable
    public BigDecimal getBigDecimal(int colIdx, int scale) throws SQLException {
        BigDecimal val = getBigDecimal(colIdx);

        return val == null ? null : val.setScale(scale, RoundingMode.HALF_UP);
    }

    /** {@inheritDoc} */
    @Override
    @Nullable
    public BigDecimal getBigDecimal(int colIdx) throws SQLException {
        Object val = getValue(colIdx);

        if (val == null) {
            return null;
        }

        ColumnType columnType = getColumnType(colIdx);
        switch (columnType) {
            case INT8:
            case INT16:
            case INT32:
            case INT64:
                return new BigDecimal(((Number) val).longValue());
            case FLOAT:
            case DOUBLE:
                return new BigDecimal(((Number) val).doubleValue());
            case DECIMAL:
                return (BigDecimal) val;
            case STRING:
                try {
                    return new BigDecimal(val.toString());
                } catch (Exception e) {
                    throw conversionError("BigDecimal", val, e);
                }
            default:
                throw conversionError("BigDecimal", val);
        }
    }

    /** {@inheritDoc} */
    @Override
    @Nullable
    public BigDecimal getBigDecimal(String colLb, int scale) throws SQLException {
        int colIdx = findColumn(colLb);

        return getBigDecimal(colIdx, scale);
    }

    /** {@inheritDoc} */
    @Override
    @Nullable
    public BigDecimal getBigDecimal(String colLb) throws SQLException {
        int colIdx = findColumn(colLb);

        return getBigDecimal(colIdx);
    }

    /** {@inheritDoc} */
    @Override
    public byte @Nullable [] getBytes(String colLb) throws SQLException {
        int colIdx = findColumn(colLb);

        return getBytes(colIdx);
    }

    /** {@inheritDoc} */
    @Override
    public byte @Nullable [] getBytes(int colIdx) throws SQLException {
        Object val = getValue(colIdx);

        if (val == null) {
            return null;
        }

        ColumnType columnType = getColumnType(colIdx);
        switch (columnType) {
            case BYTE_ARRAY:
                return (byte[]) val;
            case INT8:
                return new byte[]{(byte) val};
            case INT16:
                return ByteBuffer.allocate(2).putShort((short) val).array();
            case INT32:
                return ByteBuffer.allocate(4).putInt((int) val).array();
            case INT64:
                return ByteBuffer.allocate(8).putLong((long) val).array();
            case FLOAT:
                return ByteBuffer.allocate(4).putFloat(((float) val)).array();
            case DOUBLE:
                return ByteBuffer.allocate(8).putDouble(((double) val)).array();
            case STRING:
                return ((String) val).getBytes(UTF_8);
            case UUID: {
                ByteBuffer buf = ByteBuffer.allocate(16);
                buf.putLong(((UUID) val).getMostSignificantBits());
                buf.putLong(((UUID) val).getLeastSignificantBits());
                return buf.array();
            }
            default:
                throw conversionError("byte[]", val);
        }
    }

    /** {@inheritDoc} */
    @Override
    @Nullable
    public Date getDate(int colIdx) throws SQLException {
        Object val = getValue(colIdx);

        if (val == null) {
            return null;
        }

        ColumnType columnType = getColumnType(colIdx);
        switch (columnType) {
            case TIME:
                return new Date(Time.valueOf((LocalTime) val).getTime());
            case DATE:
                return Date.valueOf((LocalDate) val);
            case DATETIME:
                return Date.valueOf(((LocalDateTime) val).toLocalDate());
            case TIMESTAMP:
                LocalDateTime localDateTime = instantWithLocalTimeZone((Instant) val);
                return Date.valueOf(localDateTime.toLocalDate());
            default:
                throw conversionError("date", val);
        }
    }

    /** {@inheritDoc} */
    @Override
    @Nullable
    public Date getDate(String colLb) throws SQLException {
        int colIdx = findColumn(colLb);

        return getDate(colIdx);
    }

    /** {@inheritDoc} */
    @Override
    @Nullable
    public Date getDate(int colIdx, Calendar cal) throws SQLException {
        return getDate(colIdx);
    }

    /** {@inheritDoc} */
    @Override
    @Nullable
    public Date getDate(String colLb, Calendar cal) throws SQLException {
        int colIdx = findColumn(colLb);

        return getDate(colIdx);
    }

    /** {@inheritDoc} */
    @Override
    @Nullable
    public Time getTime(int colIdx) throws SQLException {
        Object val = getValue(colIdx);

        if (val == null) {
            return null;
        }

        ColumnType columnType = getColumnType(colIdx);
        switch (columnType) {
            case TIME:
                return Time.valueOf((LocalTime) val);
            case DATE:
                return new Time(Date.valueOf((LocalDate) val).getTime());
            case DATETIME:
                return Time.valueOf(((LocalDateTime) val).toLocalTime());
            case TIMESTAMP:
                LocalDateTime localDateTime = instantWithLocalTimeZone((Instant) val);
                LocalTime localTime = localDateTime.toLocalTime();
                return Time.valueOf(localTime);
            default:
                throw conversionError("time", val);
        }
    }

    /** {@inheritDoc} */
    @Override
    @Nullable
    public Time getTime(String colLb) throws SQLException {
        int colIdx = findColumn(colLb);

        return getTime(colIdx);
    }

    /** {@inheritDoc} */
    @Override
    @Nullable
    public Time getTime(int colIdx, Calendar cal) throws SQLException {
        return getTime(colIdx);
    }

    /** {@inheritDoc} */
    @Override
    @Nullable
    public Time getTime(String colLb, Calendar cal) throws SQLException {
        int colIdx = findColumn(colLb);

        return getTime(colIdx);
    }

    /** {@inheritDoc} */
    @Override
    @Nullable
    public Timestamp getTimestamp(int colIdx) throws SQLException {
        Object val = getValue(colIdx);

        if (val == null) {
            return null;
        }

        ColumnType columnType = getColumnType(colIdx);
        switch (columnType) {
            case TIME:
                return new Timestamp(Time.valueOf((LocalTime) val).getTime());
            case DATE:
                return new Timestamp(Date.valueOf((LocalDate) val).getTime());
            case DATETIME:
                return Timestamp.valueOf((LocalDateTime) val);
            case TIMESTAMP:
                LocalDateTime localDateTime = instantWithLocalTimeZone((Instant) val);
                return Timestamp.valueOf(localDateTime);
            default:
                throw conversionError("timestamp", val);
        }
    }

    /** {@inheritDoc} */
    @Override
    @Nullable
    public Timestamp getTimestamp(int colIdx, Calendar cal) throws SQLException {
        return getTimestamp(colIdx);
    }

    /** {@inheritDoc} */
    @Override
    @Nullable
    public Timestamp getTimestamp(String colLb, Calendar cal) throws SQLException {
        int colIdx = findColumn(colLb);

        return getTimestamp(colIdx);
    }

    /** {@inheritDoc} */
    @Override
    @Nullable
    public Timestamp getTimestamp(String colLb) throws SQLException {
        int colIdx = findColumn(colLb);

        return getTimestamp(colIdx);
    }

    /** {@inheritDoc} */
    @Override
    public InputStream getAsciiStream(int colIdx) throws SQLException {
        ensureNotClosed();

        throw new SQLFeatureNotSupportedException("Streams are not supported.");
    }

    /** {@inheritDoc} */
    @Override
    public InputStream getAsciiStream(String colLb) throws SQLException {
        ensureNotClosed();

        throw new SQLFeatureNotSupportedException("Streams are not supported.");
    }

    /** {@inheritDoc} */
    @Override
    public InputStream getUnicodeStream(int colIdx) throws SQLException {
        ensureNotClosed();

        throw new SQLFeatureNotSupportedException("Streams are not supported.");
    }

    /** {@inheritDoc} */
    @Override
    public InputStream getUnicodeStream(String colLb) throws SQLException {
        ensureNotClosed();

        throw new SQLFeatureNotSupportedException("Streams are not supported.");
    }

    /** {@inheritDoc} */
    @Override
    public InputStream getBinaryStream(int colIdx) throws SQLException {
        ensureNotClosed();

        throw new SQLFeatureNotSupportedException("Stream are not supported.");
    }

    /** {@inheritDoc} */
    @Override
    public InputStream getBinaryStream(String colLb) throws SQLException {
        ensureNotClosed();

        throw new SQLFeatureNotSupportedException("Streams are not supported.");
    }

    /** {@inheritDoc} */
    @Override
    @Nullable
    public SQLWarning getWarnings() throws SQLException {
        ensureNotClosed();

        return null;
    }

    /** {@inheritDoc} */
    @Override
    public void clearWarnings() throws SQLException {
        ensureNotClosed();
    }

    /** {@inheritDoc} */
    @Override
    public String getCursorName() throws SQLException {
        ensureNotClosed();

        throw new SQLFeatureNotSupportedException("Cursor name is not supported.");
    }

    /** {@inheritDoc} */
    @Override
    public ResultSetMetaData getMetaData() throws SQLException {
        ensureNotClosed();

        return jdbcMeta;
    }

    /** {@inheritDoc} */
    @Override
    public int findColumn(String colLb) throws SQLException {
        ensureNotClosed();

        try {
            int index = rsMetadata.indexOf(colLb);
            if (index >= 0) {
                return index + 1;
            }
        } catch (Exception ignore) {
            // ignore
        }

        throw new SQLException("Column not found: " + colLb, SqlStateCode.INVALID_ARGUMENT);
    }

    /** {@inheritDoc} */
    @Override
    public Reader getCharacterStream(int colIdx) throws SQLException {
        ensureNotClosed();

        throw new SQLFeatureNotSupportedException("Streams are not supported.");
    }

    /** {@inheritDoc} */
    @Override
    public Reader getCharacterStream(String colLb) throws SQLException {
        ensureNotClosed();

        throw new SQLFeatureNotSupportedException("Streams are not supported.");
    }

    /** {@inheritDoc} */
    @Override
    public boolean isBeforeFirst() throws SQLException {
        ensureNotClosed();

        return currentRow == null && hasNext();
    }

    /** {@inheritDoc} */
    @Override
    public boolean isAfterLast() throws SQLException {
        ensureNotClosed();

        boolean hasNext = hasNext();
        // Result set is empty
        if (currentPosition == 0 && !hasNext) {
            return false;
        } else {
            return currentRow == null && !hasNext;
        }
    }

    /** {@inheritDoc} */
    @Override
    public boolean isFirst() throws SQLException {
        ensureNotClosed();

        return currentRow != null && currentPosition == 1;
    }

    /** {@inheritDoc} */
    @Override
    public boolean isLast() throws SQLException {
        ensureNotClosed();

        return currentRow != null && !hasNext();
    }

    /** {@inheritDoc} */
    @Override
    public void beforeFirst() throws SQLException {
        ensureNotClosed();

        throw new SQLException("Result set is forward-only.");
    }

    /** {@inheritDoc} */
    @Override
    public void afterLast() throws SQLException {
        ensureNotClosed();

        throw new SQLException("Result set is forward-only.");
    }

    /** {@inheritDoc} */
    @Override
    public boolean first() throws SQLException {
        ensureNotClosed();

        throw new SQLException("Result set is forward-only.");
    }

    /** {@inheritDoc} */
    @Override
    public boolean last() throws SQLException {
        ensureNotClosed();

        throw new SQLException("Result set is forward-only.");
    }

    /** {@inheritDoc} */
    @Override
    public int getRow() throws SQLException {
        ensureNotClosed();

        return isAfterLast() ? 0 : currentPosition;
    }

    /** {@inheritDoc} */
    @Override
    public boolean absolute(int row) throws SQLException {
        ensureNotClosed();

        throw new SQLException("Result set is forward-only.");
    }

    /** {@inheritDoc} */
    @Override
    public boolean relative(int rows) throws SQLException {
        ensureNotClosed();

        throw new SQLException("Result set is forward-only.");
    }

    /** {@inheritDoc} */
    @Override
    public boolean previous() throws SQLException {
        ensureNotClosed();

        throw new SQLException("Result set is forward-only.");
    }

    /** {@inheritDoc} */
    @Override
    public void setFetchDirection(int direction) throws SQLException {
        ensureNotClosed();

        if (direction != FETCH_FORWARD) {
            throw new SQLFeatureNotSupportedException("Only forward direction is supported");
        }
    }

    /** {@inheritDoc} */
    @Override
    public int getFetchDirection() throws SQLException {
        ensureNotClosed();

        return FETCH_FORWARD;
    }

    /** {@inheritDoc} */
    @Override
    public void setFetchSize(int fetchSize) throws SQLException {
        ensureNotClosed();

        if (fetchSize <= 0) {
            throw new SQLException("Fetch size must be greater than zero.");
        }

        this.fetchSize = fetchSize;
    }

    /** {@inheritDoc} */
    @Override
    public int getFetchSize() throws SQLException {
        ensureNotClosed();

        return fetchSize;
    }

    /** {@inheritDoc} */
    @Override
    public int getType() throws SQLException {
        ensureNotClosed();

        return TYPE_FORWARD_ONLY;
    }

    /** {@inheritDoc} */
    @Override
    public int getConcurrency() throws SQLException {
        ensureNotClosed();

        return CONCUR_READ_ONLY;
    }

    /** {@inheritDoc} */
    @Override
    public boolean rowUpdated() throws SQLException {
        ensureNotClosed();

        throw new SQLFeatureNotSupportedException(UPDATES_ARE_NOT_SUPPORTED);
    }

    /** {@inheritDoc} */
    @Override
    public boolean rowInserted() throws SQLException {
        ensureNotClosed();

        throw new SQLFeatureNotSupportedException(UPDATES_ARE_NOT_SUPPORTED);
    }

    /** {@inheritDoc} */
    @Override
    public boolean rowDeleted() throws SQLException {
        ensureNotClosed();

        throw new SQLFeatureNotSupportedException(UPDATES_ARE_NOT_SUPPORTED);
    }

    /** {@inheritDoc} */
    @Override
    public void updateNull(int colIdx) throws SQLException {
        ensureNotClosed();

        throw new SQLFeatureNotSupportedException(UPDATES_ARE_NOT_SUPPORTED);
    }

    /** {@inheritDoc} */
    @Override
    public void updateNull(String colLb) throws SQLException {
        ensureNotClosed();

        throw new SQLFeatureNotSupportedException(UPDATES_ARE_NOT_SUPPORTED);
    }

    /** {@inheritDoc} */
    @Override
    public void updateBoolean(int colIdx, boolean x) throws SQLException {
        ensureNotClosed();

        throw new SQLFeatureNotSupportedException(UPDATES_ARE_NOT_SUPPORTED);
    }

    /** {@inheritDoc} */
    @Override
    public void updateBoolean(String colLb, boolean x) throws SQLException {
        ensureNotClosed();

        throw new SQLFeatureNotSupportedException(UPDATES_ARE_NOT_SUPPORTED);
    }

    /** {@inheritDoc} */
    @Override
    public void updateByte(int colIdx, byte x) throws SQLException {
        ensureNotClosed();

        throw new SQLFeatureNotSupportedException(UPDATES_ARE_NOT_SUPPORTED);
    }

    /** {@inheritDoc} */
    @Override
    public void updateByte(String colLb, byte x) throws SQLException {
        ensureNotClosed();

        throw new SQLFeatureNotSupportedException(UPDATES_ARE_NOT_SUPPORTED);
    }

    /** {@inheritDoc} */
    @Override
    public void updateShort(int colIdx, short x) throws SQLException {
        ensureNotClosed();

        throw new SQLFeatureNotSupportedException(UPDATES_ARE_NOT_SUPPORTED);
    }

    /** {@inheritDoc} */
    @Override
    public void updateShort(String colLb, short x) throws SQLException {
        ensureNotClosed();

        throw new SQLFeatureNotSupportedException(UPDATES_ARE_NOT_SUPPORTED);
    }

    /** {@inheritDoc} */
    @Override
    public void updateInt(int colIdx, int x) throws SQLException {
        ensureNotClosed();

        throw new SQLFeatureNotSupportedException(UPDATES_ARE_NOT_SUPPORTED);
    }

    /** {@inheritDoc} */
    @Override
    public void updateInt(String colLb, int x) throws SQLException {
        ensureNotClosed();

        throw new SQLFeatureNotSupportedException(UPDATES_ARE_NOT_SUPPORTED);
    }

    /** {@inheritDoc} */
    @Override
    public void updateLong(int colIdx, long x) throws SQLException {
        ensureNotClosed();

        throw new SQLFeatureNotSupportedException(UPDATES_ARE_NOT_SUPPORTED);
    }

    /** {@inheritDoc} */
    @Override
    public void updateLong(String colLb, long x) throws SQLException {
        ensureNotClosed();

        throw new SQLFeatureNotSupportedException(UPDATES_ARE_NOT_SUPPORTED);
    }

    /** {@inheritDoc} */
    @Override
    public void updateFloat(int colIdx, float x) throws SQLException {
        ensureNotClosed();

        throw new SQLFeatureNotSupportedException(UPDATES_ARE_NOT_SUPPORTED);
    }

    /** {@inheritDoc} */
    @Override
    public void updateFloat(String colLb, float x) throws SQLException {
        ensureNotClosed();

        throw new SQLFeatureNotSupportedException(UPDATES_ARE_NOT_SUPPORTED);
    }

    /** {@inheritDoc} */
    @Override
    public void updateDouble(int colIdx, double x) throws SQLException {
        ensureNotClosed();

        throw new SQLFeatureNotSupportedException(UPDATES_ARE_NOT_SUPPORTED);
    }

    /** {@inheritDoc} */
    @Override
    public void updateDouble(String colLb, double x) throws SQLException {
        ensureNotClosed();

        throw new SQLFeatureNotSupportedException(UPDATES_ARE_NOT_SUPPORTED);
    }

    /** {@inheritDoc} */
    @Override
    public void updateBigDecimal(int colIdx, BigDecimal x) throws SQLException {
        ensureNotClosed();

        throw new SQLFeatureNotSupportedException(UPDATES_ARE_NOT_SUPPORTED);
    }

    /** {@inheritDoc} */
    @Override
    public void updateBigDecimal(String colLb, BigDecimal x) throws SQLException {
        ensureNotClosed();

        throw new SQLFeatureNotSupportedException(UPDATES_ARE_NOT_SUPPORTED);
    }

    /** {@inheritDoc} */
    @Override
    public void updateString(int colIdx, String x) throws SQLException {
        ensureNotClosed();

        throw new SQLFeatureNotSupportedException(UPDATES_ARE_NOT_SUPPORTED);
    }

    /** {@inheritDoc} */
    @Override
    public void updateString(String colLb, String x) throws SQLException {
        ensureNotClosed();

        throw new SQLFeatureNotSupportedException(UPDATES_ARE_NOT_SUPPORTED);
    }

    /** {@inheritDoc} */
    @Override
    public void updateBytes(int colIdx, byte[] x) throws SQLException {
        ensureNotClosed();

        throw new SQLFeatureNotSupportedException(UPDATES_ARE_NOT_SUPPORTED);
    }

    /** {@inheritDoc} */
    @Override
    public void updateBytes(String colLb, byte[] x) throws SQLException {
        ensureNotClosed();

        throw new SQLFeatureNotSupportedException(UPDATES_ARE_NOT_SUPPORTED);
    }

    /** {@inheritDoc} */
    @Override
    public void updateDate(int colIdx, Date x) throws SQLException {
        ensureNotClosed();

        throw new SQLFeatureNotSupportedException(UPDATES_ARE_NOT_SUPPORTED);
    }

    /** {@inheritDoc} */
    @Override
    public void updateDate(String colLb, Date x) throws SQLException {
        ensureNotClosed();

        throw new SQLFeatureNotSupportedException(UPDATES_ARE_NOT_SUPPORTED);
    }

    /** {@inheritDoc} */
    @Override
    public void updateTime(int colIdx, Time x) throws SQLException {
        ensureNotClosed();

        throw new SQLFeatureNotSupportedException(UPDATES_ARE_NOT_SUPPORTED);
    }

    /** {@inheritDoc} */
    @Override
    public void updateTime(String colLb, Time x) throws SQLException {
        ensureNotClosed();

        throw new SQLFeatureNotSupportedException(UPDATES_ARE_NOT_SUPPORTED);
    }

    /** {@inheritDoc} */
    @Override
    public void updateTimestamp(int colIdx, Timestamp x) throws SQLException {
        ensureNotClosed();

        throw new SQLFeatureNotSupportedException(UPDATES_ARE_NOT_SUPPORTED);
    }

    /** {@inheritDoc} */
    @Override
    public void updateTimestamp(String colLb, Timestamp x) throws SQLException {
        ensureNotClosed();

        throw new SQLFeatureNotSupportedException(UPDATES_ARE_NOT_SUPPORTED);
    }

    /** {@inheritDoc} */
    @Override
    public void updateAsciiStream(int colIdx, InputStream x, int len) throws SQLException {
        ensureNotClosed();

        throw new SQLFeatureNotSupportedException(UPDATES_ARE_NOT_SUPPORTED);
    }

    /** {@inheritDoc} */
    @Override
    public void updateAsciiStream(String colLb, InputStream x, int len) throws SQLException {
        ensureNotClosed();

        throw new SQLFeatureNotSupportedException(UPDATES_ARE_NOT_SUPPORTED);
    }

    /** {@inheritDoc} */
    @Override
    public void updateAsciiStream(int colIdx, InputStream x, long len) throws SQLException {
        ensureNotClosed();

        throw new SQLFeatureNotSupportedException(UPDATES_ARE_NOT_SUPPORTED);
    }

    /** {@inheritDoc} */
    @Override
    public void updateAsciiStream(String colLb, InputStream x, long len) throws SQLException {
        ensureNotClosed();

        throw new SQLFeatureNotSupportedException(UPDATES_ARE_NOT_SUPPORTED);
    }

    /** {@inheritDoc} */
    @Override
    public void updateAsciiStream(int colIdx, InputStream x) throws SQLException {
        ensureNotClosed();

        throw new SQLFeatureNotSupportedException(UPDATES_ARE_NOT_SUPPORTED);
    }

    /** {@inheritDoc} */
    @Override
    public void updateAsciiStream(String colLb, InputStream x) throws SQLException {
        ensureNotClosed();

        throw new SQLFeatureNotSupportedException(UPDATES_ARE_NOT_SUPPORTED);
    }

    /** {@inheritDoc} */
    @Override
    public void updateBinaryStream(int colIdx, InputStream x, int len) throws SQLException {
        ensureNotClosed();

        throw new SQLFeatureNotSupportedException(UPDATES_ARE_NOT_SUPPORTED);
    }

    /** {@inheritDoc} */
    @Override
    public void updateBinaryStream(int colIdx, InputStream x, long len) throws SQLException {
        ensureNotClosed();

        throw new SQLFeatureNotSupportedException(UPDATES_ARE_NOT_SUPPORTED);
    }

    /** {@inheritDoc} */
    @Override
    public void updateBinaryStream(String colLb, InputStream x, long len) throws SQLException {
        ensureNotClosed();

        throw new SQLFeatureNotSupportedException(UPDATES_ARE_NOT_SUPPORTED);
    }

    /** {@inheritDoc} */
    @Override
    public void updateBinaryStream(int colIdx, InputStream x) throws SQLException {
        ensureNotClosed();

        throw new SQLFeatureNotSupportedException(UPDATES_ARE_NOT_SUPPORTED);
    }

    /** {@inheritDoc} */
    @Override
    public void updateBinaryStream(String colLb, InputStream x, int len) throws SQLException {
        ensureNotClosed();

        throw new SQLFeatureNotSupportedException(UPDATES_ARE_NOT_SUPPORTED);
    }

    /** {@inheritDoc} */
    @Override
    public void updateBinaryStream(String colLb, InputStream x) throws SQLException {
        ensureNotClosed();

        throw new SQLFeatureNotSupportedException(UPDATES_ARE_NOT_SUPPORTED);
    }

    /** {@inheritDoc} */
    @Override
    public void updateCharacterStream(int colIdx, Reader x, int len) throws SQLException {
        ensureNotClosed();

        throw new SQLFeatureNotSupportedException(UPDATES_ARE_NOT_SUPPORTED);
    }

    /** {@inheritDoc} */
    @Override
    public void updateCharacterStream(String colLb, Reader reader, int len) throws SQLException {
        ensureNotClosed();

        throw new SQLFeatureNotSupportedException(UPDATES_ARE_NOT_SUPPORTED);
    }

    /** {@inheritDoc} */
    @Override
    public void updateCharacterStream(int colIdx, Reader x, long len) throws SQLException {
        ensureNotClosed();

        throw new SQLFeatureNotSupportedException(UPDATES_ARE_NOT_SUPPORTED);
    }

    /** {@inheritDoc} */
    @Override
    public void updateCharacterStream(String colLb, Reader reader, long len) throws SQLException {
        ensureNotClosed();

        throw new SQLFeatureNotSupportedException(UPDATES_ARE_NOT_SUPPORTED);
    }

    /** {@inheritDoc} */
    @Override
    public void updateCharacterStream(int colIdx, Reader x) throws SQLException {
        ensureNotClosed();

        throw new SQLFeatureNotSupportedException(UPDATES_ARE_NOT_SUPPORTED);
    }

    /** {@inheritDoc} */
    @Override
    public void updateCharacterStream(String colLb, Reader reader) throws SQLException {
        ensureNotClosed();

        throw new SQLFeatureNotSupportedException(UPDATES_ARE_NOT_SUPPORTED);
    }

    /** {@inheritDoc} */
    @Override
    public void updateObject(int colIdx, Object x, int scaleOrLen) throws SQLException {
        ensureNotClosed();

        throw new SQLFeatureNotSupportedException(UPDATES_ARE_NOT_SUPPORTED);
    }

    /** {@inheritDoc} */
    @Override
    public void updateObject(int colIdx, Object x) throws SQLException {
        ensureNotClosed();

        throw new SQLFeatureNotSupportedException(UPDATES_ARE_NOT_SUPPORTED);
    }

    /** {@inheritDoc} */
    @Override
    public void updateObject(String colLb, Object x, int scaleOrLen) throws SQLException {
        ensureNotClosed();

        throw new SQLFeatureNotSupportedException(UPDATES_ARE_NOT_SUPPORTED);
    }

    /** {@inheritDoc} */
    @Override
    public void updateObject(String colLb, Object x) throws SQLException {
        ensureNotClosed();

        throw new SQLFeatureNotSupportedException(UPDATES_ARE_NOT_SUPPORTED);
    }

    /** {@inheritDoc} */
    @Override
    public void insertRow() throws SQLException {
        ensureNotClosed();

        throw new SQLFeatureNotSupportedException(UPDATES_ARE_NOT_SUPPORTED);
    }

    /** {@inheritDoc} */
    @Override
    public void updateRow() throws SQLException {
        ensureNotClosed();

        throw new SQLFeatureNotSupportedException(UPDATES_ARE_NOT_SUPPORTED);
    }

    /** {@inheritDoc} */
    @Override
    public void deleteRow() throws SQLException {
        ensureNotClosed();

        throw new SQLFeatureNotSupportedException(UPDATES_ARE_NOT_SUPPORTED);
    }

    /** {@inheritDoc} */
    @Override
    public void refreshRow() throws SQLException {
        ensureNotClosed();

        throw new SQLFeatureNotSupportedException("Row refreshing is not supported.");
    }

    /** {@inheritDoc} */
    @Override
    public void cancelRowUpdates() throws SQLException {
        ensureNotClosed();

        throw new SQLFeatureNotSupportedException("Row updates are not supported.");
    }

    /** {@inheritDoc} */
    @Override
    public void moveToInsertRow() throws SQLException {
        ensureNotClosed();

        throw new SQLFeatureNotSupportedException(UPDATES_ARE_NOT_SUPPORTED);
    }

    /** {@inheritDoc} */
    @Override
    public void moveToCurrentRow() throws SQLException {
        ensureNotClosed();

        if (getConcurrency() == CONCUR_READ_ONLY) {
            throw new SQLException("The result set concurrency is CONCUR_READ_ONLY");
        }
    }

    /** {@inheritDoc} */
    @Override
    public Statement getStatement() throws SQLException {
        ensureNotClosed();

        return statement;
    }

    /** {@inheritDoc} */
    @Override
    public Object getObject(int colIdx, Map<String, Class<?>> map) throws SQLException {
        throw new SQLFeatureNotSupportedException(SQL_STRUCTURED_TYPE_ARE_NOT_SUPPORTED);
    }

    /** {@inheritDoc} */
    @Override
    @Nullable
    public <T> T getObject(int colIdx, Class<T> targetCls) throws SQLException {
        ensureNotClosed();

        return (T) getObject0(colIdx, targetCls);
    }

    /** {@inheritDoc} */
    @Override
    @Nullable
    public <T> T getObject(String colLb, Class<T> type) throws SQLException {
        int colIdx = findColumn(colLb);

        return getObject(colIdx, type);
    }

    /** {@inheritDoc} */
    @Override
    @Nullable
    public Object getObject(int colIdx) throws SQLException {
        return getValue(colIdx);
    }

    /** {@inheritDoc} */
    @Override
    @Nullable
    public Object getObject(String colLb) throws SQLException {
        int colIdx = findColumn(colLb);

        return getValue(colIdx);
    }

    /** {@inheritDoc} */
    @Override
    public Object getObject(String colLb, Map<String, Class<?>> map) throws SQLException {
        throw new SQLFeatureNotSupportedException(SQL_STRUCTURED_TYPE_ARE_NOT_SUPPORTED);
    }

    /** {@inheritDoc} */
    @Override
    public Ref getRef(int colIdx) throws SQLException {
        ensureNotClosed();

        throw new SQLFeatureNotSupportedException(SQL_SPECIFIC_TYPES_ARE_NOT_SUPPORTED);
    }

    /** {@inheritDoc} */
    @Override
    public Ref getRef(String colLb) throws SQLException {
        ensureNotClosed();

        throw new SQLFeatureNotSupportedException(SQL_SPECIFIC_TYPES_ARE_NOT_SUPPORTED);
    }

    /** {@inheritDoc} */
    @Override
    public Blob getBlob(int colIdx) throws SQLException {
        ensureNotClosed();

        throw new SQLFeatureNotSupportedException(SQL_SPECIFIC_TYPES_ARE_NOT_SUPPORTED);
    }

    /** {@inheritDoc} */
    @Override
    public Blob getBlob(String colLb) throws SQLException {
        ensureNotClosed();

        throw new SQLFeatureNotSupportedException(SQL_SPECIFIC_TYPES_ARE_NOT_SUPPORTED);
    }

    /** {@inheritDoc} */
    @Override
    public Clob getClob(int colIdx) throws SQLException {
        ensureNotClosed();

        throw new SQLFeatureNotSupportedException(SQL_SPECIFIC_TYPES_ARE_NOT_SUPPORTED);
    }

    /** {@inheritDoc} */
    @Override
    public Clob getClob(String colLb) throws SQLException {
        ensureNotClosed();

        throw new SQLFeatureNotSupportedException(SQL_SPECIFIC_TYPES_ARE_NOT_SUPPORTED);
    }

    /** {@inheritDoc} */
    @Override
    public Array getArray(int colIdx) throws SQLException {
        ensureNotClosed();

        throw new SQLFeatureNotSupportedException(SQL_SPECIFIC_TYPES_ARE_NOT_SUPPORTED);
    }

    /** {@inheritDoc} */
    @Override
    public Array getArray(String colLb) throws SQLException {
        ensureNotClosed();

        throw new SQLFeatureNotSupportedException(SQL_SPECIFIC_TYPES_ARE_NOT_SUPPORTED);
    }

    /** {@inheritDoc} */
    @Override
    public URL getURL(int colIdx) throws SQLException {
        ensureNotClosed();

        throw new SQLFeatureNotSupportedException(SQL_SPECIFIC_TYPES_ARE_NOT_SUPPORTED);
    }

    /** {@inheritDoc} */
    @Override
    public URL getURL(String colLb) throws SQLException {
        ensureNotClosed();

        throw new SQLFeatureNotSupportedException(SQL_SPECIFIC_TYPES_ARE_NOT_SUPPORTED);
    }

    /** {@inheritDoc} */
    @Override
    public void updateRef(int colIdx, Ref x) throws SQLException {
        ensureNotClosed();

        throw new SQLFeatureNotSupportedException(UPDATES_ARE_NOT_SUPPORTED);
    }

    /** {@inheritDoc} */
    @Override
    public void updateRef(String colLb, Ref x) throws SQLException {
        ensureNotClosed();

        throw new SQLFeatureNotSupportedException(UPDATES_ARE_NOT_SUPPORTED);
    }

    /** {@inheritDoc} */
    @Override
    public void updateBlob(int colIdx, Blob x) throws SQLException {
        ensureNotClosed();

        throw new SQLFeatureNotSupportedException(UPDATES_ARE_NOT_SUPPORTED);
    }

    /** {@inheritDoc} */
    @Override
    public void updateBlob(String colLb, Blob x) throws SQLException {
        ensureNotClosed();

        throw new SQLFeatureNotSupportedException(UPDATES_ARE_NOT_SUPPORTED);
    }

    /** {@inheritDoc} */
    @Override
    public void updateBlob(int colIdx, InputStream inputStream, long len) throws SQLException {
        ensureNotClosed();

        throw new SQLFeatureNotSupportedException(UPDATES_ARE_NOT_SUPPORTED);
    }

    /** {@inheritDoc} */
    @Override
    public void updateBlob(String colLb, InputStream inputStream, long len) throws SQLException {
        ensureNotClosed();

        throw new SQLFeatureNotSupportedException(UPDATES_ARE_NOT_SUPPORTED);
    }

    /** {@inheritDoc} */
    @Override
    public void updateBlob(int colIdx, InputStream inputStream) throws SQLException {
        ensureNotClosed();

        throw new SQLFeatureNotSupportedException(UPDATES_ARE_NOT_SUPPORTED);
    }

    /** {@inheritDoc} */
    @Override
    public void updateBlob(String colLb, InputStream inputStream) throws SQLException {
        ensureNotClosed();

        throw new SQLFeatureNotSupportedException(UPDATES_ARE_NOT_SUPPORTED);
    }

    /** {@inheritDoc} */
    @Override
    public void updateClob(int colIdx, Clob x) throws SQLException {
        ensureNotClosed();

        throw new SQLFeatureNotSupportedException(UPDATES_ARE_NOT_SUPPORTED);
    }

    /** {@inheritDoc} */
    @Override
    public void updateClob(String colLb, Clob x) throws SQLException {
        ensureNotClosed();

        throw new SQLFeatureNotSupportedException(UPDATES_ARE_NOT_SUPPORTED);
    }

    /** {@inheritDoc} */
    @Override
    public void updateClob(int colIdx, Reader reader, long len) throws SQLException {
        ensureNotClosed();

        throw new SQLFeatureNotSupportedException(UPDATES_ARE_NOT_SUPPORTED);
    }

    /** {@inheritDoc} */
    @Override
    public void updateClob(String colLb, Reader reader, long len) throws SQLException {
        ensureNotClosed();

        throw new SQLFeatureNotSupportedException(UPDATES_ARE_NOT_SUPPORTED);
    }

    /** {@inheritDoc} */
    @Override
    public void updateClob(int colIdx, Reader reader) throws SQLException {
        ensureNotClosed();

        throw new SQLFeatureNotSupportedException(UPDATES_ARE_NOT_SUPPORTED);
    }

    /** {@inheritDoc} */
    @Override
    public void updateClob(String colLb, Reader reader) throws SQLException {
        ensureNotClosed();

        throw new SQLFeatureNotSupportedException(UPDATES_ARE_NOT_SUPPORTED);
    }

    /** {@inheritDoc} */
    @Override
    public void updateArray(int colIdx, Array x) throws SQLException {
        ensureNotClosed();

        throw new SQLFeatureNotSupportedException(UPDATES_ARE_NOT_SUPPORTED);
    }

    /** {@inheritDoc} */
    @Override
    public void updateArray(String colLb, Array x) throws SQLException {
        ensureNotClosed();

        throw new SQLFeatureNotSupportedException(UPDATES_ARE_NOT_SUPPORTED);
    }

    /** {@inheritDoc} */
    @Override
    public RowId getRowId(int colIdx) throws SQLException {
        ensureNotClosed();

        throw new SQLFeatureNotSupportedException(SQL_SPECIFIC_TYPES_ARE_NOT_SUPPORTED);
    }

    /** {@inheritDoc} */
    @Override
    public RowId getRowId(String colLb) throws SQLException {
        ensureNotClosed();

        throw new SQLFeatureNotSupportedException(SQL_SPECIFIC_TYPES_ARE_NOT_SUPPORTED);
    }

    /** {@inheritDoc} */
    @Override
    public void updateRowId(int colIdx, RowId x) throws SQLException {
        ensureNotClosed();

        throw new SQLFeatureNotSupportedException(UPDATES_ARE_NOT_SUPPORTED);
    }

    /** {@inheritDoc} */
    @Override
    public void updateRowId(String colLb, RowId x) throws SQLException {
        ensureNotClosed();

        throw new SQLFeatureNotSupportedException(UPDATES_ARE_NOT_SUPPORTED);
    }

    /** {@inheritDoc} */
    @Override
    public int getHoldability() throws SQLException {
        ensureNotClosed();

        return HOLD_CURSORS_OVER_COMMIT;
    }

    /** {@inheritDoc} */
    @Override
    public boolean isClosed() throws SQLException {
        return closed || statement.isClosed();
    }

    /** {@inheritDoc} */
    @Override
    public void updateNString(int colIdx, String val) throws SQLException {
        ensureNotClosed();

        throw new SQLFeatureNotSupportedException(UPDATES_ARE_NOT_SUPPORTED);
    }

    /** {@inheritDoc} */
    @Override
    public void updateNString(String colLb, String val) throws SQLException {
        ensureNotClosed();

        throw new SQLFeatureNotSupportedException(UPDATES_ARE_NOT_SUPPORTED);
    }

    /** {@inheritDoc} */
    @Override
    public void updateNClob(int colIdx, NClob val) throws SQLException {
        ensureNotClosed();

        throw new SQLFeatureNotSupportedException(UPDATES_ARE_NOT_SUPPORTED);
    }

    /** {@inheritDoc} */
    @Override
    public void updateNClob(String colLb, NClob val) throws SQLException {
        ensureNotClosed();

        throw new SQLFeatureNotSupportedException(UPDATES_ARE_NOT_SUPPORTED);
    }

    /** {@inheritDoc} */
    @Override
    public void updateNClob(int colIdx, Reader reader, long len) throws SQLException {
        ensureNotClosed();

        throw new SQLFeatureNotSupportedException(UPDATES_ARE_NOT_SUPPORTED);
    }

    /** {@inheritDoc} */
    @Override
    public void updateNClob(String colLb, Reader reader, long len) throws SQLException {
        ensureNotClosed();

        throw new SQLFeatureNotSupportedException(UPDATES_ARE_NOT_SUPPORTED);
    }

    /** {@inheritDoc} */
    @Override
    public void updateNClob(int colIdx, Reader reader) throws SQLException {
        ensureNotClosed();

        throw new SQLFeatureNotSupportedException(UPDATES_ARE_NOT_SUPPORTED);
    }

    /** {@inheritDoc} */
    @Override
    public void updateNClob(String colLb, Reader reader) throws SQLException {
        ensureNotClosed();

        throw new SQLFeatureNotSupportedException(UPDATES_ARE_NOT_SUPPORTED);
    }

    /** {@inheritDoc} */
    @Override
    public NClob getNClob(int colIdx) throws SQLException {
        ensureNotClosed();

        throw new SQLFeatureNotSupportedException(SQL_SPECIFIC_TYPES_ARE_NOT_SUPPORTED);
    }

    /** {@inheritDoc} */
    @Override
    public NClob getNClob(String colLb) throws SQLException {
        ensureNotClosed();

        throw new SQLFeatureNotSupportedException(SQL_SPECIFIC_TYPES_ARE_NOT_SUPPORTED);
    }

    /** {@inheritDoc} */
    @Override
    public SQLXML getSQLXML(int colIdx) throws SQLException {
        ensureNotClosed();

        throw new SQLFeatureNotSupportedException(SQL_SPECIFIC_TYPES_ARE_NOT_SUPPORTED);
    }

    /** {@inheritDoc} */
    @Override
    public SQLXML getSQLXML(String colLb) throws SQLException {
        ensureNotClosed();

        throw new SQLFeatureNotSupportedException(SQL_SPECIFIC_TYPES_ARE_NOT_SUPPORTED);
    }

    /** {@inheritDoc} */
    @Override
    public void updateSQLXML(int colIdx, SQLXML xmlObj) throws SQLException {
        ensureNotClosed();

        throw new SQLFeatureNotSupportedException(UPDATES_ARE_NOT_SUPPORTED);
    }

    /** {@inheritDoc} */
    @Override
    public void updateSQLXML(String colLb, SQLXML xmlObj) throws SQLException {
        ensureNotClosed();

        throw new SQLFeatureNotSupportedException(UPDATES_ARE_NOT_SUPPORTED);
    }

    /** {@inheritDoc} */
    @Override
    @Nullable
    public String getNString(int colIdx) throws SQLException {
        return getString(colIdx);
    }

    /** {@inheritDoc} */
    @Override
    public String getNString(String colLb) throws SQLException {
        return getString(colLb);
    }

    /** {@inheritDoc} */
    @Override
    public Reader getNCharacterStream(int colIdx) throws SQLException {
        ensureNotClosed();

        throw new SQLFeatureNotSupportedException(SQL_SPECIFIC_TYPES_ARE_NOT_SUPPORTED);
    }

    /** {@inheritDoc} */
    @Override
    public Reader getNCharacterStream(String colLb) throws SQLException {
        ensureNotClosed();

        throw new SQLFeatureNotSupportedException(SQL_SPECIFIC_TYPES_ARE_NOT_SUPPORTED);
    }

    /** {@inheritDoc} */
    @Override
    public void updateNCharacterStream(int colIdx, Reader x, long len) throws SQLException {
        ensureNotClosed();

        throw new SQLFeatureNotSupportedException(UPDATES_ARE_NOT_SUPPORTED);
    }

    /** {@inheritDoc} */
    @Override
    public void updateNCharacterStream(String colLb, Reader reader, long len) throws SQLException {
        ensureNotClosed();

        throw new SQLFeatureNotSupportedException(UPDATES_ARE_NOT_SUPPORTED);
    }

    /** {@inheritDoc} */
    @Override
    public void updateNCharacterStream(int colIdx, Reader x) throws SQLException {
        ensureNotClosed();

        throw new SQLFeatureNotSupportedException(UPDATES_ARE_NOT_SUPPORTED);
    }

    /** {@inheritDoc} */
    @Override
    public void updateNCharacterStream(String colLb, Reader reader) throws SQLException {
        ensureNotClosed();

        throw new SQLFeatureNotSupportedException(UPDATES_ARE_NOT_SUPPORTED);
    }

    /** {@inheritDoc} */
    @Override
    public <T> T unwrap(Class<T> iface) throws SQLException {
        if (!isWrapperFor(iface)) {
            throw new SQLException("Result set is not a wrapper for " + iface.getName());
        }

        return (T) this;
    }

    /** {@inheritDoc} */
    @Override
    public boolean isWrapperFor(Class<?> iface) throws SQLException {
        return iface != null && iface.isAssignableFrom(JdbcResultSet.class);
    }

    /**
     * Gets object field value by index.
     *
     * @param colIdx Column index.
     * @return Object field value.
     * @throws SQLException In case of error.
     */
    @Nullable
    Object getValue(int colIdx) throws SQLException {
        ensureNotClosed();
        ensureHasCurrentRow();

        if (colIdx < 1 || colIdx > rsMetadata.columns().size()) {
            throw new SQLException("Invalid column index: " + colIdx, SqlStateCode.INVALID_ARGUMENT);
        }

        try {
            assert currentRow != null;
            Object val = currentRow.value(colIdx - 1);

            wasNull = val == null;

            return val;
        } catch (Exception e) {
            Throwable cause = IgniteExceptionMapperUtil.mapToPublicException(e);
            throw new SQLException("Unable to value for column: " + colIdx, cause);
        }
    }

    /**
     * Ensures that result set is positioned on a row.
     *
     * @throws SQLException If result set is not positioned on a row.
     */
    private void ensureHasCurrentRow() throws SQLException {
        if (currentRow == null) {
            throw new SQLException("Result set is not positioned on a row.");
        }
    }

    /**
     * Ensures that result set is not closed.
     *
     * @throws SQLException If result set is closed.
     */
    private void ensureNotClosed() throws SQLException {
        if (closed) {
            throw new SQLException("Result set is closed.", SqlStateCode.INVALID_CURSOR_STATE);
        }
    }

    /**
     * Get object of given class.
     *
     * @param colIdx Column index.
     * @param targetCls Class representing the Java data type to convert the designated column to.
     * @return Converted object.
     * @throws SQLException On error.
     */
    private @Nullable Object getObject0(int colIdx, Class<?> targetCls) throws SQLException {
        if (targetCls == Boolean.class) {
            return getBoolean(colIdx);
        } else if (targetCls == Byte.class) {
            return getByte(colIdx);
        } else if (targetCls == Short.class) {
            return getShort(colIdx);
        } else if (targetCls == Integer.class) {
            return getInt(colIdx);
        } else if (targetCls == Long.class) {
            return getLong(colIdx);
        } else if (targetCls == Float.class) {
            return getFloat(colIdx);
        } else if (targetCls == Double.class) {
            return getDouble(colIdx);
        } else if (targetCls == String.class) {
            return getString(colIdx);
        } else if (targetCls == BigDecimal.class) {
            return getBigDecimal(colIdx);
        } else if (targetCls == Date.class) {
            return getDate(colIdx);
        } else if (targetCls == Time.class) {
            return getTime(colIdx);
        } else if (targetCls == Timestamp.class) {
            return getTimestamp(colIdx);
        } else if (targetCls == byte[].class) {
            return getBytes(colIdx);
        } else {
            Object val = getValue(colIdx);

            if (val == null) {
                return null;
            }

            Class<?> cls = val.getClass();

            if (targetCls.isAssignableFrom(cls)) {
                return val;
            } else {
                throw conversionError(targetCls.getTypeName(), val);
            }
        }
    }

    private ColumnType getColumnType(int colIdx) {
        ColumnMetadata column = rsMetadata.columns().get(colIdx - 1);
        return column.type();
    }

    private int getColumnPrecision(int colIdx) {
        int precision = rsMetadata.columns().get(colIdx - 1).precision();
        assert precision <= 9 : "Precision is out of range. Precision: " + precision + ". Column: " + colIdx;
        return precision;
    }

    private static long getLongValue(long val, String typeName, long min, long max) throws SQLException {
        if (val < min || val > max) {
            throw conversionError(typeName, val);
        }
        return val;
    }

    private static long getFloatValueAsLong(float val, String typeName, long min, long max) throws SQLException {
        if (val < min || val > max || Float.isInfinite(val) || Float.isNaN(val)) {
            throw conversionError(typeName, val);
        }
        //noinspection NumericCastThatLosesPrecision
        return (long) val;
    }

    private static long getDoubleValueAsLong(double val, String typeName, long min, long max) throws SQLException {
        if (val < min || val > max || Double.isInfinite(val) || Double.isNaN(val)) {
            throw conversionError(typeName, val);
        }
        //noinspection NumericCastThatLosesPrecision
        return (long) val;
    }

    private static long getDecimalValueAsLong(BigDecimal num, String typeName, long min, long max) throws SQLException {
        long val;
        boolean failed;

        // We can safely remove a fractional part, conversion from one int type to another involves rounding but 
        // longValueExact fails if a fractional part present.
        BigDecimal intNum = num.setScale(0, RoundingMode.DOWN);
        try {
            val = intNum.longValueExact();
            failed = false;
        } catch (ArithmeticException e) {
            failed = true;
            val = 0;
        }

        if (failed || val < min || val > max) {
            throw conversionError(typeName, num);
        }

        return val;
    }

    private static SQLException conversionError(String typeName, Object val) {
        return conversionError(typeName, val, null);
    }

    private static SQLException conversionError(String typeName, Object val, @Nullable Throwable cause) {
        return new SQLException(format("Cannot convert to {}: {}", typeName, val), SqlStateCode.CONVERSION_FAILED, cause);
    }

    private LocalDateTime instantWithLocalTimeZone(Instant val) {
        ZoneId zoneId = zoneIdSupplier.get();
        if (zoneId == null) {
            zoneId = ZoneId.systemDefault();
        }
        return LocalDateTime.ofInstant(val, zoneId);
    }

    private static class Formatters {
        static final DateTimeFormatter TIME = new DateTimeFormatterBuilder()
                .appendValue(ChronoField.HOUR_OF_DAY, 2)
                .appendLiteral(':')
                .appendValue(ChronoField.MINUTE_OF_HOUR, 2)
                .appendLiteral(':')
                .appendValue(ChronoField.SECOND_OF_MINUTE, 2)
                .toFormatter();

        static final DateTimeFormatter DATE = new DateTimeFormatterBuilder()
                .appendValue(ChronoField.YEAR, 4)
                .appendLiteral('-')
                .appendValue(ChronoField.MONTH_OF_YEAR, 2)
                .appendLiteral('-')
                .appendValue(ChronoField.DAY_OF_MONTH, 2)
                .toFormatter();

        static final DateTimeFormatter DATE_TIME = new DateTimeFormatterBuilder()
                .appendValue(ChronoField.YEAR, 4)
                .appendLiteral('-')
                .appendValue(ChronoField.MONTH_OF_YEAR, 2)
                .appendLiteral('-')
                .appendValue(ChronoField.DAY_OF_MONTH, 2)
                .appendLiteral(' ')
                .appendValue(ChronoField.HOUR_OF_DAY, 2)
                .appendLiteral(':')
                .appendValue(ChronoField.MINUTE_OF_HOUR, 2)
                .appendLiteral(':')
                .appendValue(ChronoField.SECOND_OF_MINUTE, 2)
                .toFormatter();

        static String formatTime(LocalTime value, int precision) {
            return formatWithPrecision(TIME, value, precision);
        }

        static String formatDateTime(LocalDateTime value, int precision) {
            return formatWithPrecision(DATE_TIME, value, precision);
        }

        static String formatDate(LocalDate value) {
            return DATE.format(value);
        }

        private static String formatWithPrecision(
                DateTimeFormatter formatter,
                TemporalAccessor value,
                int precision
        ) {

            StringBuilder sb = new StringBuilder();

            formatter.formatTo(value, sb);

            if (precision <= 0) {
                return sb.toString();
            }

            // Append nano seconds according to the specified precision.
            long nanos = value.getLong(ChronoField.NANO_OF_SECOND);
            //noinspection NumericCastThatLosesPrecision
            long scaled = nanos / (long) Math.pow(10, 9 - precision);

            sb.append('.');
            for (int i = 0; i < precision; i++) {
                sb.append('0');
            }

            int pos = precision - 1;
            int start = sb.length() - precision;

            do {
                int digit = (int) (scaled % 10);
                char c = (char) ('0' + digit);
                sb.setCharAt(start + pos, c);
                scaled /= 10;
                pos--;
            } while (scaled != 0 && pos >= 0);

            return sb.toString();
        }
    }
}<|MERGE_RESOLUTION|>--- conflicted
+++ resolved
@@ -148,13 +148,6 @@
 
     void closeStatement(boolean close) {
         closeOnCompletion = close;
-<<<<<<< HEAD
-=======
-    }
-
-    private boolean hasNext() {
-        return rs.hasNext() && (maxRows == 0 || currentPosition < maxRows);
->>>>>>> 74861d43
     }
 
     @Override
@@ -162,11 +155,7 @@
         ensureNotClosed();
 
         try {
-<<<<<<< HEAD
-            if (!rs.hasNext() || maxRows != 0 && maxRows < currentPosition + 1) {
-=======
             if (!hasNext()) {
->>>>>>> 74861d43
                 currentRow = null;
                 return false;
             }
