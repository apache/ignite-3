--- conflicted
+++ resolved
@@ -160,39 +160,7 @@
         JdbcConnection2 connection2 = connection.unwrap(JdbcConnection2.class);
         Transaction tx = connection2.startTransactionIfNoAutoCommit();
 
-<<<<<<< HEAD
-        StatementBuilder stmtBuilder = igniteSql.statementBuilder()
-                .query(sql)
-                .defaultSchema(schemaName);
-
-        if (queryTimeoutSeconds > 0) {
-            stmtBuilder.queryTimeout(queryTimeoutSeconds, TimeUnit.SECONDS);
-        }
-
-        if (getFetchSize() > 0) {
-            stmtBuilder.pageSize(getFetchSize());
-        }
-
-        JdbcConnection2 conn = connection.unwrap(JdbcConnection2.class);
-        ZoneId zoneId = conn.properties().getConnectionTimeZone();
-
-        org.apache.ignite.sql.Statement igniteStmt = stmtBuilder
-                .timeZoneId(zoneId)
-                .build();
-
-=======
-        // TODO https://issues.apache.org/jira/browse/IGNITE-26142 multistatement.
-        if (sql.indexOf(';') == -1 || sql.indexOf(';') == sql.length() - 1) {
-            queryModifiers.remove(QueryModifier.ALLOW_MULTISTATEMENT);
-        }
-
-        // TODO https://issues.apache.org/jira/browse/IGNITE-26142 multistatement.
-        if (queryModifiers.contains(QueryModifier.ALLOW_MULTISTATEMENT)) {
-            throw new UnsupportedOperationException("Multi-statements are not supported yet.");
-        }
-
         org.apache.ignite.sql.Statement igniteStmt = createIgniteStatement(sql);
->>>>>>> 8548260b
         ClientSql clientSql = (ClientSql) igniteSql;
 
         // Cancel handle is not reusable, we should create a new one for each execution.
@@ -692,24 +660,12 @@
         return iface != null && iface.isAssignableFrom(JdbcStatement2.class);
     }
 
-<<<<<<< HEAD
-=======
     /** Sets timeout in milliseconds. */
     @TestOnly
     public void timeout(long timeoutMillis) {
         this.queryTimeoutMillis = timeoutMillis;
     }
 
-    protected boolean isQuery() {
-        // This method is called after statement is executed, so the reference points to a correct result set.
-        // The statement is not expected to be used from multiple threads, so this reference points to a correct result set.
-        // getResultSet() performs its own result set checks.
-        JdbcResultSet rs = resultSet;
-        assert rs != null;
-
-        return rs.isQuery();
-    }
-
     org.apache.ignite.sql.Statement createIgniteStatement(String sql) throws SQLException {
         StatementBuilder builder = igniteSql.statementBuilder()
                 .query(sql)
@@ -729,7 +685,6 @@
         return builder.timeZoneId(zoneId).build();
     }
 
->>>>>>> 8548260b
     void ensureNotClosed() throws SQLException {
         if (isClosed()) {
             throw new SQLException(STATEMENT_IS_CLOSED);
