--- conflicted
+++ resolved
@@ -88,11 +88,7 @@
         metaStorageMgr.registerWatchByPrefix(new ByteArray(INTERNAL_PREFIX), new WatchListener() {
             @Override public boolean onUpdate(@NotNull WatchEvent watchEvt) {
                 for (EntryEvent evt : watchEvt.entryEvents()) {
-<<<<<<< HEAD
                     String keyAsString = new ByteArray(evt.newEntry().key().bytes()).toString();
-=======
-                    String keyAsString = new String(evt.newEntry().key().bytes(), StandardCharsets.UTF_8);
->>>>>>> 1bffb025
 
                     String tabIdVal = keyAsString.substring(INTERNAL_PREFIX.length());
 
@@ -130,30 +126,6 @@
      * @param tblName Table name.
      * @return A future which will complete when the assignment is calculated.
      */
-<<<<<<< HEAD
-    public CompletableFuture<Boolean> calculateAssignments(UUID tblId) {
-        return vaultMgr
-            .get(ByteArray.fromString(INTERNAL_PREFIX + tblId))
-            .thenCompose(entry -> {
-                TableConfiguration tblConfig = configurationMgr.configurationRegistry()
-                    .getConfiguration(TablesConfiguration.KEY).tables().get(new String(entry.value(), StandardCharsets.UTF_8));
-
-                var key = new ByteArray(INTERNAL_PREFIX + tblId);
-
-                // TODO: https://issues.apache.org/jira/browse/IGNITE-14716 Need to support baseline changes.
-                return metaStorageMgr.invoke(
-                    Conditions.notExists(key),
-                    Operations.put(key, ByteUtils.toBytes(
-                        RendezvousAffinityFunction.assignPartitions(
-                            baselineMgr.nodes(),
-                            tblConfig.partitions().value(),
-                            tblConfig.replicas().value(),
-                            false,
-                            null
-                        ))),
-                    Operations.noop());
-        });
-=======
     public CompletableFuture<Boolean> calculateAssignments(UUID tblId, String tblName) {
         TableConfiguration tblConfig = configurationMgr.configurationRegistry()
             .getConfiguration(TablesConfiguration.KEY).tables().get(tblName);
@@ -172,7 +144,6 @@
                     null
                 ))),
             Operations.noop());
->>>>>>> 1bffb025
     }
 
     /**
