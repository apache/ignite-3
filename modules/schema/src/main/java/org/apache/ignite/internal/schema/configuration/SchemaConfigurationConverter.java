--- conflicted
+++ resolved
@@ -105,7 +105,7 @@
     /**
      * Convert SortedIndexColumn to IndexColumnChange.
      *
-     * @param col     IndexColumnChange.
+     * @param col IndexColumnChange.
      * @param colInit IndexColumnChange to fulfill.
      * @return IndexColumnChange to get result from.
      */
@@ -130,7 +130,7 @@
     /**
      * Convert TableIndex to TableIndexChange.
      *
-     * @param idx    TableIndex.
+     * @param idx TableIndex.
      * @param idxChg TableIndexChange to fulfill.
      * @return TableIndexChange to get result from.
      */
@@ -140,7 +140,7 @@
 
         switch (idx.type().toUpperCase()) {
             case HASH_TYPE:
-                HashIndexDefinition hashIdx = (HashIndexDefinition) idx;
+                HashIndexDefinition hashIdx = (HashIndexDefinition)idx;
 
                 String[] colNames = hashIdx.columns().stream().map(IndexColumnDefinition::name).toArray(String[]::new);
 
@@ -149,7 +149,7 @@
                 break;
 
             case PARTIAL_TYPE:
-                PartialIndexDefinition partIdx = (PartialIndexDefinition) idx;
+                PartialIndexDefinition partIdx = (PartialIndexDefinition)idx;
 
                 idxChg.changeUniq(partIdx.unique());
                 idxChg.changeExpr(partIdx.expr());
@@ -157,23 +157,21 @@
                 idxChg.changeColumns(colsChg -> {
                     int colIdx = 0;
 
-                    for (SortedIndexColumnDefinition col : partIdx.columns()) {
+                    for (SortedIndexColumnDefinition col : partIdx.columns())
                         colsChg.create(String.valueOf(colIdx++), colInit -> convert(col, colInit));
-                    }
                 });
 
                 break;
 
             case SORTED_TYPE:
-                SortedIndexDefinition sortIdx = (SortedIndexDefinition) idx;
+                SortedIndexDefinition sortIdx = (SortedIndexDefinition)idx;
                 idxChg.changeUniq(sortIdx.unique());
 
                 idxChg.changeColumns(colsInit -> {
                     int colIdx = 0;
 
-                    for (SortedIndexColumnDefinition col : sortIdx.columns()) {
+                    for (SortedIndexColumnDefinition col : sortIdx.columns())
                         colsInit.create(String.valueOf(colIdx++), colInit -> convert(col, colInit));
-                    }
                 });
 
                 break;
@@ -244,30 +242,30 @@
     /**
      * Convert ColumnType to ColumnTypeChange.
      *
-     * @param colType    ColumnType.
+     * @param colType ColumnType.
      * @param colTypeChg ColumnTypeChange to fulfill.
      * @return ColumnTypeChange to get result from
      */
     public static ColumnTypeChange convert(ColumnType colType, ColumnTypeChange colTypeChg) {
         String typeName = colType.typeSpec().name().toUpperCase();
 
-        if (types.containsKey(typeName)) {
+        if (types.containsKey(typeName))
             colTypeChg.changeType(typeName);
-        } else {
+        else {
             colTypeChg.changeType(typeName);
 
             switch (typeName) {
                 case "BITMASK":
                 case "BLOB":
                 case "STRING":
-                    ColumnType.VarLenColumnType varLenColType = (ColumnType.VarLenColumnType) colType;
+                    ColumnType.VarLenColumnType varLenColType = (ColumnType.VarLenColumnType)colType;
 
                     colTypeChg.changeLength(varLenColType.length());
 
                     break;
 
                 case "DECIMAL":
-                    ColumnType.DecimalColumnType numColType = (ColumnType.DecimalColumnType) colType;
+                    ColumnType.DecimalColumnType numColType = (ColumnType.DecimalColumnType)colType;
 
                     colTypeChg.changePrecision(numColType.precision());
                     colTypeChg.changeScale(numColType.scale());
@@ -275,7 +273,7 @@
                     break;
 
                 case "NUMBER":
-                    ColumnType.NumberColumnType numType = (ColumnType.NumberColumnType) colType;
+                    ColumnType.NumberColumnType numType = (ColumnType.NumberColumnType)colType;
 
                     colTypeChg.changePrecision(numType.precision());
 
@@ -284,7 +282,7 @@
                 case "TIME":
                 case "DATETIME":
                 case "TIMESTAMP":
-                    ColumnType.TemporalColumnType temporalColType = (ColumnType.TemporalColumnType) colType;
+                    ColumnType.TemporalColumnType temporalColType = (ColumnType.TemporalColumnType)colType;
 
                     colTypeChg.changePrecision(temporalColType.precision());
 
@@ -308,9 +306,9 @@
         String typeName = colTypeView.type().toUpperCase();
         ColumnType res = types.get(typeName);
 
-        if (res != null) {
+        if (res != null)
             return res;
-        } else {
+        else {
             switch (typeName) {
                 case "BITMASK":
                     int bitmaskLen = colTypeView.length();
@@ -354,7 +352,7 @@
     /**
      * Convert column to column change.
      *
-     * @param col    Column to convert.
+     * @param col Column to convert.
      * @param colChg Column
      * @return ColumnChange to get result from.
      */
@@ -362,9 +360,8 @@
         colChg.changeName(col.name());
         colChg.changeType(colTypeInit -> convert(col.type(), colTypeInit));
 
-        if (col.defaultValue() != null) {
+        if (col.defaultValue() != null)
             colChg.changeDefaultValue(col.defaultValue().toString());
-        }
 
         colChg.changeNullable(col.nullable());
 
@@ -379,16 +376,16 @@
      */
     public static ColumnDefinition convert(ColumnView colView) {
         return new ColumnDefinitionImpl(
-                colView.name(),
-                convert(colView.type()),
-                colView.nullable(),
-                colView.defaultValue());
+            colView.name(),
+            convert(colView.type()),
+            colView.nullable(),
+            colView.defaultValue());
     }
 
     /**
      * Convert table schema to table changer.
      *
-     * @param tbl    Table schema to convert.
+     * @param tbl Table schema to convert.
      * @param tblChg Change to fulfill.
      * @return TableChange to get result from.
      */
@@ -398,35 +395,20 @@
         tblChg.changeIndices(idxsChg -> {
             int idxIdx = 0;
 
-            for (IndexDefinition idx : tbl.indices()) {
+            for (IndexDefinition idx : tbl.indices())
                 idxsChg.create(String.valueOf(idxIdx++), idxInit -> convert(idx, idxInit));
-            }
         });
 
         tblChg.changeColumns(colsChg -> {
             int colIdx = 0;
 
-<<<<<<< HEAD
-            for (ColumnDefinition col : tbl.keyColumns()) {
+            for (ColumnDefinition col : tbl.columns())
                 colsChg.create(String.valueOf(colIdx++), colChg -> convert(col, colChg));
-            }
-
-            for (ColumnDefinition col : tbl.valueColumns()) {
-=======
-            for (ColumnDefinition col : tbl.columns())
->>>>>>> c086555b
-                colsChg.create(String.valueOf(colIdx++), colChg -> convert(col, colChg));
-            }
         });
 
         tblChg.changePrimaryKey(pkCng -> {
-<<<<<<< HEAD
-            pkCng.changeColumns(tbl.keyColumns().stream().map(ColumnDefinition::name).toArray(String[]::new))
-                    .changeAffinityColumns(tbl.affinityColumns().stream().map(ColumnDefinition::name).toArray(String[]::new));
-=======
             pkCng.changeColumns(tbl.keyColumns().toArray(String[]::new))
                 .changeAffinityColumns(tbl.affinityColumns().toArray(String[]::new));
->>>>>>> c086555b
         });
 
         return tblChg;
@@ -451,8 +433,8 @@
     public static TableDefinitionImpl convert(TableView tblView) {
         String canonicalName = tblView.name();
         int sepPos = canonicalName.indexOf('.');
-        final String schemaName = canonicalName.substring(0, sepPos);
-        final String tableName = canonicalName.substring(sepPos + 1);
+        String schemaName = canonicalName.substring(0, sepPos);
+        String tableName = canonicalName.substring(sepPos + 1);
 
         NamedListView<? extends ColumnView> colsView = tblView.columns();
 
@@ -491,7 +473,7 @@
     /**
      * Create table.
      *
-     * @param tbl        Table to create.
+     * @param tbl Table to create.
      * @param tblsChange Tables change to fulfill.
      * @return TablesChange to get result from.
      */
@@ -502,7 +484,7 @@
     /**
      * Drop table.
      *
-     * @param tbl        table to drop.
+     * @param tbl table to drop.
      * @param tblsChange TablesChange change to fulfill.
      * @return TablesChange to get result from.
      */
@@ -513,7 +495,7 @@
     /**
      * Add index.
      *
-     * @param idx       Index to add.
+     * @param idx Index to add.
      * @param tblChange TableChange to fulfill.
      * @return TableChange to get result from.
      */
@@ -535,7 +517,7 @@
     /**
      * Add table column.
      *
-     * @param column    Column to add.
+     * @param column Column to add.
      * @param tblChange TableChange to fulfill.
      * @return TableChange to get result from.
      */
@@ -547,7 +529,7 @@
      * Drop table column.
      *
      * @param columnName column name to drop.
-     * @param tblChange  TableChange to fulfill.
+     * @param tblChange TableChange to fulfill.
      * @return TableChange to get result from.
      */
     public static TableChange dropColumn(String columnName, TableChange tblChange) {
@@ -564,47 +546,52 @@
         assert cls != null;
 
         // Primitives.
-        if (cls == byte.class) {
+        if (cls == byte.class)
             return ColumnType.INT8;
-        } else if (cls == short.class) {
+        else if (cls == short.class)
             return ColumnType.INT16;
-        } else if (cls == int.class) {
+        else if (cls == int.class)
             return ColumnType.INT32;
-        } else if (cls == long.class) {
+        else if (cls == long.class)
             return ColumnType.INT64;
-        } else if (cls == float.class) {
+        else if (cls == float.class)
             return ColumnType.FLOAT;
-        } else if (cls == double.class) {
+        else if (cls == double.class)
             return ColumnType.DOUBLE;
-        } else if (cls == Byte.class) { // Boxed primitives.
+
+            // Boxed primitives.
+        else if (cls == Byte.class)
             return ColumnType.INT8;
-        } else if (cls == Short.class) {
+        else if (cls == Short.class)
             return ColumnType.INT16;
-        } else if (cls == Integer.class) {
+        else if (cls == Integer.class)
             return ColumnType.INT32;
-        } else if (cls == Long.class) {
+        else if (cls == Long.class)
             return ColumnType.INT64;
-        } else if (cls == Float.class) {
+        else if (cls == Float.class)
             return ColumnType.FLOAT;
-        } else if (cls == Double.class) {
+        else if (cls == Double.class)
             return ColumnType.DOUBLE;
-        } else if (cls == LocalDate.class) { // Temporal types.
+
+            // Temporal types.
+        else if (cls == LocalDate.class)
             return ColumnType.DATE;
-        } else if (cls == LocalTime.class) {
+        else if (cls == LocalTime.class)
             return ColumnType.time(ColumnType.TemporalColumnType.DEFAULT_PRECISION);
-        } else if (cls == LocalDateTime.class) {
+        else if (cls == LocalDateTime.class)
             return ColumnType.datetime(ColumnType.TemporalColumnType.DEFAULT_PRECISION);
-        } else if (cls == Instant.class) {
+        else if (cls == Instant.class)
             return ColumnType.timestamp(ColumnType.TemporalColumnType.DEFAULT_PRECISION);
-        } else if (cls == String.class) { // Other types
+
+            // Other types
+        else if (cls == String.class)
             return ColumnType.string();
-        } else if (cls == UUID.class) {
+        else if (cls == UUID.class)
             return ColumnType.UUID;
-        } else if (cls == BigInteger.class) {
+        else if (cls == BigInteger.class)
             return ColumnType.numberOf();
-        } else if (cls == BigDecimal.class) {
+        else if (cls == BigDecimal.class)
             return ColumnType.decimalOf();
-        }
 
         return null;
     }
