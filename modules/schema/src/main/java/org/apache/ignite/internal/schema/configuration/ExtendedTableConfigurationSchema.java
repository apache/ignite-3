--- conflicted
+++ resolved
@@ -26,19 +26,6 @@
 @InternalConfiguration
 // TODO: IGNITE-15480 Add id's to columns in order to properly process column renaming withing index context.
 public class ExtendedTableConfigurationSchema extends TableConfigurationSchema {
-<<<<<<< HEAD
-    /** Table id. */
-    @InternalId
-    public UUID id;
-=======
-    /**
-     * Serialized version of an affinity assignments. Currently, configuration doesn't support neither collections nor array of arrays, so
-     * that serialization was chosen.
-     */
-    @Value
-    public byte[] assignments;
->>>>>>> c6ee1d2b
-
     /** Current schema id. Monotonically increasing number. */
     @Value
     public int schemaId;
