/*
 * Licensed to the Apache Software Foundation (ASF) under one or more
 * contributor license agreements.  See the NOTICE file distributed with
 * this work for additional information regarding copyright ownership.
 * The ASF licenses this file to You under the Apache License, Version 2.0
 * (the "License"); you may not use this file except in compliance with
 * the License.  You may obtain a copy of the License at
 *
 *      http://www.apache.org/licenses/LICENSE-2.0
 *
 * Unless required by applicable law or agreed to in writing, software
 * distributed under the License is distributed on an "AS IS" BASIS,
 * WITHOUT WARRANTIES OR CONDITIONS OF ANY KIND, either express or implied.
 * See the License for the specific language governing permissions and
 * limitations under the License.
 */

package org.apache.ignite.internal.schema.registry;

import org.apache.ignite.internal.schema.BinaryRow;
import org.apache.ignite.internal.schema.mapping.ColumnMapper;
import org.apache.ignite.internal.schema.InvalidTypeException;
import org.apache.ignite.internal.schema.NativeTypeSpec;
import org.apache.ignite.internal.schema.Row;
import org.apache.ignite.internal.schema.SchemaDescriptor;

/**
 * Adapter for row of older schema.
 */
class UpgradingRowAdapter extends Row {
    /** Column mapper. */
    private final ColumnMapper mapping;

    /**
     * @param schema Schema descriptor of new version.
     * @param row Row.
     * @param mapper Column mapper.
     */
<<<<<<< HEAD
    UpgradingRowAdapter(SchemaDescriptor schema, BinaryRow row, ColumnMapper mapping) {
=======
    UpgradingRowAdapter(SchemaDescriptor schema, BinaryRow row, ColumnMapper mapper) {
>>>>>>> 7871f79e
        super(schema, row);

        this.mapping = mapper;
    }

    /** {@inheritDoc} */
    @Override protected long findColumn(int colIdx, NativeTypeSpec type) throws InvalidTypeException {
        int mapIdx = mapping.map(colIdx);

        return (mapIdx < 0) ? Long.MIN_VALUE : super.findColumn(mapIdx, type);
    }
}<|MERGE_RESOLUTION|>--- conflicted
+++ resolved
@@ -29,26 +29,22 @@
  */
 class UpgradingRowAdapter extends Row {
     /** Column mapper. */
-    private final ColumnMapper mapping;
+    private final ColumnMapper mapper;
 
     /**
      * @param schema Schema descriptor of new version.
      * @param row Row.
      * @param mapper Column mapper.
      */
-<<<<<<< HEAD
-    UpgradingRowAdapter(SchemaDescriptor schema, BinaryRow row, ColumnMapper mapping) {
-=======
     UpgradingRowAdapter(SchemaDescriptor schema, BinaryRow row, ColumnMapper mapper) {
->>>>>>> 7871f79e
         super(schema, row);
 
-        this.mapping = mapper;
+        this.mapper = mapper;
     }
 
     /** {@inheritDoc} */
     @Override protected long findColumn(int colIdx, NativeTypeSpec type) throws InvalidTypeException {
-        int mapIdx = mapping.map(colIdx);
+        int mapIdx = mapper.map(colIdx);
 
         return (mapIdx < 0) ? Long.MIN_VALUE : super.findColumn(mapIdx, type);
     }
