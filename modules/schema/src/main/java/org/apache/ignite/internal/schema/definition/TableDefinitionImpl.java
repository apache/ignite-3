/*
 * Licensed to the Apache Software Foundation (ASF) under one or more
 * contributor license agreements.  See the NOTICE file distributed with
 * this work for additional information regarding copyright ownership.
 * The ASF licenses this file to You under the Apache License, Version 2.0
 * (the "License"); you may not use this file except in compliance with
 * the License.  You may obtain a copy of the License at
 *
 *      http://www.apache.org/licenses/LICENSE-2.0
 *
 * Unless required by applicable law or agreed to in writing, software
 * distributed under the License is distributed on an "AS IS" BASIS,
 * WITHOUT WARRANTIES OR CONDITIONS OF ANY KIND, either express or implied.
 * See the License for the specific language governing permissions and
 * limitations under the License.
 */

package org.apache.ignite.internal.schema.definition;

import java.util.ArrayList;
import java.util.Collection;
import java.util.Collections;
import java.util.LinkedHashMap;
import java.util.List;
import java.util.Map;
import java.util.Set;
import org.apache.ignite.internal.schema.modification.TableModificationBuilderImpl;
import org.apache.ignite.internal.tostring.S;
import org.apache.ignite.schema.definition.ColumnDefinition;
import org.apache.ignite.schema.definition.PrimaryKeyDefinition;
import org.apache.ignite.schema.definition.TableDefinition;
import org.apache.ignite.schema.definition.index.IndexDefinition;
import org.apache.ignite.schema.modification.TableModificationBuilder;

/**
 * Table.
 */
@SuppressWarnings("AssignmentOrReturnOfFieldWithMutableType")
public class TableDefinitionImpl extends AbstractSchemaObject implements TableDefinition {
    /** Schema name. */
    private final String schemaName;

    /** Key columns. */
    private final LinkedHashMap<String, ColumnDefinition> colMap;

    /** Indices. */
    private final Map<String, IndexDefinition> indices;

    /** Cached key columns. */
    private final Set<String> keyCols;

    /** Cached key affinity columns. */
    private final Set<String> affCols;

    /**
     * Constructor.
     *
     * @param schemaName           Schema name.
     * @param tableName            Table name.
<<<<<<< HEAD
     * @param cols                 Columns.
=======
     * @param colMap               Columns.
>>>>>>> a323c22d
     * @param primaryKeyDefinition Primary key.
     * @param indices              Indices.
     */
    public TableDefinitionImpl(
            String schemaName,
            String tableName,
<<<<<<< HEAD
            LinkedHashMap<String, ColumnDefinition> cols,
=======
            LinkedHashMap<String, ColumnDefinition> colMap,
>>>>>>> a323c22d
            PrimaryKeyDefinition primaryKeyDefinition,
            Map<String, IndexDefinition> indices
    ) {
        super(tableName);

        this.schemaName = schemaName;
        this.colMap = colMap;
        this.indices = indices;

<<<<<<< HEAD
        Set<String> pkCols = primaryKeyDefinition.columns();
        Set<String> pkAffCols = primaryKeyDefinition.affinityColumns();

        keyCols = new ArrayList<>(pkCols.size());
        affCols = new ArrayList<>(pkAffCols.size());
        valCols = new ArrayList<>(cols.size() - pkCols.size());

        for (Map.Entry<String, ColumnDefinition> e : cols.entrySet()) {
            if (pkCols.contains(e.getKey())) {
                keyCols.add(e.getValue());

                if (pkAffCols.contains(e.getValue().name())) {
                    affCols.add(e.getValue());
                }
            } else {
                valCols.add(e.getValue());
            }
        }
=======
        keyCols = primaryKeyDefinition.columns();
        affCols = primaryKeyDefinition.affinityColumns();
>>>>>>> a323c22d
    }

    /** {@inheritDoc} */
    @Override
    public String schemaName() {
        return schemaName;
    }

    /** {@inheritDoc} */
    @Override
<<<<<<< HEAD
    public Collection<ColumnDefinition> keyColumns() {
=======
    public Set<String> keyColumns() {
>>>>>>> a323c22d
        return keyCols;
    }

    /** {@inheritDoc} */
    @Override
<<<<<<< HEAD
    public Collection<ColumnDefinition> affinityColumns() {
=======
    public Set<String> affinityColumns() {
>>>>>>> a323c22d
        return affCols;
    }

    /** {@inheritDoc} */
    @Override
<<<<<<< HEAD
    public Collection<ColumnDefinition> valueColumns() {
        return valCols;
=======
    public List<ColumnDefinition> columns() {
        return new ArrayList<>(colMap.values());
>>>>>>> a323c22d
    }

    /** {@inheritDoc} */
    @Override
    public Collection<IndexDefinition> indices() {
        return Collections.unmodifiableCollection(indices.values());
    }

    /** {@inheritDoc} */
    @Override
    public TableModificationBuilder toBuilder() {
        return new TableModificationBuilderImpl(this);
    }

    /**
     * @param name Column name.
     * @return {@code True} if column with given name already exists, {@code false} otherwise.
     */
    public boolean hasColumn(String name) {
        return colMap.containsKey(name);
    }

    /**
     * @param name Column name.
     * @return {@code True} if key column with given name already exists, {@code false} otherwise.
     */
    public boolean hasKeyColumn(String name) {
        return keyCols.contains(name);
    }

    /** {@inheritDoc} */
    @Override
    public String toString() {
        return S.toString(TableDefinitionImpl.class, this);
    }
}<|MERGE_RESOLUTION|>--- conflicted
+++ resolved
@@ -57,22 +57,14 @@
      *
      * @param schemaName           Schema name.
      * @param tableName            Table name.
-<<<<<<< HEAD
-     * @param cols                 Columns.
-=======
      * @param colMap               Columns.
->>>>>>> a323c22d
      * @param primaryKeyDefinition Primary key.
      * @param indices              Indices.
      */
     public TableDefinitionImpl(
             String schemaName,
             String tableName,
-<<<<<<< HEAD
-            LinkedHashMap<String, ColumnDefinition> cols,
-=======
             LinkedHashMap<String, ColumnDefinition> colMap,
->>>>>>> a323c22d
             PrimaryKeyDefinition primaryKeyDefinition,
             Map<String, IndexDefinition> indices
     ) {
@@ -82,29 +74,8 @@
         this.colMap = colMap;
         this.indices = indices;
 
-<<<<<<< HEAD
-        Set<String> pkCols = primaryKeyDefinition.columns();
-        Set<String> pkAffCols = primaryKeyDefinition.affinityColumns();
-
-        keyCols = new ArrayList<>(pkCols.size());
-        affCols = new ArrayList<>(pkAffCols.size());
-        valCols = new ArrayList<>(cols.size() - pkCols.size());
-
-        for (Map.Entry<String, ColumnDefinition> e : cols.entrySet()) {
-            if (pkCols.contains(e.getKey())) {
-                keyCols.add(e.getValue());
-
-                if (pkAffCols.contains(e.getValue().name())) {
-                    affCols.add(e.getValue());
-                }
-            } else {
-                valCols.add(e.getValue());
-            }
-        }
-=======
         keyCols = primaryKeyDefinition.columns();
         affCols = primaryKeyDefinition.affinityColumns();
->>>>>>> a323c22d
     }
 
     /** {@inheritDoc} */
@@ -115,33 +86,20 @@
 
     /** {@inheritDoc} */
     @Override
-<<<<<<< HEAD
-    public Collection<ColumnDefinition> keyColumns() {
-=======
     public Set<String> keyColumns() {
->>>>>>> a323c22d
         return keyCols;
     }
 
     /** {@inheritDoc} */
     @Override
-<<<<<<< HEAD
-    public Collection<ColumnDefinition> affinityColumns() {
-=======
     public Set<String> affinityColumns() {
->>>>>>> a323c22d
         return affCols;
     }
 
     /** {@inheritDoc} */
     @Override
-<<<<<<< HEAD
-    public Collection<ColumnDefinition> valueColumns() {
-        return valCols;
-=======
     public List<ColumnDefinition> columns() {
         return new ArrayList<>(colMap.values());
->>>>>>> a323c22d
     }
 
     /** {@inheritDoc} */
