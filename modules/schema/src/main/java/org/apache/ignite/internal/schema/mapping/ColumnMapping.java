/*
 * Licensed to the Apache Software Foundation (ASF) under one or more
 * contributor license agreements.  See the NOTICE file distributed with
 * this work for additional information regarding copyright ownership.
 * The ASF licenses this file to You under the Apache License, Version 2.0
 * (the "License"); you may not use this file except in compliance with
 * the License.  You may obtain a copy of the License at
 *
 *      http://www.apache.org/licenses/LICENSE-2.0
 *
 * Unless required by applicable law or agreed to in writing, software
 * distributed under the License is distributed on an "AS IS" BASIS,
 * WITHOUT WARRANTIES OR CONDITIONS OF ANY KIND, either express or implied.
 * See the License for the specific language governing permissions and
 * limitations under the License.
 */

package org.apache.ignite.internal.schema.mapping;

import java.io.Serializable;
import org.apache.ignite.internal.schema.Column;
import org.apache.ignite.internal.schema.SchemaDescriptor;

/**
 * Column mapping helper.
 */
public class ColumnMapping {
    /** Identity mapper. */
    private static final IdentityMapper IDENTITY_MAPPER = new IdentityMapper();

    /**
     * @return Identity mapper instance.
     */
    public static ColumnMapper identityMapping() {
        return IDENTITY_MAPPER;
    }

    /**
<<<<<<< HEAD
     * @param schema Schema descriptor.
     */
    public static ColumnaMapperBuilder mapperBuilder(SchemaDescriptor schema) {
        return new ColumnMapperImpl(schema);
=======
     * @param cols Number of columns.
     * @return Column mapper builder.
     */
    public static ColumnMapperBuilder mapperBuilder(int cols) {
        return new ColumnMapperImpl(cols);
>>>>>>> 6c6273b4
    }

    /**
     * Builds mapper for given schema via merging schema mapper with the provided one.
     * Used for builing columns mapper between arbitraty schema versions with bottom-&gt;top approach.
     *
     * @param mapping Column mapper.
     * @param schema Target schema.
     * @return Merged column mapper.
     */
    public static ColumnMapper mergeMapping(ColumnMapper mapping, SchemaDescriptor schema) {
<<<<<<< HEAD
        ColumnaMapperBuilder builder = mapperBuilder(schema);
=======
        if (mapping == identityMapping())
            return schema.columnMapping();
        else if (schema.columnMapping() == identityMapping())
            return mapping;

        ColumnMapperBuilder builder = mapperBuilder(schema.length());
>>>>>>> 6c6273b4

        ColumnMapper schemaMapper = schema.columnMapping();

        for (int i = 0; i < schema.length(); i++) {
            int idx = schemaMapper.map(i);

            if (idx < 0)
                builder.add(i, -1, schema.column(i));
            else
                builder.add(i, mapping.map(idx), mapping.mappedColumn(idx));
        }

        return builder.build();
    }

    /**
     * Stub.
     */
    private ColumnMapping() {
    }

    /**
     * Identity column mapper.
     */
    private static class IdentityMapper implements ColumnMapper, Serializable {
        /** {@inheritDoc} */
        @Override public int map(int idx) {
            return idx;
        }

        /** {@inheritDoc} */
        @Override public Column mappedColumn(int idx) {
            return null;
        }
    }
}<|MERGE_RESOLUTION|>--- conflicted
+++ resolved
@@ -36,18 +36,11 @@
     }
 
     /**
-<<<<<<< HEAD
      * @param schema Schema descriptor.
-     */
-    public static ColumnaMapperBuilder mapperBuilder(SchemaDescriptor schema) {
-        return new ColumnMapperImpl(schema);
-=======
-     * @param cols Number of columns.
      * @return Column mapper builder.
      */
-    public static ColumnMapperBuilder mapperBuilder(int cols) {
-        return new ColumnMapperImpl(cols);
->>>>>>> 6c6273b4
+    public static ColumnMapperBuilder mapperBuilder(SchemaDescriptor schema) {
+        return new ColumnMapperImpl(schema);
     }
 
     /**
@@ -59,16 +52,7 @@
      * @return Merged column mapper.
      */
     public static ColumnMapper mergeMapping(ColumnMapper mapping, SchemaDescriptor schema) {
-<<<<<<< HEAD
-        ColumnaMapperBuilder builder = mapperBuilder(schema);
-=======
-        if (mapping == identityMapping())
-            return schema.columnMapping();
-        else if (schema.columnMapping() == identityMapping())
-            return mapping;
-
-        ColumnMapperBuilder builder = mapperBuilder(schema.length());
->>>>>>> 6c6273b4
+        ColumnMapperBuilder builder = mapperBuilder(schema);
 
         ColumnMapper schemaMapper = schema.columnMapping();
 
