--- conflicted
+++ resolved
@@ -18,10 +18,7 @@
 package org.apache.ignite.internal.schema.mapping;
 
 import java.io.Serializable;
-<<<<<<< HEAD
 import org.apache.ignite.internal.schema.Column;
-=======
->>>>>>> c9a1ab90
 import org.apache.ignite.internal.schema.SchemaDescriptor;
 
 /**
@@ -39,11 +36,7 @@
     }
 
     /**
-<<<<<<< HEAD
      * @param schema Schema descriptor.
-=======
-     * @param cols Number of columns.
->>>>>>> c9a1ab90
      * @return Column mapper builder.
      */
     public static ColumnMapperBuilder mapperBuilder(SchemaDescriptor schema) {
@@ -67,40 +60,9 @@
             int idx = schemaMapper.map(i);
 
             if (idx < 0)
-                builder.add(i, -1, schema.column(i));
+                builder.add(schema.column(i));
             else
                 builder.add(i, mapping.map(idx), mapping.mappedColumn(idx));
-        }
-
-        return builder.build();
-    }
-
-    /**
-     * Builds mapper for given schema via merging schema mapper with the provided one.
-     * Used for builing columns mapper between arbitraty schema versions with bottom-&gt;top approach.
-     *
-     * @param mapping Column mapper.
-     * @param schema Target schema.
-     * @return Merged column mapper.
-     */
-    public static ColumnMapper mergeMapping(ColumnMapper mapping, SchemaDescriptor schema) {
-        if (mapping == identityMapping())
-            return schema.columnMapping();
-
-        else if (schema.columnMapping() == identityMapping())
-            return mapping;
-
-        ColumnMapperBuilder builder = mapperBuilder(schema.length());
-
-        ColumnMapper schemaMapper = schema.columnMapping();
-
-        for (int i = 0; i < schema.length(); i++) {
-            int idx = schemaMapper.map(i);
-
-            if (idx < 0)
-                builder.add(i, -1);
-            else
-                builder.add(i, mapping.map(idx));
         }
 
         return builder.build();
