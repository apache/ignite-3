--- conflicted
+++ resolved
@@ -167,7 +167,6 @@
     }
 
     /** {@inheritDoc} */
-<<<<<<< HEAD
     @Override public byte[] bytes() {
         // TODO asch avoid copy.
         byte[] tmp = new byte[buf.limit()];
@@ -176,10 +175,5 @@
         buf.rewind();
 
         return tmp;
-=======
-    @Override
-    public byte[] bytes() {
-        return buf.array();
->>>>>>> a323c22d
     }
 }