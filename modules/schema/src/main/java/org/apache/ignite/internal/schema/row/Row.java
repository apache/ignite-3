--- conflicted
+++ resolved
@@ -249,11 +249,7 @@
         long offLen = findColumn(col, NativeTypeSpec.DECIMAL);
 
         if (offLen < 0)
-<<<<<<< HEAD
-            return offLen == -1 ? null : (BigDecimal) schema().column(col).defaultValue();
-=======
-            return null;
->>>>>>> 436462fc
+            return null;
 
         int off = offset(offLen);
         int len = length(offLen);
@@ -276,11 +272,7 @@
         long offLen = findColumn(col, NativeTypeSpec.NUMBER);
 
         if (offLen < 0)
-<<<<<<< HEAD
-            return offLen == -1 ? null : (BigInteger) schema().column(col).defaultValue();
-=======
-            return null;
->>>>>>> 436462fc
+            return null;
 
         int off = offset(offLen);
         int len = length(offLen);
