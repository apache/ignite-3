/*
 * Licensed to the Apache Software Foundation (ASF) under one or more
 * contributor license agreements.  See the NOTICE file distributed with
 * this work for additional information regarding copyright ownership.
 * The ASF licenses this file to You under the Apache License, Version 2.0
 * (the "License"); you may not use this file except in compliance with
 * the License.  You may obtain a copy of the License at
 *
 *      http://www.apache.org/licenses/LICENSE-2.0
 *
 * Unless required by applicable law or agreed to in writing, software
 * distributed under the License is distributed on an "AS IS" BASIS,
 * WITHOUT WARRANTIES OR CONDITIONS OF ANY KIND, either express or implied.
 * See the License for the specific language governing permissions and
 * limitations under the License.
 */

package org.apache.ignite.internal.schema;

import java.math.BigDecimal;
import java.math.BigInteger;
import java.util.BitSet;
import org.apache.ignite.schema.definition.ColumnType;

/**
 * A thin wrapper over {@link NativeTypeSpec} to instantiate parameterized constrained types.
 */
public class NativeTypes {
    /**
     *
     */
    public static final NativeType INT8 = new NativeType(NativeTypeSpec.INT8, 1);
<<<<<<< HEAD

=======
    
>>>>>>> a323c22d
    /**
     *
     */
    public static final NativeType INT16 = new NativeType(NativeTypeSpec.INT16, 2);
<<<<<<< HEAD

=======
    
>>>>>>> a323c22d
    /**
     *
     */
    public static final NativeType INT32 = new NativeType(NativeTypeSpec.INT32, 4);
<<<<<<< HEAD

=======
    
>>>>>>> a323c22d
    /**
     *
     */
    public static final NativeType INT64 = new NativeType(NativeTypeSpec.INT64, 8);
<<<<<<< HEAD

=======
    
>>>>>>> a323c22d
    /**
     *
     */
    public static final NativeType FLOAT = new NativeType(NativeTypeSpec.FLOAT, 4);
<<<<<<< HEAD

=======
    
>>>>>>> a323c22d
    /**
     *
     */
    public static final NativeType DOUBLE = new NativeType(NativeTypeSpec.DOUBLE, 8);
<<<<<<< HEAD

=======
    
>>>>>>> a323c22d
    /**
     *
     */
    public static final NativeType UUID = new NativeType(NativeTypeSpec.UUID, 16);
<<<<<<< HEAD

=======
    
>>>>>>> a323c22d
    /**
     *
     */
    public static final NativeType STRING = new VarlenNativeType(NativeTypeSpec.STRING, Integer.MAX_VALUE);
<<<<<<< HEAD

=======
    
>>>>>>> a323c22d
    /**
     *
     */
    public static final NativeType BYTES = new VarlenNativeType(NativeTypeSpec.BYTES, Integer.MAX_VALUE);
    
    /** Timezone-free three-part value representing a year, month, and day. */
    public static final NativeType DATE = new NativeType(NativeTypeSpec.DATE, 3);
    
    /** Don't allow to create an instance. */
    private NativeTypes() {
    }
    
    /**
     * Creates a bitmask type of size <code>bits</code>. In row will round up to the closest full byte.
     *
     * @param bits The number of bits in the bitmask.
     * @return Native type.
     */
    public static NativeType bitmaskOf(int bits) {
        return new BitmaskNativeType(bits);
    }
    
    /**
     * Creates a number type with maximal precision.
     *
     * @param precision The number of digits in the number value.
     * @return Native type.
     */
    public static NativeType numberOf(int precision) {
        return new NumberNativeType(precision);
    }
    
    /**
     * Creates a STRING type with maximal length is <code>len</code>.
     *
     * @param len Maximum length of the string.
     * @return Native type.
     */
    public static NativeType stringOf(int len) {
        return new VarlenNativeType(NativeTypeSpec.STRING, len);
    }
    
    /**
     * Creates a BYTES type with maximal length is <code>len</code>.
     *
     * @param len Maximum length of the byte array.
     * @return Native type.
     */
    public static NativeType blobOf(int len) {
        return new VarlenNativeType(NativeTypeSpec.BYTES, len);
    }
    
    /**
     * Creates a DECIMAL type with maximal precision and scale.
     *
     * @param precision Precision.
     * @param scale     Scale.
     * @return Native type.
     */
    public static NativeType decimalOf(int precision, int scale) {
        return new DecimalNativeType(precision, scale);
    }
    
    /**
     * Creates a TIME type with given precision.
     *
     * @param precision Fractional seconds meaningful digits. Allowed values are 0-9 for second to nanosecond precision.
     * @return Native type.
     */
    public static NativeType time(int precision) {
        return TemporalNativeType.time(precision);
    }
    
    /**
     * Creates a TIME type with default precision.
     *
     * @return Native type.
     * @see #time(int)
     */
    public static NativeType time() {
        return TemporalNativeType.time(ColumnType.TemporalColumnType.DEFAULT_PRECISION);
    }
    
    /**
     * Creates DATETIME type as pair (date, time).
     *
     * @param precision Fractional seconds meaningful digits. Allowed values are 0-9 for second to nanosecond precision.
     * @return Native type.
     */
    public static NativeType datetime(int precision) {
        return TemporalNativeType.datetime(precision);
    }
    
    /**
     * Creates DATETIME type with default precision.
     *
     * @return Native type.
     * @see #datetime(int)
     */
    public static NativeType datetime() {
        return TemporalNativeType.datetime(ColumnType.TemporalColumnType.DEFAULT_PRECISION);
    }
    
    /**
     * Creates TIMESTAMP type.
     *
     * @param precision Fractional seconds meaningful digits. Allowed values are 0-9 for second to nanosecond precision.
     * @return Native type.
     */
    public static NativeType timestamp(int precision) {
        return TemporalNativeType.timestamp(precision);
    }
    
    /**
     * Creates TIMESTAMP type with default precision.
     *
     * @return Native type.
     * @see #timestamp(int)
     */
    public static NativeType timestamp() {
        return TemporalNativeType.timestamp(ColumnType.TemporalColumnType.DEFAULT_PRECISION);
    }
    
    /**
     * Return the native type for specified object.
     *
     * @param val Object to map to native type.
     * @return {@code null} for {@code null} value. Otherwise returns NativeType according to the value's type.
     */
    public static NativeType fromObject(Object val) {
        NativeTypeSpec spec = NativeTypeSpec.fromObject(val);
<<<<<<< HEAD

        if (spec == null) {
            return null;
        }

=======
    
        if (spec == null) {
            return null;
        }
        
>>>>>>> a323c22d
        switch (spec) {
            case INT8:
                return INT8;
            
            case INT16:
                return INT16;
            
            case INT32:
                return INT32;
            
            case INT64:
                return INT64;
            
            case FLOAT:
                return FLOAT;
            
            case DOUBLE:
                return DOUBLE;
            
            case UUID:
                return UUID;
            
            case DATE:
                return DATE;
            
            case TIME:
                return time();
            
            case DATETIME:
                return datetime();
            
            case TIMESTAMP:
                return timestamp();
            
            case STRING:
                return stringOf(((CharSequence) val).length());
<<<<<<< HEAD

            case BYTES:
                return blobOf(((byte[]) val).length);

            case BITMASK:
                return bitmaskOf(((BitSet) val).length());

            case NUMBER:
                return numberOf(new BigDecimal((BigInteger) val).precision());

            case DECIMAL:
                return decimalOf(((BigDecimal) val).precision(), ((BigDecimal) val).scale());

=======
            
            case BYTES:
                return blobOf(((byte[]) val).length);
            
            case BITMASK:
                return bitmaskOf(((BitSet) val).length());
            
            case NUMBER:
                return numberOf(new BigDecimal((BigInteger) val).precision());
            
            case DECIMAL:
                return decimalOf(((BigDecimal) val).precision(), ((BigDecimal) val).scale());
            
>>>>>>> a323c22d
            default:
                assert false : "Unexpected type: " + spec;
                
                return null;
        }
    }
<<<<<<< HEAD

    /**
     * Maps column type to native type.
     *
     * @param type Column type.
     * @return Native type.
     */
    public static NativeType from(ColumnType type) {
        switch (type.typeSpec()) {
            case INT8:
                return INT8;

            case INT16:
                return INT16;

            case INT32:
                return INT32;

            case INT64:
                return INT64;

            case UINT8:
            case UINT16:
            case UINT32:
            case UINT64:
                throw new UnsupportedOperationException("Unsigned types are not supported yet.");

            case FLOAT:
                return FLOAT;

            case DOUBLE:
                return DOUBLE;

            case DECIMAL: {
                ColumnType.DecimalColumnType numType = (ColumnType.DecimalColumnType) type;

                return new DecimalNativeType(numType.precision(), numType.scale());
            }
            case UUID:
                return UUID;

            case DATE:
                return DATE;

            case TIME:
                return time(((ColumnType.TemporalColumnType) type).precision());

            case DATETIME:
                return datetime(((ColumnType.TemporalColumnType) type).precision());

            case TIMESTAMP:
                return timestamp(((ColumnType.TemporalColumnType) type).precision());

            case BITMASK:
                return new BitmaskNativeType(((ColumnType.VarLenColumnType) type).length());

            case STRING:
                return new VarlenNativeType(
                        NativeTypeSpec.STRING,
                        ((ColumnType.VarLenColumnType) type).length() > 0
                                ? ((ColumnType.VarLenColumnType) type).length() : Integer.MAX_VALUE
                );

            case BLOB:
                return new VarlenNativeType(
                        NativeTypeSpec.BYTES,
                        ((ColumnType.VarLenColumnType) type).length() > 0
                                ? ((ColumnType.VarLenColumnType) type).length() : Integer.MAX_VALUE
                );

            case NUMBER: {
                ColumnType.NumberColumnType numberType = (ColumnType.NumberColumnType) type;

                return new NumberNativeType(numberType.precision());
            }
            default:
                throw new InvalidTypeException("Unexpected type " + type);
        }
    }
=======
>>>>>>> a323c22d
}<|MERGE_RESOLUTION|>--- conflicted
+++ resolved
@@ -30,74 +30,42 @@
      *
      */
     public static final NativeType INT8 = new NativeType(NativeTypeSpec.INT8, 1);
-<<<<<<< HEAD
-
-=======
-    
->>>>>>> a323c22d
+    
     /**
      *
      */
     public static final NativeType INT16 = new NativeType(NativeTypeSpec.INT16, 2);
-<<<<<<< HEAD
-
-=======
-    
->>>>>>> a323c22d
+    
     /**
      *
      */
     public static final NativeType INT32 = new NativeType(NativeTypeSpec.INT32, 4);
-<<<<<<< HEAD
-
-=======
-    
->>>>>>> a323c22d
+    
     /**
      *
      */
     public static final NativeType INT64 = new NativeType(NativeTypeSpec.INT64, 8);
-<<<<<<< HEAD
-
-=======
-    
->>>>>>> a323c22d
+    
     /**
      *
      */
     public static final NativeType FLOAT = new NativeType(NativeTypeSpec.FLOAT, 4);
-<<<<<<< HEAD
-
-=======
-    
->>>>>>> a323c22d
+    
     /**
      *
      */
     public static final NativeType DOUBLE = new NativeType(NativeTypeSpec.DOUBLE, 8);
-<<<<<<< HEAD
-
-=======
-    
->>>>>>> a323c22d
+    
     /**
      *
      */
     public static final NativeType UUID = new NativeType(NativeTypeSpec.UUID, 16);
-<<<<<<< HEAD
-
-=======
-    
->>>>>>> a323c22d
+    
     /**
      *
      */
     public static final NativeType STRING = new VarlenNativeType(NativeTypeSpec.STRING, Integer.MAX_VALUE);
-<<<<<<< HEAD
-
-=======
-    
->>>>>>> a323c22d
+    
     /**
      *
      */
@@ -229,19 +197,11 @@
      */
     public static NativeType fromObject(Object val) {
         NativeTypeSpec spec = NativeTypeSpec.fromObject(val);
-<<<<<<< HEAD
-
-        if (spec == null) {
-            return null;
-        }
-
-=======
     
         if (spec == null) {
             return null;
         }
         
->>>>>>> a323c22d
         switch (spec) {
             case INT8:
                 return INT8;
@@ -278,121 +238,23 @@
             
             case STRING:
                 return stringOf(((CharSequence) val).length());
-<<<<<<< HEAD
-
+            
             case BYTES:
                 return blobOf(((byte[]) val).length);
-
+            
             case BITMASK:
                 return bitmaskOf(((BitSet) val).length());
-
+            
             case NUMBER:
                 return numberOf(new BigDecimal((BigInteger) val).precision());
-
+            
             case DECIMAL:
                 return decimalOf(((BigDecimal) val).precision(), ((BigDecimal) val).scale());
-
-=======
-            
-            case BYTES:
-                return blobOf(((byte[]) val).length);
-            
-            case BITMASK:
-                return bitmaskOf(((BitSet) val).length());
-            
-            case NUMBER:
-                return numberOf(new BigDecimal((BigInteger) val).precision());
-            
-            case DECIMAL:
-                return decimalOf(((BigDecimal) val).precision(), ((BigDecimal) val).scale());
-            
->>>>>>> a323c22d
+            
             default:
                 assert false : "Unexpected type: " + spec;
                 
                 return null;
         }
     }
-<<<<<<< HEAD
-
-    /**
-     * Maps column type to native type.
-     *
-     * @param type Column type.
-     * @return Native type.
-     */
-    public static NativeType from(ColumnType type) {
-        switch (type.typeSpec()) {
-            case INT8:
-                return INT8;
-
-            case INT16:
-                return INT16;
-
-            case INT32:
-                return INT32;
-
-            case INT64:
-                return INT64;
-
-            case UINT8:
-            case UINT16:
-            case UINT32:
-            case UINT64:
-                throw new UnsupportedOperationException("Unsigned types are not supported yet.");
-
-            case FLOAT:
-                return FLOAT;
-
-            case DOUBLE:
-                return DOUBLE;
-
-            case DECIMAL: {
-                ColumnType.DecimalColumnType numType = (ColumnType.DecimalColumnType) type;
-
-                return new DecimalNativeType(numType.precision(), numType.scale());
-            }
-            case UUID:
-                return UUID;
-
-            case DATE:
-                return DATE;
-
-            case TIME:
-                return time(((ColumnType.TemporalColumnType) type).precision());
-
-            case DATETIME:
-                return datetime(((ColumnType.TemporalColumnType) type).precision());
-
-            case TIMESTAMP:
-                return timestamp(((ColumnType.TemporalColumnType) type).precision());
-
-            case BITMASK:
-                return new BitmaskNativeType(((ColumnType.VarLenColumnType) type).length());
-
-            case STRING:
-                return new VarlenNativeType(
-                        NativeTypeSpec.STRING,
-                        ((ColumnType.VarLenColumnType) type).length() > 0
-                                ? ((ColumnType.VarLenColumnType) type).length() : Integer.MAX_VALUE
-                );
-
-            case BLOB:
-                return new VarlenNativeType(
-                        NativeTypeSpec.BYTES,
-                        ((ColumnType.VarLenColumnType) type).length() > 0
-                                ? ((ColumnType.VarLenColumnType) type).length() : Integer.MAX_VALUE
-                );
-
-            case NUMBER: {
-                ColumnType.NumberColumnType numberType = (ColumnType.NumberColumnType) type;
-
-                return new NumberNativeType(numberType.precision());
-            }
-            default:
-                throw new InvalidTypeException("Unexpected type " + type);
-        }
-    }
-=======
->>>>>>> a323c22d
 }