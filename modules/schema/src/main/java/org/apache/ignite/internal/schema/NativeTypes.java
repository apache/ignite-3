--- conflicted
+++ resolved
@@ -30,54 +30,54 @@
      *
      */
     public static final NativeType INT8 = new NativeType(NativeTypeSpec.INT8, 1);
-
+    
     /**
      *
      */
     public static final NativeType INT16 = new NativeType(NativeTypeSpec.INT16, 2);
-
+    
     /**
      *
      */
     public static final NativeType INT32 = new NativeType(NativeTypeSpec.INT32, 4);
-
+    
     /**
      *
      */
     public static final NativeType INT64 = new NativeType(NativeTypeSpec.INT64, 8);
-
+    
     /**
      *
      */
     public static final NativeType FLOAT = new NativeType(NativeTypeSpec.FLOAT, 4);
-
+    
     /**
      *
      */
     public static final NativeType DOUBLE = new NativeType(NativeTypeSpec.DOUBLE, 8);
-
+    
     /**
      *
      */
     public static final NativeType UUID = new NativeType(NativeTypeSpec.UUID, 16);
-
+    
     /**
      *
      */
     public static final NativeType STRING = new VarlenNativeType(NativeTypeSpec.STRING, Integer.MAX_VALUE);
-
+    
     /**
      *
      */
     public static final NativeType BYTES = new VarlenNativeType(NativeTypeSpec.BYTES, Integer.MAX_VALUE);
-
+    
     /** Timezone-free three-part value representing a year, month, and day. */
     public static final NativeType DATE = new NativeType(NativeTypeSpec.DATE, 3);
-
+    
     /** Don't allow to create an instance. */
     private NativeTypes() {
     }
-
+    
     /**
      * Creates a bitmask type of size <code>bits</code>. In row will round up to the closest full byte.
      *
@@ -87,7 +87,7 @@
     public static NativeType bitmaskOf(int bits) {
         return new BitmaskNativeType(bits);
     }
-
+    
     /**
      * Creates a number type with maximal precision.
      *
@@ -97,7 +97,7 @@
     public static NativeType numberOf(int precision) {
         return new NumberNativeType(precision);
     }
-
+    
     /**
      * Creates a STRING type with maximal length is <code>len</code>.
      *
@@ -107,7 +107,7 @@
     public static NativeType stringOf(int len) {
         return new VarlenNativeType(NativeTypeSpec.STRING, len);
     }
-
+    
     /**
      * Creates a BYTES type with maximal length is <code>len</code>.
      *
@@ -117,7 +117,7 @@
     public static NativeType blobOf(int len) {
         return new VarlenNativeType(NativeTypeSpec.BYTES, len);
     }
-
+    
     /**
      * Creates a DECIMAL type with maximal precision and scale.
      *
@@ -128,7 +128,7 @@
     public static NativeType decimalOf(int precision, int scale) {
         return new DecimalNativeType(precision, scale);
     }
-
+    
     /**
      * Creates a TIME type with given precision.
      *
@@ -138,7 +138,7 @@
     public static NativeType time(int precision) {
         return TemporalNativeType.time(precision);
     }
-
+    
     /**
      * Creates a TIME type with default precision.
      *
@@ -148,7 +148,7 @@
     public static NativeType time() {
         return TemporalNativeType.time(ColumnType.TemporalColumnType.DEFAULT_PRECISION);
     }
-
+    
     /**
      * Creates DATETIME type as pair (date, time).
      *
@@ -158,7 +158,7 @@
     public static NativeType datetime(int precision) {
         return TemporalNativeType.datetime(precision);
     }
-
+    
     /**
      * Creates DATETIME type with default precision.
      *
@@ -168,7 +168,7 @@
     public static NativeType datetime() {
         return TemporalNativeType.datetime(ColumnType.TemporalColumnType.DEFAULT_PRECISION);
     }
-
+    
     /**
      * Creates TIMESTAMP type.
      *
@@ -178,7 +178,7 @@
     public static NativeType timestamp(int precision) {
         return TemporalNativeType.timestamp(precision);
     }
-
+    
     /**
      * Creates TIMESTAMP type with default precision.
      *
@@ -188,7 +188,7 @@
     public static NativeType timestamp() {
         return TemporalNativeType.timestamp(ColumnType.TemporalColumnType.DEFAULT_PRECISION);
     }
-
+    
     /**
      * Return the native type for specified object.
      *
@@ -197,146 +197,64 @@
      */
     public static NativeType fromObject(Object val) {
         NativeTypeSpec spec = NativeTypeSpec.fromObject(val);
-
+    
         if (spec == null) {
             return null;
         }
-
+        
         switch (spec) {
             case INT8:
                 return INT8;
-
+            
             case INT16:
                 return INT16;
-
+            
             case INT32:
                 return INT32;
-
+            
             case INT64:
                 return INT64;
-
+            
             case FLOAT:
                 return FLOAT;
-
+            
             case DOUBLE:
                 return DOUBLE;
-
+            
             case UUID:
                 return UUID;
-
+            
             case DATE:
                 return DATE;
-
+            
             case TIME:
                 return time();
-
+            
             case DATETIME:
                 return datetime();
-
+            
             case TIMESTAMP:
                 return timestamp();
-
+            
             case STRING:
                 return stringOf(((CharSequence) val).length());
-
+            
             case BYTES:
                 return blobOf(((byte[]) val).length);
-
+            
             case BITMASK:
                 return bitmaskOf(((BitSet) val).length());
-
+            
             case NUMBER:
                 return numberOf(new BigDecimal((BigInteger) val).precision());
-
+            
             case DECIMAL:
                 return decimalOf(((BigDecimal) val).precision(), ((BigDecimal) val).scale());
-
+            
             default:
                 assert false : "Unexpected type: " + spec;
-
+                
                 return null;
         }
     }
-<<<<<<< HEAD
-
-    /**
-     * Maps column type to native type.
-     *
-     * @param type Column type.
-     * @return Native type.
-     */
-    public static NativeType from(ColumnType type) {
-        switch (type.typeSpec()) {
-            case INT8:
-                return INT8;
-
-            case INT16:
-                return INT16;
-
-            case INT32:
-                return INT32;
-
-            case INT64:
-                return INT64;
-
-            case UINT8:
-            case UINT16:
-            case UINT32:
-            case UINT64:
-                throw new UnsupportedOperationException("Unsigned types are not supported yet.");
-
-            case FLOAT:
-                return FLOAT;
-
-            case DOUBLE:
-                return DOUBLE;
-
-            case DECIMAL: {
-                ColumnType.DecimalColumnType numType = (ColumnType.DecimalColumnType) type;
-
-                return new DecimalNativeType(numType.precision(), numType.scale());
-            }
-            case UUID:
-                return UUID;
-
-            case DATE:
-                return DATE;
-
-            case TIME:
-                return time(((ColumnType.TemporalColumnType) type).precision());
-
-            case DATETIME:
-                return datetime(((ColumnType.TemporalColumnType) type).precision());
-
-            case TIMESTAMP:
-                return timestamp(((ColumnType.TemporalColumnType) type).precision());
-
-            case BITMASK:
-                return new BitmaskNativeType(((ColumnType.VarLenColumnType) type).length());
-
-            case STRING:
-                return new VarlenNativeType(
-                        NativeTypeSpec.STRING,
-                        ((ColumnType.VarLenColumnType) type).length() > 0
-                                ? ((ColumnType.VarLenColumnType) type).length() : Integer.MAX_VALUE
-                );
-
-            case BLOB:
-                return new VarlenNativeType(
-                        NativeTypeSpec.BYTES,
-                        ((ColumnType.VarLenColumnType) type).length() > 0
-                                ? ((ColumnType.VarLenColumnType) type).length() : Integer.MAX_VALUE
-                );
-
-            case NUMBER: {
-                ColumnType.NumberColumnType numberType = (ColumnType.NumberColumnType) type;
-
-                return new NumberNativeType(numberType.precision());
-            }
-            default:
-                throw new InvalidTypeException("Unexpected type " + type);
-        }
-    }
-=======
->>>>>>> 97c5197f
 }