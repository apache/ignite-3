--- conflicted
+++ resolved
@@ -44,14 +44,10 @@
     /** Value columns in serialization order. */
     private final Columns valCols;
 
-<<<<<<< HEAD
     /** Affinity columns. */
     private final Column[] affCols;
 
-    /** Mapping 'Column name' -> Column. */
-=======
-    /** Mapping 'Column name' to Column. */
->>>>>>> ed4788a2
+    /** Mapping 'Column name' -&gt; Column. */
     private final Map<String, Column> colMap;
 
     /**
