/*
 * Licensed to the Apache Software Foundation (ASF) under one or more
 * contributor license agreements.  See the NOTICE file distributed with
 * this work for additional information regarding copyright ownership.
 * The ASF licenses this file to You under the Apache License, Version 2.0
 * (the "License"); you may not use this file except in compliance with
 * the License.  You may obtain a copy of the License at
 *
 *      http://www.apache.org/licenses/LICENSE-2.0
 *
 * Unless required by applicable law or agreed to in writing, software
 * distributed under the License is distributed on an "AS IS" BASIS,
 * WITHOUT WARRANTIES OR CONDITIONS OF ANY KIND, either express or implied.
 * See the License for the specific language governing permissions and
 * limitations under the License.
 */

package org.apache.ignite.internal.schema.marshaller.reflection;

<<<<<<< HEAD
import static org.apache.ignite.internal.schema.marshaller.MarshallerUtil.getValueSize;

=======
import java.util.Objects;
import org.apache.ignite.internal.schema.BinaryRow;
import org.apache.ignite.internal.schema.ByteBufferRow;
>>>>>>> 808173f8
import org.apache.ignite.internal.schema.Columns;
import org.apache.ignite.internal.schema.SchemaDescriptor;
import org.apache.ignite.internal.schema.marshaller.AbstractSerializer;
import org.apache.ignite.internal.schema.marshaller.SerializationException;
import org.apache.ignite.internal.schema.row.Row;
import org.apache.ignite.internal.schema.row.RowAssembler;
import org.apache.ignite.internal.util.Pair;
import org.jetbrains.annotations.Nullable;

/**
 * Reflection based (de)serializer.
 */
public class JavaSerializer extends AbstractSerializer {
    /** Key class. */
    private final Class<?> keyClass;

    /** Value class. */
    private final Class<?> valClass;

    /** Key marshaller. */
    private final Marshaller keyMarsh;

    /** Value marshaller. */
    private final Marshaller valMarsh;

    /**
     * Constructor.
     *
     * @param schema   Schema.
     * @param keyClass Key type.
     * @param valClass Value type.
     */
    public JavaSerializer(SchemaDescriptor schema, Class<?> keyClass, Class<?> valClass) {
        super(schema);
        this.keyClass = keyClass;
        this.valClass = valClass;

        keyMarsh = Marshaller.createMarshaller(schema.keyColumns(), keyClass);
        valMarsh = Marshaller.createMarshaller(schema.valueColumns(), valClass);
    }

    /** {@inheritDoc} */
<<<<<<< HEAD
    @Override
    protected byte[] serialize0(
            RowAssembler asm,
            Object key,
            @Nullable Object val
    ) throws SerializationException {
=======
    @Override public BinaryRow serialize(Object key, @Nullable Object val) throws SerializationException {
>>>>>>> 808173f8
        assert keyClass.isInstance(key);
        assert val == null || valClass.isInstance(val);

        final RowAssembler asm = createAssembler(Objects.requireNonNull(key), val);

        keyMarsh.writeObject(key, asm);

        if (val != null)
            valMarsh.writeObject(val, asm);

        return new ByteBufferRow(asm.toBytes());
    }

    /** {@inheritDoc} */
    @Override public <K> K deserializeKey(Row row) throws SerializationException {
        final Object o = keyMarsh.readObject(row);

        assert keyClass.isInstance(o);

        return (K)o;
    }

    /** {@inheritDoc} */
    @Override public <V> V deserializeValue(Row row) throws SerializationException {
        if (!row.hasValue())
            return null;

        final Object o = valMarsh.readObject(row);

        assert o == null || valClass.isInstance(o);

        return (V)o;
    }

    /** {@inheritDoc} */
    @Override public <K, V> Pair<K, V> deserialize(Row row) throws SerializationException {
        return new Pair<>(deserializeKey(row), deserializeValue(row));
    }

    /**
     * Creates {@link RowAssembler} for key-value pair.
     *
     * @param key Key object.
     * @param val Value object.
     * @return Row assembler.
     */
<<<<<<< HEAD
    @Override
    protected RowAssembler createAssembler(Object key, Object val) {
=======
    private RowAssembler createAssembler(Object key, Object val) {
>>>>>>> 808173f8
        ObjectStatistic keyStat = collectObjectStats(schema.keyColumns(), keyMarsh, key);
        ObjectStatistic valStat = collectObjectStats(schema.valueColumns(), valMarsh, val);

        return new RowAssembler(schema, keyStat.nonNullColsSize, keyStat.nonNullCols, valStat.nonNullColsSize, valStat.nonNullCols);
    }

    /**
     * Reads object fields and gather statistic.
     *
     * @param cols  Schema columns.
     * @param marsh Marshaller.
     * @param obj   Object.
     * @return Object statistic.
     */
    private ObjectStatistic collectObjectStats(Columns cols, Marshaller marsh, Object obj) {
        if (obj == null || !cols.hasVarlengthColumns()) {
            return ObjectStatistic.ZERO_VARLEN_STATISTICS;
        }

        int cnt = 0;
        int size = 0;

        for (int i = cols.firstVarlengthColumn(); i < cols.length(); i++) {
            final Object val = marsh.value(obj, i);

            if (val == null || cols.column(i).type().spec().fixedLength()) {
                continue;
            }

            size += getValueSize(val, cols.column(i).type());
            cnt++;
        }

        return new ObjectStatistic(cnt, size);
    }

<<<<<<< HEAD
    /** {@inheritDoc} */
    @Override
    protected Object deserializeKey0(Row row) throws SerializationException {
        final Object o = keyMarsh.readObject(row);

        assert keyClass.isInstance(o);

        return o;
    }

    /** {@inheritDoc} */
    @Override
    protected Object deserializeValue0(Row row) throws SerializationException {
        final Object o = valMarsh.readObject(row);

        assert o == null || valClass.isInstance(o);

        return o;
    }

=======
>>>>>>> 808173f8
    /**
     * Object statistic.
     */
    private static class ObjectStatistic {
        /** Cached zero statistics. */
        static final ObjectStatistic ZERO_VARLEN_STATISTICS = new ObjectStatistic(0, 0);

        /** Non-null columns of varlen type. */
        int nonNullCols;

        /** Length of all non-null columns of varlen types. */
        int nonNullColsSize;

        /** Constructor. */
        ObjectStatistic(int nonNullCols, int nonNullColsSize) {
            this.nonNullCols = nonNullCols;
            this.nonNullColsSize = nonNullColsSize;
        }
    }
}<|MERGE_RESOLUTION|>--- conflicted
+++ resolved
@@ -17,14 +17,11 @@
 
 package org.apache.ignite.internal.schema.marshaller.reflection;
 
-<<<<<<< HEAD
 import static org.apache.ignite.internal.schema.marshaller.MarshallerUtil.getValueSize;
 
-=======
 import java.util.Objects;
 import org.apache.ignite.internal.schema.BinaryRow;
 import org.apache.ignite.internal.schema.ByteBufferRow;
->>>>>>> 808173f8
 import org.apache.ignite.internal.schema.Columns;
 import org.apache.ignite.internal.schema.SchemaDescriptor;
 import org.apache.ignite.internal.schema.marshaller.AbstractSerializer;
@@ -40,16 +37,16 @@
 public class JavaSerializer extends AbstractSerializer {
     /** Key class. */
     private final Class<?> keyClass;
-
+    
     /** Value class. */
     private final Class<?> valClass;
-
+    
     /** Key marshaller. */
     private final Marshaller keyMarsh;
-
+    
     /** Value marshaller. */
     private final Marshaller valMarsh;
-
+    
     /**
      * Constructor.
      *
@@ -61,61 +58,58 @@
         super(schema);
         this.keyClass = keyClass;
         this.valClass = valClass;
-
+        
         keyMarsh = Marshaller.createMarshaller(schema.keyColumns(), keyClass);
         valMarsh = Marshaller.createMarshaller(schema.valueColumns(), valClass);
     }
-
+    
     /** {@inheritDoc} */
-<<<<<<< HEAD
     @Override
-    protected byte[] serialize0(
-            RowAssembler asm,
-            Object key,
-            @Nullable Object val
-    ) throws SerializationException {
-=======
-    @Override public BinaryRow serialize(Object key, @Nullable Object val) throws SerializationException {
->>>>>>> 808173f8
+    public BinaryRow serialize(Object key, @Nullable Object val) throws SerializationException {
         assert keyClass.isInstance(key);
         assert val == null || valClass.isInstance(val);
-
+        
         final RowAssembler asm = createAssembler(Objects.requireNonNull(key), val);
-
+        
         keyMarsh.writeObject(key, asm);
-
-        if (val != null)
+    
+        if (val != null) {
             valMarsh.writeObject(val, asm);
-
+        }
+        
         return new ByteBufferRow(asm.toBytes());
     }
-
+    
     /** {@inheritDoc} */
-    @Override public <K> K deserializeKey(Row row) throws SerializationException {
+    @Override
+    public <K> K deserializeKey(Row row) throws SerializationException {
         final Object o = keyMarsh.readObject(row);
-
+        
         assert keyClass.isInstance(o);
-
-        return (K)o;
+        
+        return (K) o;
     }
-
+    
     /** {@inheritDoc} */
-    @Override public <V> V deserializeValue(Row row) throws SerializationException {
-        if (!row.hasValue())
+    @Override
+    public <V> V deserializeValue(Row row) throws SerializationException {
+        if (!row.hasValue()) {
             return null;
-
+        }
+        
         final Object o = valMarsh.readObject(row);
-
+        
         assert o == null || valClass.isInstance(o);
-
-        return (V)o;
+        
+        return (V) o;
     }
-
+    
     /** {@inheritDoc} */
-    @Override public <K, V> Pair<K, V> deserialize(Row row) throws SerializationException {
+    @Override
+    public <K, V> Pair<K, V> deserialize(Row row) throws SerializationException {
         return new Pair<>(deserializeKey(row), deserializeValue(row));
     }
-
+    
     /**
      * Creates {@link RowAssembler} for key-value pair.
      *
@@ -123,18 +117,13 @@
      * @param val Value object.
      * @return Row assembler.
      */
-<<<<<<< HEAD
-    @Override
-    protected RowAssembler createAssembler(Object key, Object val) {
-=======
     private RowAssembler createAssembler(Object key, Object val) {
->>>>>>> 808173f8
         ObjectStatistic keyStat = collectObjectStats(schema.keyColumns(), keyMarsh, key);
         ObjectStatistic valStat = collectObjectStats(schema.valueColumns(), valMarsh, val);
-
+        
         return new RowAssembler(schema, keyStat.nonNullColsSize, keyStat.nonNullCols, valStat.nonNullColsSize, valStat.nonNullCols);
     }
-
+    
     /**
      * Reads object fields and gather statistic.
      *
@@ -147,60 +136,37 @@
         if (obj == null || !cols.hasVarlengthColumns()) {
             return ObjectStatistic.ZERO_VARLEN_STATISTICS;
         }
-
+        
         int cnt = 0;
         int size = 0;
-
+        
         for (int i = cols.firstVarlengthColumn(); i < cols.length(); i++) {
             final Object val = marsh.value(obj, i);
-
+    
             if (val == null || cols.column(i).type().spec().fixedLength()) {
                 continue;
             }
-
+            
             size += getValueSize(val, cols.column(i).type());
             cnt++;
         }
-
+        
         return new ObjectStatistic(cnt, size);
     }
-
-<<<<<<< HEAD
-    /** {@inheritDoc} */
-    @Override
-    protected Object deserializeKey0(Row row) throws SerializationException {
-        final Object o = keyMarsh.readObject(row);
-
-        assert keyClass.isInstance(o);
-
-        return o;
-    }
-
-    /** {@inheritDoc} */
-    @Override
-    protected Object deserializeValue0(Row row) throws SerializationException {
-        final Object o = valMarsh.readObject(row);
-
-        assert o == null || valClass.isInstance(o);
-
-        return o;
-    }
-
-=======
->>>>>>> 808173f8
+    
     /**
      * Object statistic.
      */
     private static class ObjectStatistic {
         /** Cached zero statistics. */
         static final ObjectStatistic ZERO_VARLEN_STATISTICS = new ObjectStatistic(0, 0);
-
+        
         /** Non-null columns of varlen type. */
         int nonNullCols;
-
+        
         /** Length of all non-null columns of varlen types. */
         int nonNullColsSize;
-
+        
         /** Constructor. */
         ObjectStatistic(int nonNullCols, int nonNullColsSize) {
             this.nonNullCols = nonNullCols;
