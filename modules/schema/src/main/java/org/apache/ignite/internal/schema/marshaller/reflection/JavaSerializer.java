/*
 * Licensed to the Apache Software Foundation (ASF) under one or more
 * contributor license agreements.  See the NOTICE file distributed with
 * this work for additional information regarding copyright ownership.
 * The ASF licenses this file to You under the Apache License, Version 2.0
 * (the "License"); you may not use this file except in compliance with
 * the License.  You may obtain a copy of the License at
 *
 *      http://www.apache.org/licenses/LICENSE-2.0
 *
 * Unless required by applicable law or agreed to in writing, software
 * distributed under the License is distributed on an "AS IS" BASIS,
 * WITHOUT WARRANTIES OR CONDITIONS OF ANY KIND, either express or implied.
 * See the License for the specific language governing permissions and
 * limitations under the License.
 */

package org.apache.ignite.internal.schema.marshaller.reflection;

import static org.apache.ignite.internal.schema.marshaller.MarshallerUtil.getValueSize;

import java.util.Objects;
import org.apache.ignite.internal.schema.BinaryRow;
import org.apache.ignite.internal.schema.ByteBufferRow;
import org.apache.ignite.internal.schema.Columns;
import org.apache.ignite.internal.schema.SchemaDescriptor;
import org.apache.ignite.internal.schema.marshaller.AbstractSerializer;
import org.apache.ignite.internal.schema.marshaller.MarshallerException;
import org.apache.ignite.internal.schema.row.Row;
import org.apache.ignite.internal.schema.row.RowAssembler;
import org.apache.ignite.internal.util.Pair;
import org.jetbrains.annotations.Nullable;

/**
 * Reflection based (de)serializer.
 */
@Deprecated(forRemoval = true)
public class JavaSerializer extends AbstractSerializer {
    /** Key class. */
    private final Class<?> keyClass;
    
    /** Value class. */
    private final Class<?> valClass;
    
    /** Key marshaller. */
    private final Marshaller keyMarsh;
    
    /** Value marshaller. */
    private final Marshaller valMarsh;
    
    /**
     * Constructor.
     *
     * @param schema   Schema.
     * @param keyClass Key type.
     * @param valClass Value type.
     */
    public JavaSerializer(SchemaDescriptor schema, Class<?> keyClass, Class<?> valClass) {
        super(schema);
        this.keyClass = keyClass;
        this.valClass = valClass;
        
        keyMarsh = Marshaller.createMarshaller(schema.keyColumns(), keyClass);
        valMarsh = Marshaller.createMarshaller(schema.valueColumns(), valClass);
    }
    
    /** {@inheritDoc} */
<<<<<<< HEAD
    @Override public BinaryRow serialize(Object key, @Nullable Object val) throws MarshallerException {
=======
    @Override
    public BinaryRow serialize(Object key, @Nullable Object val) throws SerializationException {
>>>>>>> a323c22d
        assert keyClass.isInstance(key);
        assert val == null || valClass.isInstance(val);
        
        final RowAssembler asm = createAssembler(Objects.requireNonNull(key), val);
        
        keyMarsh.writeObject(key, asm);
    
        if (val != null) {
            valMarsh.writeObject(val, asm);
        }
        
        return new ByteBufferRow(asm.toBytes());
    }
    
    /** {@inheritDoc} */
<<<<<<< HEAD
    @Override public <K> K deserializeKey(Row row) throws MarshallerException {
=======
    @Override
    public <K> K deserializeKey(Row row) throws SerializationException {
>>>>>>> a323c22d
        final Object o = keyMarsh.readObject(row);
        
        assert keyClass.isInstance(o);
        
        return (K) o;
    }
    
    /** {@inheritDoc} */
<<<<<<< HEAD
    @Override public <V> V deserializeValue(Row row) throws MarshallerException {
        if (!row.hasValue())
=======
    @Override
    public <V> V deserializeValue(Row row) throws SerializationException {
        if (!row.hasValue()) {
>>>>>>> a323c22d
            return null;
        }
        
        final Object o = valMarsh.readObject(row);
        
        assert o == null || valClass.isInstance(o);
        
        return (V) o;
    }
    
    /** {@inheritDoc} */
<<<<<<< HEAD
    @Override public <K, V> Pair<K, V> deserialize(Row row) throws MarshallerException {
=======
    @Override
    public <K, V> Pair<K, V> deserialize(Row row) throws SerializationException {
>>>>>>> a323c22d
        return new Pair<>(deserializeKey(row), deserializeValue(row));
    }
    
    /**
     * Creates {@link RowAssembler} for key-value pair.
     *
     * @param key Key object.
     * @param val Value object.
     * @return Row assembler.
     */
    private RowAssembler createAssembler(Object key, Object val) {
        ObjectStatistic keyStat = collectObjectStats(schema.keyColumns(), keyMarsh, key);
        ObjectStatistic valStat = collectObjectStats(schema.valueColumns(), valMarsh, val);
        
        return new RowAssembler(schema, keyStat.nonNullColsSize, keyStat.nonNullCols, valStat.nonNullColsSize, valStat.nonNullCols);
    }
    
    /**
     * Reads object fields and gather statistic.
     *
     * @param cols  Schema columns.
     * @param marsh Marshaller.
     * @param obj   Object.
     * @return Object statistic.
     */
    private ObjectStatistic collectObjectStats(Columns cols, Marshaller marsh, Object obj) {
        if (obj == null || !cols.hasVarlengthColumns()) {
            return ObjectStatistic.ZERO_VARLEN_STATISTICS;
        }
        
        int cnt = 0;
        int size = 0;
        
        for (int i = cols.firstVarlengthColumn(); i < cols.length(); i++) {
            final Object val = marsh.value(obj, i);
    
            if (val == null || cols.column(i).type().spec().fixedLength()) {
                continue;
            }
            
            size += getValueSize(val, cols.column(i).type());
            cnt++;
        }
        
        return new ObjectStatistic(cnt, size);
    }
    
    /**
     * Object statistic.
     */
    private static class ObjectStatistic {
        /** Cached zero statistics. */
        static final ObjectStatistic ZERO_VARLEN_STATISTICS = new ObjectStatistic(0, 0);
        
        /** Non-null columns of varlen type. */
        int nonNullCols;
        
        /** Length of all non-null columns of varlen types. */
        int nonNullColsSize;
        
        /** Constructor. */
        ObjectStatistic(int nonNullCols, int nonNullColsSize) {
            this.nonNullCols = nonNullCols;
            this.nonNullColsSize = nonNullColsSize;
        }
    }
}<|MERGE_RESOLUTION|>--- conflicted
+++ resolved
@@ -65,12 +65,8 @@
     }
     
     /** {@inheritDoc} */
-<<<<<<< HEAD
-    @Override public BinaryRow serialize(Object key, @Nullable Object val) throws MarshallerException {
-=======
     @Override
-    public BinaryRow serialize(Object key, @Nullable Object val) throws SerializationException {
->>>>>>> a323c22d
+    public BinaryRow serialize(Object key, @Nullable Object val) throws MarshallerException {
         assert keyClass.isInstance(key);
         assert val == null || valClass.isInstance(val);
         
@@ -86,12 +82,8 @@
     }
     
     /** {@inheritDoc} */
-<<<<<<< HEAD
-    @Override public <K> K deserializeKey(Row row) throws MarshallerException {
-=======
     @Override
-    public <K> K deserializeKey(Row row) throws SerializationException {
->>>>>>> a323c22d
+    public <K> K deserializeKey(Row row) throws MarshallerException {
         final Object o = keyMarsh.readObject(row);
         
         assert keyClass.isInstance(o);
@@ -100,14 +92,9 @@
     }
     
     /** {@inheritDoc} */
-<<<<<<< HEAD
-    @Override public <V> V deserializeValue(Row row) throws MarshallerException {
-        if (!row.hasValue())
-=======
     @Override
-    public <V> V deserializeValue(Row row) throws SerializationException {
+    public <V> V deserializeValue(Row row) throws MarshallerException {
         if (!row.hasValue()) {
->>>>>>> a323c22d
             return null;
         }
         
@@ -119,12 +106,8 @@
     }
     
     /** {@inheritDoc} */
-<<<<<<< HEAD
-    @Override public <K, V> Pair<K, V> deserialize(Row row) throws MarshallerException {
-=======
     @Override
-    public <K, V> Pair<K, V> deserialize(Row row) throws SerializationException {
->>>>>>> a323c22d
+    public <K, V> Pair<K, V> deserialize(Row row) throws MarshallerException {
         return new Pair<>(deserializeKey(row), deserializeValue(row));
     }
     
