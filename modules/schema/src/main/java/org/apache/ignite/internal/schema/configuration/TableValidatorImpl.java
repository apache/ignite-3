--- conflicted
+++ resolved
@@ -39,38 +39,32 @@
 public class TableValidatorImpl implements Validator<TableValidator, NamedListView<TableView>> {
     /** Static instance. */
     public static final TableValidatorImpl INSTANCE = new TableValidatorImpl();
-
+    
     /** {@inheritDoc} */
     @Override
     public void validate(TableValidator annotation, ValidationContext<NamedListView<TableView>> ctx) {
         NamedListView<TableView> oldTables = ctx.getOldValue();
         NamedListView<TableView> newTables = ctx.getNewValue();
-
+        
         for (String tableName : newTables.namedListKeys()) {
             TableView newTable = newTables.get(tableName);
-
+            
             try {
                 TableDefinitionImpl tbl = SchemaConfigurationConverter.convert(newTable);
-
+                
                 assert !tbl.keyColumns().isEmpty();
                 assert !tbl.affinityColumns().isEmpty();
-
-<<<<<<< HEAD
-                TableSchemaBuilderImpl.validateIndices(tbl.indices(), tbl.columns(), tbl.affinityColumns());
+                
+                TableDefinitionBuilderImpl.validateIndices(tbl.indices(), tbl.columns(), tbl.affinityColumns());
             } catch (IllegalArgumentException e) {
-=======
-                TableDefinitionBuilderImpl.validateIndices(tbl.indices(), tbl.columns(), tbl.affinityColumns());
-            }
-            catch (IllegalArgumentException e) {
->>>>>>> 8948b403
                 ctx.addIssue(new ValidationIssue("Validator works success by key " + ctx.currentKey() + ". Found "
                         + newTable.columns().size() + " columns"));
             }
-
+            
             validateDataRegion(oldTables == null ? null : oldTables.get(tableName), newTable, ctx);
         }
     }
-
+    
     /**
      * Checks that data region configuration is valid. Check involves data region existence and region type preservation if it's updated.
      *
@@ -81,29 +75,29 @@
     private void validateDataRegion(@Nullable TableView oldTable, TableView newTable, ValidationContext<?> ctx) {
         DataStorageView oldDbCfg = ctx.getOldRoot(DataStorageConfiguration.KEY);
         DataStorageView newDbCfg = ctx.getNewRoot(DataStorageConfiguration.KEY);
-
+    
         if (oldTable != null && Objects.equals(oldTable.dataRegion(), newTable.dataRegion())) {
             return;
         }
-
+        
         DataRegionView newRegion = dataRegion(newDbCfg, newTable.dataRegion());
-
+        
         if (newRegion == null) {
             ctx.addIssue(new ValidationIssue(String.format(
                     "Data region '%s' configured for table '%s' isn't found",
                     newTable.dataRegion(),
                     newTable.name()
             )));
-
+            
             return;
         }
-
+    
         if (oldDbCfg == null || oldTable == null) {
             return;
         }
-
+        
         DataRegionView oldRegion = dataRegion(oldDbCfg, oldTable.dataRegion());
-
+        
         if (!oldRegion.type().equalsIgnoreCase(newRegion.type())) {
             ctx.addIssue(new ValidationIssue(String.format(
                     "Unable to move table '%s' from region '%s' to region '%s' because it has different type (old=%s, new=%s)",
@@ -115,7 +109,7 @@
             )));
         }
     }
-
+    
     /**
      * Retrieves data region configuration.
      *
@@ -127,10 +121,10 @@
         if (regionName.equals(DEFAULT_DATA_REGION_NAME)) {
             return dbCfg.defaultRegion();
         }
-
+        
         return dbCfg.regions().get(regionName);
     }
-
+    
     /** Private constructor. */
     private TableValidatorImpl() {
     }
