/*
 * Licensed to the Apache Software Foundation (ASF) under one or more
 * contributor license agreements.  See the NOTICE file distributed with
 * this work for additional information regarding copyright ownership.
 * The ASF licenses this file to You under the Apache License, Version 2.0
 * (the "License"); you may not use this file except in compliance with
 * the License.  You may obtain a copy of the License at
 *
 *      http://www.apache.org/licenses/LICENSE-2.0
 *
 * Unless required by applicable law or agreed to in writing, software
 * distributed under the License is distributed on an "AS IS" BASIS,
 * WITHOUT WARRANTIES OR CONDITIONS OF ANY KIND, either express or implied.
 * See the License for the specific language governing permissions and
 * limitations under the License.
 */

package org.apache.ignite.internal.schema.marshaller;

import org.apache.ignite.internal.schema.SchemaDescriptor;

/**
 * Base serializer class.
 */
public abstract class AbstractSerializer implements Serializer {
    /** Schema descriptor. */
    protected final SchemaDescriptor schema;

    /**
     * Constructor.
     *
     * @param schema Schema descriptor.
     */
    protected AbstractSerializer(SchemaDescriptor schema) {
        this.schema = schema;
    }

    /** {@inheritDoc} */
<<<<<<< HEAD
    @Override
    public byte[] serialize(Object key, Object val) throws SerializationException {
        final RowAssembler assembler = createAssembler(Objects.requireNonNull(key), val);

        return serialize0(assembler, key, val);
    }

    /** {@inheritDoc} */
    @Override
    public <K> K deserializeKey(byte[] data) throws SerializationException {
        final Row row = new Row(schema, new ByteBufferRow(data));

        return (K) deserializeKey0(row);
    }

    /** {@inheritDoc} */
    @Override
    public <V> V deserializeValue(byte[] data) throws SerializationException {
        final Row row = new Row(schema, new ByteBufferRow(data));

        return (V) deserializeValue0(row);
    }

    /** {@inheritDoc} */
    @Override
    public <K, V> Pair<K, V> deserialize(byte[] data) throws SerializationException {
        final Row row = new Row(schema, new ByteBufferRow(data));

        return new Pair<>((K) deserializeKey0(row), (V) deserializeValue0(row));
    }

    /**
     * Row assembler factory method.
     *
     * @param key Key object.
     * @param val Value object.
     * @return Row assembler.
     */
    protected abstract RowAssembler createAssembler(Object key, @Nullable Object val);

    /**
     * Internal serialization method.
     *
     * @param asm Row assembler.
     * @param key Key object.
     * @param val Value object.
     * @return Serialized pair.
     * @throws SerializationException If failed.
     */
    protected abstract byte[] serialize0(RowAssembler asm, Object key, Object val) throws SerializationException;

    /**
     * Extract key object from row.
     *
     * @param row Row.
     * @return Deserialized key object.
     * @throws SerializationException If failed.
     */
    protected abstract Object deserializeKey0(Row row) throws SerializationException;

    /**
     * Extract value object from row.
     *
     * @param row Row.
     * @return Deserialized value object.
     * @throws SerializationException If failed.
     */
    protected abstract Object deserializeValue0(Row row) throws SerializationException;
=======
    @Override public SchemaDescriptor schema() {
        return schema;
    }
>>>>>>> a323c22d
}<|MERGE_RESOLUTION|>--- conflicted
+++ resolved
@@ -36,78 +36,7 @@
     }
 
     /** {@inheritDoc} */
-<<<<<<< HEAD
-    @Override
-    public byte[] serialize(Object key, Object val) throws SerializationException {
-        final RowAssembler assembler = createAssembler(Objects.requireNonNull(key), val);
-
-        return serialize0(assembler, key, val);
-    }
-
-    /** {@inheritDoc} */
-    @Override
-    public <K> K deserializeKey(byte[] data) throws SerializationException {
-        final Row row = new Row(schema, new ByteBufferRow(data));
-
-        return (K) deserializeKey0(row);
-    }
-
-    /** {@inheritDoc} */
-    @Override
-    public <V> V deserializeValue(byte[] data) throws SerializationException {
-        final Row row = new Row(schema, new ByteBufferRow(data));
-
-        return (V) deserializeValue0(row);
-    }
-
-    /** {@inheritDoc} */
-    @Override
-    public <K, V> Pair<K, V> deserialize(byte[] data) throws SerializationException {
-        final Row row = new Row(schema, new ByteBufferRow(data));
-
-        return new Pair<>((K) deserializeKey0(row), (V) deserializeValue0(row));
-    }
-
-    /**
-     * Row assembler factory method.
-     *
-     * @param key Key object.
-     * @param val Value object.
-     * @return Row assembler.
-     */
-    protected abstract RowAssembler createAssembler(Object key, @Nullable Object val);
-
-    /**
-     * Internal serialization method.
-     *
-     * @param asm Row assembler.
-     * @param key Key object.
-     * @param val Value object.
-     * @return Serialized pair.
-     * @throws SerializationException If failed.
-     */
-    protected abstract byte[] serialize0(RowAssembler asm, Object key, Object val) throws SerializationException;
-
-    /**
-     * Extract key object from row.
-     *
-     * @param row Row.
-     * @return Deserialized key object.
-     * @throws SerializationException If failed.
-     */
-    protected abstract Object deserializeKey0(Row row) throws SerializationException;
-
-    /**
-     * Extract value object from row.
-     *
-     * @param row Row.
-     * @return Deserialized value object.
-     * @throws SerializationException If failed.
-     */
-    protected abstract Object deserializeValue0(Row row) throws SerializationException;
-=======
     @Override public SchemaDescriptor schema() {
         return schema;
     }
->>>>>>> a323c22d
 }