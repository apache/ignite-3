/*
 * Licensed to the Apache Software Foundation (ASF) under one or more
 * contributor license agreements.  See the NOTICE file distributed with
 * this work for additional information regarding copyright ownership.
 * The ASF licenses this file to You under the Apache License, Version 2.0
 * (the "License"); you may not use this file except in compliance with
 * the License.  You may obtain a copy of the License at
 *
 *      http://www.apache.org/licenses/LICENSE-2.0
 *
 * Unless required by applicable law or agreed to in writing, software
 * distributed under the License is distributed on an "AS IS" BASIS,
 * WITHOUT WARRANTIES OR CONDITIONS OF ANY KIND, either express or implied.
 * See the License for the specific language governing permissions and
 * limitations under the License.
 */

package org.apache.ignite.internal.schema.row;

import org.apache.ignite.internal.schema.BinaryRow;
import org.apache.ignite.internal.util.Constants;

/**
 * Vartable format helper provides methods for reading/writing the chunk vartable content.
 *
 * <p>Once total data size of the chunk is known then vartable could be (re)written in a compact way using proper format {{@link
 * #compactVarTable(ExpandableByteBuf, int, int)}}. The vartable format is coded into chunk flags.
 *
 * @see #format(int, int)
 * @see #fromFlags(int)
 */
abstract class VarTableFormat {
    /** First two flag bits reserved for format code. */
    public static final int FORMAT_CODE_MASK = 0x03;

    /** Flag indicates key chunk omits vartable. */
    public static final int OMIT_NULL_MAP_FLAG = 1 << 2;

    /** Flag indicates value chunk omits null map. */
    public static final int OMIT_VARTBL_FLAG = 1 << 3;

    /** Writer factory for tiny-sized chunks. */
    static final VarTableFormat TINY = new TinyFormat();

    /** Writer factory for med-sized chunks. */
    static final VarTableFormat MEDIUM = new MediumFormat();

    /** Writer factory for large-sized chunks. */
    static final VarTableFormat LARGE = new LargeFormat();

    /**
     * Return vartable format helper for data of given size to write vartable in a compact way.
     *
     * @param payloadLen Payload size in bytes.
     * @param valVartblLen
     * @return Vartable format helper.
     */
    static VarTableFormat format(int payloadLen, int valVartblLen) {
        if (payloadLen > 0) {
<<<<<<< HEAD
            if (payloadLen < 256) {
=======
            if (payloadLen < 256 && valVartblLen < 256)
>>>>>>> c086555b
                return TINY;
            }

            if (payloadLen < 64 * Constants.KiB) {
                return MEDIUM;
            }
        }

        return LARGE;
    }

    /**
     * Returns vartable format helper depending on chunk flags.
     *
     * @param chunkFlags Chunk specific flags. Only first 4-bits are meaningful.
     * @return Vartable format helper.
     */
    public static VarTableFormat fromFlags(int chunkFlags) {
        int formatId = chunkFlags & FORMAT_CODE_MASK;

        switch (formatId) {
            case TinyFormat.FORMAT_ID:
                return TINY;
            case MediumFormat.FORMAT_ID:
                return MEDIUM;
            default:
                return LARGE;
        }
    }

    /** Size of vartable entry. */
    private final int vartblEntrySize;

    /** Size of cartable size field. */
    private final int vartblSizeFieldSize;

    /** Format id. */
    private final byte formatId;

    /**
     * @param vartblSizeFieldSize Size of vartalble size field (in bytes).
<<<<<<< HEAD
     * @param vartblEntrySize     Size of vartable entry (in bytes).
     * @param flags               Format specific flags.
=======
     * @param vartblEntrySize Size of vartable entry (in bytes).
     * @param formatId Format specific flags.
>>>>>>> c086555b
     */
    VarTableFormat(int vartblSizeFieldSize, int vartblEntrySize, byte formatId) {
        this.vartblEntrySize = vartblEntrySize;
        this.vartblSizeFieldSize = vartblSizeFieldSize;
        this.formatId = formatId;
    }

    /**
     * @return Format id.
     */
    public byte formatId() {
        return formatId;
    }

    /**
     * Calculates vartable size in bytes.
     *
     * @param entries Vartable entries.
     * @return Vartable size in bytes.
     */
    int vartableLength(int entries) {
        return entries <= 0 ? 0 : vartblSizeFieldSize /* Table size */ + entries * vartblEntrySize;
    }

    /**
     * Calculates vartable entry offset.
     *
     * @param idx Vartable entry idx.
     * @return Vartable entry offset.
     */
    int vartableEntryOffset(int idx) {
        return vartblSizeFieldSize /* Table size */ + idx * vartblEntrySize;
    }

    /**
     * Reads varlen offset from vartable.
     *
     * @param row       Row.
     * @param vartblOff Vartable offset.
     * @param entryIdx  Vartable entry index.
     * @return Varlen offset.
     */
    abstract int readVarlenOffset(BinaryRow row, int vartblOff, int entryIdx);

    /**
     * Reads vartable size.
     *
     * @param row       Row.
     * @param vartblOff Vartable offset.
     * @return Number of entries in the vartable.
     */
    abstract int readVartableSize(BinaryRow row, int vartblOff);

    /**
     * Convert vartable inplace to the current format.
     *
     * @param buf       Row buffer.
     * @param vartblOff Vartable offset.
     * @param entries   Number of entries in the vartable.
     * @return Number of bytes vartable was shrinked by.
     */
    public abstract int compactVarTable(ExpandableByteBuf buf, int vartblOff, int entries);

    /**
     * Chunk format for small rows (with payload size less 256 bytes).
     */
    private static class TinyFormat extends VarTableFormat {
        private static final byte FORMAT_ID = 1;

        /**
         * Creates chunk format.
         */
        TinyFormat() {
<<<<<<< HEAD
            super(Byte.BYTES, Byte.BYTES, (byte) 1);
=======
            super(Byte.BYTES, Byte.BYTES, FORMAT_ID);
>>>>>>> c086555b
        }

        /** {@inheritDoc} */
        @Override
        int readVarlenOffset(BinaryRow row, int vartblOff, int entryIdx) {
            return Byte.toUnsignedInt(row.readByte(vartblOff + vartableEntryOffset(entryIdx)));
        }

        /** {@inheritDoc} */
        @Override
        int readVartableSize(BinaryRow row, int vartblOff) {
            return Byte.toUnsignedInt(row.readByte(vartblOff));
        }

        /** {@inheritDoc} */
<<<<<<< HEAD
        @Override
        public int compactVarTable(ExpandableByteBuf buf, int vartblOff, int entres) {
            assert entres > 0;
=======
        @Override public int compactVarTable(ExpandableByteBuf buf, int vartblOff, int entres) {
            assert entres > 0 && entres < 0xFFFF;
>>>>>>> c086555b

            buf.put(vartblOff, (byte) entres);

            int dstOff = vartblOff + Byte.BYTES;
            int srcOff = vartblOff + Short.BYTES;

            for (int i = 0; i < entres; i++, srcOff += Integer.BYTES, dstOff++) {
                buf.put(dstOff, buf.get(srcOff));
            }

            buf.shift(srcOff, dstOff);

            return srcOff - dstOff;
        }
    }

    /**
     * Chunk format for rows of medium size (with payload size up to 64Kb).
     */
    private static class MediumFormat extends VarTableFormat {
        private static final byte FORMAT_ID = 2;

        /**
         * Creates chunk format.
         */
        MediumFormat() {
<<<<<<< HEAD
            super(Short.BYTES, Short.BYTES, (byte) 2);
=======
            super(Short.BYTES, Short.BYTES, FORMAT_ID);
>>>>>>> c086555b
        }

        /** {@inheritDoc} */
        @Override
        int readVarlenOffset(BinaryRow row, int vartblOff, int entryIdx) {
            return Short.toUnsignedInt(row.readShort(vartblOff + vartableEntryOffset(entryIdx)));
        }

        /** {@inheritDoc} */
        @Override
        int readVartableSize(BinaryRow row, int vartblOff) {
            return Short.toUnsignedInt(row.readShort(vartblOff));
        }

        /** {@inheritDoc} */
        @Override
        public int compactVarTable(ExpandableByteBuf buf, int vartblOff, int entries) {
            buf.putShort(vartblOff, (short) entries);

            int dstOff = vartblOff + Short.BYTES;
            int srcOff = vartblOff + Short.BYTES;

            for (int i = 0; i < entries; i++, srcOff += Integer.BYTES, dstOff += Short.BYTES) {
                buf.putShort(dstOff, buf.getShort(srcOff));
            }

            buf.shift(srcOff, dstOff);

            return srcOff - dstOff;
        }
    }

    /**
     * Chunk format for large rows (with payload size 64+Kb).
     */
    private static class LargeFormat extends VarTableFormat {
        private static byte FORMAT_ID = 0;

        /**
         * Creates chunk format.
         */
        LargeFormat() {
<<<<<<< HEAD
            super(Short.BYTES, Integer.BYTES, (byte) 0);
=======
            super(Short.BYTES, Integer.BYTES, FORMAT_ID);
>>>>>>> c086555b
        }

        /** {@inheritDoc} */
        @Override
        int readVarlenOffset(BinaryRow row, int vartblOff, int entryIdx) {
            return row.readInteger(vartblOff + vartableEntryOffset(entryIdx));
        }

        /** {@inheritDoc} */
        @Override
        int readVartableSize(BinaryRow row, int vartblOff) {
            return Short.toUnsignedInt(row.readShort(vartblOff));
        }

        /** {@inheritDoc} */
        @Override
        public int compactVarTable(ExpandableByteBuf buf, int vartblOff, int entries) {
            buf.putShort(vartblOff, (short) entries);

            return 0; // Nothing to do.
        }
    }
}<|MERGE_RESOLUTION|>--- conflicted
+++ resolved
@@ -23,8 +23,9 @@
 /**
  * Vartable format helper provides methods for reading/writing the chunk vartable content.
  *
- * <p>Once total data size of the chunk is known then vartable could be (re)written in a compact way using proper format {{@link
- * #compactVarTable(ExpandableByteBuf, int, int)}}. The vartable format is coded into chunk flags.
+ * Once total data size of the chunk is known then vartable could be (re)written in a compact way
+ * using proper format {{@link #compactVarTable(ExpandableByteBuf, int, int)}}.
+ * The vartable format is coded into chunk flags.
  *
  * @see #format(int, int)
  * @see #fromFlags(int)
@@ -49,7 +50,8 @@
     static final VarTableFormat LARGE = new LargeFormat();
 
     /**
-     * Return vartable format helper for data of given size to write vartable in a compact way.
+     * Return vartable format helper for data of given size
+     * to write vartable in a compact way.
      *
      * @param payloadLen Payload size in bytes.
      * @param valVartblLen
@@ -57,17 +59,11 @@
      */
     static VarTableFormat format(int payloadLen, int valVartblLen) {
         if (payloadLen > 0) {
-<<<<<<< HEAD
-            if (payloadLen < 256) {
-=======
             if (payloadLen < 256 && valVartblLen < 256)
->>>>>>> c086555b
                 return TINY;
-            }
-
-            if (payloadLen < 64 * Constants.KiB) {
+
+            if (payloadLen < 64 * Constants.KiB)
                 return MEDIUM;
-            }
         }
 
         return LARGE;
@@ -103,13 +99,8 @@
 
     /**
      * @param vartblSizeFieldSize Size of vartalble size field (in bytes).
-<<<<<<< HEAD
-     * @param vartblEntrySize     Size of vartable entry (in bytes).
-     * @param flags               Format specific flags.
-=======
      * @param vartblEntrySize Size of vartable entry (in bytes).
      * @param formatId Format specific flags.
->>>>>>> c086555b
      */
     VarTableFormat(int vartblSizeFieldSize, int vartblEntrySize, byte formatId) {
         this.vartblEntrySize = vartblEntrySize;
@@ -147,9 +138,9 @@
     /**
      * Reads varlen offset from vartable.
      *
-     * @param row       Row.
+     * @param row Row.
      * @param vartblOff Vartable offset.
-     * @param entryIdx  Vartable entry index.
+     * @param entryIdx Vartable entry index.
      * @return Varlen offset.
      */
     abstract int readVarlenOffset(BinaryRow row, int vartblOff, int entryIdx);
@@ -157,7 +148,7 @@
     /**
      * Reads vartable size.
      *
-     * @param row       Row.
+     * @param row Row.
      * @param vartblOff Vartable offset.
      * @return Number of entries in the vartable.
      */
@@ -166,9 +157,9 @@
     /**
      * Convert vartable inplace to the current format.
      *
-     * @param buf       Row buffer.
+     * @param buf Row buffer.
      * @param vartblOff Vartable offset.
-     * @param entries   Number of entries in the vartable.
+     * @param entries Number of entries in the vartable.
      * @return Number of bytes vartable was shrinked by.
      */
     public abstract int compactVarTable(ExpandableByteBuf buf, int vartblOff, int entries);
@@ -183,43 +174,30 @@
          * Creates chunk format.
          */
         TinyFormat() {
-<<<<<<< HEAD
-            super(Byte.BYTES, Byte.BYTES, (byte) 1);
-=======
             super(Byte.BYTES, Byte.BYTES, FORMAT_ID);
->>>>>>> c086555b
-        }
-
-        /** {@inheritDoc} */
-        @Override
-        int readVarlenOffset(BinaryRow row, int vartblOff, int entryIdx) {
+        }
+
+        /** {@inheritDoc} */
+        @Override int readVarlenOffset(BinaryRow row, int vartblOff, int entryIdx) {
             return Byte.toUnsignedInt(row.readByte(vartblOff + vartableEntryOffset(entryIdx)));
         }
 
         /** {@inheritDoc} */
-        @Override
-        int readVartableSize(BinaryRow row, int vartblOff) {
+        @Override int readVartableSize(BinaryRow row, int vartblOff) {
             return Byte.toUnsignedInt(row.readByte(vartblOff));
         }
 
         /** {@inheritDoc} */
-<<<<<<< HEAD
-        @Override
-        public int compactVarTable(ExpandableByteBuf buf, int vartblOff, int entres) {
-            assert entres > 0;
-=======
         @Override public int compactVarTable(ExpandableByteBuf buf, int vartblOff, int entres) {
             assert entres > 0 && entres < 0xFFFF;
->>>>>>> c086555b
-
-            buf.put(vartblOff, (byte) entres);
+
+            buf.put(vartblOff, (byte)entres);
 
             int dstOff = vartblOff + Byte.BYTES;
             int srcOff = vartblOff + Short.BYTES;
 
-            for (int i = 0; i < entres; i++, srcOff += Integer.BYTES, dstOff++) {
+            for (int i = 0; i < entres; i++, srcOff += Integer.BYTES, dstOff++)
                 buf.put(dstOff, buf.get(srcOff));
-            }
 
             buf.shift(srcOff, dstOff);
 
@@ -237,36 +215,28 @@
          * Creates chunk format.
          */
         MediumFormat() {
-<<<<<<< HEAD
-            super(Short.BYTES, Short.BYTES, (byte) 2);
-=======
             super(Short.BYTES, Short.BYTES, FORMAT_ID);
->>>>>>> c086555b
-        }
-
-        /** {@inheritDoc} */
-        @Override
-        int readVarlenOffset(BinaryRow row, int vartblOff, int entryIdx) {
+        }
+
+        /** {@inheritDoc} */
+        @Override int readVarlenOffset(BinaryRow row, int vartblOff, int entryIdx) {
             return Short.toUnsignedInt(row.readShort(vartblOff + vartableEntryOffset(entryIdx)));
         }
 
         /** {@inheritDoc} */
-        @Override
-        int readVartableSize(BinaryRow row, int vartblOff) {
+        @Override int readVartableSize(BinaryRow row, int vartblOff) {
             return Short.toUnsignedInt(row.readShort(vartblOff));
         }
 
         /** {@inheritDoc} */
-        @Override
-        public int compactVarTable(ExpandableByteBuf buf, int vartblOff, int entries) {
-            buf.putShort(vartblOff, (short) entries);
+        @Override public int compactVarTable(ExpandableByteBuf buf, int vartblOff, int entries) {
+            buf.putShort(vartblOff, (short)entries);
 
             int dstOff = vartblOff + Short.BYTES;
             int srcOff = vartblOff + Short.BYTES;
 
-            for (int i = 0; i < entries; i++, srcOff += Integer.BYTES, dstOff += Short.BYTES) {
+            for (int i = 0; i < entries; i++, srcOff += Integer.BYTES, dstOff += Short.BYTES)
                 buf.putShort(dstOff, buf.getShort(srcOff));
-            }
 
             buf.shift(srcOff, dstOff);
 
@@ -284,29 +254,22 @@
          * Creates chunk format.
          */
         LargeFormat() {
-<<<<<<< HEAD
-            super(Short.BYTES, Integer.BYTES, (byte) 0);
-=======
             super(Short.BYTES, Integer.BYTES, FORMAT_ID);
->>>>>>> c086555b
-        }
-
-        /** {@inheritDoc} */
-        @Override
-        int readVarlenOffset(BinaryRow row, int vartblOff, int entryIdx) {
+        }
+
+        /** {@inheritDoc} */
+        @Override int readVarlenOffset(BinaryRow row, int vartblOff, int entryIdx) {
             return row.readInteger(vartblOff + vartableEntryOffset(entryIdx));
         }
 
         /** {@inheritDoc} */
-        @Override
-        int readVartableSize(BinaryRow row, int vartblOff) {
+        @Override int readVartableSize(BinaryRow row, int vartblOff) {
             return Short.toUnsignedInt(row.readShort(vartblOff));
         }
 
         /** {@inheritDoc} */
-        @Override
-        public int compactVarTable(ExpandableByteBuf buf, int vartblOff, int entries) {
-            buf.putShort(vartblOff, (short) entries);
+        @Override public int compactVarTable(ExpandableByteBuf buf, int vartblOff, int entries) {
+            buf.putShort(vartblOff, (short)entries);
 
             return 0; // Nothing to do.
         }
