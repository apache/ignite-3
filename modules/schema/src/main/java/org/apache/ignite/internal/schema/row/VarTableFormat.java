/*
 * Licensed to the Apache Software Foundation (ASF) under one or more
 * contributor license agreements.  See the NOTICE file distributed with
 * this work for additional information regarding copyright ownership.
 * The ASF licenses this file to You under the Apache License, Version 2.0
 * (the "License"); you may not use this file except in compliance with
 * the License.  You may obtain a copy of the License at
 *
 *      http://www.apache.org/licenses/LICENSE-2.0
 *
 * Unless required by applicable law or agreed to in writing, software
 * distributed under the License is distributed on an "AS IS" BASIS,
 * WITHOUT WARRANTIES OR CONDITIONS OF ANY KIND, either express or implied.
 * See the License for the specific language governing permissions and
 * limitations under the License.
 */

package org.apache.ignite.internal.schema.row;

import org.apache.ignite.internal.schema.BinaryRow;
import org.apache.ignite.internal.util.Constants;

/**
 * Vartable format helper provides methods for reading/writing the chunk vartable content.
 *
 * <p>Once total data size of the chunk is known then vartable could be (re)written in a compact way using proper format {{@link
 * #compactVarTable(ExpandableByteBuf, int, int)}}. The vartable format is coded into chunk flags.
 *
 * @see #format(int, int)
 * @see #fromFlags(int)
 */
abstract class VarTableFormat {
    /** First two flag bits reserved for format code. */
    public static final int FORMAT_CODE_MASK = 0x03;
    
    /** Flag indicates key chunk omits vartable. */
    public static final int OMIT_NULL_MAP_FLAG = 1 << 2;
    
    /** Flag indicates value chunk omits null map. */
    public static final int OMIT_VARTBL_FLAG = 1 << 3;
    
    /** Writer factory for tiny-sized chunks. */
    static final VarTableFormat TINY = new TinyFormat();
    
    /** Writer factory for med-sized chunks. */
    static final VarTableFormat MEDIUM = new MediumFormat();
    
    /** Writer factory for large-sized chunks. */
    static final VarTableFormat LARGE = new LargeFormat();
    
    /**
     * Return vartable format helper for data of given size to write vartable in a compact way.
     *
     * @param payloadLen Payload size in bytes.
     * @param vartblSize Number of items in the vartable.
     * @return Vartable format helper.
     */
    static VarTableFormat format(int payloadLen, int vartblSize) {
        if (payloadLen > 0) {
<<<<<<< HEAD
            if (payloadLen < 256) {
                return TINY;
            }

=======
            if (payloadLen < 256 && vartblSize < 256) {
                return TINY;
            }
    
>>>>>>> a323c22d
            if (payloadLen < 64 * Constants.KiB) {
                return MEDIUM;
            }
        }
        
        return LARGE;
    }
    
    /**
     * Returns vartable format helper depending on chunk flags.
     *
     * @param chunkFlags Chunk specific flags. Only first 4-bits are meaningful.
     * @return Vartable format helper.
     */
    public static VarTableFormat fromFlags(int chunkFlags) {
        int formatId = chunkFlags & FORMAT_CODE_MASK;
        
        switch (formatId) {
            case TinyFormat.FORMAT_ID:
                return TINY;
            case MediumFormat.FORMAT_ID:
                return MEDIUM;
            default:
                return LARGE;
        }
    }
    
    /** Size of vartable entry. */
    private final int vartblEntrySize;
    
    /** Size of cartable size field. */
    private final int vartblSizeFieldSize;
    
    /** Format id. */
    private final byte formatId;
    
    /**
     * @param vartblSizeFieldSize Size of vartalble size field (in bytes).
     * @param vartblEntrySize     Size of vartable entry (in bytes).
<<<<<<< HEAD
     * @param flags               Format specific flags.
=======
     * @param formatId            Format specific flags.
>>>>>>> a323c22d
     */
    VarTableFormat(int vartblSizeFieldSize, int vartblEntrySize, byte formatId) {
        this.vartblEntrySize = vartblEntrySize;
        this.vartblSizeFieldSize = vartblSizeFieldSize;
        this.formatId = formatId;
    }
    
    /**
     * @return Format id.
     */
    public byte formatId() {
        return formatId;
    }
    
    /**
     * Calculates vartable size in bytes.
     *
     * @param entries Vartable entries.
     * @return Vartable size in bytes.
     */
    int vartableLength(int entries) {
        return entries <= 0 ? 0 : vartblSizeFieldSize /* Table size */ + entries * vartblEntrySize;
    }
    
    /**
     * Calculates vartable entry offset.
     *
     * @param idx Vartable entry idx.
     * @return Vartable entry offset.
     */
    int vartableEntryOffset(int idx) {
        return vartblSizeFieldSize /* Table size */ + idx * vartblEntrySize;
    }
    
    /**
     * Reads varlen offset from vartable.
     *
     * @param row       Row.
     * @param vartblOff Vartable offset.
     * @param entryIdx  Vartable entry index.
     * @return Varlen offset.
     */
    abstract int readVarlenOffset(BinaryRow row, int vartblOff, int entryIdx);
    
    /**
     * Reads vartable size.
     *
     * @param row       Row.
     * @param vartblOff Vartable offset.
     * @return Number of entries in the vartable.
     */
    abstract int readVartableSize(BinaryRow row, int vartblOff);
    
    /**
     * Convert vartable inplace to the current format.
     *
     * @param buf       Row buffer.
     * @param vartblOff Vartable offset.
     * @param entries   Number of entries in the vartable.
     * @return Number of bytes vartable was shrinked by.
     */
    public abstract int compactVarTable(ExpandableByteBuf buf, int vartblOff, int entries);
    
    /**
     * Chunk format for small rows (with payload size less 256 bytes).
     */
    private static class TinyFormat extends VarTableFormat {
        private static final byte FORMAT_ID = 1;
        
        /**
         * Creates chunk format.
         */
        TinyFormat() {
<<<<<<< HEAD
            super(Byte.BYTES, Byte.BYTES, (byte) 1);
=======
            super(Byte.BYTES, Byte.BYTES, FORMAT_ID);
>>>>>>> a323c22d
        }
        
        /** {@inheritDoc} */
        @Override
        int readVarlenOffset(BinaryRow row, int vartblOff, int entryIdx) {
            return Byte.toUnsignedInt(row.readByte(vartblOff + vartableEntryOffset(entryIdx)));
        }
        
        /** {@inheritDoc} */
        @Override
        int readVartableSize(BinaryRow row, int vartblOff) {
            return Byte.toUnsignedInt(row.readByte(vartblOff));
        }
        
        /** {@inheritDoc} */
        @Override
        public int compactVarTable(ExpandableByteBuf buf, int vartblOff, int entres) {
<<<<<<< HEAD
            assert entres > 0;

            buf.put(vartblOff, (byte) entres);

            int dstOff = vartblOff + 1;
            int srcOff = vartblOff + 2;

            for (int i = 0; i < entres; i++, srcOff += Integer.BYTES, dstOff++) {
                buf.put(dstOff, buf.get(srcOff));
            }

=======
            assert entres > 0 && entres < 0xFFFF;
            
            buf.put(vartblOff, (byte) entres);
            
            int dstOff = vartblOff + Byte.BYTES;
            int srcOff = vartblOff + Short.BYTES;
    
            for (int i = 0; i < entres; i++, srcOff += Integer.BYTES, dstOff++) {
                buf.put(dstOff, buf.get(srcOff));
            }
            
>>>>>>> a323c22d
            buf.shift(srcOff, dstOff);
            
            return srcOff - dstOff;
        }
    }
    
    /**
     * Chunk format for rows of medium size (with payload size up to 64Kb).
     */
    private static class MediumFormat extends VarTableFormat {
        private static final byte FORMAT_ID = 2;
        
        /**
         * Creates chunk format.
         */
        MediumFormat() {
<<<<<<< HEAD
            super(Short.BYTES, Short.BYTES, (byte) 2);
=======
            super(Short.BYTES, Short.BYTES, FORMAT_ID);
>>>>>>> a323c22d
        }
        
        /** {@inheritDoc} */
        @Override
        int readVarlenOffset(BinaryRow row, int vartblOff, int entryIdx) {
            return Short.toUnsignedInt(row.readShort(vartblOff + vartableEntryOffset(entryIdx)));
        }
        
        /** {@inheritDoc} */
        @Override
        int readVartableSize(BinaryRow row, int vartblOff) {
            return Short.toUnsignedInt(row.readShort(vartblOff));
        }
        
        /** {@inheritDoc} */
        @Override
        public int compactVarTable(ExpandableByteBuf buf, int vartblOff, int entries) {
            buf.putShort(vartblOff, (short) entries);
<<<<<<< HEAD

            int dstOff = vartblOff + 2;
            int srcOff = vartblOff + 2;

            for (int i = 0; i < entries; i++, srcOff += Integer.BYTES, dstOff += Short.BYTES) {
                buf.putShort(dstOff, buf.getShort(srcOff));
            }

=======
            
            int dstOff = vartblOff + Short.BYTES;
            int srcOff = vartblOff + Short.BYTES;
    
            for (int i = 0; i < entries; i++, srcOff += Integer.BYTES, dstOff += Short.BYTES) {
                buf.putShort(dstOff, buf.getShort(srcOff));
            }
            
>>>>>>> a323c22d
            buf.shift(srcOff, dstOff);
            
            return srcOff - dstOff;
        }
    }
    
    /**
     * Chunk format for large rows (with payload size 64+Kb).
     */
    private static class LargeFormat extends VarTableFormat {
        private static byte FORMAT_ID = 0;
        
        /**
         * Creates chunk format.
         */
        LargeFormat() {
<<<<<<< HEAD
            super(Short.BYTES, Integer.BYTES, (byte) 0);
=======
            super(Short.BYTES, Integer.BYTES, FORMAT_ID);
>>>>>>> a323c22d
        }
        
        /** {@inheritDoc} */
        @Override
        int readVarlenOffset(BinaryRow row, int vartblOff, int entryIdx) {
            return row.readInteger(vartblOff + vartableEntryOffset(entryIdx));
        }
        
        /** {@inheritDoc} */
        @Override
        int readVartableSize(BinaryRow row, int vartblOff) {
            return Short.toUnsignedInt(row.readShort(vartblOff));
        }
        
        /** {@inheritDoc} */
        @Override
        public int compactVarTable(ExpandableByteBuf buf, int vartblOff, int entries) {
            buf.putShort(vartblOff, (short) entries);
<<<<<<< HEAD

=======
            
>>>>>>> a323c22d
            return 0; // Nothing to do.
        }
    }
}<|MERGE_RESOLUTION|>--- conflicted
+++ resolved
@@ -57,17 +57,10 @@
      */
     static VarTableFormat format(int payloadLen, int vartblSize) {
         if (payloadLen > 0) {
-<<<<<<< HEAD
-            if (payloadLen < 256) {
-                return TINY;
-            }
-
-=======
             if (payloadLen < 256 && vartblSize < 256) {
                 return TINY;
             }
     
->>>>>>> a323c22d
             if (payloadLen < 64 * Constants.KiB) {
                 return MEDIUM;
             }
@@ -107,11 +100,7 @@
     /**
      * @param vartblSizeFieldSize Size of vartalble size field (in bytes).
      * @param vartblEntrySize     Size of vartable entry (in bytes).
-<<<<<<< HEAD
-     * @param flags               Format specific flags.
-=======
      * @param formatId            Format specific flags.
->>>>>>> a323c22d
      */
     VarTableFormat(int vartblSizeFieldSize, int vartblEntrySize, byte formatId) {
         this.vartblEntrySize = vartblEntrySize;
@@ -185,11 +174,7 @@
          * Creates chunk format.
          */
         TinyFormat() {
-<<<<<<< HEAD
-            super(Byte.BYTES, Byte.BYTES, (byte) 1);
-=======
             super(Byte.BYTES, Byte.BYTES, FORMAT_ID);
->>>>>>> a323c22d
         }
         
         /** {@inheritDoc} */
@@ -207,31 +192,17 @@
         /** {@inheritDoc} */
         @Override
         public int compactVarTable(ExpandableByteBuf buf, int vartblOff, int entres) {
-<<<<<<< HEAD
-            assert entres > 0;
-
+            assert entres > 0 && entres < 0xFFFF;
+            
             buf.put(vartblOff, (byte) entres);
-
-            int dstOff = vartblOff + 1;
-            int srcOff = vartblOff + 2;
-
+            
+            int dstOff = vartblOff + Byte.BYTES;
+            int srcOff = vartblOff + Short.BYTES;
+    
             for (int i = 0; i < entres; i++, srcOff += Integer.BYTES, dstOff++) {
                 buf.put(dstOff, buf.get(srcOff));
             }
-
-=======
-            assert entres > 0 && entres < 0xFFFF;
-            
-            buf.put(vartblOff, (byte) entres);
-            
-            int dstOff = vartblOff + Byte.BYTES;
-            int srcOff = vartblOff + Short.BYTES;
-    
-            for (int i = 0; i < entres; i++, srcOff += Integer.BYTES, dstOff++) {
-                buf.put(dstOff, buf.get(srcOff));
-            }
-            
->>>>>>> a323c22d
+            
             buf.shift(srcOff, dstOff);
             
             return srcOff - dstOff;
@@ -248,11 +219,7 @@
          * Creates chunk format.
          */
         MediumFormat() {
-<<<<<<< HEAD
-            super(Short.BYTES, Short.BYTES, (byte) 2);
-=======
             super(Short.BYTES, Short.BYTES, FORMAT_ID);
->>>>>>> a323c22d
         }
         
         /** {@inheritDoc} */
@@ -271,25 +238,14 @@
         @Override
         public int compactVarTable(ExpandableByteBuf buf, int vartblOff, int entries) {
             buf.putShort(vartblOff, (short) entries);
-<<<<<<< HEAD
-
-            int dstOff = vartblOff + 2;
-            int srcOff = vartblOff + 2;
-
+            
+            int dstOff = vartblOff + Short.BYTES;
+            int srcOff = vartblOff + Short.BYTES;
+    
             for (int i = 0; i < entries; i++, srcOff += Integer.BYTES, dstOff += Short.BYTES) {
                 buf.putShort(dstOff, buf.getShort(srcOff));
             }
-
-=======
-            
-            int dstOff = vartblOff + Short.BYTES;
-            int srcOff = vartblOff + Short.BYTES;
-    
-            for (int i = 0; i < entries; i++, srcOff += Integer.BYTES, dstOff += Short.BYTES) {
-                buf.putShort(dstOff, buf.getShort(srcOff));
-            }
-            
->>>>>>> a323c22d
+            
             buf.shift(srcOff, dstOff);
             
             return srcOff - dstOff;
@@ -306,11 +262,7 @@
          * Creates chunk format.
          */
         LargeFormat() {
-<<<<<<< HEAD
-            super(Short.BYTES, Integer.BYTES, (byte) 0);
-=======
             super(Short.BYTES, Integer.BYTES, FORMAT_ID);
->>>>>>> a323c22d
         }
         
         /** {@inheritDoc} */
@@ -329,11 +281,7 @@
         @Override
         public int compactVarTable(ExpandableByteBuf buf, int vartblOff, int entries) {
             buf.putShort(vartblOff, (short) entries);
-<<<<<<< HEAD
-
-=======
-            
->>>>>>> a323c22d
+            
             return 0; // Nothing to do.
         }
     }
