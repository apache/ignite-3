/*
 * Licensed to the Apache Software Foundation (ASF) under one or more
 * contributor license agreements. See the NOTICE file distributed with
 * this work for additional information regarding copyright ownership.
 * The ASF licenses this file to You under the Apache License, Version 2.0
 * (the "License"); you may not use this file except in compliance with
 * the License. You may obtain a copy of the License at
 *
 *      http://www.apache.org/licenses/LICENSE-2.0
 *
 * Unless required by applicable law or agreed to in writing, software
 * distributed under the License is distributed on an "AS IS" BASIS,
 * WITHOUT WARRANTIES OR CONDITIONS OF ANY KIND, either express or implied.
 * See the License for the specific language governing permissions and
 * limitations under the License.
 */

package org.apache.ignite.internal.schema.configuration;

import org.apache.ignite.configuration.annotation.ConfigurationRoot;
import org.apache.ignite.configuration.annotation.ConfigurationType;
import org.apache.ignite.configuration.annotation.NamedConfigValue;
import org.apache.ignite.configuration.annotation.Value;
import org.apache.ignite.internal.schema.configuration.index.IndexValidator;
import org.apache.ignite.internal.schema.configuration.index.TableIndexConfigurationSchema;

/**
 * Tables configuration schema.
 */
@SuppressWarnings("PMD.UnusedPrivateField")
@ConfigurationRoot(rootName = "table", type = ConfigurationType.DISTRIBUTED)
public class TablesConfigurationSchema {
    /** Global integer id counter. Used as an auto-increment counter to generate integer identifiers for table. */
    @Value(hasDefault = true)
    public int globalIdCounter = 0;

    /** List of configured tables. */
    @NamedConfigValue
    @TableValidator
    public TableConfigurationSchema tables;

    /** List of configured indexes. */
    @NamedConfigValue
    @IndexValidator
    public TableIndexConfigurationSchema indexes;
<<<<<<< HEAD

    /** Number of garbage collector threads. */
    @Value(hasDefault = true)
    public int gcThreads = Runtime.getRuntime().availableProcessors();

    /** Low watermark configuration. */
    @ConfigValue
    public LowWatermarkConfigurationSchema lowWatermark;

    /** This counter is increased each time a table is created or dropped. */
    @Value(hasDefault = true)
    public int tablesGeneration = 0;
=======
>>>>>>> 36a04bef
}<|MERGE_RESOLUTION|>--- conflicted
+++ resolved
@@ -43,19 +43,8 @@
     @NamedConfigValue
     @IndexValidator
     public TableIndexConfigurationSchema indexes;
-<<<<<<< HEAD
-
-    /** Number of garbage collector threads. */
-    @Value(hasDefault = true)
-    public int gcThreads = Runtime.getRuntime().availableProcessors();
-
-    /** Low watermark configuration. */
-    @ConfigValue
-    public LowWatermarkConfigurationSchema lowWatermark;
 
     /** This counter is increased each time a table is created or dropped. */
     @Value(hasDefault = true)
     public int tablesGeneration = 0;
-=======
->>>>>>> 36a04bef
 }