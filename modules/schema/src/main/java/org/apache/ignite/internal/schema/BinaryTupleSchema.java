--- conflicted
+++ resolved
@@ -104,7 +104,7 @@
 
     /** Tuple schema corresponding to a set of row columns going in a contiguous range. */
     private static final class DenseRowSchema extends BinaryTupleSchema {
-        List<Column> columns;
+        int columnBase;
 
         boolean fullSize;
 
@@ -112,19 +112,19 @@
          * Constructs a tuple schema for a contiguous range of columns.
          *
          * @param elements Tuple elements.
-         * @param columns Schema columns.
+         * @param columnBase Row column matching the first tuple element.
          * @param fullSize True if the tuple contains enough elements to form a full row.
          */
-        private DenseRowSchema(Element[] elements, List<Column> columns, boolean fullSize) {
+        private DenseRowSchema(Element[] elements, int columnBase, boolean fullSize) {
             super(elements);
-            this.columns = columns;
+            this.columnBase = columnBase;
             this.fullSize = fullSize;
         }
 
         /** {@inheritDoc} */
         @Override
         public int columnIndex(int index) {
-            return columns.get(index).positionInRow();
+            return index + columnBase;
         }
 
         /** {@inheritDoc} */
@@ -185,7 +185,7 @@
      * @return Tuple schema.
      */
     public static BinaryTupleSchema createRowSchema(SchemaDescriptor descriptor) {
-        return createSchema(descriptor, descriptor.columns());
+        return createSchema(descriptor, 0, descriptor.length());
     }
 
     /**
@@ -195,9 +195,6 @@
      * @return Tuple schema.
      */
     public static BinaryTupleSchema createKeySchema(SchemaDescriptor descriptor) {
-<<<<<<< HEAD
-        return createSchema(descriptor, descriptor.keyColumns());
-=======
         List<Column> columns = descriptor.keyColumns();
         Element[] elements = new Element[columns.size()];
 
@@ -230,7 +227,6 @@
         }
 
         return new SparseRowSchema(elements, positions);
->>>>>>> b8e9c984
     }
 
     /**
@@ -240,27 +236,31 @@
      * @return Tuple schema.
      */
     public static BinaryTupleSchema createValueSchema(SchemaDescriptor descriptor) {
-        return createSchema(descriptor, descriptor.valueColumns());
+        return createSchema(descriptor, descriptor.keyColumns().size(), descriptor.length());
     }
 
     /**
      * Creates a tuple schema based on a range of row columns.
      *
      * @param descriptor Row schema.
-     * @param columns Columns to use.
-     * @return Tuple schema.
-     */
-    private static BinaryTupleSchema createSchema(SchemaDescriptor descriptor, List<Column> columns) {
-        Element[] elements = new Element[columns.size()];
-
-        for (int i = 0; i < columns.size(); i++) {
-            Column col = columns.get(i);
-            elements[i] = new Element(col.type(), col.nullable());
-        }
-
-        boolean fullSize = columns.size() == descriptor.columns().size();
-
-        return new DenseRowSchema(elements, columns, fullSize);
+     * @param colBegin First columns in the range.
+     * @param colEnd Last column in the range (exclusive).
+     * @return Tuple schema.
+     */
+    private static BinaryTupleSchema createSchema(SchemaDescriptor descriptor, int colBegin, int colEnd) {
+        int numCols = colEnd - colBegin;
+
+        Element[] elements = new Element[numCols];
+
+        for (int i = 0; i < numCols; i++) {
+            Column column = descriptor.column(colBegin + i);
+            elements[i] = new Element(column.type(), column.nullable());
+        }
+
+        boolean fullSize = (colBegin == 0
+                && (colEnd == descriptor.length() || colEnd == descriptor.keyColumns().size()));
+
+        return new DenseRowSchema(elements, colBegin, fullSize);
     }
 
     /**
