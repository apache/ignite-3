--- conflicted
+++ resolved
@@ -154,11 +154,7 @@
     private static Column convert(int columnOrder, ColumnDefinition colCfg) {
         NativeType type = convert(colCfg.type());
 
-<<<<<<< HEAD
-        return new Column(colCfg.name(), type, colCfg.nullable(),
-=======
         return new Column(columnOrder, colCfg.name(), type, colCfg.nullable(),
->>>>>>> a323c22d
                 new ConstantSupplier(convertDefault(type, (String) colCfg.defaultValue())));
     }
 
@@ -170,28 +166,6 @@
      * @return SchemaDescriptor.
      */
     public static SchemaDescriptor convert(int schemaVer, TableDefinition tblCfg) {
-<<<<<<< HEAD
-        List<ColumnDefinition> keyColsCfg = new ArrayList<>(tblCfg.keyColumns());
-
-        Column[] keyCols = new Column[keyColsCfg.size()];
-
-        for (int i = 0; i < keyCols.length; i++) {
-            keyCols[i] = convert(keyColsCfg.get(i));
-        }
-
-        String[] affCols = tblCfg.affinityColumns().stream().map(ColumnDefinition::name)
-                .toArray(String[]::new);
-
-        List<ColumnDefinition> valColsCfg = new ArrayList<>(tblCfg.valueColumns());
-
-        Column[] valCols = new Column[valColsCfg.size()];
-
-        for (int i = 0; i < valCols.length; i++) {
-            valCols[i] = convert(valColsCfg.get(i));
-        }
-
-        return new SchemaDescriptor(schemaVer, keyCols, affCols, valCols);
-=======
         Set<String> keyColumnsNames = tblCfg.keyColumns();
 
         List<Column> keyCols = new ArrayList<>(keyColumnsNames.size());
@@ -214,7 +188,6 @@
                 keyCols.toArray(Column[]::new),
                 tblCfg.affinityColumns().toArray(String[]::new),
                 valCols.toArray(Column[]::new));
->>>>>>> a323c22d
     }
 
     /**
@@ -225,17 +198,9 @@
      * @return Parsed object.
      */
     private static Serializable convertDefault(NativeType type, String dflt) {
-<<<<<<< HEAD
-        if (dflt == null || dflt.isEmpty() && type.spec() != NativeTypeSpec.STRING) {
-            return null;
-        }
-
-        assert dflt instanceof String;
-=======
         if (dflt == null || dflt.isEmpty()) {
             return null;
         }
->>>>>>> a323c22d
 
         switch (type.spec()) {
             case INT8:
