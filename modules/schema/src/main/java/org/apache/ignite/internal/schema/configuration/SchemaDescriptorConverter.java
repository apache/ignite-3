/*
 * Licensed to the Apache Software Foundation (ASF) under one or more
 * contributor license agreements.  See the NOTICE file distributed with
 * this work for additional information regarding copyright ownership.
 * The ASF licenses this file to You under the Apache License, Version 2.0
 * (the "License"); you may not use this file except in compliance with
 * the License.  You may obtain a copy of the License at
 *
 *      http://www.apache.org/licenses/LICENSE-2.0
 *
 * Unless required by applicable law or agreed to in writing, software
 * distributed under the License is distributed on an "AS IS" BASIS,
 * WITHOUT WARRANTIES OR CONDITIONS OF ANY KIND, either express or implied.
 * See the License for the specific language governing permissions and
 * limitations under the License.
 */

package org.apache.ignite.internal.schema.configuration;

import static org.apache.ignite.internal.schema.NativeTypes.DOUBLE;
import static org.apache.ignite.internal.schema.NativeTypes.FLOAT;
import static org.apache.ignite.internal.schema.NativeTypes.INT16;
import static org.apache.ignite.internal.schema.NativeTypes.INT32;
import static org.apache.ignite.internal.schema.NativeTypes.INT64;
import static org.apache.ignite.internal.schema.NativeTypes.INT8;
import static org.apache.ignite.internal.schema.NativeTypes.UUID;

import java.io.Serializable;
import java.math.BigDecimal;
import java.math.BigInteger;
import java.math.RoundingMode;
import java.time.Instant;
import java.time.LocalDate;
import java.time.LocalDateTime;
import java.time.LocalTime;
import java.util.ArrayList;
import java.util.List;
import java.util.Set;
import java.util.function.Supplier;
import org.apache.ignite.internal.schema.Column;
import org.apache.ignite.internal.schema.DecimalNativeType;
import org.apache.ignite.internal.schema.InvalidTypeException;
import org.apache.ignite.internal.schema.NativeType;
import org.apache.ignite.internal.schema.NativeTypes;
import org.apache.ignite.internal.schema.SchemaDescriptor;
import org.apache.ignite.internal.schema.SchemaException;
import org.apache.ignite.schema.definition.ColumnDefinition;
import org.apache.ignite.schema.definition.ColumnType;
import org.apache.ignite.schema.definition.TableDefinition;

/**
 * Build SchemaDescriptor from Table internal configuration.
 */
public class SchemaDescriptorConverter {
    /**
     * Convert ColumnType to NativeType.
     *
     * @param colType ColumnType.
     * @return NativeType.
     */
    private static NativeType convert(ColumnType colType) {
        assert colType != null;

        ColumnType.ColumnTypeSpec type = colType.typeSpec();

        switch (type) {
            case INT8:
                return INT8;

            case INT16:
                return INT16;

            case INT32:
                return INT32;

            case INT64:
                return INT64;

            case UINT8:
            case UINT16:
            case UINT32:
            case UINT64:
                throw new UnsupportedOperationException("Unsigned types are not supported yet.");

            case FLOAT:
                return FLOAT;

            case DOUBLE:
                return DOUBLE;

            case DECIMAL: {
                ColumnType.DecimalColumnType numType = (ColumnType.DecimalColumnType) colType;

                return NativeTypes.decimalOf(numType.precision(), numType.scale());
            }
            case UUID:
                return UUID;

            case BITMASK:
                return NativeTypes.bitmaskOf(((ColumnType.VarLenColumnType) colType).length());

            case STRING: {
                int strLen = ((ColumnType.VarLenColumnType) colType).length();

                if (strLen == 0) {
                    strLen = Integer.MAX_VALUE;
                }

                return NativeTypes.stringOf(strLen);
            }
            case BLOB: {
                int blobLen = ((ColumnType.VarLenColumnType) colType).length();

                if (blobLen == 0) {
                    blobLen = Integer.MAX_VALUE;
                }

                return NativeTypes.blobOf(blobLen);
            }
            case DATE:
                return NativeTypes.DATE;
            case TIME: {
                ColumnType.TemporalColumnType temporalType = (ColumnType.TemporalColumnType) colType;

                return NativeTypes.time(temporalType.precision());
            }
            case DATETIME: {
                ColumnType.TemporalColumnType temporalType = (ColumnType.TemporalColumnType) colType;

                return NativeTypes.datetime(temporalType.precision());
            }
            case TIMESTAMP: {
                ColumnType.TemporalColumnType temporalType = (ColumnType.TemporalColumnType) colType;

                return NativeTypes.timestamp(temporalType.precision());
            }

            case NUMBER: {
                ColumnType.NumberColumnType numberType = (ColumnType.NumberColumnType) colType;

                return NativeTypes.numberOf(numberType.precision());
            }
            default:
                throw new InvalidTypeException("Unexpected type " + type);
        }
    }

    /**
     * Creates a column for given column definition.
     *
     * @param colCfg Column definition.
     * @return Internal Column.
     */
    private static Column convert(int columnOrder, ColumnDefinition colCfg) {
        NativeType type = convert(colCfg.type());

<<<<<<< HEAD
        return new Column(colCfg.name(), type, colCfg.nullable(),
                new ConstantSupplier(convertDefault(type, (String) colCfg.defaultValue())));
    }

    /**
     * Build schema descriptor by table schema.
     *
     * @param schemaVer Schema version.
     * @param tblCfg    Table schema.
     * @return SchemaDescriptor.
     */
    public static SchemaDescriptor convert(int schemaVer, TableDefinition tblCfg) {
        List<ColumnDefinition> keyColsCfg = new ArrayList<>(tblCfg.keyColumns());

        Column[] keyCols = new Column[keyColsCfg.size()];

        for (int i = 0; i < keyCols.length; i++) {
            keyCols[i] = convert(keyColsCfg.get(i));
        }

        String[] affCols = tblCfg.affinityColumns().stream().map(ColumnDefinition::name)
                .toArray(String[]::new);

        List<ColumnDefinition> valColsCfg = new ArrayList<>(tblCfg.valueColumns());

        Column[] valCols = new Column[valColsCfg.size()];

        for (int i = 0; i < valCols.length; i++) {
            valCols[i] = convert(valColsCfg.get(i));
        }

        return new SchemaDescriptor(schemaVer, keyCols, affCols, valCols);
=======
        return new Column(columnOrder, colCfg.name(), type, colCfg.nullable(), new ConstantSupplier(convertDefault(type, (String)colCfg.defaultValue())));
>>>>>>> c086555b
    }

    /**
     * TODO: https://issues.apache.org/jira/browse/IGNITE-14479 Fix default conversion.
     *
     * @param type Column type.
     * @param dflt Column default value.
     * @return Parsed object.
     */
    private static Serializable convertDefault(NativeType type, String dflt) {
<<<<<<< HEAD
        if (dflt == null || dflt.isEmpty() && type.spec() != NativeTypeSpec.STRING) {
=======
        if (dflt == null || dflt.isEmpty())
>>>>>>> c086555b
            return null;
        }

        switch (type.spec()) {
            case INT8:
                return Byte.parseByte(dflt);
            case INT16:
                return Short.parseShort(dflt);
            case INT32:
                return Integer.parseInt(dflt);
            case INT64:
                return Long.parseLong(dflt);
            case FLOAT:
                return Float.parseFloat(dflt);
            case DOUBLE:
                return Double.parseDouble(dflt);
            case DECIMAL:
                return new BigDecimal(dflt).setScale(((DecimalNativeType) type).scale(), RoundingMode.HALF_UP);
            case NUMBER:
                return new BigInteger(dflt);
            case STRING:
                return dflt;
            case UUID:
                return java.util.UUID.fromString(dflt);
            case DATE:
                return LocalDate.parse(dflt);
            case TIME:
                return LocalTime.parse(dflt);
            case DATETIME:
                return LocalDateTime.parse(dflt);
            case TIMESTAMP:
                return Instant.parse(dflt);
            default:
                throw new SchemaException("Default value is not supported for type: type=" + type.toString());
        }
    }

    /**
<<<<<<< HEAD
=======
     * Build schema descriptor by table schema.
     *
     * @param schemaVer Schema version.
     * @param tblCfg Table schema.
     * @return SchemaDescriptor.
     */
    public static SchemaDescriptor convert(int schemaVer, TableDefinition tblCfg) {
        Set<String> keyColumnsNames = tblCfg.keyColumns();

        List<Column> keyCols = new ArrayList<>(keyColumnsNames.size());
        List<Column> valCols = new ArrayList<>(tblCfg.columns().size() - keyColumnsNames.size());

        int idx = 0;

        for (ColumnDefinition col : tblCfg.columns()) {
            if (keyColumnsNames.contains(col.name()))
                keyCols.add(convert(idx, col));
            else
                valCols.add(convert(idx, col));

            idx++;
        }

        return new SchemaDescriptor(
            schemaVer,
            keyCols.toArray(Column[]::new),
            tblCfg.affinityColumns().toArray(String[]::new),
            valCols.toArray(Column[]::new));
    }

    /**
>>>>>>> c086555b
     * Constant value supplier.
     */
    private static class ConstantSupplier implements Supplier<Object>, Serializable {
        /** Value. */
        private final Serializable val;

        /**
         * @param val Value.
         */
        ConstantSupplier(Serializable val) {
            this.val = val;
        }

        /** {@inheritDoc} */
        @Override
        public Object get() {
            return val;
        }
    }
}<|MERGE_RESOLUTION|>--- conflicted
+++ resolved
@@ -16,14 +16,6 @@
  */
 
 package org.apache.ignite.internal.schema.configuration;
-
-import static org.apache.ignite.internal.schema.NativeTypes.DOUBLE;
-import static org.apache.ignite.internal.schema.NativeTypes.FLOAT;
-import static org.apache.ignite.internal.schema.NativeTypes.INT16;
-import static org.apache.ignite.internal.schema.NativeTypes.INT32;
-import static org.apache.ignite.internal.schema.NativeTypes.INT64;
-import static org.apache.ignite.internal.schema.NativeTypes.INT8;
-import static org.apache.ignite.internal.schema.NativeTypes.UUID;
 
 import java.io.Serializable;
 import java.math.BigDecimal;
@@ -48,6 +40,14 @@
 import org.apache.ignite.schema.definition.ColumnType;
 import org.apache.ignite.schema.definition.TableDefinition;
 
+import static org.apache.ignite.internal.schema.NativeTypes.DOUBLE;
+import static org.apache.ignite.internal.schema.NativeTypes.FLOAT;
+import static org.apache.ignite.internal.schema.NativeTypes.INT16;
+import static org.apache.ignite.internal.schema.NativeTypes.INT32;
+import static org.apache.ignite.internal.schema.NativeTypes.INT64;
+import static org.apache.ignite.internal.schema.NativeTypes.INT8;
+import static org.apache.ignite.internal.schema.NativeTypes.UUID;
+
 /**
  * Build SchemaDescriptor from Table internal configuration.
  */
@@ -89,7 +89,7 @@
                 return DOUBLE;
 
             case DECIMAL: {
-                ColumnType.DecimalColumnType numType = (ColumnType.DecimalColumnType) colType;
+                ColumnType.DecimalColumnType numType = (ColumnType.DecimalColumnType)colType;
 
                 return NativeTypes.decimalOf(numType.precision(), numType.scale());
             }
@@ -97,46 +97,44 @@
                 return UUID;
 
             case BITMASK:
-                return NativeTypes.bitmaskOf(((ColumnType.VarLenColumnType) colType).length());
+                return NativeTypes.bitmaskOf(((ColumnType.VarLenColumnType)colType).length());
 
             case STRING: {
-                int strLen = ((ColumnType.VarLenColumnType) colType).length();
-
-                if (strLen == 0) {
+                int strLen = ((ColumnType.VarLenColumnType)colType).length();
+
+                if (strLen == 0)
                     strLen = Integer.MAX_VALUE;
-                }
 
                 return NativeTypes.stringOf(strLen);
             }
             case BLOB: {
-                int blobLen = ((ColumnType.VarLenColumnType) colType).length();
-
-                if (blobLen == 0) {
+                int blobLen = ((ColumnType.VarLenColumnType)colType).length();
+
+                if (blobLen == 0)
                     blobLen = Integer.MAX_VALUE;
-                }
 
                 return NativeTypes.blobOf(blobLen);
             }
             case DATE:
                 return NativeTypes.DATE;
             case TIME: {
-                ColumnType.TemporalColumnType temporalType = (ColumnType.TemporalColumnType) colType;
+                ColumnType.TemporalColumnType temporalType = (ColumnType.TemporalColumnType)colType;
 
                 return NativeTypes.time(temporalType.precision());
             }
             case DATETIME: {
-                ColumnType.TemporalColumnType temporalType = (ColumnType.TemporalColumnType) colType;
+                ColumnType.TemporalColumnType temporalType = (ColumnType.TemporalColumnType)colType;
 
                 return NativeTypes.datetime(temporalType.precision());
             }
             case TIMESTAMP: {
-                ColumnType.TemporalColumnType temporalType = (ColumnType.TemporalColumnType) colType;
+                ColumnType.TemporalColumnType temporalType = (ColumnType.TemporalColumnType)colType;
 
                 return NativeTypes.timestamp(temporalType.precision());
             }
 
             case NUMBER: {
-                ColumnType.NumberColumnType numberType = (ColumnType.NumberColumnType) colType;
+                ColumnType.NumberColumnType numberType = (ColumnType.NumberColumnType)colType;
 
                 return NativeTypes.numberOf(numberType.precision());
             }
@@ -154,42 +152,7 @@
     private static Column convert(int columnOrder, ColumnDefinition colCfg) {
         NativeType type = convert(colCfg.type());
 
-<<<<<<< HEAD
-        return new Column(colCfg.name(), type, colCfg.nullable(),
-                new ConstantSupplier(convertDefault(type, (String) colCfg.defaultValue())));
-    }
-
-    /**
-     * Build schema descriptor by table schema.
-     *
-     * @param schemaVer Schema version.
-     * @param tblCfg    Table schema.
-     * @return SchemaDescriptor.
-     */
-    public static SchemaDescriptor convert(int schemaVer, TableDefinition tblCfg) {
-        List<ColumnDefinition> keyColsCfg = new ArrayList<>(tblCfg.keyColumns());
-
-        Column[] keyCols = new Column[keyColsCfg.size()];
-
-        for (int i = 0; i < keyCols.length; i++) {
-            keyCols[i] = convert(keyColsCfg.get(i));
-        }
-
-        String[] affCols = tblCfg.affinityColumns().stream().map(ColumnDefinition::name)
-                .toArray(String[]::new);
-
-        List<ColumnDefinition> valColsCfg = new ArrayList<>(tblCfg.valueColumns());
-
-        Column[] valCols = new Column[valColsCfg.size()];
-
-        for (int i = 0; i < valCols.length; i++) {
-            valCols[i] = convert(valColsCfg.get(i));
-        }
-
-        return new SchemaDescriptor(schemaVer, keyCols, affCols, valCols);
-=======
         return new Column(columnOrder, colCfg.name(), type, colCfg.nullable(), new ConstantSupplier(convertDefault(type, (String)colCfg.defaultValue())));
->>>>>>> c086555b
     }
 
     /**
@@ -200,13 +163,8 @@
      * @return Parsed object.
      */
     private static Serializable convertDefault(NativeType type, String dflt) {
-<<<<<<< HEAD
-        if (dflt == null || dflt.isEmpty() && type.spec() != NativeTypeSpec.STRING) {
-=======
         if (dflt == null || dflt.isEmpty())
->>>>>>> c086555b
             return null;
-        }
 
         switch (type.spec()) {
             case INT8:
@@ -222,7 +180,7 @@
             case DOUBLE:
                 return Double.parseDouble(dflt);
             case DECIMAL:
-                return new BigDecimal(dflt).setScale(((DecimalNativeType) type).scale(), RoundingMode.HALF_UP);
+                return new BigDecimal(dflt).setScale(((DecimalNativeType)type).scale(), RoundingMode.HALF_UP);
             case NUMBER:
                 return new BigInteger(dflt);
             case STRING:
@@ -243,8 +201,6 @@
     }
 
     /**
-<<<<<<< HEAD
-=======
      * Build schema descriptor by table schema.
      *
      * @param schemaVer Schema version.
@@ -276,7 +232,6 @@
     }
 
     /**
->>>>>>> c086555b
      * Constant value supplier.
      */
     private static class ConstantSupplier implements Supplier<Object>, Serializable {
@@ -290,9 +245,8 @@
             this.val = val;
         }
 
-        /** {@inheritDoc} */
-        @Override
-        public Object get() {
+        /** {@inheritDoc */
+        @Override public Object get() {
             return val;
         }
     }
