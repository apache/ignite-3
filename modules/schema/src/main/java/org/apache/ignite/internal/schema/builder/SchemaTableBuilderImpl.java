--- conflicted
+++ resolved
@@ -122,13 +122,8 @@
     /**
      * Validate indices.
      *
-<<<<<<< HEAD
-     * @param indices Indices.
-     * @param columns Columns.
-=======
      * @param indices Table indices.
      * @param columns Table columns.
->>>>>>> 79edfa4b
      */
     public static void validateIndices(Collection<TableIndex> indices, Collection<Column> columns) {
         Set<String> colNames = columns.stream().map(Column::name).collect(Collectors.toSet());
