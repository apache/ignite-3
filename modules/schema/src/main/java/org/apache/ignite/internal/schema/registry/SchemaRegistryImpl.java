--- conflicted
+++ resolved
@@ -17,27 +17,18 @@
 
 package org.apache.ignite.internal.schema.registry;
 
-<<<<<<< HEAD
 import java.util.Map;
 import java.util.concurrent.ConcurrentHashMap;
 import java.util.concurrent.ConcurrentNavigableMap;
 import java.util.concurrent.ConcurrentSkipListMap;
 import java.util.function.Function;
 import org.apache.ignite.internal.schema.BinaryRow;
-import org.apache.ignite.internal.schema.mapping.ColumnMapper;
-=======
-import java.util.NoSuchElementException;
-import java.util.concurrent.ConcurrentSkipListMap;
-import java.util.function.Function;
-import org.apache.ignite.internal.schema.BinaryRow;
 import org.apache.ignite.internal.schema.Column;
-import org.apache.ignite.internal.schema.ColumnMapper;
 import org.apache.ignite.internal.schema.Columns;
-import org.apache.ignite.internal.schema.InvalidTypeException;
->>>>>>> f363c6a5
 import org.apache.ignite.internal.schema.Row;
 import org.apache.ignite.internal.schema.SchemaDescriptor;
 import org.apache.ignite.internal.schema.SchemaRegistry;
+import org.apache.ignite.internal.schema.mapping.ColumnMapper;
 import org.apache.ignite.internal.schema.mapping.ColumnMapping;
 import org.jetbrains.annotations.Nullable;
 
@@ -125,34 +116,43 @@
         if (curSchema.version() == rowSchema.version())
             return new Row(rowSchema, row);
 
-        return new UpgradingRowAdapter(curSchema, row, columnMapper(curSchema, rowSchema));
-    }
-
-    /**
-     * Create column mapping for schemas.
-     *
-     * @param src Source schema of newer version.
-     * @param dst Target schema of older version.
-     * @return Column mapping.
-     */
-    private ColumnMapper columnMapper(SchemaDescriptor src, SchemaDescriptor dst) {
-        assert src.version() > dst.version();
-        assert src.version() == dst.version() + 1; // TODO: IGNITE-14863 implement merged mapper for arbitraty schema versions.
-
-        final Columns srcCols = src.valueColumns();
-        final Columns dstCols = dst.valueColumns();
-
-<<<<<<< HEAD
+        assert curSchema.version() >= rowSchema.version();
+
         ColumnMapper mapping = resolveMapping(rowSchema, curSchema);
 
-        return new UpgradingRowAdapter(curSchema, row, mapping);
-    }
+        return new UpgradingRowAdapter(curSchema, row, mapping);}
 
     /**
      * @param rowSchema Row schema.
      * @param curSchema Target schema.
      * @return Column mapper for target schema.
      */
+    private ColumnMapper columnMapper(SchemaDescriptor rowSchema, SchemaDescriptor curSchema) {
+        if (curSchema.version() == rowSchema.version() + 1)
+            return curSchema.columnMapping();
+
+        final long mappingKey = (((long)curSchema.version()) << 32) & (rowSchema.version());
+
+        ColumnMapper mapping;
+
+        if ((mapping = mappingCache.get(mappingKey)) != null)
+            return mapping;
+
+        mapping = schema(rowSchema.version() + 1).columnMapping();
+
+        for (int i = rowSchema.version() + 2; i <= curSchema.version(); i++)
+            mapping = ColumnMapping.mergeMapping(mapping, schema(i));
+
+        mappingCache.putIfAbsent(mappingKey, mapping);
+
+        return mapping;
+    }
+
+    /**
+     * @param rowSchema Row schema.
+     * @param curSchema Target schema.
+     * @return Column mapper for target schema.
+     */
     public ColumnMapper resolveMapping(SchemaDescriptor rowSchema, SchemaDescriptor curSchema) {
         if (curSchema.version() == rowSchema.version() + 1)
             return curSchema.columnMapping();
@@ -171,26 +171,6 @@
 
         mappingCache.putIfAbsent(mappingKey, mapping);
 
-=======
-        final ColumnMapper mapping = new ColumnMapper(src);
-
-        for (int i = 0; i < srcCols.columns().length; i++) {
-            final Column col = srcCols.column(i);
-
-            try {
-                final int idx = dstCols.columnIndex(col.name());
-
-                if (!col.equals(dstCols.column(idx)))
-                    throw new InvalidTypeException("Column of incompatible type: [colIdx=" + col.schemaIndex() + ", schemaVer=" + src.version());
-
-                mapping.add(col.schemaIndex(), dst.keyColumns().length() + idx);
-            }
-            catch (NoSuchElementException ex) {
-                mapping.add(col.schemaIndex(), -1);
-            }
-        }
-
->>>>>>> f363c6a5
         return mapping;
     }
 
