--- conflicted
+++ resolved
@@ -25,8 +25,6 @@
 
 /**
  * A set of columns representing a key or a value chunk in a row. Provides necessary machinery to locate a column value in a concrete row.
-<<<<<<< HEAD
-=======
  *
  * <p><h3>Column ordering.</h3>
  * Column instances are comparable in lexicographic order, native type first and then column name. Nullability flag is not taken into
@@ -34,7 +32,6 @@
  * guarantees the same column order (for the same type) on all nodes.
  *
  * @see #COLUMN_COMPARATOR
->>>>>>> a323c22d
  */
 public class Columns implements Serializable {
     /**
@@ -97,14 +94,11 @@
     }
 
     /**
-<<<<<<< HEAD
-=======
      * Column comparator.
      */
     public static final Comparator<Column> COLUMN_COMPARATOR = Comparator.comparing(Column::type).thenComparing(Column::name);
 
     /**
->>>>>>> a323c22d
      * Gets a number of null columns for the given byte from the nullability map (essentially, the number of non-zero bits in the given
      * byte).
      *
@@ -324,12 +318,8 @@
 
             if (hasVal && idx < numberOfFixsizeColumns()) {
                 assert cols[idx].type().spec().fixedLength() : "Expected fixed-size column [b=" + b
-<<<<<<< HEAD
-                        + ", mask=" + mask + ", cols" + Arrays.toString(cols) + ']';
-=======
                         + ", mask=" + mask
                         + ", cols" + Arrays.toString(cols) + ']';
->>>>>>> a323c22d
 
                 size += cols[idx].type().sizeInBytes();
             }
