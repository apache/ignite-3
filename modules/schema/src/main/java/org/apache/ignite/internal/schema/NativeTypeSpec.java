--- conflicted
+++ resolved
@@ -17,15 +17,12 @@
 
 package org.apache.ignite.internal.schema;
 
-<<<<<<< HEAD
+import java.math.BigDecimal;
+import java.math.BigInteger;
 import java.time.Instant;
 import java.time.LocalDate;
 import java.time.LocalDateTime;
 import java.time.LocalTime;
-=======
-import java.math.BigDecimal;
-import java.math.BigInteger;
->>>>>>> 7b8d9fa4
 import java.util.BitSet;
 import org.apache.ignite.internal.schema.row.Row;
 import org.apache.ignite.internal.tostring.S;
@@ -150,7 +147,16 @@
     },
 
     /**
-<<<<<<< HEAD
+     * Native type representing a BigInteger.
+     */
+    NUMBER("number", false) {
+        /** {@inheritDoc} */
+        @Override public Object objectValue(Row tup, int colIdx) {
+            return tup.numberValue(colIdx);
+        }
+    },
+
+    /**
      * Native type representing a timezone-free date.
      */
     DATE("date", true) {
@@ -187,14 +193,6 @@
         /** {@inheritDoc} */
         @Override public Object objectValue(Row tup, int colIdx) {
             return tup.timestampValue(colIdx);
-=======
-     * Native type representing a BigInteger.
-     */
-    NUMBER("number", false) {
-        /** {@inheritDoc} */
-        @Override public Object objectValue(Row tup, int colIdx) {
-            return tup.numberValue(colIdx);
->>>>>>> 7b8d9fa4
         }
     };
 
