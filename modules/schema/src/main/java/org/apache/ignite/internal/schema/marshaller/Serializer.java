--- conflicted
+++ resolved
@@ -37,41 +37,22 @@
     BinaryRow serialize(Object key, Object val) throws SerializationException;
 
     /**
-<<<<<<< HEAD
-     * @param data Key bytes.
-     * @param <K>  Key object type.
-=======
      * @param row Row.
      * @param <K> Key object type.
->>>>>>> a323c22d
      * @return Key object.
      * @throws SerializationException If deserialization failed.
      */
     <K> K deserializeKey(Row row) throws SerializationException;
 
     /**
-<<<<<<< HEAD
-     * @param data Value bytes.
-     * @param <V>  Value object type.
-=======
      * @param row Row.
      * @param <V> Value object type.
->>>>>>> a323c22d
      * @return Value object.
      * @throws SerializationException If deserialization failed.
      */
     <V> V deserializeValue(Row row) throws SerializationException;
 
     /**
-<<<<<<< HEAD
-     * @param data Row bytes.
-     * @param <K>  Key object type.
-     * @param <V>  Value object type.
-     * @return Key-value pair.
-     * @throws SerializationException If deserialization failed.
-     */
-    <K, V> Pair<K, V> deserialize(byte[] data) throws SerializationException;
-=======
      * @param row Row.
      * @param <K> Key object type.
      * @param <V> Value object type.
@@ -84,5 +65,4 @@
      * @return Schema.
      */
     SchemaDescriptor schema();
->>>>>>> a323c22d
 }