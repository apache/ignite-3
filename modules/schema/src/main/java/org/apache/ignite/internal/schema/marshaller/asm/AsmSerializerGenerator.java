/*
 * Licensed to the Apache Software Foundation (ASF) under one or more
 * contributor license agreements.  See the NOTICE file distributed with
 * this work for additional information regarding copyright ownership.
 * The ASF licenses this file to You under the Apache License, Version 2.0
 * (the "License"); you may not use this file except in compliance with
 * the License.  You may obtain a copy of the License at
 *
 *      http://www.apache.org/licenses/LICENSE-2.0
 *
 * Unless required by applicable law or agreed to in writing, software
 * distributed under the License is distributed on an "AS IS" BASIS,
 * WITHOUT WARRANTIES OR CONDITIONS OF ANY KIND, either express or implied.
 * See the License for the specific language governing permissions and
 * limitations under the License.
 */

package org.apache.ignite.internal.schema.marshaller.asm;

import com.facebook.presto.bytecode.Access;
import com.facebook.presto.bytecode.BytecodeBlock;
import com.facebook.presto.bytecode.ClassDefinition;
import com.facebook.presto.bytecode.ClassGenerator;
import com.facebook.presto.bytecode.FieldDefinition;
import com.facebook.presto.bytecode.MethodDefinition;
import com.facebook.presto.bytecode.Parameter;
import com.facebook.presto.bytecode.ParameterizedType;
import com.facebook.presto.bytecode.Scope;
import com.facebook.presto.bytecode.Variable;
import com.facebook.presto.bytecode.control.IfStatement;
import com.facebook.presto.bytecode.control.TryCatch;
import com.facebook.presto.bytecode.expression.BytecodeExpressions;
import java.io.StringWriter;
import java.util.EnumSet;
import java.util.concurrent.TimeUnit;
import javax.annotation.processing.Generated;
import jdk.jfr.Experimental;
import org.apache.ignite.internal.schema.BinaryRow;
import org.apache.ignite.internal.schema.ByteBufferRow;
import org.apache.ignite.internal.schema.Columns;
import org.apache.ignite.internal.schema.SchemaDescriptor;
import org.apache.ignite.internal.schema.marshaller.AbstractSerializer;
import org.apache.ignite.internal.schema.marshaller.BinaryMode;
import org.apache.ignite.internal.schema.marshaller.MarshallerException;
import org.apache.ignite.internal.schema.marshaller.MarshallerUtil;
import org.apache.ignite.internal.schema.marshaller.Serializer;
import org.apache.ignite.internal.schema.marshaller.SerializerFactory;
import org.apache.ignite.internal.schema.row.Row;
import org.apache.ignite.internal.schema.row.RowAssembler;
import org.apache.ignite.internal.util.ObjectFactory;
import org.apache.ignite.lang.IgniteInternalException;
import org.apache.ignite.lang.IgniteLogger;

/**
 * {@link Serializer} code generator.
 */
@Experimental
public class AsmSerializerGenerator implements SerializerFactory {
    /** The logger. */
    private static final IgniteLogger LOG = IgniteLogger.forClass(AsmSerializerGenerator.class);

    /** Serializer package name. */
    public static final String SERIALIZER_PACKAGE_NAME = "org.apache.ignite.internal.schema.marshaller";

    /** Serializer package name prefix. */
    public static final String SERIALIZER_CLASS_NAME_PREFIX = "SerializerForSchema_";

    /** Dump generated code. */
    private final boolean dumpCode = LOG.isTraceEnabled();

    /** {@inheritDoc} */
    @Override
    public Serializer create(
            SchemaDescriptor schema,
            Class<?> keyClass,
            Class<?> valClass
    ) {
        final String className = SERIALIZER_CLASS_NAME_PREFIX + schema.version();

        final StringWriter writer = new StringWriter();
        try {
            // Generate Serializer code.
            long generation = System.nanoTime();

            final ClassDefinition classDef = generateSerializerClass(className, schema, keyClass, valClass);

            long compilationTime = System.nanoTime();
            generation = compilationTime - generation;

            final ClassGenerator generator = ClassGenerator.classGenerator(getClassLoader());

            if (dumpCode) {
                generator.outputTo(writer)
                        .fakeLineNumbers(true)
                        .runAsmVerifier(true)
                        .dumpRawBytecode(true);
            }

            final Class<? extends Serializer> aClass = generator.defineClass(classDef, Serializer.class);

            compilationTime = System.nanoTime() - compilationTime;

            if (LOG.isTraceEnabled()) {
                LOG.trace("ASM serializer created: codeGenStage={}us, compileStage={}us. Code: {}",
                        TimeUnit.NANOSECONDS.toMicros(generation), TimeUnit.NANOSECONDS.toMicros(compilationTime), writer);
            } else if (LOG.isDebugEnabled()) {
                LOG.debug("ASM serializer created: codeGenStage={}us, compileStage={}us.",
                        TimeUnit.NANOSECONDS.toMicros(generation), TimeUnit.NANOSECONDS.toMicros(compilationTime));
            }

            // Instantiate serializer.
            return aClass
                    .getDeclaredConstructor(
                            SchemaDescriptor.class,
                            ObjectFactory.class,
                            ObjectFactory.class)
                    .newInstance(
                            schema,
                            MarshallerUtil.factoryForClass(keyClass),
                            MarshallerUtil.factoryForClass(valClass));

        } catch (Exception | LinkageError e) {
            throw new IgniteInternalException("Failed to create serializer for key-value pair: schemaVer=" + schema.version()
                    + ", keyClass=" + keyClass.getSimpleName() + ", valueClass=" + valClass.getSimpleName(), e);
        }
    }

    /**
     * Generates serializer class definition.
     *
     * @param className Serializer class name.
     * @param schema    Schema descriptor.
     * @param keyClass  Key class.
     * @param valClass  Value class.
     * @return Generated java class definition.
     */
    private ClassDefinition generateSerializerClass(
            String className,
            SchemaDescriptor schema,
            Class<?> keyClass,
            Class<?> valClass
    ) {
        MarshallerCodeGenerator keyMarsh = createMarshaller(keyClass, schema.keyColumns(), 0);
        MarshallerCodeGenerator valMarsh = createMarshaller(valClass, schema.valueColumns(), schema.keyColumns().length());

        final ClassDefinition classDef = new ClassDefinition(
                EnumSet.of(Access.PUBLIC),
                SERIALIZER_PACKAGE_NAME.replace('.', '/') + '/' + className,
                ParameterizedType.type(AbstractSerializer.class)
        );

        classDef.declareAnnotation(Generated.class).setValue("value", getClass().getCanonicalName());

        final FieldDefinition keyClassField = classDef.declareField(EnumSet.of(Access.PRIVATE, Access.STATIC, Access.FINAL),
                "KEY_CLASS", Class.class);
        final FieldDefinition valueClassField = classDef.declareField(EnumSet.of(Access.PRIVATE, Access.STATIC, Access.FINAL),
                "VALUE_CLASS", Class.class);

        keyMarsh.initStaticHandlers(classDef, keyClassField);
        valMarsh.initStaticHandlers(classDef, valueClassField);

        generateFieldsAndConstructor(classDef);
        generateAssemblerFactoryMethod(classDef, schema, keyMarsh, valMarsh);

        generateSerializeMethod(classDef, keyMarsh, valMarsh);
        generateDeserializeKeyMethod(classDef, keyMarsh);
        generateDeserializeValueMethod(classDef, valMarsh);

        return classDef;
    }

    /**
     * Creates marshaller code generator for given class.
     *
     * @param cls      Target class.
     * @param columns     Columns that cls mapped to.
     * @param firstColIdx First column absolute index in schema.
     * @return Marshaller code generator.
     */
    private static MarshallerCodeGenerator createMarshaller(
            Class<?> cls,
            Columns columns,
            int firstColIdx
    ) {
        final BinaryMode mode = MarshallerUtil.mode(cls);
<<<<<<< HEAD
    
        if (mode == BinaryMode.POJO) {
=======

        if (mode == null) {
>>>>>>> a42b6d68
            return new ObjectMarshallerCodeGenerator(columns, cls, firstColIdx);
        } else {
            return new IdentityMarshallerCodeGenerator(cls, ColumnAccessCodeGenerator.createAccessor(mode, firstColIdx));
        }
    }

    /**
     * Generates fields and constructor.
     *
     * @param classDef Serializer class definition.
     */
    private void generateFieldsAndConstructor(ClassDefinition classDef) {
        classDef.declareField(EnumSet.of(Access.PRIVATE, Access.FINAL), "keyFactory", ParameterizedType.type(ObjectFactory.class));
        classDef.declareField(EnumSet.of(Access.PRIVATE, Access.FINAL), "valFactory", ParameterizedType.type(ObjectFactory.class));

        final MethodDefinition constrDef = classDef.declareConstructor(
                EnumSet.of(Access.PUBLIC),
                Parameter.arg("schema", SchemaDescriptor.class),
                Parameter.arg("keyFactory", ParameterizedType.type(ObjectFactory.class)),
                Parameter.arg("valFactory", ParameterizedType.type(ObjectFactory.class))
        );

        constrDef.getBody()
                .append(constrDef.getThis())
                .append(constrDef.getScope().getVariable("schema"))
                .invokeConstructor(classDef.getSuperClass(), ParameterizedType.type(SchemaDescriptor.class))
                .append(constrDef.getThis().setField("keyFactory", constrDef.getScope().getVariable("keyFactory")))
                .append(constrDef.getThis().setField("valFactory", constrDef.getScope().getVariable("valFactory")))
                .ret();
    }

    /**
     * Generates helper method.
     *
     * @param classDef Serializer class definition.
     * @param schema   Schema descriptor.
     * @param keyMarsh Key marshaller code generator.
     * @param valMarsh Value marshaller code generator.
     */
    private void generateAssemblerFactoryMethod(
            ClassDefinition classDef,
            SchemaDescriptor schema,
            MarshallerCodeGenerator keyMarsh,
            MarshallerCodeGenerator valMarsh
    ) {
        final MethodDefinition methodDef = classDef.declareMethod(
                EnumSet.of(Access.PRIVATE),
                "createAssembler",
                ParameterizedType.type(RowAssembler.class),
                Parameter.arg("key", Object.class),
                Parameter.arg("val", Object.class)
        );

        final Scope scope = methodDef.getScope();
        final BytecodeBlock body = methodDef.getBody();

        final Variable varlenKeyCols = scope.declareVariable("varlenKeyCols", body, BytecodeExpressions.defaultValue(int.class));
        final Variable varlenValueCols = scope.declareVariable("varlenValueCols", body, BytecodeExpressions.defaultValue(int.class));

        final Variable keyCols = scope.declareVariable(Columns.class, "keyCols");
        final Variable valCols = scope.declareVariable(Columns.class, "valCols");

        body.append(keyCols.set(
                methodDef.getThis().getField("schema", SchemaDescriptor.class)
                        .invoke("keyColumns", Columns.class)));
        body.append(valCols.set(
                methodDef.getThis().getField("schema", SchemaDescriptor.class)
                        .invoke("valueColumns", Columns.class)));

        Columns columns = schema.keyColumns();
        if (columns.hasVarlengthColumns()) {
            final Variable tmp = scope.createTempVariable(Object.class);

            for (int i = columns.firstVarlengthColumn(); i < columns.length(); i++) {
                assert !columns.column(i).type().spec().fixedLength();

                body.append(keyMarsh.getValue(classDef.getType(), scope.getVariable("key"), i)).putVariable(tmp);
                body.append(new IfStatement().condition(BytecodeExpressions.isNotNull(tmp)).ifTrue(
                        new BytecodeBlock().append(varlenKeyCols.increment()))
                );
            }
        }

        columns = schema.valueColumns();
        if (columns.hasVarlengthColumns()) {
            final Variable tmp = scope.createTempVariable(Object.class);

            for (int i = columns.firstVarlengthColumn(); i < columns.length(); i++) {
                assert !columns.column(i).type().spec().fixedLength();

                body.append(valMarsh.getValue(classDef.getType(), scope.getVariable("val"), i)).putVariable(tmp);
                body.append(new IfStatement().condition(BytecodeExpressions.isNotNull(tmp)).ifTrue(
                        new BytecodeBlock().append(varlenValueCols.increment()))
                );
            }
        }

        body.append(BytecodeExpressions.newInstance(RowAssembler.class,
                methodDef.getThis().getField("schema", SchemaDescriptor.class),
                varlenKeyCols,
                varlenValueCols));

        body.retObject();
    }

    /**
     * Generates serialize method.
     *
     * @param classDef Serializer class definition.
     * @param keyMarsh Key marshaller code generator.
     * @param valMarsh Value marshaller code generator.
     */
    private void generateSerializeMethod(
            ClassDefinition classDef,
            MarshallerCodeGenerator keyMarsh,
            MarshallerCodeGenerator valMarsh
    ) {
        final MethodDefinition methodDef = classDef.declareMethod(
                EnumSet.of(Access.PUBLIC),
                "serialize",
                ParameterizedType.type(BinaryRow.class),
                Parameter.arg("key", Object.class),
                Parameter.arg("val", Object.class)
        ).addException(MarshallerException.class);

        methodDef.declareAnnotation(Override.class);

        final Variable asm = methodDef.getScope().createTempVariable(RowAssembler.class);

        methodDef.getBody()
                .append(asm.set(methodDef.getScope().getThis().invoke("createAssembler",
                        RowAssembler.class,
                        methodDef.getScope().getVariable("key"),
                        methodDef.getScope().getVariable("val"))))
                .append(new IfStatement().condition(BytecodeExpressions.isNull(asm)).ifTrue(
                        new BytecodeBlock()
                                .append(BytecodeExpressions.newInstance(IgniteInternalException.class,
                                        BytecodeExpressions.constantString("ASM can't be null.")))
                                .throwObject()
                ));

        final BytecodeBlock block = new BytecodeBlock();
        block.append(
                        keyMarsh.marshallObject(
                                classDef.getType(),
                                asm,
                                methodDef.getScope().getVariable("key"))
                )
                .append(
                        valMarsh.marshallObject(
                                classDef.getType(),
                                asm,
                                methodDef.getScope().getVariable("val"))
                )
                .append(BytecodeExpressions.newInstance(ByteBufferRow.class,
                        asm.invoke("toBytes", byte[].class)))
                .retObject();

        final Variable ex = methodDef.getScope().createTempVariable(Throwable.class);
        methodDef.getBody().append(new TryCatch(
                block,
                new BytecodeBlock()
                        .putVariable(ex)
                        .append(BytecodeExpressions.newInstance(MarshallerException.class, ex))
                        .throwObject(),
                ParameterizedType.type(Throwable.class)
        ));

    }

    /**
     * Generates deserialize method.
     *
     * @param classDef Serializer class definition.
     * @param keyMarsh Key marshaller code generator.
     */
    private void generateDeserializeKeyMethod(ClassDefinition classDef, MarshallerCodeGenerator keyMarsh) {
        final MethodDefinition methodDef = classDef.declareMethod(
                EnumSet.of(Access.PUBLIC),
                "deserializeKey",
                ParameterizedType.type(Object.class),
                Parameter.arg("row", Row.class)
        ).addException(MarshallerException.class);

        methodDef.declareAnnotation(Override.class);

        final Variable obj = methodDef.getScope().declareVariable(Object.class, "obj");

        if (!keyMarsh.isSimpleType()) {
            methodDef.getBody().append(obj.set(methodDef.getThis().getField("keyFactory", ObjectFactory.class)
                    .invoke("create", Object.class)));
        }

        methodDef.getBody()
                .append(keyMarsh.unmarshallObject(classDef.getType(), methodDef.getScope().getVariable("row"), obj))
                .append(obj)
                .retObject();
    }

    /**
     * Generates serialize method.
     *
     * @param classDef Serializer class definition.
     * @param valMarsh Value marshaller code generator.
     */
    private void generateDeserializeValueMethod(ClassDefinition classDef, MarshallerCodeGenerator valMarsh) {
        final MethodDefinition methodDef = classDef.declareMethod(
                EnumSet.of(Access.PUBLIC),
                "deserializeValue",
                ParameterizedType.type(Object.class),
                Parameter.arg("row", Row.class)
        ).addException(MarshallerException.class);

        methodDef.declareAnnotation(Override.class);

        final Variable obj = methodDef.getScope().declareVariable(Object.class, "obj");
        final BytecodeBlock block = new BytecodeBlock();

        if (!valMarsh.isSimpleType()) {
            block.append(obj.set(methodDef.getThis().getField("valFactory", ObjectFactory.class)
                    .invoke("create", Object.class)));
        }

        block.append(valMarsh.unmarshallObject(classDef.getType(), methodDef.getScope().getVariable("row"), obj))
                .append(obj)
                .retObject();

        methodDef.getBody().append(block);
    }

    /**
     * Resolves current classloader.
     *
     * @return Classloader.
     */
    private static ClassLoader getClassLoader() {
        return Thread.currentThread().getContextClassLoader() == null
                ? ClassLoader.getSystemClassLoader() : Thread.currentThread().getContextClassLoader();
    }
}<|MERGE_RESOLUTION|>--- conflicted
+++ resolved
@@ -183,13 +183,8 @@
             int firstColIdx
     ) {
         final BinaryMode mode = MarshallerUtil.mode(cls);
-<<<<<<< HEAD
-    
+
         if (mode == BinaryMode.POJO) {
-=======
-
-        if (mode == null) {
->>>>>>> a42b6d68
             return new ObjectMarshallerCodeGenerator(columns, cls, firstColIdx);
         } else {
             return new IdentityMarshallerCodeGenerator(cls, ColumnAccessCodeGenerator.createAccessor(mode, firstColIdx));
