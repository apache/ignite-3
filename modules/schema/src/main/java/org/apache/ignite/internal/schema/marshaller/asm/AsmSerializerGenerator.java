/*
 * Licensed to the Apache Software Foundation (ASF) under one or more
 * contributor license agreements.  See the NOTICE file distributed with
 * this work for additional information regarding copyright ownership.
 * The ASF licenses this file to You under the Apache License, Version 2.0
 * (the "License"); you may not use this file except in compliance with
 * the License.  You may obtain a copy of the License at
 *
 *      http://www.apache.org/licenses/LICENSE-2.0
 *
 * Unless required by applicable law or agreed to in writing, software
 * distributed under the License is distributed on an "AS IS" BASIS,
 * WITHOUT WARRANTIES OR CONDITIONS OF ANY KIND, either express or implied.
 * See the License for the specific language governing permissions and
 * limitations under the License.
 */

package org.apache.ignite.internal.schema.marshaller.asm;

<<<<<<< HEAD
=======
import java.io.StringWriter;
import java.util.EnumSet;
import java.util.concurrent.TimeUnit;
import javax.annotation.processing.Generated;
>>>>>>> 808173f8
import com.facebook.presto.bytecode.Access;
import com.facebook.presto.bytecode.BytecodeBlock;
import com.facebook.presto.bytecode.ClassDefinition;
import com.facebook.presto.bytecode.ClassGenerator;
import com.facebook.presto.bytecode.FieldDefinition;
import com.facebook.presto.bytecode.MethodDefinition;
import com.facebook.presto.bytecode.Parameter;
import com.facebook.presto.bytecode.ParameterizedType;
import com.facebook.presto.bytecode.Scope;
import com.facebook.presto.bytecode.Variable;
import com.facebook.presto.bytecode.control.IfStatement;
import com.facebook.presto.bytecode.control.TryCatch;
import com.facebook.presto.bytecode.expression.BytecodeExpressions;
import java.io.StringWriter;
import java.util.Arrays;
import java.util.EnumSet;
import java.util.concurrent.TimeUnit;
import javax.annotation.processing.Generated;
import jdk.jfr.Experimental;
import org.apache.ignite.internal.schema.BinaryRow;
import org.apache.ignite.internal.schema.ByteBufferRow;
import org.apache.ignite.internal.schema.Columns;
import org.apache.ignite.internal.schema.SchemaDescriptor;
import org.apache.ignite.internal.schema.marshaller.AbstractSerializer;
import org.apache.ignite.internal.schema.marshaller.BinaryMode;
import org.apache.ignite.internal.schema.marshaller.MarshallerUtil;
import org.apache.ignite.internal.schema.marshaller.SerializationException;
import org.apache.ignite.internal.schema.marshaller.Serializer;
import org.apache.ignite.internal.schema.marshaller.SerializerFactory;
import org.apache.ignite.internal.schema.row.Row;
import org.apache.ignite.internal.schema.row.RowAssembler;
import org.apache.ignite.internal.util.ObjectFactory;
import org.apache.ignite.lang.IgniteInternalException;
import org.apache.ignite.lang.IgniteLogger;

/**
 * {@link Serializer} code generator.
 */
@Experimental
public class AsmSerializerGenerator implements SerializerFactory {
    /** The logger. */
    private static final IgniteLogger LOG = IgniteLogger.forClass(AsmSerializerGenerator.class);

    /** Serializer package name. */
    public static final String SERIALIZER_PACKAGE_NAME = "org.apache.ignite.internal.schema.marshaller";

    /** Serializer package name prefix. */
    public static final String SERIALIZER_CLASS_NAME_PREFIX = "SerializerForSchema_";

    /** Dump generated code. */
    private final boolean dumpCode = LOG.isTraceEnabled();

    /** {@inheritDoc} */
    @Override
    public Serializer create(
            SchemaDescriptor schema,
            Class<?> keyClass,
            Class<?> valClass
    ) {
        final String className = SERIALIZER_CLASS_NAME_PREFIX + schema.version();

        final StringWriter writer = new StringWriter();
        try {
            // Generate Serializer code.
            long generation = System.nanoTime();

            final ClassDefinition classDef = generateSerializerClass(className, schema, keyClass, valClass);

            long compilationTime = System.nanoTime();
            generation = compilationTime - generation;

            final ClassGenerator generator = ClassGenerator.classGenerator(getClassLoader());

            if (dumpCode) {
                generator.outputTo(writer)
                        .fakeLineNumbers(true)
                        .runAsmVerifier(true)
                        .dumpRawBytecode(true);
            }

            final Class<? extends Serializer> aClass = generator.defineClass(classDef, Serializer.class);

            compilationTime = System.nanoTime() - compilationTime;

            if (LOG.isTraceEnabled()) {
                LOG.trace("ASM serializer created: codeGenStage={}us, compileStage={}us. Code: {}",
                        TimeUnit.NANOSECONDS.toMicros(generation), TimeUnit.NANOSECONDS.toMicros(compilationTime), writer);
            } else if (LOG.isDebugEnabled()) {
                LOG.debug("ASM serializer created: codeGenStage={}us, compileStage={}us.",
                        TimeUnit.NANOSECONDS.toMicros(generation), TimeUnit.NANOSECONDS.toMicros(compilationTime));
            }

            // Instantiate serializer.
            return aClass
                    .getDeclaredConstructor(
                            SchemaDescriptor.class,
                            ObjectFactory.class,
                            ObjectFactory.class)
                    .newInstance(
                            schema,
                            MarshallerUtil.factoryForClass(keyClass),
                            MarshallerUtil.factoryForClass(valClass));

        } catch (Exception | LinkageError e) {
            throw new IgniteInternalException("Failed to create serializer for key-value pair: schemaVer=" + schema.version()
                    + ", keyClass=" + keyClass.getSimpleName() + ", valueClass=" + valClass.getSimpleName(), e);
        }
    }

    /**
     * Generates serializer class definition.
     *
     * @param className Serializer class name.
     * @param schema    Schema descriptor.
     * @param keyClass  Key class.
     * @param valClass  Value class.
     * @return Generated java class definition.
     */
    private ClassDefinition generateSerializerClass(
            String className,
            SchemaDescriptor schema,
            Class<?> keyClass,
            Class<?> valClass
    ) {
        MarshallerCodeGenerator keyMarsh = createMarshaller(keyClass, schema.keyColumns(), 0);
        MarshallerCodeGenerator valMarsh = createMarshaller(valClass, schema.valueColumns(), schema.keyColumns().length());

        final ClassDefinition classDef = new ClassDefinition(
                EnumSet.of(Access.PUBLIC),
                SERIALIZER_PACKAGE_NAME.replace('.', '/') + '/' + className,
                ParameterizedType.type(AbstractSerializer.class)
        );

        classDef.declareAnnotation(Generated.class).setValue("value", getClass().getCanonicalName());

        final FieldDefinition keyClassField = classDef.declareField(EnumSet.of(Access.PRIVATE, Access.STATIC, Access.FINAL),
                "KEY_CLASS", Class.class);
        final FieldDefinition valueClassField = classDef.declareField(EnumSet.of(Access.PRIVATE, Access.STATIC, Access.FINAL),
                "VALUE_CLASS", Class.class);

        keyMarsh.initStaticHandlers(classDef, keyClassField);
        valMarsh.initStaticHandlers(classDef, valueClassField);

        generateFieldsAndConstructor(classDef);
        generateAssemblerFactoryMethod(classDef, schema, keyMarsh, valMarsh);

        generateSerializeMethod(classDef, keyMarsh, valMarsh);
        generateDeserializeKeyMethod(classDef, keyMarsh);
        generateDeserializeValueMethod(classDef, valMarsh);

        return classDef;
    }

    /**
     * Creates marshaller code generator for given class.
     *
     * @param targetClass      Target class.
     * @param columns     Columns that tClass mapped to.
     * @param firstColIdx First column absolute index in schema.
     * @return Marshaller code generator.
     */
    private static MarshallerCodeGenerator createMarshaller(
            Class<?> targetClass,
            Columns columns,
            int firstColIdx
    ) {
        final BinaryMode mode = MarshallerUtil.mode(targetClass);

        if (mode == null) {
            return new ObjectMarshallerCodeGenerator(columns, targetClass, firstColIdx);
        } else {
            return new IdentityMarshallerCodeGenerator(targetClass, ColumnAccessCodeGenerator.createAccessor(mode, firstColIdx));
        }
    }

    /**
     * Generates fields and constructor.
     *
     * @param classDef Serializer class definition.
     */
    private void generateFieldsAndConstructor(ClassDefinition classDef) {
        classDef.declareField(EnumSet.of(Access.PRIVATE, Access.FINAL), "keyFactory", ParameterizedType.type(ObjectFactory.class));
        classDef.declareField(EnumSet.of(Access.PRIVATE, Access.FINAL), "valFactory", ParameterizedType.type(ObjectFactory.class));

        final MethodDefinition constrDef = classDef.declareConstructor(
                EnumSet.of(Access.PUBLIC),
                Parameter.arg("schema", SchemaDescriptor.class),
                Parameter.arg("keyFactory", ParameterizedType.type(ObjectFactory.class)),
                Parameter.arg("valFactory", ParameterizedType.type(ObjectFactory.class))
        );

        constrDef.getBody()
                .append(constrDef.getThis())
                .append(constrDef.getScope().getVariable("schema"))
                .invokeConstructor(classDef.getSuperClass(), ParameterizedType.type(SchemaDescriptor.class))
                .append(constrDef.getThis().setField("keyFactory", constrDef.getScope().getVariable("keyFactory")))
                .append(constrDef.getThis().setField("valFactory", constrDef.getScope().getVariable("valFactory")))
                .ret();
    }

    /**
     * Generates helper method.
     *
     * @param classDef Serializer class definition.
     * @param schema   Schema descriptor.
     * @param keyMarsh Key marshaller code generator.
     * @param valMarsh Value marshaller code generator.
     */
    private void generateAssemblerFactoryMethod(
            ClassDefinition classDef,
            SchemaDescriptor schema,
            MarshallerCodeGenerator keyMarsh,
            MarshallerCodeGenerator valMarsh
    ) {
        final MethodDefinition methodDef = classDef.declareMethod(
<<<<<<< HEAD
                EnumSet.of(Access.PROTECTED),
                "createAssembler",
                ParameterizedType.type(RowAssembler.class),
                Parameter.arg("key", Object.class),
                Parameter.arg("val", Object.class)
=======
            EnumSet.of(Access.PRIVATE),
            "createAssembler",
            ParameterizedType.type(RowAssembler.class),
            Parameter.arg("key", Object.class),
            Parameter.arg("val", Object.class)
>>>>>>> 808173f8
        );

        final Scope scope = methodDef.getScope();
        final BytecodeBlock body = methodDef.getBody();

        final Variable varlenKeyCols = scope.declareVariable("varlenKeyCols", body, BytecodeExpressions.defaultValue(int.class));
        final Variable varlenValueCols = scope.declareVariable("varlenValueCols", body, BytecodeExpressions.defaultValue(int.class));

        final Variable keyCols = scope.declareVariable(Columns.class, "keyCols");
        final Variable valCols = scope.declareVariable(Columns.class, "valCols");

        body.append(keyCols.set(
                methodDef.getThis().getField("schema", SchemaDescriptor.class)
                        .invoke("keyColumns", Columns.class)));
        body.append(valCols.set(
                methodDef.getThis().getField("schema", SchemaDescriptor.class)
                        .invoke("valueColumns", Columns.class)));

        Columns columns = schema.keyColumns();
        if (columns.hasVarlengthColumns()) {
            final Variable tmp = scope.createTempVariable(Object.class);

            for (int i = columns.firstVarlengthColumn(); i < columns.length(); i++) {
                assert !columns.column(i).type().spec().fixedLength();

                body.append(keyMarsh.getValue(classDef.getType(), scope.getVariable("key"), i)).putVariable(tmp);
                body.append(new IfStatement().condition(BytecodeExpressions.isNotNull(tmp)).ifTrue(
                        new BytecodeBlock().append(varlenKeyCols.increment()))
                );
            }
        }

        columns = schema.valueColumns();
        if (columns.hasVarlengthColumns()) {
            final Variable tmp = scope.createTempVariable(Object.class);

            for (int i = columns.firstVarlengthColumn(); i < columns.length(); i++) {
                assert !columns.column(i).type().spec().fixedLength();

                body.append(valMarsh.getValue(classDef.getType(), scope.getVariable("val"), i)).putVariable(tmp);
                body.append(new IfStatement().condition(BytecodeExpressions.isNotNull(tmp)).ifTrue(
                        new BytecodeBlock().append(varlenValueCols.increment()))
                );
            }
        }

        body.append(BytecodeExpressions.newInstance(RowAssembler.class,
                methodDef.getThis().getField("schema", SchemaDescriptor.class),
                varlenKeyCols,
                varlenValueCols));

        body.retObject();
    }

    /**
     * Generates serialize method.
     *
     * @param classDef Serializer class definition.
     * @param keyMarsh Key marshaller code generator.
     * @param valMarsh Value marshaller code generator.
     */
    private void generateSerializeMethod(
            ClassDefinition classDef,
            MarshallerCodeGenerator keyMarsh,
            MarshallerCodeGenerator valMarsh
    ) {
        final MethodDefinition methodDef = classDef.declareMethod(
<<<<<<< HEAD
                EnumSet.of(Access.PROTECTED),
                "serialize0",
                ParameterizedType.type(byte[].class),
                Parameter.arg("asm", RowAssembler.class),
                Parameter.arg("key", Object.class),
                Parameter.arg("val", Object.class)
=======
            EnumSet.of(Access.PUBLIC),
            "serialize",
            ParameterizedType.type(BinaryRow.class),
            Parameter.arg("key", Object.class),
            Parameter.arg("val", Object.class)
>>>>>>> 808173f8
        ).addException(SerializationException.class);

        methodDef.declareAnnotation(Override.class);

        final Variable asm = methodDef.getScope().createTempVariable(RowAssembler.class);

<<<<<<< HEAD
        methodDef.getBody().append(new IfStatement().condition(BytecodeExpressions.isNull(asm)).ifTrue(
                new BytecodeBlock()
                        .append(BytecodeExpressions.newInstance(IgniteInternalException.class,
                                BytecodeExpressions.constantString("ASM can't be null.")))
                        .throwObject()
=======
        methodDef.getBody()
            .append(asm.set(methodDef.getScope().getThis().invoke("createAssembler",
                RowAssembler.class,
                methodDef.getScope().getVariable("key"),
                methodDef.getScope().getVariable("val"))))
            .append(new IfStatement().condition(BytecodeExpressions.isNull(asm)).ifTrue(
            new BytecodeBlock()
                .append(BytecodeExpressions.newInstance(IgniteInternalException.class, BytecodeExpressions.constantString("ASM can't be null.")))
                .throwObject()
>>>>>>> 808173f8
        ));

        final BytecodeBlock block = new BytecodeBlock();
        block.append(
<<<<<<< HEAD
                        keyMarsh.marshallObject(
                                classDef.getType(),
                                asm,
                                methodDef.getScope().getVariable("key"))
                )
                .append(
                        valMarsh.marshallObject(
                                classDef.getType(),
                                asm,
                                methodDef.getScope().getVariable("val"))
                )
                .append(asm.invoke("toBytes", byte[].class))
                .retObject();
=======
            keyMarsh.marshallObject(
                classDef.getType(),
                asm,
                methodDef.getScope().getVariable("key"))
        )
            .append(
                valMarsh.marshallObject(
                    classDef.getType(),
                    asm,
                    methodDef.getScope().getVariable("val"))
            )
            .append(BytecodeExpressions.newInstance(ByteBufferRow.class,
                asm.invoke("toBytes", byte[].class)))
            .retObject();
>>>>>>> 808173f8

        final Variable ex = methodDef.getScope().createTempVariable(Throwable.class);
        methodDef.getBody().append(new TryCatch(
                block,
                new BytecodeBlock()
                        .putVariable(ex)
                        .append(BytecodeExpressions.newInstance(SerializationException.class, ex))
                        .throwObject(),
                ParameterizedType.type(Throwable.class)
        ));

    }

    /**
     * Generates deserialize method.
     *
     * @param classDef Serializer class definition.
     * @param keyMarsh Key marshaller code generator.
     */
    private void generateDeserializeKeyMethod(ClassDefinition classDef, MarshallerCodeGenerator keyMarsh) {
        final MethodDefinition methodDef = classDef.declareMethod(
<<<<<<< HEAD
                EnumSet.of(Access.PROTECTED),
                "deserializeKey0",
                ParameterizedType.type(Object.class),
                Parameter.arg("row", Row.class)
=======
            EnumSet.of(Access.PUBLIC),
            "deserializeKey",
            ParameterizedType.type(Object.class),
            Parameter.arg("row", Row.class)
>>>>>>> 808173f8
        ).addException(SerializationException.class);

        methodDef.declareAnnotation(Override.class);

        final Variable obj = methodDef.getScope().declareVariable(Object.class, "obj");

        if (!keyMarsh.isSimpleType()) {
            methodDef.getBody().append(obj.set(methodDef.getThis().getField("keyFactory", ObjectFactory.class)
                    .invoke("create", Object.class)));
        }

        methodDef.getBody()
                .append(keyMarsh.unmarshallObject(classDef.getType(), methodDef.getScope().getVariable("row"), obj))
                .append(obj)
                .retObject();
    }

    /**
     * Generates serialize method.
     *
     * @param classDef Serializer class definition.
     * @param valMarsh Value marshaller code generator.
     */
    private void generateDeserializeValueMethod(ClassDefinition classDef, MarshallerCodeGenerator valMarsh) {
        final MethodDefinition methodDef = classDef.declareMethod(
<<<<<<< HEAD
                EnumSet.of(Access.PROTECTED),
                "deserializeValue0",
                ParameterizedType.type(Object.class),
                Parameter.arg("row", Row.class)
=======
            EnumSet.of(Access.PUBLIC),
            "deserializeValue",
            ParameterizedType.type(Object.class),
            Parameter.arg("row", Row.class)
>>>>>>> 808173f8
        ).addException(SerializationException.class);

        methodDef.declareAnnotation(Override.class);

        final Variable obj = methodDef.getScope().declareVariable(Object.class, "obj");
        final BytecodeBlock block = new BytecodeBlock();

        if (!valMarsh.isSimpleType()) {
            block.append(obj.set(methodDef.getThis().getField("valFactory", ObjectFactory.class)
                    .invoke("create", Object.class)));
        }

        block.append(valMarsh.unmarshallObject(classDef.getType(), methodDef.getScope().getVariable("row"), obj))
                .append(obj)
                .retObject();

        methodDef.getBody().append(block);
    }

    /**
<<<<<<< HEAD
     * Generates column size expression.
     *
     * @param obj    Target object.
     * @param cols   columns.
     * @param colIdx Column index.
     * @return Expression.
     */
    private BytecodeExpression getColumnValueSize(Variable obj, Variable cols, int colIdx) {
        return BytecodeExpressions.invokeStatic(MarshallerUtil.class, "getValueSize",
                int.class,
                Arrays.asList(Object.class, NativeType.class),
                obj,
                cols.invoke("column", Column.class, BytecodeExpressions.constantInt(colIdx))
                        .invoke("type", NativeType.class)
        );
    }

    /**
=======
>>>>>>> 808173f8
     * Resolves current classloader.
     *
     * @return Classloader.
     */
    private static ClassLoader getClassLoader() {
        return Thread.currentThread().getContextClassLoader() == null
                ? ClassLoader.getSystemClassLoader() : Thread.currentThread().getContextClassLoader();
    }
}<|MERGE_RESOLUTION|>--- conflicted
+++ resolved
@@ -17,13 +17,6 @@
 
 package org.apache.ignite.internal.schema.marshaller.asm;
 
-<<<<<<< HEAD
-=======
-import java.io.StringWriter;
-import java.util.EnumSet;
-import java.util.concurrent.TimeUnit;
-import javax.annotation.processing.Generated;
->>>>>>> 808173f8
 import com.facebook.presto.bytecode.Access;
 import com.facebook.presto.bytecode.BytecodeBlock;
 import com.facebook.presto.bytecode.ClassDefinition;
@@ -38,7 +31,6 @@
 import com.facebook.presto.bytecode.control.TryCatch;
 import com.facebook.presto.bytecode.expression.BytecodeExpressions;
 import java.io.StringWriter;
-import java.util.Arrays;
 import java.util.EnumSet;
 import java.util.concurrent.TimeUnit;
 import javax.annotation.processing.Generated;
@@ -66,16 +58,16 @@
 public class AsmSerializerGenerator implements SerializerFactory {
     /** The logger. */
     private static final IgniteLogger LOG = IgniteLogger.forClass(AsmSerializerGenerator.class);
-
+    
     /** Serializer package name. */
     public static final String SERIALIZER_PACKAGE_NAME = "org.apache.ignite.internal.schema.marshaller";
-
+    
     /** Serializer package name prefix. */
     public static final String SERIALIZER_CLASS_NAME_PREFIX = "SerializerForSchema_";
-
+    
     /** Dump generated code. */
     private final boolean dumpCode = LOG.isTraceEnabled();
-
+    
     /** {@inheritDoc} */
     @Override
     public Serializer create(
@@ -84,30 +76,30 @@
             Class<?> valClass
     ) {
         final String className = SERIALIZER_CLASS_NAME_PREFIX + schema.version();
-
+        
         final StringWriter writer = new StringWriter();
         try {
             // Generate Serializer code.
             long generation = System.nanoTime();
-
+            
             final ClassDefinition classDef = generateSerializerClass(className, schema, keyClass, valClass);
-
+            
             long compilationTime = System.nanoTime();
             generation = compilationTime - generation;
-
+            
             final ClassGenerator generator = ClassGenerator.classGenerator(getClassLoader());
-
+            
             if (dumpCode) {
                 generator.outputTo(writer)
                         .fakeLineNumbers(true)
                         .runAsmVerifier(true)
                         .dumpRawBytecode(true);
             }
-
+            
             final Class<? extends Serializer> aClass = generator.defineClass(classDef, Serializer.class);
-
+            
             compilationTime = System.nanoTime() - compilationTime;
-
+            
             if (LOG.isTraceEnabled()) {
                 LOG.trace("ASM serializer created: codeGenStage={}us, compileStage={}us. Code: {}",
                         TimeUnit.NANOSECONDS.toMicros(generation), TimeUnit.NANOSECONDS.toMicros(compilationTime), writer);
@@ -115,7 +107,7 @@
                 LOG.debug("ASM serializer created: codeGenStage={}us, compileStage={}us.",
                         TimeUnit.NANOSECONDS.toMicros(generation), TimeUnit.NANOSECONDS.toMicros(compilationTime));
             }
-
+            
             // Instantiate serializer.
             return aClass
                     .getDeclaredConstructor(
@@ -126,13 +118,13 @@
                             schema,
                             MarshallerUtil.factoryForClass(keyClass),
                             MarshallerUtil.factoryForClass(valClass));
-
+            
         } catch (Exception | LinkageError e) {
             throw new IgniteInternalException("Failed to create serializer for key-value pair: schemaVer=" + schema.version()
                     + ", keyClass=" + keyClass.getSimpleName() + ", valueClass=" + valClass.getSimpleName(), e);
         }
     }
-
+    
     /**
      * Generates serializer class definition.
      *
@@ -150,55 +142,55 @@
     ) {
         MarshallerCodeGenerator keyMarsh = createMarshaller(keyClass, schema.keyColumns(), 0);
         MarshallerCodeGenerator valMarsh = createMarshaller(valClass, schema.valueColumns(), schema.keyColumns().length());
-
+        
         final ClassDefinition classDef = new ClassDefinition(
                 EnumSet.of(Access.PUBLIC),
                 SERIALIZER_PACKAGE_NAME.replace('.', '/') + '/' + className,
                 ParameterizedType.type(AbstractSerializer.class)
         );
-
+        
         classDef.declareAnnotation(Generated.class).setValue("value", getClass().getCanonicalName());
-
+        
         final FieldDefinition keyClassField = classDef.declareField(EnumSet.of(Access.PRIVATE, Access.STATIC, Access.FINAL),
                 "KEY_CLASS", Class.class);
         final FieldDefinition valueClassField = classDef.declareField(EnumSet.of(Access.PRIVATE, Access.STATIC, Access.FINAL),
                 "VALUE_CLASS", Class.class);
-
+        
         keyMarsh.initStaticHandlers(classDef, keyClassField);
         valMarsh.initStaticHandlers(classDef, valueClassField);
-
+        
         generateFieldsAndConstructor(classDef);
         generateAssemblerFactoryMethod(classDef, schema, keyMarsh, valMarsh);
-
+        
         generateSerializeMethod(classDef, keyMarsh, valMarsh);
         generateDeserializeKeyMethod(classDef, keyMarsh);
         generateDeserializeValueMethod(classDef, valMarsh);
-
+        
         return classDef;
     }
-
+    
     /**
      * Creates marshaller code generator for given class.
      *
-     * @param targetClass      Target class.
-     * @param columns     Columns that tClass mapped to.
+     * @param cls      Target class.
+     * @param columns     Columns that cls mapped to.
      * @param firstColIdx First column absolute index in schema.
      * @return Marshaller code generator.
      */
     private static MarshallerCodeGenerator createMarshaller(
-            Class<?> targetClass,
+            Class<?> cls,
             Columns columns,
             int firstColIdx
     ) {
-        final BinaryMode mode = MarshallerUtil.mode(targetClass);
-
+        final BinaryMode mode = MarshallerUtil.mode(cls);
+    
         if (mode == null) {
-            return new ObjectMarshallerCodeGenerator(columns, targetClass, firstColIdx);
+            return new ObjectMarshallerCodeGenerator(columns, cls, firstColIdx);
         } else {
-            return new IdentityMarshallerCodeGenerator(targetClass, ColumnAccessCodeGenerator.createAccessor(mode, firstColIdx));
-        }
-    }
-
+            return new IdentityMarshallerCodeGenerator(cls, ColumnAccessCodeGenerator.createAccessor(mode, firstColIdx));
+        }
+    }
+    
     /**
      * Generates fields and constructor.
      *
@@ -207,14 +199,14 @@
     private void generateFieldsAndConstructor(ClassDefinition classDef) {
         classDef.declareField(EnumSet.of(Access.PRIVATE, Access.FINAL), "keyFactory", ParameterizedType.type(ObjectFactory.class));
         classDef.declareField(EnumSet.of(Access.PRIVATE, Access.FINAL), "valFactory", ParameterizedType.type(ObjectFactory.class));
-
+        
         final MethodDefinition constrDef = classDef.declareConstructor(
                 EnumSet.of(Access.PUBLIC),
                 Parameter.arg("schema", SchemaDescriptor.class),
                 Parameter.arg("keyFactory", ParameterizedType.type(ObjectFactory.class)),
                 Parameter.arg("valFactory", ParameterizedType.type(ObjectFactory.class))
         );
-
+        
         constrDef.getBody()
                 .append(constrDef.getThis())
                 .append(constrDef.getScope().getVariable("schema"))
@@ -223,7 +215,7 @@
                 .append(constrDef.getThis().setField("valFactory", constrDef.getScope().getVariable("valFactory")))
                 .ret();
     }
-
+    
     /**
      * Generates helper method.
      *
@@ -239,73 +231,65 @@
             MarshallerCodeGenerator valMarsh
     ) {
         final MethodDefinition methodDef = classDef.declareMethod(
-<<<<<<< HEAD
-                EnumSet.of(Access.PROTECTED),
+                EnumSet.of(Access.PRIVATE),
                 "createAssembler",
                 ParameterizedType.type(RowAssembler.class),
                 Parameter.arg("key", Object.class),
                 Parameter.arg("val", Object.class)
-=======
-            EnumSet.of(Access.PRIVATE),
-            "createAssembler",
-            ParameterizedType.type(RowAssembler.class),
-            Parameter.arg("key", Object.class),
-            Parameter.arg("val", Object.class)
->>>>>>> 808173f8
         );
-
+        
         final Scope scope = methodDef.getScope();
         final BytecodeBlock body = methodDef.getBody();
-
+        
         final Variable varlenKeyCols = scope.declareVariable("varlenKeyCols", body, BytecodeExpressions.defaultValue(int.class));
         final Variable varlenValueCols = scope.declareVariable("varlenValueCols", body, BytecodeExpressions.defaultValue(int.class));
-
+        
         final Variable keyCols = scope.declareVariable(Columns.class, "keyCols");
         final Variable valCols = scope.declareVariable(Columns.class, "valCols");
-
+        
         body.append(keyCols.set(
                 methodDef.getThis().getField("schema", SchemaDescriptor.class)
                         .invoke("keyColumns", Columns.class)));
         body.append(valCols.set(
                 methodDef.getThis().getField("schema", SchemaDescriptor.class)
                         .invoke("valueColumns", Columns.class)));
-
+        
         Columns columns = schema.keyColumns();
         if (columns.hasVarlengthColumns()) {
             final Variable tmp = scope.createTempVariable(Object.class);
-
+            
             for (int i = columns.firstVarlengthColumn(); i < columns.length(); i++) {
                 assert !columns.column(i).type().spec().fixedLength();
-
+                
                 body.append(keyMarsh.getValue(classDef.getType(), scope.getVariable("key"), i)).putVariable(tmp);
                 body.append(new IfStatement().condition(BytecodeExpressions.isNotNull(tmp)).ifTrue(
                         new BytecodeBlock().append(varlenKeyCols.increment()))
                 );
             }
         }
-
+        
         columns = schema.valueColumns();
         if (columns.hasVarlengthColumns()) {
             final Variable tmp = scope.createTempVariable(Object.class);
-
+            
             for (int i = columns.firstVarlengthColumn(); i < columns.length(); i++) {
                 assert !columns.column(i).type().spec().fixedLength();
-
+                
                 body.append(valMarsh.getValue(classDef.getType(), scope.getVariable("val"), i)).putVariable(tmp);
                 body.append(new IfStatement().condition(BytecodeExpressions.isNotNull(tmp)).ifTrue(
                         new BytecodeBlock().append(varlenValueCols.increment()))
                 );
             }
         }
-
+        
         body.append(BytecodeExpressions.newInstance(RowAssembler.class,
                 methodDef.getThis().getField("schema", SchemaDescriptor.class),
                 varlenKeyCols,
                 varlenValueCols));
-
+        
         body.retObject();
     }
-
+    
     /**
      * Generates serialize method.
      *
@@ -319,48 +303,31 @@
             MarshallerCodeGenerator valMarsh
     ) {
         final MethodDefinition methodDef = classDef.declareMethod(
-<<<<<<< HEAD
-                EnumSet.of(Access.PROTECTED),
-                "serialize0",
-                ParameterizedType.type(byte[].class),
-                Parameter.arg("asm", RowAssembler.class),
+                EnumSet.of(Access.PUBLIC),
+                "serialize",
+                ParameterizedType.type(BinaryRow.class),
                 Parameter.arg("key", Object.class),
                 Parameter.arg("val", Object.class)
-=======
-            EnumSet.of(Access.PUBLIC),
-            "serialize",
-            ParameterizedType.type(BinaryRow.class),
-            Parameter.arg("key", Object.class),
-            Parameter.arg("val", Object.class)
->>>>>>> 808173f8
         ).addException(SerializationException.class);
-
+        
         methodDef.declareAnnotation(Override.class);
-
+        
         final Variable asm = methodDef.getScope().createTempVariable(RowAssembler.class);
-
-<<<<<<< HEAD
-        methodDef.getBody().append(new IfStatement().condition(BytecodeExpressions.isNull(asm)).ifTrue(
-                new BytecodeBlock()
-                        .append(BytecodeExpressions.newInstance(IgniteInternalException.class,
-                                BytecodeExpressions.constantString("ASM can't be null.")))
-                        .throwObject()
-=======
+        
         methodDef.getBody()
-            .append(asm.set(methodDef.getScope().getThis().invoke("createAssembler",
-                RowAssembler.class,
-                methodDef.getScope().getVariable("key"),
-                methodDef.getScope().getVariable("val"))))
-            .append(new IfStatement().condition(BytecodeExpressions.isNull(asm)).ifTrue(
-            new BytecodeBlock()
-                .append(BytecodeExpressions.newInstance(IgniteInternalException.class, BytecodeExpressions.constantString("ASM can't be null.")))
-                .throwObject()
->>>>>>> 808173f8
-        ));
-
+                .append(asm.set(methodDef.getScope().getThis().invoke("createAssembler",
+                        RowAssembler.class,
+                        methodDef.getScope().getVariable("key"),
+                        methodDef.getScope().getVariable("val"))))
+                .append(new IfStatement().condition(BytecodeExpressions.isNull(asm)).ifTrue(
+                        new BytecodeBlock()
+                                .append(BytecodeExpressions.newInstance(IgniteInternalException.class,
+                                        BytecodeExpressions.constantString("ASM can't be null.")))
+                                .throwObject()
+                ));
+        
         final BytecodeBlock block = new BytecodeBlock();
         block.append(
-<<<<<<< HEAD
                         keyMarsh.marshallObject(
                                 classDef.getType(),
                                 asm,
@@ -372,25 +339,10 @@
                                 asm,
                                 methodDef.getScope().getVariable("val"))
                 )
-                .append(asm.invoke("toBytes", byte[].class))
+                .append(BytecodeExpressions.newInstance(ByteBufferRow.class,
+                        asm.invoke("toBytes", byte[].class)))
                 .retObject();
-=======
-            keyMarsh.marshallObject(
-                classDef.getType(),
-                asm,
-                methodDef.getScope().getVariable("key"))
-        )
-            .append(
-                valMarsh.marshallObject(
-                    classDef.getType(),
-                    asm,
-                    methodDef.getScope().getVariable("val"))
-            )
-            .append(BytecodeExpressions.newInstance(ByteBufferRow.class,
-                asm.invoke("toBytes", byte[].class)))
-            .retObject();
->>>>>>> 808173f8
-
+        
         final Variable ex = methodDef.getScope().createTempVariable(Throwable.class);
         methodDef.getBody().append(new TryCatch(
                 block,
@@ -400,9 +352,9 @@
                         .throwObject(),
                 ParameterizedType.type(Throwable.class)
         ));
-
-    }
-
+        
+    }
+    
     /**
      * Generates deserialize method.
      *
@@ -411,34 +363,27 @@
      */
     private void generateDeserializeKeyMethod(ClassDefinition classDef, MarshallerCodeGenerator keyMarsh) {
         final MethodDefinition methodDef = classDef.declareMethod(
-<<<<<<< HEAD
-                EnumSet.of(Access.PROTECTED),
-                "deserializeKey0",
+                EnumSet.of(Access.PUBLIC),
+                "deserializeKey",
                 ParameterizedType.type(Object.class),
                 Parameter.arg("row", Row.class)
-=======
-            EnumSet.of(Access.PUBLIC),
-            "deserializeKey",
-            ParameterizedType.type(Object.class),
-            Parameter.arg("row", Row.class)
->>>>>>> 808173f8
         ).addException(SerializationException.class);
-
+        
         methodDef.declareAnnotation(Override.class);
-
+        
         final Variable obj = methodDef.getScope().declareVariable(Object.class, "obj");
-
+    
         if (!keyMarsh.isSimpleType()) {
             methodDef.getBody().append(obj.set(methodDef.getThis().getField("keyFactory", ObjectFactory.class)
                     .invoke("create", Object.class)));
         }
-
+        
         methodDef.getBody()
                 .append(keyMarsh.unmarshallObject(classDef.getType(), methodDef.getScope().getVariable("row"), obj))
                 .append(obj)
                 .retObject();
     }
-
+    
     /**
      * Generates serialize method.
      *
@@ -447,58 +392,30 @@
      */
     private void generateDeserializeValueMethod(ClassDefinition classDef, MarshallerCodeGenerator valMarsh) {
         final MethodDefinition methodDef = classDef.declareMethod(
-<<<<<<< HEAD
-                EnumSet.of(Access.PROTECTED),
-                "deserializeValue0",
+                EnumSet.of(Access.PUBLIC),
+                "deserializeValue",
                 ParameterizedType.type(Object.class),
                 Parameter.arg("row", Row.class)
-=======
-            EnumSet.of(Access.PUBLIC),
-            "deserializeValue",
-            ParameterizedType.type(Object.class),
-            Parameter.arg("row", Row.class)
->>>>>>> 808173f8
         ).addException(SerializationException.class);
-
+        
         methodDef.declareAnnotation(Override.class);
-
+        
         final Variable obj = methodDef.getScope().declareVariable(Object.class, "obj");
         final BytecodeBlock block = new BytecodeBlock();
-
+    
         if (!valMarsh.isSimpleType()) {
             block.append(obj.set(methodDef.getThis().getField("valFactory", ObjectFactory.class)
                     .invoke("create", Object.class)));
         }
-
+        
         block.append(valMarsh.unmarshallObject(classDef.getType(), methodDef.getScope().getVariable("row"), obj))
                 .append(obj)
                 .retObject();
-
+        
         methodDef.getBody().append(block);
     }
-
-    /**
-<<<<<<< HEAD
-     * Generates column size expression.
-     *
-     * @param obj    Target object.
-     * @param cols   columns.
-     * @param colIdx Column index.
-     * @return Expression.
-     */
-    private BytecodeExpression getColumnValueSize(Variable obj, Variable cols, int colIdx) {
-        return BytecodeExpressions.invokeStatic(MarshallerUtil.class, "getValueSize",
-                int.class,
-                Arrays.asList(Object.class, NativeType.class),
-                obj,
-                cols.invoke("column", Column.class, BytecodeExpressions.constantInt(colIdx))
-                        .invoke("type", NativeType.class)
-        );
-    }
-
-    /**
-=======
->>>>>>> 808173f8
+    
+    /**
      * Resolves current classloader.
      *
      * @return Classloader.
