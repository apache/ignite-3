/*
 * Licensed to the Apache Software Foundation (ASF) under one or more
 * contributor license agreements.  See the NOTICE file distributed with
 * this work for additional information regarding copyright ownership.
 * The ASF licenses this file to You under the Apache License, Version 2.0
 * (the "License"); you may not use this file except in compliance with
 * the License.  You may obtain a copy of the License at
 *
 *      http://www.apache.org/licenses/LICENSE-2.0
 *
 * Unless required by applicable law or agreed to in writing, software
 * distributed under the License is distributed on an "AS IS" BASIS,
 * WITHOUT WARRANTIES OR CONDITIONS OF ANY KIND, either express or implied.
 * See the License for the specific language governing permissions and
 * limitations under the License.
 */

package org.apache.ignite.internal.schema.definition.builder;

import java.util.Map;
import java.util.Set;
import org.apache.ignite.internal.schema.definition.index.PrimaryKeyDefinitionImpl;
import org.apache.ignite.internal.tostring.IgniteToStringInclude;
import org.apache.ignite.internal.util.ArrayUtils;
import org.apache.ignite.schema.definition.PrimaryKeyDefinition;
import org.apache.ignite.schema.definition.builder.PrimaryKeyDefinitionBuilder;
import org.apache.ignite.schema.definition.builder.SchemaObjectBuilder;

/**
 * Primary key builder.
 */
public class PrimaryKeyDefinitionBuilderImpl implements SchemaObjectBuilder, PrimaryKeyDefinitionBuilder {
    /** Index columns. */
    @IgniteToStringInclude
    private String[] columns;

    /** Affinity columns, */
    @IgniteToStringInclude
    private String[] affinityColumns;

    /** Builder hints. */
    protected Map<String, String> hints;

    /** {@inheritDoc} */
    @Override
    public PrimaryKeyDefinitionBuilderImpl withColumns(String... columns) {
        this.columns = columns;

        return this;
    }

    /** {@inheritDoc} */
    @Override
    public PrimaryKeyDefinitionBuilderImpl withAffinityColumns(String... affinityColumns) {
        this.affinityColumns = affinityColumns;

        return this;
    }

    /** {@inheritDoc} */
    @Override
    public PrimaryKeyDefinitionBuilderImpl withHints(Map<String, String> hints) {
        this.hints = hints;

        return this;
    }

    /** {@inheritDoc} */
    @Override
    public PrimaryKeyDefinition build() {
        if (columns == null) {
            throw new IllegalStateException("Primary key column(s) must be configured.");
        }

        Set<String> cols = Set.of(columns);

        Set<String> affCols;

        if (ArrayUtils.nullOrEmpty(affinityColumns)) {
            affCols = cols;
        } else {
            affCols = Set.of(affinityColumns);

            if (!cols.containsAll(affCols)) {
                throw new IllegalStateException("Schema definition error: All affinity columns must be part of key.");
            }
<<<<<<< HEAD
        } else {
            affCols = cols;
=======
>>>>>>> a323c22d
        }

        return new PrimaryKeyDefinitionImpl(cols, affCols);
    }
}<|MERGE_RESOLUTION|>--- conflicted
+++ resolved
@@ -84,11 +84,6 @@
             if (!cols.containsAll(affCols)) {
                 throw new IllegalStateException("Schema definition error: All affinity columns must be part of key.");
             }
-<<<<<<< HEAD
-        } else {
-            affCols = cols;
-=======
->>>>>>> a323c22d
         }
 
         return new PrimaryKeyDefinitionImpl(cols, affCols);
