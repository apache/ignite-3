--- conflicted
+++ resolved
@@ -48,15 +48,9 @@
     protected final BinaryMode mode;
 
     /**
-<<<<<<< HEAD
      * Mapped column position in the schema.
-     * <p>
-     * NB: Do not mix up with column index in {@link Columns} container.
-=======
-     * Mapped column position in schema.
      *
      * <p>NODE: Do not mix up with column index in {@link Columns} container.
->>>>>>> a323c22d
      */
     protected final int colIdx;
 
@@ -68,16 +62,10 @@
     /**
      * Create accessor for the field.
      *
-<<<<<<< HEAD
-     * @param type Object class.
+     * @param type   Object class.
      * @param fldName Object field name.
      * @param col A column the field is mapped to.
      * @param colIdx Column index in the schema.
-=======
-     * @param type   Object class.
-     * @param col    Mapped column.
-     * @param colIdx Column index in schema.
->>>>>>> a323c22d
      * @return Accessor.
      */
     static FieldAccessor create(Class<?> type, String fldName, Column col, int colIdx) {
@@ -147,11 +135,7 @@
      *
      * @param col    Column.
      * @param colIdx Column index.
-<<<<<<< HEAD
-     * @param mode Read/write mode.
-=======
-     * @param mode   Binary mode.
->>>>>>> a323c22d
+     * @param mode   Read/write mode.
      * @return Accessor.
      */
     static FieldAccessor createIdentityAccessor(Column col, int colIdx, BinaryMode mode) {
@@ -397,15 +381,9 @@
     /**
      * Constructor.
      *
-<<<<<<< HEAD
      * @param varHandle Field var-handle.
-     * @param colIdx Column index.
-     * @param mode Read/write mode.
-=======
-     * @param varHandle Field.
      * @param colIdx    Column index.
-     * @param mode      Binary mode;
->>>>>>> a323c22d
+     * @param mode      Read/write mode.
      */
     protected FieldAccessor(VarHandle varHandle, int colIdx, BinaryMode mode) {
         assert colIdx >= 0;
@@ -419,11 +397,7 @@
      * Constructor.
      *
      * @param colIdx Column index.
-<<<<<<< HEAD
-     * @param mode Read/write mode.
-=======
-     * @param mode   Binary mode;
->>>>>>> a323c22d
+     * @param mode   Read/write mode.
      */
     private FieldAccessor(int colIdx, BinaryMode mode) {
         assert colIdx >= 0;
@@ -437,25 +411,14 @@
      * Write object field value to row.
      *
      * @param writer Row writer.
-<<<<<<< HEAD
-     * @param obj Source object.
+     * @param obj    Source object.
      * @throws MarshallerException If failed.
-=======
-     * @param obj    Source object.
-     * @throws SerializationException If failed.
->>>>>>> a323c22d
      */
     public void write(RowAssembler writer, Object obj) throws MarshallerException {
         try {
             write0(writer, obj);
-<<<<<<< HEAD
-        }
-        catch (Exception ex) {
+        } catch (Exception ex) {
             throw new MarshallerException("Failed to write field [id=" + colIdx + ']', ex);
-=======
-        } catch (Exception ex) {
-            throw new SerializationException("Failed to write field [id=" + colIdx + ']', ex);
->>>>>>> a323c22d
         }
     }
 
@@ -472,44 +435,19 @@
      * Reads value fom row to object field.
      *
      * @param reader Row reader.
-<<<<<<< HEAD
-     * @param obj Target object.
+     * @param obj    Target object.
      * @throws MarshallerException If failed.
-=======
-     * @param obj    Target object.
-     * @throws SerializationException If failed.
->>>>>>> a323c22d
      */
     public void read(Row reader, Object obj) throws MarshallerException {
         try {
             read0(reader, obj);
-<<<<<<< HEAD
-        }
-        catch (Exception ex) {
+        } catch (Exception ex) {
             throw new MarshallerException("Failed to read field [id=" + colIdx + ']', ex);
         }
     }
 
     /**
-     * Reads value fom row to object field.
-     *
-     * @param reader Row reader.
-     * @param obj Target object.
-     * @throws Exception If failed.
-     */
-    protected abstract void read0(Row reader, Object obj) throws Exception;
-
-    /**
      * Read an object from a row.
-=======
-        } catch (Exception ex) {
-            throw new SerializationException("Failed to read field [id=" + colIdx + ']', ex);
-        }
-    }
-
-    /**
-     * Read value.
->>>>>>> a323c22d
      *
      * @param reader Row reader.
      * @return Object.
@@ -576,11 +514,7 @@
          * Constructor.
          *
          * @param colIdx Column index.
-<<<<<<< HEAD
-         * @param mode Read/write mode.
-=======
-         * @param mode   Binary mode.
->>>>>>> a323c22d
+         * @param mode   Read/write mode.
          */
         IdentityAccessor(int colIdx, BinaryMode mode) {
             super(colIdx, mode);
@@ -805,13 +739,8 @@
          * Constructor.
          *
          * @param varHandle VarHandle.
-<<<<<<< HEAD
-         * @param colIdx Column index.
-         * @param mode Read/write mode.
-=======
          * @param colIdx    Column index.
-         * @param mode      Binary mode.
->>>>>>> a323c22d
+         * @param mode      Read/write mode.
          */
         ReferenceFieldAccessor(VarHandle varHandle, int colIdx, BinaryMode mode) {
             super(Objects.requireNonNull(varHandle), colIdx, mode);
