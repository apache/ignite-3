--- conflicted
+++ resolved
@@ -206,81 +206,6 @@
     }
 
     /**
-<<<<<<< HEAD
-=======
-     * Creates schema descriptor from configuration.
-     *
-     * @param tblId Table ID.
-     * @param ver Schema version.
-     * @param tblConfig Table config.
-     * @return Schema descriptor.
-     */
-    private SchemaDescriptor createSchemaDescriptor(UUID tblId, int ver, TableConfiguration tblConfig) {
-        final TableIndexConfiguration pkCfg = tblConfig.indices().get(PrimaryIndex.PRIMARY_KEY_INDEX_NAME);
-
-        assert pkCfg != null;
-
-        final Set<String> keyColNames = Stream.of(pkCfg.colNames().value()).collect(Collectors.toSet());
-        final NamedListView<ColumnView> cols = tblConfig.columns().value();
-
-        final ArrayList<Column> keyCols = new ArrayList<>(keyColNames.size());
-        final ArrayList<Column> valCols = new ArrayList<>(cols.size() - keyColNames.size());
-
-        cols.namedListKeys().stream()
-            .map(cols::get)
-            //TODO: IGNITE-14290 replace with helper class call.
-            .map(col -> new Column(col.name(), createType(col.type()), col.nullable()))
-            .forEach(c -> (keyColNames.contains(c.name()) ? keyCols : valCols).add(c));
-
-        return new SchemaDescriptor(
-            tblId,
-            ver,
-            keyCols.toArray(Column[]::new),
-            pkCfg.affinityColumns().value(),
-            valCols.toArray(Column[]::new)
-        );
-    }
-
-    /**
-     * Create type from config.
-     *
-     * TODO: IGNITE-14290 replace with helper class call.
-     *
-     * @param type Type view.
-     * @return Native type.
-     */
-    private NativeType createType(ColumnTypeView type) {
-        switch (type.type().toLowerCase()) {
-            case "int8":
-                return NativeTypes.BYTE;
-            case "int16":
-                return NativeTypes.SHORT;
-            case "int32":
-                return NativeTypes.INTEGER;
-            case "int64":
-                return NativeTypes.LONG;
-            case "float":
-                return NativeTypes.FLOAT;
-            case "double":
-                return NativeTypes.DOUBLE;
-            case "uuid":
-                return NativeTypes.UUID;
-            case "bitmask":
-                assert type.length() > 0;
-
-                return NativeTypes.bitmaskOf(type.length());
-            case "string":
-                return type.length() == 0 ? NativeTypes.STRING : NativeTypes.stringOf(type.length());
-            case "bytes":
-                return type.length() == 0 ? NativeTypes.BYTES : NativeTypes.blobOf(type.length());
-
-            default:
-                throw new IllegalStateException("Unsupported column type: " + type.type());
-        }
-    }
-
-    /**
->>>>>>> dd35b12e
      * Compares schemas.
      *
      * @param expected Expected schema.
