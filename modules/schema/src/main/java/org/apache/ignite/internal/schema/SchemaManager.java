/*
 * Licensed to the Apache Software Foundation (ASF) under one or more
 * contributor license agreements.  See the NOTICE file distributed with
 * this work for additional information regarding copyright ownership.
 * The ASF licenses this file to You under the Apache License, Version 2.0
 * (the "License"); you may not use this file except in compliance with
 * the License.  You may obtain a copy of the License at
 *
 *      http://www.apache.org/licenses/LICENSE-2.0
 *
 * Unless required by applicable law or agreed to in writing, software
 * distributed under the License is distributed on an "AS IS" BASIS,
 * WITHOUT WARRANTIES OR CONDITIONS OF ANY KIND, either express or implied.
 * See the License for the specific language governing permissions and
 * limitations under the License.
 */

package org.apache.ignite.internal.schema;

import java.util.Arrays;
import java.util.HashSet;
import java.util.Map;
import java.util.Objects;
import java.util.Optional;
import java.util.Set;
import java.util.UUID;
import java.util.concurrent.CompletableFuture;
import java.util.concurrent.ConcurrentHashMap;
import java.util.concurrent.ExecutionException;
import org.apache.ignite.configuration.schemas.table.ColumnView;
import org.apache.ignite.configuration.schemas.table.TableConfiguration;
import org.apache.ignite.configuration.schemas.table.TableView;
import org.apache.ignite.configuration.schemas.table.TablesConfiguration;
import org.apache.ignite.internal.configuration.ConfigurationManager;
import org.apache.ignite.internal.manager.IgniteComponent;
import org.apache.ignite.internal.manager.Producer;
import org.apache.ignite.internal.metastorage.MetaStorageManager;
import org.apache.ignite.internal.metastorage.client.Conditions;
import org.apache.ignite.internal.metastorage.client.Entry;
import org.apache.ignite.internal.metastorage.client.EntryEvent;
import org.apache.ignite.internal.metastorage.client.Operations;
import org.apache.ignite.internal.metastorage.client.WatchEvent;
import org.apache.ignite.internal.metastorage.client.WatchListener;
import org.apache.ignite.internal.schema.configuration.SchemaConfigurationConverter;
import org.apache.ignite.internal.schema.configuration.SchemaDescriptorConverter;
import org.apache.ignite.internal.schema.event.SchemaEvent;
import org.apache.ignite.internal.schema.event.SchemaEventParameters;
import org.apache.ignite.internal.schema.mapping.ColumnMapper;
import org.apache.ignite.internal.schema.mapping.ColumnMapping;
import org.apache.ignite.internal.schema.registry.SchemaRegistryException;
import org.apache.ignite.internal.schema.registry.SchemaRegistryImpl;
import org.apache.ignite.internal.util.ByteUtils;
import org.apache.ignite.internal.util.Cursor;
import org.apache.ignite.internal.vault.VaultManager;
import org.apache.ignite.lang.ByteArray;
import org.apache.ignite.lang.IgniteBiTuple;
import org.apache.ignite.lang.IgniteLogger;
import org.apache.ignite.schema.PrimaryIndex;
import org.apache.ignite.schema.SchemaTable;
import org.jetbrains.annotations.NotNull;

/**
 * Schema Manager.
 * <p>
 * Schemas MUST be registered in a version ascending order incrementing by {@code 1} with NO gaps,
 * otherwise an exception will be thrown. The version numbering starts from the {@code 1}.
 * <p>
 * After some table maintenance process some first versions may become outdated and can be safely cleaned up
 * if the process guarantees the table no longer has a data of these versions.
 *
 * @implSpec The changes in between two arbitrary actual versions MUST NOT be lost.
 * Thus, schema versions can only be removed from the beginning.
 * @implSpec Initial schema history MAY be registered without the first outdated versions
 * that could be cleaned up earlier.
 */
public class SchemaManager extends Producer<SchemaEvent, SchemaEventParameters> implements IgniteComponent {
    /** The logger. */
    private static final IgniteLogger LOG = IgniteLogger.forClass(SchemaManager.class);

    /** Internal prefix for the metasorage. */
    private static final String INTERNAL_PREFIX = "internal.tables.schema.";

    /** Schema history item key suffix. */
    private static final String INTERNAL_VER_SUFFIX = ".ver.";

    /** Configuration manager in order to handle and listen schema specific configuration. */
    private final ConfigurationManager configurationMgr;

    /** Metastorage manager. */
    private final MetaStorageManager metaStorageMgr;

    /** Vault manager. */
    private final VaultManager vaultMgr;

    /** Schema registries (tableId -> SchemaRegistry). */
    private final Map<UUID, SchemaRegistryImpl> schemaRegs = new ConcurrentHashMap<>();

    /**
     * The constructor.
     *
     * @param configurationMgr Configuration manager.
     * @param metaStorageMgr Metastorage manager.
     * @param vaultMgr Vault manager.
     */
    public SchemaManager(
        ConfigurationManager configurationMgr,
        MetaStorageManager metaStorageMgr,
        VaultManager vaultMgr
    ) {
        this.configurationMgr = configurationMgr;
        this.metaStorageMgr = metaStorageMgr;
        this.vaultMgr = vaultMgr;
    }

    /** {@inheritDoc} */
    @Override public void start() {
        metaStorageMgr.registerWatchByPrefix(new ByteArray(INTERNAL_PREFIX), new WatchListener() {
            @Override public boolean onUpdate(@NotNull WatchEvent events) {
                for (EntryEvent evt : events.entryEvents()) {
                    String keyTail = evt.newEntry().key().toString().substring(INTERNAL_PREFIX.length());

                    int verPos = keyTail.indexOf(INTERNAL_VER_SUFFIX);

                    if (verPos == -1) {
                        final UUID tblId = UUID.fromString(keyTail);

                        SchemaRegistryImpl reg = schemaRegistryForTable(tblId);

                        assert reg != null : "Table schema was not initialized or table has been dropped: " + tblId;

                        if (evt.oldEntry().empty() || evt.oldEntry().tombstone())
                            onEvent(SchemaEvent.INITIALIZED, new SchemaEventParameters(tblId, reg), null);
                        else if (evt.newEntry().empty() || evt.newEntry().tombstone()) {
                            schemaRegs.remove(tblId);

                            onEvent(SchemaEvent.DROPPED, new SchemaEventParameters(tblId, null), null);
                        }
                        else {
                            int v = (int)ByteUtils.bytesToLong(evt.newEntry().value());

                            assert reg.lastSchemaVersion() == v;

                            onEvent(SchemaEvent.CHANGED, new SchemaEventParameters(tblId, reg), null);
                        }

                        return true; // Ignore last table schema version.
                    }
                    else {
                        UUID tblId = UUID.fromString(keyTail.substring(0, verPos));

                        SchemaRegistryImpl reg = schemaRegs.get(tblId);

                        if (reg == null)
                            schemaRegs.put(tblId, (reg = new SchemaRegistryImpl(v -> tableSchema(tblId, v))));

                        if (evt.oldEntry().empty() || evt.oldEntry().tombstone())
                            reg.onSchemaRegistered((SchemaDescriptor)ByteUtils.fromBytes(evt.newEntry().value()));
                        else if (evt.newEntry().empty() || evt.newEntry().tombstone()) {
                            int ver = Integer.parseInt(keyTail.substring(verPos + INTERNAL_VER_SUFFIX.length()));

                            reg.onSchemaDropped(ver);
                        }
                        else
                            throw new SchemaModificationException("Schema of concrete version can't be changed.");
                    }
                }

                return true;
            }

            @Override public void onError(@NotNull Throwable e) {
                LOG.error("Metastorage listener issue", e);
            }
        });
    }

    /** {@inheritDoc} */
    @Override public void stop() {
        // TODO: IGNITE-15161 Implement component's stop.
    }

    /**
     * @param oldTblCfg Table old configuration.
     * @param newTblCfg Table new configuration.
     * @return {@code true} if schema was changed, {@code false} otherwise.
     */
    public static boolean schemaChanged(TableView oldTblCfg, TableView newTblCfg) {
        return !newTblCfg.columns().namedListKeys().equals(oldTblCfg.columns().namedListKeys()) ||
            newTblCfg.columns().namedListKeys().stream().anyMatch(k -> {
                final ColumnView newCol = newTblCfg.columns().get(k);
                final ColumnView oldCol = oldTblCfg.columns().get(k);

                assert oldCol != null;

                if (!Objects.equals(newCol.type(), oldCol.type()))
                    throw new SchemaModificationException("Columns type change is not supported.");

                if (!Objects.equals(newCol.nullable(), oldCol.nullable()))
                    throw new SchemaModificationException("Column nullability change is not supported");

                if (!Objects.equals(newCol.name(), oldCol.name()) &&
                    oldTblCfg.indices().namedListKeys().stream()
                        .map(n -> oldTblCfg.indices().get(n))
                        .filter(idx -> PrimaryIndex.PRIMARY_KEY_INDEX_NAME.equals(idx.name()))
                        .anyMatch(idx -> idx.columns().namedListKeys().stream()
                            .anyMatch(c -> idx.columns().get(c).name().equals(oldCol.name()))
                        ))
                    throw new SchemaModificationException("Key column rename is not supported");

                return !Objects.equals(newCol.name(), oldCol.name()) ||
                    !Objects.equals(newCol.defaultValue(), oldCol.defaultValue());
            });
    }

    /**
     * Creates schema registry for the table with existed schema or
     * registers initial schema from configuration.
     *
     * @param tblId Table id.
     * @param tblName Table name.
     * @return Operation future.
     */
    public CompletableFuture<Boolean> initSchemaForTable(final UUID tblId, String tblName) {
        return vaultMgr.get(ByteArray.fromString(INTERNAL_PREFIX + tblId)).
            thenCompose(entry -> {
                TableConfiguration tblConfig = configurationMgr.configurationRegistry().
                    getConfiguration(TablesConfiguration.KEY).tables().get(tblName);

                assert entry.empty();

                final int schemaVer = 1;

                final ByteArray lastVerKey = new ByteArray(INTERNAL_PREFIX + tblId);
                final ByteArray schemaKey = new ByteArray(INTERNAL_PREFIX + tblId + INTERNAL_VER_SUFFIX + schemaVer);

                SchemaTable schemaTable = SchemaConfigurationConverter.convert(tblConfig);
                final SchemaDescriptor desc = SchemaDescriptorConverter.convert(tblId, schemaVer, schemaTable);

                return metaStorageMgr.invoke(Conditions.notExists(schemaKey),
                    Operations.put(schemaKey, ByteUtils.toBytes(desc)),
                    Operations.noop())
                    //TODO: IGNITE-14679 Serialize schema.
                    .thenCompose(res -> metaStorageMgr.invoke(Conditions.notExists(lastVerKey),
                        Operations.put(lastVerKey, ByteUtils.longToBytes(schemaVer)),
                        Operations.noop()));
            });
    }

    /**
     * Creates schema registry for the table with existed schema or
     * registers initial schema from configuration.
     *
     * @param tblId Table id.
<<<<<<< HEAD
     * @param tblName Table name.
=======
>>>>>>> 85678b7e
     * @param oldTbl Old table configuration.
     * @param newTbl New table configuraiton.
     * @return Operation future.
     */
    public CompletableFuture<Boolean> updateSchemaForTable(
        final UUID tblId,
        TableView oldTbl,
        TableView newTbl
    ) {
        return vaultMgr.get(ByteArray.fromString(INTERNAL_PREFIX + tblId)).
            thenCompose(entry -> {
                assert !entry.empty();

                final int oldVer = (int)ByteUtils.bytesToLong(entry.value());
                final int newVer = oldVer + 1;

                final ByteArray lastVerKey = new ByteArray(INTERNAL_PREFIX + tblId);
                final ByteArray schemaKey = new ByteArray(INTERNAL_PREFIX + tblId + INTERNAL_VER_SUFFIX + newVer);

                final SchemaDescriptor desc = SchemaDescriptorConverter.convert(tblId, newVer, SchemaConfigurationConverter.convert(newTbl));

                desc.columnMapping(columnMapper(
                    schemaRegistryForTable(tblId).schema(oldVer),
                    oldTbl,
                    desc,
                    newTbl));

                return metaStorageMgr.invoke(Conditions.notExists(schemaKey),
                    Operations.put(schemaKey, ByteUtils.toBytes(desc)),
                    Operations.noop())
                    //TODO: IGNITE-14679 Serialize schema.
                    .thenCompose(res -> metaStorageMgr.invoke(
                        Conditions.value(lastVerKey).eq(ByteUtils.longToBytes(oldVer)),
                        Operations.put(lastVerKey, ByteUtils.longToBytes(newVer)),
                        Operations.noop()));
            });
    }

    /**
     * @param oldDesc Old schema descriptor.
     * @param oldTbl Old table configuration.
     * @param newDesc New schema descriptor.
     * @param newTbl New table configuration.
     * @return Column mapper.
     */
    private ColumnMapper columnMapper(
        SchemaDescriptor oldDesc,
        TableView oldTbl,
        SchemaDescriptor newDesc,
        TableView newTbl) {
        ColumnMapper mapper = null;

        for (String s : newTbl.columns().namedListKeys()) {
            final ColumnView newColView = newTbl.columns().get(s);
            final ColumnView oldColView = oldTbl.columns().get(s);

            if (oldColView == null) {
                final Column newCol = newDesc.column(newColView.name());

                assert !newDesc.isKeyColumn(newCol.schemaIndex());

                if (mapper == null)
                    mapper = ColumnMapping.createMapper(newDesc);

                mapper.add(newCol); // New column added.
            }
            else {
                final Column newCol = newDesc.column(newColView.name());
                final Column oldCol = oldDesc.column(oldColView.name());

                if (!newCol.type().equals(oldCol.type()) || newCol.nullable() != oldCol.nullable())
                    throw new InvalidTypeException("Column of incompatible type: [schemaVer=" + newDesc.version() + ", col=" + newCol);

                if (newCol.schemaIndex() == oldCol.schemaIndex())
                    continue;

                if (mapper == null)
                    mapper = ColumnMapping.createMapper(newDesc);

                mapper.add(newCol.schemaIndex(), oldCol.schemaIndex());
            }
        }

        final Optional<Column> droppedKeyCol = oldTbl.columns().namedListKeys().stream()
            .filter(k -> newTbl.columns().get(k) == null)
            .map(k -> oldDesc.column(oldTbl.columns().get(k).name()))
            .filter(c -> oldDesc.isKeyColumn(c.schemaIndex()))
            .findAny();

        if (droppedKeyCol.isPresent())
            throw new SchemaModificationException("Dropping of key column is forbidden: [schemaVer=" + newDesc.version() + ", col=" + droppedKeyCol.get());

        return mapper == null ? ColumnMapping.identityMapping() : mapper;
    }

    /**
     * Return table schema of certain version from history.
     *
     * @param tblId Table id.
     * @param schemaVer Schema version.
     * @return Schema descriptor.
     */
    private SchemaDescriptor tableSchema(UUID tblId, int schemaVer) {
        try {
            return vaultMgr.get(ByteArray.fromString(INTERNAL_PREFIX + tblId + INTERNAL_VER_SUFFIX + schemaVer))
                .thenApply(e -> e.empty() ? null : (SchemaDescriptor)ByteUtils.fromBytes(e.value())).get();
        }
        catch (InterruptedException | ExecutionException e) {
            throw new SchemaException("Can't read schema from vault: ver=" + schemaVer, e);
        }
    }

    /**
     * Compares schemas.
     *
     * @param expected Expected schema.
     * @param actual Actual schema.
     * @return {@code True} if schemas are equal, {@code false} otherwise.
     */
    public static boolean equalSchemas(SchemaDescriptor expected, SchemaDescriptor actual) {
        if (expected.keyColumns().length() != actual.keyColumns().length() ||
            expected.valueColumns().length() != actual.valueColumns().length())
            return false;

        for (int i = 0; i < expected.length(); i++) {
            if (!expected.column(i).equals(actual.column(i)))
                return false;
        }

        return true;
    }

    /**
     * @param tableId Table id.
     * @return Schema registry for the table.
     */
    private SchemaRegistryImpl schemaRegistryForTable(UUID tableId) {
        final SchemaRegistryImpl reg = schemaRegs.get(tableId);

        if (reg == null)
            throw new SchemaRegistryException("No schema was ever registered for the table: " + tableId);

        return reg;
    }

    /**
     * Unregistered all schemas associated with a table identifier.
     *
     * @param tableId Table identifier.
     * @return Future which will complete when all versions of schema will be unregistered.
     */
    public CompletableFuture<Boolean> unregisterSchemas(UUID tableId) {
        CompletableFuture<Void> fut = metaStorageMgr.remove(new ByteArray(INTERNAL_PREFIX + tableId));

        String schemaPrefix = INTERNAL_PREFIX + tableId + INTERNAL_VER_SUFFIX;

        Set<ByteArray> keys = new HashSet<>();

        IgniteBiTuple<ByteArray, ByteArray> range = toRange(new ByteArray(schemaPrefix));

        try (Cursor<Entry> cursor = metaStorageMgr.range(range.get1(), range.get2())) {
            cursor.forEach(entry -> keys.add(entry.key()));
        }
        catch (Exception e) {
            LOG.error("Can't remove schemas for the table [tblId=" + tableId + ']', e);
        }

        return fut.thenCompose(r -> metaStorageMgr.removeAll(keys)).thenApply(v -> true);
    }

    /**
     * Transforms a prefix bytes to range.
     * This method should be replaced to direct call of range by prefix
     * in Meta storage manager when it will be implemented.
     * TODO: IGNITE-14799
     *
     * @param prefixKey Prefix bytes.
     * @return Tuple with left and right borders for range.
     */
    private IgniteBiTuple<ByteArray, ByteArray> toRange(ByteArray prefixKey) {
        var bytes = Arrays.copyOf(prefixKey.bytes(), prefixKey.bytes().length);

        if (bytes[bytes.length - 1] != Byte.MAX_VALUE)
            bytes[bytes.length - 1]++;
        else
            bytes = Arrays.copyOf(bytes, bytes.length + 1);

        return new IgniteBiTuple<>(prefixKey, new ByteArray(bytes));
    }
}<|MERGE_RESOLUTION|>--- conflicted
+++ resolved
@@ -251,10 +251,6 @@
      * registers initial schema from configuration.
      *
      * @param tblId Table id.
-<<<<<<< HEAD
-     * @param tblName Table name.
-=======
->>>>>>> 85678b7e
      * @param oldTbl Old table configuration.
      * @param newTbl New table configuraiton.
      * @return Operation future.
