/*
 * Licensed to the Apache Software Foundation (ASF) under one or more
 * contributor license agreements.  See the NOTICE file distributed with
 * this work for additional information regarding copyright ownership.
 * The ASF licenses this file to You under the Apache License, Version 2.0
 * (the "License"); you may not use this file except in compliance with
 * the License.  You may obtain a copy of the License at
 *
 *      http://www.apache.org/licenses/LICENSE-2.0
 *
 * Unless required by applicable law or agreed to in writing, software
 * distributed under the License is distributed on an "AS IS" BASIS,
 * WITHOUT WARRANTIES OR CONDITIONS OF ANY KIND, either express or implied.
 * See the License for the specific language governing permissions and
 * limitations under the License.
 */

package org.apache.ignite.internal.schema;

import java.util.ArrayList;
import java.util.HashSet;
import java.util.List;
import java.util.Map;
import java.util.Set;
import java.util.UUID;
import java.util.concurrent.CompletableFuture;
import java.util.concurrent.ConcurrentHashMap;
import java.util.concurrent.ExecutionException;
import java.util.stream.Collectors;
import java.util.stream.Stream;
import org.apache.ignite.configuration.internal.ConfigurationManager;
import org.apache.ignite.configuration.schemas.table.ColumnTypeView;
import org.apache.ignite.configuration.schemas.table.ColumnView;
import org.apache.ignite.configuration.schemas.table.TableConfiguration;
import org.apache.ignite.configuration.schemas.table.TableIndexConfiguration;
import org.apache.ignite.configuration.schemas.table.TablesConfiguration;
import org.apache.ignite.configuration.tree.NamedListView;
import org.apache.ignite.internal.manager.Producer;
import org.apache.ignite.internal.metastorage.MetaStorageManager;
import org.apache.ignite.internal.schema.event.SchemaEvent;
import org.apache.ignite.internal.schema.event.SchemaEventParameters;
import org.apache.ignite.internal.schema.registry.SchemaRegistryException;
import org.apache.ignite.internal.schema.registry.SchemaRegistryImpl;
import org.apache.ignite.internal.util.ByteUtils;
import org.apache.ignite.internal.util.Cursor;
import org.apache.ignite.internal.vault.VaultManager;
import org.apache.ignite.lang.ByteArray;
import org.apache.ignite.lang.IgniteLogger;
import org.apache.ignite.metastorage.client.Conditions;
import org.apache.ignite.metastorage.client.Entry;
import org.apache.ignite.metastorage.client.EntryEvent;
import org.apache.ignite.metastorage.client.Operations;
import org.apache.ignite.metastorage.client.WatchEvent;
import org.apache.ignite.metastorage.client.WatchListener;
import org.apache.ignite.schema.PrimaryIndex;
import org.jetbrains.annotations.NotNull;

/**
 * Schema Manager.
 *
 * Schemas MUST be registered in a version ascending order incrementing by {@code 1} with NO gaps,
 * otherwise an exception will be thrown. The version numbering starts from the {@code 1}.
 * <p>
 * After some table maintenance process some first versions may become outdated and can be safely cleaned up
 * if the process guarantees the table no longer has a data of these versions.
 *
 * @implSpec The changes in between two arbitrary actual versions MUST NOT be lost.
 * Thus, schema versions can only be removed from the beginning.
 * @implSpec Initial schema history MAY be registered without the first outdated versions
 * that could be cleaned up earlier.
 */
public class SchemaManager extends Producer<SchemaEvent, SchemaEventParameters> {
    /** The logger. */
    private static final IgniteLogger LOG = IgniteLogger.forClass(SchemaManager.class);

    /** Internal prefix for the metasorage. */
    private static final String INTERNAL_PREFIX = "internal.tables.schema.";

    /** Schema history item key suffix. */
    private static final String INTERNAL_VER_SUFFIX = ".ver.";

    /** Configuration manager in order to handle and listen schema specific configuration. */
    private final ConfigurationManager configurationMgr;

    /** Metastorage manager. */
    private final MetaStorageManager metaStorageMgr;

    /** Vault manager. */
    private final VaultManager vaultMgr;

    /** Schema registries. */
    private final Map<UUID, SchemaRegistryImpl> schemaRegs = new ConcurrentHashMap<>();

    /**
     * The constructor.
     *
     * @param configurationMgr Configuration manager.
     * @param metaStorageMgr Metastorage manager.
     * @param vaultMgr Vault manager.
     */
    public SchemaManager(
        ConfigurationManager configurationMgr,
        MetaStorageManager metaStorageMgr,
        VaultManager vaultMgr
    ) {
        this.configurationMgr = configurationMgr;
        this.metaStorageMgr = metaStorageMgr;
        this.vaultMgr = vaultMgr;

        metaStorageMgr.registerWatchByPrefix(new ByteArray(INTERNAL_PREFIX), new WatchListener() {
            @Override public boolean onUpdate(@NotNull WatchEvent events) {
                for (EntryEvent evt : events.entryEvents()) {
                    String keyTail = evt.newEntry().key().toString().substring(INTERNAL_PREFIX.length() - 1);

                    int verPos = keyTail.indexOf(INTERNAL_VER_SUFFIX);

                    if (verPos == -1) {
                        final UUID tblId = UUID.fromString(keyTail);

                        SchemaRegistry reg = schemaRegistryForTable(tblId);

                        assert reg != null : "Table schema was not initialized or table has been dropped: " + tblId;

                        if (evt.oldEntry().empty() || evt.oldEntry().tombstone())
                            onEvent(SchemaEvent.INITIALIZED, new SchemaEventParameters(tblId, reg), null);
                        else if (evt.newEntry().empty() || evt.newEntry().tombstone()) {
                            schemaRegs.remove(tblId);

                            onEvent(SchemaEvent.DROPPED, new SchemaEventParameters(tblId, null), null);
                        }

                        return true; // Ignore last table schema version.
                    }
                    else {
                        UUID tblId = UUID.fromString(keyTail.substring(0, verPos));

                        SchemaRegistryImpl reg = schemaRegs.get(tblId);

                        if (reg == null)
                            schemaRegs.put(tblId, (reg = new SchemaRegistryImpl(v -> tableSchema(tblId, v))));

<<<<<<< HEAD
        this.schema = new SchemaDescriptor(UUID.randomUUID(), 1,
            new Column[] {
                new Column("key", NativeTypes.LONG, false)
            },
            new Column[] {
                new Column("value", NativeTypes.LONG, false)
=======
                        if (evt.oldEntry().empty() || evt.oldEntry().tombstone())
                            reg.onSchemaRegistered((SchemaDescriptor)ByteUtils.fromBytes(evt.newEntry().value()));
                        else if (evt.newEntry().empty() || evt.newEntry().tombstone()) {
                            int ver = Integer.parseInt(keyTail.substring(verPos + INTERNAL_VER_SUFFIX.length()));

                            reg.onSchemaDropped(ver);
                        }
                        else
                            throw new SchemaRegistryException("Schema of concrete version can't be changed.");
                    }
                }

                return true;
            }

            @Override public void onError(@NotNull Throwable e) {
                LOG.error("Metastorage listener issue", e);
>>>>>>> 479ea879
            }
        });
    }

    /**
     * Creates schema registry for the table with existed schema or
     * registers initial schema from configuration.
     *
     * @param tblId Table id.
     * @param tblName Table name.
     * @return Operation future.
     */
    public CompletableFuture<Boolean> initSchemaForTable(final UUID tblId, String tblName) {
        return vaultMgr.get(ByteArray.fromString(INTERNAL_PREFIX + tblId)).
            thenCompose(entry -> {
                TableConfiguration tblConfig = configurationMgr.configurationRegistry().getConfiguration(TablesConfiguration.KEY).tables().get(tblName);

                assert entry.empty();

                final int schemaVer = 1;

                final ByteArray lastVerKey = new ByteArray(INTERNAL_PREFIX + tblId);
                final ByteArray schemaKey = new ByteArray(INTERNAL_PREFIX + tblId + INTERNAL_VER_SUFFIX + schemaVer);

                final SchemaDescriptor desc = createSchemaDescriptor(schemaVer, tblConfig);

                return metaStorageMgr.invoke(
                    Conditions.value(lastVerKey).eq(entry.value()), // Won't to rewrite if the version goes ahead.
                    List.of(
                        //TODO: IGNITE-14679 Serialize schema.
                        Operations.put(schemaKey, ByteUtils.toBytes(desc)),
                        Operations.put(lastVerKey, ByteUtils.longToBytes(schemaVer))
                    ),
                    List.of(Operations.noop()));
            });
    }

    /**
     * Return table schema of certain version from history.
     *
     * @param tblId Table id.
     * @param schemaVer Schema version.
     * @return Schema descriptor.
     */
    private SchemaDescriptor tableSchema(UUID tblId, int schemaVer) {
        try {
            return vaultMgr.get(ByteArray.fromString(INTERNAL_PREFIX + tblId + INTERNAL_VER_SUFFIX + schemaVer))
                .thenApply(e -> e.empty() ? null : (SchemaDescriptor)ByteUtils.fromBytes(e.value())).get();
        }
        catch (InterruptedException | ExecutionException e) {
            throw new SchemaRegistryException("Can't read schema from vault: ver=" + schemaVer, e);
        }
    }

    /**
     * Creates schema descriptor from configuration.
     *
     * @param ver Schema version.
     * @param tblConfig Table config.
     * @return Schema descriptor.
     */
    private SchemaDescriptor createSchemaDescriptor(int ver, TableConfiguration tblConfig) {
        final TableIndexConfiguration pkCfg = tblConfig.indices().get(PrimaryIndex.PRIMARY_KEY_INDEX_NAME);

        assert pkCfg != null;

        final Set<String> keyColNames = Stream.of(pkCfg.colNames().value()).collect(Collectors.toSet());
        final NamedListView<ColumnView> cols = tblConfig.columns().value();

        final ArrayList<Column> keyCols = new ArrayList<>(keyColNames.size());
        final ArrayList<Column> valCols = new ArrayList<>(cols.size() - keyColNames.size());

        cols.namedListKeys().stream()
            .map(cols::get)
            //TODO: IGNITE-14290 replace with helper class call.
            .map(col -> new Column(col.name(), createType(col.type()), col.nullable()))
            .forEach(c -> (keyColNames.contains(c.name()) ? keyCols : valCols).add(c));

        return new SchemaDescriptor(
            ver,
            keyCols.toArray(Column[]::new),
            pkCfg.affinityColumns().value(),
            valCols.toArray(Column[]::new)
        );
    }

    /**
     * Create type from config.
     *
     * TODO: IGNITE-14290 replace with helper class call.
     *
     * @param type Type view.
     * @return Native type.
     */
    private NativeType createType(ColumnTypeView type) {
        switch (type.type().toLowerCase()) {
            case "byte":
                return NativeType.BYTE;
            case "short":
                return NativeType.SHORT;
            case "int":
                return NativeType.INTEGER;
            case "long":
                return NativeType.LONG;
            case "float":
                return NativeType.FLOAT;
            case "double":
                return NativeType.DOUBLE;
            case "uuid":
                return NativeType.UUID;
            case "bitmask":
                return Bitmask.of(type.length());
            case "string":
                return NativeType.STRING;
            case "bytes":
                return NativeType.BYTES;

            default:
                throw new IllegalStateException("Unsupported column type: " + type.type());
        }
    }

    /**
     * Compares schemas.
     *
     * @param expected Expected schema.
     * @param actual Actual schema.
     * @return {@code True} if schemas are equal, {@code false} otherwise.
     */
    public static boolean equalSchemas(SchemaDescriptor expected, SchemaDescriptor actual) {
        if (expected.keyColumns().length() != actual.keyColumns().length() ||
            expected.valueColumns().length() != actual.valueColumns().length())
            return false;

        for (int i = 0; i < expected.length(); i++) {
            if (!expected.column(i).equals(actual.column(i)))
                return false;
        }

        return true;
    }

    /**
     * @param tableId Table id.
     * @return Schema registry for the table.
     */
    private SchemaRegistry schemaRegistryForTable(UUID tableId) {
        final SchemaRegistry reg = schemaRegs.get(tableId);

        if (reg == null)
            throw new SchemaRegistryException("No schema was ever registered for the table: " + tableId);

        return reg;
    }

    /**
     * Unregistered all schemas associated with a table identifier.
     *
     * @param tableId Table identifier.
     * @return Future which will complete when all versions of schema will be unregistered.
     */
    public CompletableFuture<Boolean> unregisterSchemas(UUID tableId) {
        CompletableFuture<Void> fut = metaStorageMgr.remove(new ByteArray(INTERNAL_PREFIX + tableId));

        String schemaPrefix = INTERNAL_PREFIX + tableId + INTERNAL_VER_SUFFIX;

        Set<ByteArray> keys = new HashSet<>();

        try (Cursor<Entry> cursor = metaStorageMgr.range(new ByteArray(schemaPrefix), null)) {
            cursor.forEach(entry -> keys.add(entry.key()));
        }
        catch (Exception e) {
            LOG.error("Can't remove schemas for the table [tblId=" + tableId + ']');
        }

        return fut.thenCompose(r -> metaStorageMgr.removeAll(keys)).thenApply(v -> true);
    }
}<|MERGE_RESOLUTION|>--- conflicted
+++ resolved
@@ -139,14 +139,6 @@
                         if (reg == null)
                             schemaRegs.put(tblId, (reg = new SchemaRegistryImpl(v -> tableSchema(tblId, v))));
 
-<<<<<<< HEAD
-        this.schema = new SchemaDescriptor(UUID.randomUUID(), 1,
-            new Column[] {
-                new Column("key", NativeTypes.LONG, false)
-            },
-            new Column[] {
-                new Column("value", NativeTypes.LONG, false)
-=======
                         if (evt.oldEntry().empty() || evt.oldEntry().tombstone())
                             reg.onSchemaRegistered((SchemaDescriptor)ByteUtils.fromBytes(evt.newEntry().value()));
                         else if (evt.newEntry().empty() || evt.newEntry().tombstone()) {
@@ -164,7 +156,6 @@
 
             @Override public void onError(@NotNull Throwable e) {
                 LOG.error("Metastorage listener issue", e);
->>>>>>> 479ea879
             }
         });
     }
