/*
 * Licensed to the Apache Software Foundation (ASF) under one or more
 * contributor license agreements. See the NOTICE file distributed with
 * this work for additional information regarding copyright ownership.
 * The ASF licenses this file to You under the Apache License, Version 2.0
 * (the "License"); you may not use this file except in compliance with
 * the License. You may obtain a copy of the License at
 *
 *      http://www.apache.org/licenses/LICENSE-2.0
 *
 * Unless required by applicable law or agreed to in writing, software
 * distributed under the License is distributed on an "AS IS" BASIS,
 * WITHOUT WARRANTIES OR CONDITIONS OF ANY KIND, either express or implied.
 * See the License for the specific language governing permissions and
 * limitations under the License.
 */

package org.apache.ignite.internal.schema;

import static java.util.concurrent.CompletableFuture.failedFuture;
import static org.apache.ignite.internal.lang.IgniteStringFormatter.format;
import static org.apache.ignite.internal.util.CompletableFutures.falseCompletedFuture;
import static org.apache.ignite.internal.util.CompletableFutures.nullCompletedFuture;
import static org.apache.ignite.internal.util.IgniteUtils.inBusyLock;
import static org.apache.ignite.internal.util.IgniteUtils.inBusyLockAsync;
import static org.apache.ignite.lang.ErrorGroups.Common.NODE_STOPPING_ERR;

import java.util.Collection;
import java.util.Map;
import java.util.concurrent.CompletableFuture;
import java.util.concurrent.ConcurrentHashMap;
import java.util.concurrent.ExecutionException;
import java.util.concurrent.atomic.AtomicBoolean;
import java.util.function.Consumer;
import java.util.function.LongFunction;
import org.apache.ignite.internal.catalog.CatalogService;
import org.apache.ignite.internal.catalog.descriptors.CatalogTableDescriptor;
import org.apache.ignite.internal.catalog.descriptors.CatalogTableSchemaVersions;
import org.apache.ignite.internal.catalog.events.CatalogEvent;
import org.apache.ignite.internal.catalog.events.CatalogEventParameters;
import org.apache.ignite.internal.catalog.events.CreateTableEventParameters;
import org.apache.ignite.internal.catalog.events.TableEventParameters;
import org.apache.ignite.internal.causality.IncrementalVersionedValue;
import org.apache.ignite.internal.lang.IgniteInternalException;
import org.apache.ignite.internal.lang.NodeStoppingException;
import org.apache.ignite.internal.manager.IgniteComponent;
import org.apache.ignite.internal.schema.catalog.CatalogToSchemaDescriptorConverter;
import org.apache.ignite.internal.schema.registry.SchemaRegistryImpl;
import org.apache.ignite.internal.tracing.TracingManager;
import org.apache.ignite.internal.util.IgniteSpinBusyLock;
import org.apache.ignite.internal.util.IgniteUtils;
import org.apache.ignite.lang.IgniteException;
import org.jetbrains.annotations.Nullable;

/**
 * This class services management of table schemas.
 */
public class SchemaManager implements IgniteComponent {
    /** Busy lock to stop synchronously. */
    private final IgniteSpinBusyLock busyLock = new IgniteSpinBusyLock();

    /** Prevents double stopping of the component. */
    private final AtomicBoolean stopGuard = new AtomicBoolean();

    private final CatalogService catalogService;

    /** Versioned value for linearizing index partition changing events. */
    private final IncrementalVersionedValue<Void> registriesVv;

    /** Schema registries by table ID. */
    private final Map<Integer, SchemaRegistryImpl> registriesById = new ConcurrentHashMap<>();

    /** Constructor. */
    public SchemaManager(Consumer<LongFunction<CompletableFuture<?>>> registry, CatalogService catalogService) {
        this.registriesVv = new IncrementalVersionedValue<>(registry);
        this.catalogService = catalogService;
    }

    @Override
    public CompletableFuture<Void> start() {
        catalogService.listen(CatalogEvent.TABLE_CREATE, this::onTableCreated);
        catalogService.listen(CatalogEvent.TABLE_ALTER, this::onTableAltered);

        registerExistingTables();

        return nullCompletedFuture();
    }

    private void registerExistingTables() {
        for (int catalogVer = catalogService.latestCatalogVersion(); catalogVer >= catalogService.earliestCatalogVersion(); catalogVer--) {
            Collection<CatalogTableDescriptor> tables = catalogService.tables(catalogVer);

            for (CatalogTableDescriptor tableDescriptor : tables) {
                int tableId = tableDescriptor.id();

                if (registriesById.containsKey(tableId)) {
                    continue;
                }

                SchemaDescriptor prevSchema = null;
                CatalogTableSchemaVersions schemaVersions = tableDescriptor.schemaVersions();
                for (int tableVer = schemaVersions.earliestVersion(); tableVer <= schemaVersions.latestVersion(); tableVer++) {
                    SchemaDescriptor newSchema = CatalogToSchemaDescriptorConverter.convert(tableDescriptor, tableVer);

                    if (prevSchema != null) {
                        newSchema.columnMapping(SchemaUtils.columnMapper(prevSchema, newSchema));
                    }

                    prevSchema = newSchema;

<<<<<<< HEAD
    private CompletableFuture<Boolean> onTableCreated(CatalogEventParameters event, @Nullable Throwable ex) {
        return TracingManager.span("SchemaManager.onTableCreated", (span) -> {
            if (ex != null) {
                return failedFuture(ex);
            }

            CreateTableEventParameters creationEvent = (CreateTableEventParameters) event;
=======
                    registerSchema(tableId, newSchema);
                }
            }
        }
    }

    private CompletableFuture<Boolean> onTableCreated(CatalogEventParameters event) {
        CreateTableEventParameters creationEvent = (CreateTableEventParameters) event;
>>>>>>> f10ab88c

            return onTableCreatedOrAltered(creationEvent.tableDescriptor(), creationEvent.causalityToken());
        });
    }

<<<<<<< HEAD
    private CompletableFuture<Boolean> onTableAltered(CatalogEventParameters event, @Nullable Throwable ex) {
        return TracingManager.span("SchemaManager.onTableAltered", (span) -> {
            if (ex != null) {
                return failedFuture(ex);
            }

            assert event instanceof TableEventParameters;
=======
    private CompletableFuture<Boolean> onTableAltered(CatalogEventParameters event) {
        assert event instanceof TableEventParameters;
>>>>>>> f10ab88c

            TableEventParameters tableEvent = ((TableEventParameters) event);

            CatalogTableDescriptor tableDescriptor = catalogService.table(tableEvent.tableId(), tableEvent.catalogVersion());

            assert tableDescriptor != null;

            return onTableCreatedOrAltered(tableDescriptor, event.causalityToken());
        });
    }

    private CompletableFuture<Boolean> onTableCreatedOrAltered(CatalogTableDescriptor tableDescriptor, long causalityToken) {
        return TracingManager.span("SchemaManager.onTableCreatedOrAltered", (span) -> {
            if (!busyLock.enterBusy()) {
                return failedFuture(new NodeStoppingException());
            }

            try {
                int tableId = tableDescriptor.id();
                int newSchemaVersion = tableDescriptor.tableVersion();

                if (searchSchemaByVersion(tableId, newSchemaVersion) != null) {
                    return falseCompletedFuture();
                }

                SchemaDescriptor newSchema = SchemaUtils.prepareSchemaDescriptor(tableDescriptor);

                try {
                    setColumnMapping(newSchema, tableId);
                } catch (InterruptedException e) {
                    Thread.currentThread().interrupt();

                    return failedFuture(e);
                } catch (ExecutionException e) {
                    return failedFuture(e);
                }

<<<<<<< HEAD
                return registriesVv.update(causalityToken, (registries, e) -> inBusyLock(busyLock, () -> {
                    if (e != null) {
                        return failedFuture(new IgniteInternalException(format(
                                "Cannot create a schema for the table [tblId={}, ver={}]", tableId, newSchemaVersion), e)
                        );
                    }

                    return completedFuture(registerSchema(registries, tableId, newSchema));
                })).thenApply(ignored -> false);
            } finally {
                busyLock.leaveBusy();
            }
        });
=======
                registerSchema(tableId, newSchema);

                return nullCompletedFuture();
            })).thenApply(ignored -> false);
        } finally {
            busyLock.leaveBusy();
        }
>>>>>>> f10ab88c
    }

    private void setColumnMapping(SchemaDescriptor schema, int tableId) throws ExecutionException, InterruptedException {
        if (schema.version() == CatalogTableDescriptor.INITIAL_TABLE_VERSION) {
            return;
        }

        int prevVersion = schema.version() - 1;

        SchemaDescriptor prevSchema = searchSchemaByVersion(tableId, prevVersion);

        if (prevSchema == null) {
            prevSchema = loadSchemaDescriptor(tableId, prevVersion);
        }

        schema.columnMapping(SchemaUtils.columnMapper(prevSchema, schema));
    }

    /**
     * Loads the table schema descriptor by version from local Metastore storage.
     * If called with a schema version for which the schema is not yet saved to the Metastore, an exception
     * will be thrown.
     *
     * @param tblId Table id.
     * @param ver Schema version (must not be higher than the latest version saved to the  Metastore).
     * @return Schema representation.
     */
    private SchemaDescriptor loadSchemaDescriptor(int tblId, int ver) {
        int catalogVersion = catalogService.latestCatalogVersion();

        while (catalogVersion >= catalogService.earliestCatalogVersion()) {
            CatalogTableDescriptor tableDescriptor = catalogService.table(tblId, catalogVersion);

            if (tableDescriptor == null) {
                catalogVersion--;

                continue;
            }

            return CatalogToSchemaDescriptorConverter.convert(tableDescriptor, ver);
        }

        throw new AssertionError(format("Schema descriptor is not found [tableId={}, schemaId={}]", tblId, ver));
    }

    /**
     * Registers the new schema in the registries.
     *
     * @param tableId ID of the table to which the schema belongs.
     * @param schema The schema to register.
     */
    private void registerSchema(
            int tableId,
            SchemaDescriptor schema
    ) {
<<<<<<< HEAD
        return TracingManager.span("SchemaManager.registerSchema", (span) -> {
            SchemaRegistryImpl reg = registries.get(tableId);

            if (reg == null) {
                Map<Integer, SchemaRegistryImpl> copy = new HashMap<>(registries);

                copy.put(tableId, createSchemaRegistry(tableId, schema));

                return copy;
            } else {
                reg.onSchemaRegistered(schema);

                return registries;
            }
=======
        registriesById.compute(tableId, (tableId0, reg) -> {
            if (reg == null) {
                return createSchemaRegistry(tableId0, schema);
            }

            reg.onSchemaRegistered(schema);

            return reg;
>>>>>>> f10ab88c
        });
    }

    /**
     * Create schema registry for the table.
     *
     * @param tableId Table id.
     * @param initialSchema Initial schema for the registry.
     * @return Schema registry.
     */
    private SchemaRegistryImpl createSchemaRegistry(int tableId, SchemaDescriptor initialSchema) {
        return new SchemaRegistryImpl(
                ver -> inBusyLock(busyLock, () -> loadSchemaDescriptor(tableId, ver)),
                initialSchema
        );
    }

    /**
     * Try to find schema in cache.
     *
     * @param tblId Table id.
     * @param schemaVer Schema version.
     * @return Descriptor if required schema found, or {@code null} otherwise.
     */
    private @Nullable SchemaDescriptor searchSchemaByVersion(int tblId, int schemaVer) {
        SchemaRegistry registry = registriesById.get(tblId);

        if (registry != null && schemaVer <= registry.lastKnownSchemaVersion()) {
            return registry.schema(schemaVer);
        } else {
            return null;
        }
    }

    /**
     * Get the schema registry for the given causality token and table id.
     *
     * @param causalityToken Causality token.
     * @param tableId Id of a table which the required registry belongs to. If {@code null}, then this method will return a future which
     *     will be completed with {@code null} result, but only when the schema manager will have consistent state regarding given causality
     *     token.
     * @return A future which will be completed when schema registries for given causality token are ready.
     */
    public CompletableFuture<SchemaRegistry> schemaRegistry(long causalityToken, int tableId) {
        if (!busyLock.enterBusy()) {
            throw new IgniteException(NODE_STOPPING_ERR, new NodeStoppingException());
        }

        try {
            return registriesVv.get(causalityToken)
                    .thenApply(unused -> inBusyLock(busyLock, () -> registriesById.get(tableId)));
        } finally {
            busyLock.leaveBusy();
        }
    }

    /**
     * Returns schema registry by table id.
     *
     * @param tableId Table id.
     * @return Schema registry.
     */
    public SchemaRegistry schemaRegistry(int tableId) {
        return registriesById.get(tableId);
    }

    /**
     * Drops schema registry for the given table id (along with the corresponding schemas).
     *
     * @param tableId Table id.
     */
    public CompletableFuture<?> dropRegistryAsync(int tableId) {
        return inBusyLockAsync(busyLock, () -> {
            SchemaRegistryImpl removedRegistry = registriesById.remove(tableId);
            removedRegistry.close();

            return falseCompletedFuture();
        });
    }

    @Override
    public void stop() throws Exception {
        if (!stopGuard.compareAndSet(false, true)) {
            return;
        }

        busyLock.block();

        //noinspection ConstantConditions
        IgniteUtils.closeAllManually(registriesById.values());
    }
}<|MERGE_RESOLUTION|>--- conflicted
+++ resolved
@@ -108,42 +108,24 @@
 
                     prevSchema = newSchema;
 
-<<<<<<< HEAD
-    private CompletableFuture<Boolean> onTableCreated(CatalogEventParameters event, @Nullable Throwable ex) {
+                    registerSchema(tableId, newSchema);
+                }
+            }
+        }
+    }
+
+    private CompletableFuture<Boolean> onTableCreated(CatalogEventParameters event) {
         return TracingManager.span("SchemaManager.onTableCreated", (span) -> {
-            if (ex != null) {
-                return failedFuture(ex);
-            }
-
             CreateTableEventParameters creationEvent = (CreateTableEventParameters) event;
-=======
-                    registerSchema(tableId, newSchema);
-                }
-            }
-        }
-    }
-
-    private CompletableFuture<Boolean> onTableCreated(CatalogEventParameters event) {
-        CreateTableEventParameters creationEvent = (CreateTableEventParameters) event;
->>>>>>> f10ab88c
 
             return onTableCreatedOrAltered(creationEvent.tableDescriptor(), creationEvent.causalityToken());
         });
     }
 
-<<<<<<< HEAD
-    private CompletableFuture<Boolean> onTableAltered(CatalogEventParameters event, @Nullable Throwable ex) {
-        return TracingManager.span("SchemaManager.onTableAltered", (span) -> {
-            if (ex != null) {
-                return failedFuture(ex);
-            }
-
-            assert event instanceof TableEventParameters;
-=======
     private CompletableFuture<Boolean> onTableAltered(CatalogEventParameters event) {
         assert event instanceof TableEventParameters;
->>>>>>> f10ab88c
-
+
+        return TracingManager.span("SchemaManager.onTableAltered", (span) -> {
             TableEventParameters tableEvent = ((TableEventParameters) event);
 
             CatalogTableDescriptor tableDescriptor = catalogService.table(tableEvent.tableId(), tableEvent.catalogVersion());
@@ -180,7 +162,6 @@
                     return failedFuture(e);
                 }
 
-<<<<<<< HEAD
                 return registriesVv.update(causalityToken, (registries, e) -> inBusyLock(busyLock, () -> {
                     if (e != null) {
                         return failedFuture(new IgniteInternalException(format(
@@ -188,21 +169,14 @@
                         );
                     }
 
-                    return completedFuture(registerSchema(registries, tableId, newSchema));
+                    registerSchema(tableId, newSchema);
+
+                return nullCompletedFuture();
                 })).thenApply(ignored -> false);
             } finally {
                 busyLock.leaveBusy();
             }
         });
-=======
-                registerSchema(tableId, newSchema);
-
-                return nullCompletedFuture();
-            })).thenApply(ignored -> false);
-        } finally {
-            busyLock.leaveBusy();
-        }
->>>>>>> f10ab88c
     }
 
     private void setColumnMapping(SchemaDescriptor schema, int tableId) throws ExecutionException, InterruptedException {
@@ -258,31 +232,16 @@
             int tableId,
             SchemaDescriptor schema
     ) {
-<<<<<<< HEAD
-        return TracingManager.span("SchemaManager.registerSchema", (span) -> {
-            SchemaRegistryImpl reg = registries.get(tableId);
-
-            if (reg == null) {
-                Map<Integer, SchemaRegistryImpl> copy = new HashMap<>(registries);
-
-                copy.put(tableId, createSchemaRegistry(tableId, schema));
-
-                return copy;
-            } else {
+        TracingManager.span("SchemaManager.registerSchema", (span) -> {
+            registriesById.compute(tableId, (tableId0, reg) -> {
+                if (reg == null) {
+                    return createSchemaRegistry(tableId0, schema);
+                }
+
                 reg.onSchemaRegistered(schema);
 
-                return registries;
-            }
-=======
-        registriesById.compute(tableId, (tableId0, reg) -> {
-            if (reg == null) {
-                return createSchemaRegistry(tableId0, schema);
-            }
-
-            reg.onSchemaRegistered(schema);
-
-            return reg;
->>>>>>> f10ab88c
+                return reg;
+            });
         });
     }
 
