/*
 * Licensed to the Apache Software Foundation (ASF) under one or more
 * contributor license agreements.  See the NOTICE file distributed with
 * this work for additional information regarding copyright ownership.
 * The ASF licenses this file to You under the Apache License, Version 2.0
 * (the "License"); you may not use this file except in compliance with
 * the License.  You may obtain a copy of the License at
 *
 *      http://www.apache.org/licenses/LICENSE-2.0
 *
 * Unless required by applicable law or agreed to in writing, software
 * distributed under the License is distributed on an "AS IS" BASIS,
 * WITHOUT WARRANTIES OR CONDITIONS OF ANY KIND, either express or implied.
 * See the License for the specific language governing permissions and
 * limitations under the License.
 */

package org.apache.ignite.internal.schema;

import java.util.Optional;
import org.apache.ignite.configuration.NamedListView;
import org.apache.ignite.configuration.schemas.table.ColumnView;
import org.apache.ignite.configuration.schemas.table.TableChange;
import org.apache.ignite.configuration.schemas.table.TableView;
import org.apache.ignite.internal.schema.configuration.SchemaConfigurationConverter;
import org.apache.ignite.internal.schema.configuration.SchemaDescriptorConverter;
import org.apache.ignite.internal.schema.mapping.ColumnMapper;
import org.apache.ignite.internal.schema.mapping.ColumnMapping;
import org.apache.ignite.lang.LoggerMessageHelper;
import org.apache.ignite.schema.definition.TableDefinition;

/**
 * Stateless schema utils that produces helper methods for schema preparation.
 */
public class SchemaUtils {
    /**
     * Creates schema descriptor for the table with specified configuration.
     *
     * @param schemaVer Schema version.
     * @param tblCfg    Table configuration.
     * @return Schema descriptor.
     */
    public static SchemaDescriptor prepareSchemaDescriptor(int schemaVer, TableView tblCfg) {
        TableDefinition tableDef = SchemaConfigurationConverter.convert(tblCfg);

        return SchemaDescriptorConverter.convert(schemaVer, tableDef);
    }

    /**
     * Prepares column mapper.
     *
     * @param oldDesc Old schema descriptor.
     * @param oldTbl  Old table configuration.
     * @param newDesc New schema descriptor.
     * @param newTbl  New table configuration.
     * @return Column mapper.
     */
    public static ColumnMapper columnMapper(
            SchemaDescriptor oldDesc,
            TableView oldTbl,
            SchemaDescriptor newDesc,
            TableChange newTbl
    ) {
        ColumnMapper mapper = null;

<<<<<<< HEAD
        NamedListView<? extends ColumnView> newTblColumns = newTbl.columns();
        NamedListView<? extends ColumnView> oldTblColumns = oldTbl.columns();

        // since newTblColumns comes from a Change class, it can only be of the same size or larger than the previous configuration,
        // because removed keys are simply replaced with nulls
        assert newTblColumns.size() >= oldTblColumns.size();

        for (int i = 0; i < newTblColumns.size(); ++i) {
            ColumnView newColView = newTblColumns.get(i);

            // new value can be null if a column has been deleted
            if (newColView == null) {
                continue;
            }

            if (i < oldTblColumns.size()) {
                ColumnView oldColView = oldTblColumns.get(i);

                Column newCol = newDesc.column(newColView.name());
                Column oldCol = oldDesc.column(oldColView.name());
=======
        for (String s : newTbl.columns().namedListKeys()) {
            final ColumnView newColView = newTbl.columns().get(s);
            final ColumnView oldColView = oldTbl.columns().get(s);

            if (oldColView == null && newColView != null) {
                final Column newCol = newDesc.column(newColView.name());

                assert !newDesc.isKeyColumn(newCol.schemaIndex());

                if (mapper == null) {
                    mapper = ColumnMapping.createMapper(newDesc);
                }

                mapper.add(newCol); // New column added.
            } else if (newColView != null) {
                final Column newCol = newDesc.column(newColView.name());
                final Column oldCol = oldDesc.column(oldColView.name());
>>>>>>> a42b6d68

                if (newCol.schemaIndex() == oldCol.schemaIndex()) {
                    continue;
                }

                if (mapper == null) {
                    mapper = ColumnMapping.createMapper(newDesc);
                }

                mapper.add(newCol.schemaIndex(), oldCol.schemaIndex());
            } else {
                // if the new Named List is larger than the old one, it can only mean that a new column has been added
                Column newCol = newDesc.column(newColView.name());

                assert !newDesc.isKeyColumn(newCol.schemaIndex());

                if (mapper == null) {
                    mapper = ColumnMapping.createMapper(newDesc);
                }

                mapper.add(newCol);
            }
        }

<<<<<<< HEAD
        // since newTblColumns comes from a TableChange, it will contain nulls for removed columns
        Optional<Column> droppedKeyCol = newTblColumns.namedListKeys().stream()
                .filter(k -> newTblColumns.get(k) == null)
                .map(oldDesc::column)
=======
        final Optional<Column> droppedKeyCol = oldTbl.columns().namedListKeys().stream()
                .filter(k -> newTbl.columns().get(k) == null)
                .map(k -> oldDesc.column(oldTbl.columns().get(k).name()))
>>>>>>> a42b6d68
                .filter(c -> oldDesc.isKeyColumn(c.schemaIndex()))
                .findAny();

        // TODO: IGNITE-15774 Assertion just in case, proper validation should be implemented with the help of
        // TODO: configuration validators.
        assert droppedKeyCol.isEmpty() :
                LoggerMessageHelper.format(
                        "Dropping of key column is forbidden: [schemaVer={}, col={}]",
                        newDesc.version(),
                        droppedKeyCol.get()
                );

        return mapper == null ? ColumnMapping.identityMapping() : mapper;
    }

    /**
     * Compares schemas.
     *
     * @param exp    Expected schema.
     * @param actual Actual schema.
     * @return {@code True} if schemas are equal, {@code false} otherwise.
     */
    public static boolean equalSchemas(SchemaDescriptor exp, SchemaDescriptor actual) {
        if (exp.keyColumns().length() != actual.keyColumns().length()
                || exp.valueColumns().length() != actual.valueColumns().length()) {
            return false;
        }

        for (int i = 0; i < exp.length(); i++) {
            if (!exp.column(i).equals(actual.column(i))) {
                return false;
            }
        }

        return true;
    }
}<|MERGE_RESOLUTION|>--- conflicted
+++ resolved
@@ -63,7 +63,6 @@
     ) {
         ColumnMapper mapper = null;
 
-<<<<<<< HEAD
         NamedListView<? extends ColumnView> newTblColumns = newTbl.columns();
         NamedListView<? extends ColumnView> oldTblColumns = oldTbl.columns();
 
@@ -84,25 +83,6 @@
 
                 Column newCol = newDesc.column(newColView.name());
                 Column oldCol = oldDesc.column(oldColView.name());
-=======
-        for (String s : newTbl.columns().namedListKeys()) {
-            final ColumnView newColView = newTbl.columns().get(s);
-            final ColumnView oldColView = oldTbl.columns().get(s);
-
-            if (oldColView == null && newColView != null) {
-                final Column newCol = newDesc.column(newColView.name());
-
-                assert !newDesc.isKeyColumn(newCol.schemaIndex());
-
-                if (mapper == null) {
-                    mapper = ColumnMapping.createMapper(newDesc);
-                }
-
-                mapper.add(newCol); // New column added.
-            } else if (newColView != null) {
-                final Column newCol = newDesc.column(newColView.name());
-                final Column oldCol = oldDesc.column(oldColView.name());
->>>>>>> a42b6d68
 
                 if (newCol.schemaIndex() == oldCol.schemaIndex()) {
                     continue;
@@ -127,16 +107,10 @@
             }
         }
 
-<<<<<<< HEAD
         // since newTblColumns comes from a TableChange, it will contain nulls for removed columns
         Optional<Column> droppedKeyCol = newTblColumns.namedListKeys().stream()
                 .filter(k -> newTblColumns.get(k) == null)
                 .map(oldDesc::column)
-=======
-        final Optional<Column> droppedKeyCol = oldTbl.columns().namedListKeys().stream()
-                .filter(k -> newTbl.columns().get(k) == null)
-                .map(k -> oldDesc.column(oldTbl.columns().get(k).name()))
->>>>>>> a42b6d68
                 .filter(c -> oldDesc.isKeyColumn(c.schemaIndex()))
                 .findAny();
 
