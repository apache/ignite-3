--- conflicted
+++ resolved
@@ -69,52 +69,15 @@
                 final Column newCol = newDesc.column(newColView.name());
                 
                 assert !newDesc.isKeyColumn(newCol.schemaIndex());
-<<<<<<< HEAD
-
-                if (mapper == null) {
-                    mapper = ColumnMapping.createMapper(newDesc);
-                }
-
-=======
     
                 if (mapper == null) {
                     mapper = ColumnMapping.createMapper(newDesc);
                 }
                 
->>>>>>> a323c22d
                 mapper.add(newCol); // New column added.
             } else if (newColView != null) {
                 final Column newCol = newDesc.column(newColView.name());
                 final Column oldCol = oldDesc.column(oldColView.name());
-<<<<<<< HEAD
-
-                // TODO: IGNITE-15414 Assertion just in case, proper validation should be implemented with the help of
-                // TODO: configuration validators.
-                assert newCol.type().equals(oldCol.type()) :
-                        LoggerMessageHelper.format(
-                                "Column types doesn't match [column={}, oldType={}, newType={}",
-                                oldCol.name(),
-                                oldCol.type(),
-                                newCol.type()
-                        );
-
-                assert newCol.nullable() == oldCol.nullable() :
-                        LoggerMessageHelper.format(
-                                "Column nullable properties doesn't match [column={}, oldNullable={}, newNullable={}",
-                                oldCol.name(),
-                                oldCol.nullable(),
-                                newCol.nullable()
-                        );
-
-                if (newCol.schemaIndex() == oldCol.schemaIndex()) {
-                    continue;
-                }
-
-                if (mapper == null) {
-                    mapper = ColumnMapping.createMapper(newDesc);
-                }
-
-=======
     
                 if (newCol.schemaIndex() == oldCol.schemaIndex()) {
                     continue;
@@ -124,7 +87,6 @@
                     mapper = ColumnMapping.createMapper(newDesc);
                 }
                 
->>>>>>> a323c22d
                 mapper.add(newCol.schemaIndex(), oldCol.schemaIndex());
             }
         }
@@ -134,13 +96,8 @@
                 .map(k -> oldDesc.column(oldTbl.columns().get(k).name()))
                 .filter(c -> oldDesc.isKeyColumn(c.schemaIndex()))
                 .findAny();
-<<<<<<< HEAD
-
-        // TODO: IGNITE-15414 Assertion just in case, proper validation should be implemented with the help of
-=======
         
         // TODO: IGNITE-15774 Assertion just in case, proper validation should be implemented with the help of
->>>>>>> a323c22d
         // TODO: configuration validators.
         assert !droppedKeyCol.isPresent() :
                 LoggerMessageHelper.format(
@@ -148,11 +105,7 @@
                         newDesc.version(),
                         droppedKeyCol.get()
                 );
-<<<<<<< HEAD
-
-=======
         
->>>>>>> a323c22d
         return mapper == null ? ColumnMapping.identityMapping() : mapper;
     }
     
@@ -168,11 +121,7 @@
                 || exp.valueColumns().length() != actual.valueColumns().length()) {
             return false;
         }
-<<<<<<< HEAD
-
-=======
         
->>>>>>> a323c22d
         for (int i = 0; i < exp.length(); i++) {
             if (!exp.column(i).equals(actual.column(i))) {
                 return false;
