--- conflicted
+++ resolved
@@ -24,17 +24,10 @@
 import org.jetbrains.annotations.NotNull;
 
 /**
-<<<<<<< HEAD
- * Column description for a type schema. Column contains a column name, a column type and a nullability flag.
- *
- * <p>Column instances are comparable in lexicographic order, native type first and then column name. Nullability flag is not taken into
- * account when columns are compared.
-=======
  * Column descriptor which contains a column name, a type and a nullability flag.
  * <p>
  * Because of columns must be written to a row in a specific order,
  * column write order ({@link #schemaIndex}) may differ from the user-defined order ({@link #columnOrder}).
->>>>>>> c086555b
  */
 public class Column implements Serializable {
     /** Absolute index in schema descriptor. */
@@ -65,31 +58,15 @@
     private final Supplier<Object> defValSup;
 
     /**
-     * @param name     Column name.
-     * @param type     An instance of column data type.
+     * @param name Column name.
+     * @param type An instance of column data type.
      * @param nullable If {@code false}, null values will not be allowed for this column.
      */
     public Column(
-            String name,
-            NativeType type,
-            boolean nullable
-    ) {
-<<<<<<< HEAD
-        this(-1, name, type, nullable, (Supplier<Object> & Serializable) () -> null);
-    }
-
-    /**
-     * @param name      Column name.
-     * @param type      An instance of column data type.
-     * @param nullable  If {@code false}, null values will not be allowed for this column.
-     * @param defValSup Default value supplier.
-     */
-    public Column(
-            String name,
-            NativeType type,
-            boolean nullable,
-            @NotNull Supplier<Object> defValSup
-=======
+        String name,
+        NativeType type,
+        boolean nullable
+    ) {
         this(-1, -1, name, type, nullable, (Supplier<Object> & Serializable)() -> null);
     }
 
@@ -121,26 +98,12 @@
         NativeType type,
         boolean nullable,
         @NotNull Supplier<Object> defValSup
->>>>>>> c086555b
     ) {
         this(-1, columnOrder, name, type, nullable, defValSup);
     }
 
     /**
      * @param schemaIndex Absolute index of this column in its schema descriptor.
-<<<<<<< HEAD
-     * @param name        Column name.
-     * @param type        An instance of column data type.
-     * @param nullable    If {@code false}, null values will not be allowed for this column.
-     * @param defValSup   Default value supplier.
-     */
-    private Column(
-            int schemaIndex,
-            String name,
-            NativeType type,
-            boolean nullable,
-            @NotNull Supplier<Object> defValSup
-=======
      * @param columnOrder Column order defined in table definition.
      * @param name Column name.
      * @param type An instance of column data type.
@@ -154,7 +117,6 @@
         NativeType type,
         boolean nullable,
         @NotNull Supplier<Object> defValSup
->>>>>>> c086555b
     ) {
         this.schemaIndex = schemaIndex;
         this.columnOrder = columnOrder;
@@ -209,42 +171,24 @@
     }
 
     /** {@inheritDoc} */
-    @Override
-    public boolean equals(Object o) {
-        if (this == o) {
+    @Override public boolean equals(Object o) {
+        if (this == o)
             return true;
-        }
-
-        if (o == null || getClass() != o.getClass()) {
+
+        if (o == null || getClass() != o.getClass())
             return false;
-        }
-
-        Column col = (Column) o;
-
-        return name.equals(col.name) && type.equals(col.type);
+
+        Column col = (Column)o;
+
+        return name.equals(col.name) &&
+            type.equals(col.type);
     }
 
     /** {@inheritDoc} */
-    @Override
-    public int hashCode() {
+    @Override public int hashCode() {
         return name.hashCode() + 31 * type.hashCode();
     }
 
-<<<<<<< HEAD
-    /** {@inheritDoc} */
-    @Override
-    public int compareTo(Column o) {
-        int cmp = type.compareTo(o.type);
-
-        if (cmp != 0) {
-            return cmp;
-        }
-
-        return name.compareTo(o.name);
-    }
-
-=======
->>>>>>> c086555b
     /**
      * Validate the object by column's constraint.
      *
@@ -252,18 +196,18 @@
      */
     public void validate(Object val) {
         if (val == null && !nullable) {
-            throw new IllegalArgumentException("Failed to set column (null was passed, but column is not nullable): "
-                    + "[col=" + this + ']');
+            throw new IllegalArgumentException("Failed to set column (null was passed, but column is not nullable): " +
+                "[col=" + this + ']');
         }
 
         NativeType objType = NativeTypes.fromObject(val);
 
         if (objType != null && type.mismatch(objType)) {
-            throw new InvalidTypeException("Column's type mismatch ["
-                    + "column=" + this
-                    + ", expectedType=" + type
-                    + ", actualType=" + objType
-                    + ", val=" + val + ']');
+            throw new InvalidTypeException("Column's type mismatch [" +
+                "column=" + this +
+                ", expectedType=" + type +
+                ", actualType=" + objType +
+                ", val=" + val + ']');
         }
     }
 
@@ -278,8 +222,7 @@
     }
 
     /** {@inheritDoc} */
-    @Override
-    public String toString() {
+    @Override public String toString() {
         return S.toString(Column.class, this);
     }
 }