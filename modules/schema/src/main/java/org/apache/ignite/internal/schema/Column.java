/*
 * Licensed to the Apache Software Foundation (ASF) under one or more
 * contributor license agreements.  See the NOTICE file distributed with
 * this work for additional information regarding copyright ownership.
 * The ASF licenses this file to You under the Apache License, Version 2.0
 * (the "License"); you may not use this file except in compliance with
 * the License.  You may obtain a copy of the License at
 *
 *      http://www.apache.org/licenses/LICENSE-2.0
 *
 * Unless required by applicable law or agreed to in writing, software
 * distributed under the License is distributed on an "AS IS" BASIS,
 * WITHOUT WARRANTIES OR CONDITIONS OF ANY KIND, either express or implied.
 * See the License for the specific language governing permissions and
 * limitations under the License.
 */

package org.apache.ignite.internal.schema;

import org.apache.ignite.internal.tostring.S;
import org.jetbrains.annotations.Nullable;
import java.io.Serializable;
import java.util.function.Supplier;
<<<<<<< HEAD
import org.apache.ignite.internal.tostring.S;
import org.jetbrains.annotations.Nullable;
=======
>>>>>>> 7f82358f

/**
 * Column description for a type schema. Column contains a column name, a column type and a nullability flag.
 * <p>
 * Column instances are comparable in lexicographic order, native type first and then column name. Nullability
 * flag is not taken into account when columns are compared.
 */
public class Column implements Comparable<Column>, Serializable {
    /** Absolute index in schema descriptor. */
    private final int schemaIndex;

    /**
     * Column name.
     */
    private final String name;

    /**
     * An instance of column data type.
     */
    private final NativeType type;

    /**
     * If {@code false}, null values will not be allowed for this column.
     */
    private final boolean nullable;

    /**
     * Default value supplier.
     */
    private final Supplier<Object> defValSup;

    /**
     * @param name Column name.
     * @param type An instance of column data type.
     * @param nullable If {@code false}, null values will not be allowed for this column.
     */
    public Column(
        String name,
        NativeType type,
        boolean nullable
    ) {
        this(-1, name, type, nullable, (Supplier<Object> & Serializable)() -> null);
    }

    /**
     * @param name Column name.
     * @param type An instance of column data type.
     * @param nullable If {@code false}, null values will not be allowed for this column.
     * @param defValSup Default value supplier.
     */
    public Column(
        String name,
        NativeType type,
        boolean nullable,
        @Nullable Supplier<Object> defValSup
    ) {
        this(-1, name, type, nullable, defValSup);
    }

    /**
     * @param schemaIndex Absolute index of this column in its schema descriptor.
     * @param name Column name.
     * @param type An instance of column data type.
     * @param nullable If {@code false}, null values will not be allowed for this column.
     * @param defValSup Default value supplier.
     */
    private Column(
        int schemaIndex,
        String name,
        NativeType type,
        boolean nullable,
        @Nullable Supplier<Object> defValSup
    ) {
        this.schemaIndex = schemaIndex;
        this.name = name;
        this.type = type;
        this.nullable = nullable;
        this.defValSup = defValSup;
    }

    /**
     * @return Absolute index of this column in its schema descriptor.
     */
    public int schemaIndex() {
        return schemaIndex;
    }

    /**
     * @return Column name.
     */
    public String name() {
        return name;
    }

    /**
     * @return An instance of column data type.
     */
    public NativeType type() {
        return type;
    }

    /**
     * @return {@code false} if null values will not be allowed for this column.
     */
    public boolean nullable() {
        return nullable;
    }

    /**
     * Get default value for the column.
     *
     * @return Default value.
     */
    public Object defaultValue() {
        Object val = defValSup.get();

        if (nullable || val != null)
            return val;

        throw new IllegalStateException("Null value is not accepted for not nullable column: [col=" + this + ']');
    }

    /** {@inheritDoc} */
    @Override public boolean equals(Object o) {
        if (this == o)
            return true;

        if (o == null || getClass() != o.getClass())
            return false;

        Column col = (Column)o;

        return name.equals(col.name) &&
            type.equals(col.type);
    }

    /** {@inheritDoc} */
    @Override public int hashCode() {
        return name.hashCode() + 31 * type.hashCode();
    }

    /** {@inheritDoc} */
    @Override public int compareTo(Column o) {
        int cmp = type.compareTo(o.type);

        if (cmp != 0)
            return cmp;

        return name.compareTo(o.name);
    }

    /**
     * Validate the object by column's constraint.
     *
     * @param val Object to validate.
     */
    public void validate(Object val) {
        if (val == null && !nullable) {
            throw new IllegalArgumentException("Failed to set column (null was passed, but column is not nullable): " +
                "[col=" + this + ']');
        }

        NativeType objType = NativeTypes.fromObject(val);

        if (objType != null && type.mismatch(objType)) {
            throw new InvalidTypeException("Column's type mismatch [" +
                "column=" + this +
                ", expectedType=" + type +
                ", actualType=" + objType +
                ", val=" + val + ']');
        }
    }

    /**
     * Copy column with new schema index.
     *
     * @param schemaIndex Column index in the schema.
     * @return Column.
     */
    public Column copy(int schemaIndex) {
        return new Column(schemaIndex, name, type, nullable, defValSup);
    }

    /** {@inheritDoc} */
    @Override public String toString() {
        return S.toString(Column.class, this);
    }
}<|MERGE_RESOLUTION|>--- conflicted
+++ resolved
@@ -21,11 +21,6 @@
 import org.jetbrains.annotations.Nullable;
 import java.io.Serializable;
 import java.util.function.Supplier;
-<<<<<<< HEAD
-import org.apache.ignite.internal.tostring.S;
-import org.jetbrains.annotations.Nullable;
-=======
->>>>>>> 7f82358f
 
 /**
  * Column description for a type schema. Column contains a column name, a column type and a nullability flag.
