--- conflicted
+++ resolved
@@ -40,13 +40,12 @@
     /**
      * Creates a marshaller for class.
      *
-     * @param cols   Columns.
-     * @param mapper Mapper.
+     * @param cols             Columns.
+     * @param mapper           Mapper.
      * @param requireAllFields If specified class should contain fields for all columns.
      * @return Marshaller.
      */
-<<<<<<< HEAD
-    public static <T> Marshaller createMarshaller(Column[] cols, @NotNull Mapper<T> mapper) {
+    public static <T> Marshaller createMarshaller(Column[] cols, @NotNull Mapper<T> mapper, boolean requireAllFields) {
         final BinaryMode mode = MarshallerUtil.mode(mapper.targetType());
 
         if (mode != BinaryMode.POJO || mapper.mappedColumn() != null) {
@@ -59,108 +58,58 @@
                         String.format("Object can't be mapped to a column of incompatible type: columnType=%s, mappedType=%s",
                                 col.type().spec(), mapper.targetType().getName()));
             }
-
             assert !mapper.targetType().isPrimitive() : "Non-nullable types are not allowed.";
 
             return new SimpleMarshaller(ColumnBinding.createIdentityBinding(col, mapper.targetType()));
         }
 
         ColumnBinding[] columnBindings = new ColumnBinding[cols.length];
-=======
-    public static <T> Marshaller createMarshaller(Column[] cols, Mapper<T> mapper, boolean requireAllFields) {
-        final BinaryMode mode = MarshallerUtil.mode(mapper.targetType());
-
-        if (mode != null) {
-            final Column col = cols[0];
-
-            assert cols.length == 1;
-            assert mode.typeSpec() == col.type().spec() : "Target type is not compatible.";
-            assert !mapper.targetType().isPrimitive() : "Non-nullable types are not allowed.";
-
-            return new SimpleMarshaller(FieldAccessor.createIdentityAccessor(col, col.schemaIndex(), mode));
-        }
-
-        FieldAccessor[] fieldAccessors = new FieldAccessor[cols.length];
->>>>>>> a42b6d68
-
         // Build handlers.
 
         for (int i = 0; i < cols.length; i++) {
             final Column col = cols[i];
 
-<<<<<<< HEAD
             String fieldName = mapper.fieldForColumn(col.name());
 
-            // TODO: IGNITE-15785 validate key marshaller has no DummyBinding.
+            if (requireAllFields && fieldName == null) {
+                throw new IllegalArgumentException("No field found for column " + col.name());
+            }
+
             columnBindings[i] = (fieldName == null) ? ColumnBinding.unmappedFieldBinding(col) :
                     ColumnBinding.createFieldBinding(col, mapper.targetType(), fieldName);
         }
 
         return new ObjectMarshaller(new ObjectFactory<>(mapper.targetType()), columnBindings);
-=======
-            String fieldName = mapper.columnToField(col.name());
-
-            if (requireAllFields && fieldName == null) {
-                throw new IllegalArgumentException("No field found for column " + col.name());
-            }
-
-            fieldAccessors[i] = (fieldName == null) ? FieldAccessor.noopAccessor(col) :
-                    FieldAccessor.create(mapper.targetType(), fieldName, col, col.schemaIndex());
-        }
-
-        return new PojoMarshaller(new ObjectFactory<>(mapper.targetType()), fieldAccessors);
->>>>>>> a42b6d68
     }
 
     /**
      * Creates a marshaller for class.
      *
-     * @param cols Columns.
-     * @param cls  Type.
+     * @param cols             Columns.
+     * @param cls              Type.
      * @param requireAllFields If specified class should contain fields for all columns.
      * @return Marshaller.
      */
     //TODO: IGNITE-15907 drop
     @Deprecated
-<<<<<<< HEAD
-    public static Marshaller createMarshaller(Columns cols, Class<?> cls) {
+    public static Marshaller createMarshaller(Columns cols, Class<?> cls, boolean requireAllFields) {
         final BinaryMode mode = MarshallerUtil.mode(cls);
 
         if (mode != BinaryMode.POJO) {
-=======
-    public static Marshaller createMarshaller(Columns cols, Class<? extends Object> cls, boolean requireAllFields) {
-        final BinaryMode mode = MarshallerUtil.mode(cls);
-
-        if (mode != null) {
->>>>>>> a42b6d68
             final Column col = cols.column(0);
 
             assert cols.length() == 1;
             assert mode.typeSpec() == col.type().spec() : "Target type is not compatible.";
             assert !cls.isPrimitive() : "Non-nullable types are not allowed.";
 
-<<<<<<< HEAD
             return new SimpleMarshaller(ColumnBinding.createIdentityBinding(col, cls));
         }
 
         ColumnBinding[] fieldAccessors = new ColumnBinding[cols.length()];
-=======
-            return new SimpleMarshaller(FieldAccessor.createIdentityAccessor(col, col.schemaIndex(), mode));
-        }
-
-        FieldAccessor[] fieldAccessors = new FieldAccessor[cols.length()];
->>>>>>> a42b6d68
-
         // Build accessors
         for (int i = 0; i < cols.length(); i++) {
             final Column col = cols.column(i);
 
-<<<<<<< HEAD
-            fieldAccessors[i] = ColumnBinding.createFieldBinding(col, cls, col.name());
-        }
-
-        return new ObjectMarshaller(new ObjectFactory<>(cls), fieldAccessors);
-=======
             if (requireAllFields) {
                 try {
                     cls.getDeclaredField(col.name());
@@ -169,11 +118,10 @@
                 }
             }
 
-            fieldAccessors[i] = FieldAccessor.create(cls, col.name(), col, col.schemaIndex());
-        }
-
-        return new PojoMarshaller(new ObjectFactory<>(cls), fieldAccessors);
->>>>>>> a42b6d68
+            fieldAccessors[i] = ColumnBinding.createFieldBinding(col, cls, col.name());
+        }
+
+        return new ObjectMarshaller(new ObjectFactory<>(cls), fieldAccessors);
     }
 
     /**
@@ -184,11 +132,8 @@
      * @return Field value.
      * @throws MarshallerException If failed to read object field.
      */
-<<<<<<< HEAD
-    public abstract @Nullable Object value(Object obj, int fldIdx) throws MarshallerException;
-=======
-    public abstract @Nullable Object value(Object obj, int fldIdx);
->>>>>>> a42b6d68
+    public abstract @Nullable
+    Object value(Object obj, int fldIdx) throws MarshallerException;
 
     /**
      * Reads object from a row.
@@ -212,13 +157,8 @@
      * Marshaller for key/value objects of natively supported types. The case when a whole object maps to a single column.
      */
     static class SimpleMarshaller extends Marshaller {
-<<<<<<< HEAD
         /** Individual column binding. */
         private final ColumnBinding columnBinding;
-=======
-        /** Identity accessor. */
-        private final FieldAccessor fieldAccessor;
->>>>>>> a42b6d68
 
         /**
          * Creates a marshaller for objects of natively supported type.
@@ -231,14 +171,11 @@
 
         /** {@inheritDoc} */
         @Override
-        public @Nullable Object value(Object obj, int fldIdx) throws MarshallerException {
+        public @Nullable
+        Object value(Object obj, int fldIdx) throws MarshallerException {
             assert fldIdx == 0;
 
-<<<<<<< HEAD
             return columnBinding.value(obj);
-=======
-            return fieldAccessor.value(obj);
->>>>>>> a42b6d68
         }
 
         /** {@inheritDoc} */
@@ -251,10 +188,6 @@
             }
         }
 
-<<<<<<< HEAD
-
-=======
->>>>>>> a42b6d68
         /** {@inheritDoc} */
         @Override
         public void writeObject(Object obj, RowAssembler writer) throws MarshallerException {
@@ -269,16 +202,9 @@
     /**
      * Marshaller for POJOs/ The case when an object fields map to the columns.
      */
-<<<<<<< HEAD
     static class ObjectMarshaller extends Marshaller {
         /** Column bindings. Array has same size and order as columns. */
         private final ColumnBinding[] columnBindings;
-=======
-    static class PojoMarshaller extends Marshaller {
-        /** Field accessors for mapped columns. Array has same size and order as columns. */
-        private final FieldAccessor[] fieldAccessors;
->>>>>>> a42b6d68
-
         /** Object factory. */
         private final Factory<?> factory;
 
@@ -296,14 +222,14 @@
 
         /** {@inheritDoc} */
         @Override
-        public @Nullable Object value(Object obj, int fldIdx) throws MarshallerException {
+        public @Nullable
+        Object value(Object obj, int fldIdx) throws MarshallerException {
             return columnBindings[fldIdx].value(obj);
         }
 
         /** {@inheritDoc} */
         @Override
         public Object readObject(Row reader) throws MarshallerException {
-<<<<<<< HEAD
             try {
                 final Object obj = factory.create();
 
@@ -317,21 +243,11 @@
             } catch (Throwable e) {
                 throw new MarshallerException("Failed to read row. ", e);
             }
-=======
-            final Object obj = factory.create();
-
-            for (int fldIdx = 0; fldIdx < fieldAccessors.length; fldIdx++) {
-                fieldAccessors[fldIdx].read(reader, obj);
-            }
-
-            return obj;
->>>>>>> a42b6d68
         }
 
         /** {@inheritDoc} */
         @Override
         public void writeObject(Object obj, RowAssembler writer) throws MarshallerException {
-<<<<<<< HEAD
             try {
                 for (int fldIdx = 0; fldIdx < columnBindings.length; fldIdx++) {
                     columnBindings[fldIdx].write(writer, obj);
@@ -340,10 +256,6 @@
                 throw e;
             } catch (Throwable e) {
                 throw new MarshallerException("Failed to write row. ", e);
-=======
-            for (int fldIdx = 0; fldIdx < fieldAccessors.length; fldIdx++) {
-                fieldAccessors[fldIdx].write(writer, obj);
->>>>>>> a42b6d68
             }
         }
     }
