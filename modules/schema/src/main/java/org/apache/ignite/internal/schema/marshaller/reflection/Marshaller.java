/*
 * Licensed to the Apache Software Foundation (ASF) under one or more
 * contributor license agreements.  See the NOTICE file distributed with
 * this work for additional information regarding copyright ownership.
 * The ASF licenses this file to You under the Apache License, Version 2.0
 * (the "License"); you may not use this file except in compliance with
 * the License.  You may obtain a copy of the License at
 *
 *      http://www.apache.org/licenses/LICENSE-2.0
 *
 * Unless required by applicable law or agreed to in writing, software
 * distributed under the License is distributed on an "AS IS" BASIS,
 * WITHOUT WARRANTIES OR CONDITIONS OF ANY KIND, either express or implied.
 * See the License for the specific language governing permissions and
 * limitations under the License.
 */

package org.apache.ignite.internal.schema.marshaller.reflection;

import java.util.Objects;
import org.apache.ignite.internal.schema.Column;
import org.apache.ignite.internal.schema.Columns;
import org.apache.ignite.internal.schema.marshaller.BinaryMode;
import org.apache.ignite.internal.schema.marshaller.MarshallerException;
import org.apache.ignite.internal.schema.marshaller.MarshallerUtil;
import org.apache.ignite.internal.schema.row.Row;
import org.apache.ignite.internal.schema.row.RowAssembler;
import org.apache.ignite.internal.util.Factory;
import org.apache.ignite.internal.util.ObjectFactory;
import org.apache.ignite.table.mapper.Mapper;
import org.jetbrains.annotations.Nullable;

/**
 * Marshaller.
 */
public abstract class Marshaller {
    /**
     * Creates a marshaller for class.
     *
<<<<<<< HEAD
     * @param cols Columns.
     * @param mapper Mapper.
     * @return Marshaller.
     */
    public static <T> Marshaller createMarshaller(Columns cols, Mapper<T> mapper) {
        final BinaryMode mode = MarshallerUtil.mode(mapper.targetType());

=======
     * @param cols   Columns.
     * @param cls Type.
     * @return Marshaller.
     */
    static Marshaller createMarshaller(Columns cols, Class<? extends Object> cls) {
        final BinaryMode mode = MarshallerUtil.mode(cls);
        
>>>>>>> a323c22d
        if (mode != null) {
            final Column col = cols.column(0);
            
            assert cols.length() == 1;
            assert mode.typeSpec() == col.type().spec() : "Target type is not compatible.";
<<<<<<< HEAD
            assert !mapper.targetType().isPrimitive() : "Non-nullable types are not allowed.";

            return new SimpleMarshaller(FieldAccessor.createIdentityAccessor(col, col.schemaIndex(), mode));
=======
            assert !cls.isPrimitive() : "Non-nullable types are not allowed.";
            
            return new Marshaller(FieldAccessor.createIdentityAccessor(col, col.schemaIndex(), mode));
>>>>>>> a323c22d
        }
        
        FieldAccessor[] fieldAccessors = new FieldAccessor[cols.length()];
<<<<<<< HEAD

        // Build handlers.
        for (int i = 0; i < cols.length(); i++) {
            final Column col = cols.column(i);

            String fieldName = mapper.fieldForColumn(col.name());

            // TODO: validate key marshaller has no NoopAccessors.
            if (fieldName == null)
                fieldAccessors[i] = FieldAccessor.noopAccessor();
            else
                fieldAccessors[i] = FieldAccessor.create(mapper.targetType(), fieldName, col, col.schemaIndex());
        }

        return new PojoMarshaller(new ObjectFactory<>(mapper.targetType()), fieldAccessors);
=======
        
        // Build accessors
        for (int i = 0; i < cols.length(); i++) {
            final Column col = cols.column(i);
            
            fieldAccessors[i] = FieldAccessor.create(cls, col, col.schemaIndex());
        }
        
        return new Marshaller(new ObjectFactory<>(cls), fieldAccessors);
>>>>>>> a323c22d
    }
    
    /**
<<<<<<< HEAD
     * Creates a marshaller for class.
     *
     * @param cols Columns.
     * @param aClass Type.
     * @return Marshaller.
     */
    @Deprecated // TODO drop method.
    public static Marshaller createMarshaller(Columns cols, Class<? extends Object> aClass) {
        final BinaryMode mode = MarshallerUtil.mode(aClass);

        if (mode != null) {
            final Column col = cols.column(0);

            assert cols.length() == 1;
            assert mode.typeSpec() == col.type().spec() : "Target type is not compatible.";
            assert !aClass.isPrimitive() : "Non-nullable types are not allowed.";

            return new SimpleMarshaller(FieldAccessor.createIdentityAccessor(col, col.schemaIndex(), mode));
        }

        FieldAccessor[] fieldAccessors = new FieldAccessor[cols.length()];

        // Build accessors
        for (int i = 0; i < cols.length(); i++) {
            final Column col = cols.column(i);

            fieldAccessors[i] = FieldAccessor.create(aClass, col.name(), col, col.schemaIndex());
        }

        return new PojoMarshaller(new ObjectFactory<>(aClass), fieldAccessors);
=======
     * Field accessors for mapped columns. Array has same size and order as columns.
     */
    private final FieldAccessor[] fieldAccessors;
    
    /**
     * Object factory for complex types or {@code null} for basic type.
     */
    private final Factory<?> factory;
    
    /**
     * Constructor. Creates marshaller for complex types.
     *
     * @param factory        Object factory.
     * @param fieldAccessors Object field accessors for mapped columns.
     */
    @SuppressWarnings("AssignmentOrReturnOfFieldWithMutableType")
    Marshaller(Factory<?> factory, FieldAccessor[] fieldAccessors) {
        this.fieldAccessors = fieldAccessors;
        this.factory = Objects.requireNonNull(factory);
    }
    
    /**
     * Constructor. Creates marshaller for basic types.
     *
     * @param fieldAccessor Identity field accessor for object of basic type.
     */
    Marshaller(FieldAccessor fieldAccessor) {
        fieldAccessors = new FieldAccessor[]{fieldAccessor};
        factory = null;
>>>>>>> a323c22d
    }
    
    /**
     * Reads object field value.
     *
<<<<<<< HEAD
     * @param obj Object to read from.
     * @param fldIdx Field index.
     * @return Field value.
     */
    public @Nullable abstract Object value(Object obj, int fldIdx);

=======
     * @param obj    Object.
     * @param fldIdx Field index.
     * @return Field value.
     */
    public @Nullable Object value(Object obj, int fldIdx) {
        return fieldAccessors[fldIdx].value(obj);
    }
    
>>>>>>> a323c22d
    /**
     * Reads object from a row.
     *
     * @param reader Row reader.
     * @return Object.
     * @throws MarshallerException If failed.
     */
<<<<<<< HEAD
    public abstract Object readObject(Row reader) throws MarshallerException;

=======
    public Object readObject(Row reader) throws SerializationException {
        if (isSimpleTypeMarshaller()) {
            return fieldAccessors[0].read(reader);
        }
        
        final Object obj = factory.create();
    
        for (int fldIdx = 0; fldIdx < fieldAccessors.length; fldIdx++) {
            fieldAccessors[fldIdx].read(reader, obj);
        }
        
        return obj;
    }
    
>>>>>>> a323c22d
    /**
     * Write an object to a row.
     *
     * @param obj    Object.
     * @param writer Row writer.
     * @throws MarshallerException If failed.
     */
    public abstract void writeObject(Object obj, RowAssembler writer) throws MarshallerException;

    /**
     * Marshaller for objects of natively supported types.
     */
<<<<<<< HEAD
    static class SimpleMarshaller extends Marshaller {
        /** Identity accessor. */
        private final FieldAccessor fieldAccessor;

        /**
         * Creates a marshaller for objects of natively supported type.
         *
         * @param fieldAccessor Identity field accessor for objects of natively supported type.
         */
        SimpleMarshaller(FieldAccessor fieldAccessor) {
            this.fieldAccessor = fieldAccessor;
        }

        /** {@inheritDoc} */
        @Override public @Nullable Object value(Object obj, int fldIdx) {
            assert fldIdx == 0;

            return fieldAccessor.value(obj);
        }

        /** {@inheritDoc} */
        @Override public Object readObject(Row reader) {
            return fieldAccessor.read(reader);
        }


        /** {@inheritDoc} */
        @Override public void writeObject(Object obj, RowAssembler writer) throws MarshallerException {
            fieldAccessor.write(writer, obj);
=======
    public void writeObject(Object obj, RowAssembler writer) throws SerializationException {
        for (int fldIdx = 0; fldIdx < fieldAccessors.length; fldIdx++) {
            fieldAccessors[fldIdx].write(writer, obj);
>>>>>>> a323c22d
        }
    }
    
    /**
     * Marshaller for POJOs.
     */
    static class PojoMarshaller extends Marshaller {
        /** Field accessors for mapped columns. Array has same size and order as columns. */
        private final FieldAccessor[] fieldAccessors;

        /** Object factory. */
        private final Factory<?> factory;

        /**
         * Creates a marshaller for POJOs.
         *
         * @param factory Object factory.
         * @param fieldAccessors Object field accessors for mapped columns.
         */
        @SuppressWarnings("AssignmentOrReturnOfFieldWithMutableType")
        PojoMarshaller(Factory<?> factory, FieldAccessor[] fieldAccessors) {
            this.fieldAccessors = fieldAccessors;
            this.factory = Objects.requireNonNull(factory);
        }

        /** {@inheritDoc} */
        @Override public @Nullable Object value(Object obj, int fldIdx) {
            return fieldAccessors[fldIdx].value(obj);
        }

        /** {@inheritDoc} */
        @Override public Object readObject(Row reader) throws MarshallerException {
            final Object obj = factory.create();

            for (int fldIdx = 0; fldIdx < fieldAccessors.length; fldIdx++)
                fieldAccessors[fldIdx].read(reader, obj);

            return obj;
        }

        /** {@inheritDoc} */
        @Override public void writeObject(Object obj, RowAssembler writer) throws MarshallerException {
            for (int fldIdx = 0; fldIdx < fieldAccessors.length; fldIdx++)
                fieldAccessors[fldIdx].write(writer, obj);
        }
    }
}<|MERGE_RESOLUTION|>--- conflicted
+++ resolved
@@ -37,7 +37,6 @@
     /**
      * Creates a marshaller for class.
      *
-<<<<<<< HEAD
      * @param cols Columns.
      * @param mapper Mapper.
      * @return Marshaller.
@@ -45,146 +44,76 @@
     public static <T> Marshaller createMarshaller(Columns cols, Mapper<T> mapper) {
         final BinaryMode mode = MarshallerUtil.mode(mapper.targetType());
 
-=======
+        if (mode != null) {
+            final Column col = cols.column(0);
+
+            assert cols.length() == 1;
+            assert mode.typeSpec() == col.type().spec() : "Target type is not compatible.";
+            assert !mapper.targetType().isPrimitive() : "Non-nullable types are not allowed.";
+
+            return new SimpleMarshaller(FieldAccessor.createIdentityAccessor(col, col.schemaIndex(), mode));
+        }
+
+        FieldAccessor[] fieldAccessors = new FieldAccessor[cols.length()];
+
+        // Build handlers.
+        for (int i = 0; i < cols.length(); i++) {
+            final Column col = cols.column(i);
+
+            String fieldName = mapper.fieldForColumn(col.name());
+
+            // TODO: validate key marshaller has no NoopAccessors.
+            if (fieldName == null)
+                fieldAccessors[i] = FieldAccessor.noopAccessor();
+            else
+                fieldAccessors[i] = FieldAccessor.create(mapper.targetType(), fieldName, col, col.schemaIndex());
+        }
+
+        return new PojoMarshaller(new ObjectFactory<>(mapper.targetType()), fieldAccessors);
+    }
+
+    /**
+     * Creates a marshaller for class.
+     *
      * @param cols   Columns.
      * @param cls Type.
      * @return Marshaller.
      */
-    static Marshaller createMarshaller(Columns cols, Class<? extends Object> cls) {
+    @Deprecated // TODO drop method.
+    public static Marshaller createMarshaller(Columns cols, Class<? extends Object> cls) {
         final BinaryMode mode = MarshallerUtil.mode(cls);
         
->>>>>>> a323c22d
         if (mode != null) {
             final Column col = cols.column(0);
             
             assert cols.length() == 1;
             assert mode.typeSpec() == col.type().spec() : "Target type is not compatible.";
-<<<<<<< HEAD
-            assert !mapper.targetType().isPrimitive() : "Non-nullable types are not allowed.";
-
-            return new SimpleMarshaller(FieldAccessor.createIdentityAccessor(col, col.schemaIndex(), mode));
-=======
             assert !cls.isPrimitive() : "Non-nullable types are not allowed.";
             
-            return new Marshaller(FieldAccessor.createIdentityAccessor(col, col.schemaIndex(), mode));
->>>>>>> a323c22d
+            return new SimpleMarshaller(FieldAccessor.createIdentityAccessor(col, col.schemaIndex(), mode));
         }
         
         FieldAccessor[] fieldAccessors = new FieldAccessor[cols.length()];
-<<<<<<< HEAD
-
-        // Build handlers.
-        for (int i = 0; i < cols.length(); i++) {
-            final Column col = cols.column(i);
-
-            String fieldName = mapper.fieldForColumn(col.name());
-
-            // TODO: validate key marshaller has no NoopAccessors.
-            if (fieldName == null)
-                fieldAccessors[i] = FieldAccessor.noopAccessor();
-            else
-                fieldAccessors[i] = FieldAccessor.create(mapper.targetType(), fieldName, col, col.schemaIndex());
-        }
-
-        return new PojoMarshaller(new ObjectFactory<>(mapper.targetType()), fieldAccessors);
-=======
         
         // Build accessors
         for (int i = 0; i < cols.length(); i++) {
             final Column col = cols.column(i);
             
-            fieldAccessors[i] = FieldAccessor.create(cls, col, col.schemaIndex());
-        }
-        
-        return new Marshaller(new ObjectFactory<>(cls), fieldAccessors);
->>>>>>> a323c22d
+            fieldAccessors[i] = FieldAccessor.create(cls, col.name(), col, col.schemaIndex());
+        }
+        
+        return new PojoMarshaller(new ObjectFactory<>(cls), fieldAccessors);
     }
     
     /**
-<<<<<<< HEAD
-     * Creates a marshaller for class.
-     *
-     * @param cols Columns.
-     * @param aClass Type.
-     * @return Marshaller.
-     */
-    @Deprecated // TODO drop method.
-    public static Marshaller createMarshaller(Columns cols, Class<? extends Object> aClass) {
-        final BinaryMode mode = MarshallerUtil.mode(aClass);
-
-        if (mode != null) {
-            final Column col = cols.column(0);
-
-            assert cols.length() == 1;
-            assert mode.typeSpec() == col.type().spec() : "Target type is not compatible.";
-            assert !aClass.isPrimitive() : "Non-nullable types are not allowed.";
-
-            return new SimpleMarshaller(FieldAccessor.createIdentityAccessor(col, col.schemaIndex(), mode));
-        }
-
-        FieldAccessor[] fieldAccessors = new FieldAccessor[cols.length()];
-
-        // Build accessors
-        for (int i = 0; i < cols.length(); i++) {
-            final Column col = cols.column(i);
-
-            fieldAccessors[i] = FieldAccessor.create(aClass, col.name(), col, col.schemaIndex());
-        }
-
-        return new PojoMarshaller(new ObjectFactory<>(aClass), fieldAccessors);
-=======
-     * Field accessors for mapped columns. Array has same size and order as columns.
-     */
-    private final FieldAccessor[] fieldAccessors;
-    
-    /**
-     * Object factory for complex types or {@code null} for basic type.
-     */
-    private final Factory<?> factory;
-    
-    /**
-     * Constructor. Creates marshaller for complex types.
-     *
-     * @param factory        Object factory.
-     * @param fieldAccessors Object field accessors for mapped columns.
-     */
-    @SuppressWarnings("AssignmentOrReturnOfFieldWithMutableType")
-    Marshaller(Factory<?> factory, FieldAccessor[] fieldAccessors) {
-        this.fieldAccessors = fieldAccessors;
-        this.factory = Objects.requireNonNull(factory);
-    }
-    
-    /**
-     * Constructor. Creates marshaller for basic types.
-     *
-     * @param fieldAccessor Identity field accessor for object of basic type.
-     */
-    Marshaller(FieldAccessor fieldAccessor) {
-        fieldAccessors = new FieldAccessor[]{fieldAccessor};
-        factory = null;
->>>>>>> a323c22d
-    }
-    
-    /**
      * Reads object field value.
      *
-<<<<<<< HEAD
      * @param obj Object to read from.
      * @param fldIdx Field index.
      * @return Field value.
      */
     public @Nullable abstract Object value(Object obj, int fldIdx);
 
-=======
-     * @param obj    Object.
-     * @param fldIdx Field index.
-     * @return Field value.
-     */
-    public @Nullable Object value(Object obj, int fldIdx) {
-        return fieldAccessors[fldIdx].value(obj);
-    }
-    
->>>>>>> a323c22d
     /**
      * Reads object from a row.
      *
@@ -192,29 +121,12 @@
      * @return Object.
      * @throws MarshallerException If failed.
      */
-<<<<<<< HEAD
     public abstract Object readObject(Row reader) throws MarshallerException;
 
-=======
-    public Object readObject(Row reader) throws SerializationException {
-        if (isSimpleTypeMarshaller()) {
-            return fieldAccessors[0].read(reader);
-        }
-        
-        final Object obj = factory.create();
-    
-        for (int fldIdx = 0; fldIdx < fieldAccessors.length; fldIdx++) {
-            fieldAccessors[fldIdx].read(reader, obj);
-        }
-        
-        return obj;
-    }
-    
->>>>>>> a323c22d
     /**
      * Write an object to a row.
      *
-     * @param obj    Object.
+     * @param obj Object.
      * @param writer Row writer.
      * @throws MarshallerException If failed.
      */
@@ -223,7 +135,6 @@
     /**
      * Marshaller for objects of natively supported types.
      */
-<<<<<<< HEAD
     static class SimpleMarshaller extends Marshaller {
         /** Identity accessor. */
         private final FieldAccessor fieldAccessor;
@@ -253,14 +164,9 @@
         /** {@inheritDoc} */
         @Override public void writeObject(Object obj, RowAssembler writer) throws MarshallerException {
             fieldAccessor.write(writer, obj);
-=======
-    public void writeObject(Object obj, RowAssembler writer) throws SerializationException {
-        for (int fldIdx = 0; fldIdx < fieldAccessors.length; fldIdx++) {
-            fieldAccessors[fldIdx].write(writer, obj);
->>>>>>> a323c22d
-        }
-    }
-    
+        }
+    }
+
     /**
      * Marshaller for POJOs.
      */
