--- conflicted
+++ resolved
@@ -77,8 +77,6 @@
     }
 
     /**
-<<<<<<< HEAD
-=======
      * Creates a pojo marshaller for class.
      *
      * @param cols             Columns.
@@ -112,7 +110,6 @@
     }
 
     /**
->>>>>>> e59dcecb
      * Reads object field value.
      *
      * @param obj    Object to read from.
