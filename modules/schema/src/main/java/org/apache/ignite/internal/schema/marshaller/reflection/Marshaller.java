/*
 * Licensed to the Apache Software Foundation (ASF) under one or more
 * contributor license agreements.  See the NOTICE file distributed with
 * this work for additional information regarding copyright ownership.
 * The ASF licenses this file to You under the Apache License, Version 2.0
 * (the "License"); you may not use this file except in compliance with
 * the License.  You may obtain a copy of the License at
 *
 *      http://www.apache.org/licenses/LICENSE-2.0
 *
 * Unless required by applicable law or agreed to in writing, software
 * distributed under the License is distributed on an "AS IS" BASIS,
 * WITHOUT WARRANTIES OR CONDITIONS OF ANY KIND, either express or implied.
 * See the License for the specific language governing permissions and
 * limitations under the License.
 */

package org.apache.ignite.internal.schema.marshaller.reflection;

import java.util.Arrays;
import java.util.Objects;
import org.apache.ignite.internal.schema.Column;
import org.apache.ignite.internal.schema.SchemaMismatchException;
import org.apache.ignite.internal.schema.marshaller.MarshallerException;
import org.apache.ignite.internal.schema.row.Row;
import org.apache.ignite.internal.schema.row.RowAssembler;
import org.apache.ignite.internal.util.Factory;
import org.apache.ignite.internal.util.ObjectFactory;
import org.apache.ignite.table.mapper.Mapper;
import org.apache.ignite.table.mapper.OneColumnMapper;
import org.apache.ignite.table.mapper.PojoMapper;
import org.jetbrains.annotations.NotNull;
import org.jetbrains.annotations.Nullable;

/**
 * Marshaller.
 */
public abstract class Marshaller {
    /**
     * Creates a marshaller for class.
     *
     * @param cols             Columns.
     * @param mapper           Mapper.
     * @param requireAllFields If specified class should contain fields for all columns.
     * @return Marshaller.
     */
    public static <T> Marshaller createMarshaller(Column[] cols, @NotNull Mapper<T> mapper, boolean requireAllFields) {
        if (mapper instanceof OneColumnMapper) {
            return simpleMarshaller(cols, (OneColumnMapper<T>) mapper);
        } else if (mapper instanceof PojoMapper) {
            return pojoMarshaller(cols, (PojoMapper<T>) mapper, requireAllFields);
        } else {
            throw new IllegalArgumentException("Mapper of unsupported type: " + mapper.getClass());
        }
    }

    /**
     * Creates a marshaller for class.
     *
     * @param cols   Columns.
     * @param mapper Mapper.
     * @return Marshaller.
     */
    static <T> SimpleMarshaller simpleMarshaller(Column[] cols, @NotNull OneColumnMapper<T> mapper) {
        final Class<T> targetType = mapper.targetType();

        Column col = (mapper.mappedColumn() == null && cols.length == 1)
                             ? cols[0]
                             : Arrays.stream(cols).filter(c -> c.name().equals(mapper.mappedColumn())).findFirst()
                                       .orElseThrow(() -> new SchemaMismatchException(
                                               "Failed to map object to a single column:" + mapper.mappedColumn()));


        assert !targetType.isPrimitive() : "Non-nullable types are not allowed.";

        return new SimpleMarshaller(ColumnBinding.createIdentityBinding(col, targetType, mapper.converter()));
    }

    /**
     * Creates a pojo marshaller for class.
     *
     * @param cols             Columns.
     * @param mapper           Mapper.
     * @param requireAllFields If specified class should contain fields for all columns.
     * @return Pojo marshaller.
     */
    static <T> ObjectMarshaller pojoMarshaller(Column[] cols, @NotNull PojoMapper<T> mapper, boolean requireAllFields) {
        final Class<T> targetType = mapper.targetType();

        ColumnBinding[] columnBindings = new ColumnBinding[cols.length];

        // Build handlers.
        for (int i = 0; i < cols.length; i++) {
            final Column col = cols[i];

            String fieldName = mapper.fieldForColumn(col.name());

            if (fieldName == null) {
                if (requireAllFields) {
                    throw new IllegalArgumentException("No field found for column " + col.name());
                }

                columnBindings[i] = ColumnBinding.unmappedFieldBinding(col);
            } else {
                columnBindings[i] = ColumnBinding.createFieldBinding(col, targetType, fieldName, mapper.converterForColumn(col.name()));
            }
        }

        return new ObjectMarshaller(new ObjectFactory<>(targetType), columnBindings);
    }

    /**
     * Reads object field value.
     *
     * @param obj    Object to read from.
     * @param fldIdx Field index.
     * @return Field value.
     * @throws MarshallerException If failed to read object field.
     */
    public abstract @Nullable Object value(Object obj, int fldIdx) throws MarshallerException;

    /**
     * Reads object from a row.
     *
     * @param reader Row reader.
     * @return Object.
     * @throws MarshallerException If failed to unmarshall given row to an object.
     */
    public abstract Object readObject(Row reader) throws MarshallerException;

    /**
     * Write an object to a row.
     *
     * @param obj    Object.
     * @param writer Row writer.
     * @throws MarshallerException If failed to marshall given object to a row.
     */
    public abstract void writeObject(Object obj, RowAssembler writer) throws MarshallerException;

    /**
     * Marshaller for key/value objects of natively supported types. The case when a whole object maps to a single column.
     */
    static class SimpleMarshaller extends Marshaller {
        /** Individual column binding. */
        private final ColumnBinding columnBinding;

        /**
         * Creates a marshaller for objects of natively supported type.
         *
         * @param columnBinding Identity field binding for objects of natively supported type.
         */
        SimpleMarshaller(ColumnBinding columnBinding) {
            this.columnBinding = columnBinding;
        }

        /** {@inheritDoc} */
        @Override
        public @Nullable Object value(Object obj, int fldIdx) throws MarshallerException {
            assert fldIdx == 0;

            return columnBinding.value(obj);
        }

        /** {@inheritDoc} */
        @Override
        public Object readObject(Row reader) throws MarshallerException {
            try {
                return columnBinding.columnValue(reader);
            } catch (Throwable e) {
                throw new MarshallerException("Failed to read column: colIdx" + columnBinding.colIdx, e);
            }
        }

        /** {@inheritDoc} */
        @Override
        public void writeObject(Object obj, RowAssembler writer) throws MarshallerException {
            try {
                columnBinding.write(writer, obj);
            } catch (Throwable e) {
                throw new MarshallerException("Failed to write column: colIdx" + columnBinding.colIdx, e);
            }
        }
    }

    /**
<<<<<<< HEAD
     * Marshaller for POJOs. The case when an object fields map to the columns.
=======
     * Marshaller for POJOs/ The case when an object fields map to the columns.
>>>>>>> 2bb7144c
     */
    static class ObjectMarshaller extends Marshaller {
        /** Column bindings. Array has same size and order as columns. */
        private final ColumnBinding[] columnBindings;
        /** Object factory. */
        private final Factory<?> factory;

        /**
         * Creates a marshaller for POJOs.
         *
         * @param factory        Object factory.
         * @param columnBindings Column bindings.
         */
        @SuppressWarnings("AssignmentOrReturnOfFieldWithMutableType")
        ObjectMarshaller(Factory<?> factory, ColumnBinding[] columnBindings) {
            this.columnBindings = columnBindings;
            this.factory = Objects.requireNonNull(factory);
        }

        /** {@inheritDoc} */
        @Override
        public @Nullable
        Object value(Object obj, int fldIdx) throws MarshallerException {
            return columnBindings[fldIdx].value(obj);
        }

        /** {@inheritDoc} */
        @Override
        public Object readObject(Row reader) throws MarshallerException {
            try {
                final Object obj = factory.create();

                for (int fldIdx = 0; fldIdx < columnBindings.length; fldIdx++) {
                    columnBindings[fldIdx].read(reader, obj);
                }

                return obj;
            } catch (MarshallerException e) {
                throw e;
            } catch (Throwable e) {
                throw new MarshallerException("Failed to read row. ", e);
            }
        }

        /** {@inheritDoc} */
        @Override
        public void writeObject(Object obj, RowAssembler writer) throws MarshallerException {
            try {
                for (int fldIdx = 0; fldIdx < columnBindings.length; fldIdx++) {
                    columnBindings[fldIdx].write(writer, obj);
                }
            } catch (MarshallerException e) {
                throw e;
            } catch (Throwable e) {
                throw new MarshallerException("Failed to write row. ", e);
            }
        }
    }
}<|MERGE_RESOLUTION|>--- conflicted
+++ resolved
@@ -183,11 +183,7 @@
     }
 
     /**
-<<<<<<< HEAD
-     * Marshaller for POJOs. The case when an object fields map to the columns.
-=======
-     * Marshaller for POJOs/ The case when an object fields map to the columns.
->>>>>>> 2bb7144c
+     * Marshaller for POJOs. The case when an object fields map to the columns. The case when an object fields map to the columns.
      */
     static class ObjectMarshaller extends Marshaller {
         /** Column bindings. Array has same size and order as columns. */
