/*
 * Licensed to the Apache Software Foundation (ASF) under one or more
 * contributor license agreements.  See the NOTICE file distributed with
 * this work for additional information regarding copyright ownership.
 * The ASF licenses this file to You under the Apache License, Version 2.0
 * (the "License"); you may not use this file except in compliance with
 * the License.  You may obtain a copy of the License at
 *
 *      http://www.apache.org/licenses/LICENSE-2.0
 *
 * Unless required by applicable law or agreed to in writing, software
 * distributed under the License is distributed on an "AS IS" BASIS,
 * WITHOUT WARRANTIES OR CONDITIONS OF ANY KIND, either express or implied.
 * See the License for the specific language governing permissions and
 * limitations under the License.
 */

package org.apache.ignite.internal.schema.marshaller.schema;

import java.math.BigDecimal;
import java.math.BigInteger;
import java.nio.ByteBuffer;
import java.util.BitSet;
import java.util.UUID;
import org.apache.ignite.internal.schema.BitmaskNativeType;
import org.apache.ignite.internal.schema.Column;
import org.apache.ignite.internal.schema.Columns;
import org.apache.ignite.internal.schema.DecimalNativeType;
import org.apache.ignite.internal.schema.InvalidTypeException;
import org.apache.ignite.internal.schema.NativeType;
import org.apache.ignite.internal.schema.NativeTypeSpec;
import org.apache.ignite.internal.schema.NativeTypes;
import org.apache.ignite.internal.schema.NumberNativeType;
import org.apache.ignite.internal.schema.SchemaDescriptor;
import org.apache.ignite.internal.schema.TemporalNativeType;
import org.apache.ignite.internal.schema.VarlenNativeType;
import org.apache.ignite.internal.schema.mapping.ColumnMapper;
import org.apache.ignite.internal.schema.mapping.ColumnMapping;

/**
 * Serialize SchemaDescriptor object to byte array and vice versa.
 */
public class SchemaSerializerImpl extends AbstractSchemaSerializer {
    /** Instance. */
    public static final AbstractSchemaSerializer INSTANCE = new SchemaSerializerImpl();

    /** String array length. */
    private static final int STRING_HEADER = 4;

    /** Array length. */
    private static final int ARRAY_HEADER_LENGTH = 4;

    /** Byte. */
    private static final int BYTE = 1;

    /** Short. */
    private static final int SHORT = 2;

    /** Int. */
    private static final int INT = 4;

    /** Long. */
    private static final int LONG = 8;

    /** Float. */
    private static final int FLOAT = 4;

    /** Double. */
    private static final int DOUBLE = 8;

    /** Schema version. */
    private static final short SCHEMA_VER = 1;

    /**
     * Default constructor.
     */
    public SchemaSerializerImpl() {
        super(SCHEMA_VER);
    }

    /** {@inheritDoc} */
    @Override
    public void writeTo(SchemaDescriptor desc, ByteBuffer byteBuf) {
        byteBuf.putShort(SCHEMA_VER);
        byteBuf.putInt(desc.version());

        appendColumns(desc.keyColumns(), byteBuf);
        appendColumns(desc.valueColumns(), byteBuf);

        Column[] affinityCols = desc.affinityColumns();

        byteBuf.putInt(affinityCols.length);

        for (Column column : affinityCols) {
            appendString(column.name(), byteBuf);
        }

        appendColumnMapping(desc.columnMapping(), desc.length(), byteBuf);
    }

    /** {@inheritDoc} */
    @Override
    public SchemaDescriptor readFrom(ByteBuffer byteBuf) {
        int ver = byteBuf.getInt();

        Column[] keyCols = readColumns(byteBuf);
        Column[] valCols = readColumns(byteBuf);

        int affinityColsSize = byteBuf.getInt();

        String[] affinityCols = new String[affinityColsSize];

        for (int i = 0; i < affinityColsSize; i++) {
            affinityCols[i] = readString(byteBuf);
        }

        SchemaDescriptor descriptor = new SchemaDescriptor(ver, keyCols, affinityCols, valCols);

        ColumnMapper mapper = readColumnMapping(descriptor, byteBuf);

        descriptor.columnMapping(mapper);

        return descriptor;
    }

    /** {@inheritDoc} */
    @Override
    public int size(SchemaDescriptor desc) {
<<<<<<< HEAD
        return SHORT //Assembler version
                + INT //Descriptor version
                + getColumnsSize(desc.keyColumns())
                + getColumnsSize(desc.valueColumns())
                + ARRAY_HEADER_LENGTH //Affinity columns length
=======
        return SHORT                      //Assembler version
                + INT                          //Descriptor version
                + getColumnsSize(desc.keyColumns())
                + getColumnsSize(desc.valueColumns())
                + ARRAY_HEADER_LENGTH          //Affinity columns length
>>>>>>> a323c22d
                + getStringArraySize(desc.affinityColumns())
                + getColumnMappingSize(desc.columnMapping(), desc.length());
    }

    /**
     * Gets column mapping size in bytes.
     *
     * @param len Column array length (both key and value columns).
     * @return Size of column mapping.
     */
    private int getColumnMappingSize(ColumnMapper mapper, int len) {
        int size = INT;

        for (int i = 0; i < len; i++) {
            if (mapper.map(i) != i) {
                size += INT;
                size += INT;

                if (mapper.map(i) == -1) {
                    size += getColumnSize(mapper.mappedColumn(i));
                }
            }
        }

        return size;
    }

    /**
     * Gets column names array size in bytes.
     *
     * @param cols Column array.
     * @return Size of an array with column names.
     */
    private int getStringArraySize(Column[] cols) {
        int size = ARRAY_HEADER_LENGTH;      //String array size header
        for (Column column : cols) {
            size += getStringSize(column.name());
        }

        return size;
    }

    /**
     * Gets columns array size in bytes.
     *
     * @param cols Column array.
     * @return Size of column array, including column name and column native type.
     */
    private int getColumnsSize(Columns cols) {
        int size = ARRAY_HEADER_LENGTH; //cols array length

        for (Column column : cols.columns()) {
            size += getColumnSize(column);
        }

        return size;
    }

    /**
     * Gets column size in bytes.
     *
     * @param col Column object.
     * @return Column size in bytes.
     */
    private int getColumnSize(Column col) {
<<<<<<< HEAD
        return INT //Schema index
                + BYTE //nullable flag
                + getStringSize(col.name())
                + getNativeTypeSize(col.type())
                + BYTE
                + getDefaultObjectSize(col.type(), col.defaultValue());
=======
        return INT                       //Schema index
                + INT                       //Column order
                + BYTE                          //nullable flag
                + getStringSize(col.name())
                + getNativeTypeSize(col.type())
                + BYTE + getDefaultObjectSize(col.type(), col.defaultValue());
>>>>>>> a323c22d
    }

    /**
     * Gets default object size in bytes based on object native type.
     *
     * @param type Column native type.
     * @param val  Object.
     * @return Object size in bytes.
     */
    private int getDefaultObjectSize(NativeType type, Object val) {
        if (val == null) {
            return 0;
        }

        switch (type.spec()) {
            case INT8:
                return BYTE;

            case INT16:
                return SHORT;

            case INT32:
                return INT;

            case INT64:
                return LONG;

            case FLOAT:
                return FLOAT;

            case DOUBLE:
                return DOUBLE;

            case DECIMAL:
                return INT + INT + ((BigDecimal) val).unscaledValue().toByteArray().length;

            case UUID:
                return LONG + LONG;

            case STRING:
                return getStringSize(((String) val));

            case BYTES:
                return INT + ((byte[]) val).length;

            case BITMASK:
                return INT + ((BitSet) val).toByteArray().length;

            case NUMBER:
                return INT + ((BigInteger) val).toByteArray().length;
<<<<<<< HEAD

            default:
                break;
=======
    
            default:
                throw new InvalidTypeException("Unexpected type " + type);
>>>>>>> a323c22d
        }
    }

    /**
     * Gets native type size in bytes.
     *
     * @param type Native type.
     * @return Native type size depending on NativeTypeSpec params.
     */
    private int getNativeTypeSize(NativeType type) {
        int typeSize = 0;

        switch (type.spec()) {
            case STRING:
            case BYTES:
            case TIME:
            case DATETIME:
            case TIMESTAMP:
            case NUMBER:
            case BITMASK:
                typeSize += INT; //For precision, len or bits

                break;
            case DECIMAL:
                typeSize += INT; //For precision
                typeSize += INT; //For scale

                break;
            default:
                break;
        }

        return getStringSize(type.spec().name()) //native type name
                + typeSize;
    }

    /**
     * Gets string size in bytes.
     *
     * @param str String.
     * @return Byte array size.
     */
    private int getStringSize(String str) {
        return STRING_HEADER //string byte array header
                + str.getBytes().length; // string byte array length
    }

    /**
     * Appends column mapping to byte buffer.
     *
     * @param mapper ColumnMapper object.
     * @param len    Column array length (both key and value columns).
     * @param buff   Allocated ByteBuffer.
     */
    private void appendColumnMapping(ColumnMapper mapper, int len, ByteBuffer buff) {
        int mappingSize = 0;
        for (int i = 0; i < len; i++) {
            if (mapper.map(i) != i) {
                mappingSize += 1;
            }
        }

        buff.putInt(mappingSize);

        for (int i = 0; i < len; i++) {
            if (mapper.map(i) != i) {
                buff.putInt(i);
                buff.putInt(mapper.map(i));

                if (mapper.map(i) == -1) {
                    appendColumn(mapper.mappedColumn(i), buff);
                }
            }
        }
    }

    /**
     * Appends column array to byte buffer.
     *
     * @param buf  Byte buffer.
     * @param cols Column array.
     */
    private void appendColumns(Columns cols, ByteBuffer buf) {
        Column[] colArr = cols.columns();

        buf.putInt(colArr.length);

        for (Column column : colArr) {
            appendColumn(column, buf);
        }
    }

    /**
     * Appends column to byte buffer.
     *
     * @param buf Byte buffer.
     * @param col Column.
     */
    private void appendColumn(Column col, ByteBuffer buf) {
        buf.putInt(col.schemaIndex());
<<<<<<< HEAD
=======
        buf.putInt(col.columnOrder());
>>>>>>> a323c22d
        buf.put((byte) (col.nullable() ? 1 : 0));

        appendString(col.name(), buf);
        appendNativeType(buf, col.type());

        appendDefaultValue(buf, col.type(), col.defaultValue());
    }

    /**
     * Appends default value object to byte buffer based on native type.
     *
     * @param buf  Allocated ByteBuffer.
     * @param type Column native type.
     * @param val  Default object value.
     */
    private void appendDefaultValue(ByteBuffer buf, NativeType type, Object val) {
        boolean isPresent = val != null;

        buf.put((byte) (isPresent ? 1 : 0));

        if (!isPresent) {
            return;
        }

        switch (type.spec()) {
            case INT8: {
                buf.put((byte) val);

                break;
            }
            case INT16: {
                buf.putShort((short) val);

                break;
            }
            case INT32: {
                buf.putInt((int) val);

                break;
            }
            case INT64: {
                buf.putLong((long) val);

                break;
            }
            case FLOAT: {
                buf.putFloat((float) val);

                break;
            }
            case DOUBLE: {
                buf.putDouble((double) val);

                break;
            }
            case DECIMAL: {
                BigDecimal decimal = (BigDecimal) val;

                buf.putInt(decimal.scale());
                appendByteArray(decimal.unscaledValue().toByteArray(), buf);

                break;
            }
            case UUID: {
                UUID uuid = (UUID) val;

                buf.putLong(uuid.getMostSignificantBits());
                buf.putLong(uuid.getLeastSignificantBits());

                break;
            }
            case STRING: {
                appendString((String) val, buf);

                break;
            }
            case BYTES: {
                appendByteArray((byte[]) val, buf);

                break;
            }
            case BITMASK: {
                BitSet bitSet = (BitSet) val;
                appendByteArray(bitSet.toByteArray(), buf);

                break;
            }
            case NUMBER: {
                BigInteger bigInt = (BigInteger) val;

                appendByteArray(bigInt.toByteArray(), buf);

                break;
            }
<<<<<<< HEAD
            default:
                break;
=======
    
            default:
                throw new InvalidTypeException("Unexpected type " + type);
>>>>>>> a323c22d
        }
    }

    /**
     * Appends native type to byte buffer.
     *
     * @param buf  Byte buffer.
     * @param type Native type.
     */
    private void appendNativeType(ByteBuffer buf, NativeType type) {
        appendString(type.spec().name(), buf);

        switch (type.spec()) {
            case STRING:
            case BYTES: {
                int len = ((VarlenNativeType) type).length();

                buf.putInt(len);

                break;
            }
            case BITMASK: {
                int bits = ((BitmaskNativeType) type).bits();

                buf.putInt(bits);

                break;
            }
            case DECIMAL: {
                int precision = ((DecimalNativeType) type).precision();
                int scale = ((DecimalNativeType) type).scale();

                buf.putInt(precision);
                buf.putInt(scale);

                break;
            }
            case TIME:
            case DATETIME:
            case TIMESTAMP: {
                int precision = ((TemporalNativeType) type).precision();

                buf.putInt(precision);

                break;
            }
            case NUMBER: {
                int precision = ((NumberNativeType) type).precision();

                buf.putInt(precision);

                break;
            }
            default:
                break;
        }
    }

    /**
     * Appends string byte representation to byte buffer.
     *
     * @param buf Byte buffer.
     * @param str String.
     */
    private void appendString(String str, ByteBuffer buf) {
        appendByteArray(str.getBytes(), buf);
    }

    /**
     * Appends byte array to byte buffer.
     *
     * @param buf   Byte buffer.
     * @param bytes Byte array.
     */
    private void appendByteArray(byte[] bytes, ByteBuffer buf) {
        buf.putInt(bytes.length);
        buf.put(bytes);
    }

    /**
     * Reads column mapping from byte buffer.
     *
     * @param desc SchemaDescriptor.
     * @param buf  Byte buffer.
     * @return ColumnMapper object.
     */
    private ColumnMapper readColumnMapping(SchemaDescriptor desc, ByteBuffer buf) {
        int mappingSize = buf.getInt();

        if (mappingSize == 0) {
            return ColumnMapping.identityMapping();
        }

        ColumnMapper mapper = ColumnMapping.createMapper(desc);

        for (int i = 0; i < mappingSize; i++) {
            int from = buf.getInt();
            int to = buf.getInt();

            if (to == -1) {
                Column col = readColumn(buf);
                mapper.add(col);
            } else {
                mapper.add(from, to);
            }
        }

        return mapper;
    }

    /**
     * Reads column array from byte buffer.
     *
     * @param buf Byte buffer.
     * @return Column array.
     */
    private Column[] readColumns(ByteBuffer buf) {
        int size = buf.getInt();

        Column[] colArr = new Column[size];

        for (int i = 0; i < size; i++) {
            colArr[i] = readColumn(buf);
        }

        return colArr;
    }

    /**
     * Reads column from byte buffer.
     *
     * @param buf Byte buffer.
     * @return Column.
     */
    private Column readColumn(ByteBuffer buf) {
        int schemaIdx = buf.getInt();
        int columnOrder = buf.getInt();
        boolean nullable = buf.get() == 1;
        String name = readString(buf);

        NativeType nativeType = fromByteBuffer(buf);

        Object object = readDefaultValue(buf, nativeType);

        return new Column(columnOrder, name, nativeType, nullable, () -> object).copy(schemaIdx);
    }

    /**
     * Reads default value object or null.
     *
     * @param buf  ByteBuffer.
     * @param type Column native type.
     * @return Column default value.
     */
    private Object readDefaultValue(ByteBuffer buf, NativeType type) {

        boolean isPresent = buf.get() == 1;

        if (!isPresent) {
            return null;
        }

        switch (type.spec()) {
            case INT8:
                return buf.get();

            case INT16:
                return buf.getShort();

            case INT32:
                return buf.getInt();

            case INT64:
                return buf.getLong();

            case FLOAT:
                return buf.getFloat();

            case DOUBLE:
                return buf.getDouble();

            case DECIMAL: {
                int scale = buf.getInt();
                byte[] bytes = readByteArray(buf);

                return new BigDecimal(new BigInteger(bytes), scale);
            }
            case UUID:
                return new UUID(buf.getLong(), buf.getLong());

            case STRING:
                return readString(buf);

            case BYTES:
                return readByteArray(buf);

            case BITMASK:
                return BitSet.valueOf(readByteArray(buf));
    
            case NUMBER:
                return new BigInteger(readByteArray(buf));
<<<<<<< HEAD

            default:
                break;
=======
    
            default:
                throw new InvalidTypeException("Unexpected type " + type);
>>>>>>> a323c22d
        }
    }

    /**
     * Reads native type from byte buffer.
     *
     * @param buf Byte buffer.
     * @return Native type.
     */
    private NativeType fromByteBuffer(ByteBuffer buf) {
        String nativeTypeSpecName = readString(buf);

        NativeTypeSpec spec = NativeTypeSpec.valueOf(nativeTypeSpecName);

        switch (spec) {
            case STRING:
                int strLen = buf.getInt();

                return NativeTypes.stringOf(strLen);

            case BYTES:
                int len = buf.getInt();

                return NativeTypes.blobOf(len);

            case BITMASK:
                int bits = buf.getInt();

                return NativeTypes.bitmaskOf(bits);

            case DECIMAL: {
                int precision = buf.getInt();
                int scale = buf.getInt();

                return NativeTypes.decimalOf(precision, scale);
            }
            case TIME: {
                int precision = buf.getInt();

                return NativeTypes.time(precision);
            }
            case DATETIME: {
                int precision = buf.getInt();

                return NativeTypes.datetime(precision);
            }
            case TIMESTAMP: {
                int precision = buf.getInt();

                return NativeTypes.timestamp(precision);
            }
            case NUMBER: {
                int precision = buf.getInt();

                return NativeTypes.numberOf(precision);
            }
            case INT8:
                return NativeTypes.INT8;

            case INT16:
                return NativeTypes.INT16;

            case INT32:
                return NativeTypes.INT32;

            case INT64:
                return NativeTypes.INT64;

            case FLOAT:
                return NativeTypes.FLOAT;

            case DOUBLE:
                return NativeTypes.DOUBLE;

            case UUID:
                return NativeTypes.UUID;
    
            case DATE:
                return NativeTypes.DATE;
<<<<<<< HEAD

            default:
                break;
=======
    
            default:
                throw new InvalidTypeException("Unexpected type " + spec);
>>>>>>> a323c22d
        }
    }

    /**
     * Reads string from byte buffer.
     *
     * @param buf Byte buffer.
     * @return String.
     */
    private String readString(ByteBuffer buf) {
        return new String(readByteArray(buf));
    }

    /**
     * Reads byte array from byte buffer.
     *
     * @param buf Byte buffer.
     * @return Byte array.
     */
    private byte[] readByteArray(ByteBuffer buf) {
        int len = buf.getInt();
        byte[] arr = new byte[len];

        buf.get(arr);

        return arr;
    }
}<|MERGE_RESOLUTION|>--- conflicted
+++ resolved
@@ -126,19 +126,11 @@
     /** {@inheritDoc} */
     @Override
     public int size(SchemaDescriptor desc) {
-<<<<<<< HEAD
-        return SHORT //Assembler version
-                + INT //Descriptor version
-                + getColumnsSize(desc.keyColumns())
-                + getColumnsSize(desc.valueColumns())
-                + ARRAY_HEADER_LENGTH //Affinity columns length
-=======
         return SHORT                      //Assembler version
                 + INT                          //Descriptor version
                 + getColumnsSize(desc.keyColumns())
                 + getColumnsSize(desc.valueColumns())
                 + ARRAY_HEADER_LENGTH          //Affinity columns length
->>>>>>> a323c22d
                 + getStringArraySize(desc.affinityColumns())
                 + getColumnMappingSize(desc.columnMapping(), desc.length());
     }
@@ -204,21 +196,12 @@
      * @return Column size in bytes.
      */
     private int getColumnSize(Column col) {
-<<<<<<< HEAD
-        return INT //Schema index
-                + BYTE //nullable flag
-                + getStringSize(col.name())
-                + getNativeTypeSize(col.type())
-                + BYTE
-                + getDefaultObjectSize(col.type(), col.defaultValue());
-=======
         return INT                       //Schema index
                 + INT                       //Column order
                 + BYTE                          //nullable flag
                 + getStringSize(col.name())
                 + getNativeTypeSize(col.type())
                 + BYTE + getDefaultObjectSize(col.type(), col.defaultValue());
->>>>>>> a323c22d
     }
 
     /**
@@ -269,15 +252,9 @@
 
             case NUMBER:
                 return INT + ((BigInteger) val).toByteArray().length;
-<<<<<<< HEAD
-
-            default:
-                break;
-=======
     
             default:
                 throw new InvalidTypeException("Unexpected type " + type);
->>>>>>> a323c22d
         }
     }
 
@@ -378,10 +355,7 @@
      */
     private void appendColumn(Column col, ByteBuffer buf) {
         buf.putInt(col.schemaIndex());
-<<<<<<< HEAD
-=======
         buf.putInt(col.columnOrder());
->>>>>>> a323c22d
         buf.put((byte) (col.nullable() ? 1 : 0));
 
         appendString(col.name(), buf);
@@ -476,14 +450,9 @@
 
                 break;
             }
-<<<<<<< HEAD
-            default:
-                break;
-=======
     
             default:
                 throw new InvalidTypeException("Unexpected type " + type);
->>>>>>> a323c22d
         }
     }
 
@@ -685,15 +654,9 @@
     
             case NUMBER:
                 return new BigInteger(readByteArray(buf));
-<<<<<<< HEAD
-
-            default:
-                break;
-=======
     
             default:
                 throw new InvalidTypeException("Unexpected type " + type);
->>>>>>> a323c22d
         }
     }
 
@@ -773,15 +736,9 @@
     
             case DATE:
                 return NativeTypes.DATE;
-<<<<<<< HEAD
-
-            default:
-                break;
-=======
     
             default:
                 throw new InvalidTypeException("Unexpected type " + spec);
->>>>>>> a323c22d
         }
     }
 
