/*
 * Licensed to the Apache Software Foundation (ASF) under one or more
 * contributor license agreements.  See the NOTICE file distributed with
 * this work for additional information regarding copyright ownership.
 * The ASF licenses this file to You under the Apache License, Version 2.0
 * (the "License"); you may not use this file except in compliance with
 * the License.  You may obtain a copy of the License at
 *
 *      http://www.apache.org/licenses/LICENSE-2.0
 *
 * Unless required by applicable law or agreed to in writing, software
 * distributed under the License is distributed on an "AS IS" BASIS,
 * WITHOUT WARRANTIES OR CONDITIONS OF ANY KIND, either express or implied.
 * See the License for the specific language governing permissions and
 * limitations under the License.
 */

package org.apache.ignite.internal.schema;

import java.nio.charset.CharacterCodingException;
import java.nio.charset.CharsetEncoder;
import java.nio.charset.StandardCharsets;
import java.util.Arrays;
import java.util.BitSet;
import java.util.UUID;
import org.apache.ignite.internal.schema.BinaryRow.RowFlags;

import static org.apache.ignite.internal.schema.BinaryRow.RowFlags.OMIT_KEY_VARTBL_FLAG;
import static org.apache.ignite.internal.schema.BinaryRow.RowFlags.OMIT_VAL_VARTBL_FLAG;
import static org.apache.ignite.internal.schema.BinaryRow.VARLEN_COLUMN_OFFSET_FIELD_SIZE;
import static org.apache.ignite.internal.schema.BinaryRow.VARLEN_TABLE_SIZE_FIELD_SIZE;

/**
 * Utility class to build rows using column appending pattern. The external user of this class must consult
 * with the schema and provide the columns in strict internal column sort order during the row construction.
 * Additionally, the user of this class should pre-calculate the resulting row size when possible to avoid
 * unnecessary data copies. The assembler provides some utility methods to calculate the resulting row size
 * based on the number of null columns and size calculation for strings.
 *
 * @see #rowSize(Columns, int, int, Columns, int, int)
 * @see #rowChunkSize(Columns, int, int)
 * @see #utf8EncodedLength(CharSequence)
 */
public class RowAssembler {
    /** Schema. */
    private final SchemaDescriptor schema;

    /** The number of non-null varlen columns in values chunk. */
    private final int nonNullVarlenValCols;

    /** Target byte buffer to write to. */
    private final ExpandableByteBuf buf;

    /** Current columns chunk. */
    private Columns curCols;

    /** Current field index (the field is unset). */
    private int curCol;

    /** Index of the current varlen table entry. Incremented each time non-null varlen column is appended. */
    private int curVarlenTblEntry;

    /** Current offset for the next column to be appended. */
    private int curOff;

    /** Base offset of the current chunk */
    private int baseOff;

    /** Offset of the null map for current chunk. */
    private int nullMapOff;

    /** Offset of the varlen table for current chunk. */
    private int varlenTblChunkOff;

    /** Row hashcode. */
    private int keyHash;

    /** Flags. */
    private short flags;

    /** Charset encoder for strings. Initialized lazily. */
    private CharsetEncoder strEncoder;

    /**
     * @param nonNullVarlenCols Number of non-null varlen columns.
     * @return Total size of the varlen table.
     */
    public static int varlenTableChunkSize(int nonNullVarlenCols) {
        return nonNullVarlenCols == 0 ? 0 :
            VARLEN_TABLE_SIZE_FIELD_SIZE + nonNullVarlenCols * VARLEN_COLUMN_OFFSET_FIELD_SIZE;
    }

    /**
     * Calculates encoded string length.
     *
     * @param seq Char sequence.
     * @return Encoded string length.
     * @implNote This implementation is not tolerant to malformed char sequences.
     */
    public static int utf8EncodedLength(CharSequence seq) {
        int cnt = 0;

        for (int i = 0, len = seq.length(); i < len; i++) {
            char ch = seq.charAt(i);

            if (ch <= 0x7F)
                cnt++;
            else if (ch <= 0x7FF)
                cnt += 2;
            else if (Character.isHighSurrogate(ch)) {
                cnt += 4;
                ++i;
            }
            else
                cnt += 3;
        }

        return cnt;
    }

    /**
     * @param keyCols Key columns.
     * @param nonNullVarlenKeyCols Number of non-null varlen columns in key chunk.
     * @param nonNullVarlenKeySize Size of non-null varlen columns in key chunk.
     * @param valCols Value columns.
     * @param nonNullVarlenValCols Number of non-null varlen columns in value chunk.
     * @param nonNullVarlenValSize Size of non-null varlen columns in value chunk.
     * @return Total row size.
     */
    public static int rowSize(
        Columns keyCols,
        int nonNullVarlenKeyCols,
        int nonNullVarlenKeySize,
        Columns valCols,
        int nonNullVarlenValCols,
        int nonNullVarlenValSize
    ) {
        return BinaryRow.KEY_CHUNK_OFFSET /* Header size */ +
            rowChunkSize(keyCols, nonNullVarlenKeyCols, nonNullVarlenKeySize) +
            rowChunkSize(valCols, nonNullVarlenValCols, nonNullVarlenValSize);
    }

    /**
     * @param cols Columns.
     * @param nonNullVarlenCols Number of non-null varlen columns in chunk.
     * @param nonNullVarlenSize Size of non-null varlen columns in chunk.
     * @return Row's chunk size.
     */
    static int rowChunkSize(Columns cols, int nonNullVarlenCols, int nonNullVarlenSize) {
        int size = BinaryRow.CHUNK_LEN_FIELD_SIZE + cols.nullMapSize() +
            varlenTableChunkSize(nonNullVarlenCols);

        for (int i = 0; i < cols.numberOfFixsizeColumns(); i++)
            size += cols.column(i).type().sizeInBytes();

        return size + nonNullVarlenSize;
    }

    /**
     * @param schema Row schema.
     * @param size Target row size. If the row size is known in advance, it should be provided upfront to avoid
     * unnecessary arrays copy.
     * @param nonNullVarlenKeyCols Number of non-null varlen columns in key chunk.
     * @param nonNullVarlenValCols Number of non-null varlen columns in value chunk.
     */
    public RowAssembler(
        SchemaDescriptor schema,
        int size,
        int nonNullVarlenKeyCols,
        int nonNullVarlenValCols
    ) {
        this.schema = schema;
        this.nonNullVarlenValCols = nonNullVarlenValCols;

        curCols = schema.keyColumns();
        flags = 0;
        keyHash = 0;
        strEncoder = null;

        initOffsets(BinaryRow.KEY_CHUNK_OFFSET, nonNullVarlenKeyCols);

        if (schema.keyColumns().nullMapSize() == 0)
            flags |= RowFlags.OMIT_KEY_NULL_MAP_FLAG;

        if (schema.valueColumns().nullMapSize() == 0)
            flags |= RowFlags.OMIT_VAL_NULL_MAP_FLAG;

        buf = new ExpandableByteBuf(size);

        buf.putShort(0, (short)schema.version());

        if (nonNullVarlenKeyCols == 0)
            flags |= OMIT_KEY_VARTBL_FLAG;
        else
            buf.putShort(varlenTblChunkOff, (short)nonNullVarlenKeyCols);
    }

    /**
     * Appends {@code null} value for the current column to the chunk.
     */
    public void appendNull() {
        Column col = curCols.column(curCol);

        if (!col.nullable())
            throw new IllegalArgumentException("Failed to set column (null was passed, but column is not nullable): " +
                col);

        setNull(curCol);

        if (isKeyColumn())
            keyHash *= 31;

        shiftColumn(0, false);
    }

    /**
     * Appends byte value for the current column to the chunk.
     *
     * @param val Column value.
     */
    public void appendByte(byte val) {
        checkType(NativeTypes.BYTE);

        buf.put(curOff, val);

<<<<<<< HEAD
        if (isKeyColumn())
            keyHash = 31 * keyHash + Byte.hashCode(val);

        shiftColumn(NativeType.BYTE);
=======
        shiftColumn(NativeTypes.BYTE);
>>>>>>> 1a32ff60
    }

    /**
     * Appends short value for the current column to the chunk.
     *
     * @param val Column value.
     */
    public void appendShort(short val) {
        checkType(NativeTypes.SHORT);

        buf.putShort(curOff, val);

<<<<<<< HEAD
        if (isKeyColumn())
            keyHash = 31 * keyHash + Short.hashCode(val);

        shiftColumn(NativeType.SHORT);
=======
        shiftColumn(NativeTypes.SHORT);
>>>>>>> 1a32ff60
    }

    /**
     * Appends int value for the current column to the chunk.
     *
     * @param val Column value.
     */
    public void appendInt(int val) {
        checkType(NativeTypes.INTEGER);

        buf.putInt(curOff, val);

<<<<<<< HEAD
        if (isKeyColumn())
            keyHash = 31 * keyHash + Integer.hashCode(val);

        shiftColumn(NativeType.INTEGER);
=======
        shiftColumn(NativeTypes.INTEGER);
>>>>>>> 1a32ff60
    }

    /**
     * Appends long value for the current column to the chunk.
     *
     * @param val Column value.
     */
    public void appendLong(long val) {
        checkType(NativeTypes.LONG);

        buf.putLong(curOff, val);

<<<<<<< HEAD
        if (isKeyColumn())
            keyHash += 31 * keyHash + Long.hashCode(val);

        shiftColumn(NativeType.LONG);
=======
        shiftColumn(NativeTypes.LONG);
>>>>>>> 1a32ff60
    }

    /**
     * Appends float value for the current column to the chunk.
     *
     * @param val Column value.
     */
    public void appendFloat(float val) {
        checkType(NativeTypes.FLOAT);

        buf.putFloat(curOff, val);

<<<<<<< HEAD
        if (isKeyColumn())
            keyHash += 31 * keyHash + Float.hashCode(val);

        shiftColumn(NativeType.FLOAT);
=======
        shiftColumn(NativeTypes.FLOAT);
>>>>>>> 1a32ff60
    }

    /**
     * Appends double value for the current column to the chunk.
     *
     * @param val Column value.
     */
    public void appendDouble(double val) {
        checkType(NativeTypes.DOUBLE);

        buf.putDouble(curOff, val);

<<<<<<< HEAD
        if (isKeyColumn())
            keyHash += 31 * keyHash + Double.hashCode(val);

        shiftColumn(NativeType.DOUBLE);
=======
        shiftColumn(NativeTypes.DOUBLE);
>>>>>>> 1a32ff60
    }

    /**
     * Appends UUID value for the current column to the chunk.
     *
     * @param uuid Column value.
     */
    public void appendUuid(UUID uuid) {
        checkType(NativeTypes.UUID);

        buf.putLong(curOff, uuid.getLeastSignificantBits());
        buf.putLong(curOff + 8, uuid.getMostSignificantBits());

<<<<<<< HEAD
        if (isKeyColumn())
            keyHash += 31 * keyHash + uuid.hashCode();

        shiftColumn(NativeType.UUID);
=======
        shiftColumn(NativeTypes.UUID);
>>>>>>> 1a32ff60
    }

    /**
     * Appends String value for the current column to the chunk.
     *
     * @param val Column value.
     */
    public void appendString(String val) {
        checkType(NativeTypes.STRING);

        try {
            int written = buf.putString(curOff, val, encoder());

            writeOffset(curVarlenTblEntry, curOff - baseOff);

            if (isKeyColumn())
                keyHash += 31 * keyHash + val.hashCode();

            shiftColumn(written, true);
        }
        catch (CharacterCodingException e) {
            throw new AssemblyException("Failed to encode string", e);
        }
    }

    /**
     * Appends byte[] value for the current column to the chunk.
     *
     * @param val Column value.
     */
    public void appendBytes(byte[] val) {
        checkType(NativeTypes.BYTES);

        buf.putBytes(curOff, val);

        if (isKeyColumn())
            keyHash += 31 * keyHash + Arrays.hashCode(val);

        writeOffset(curVarlenTblEntry, curOff - baseOff);

        shiftColumn(val.length, true);
    }

    /**
     * Appends BitSet value for the current column to the chunk.
     *
     * @param bitSet Column value.
     */
    public void appendBitmask(BitSet bitSet) {
        Column col = curCols.column(curCol);

        checkType(NativeTypeSpec.BITMASK);

        BitmaskNativeType maskType = (BitmaskNativeType)col.type();

        if (bitSet.length() > maskType.bits())
            throw new IllegalArgumentException("Failed to set bitmask for column '" + col.name() + "' " +
                "(mask size exceeds allocated size) [mask=" + bitSet + ", maxSize=" + maskType.bits() + "]");

        byte[] arr = bitSet.toByteArray();

        buf.putBytes(curOff, arr);

        for (int i = 0; i < maskType.sizeInBytes() - arr.length; i++)
            buf.put(curOff + arr.length + i, (byte)0);

        if (isKeyColumn())
            keyHash += 31 * keyHash + Arrays.hashCode(arr);

        shiftColumn(maskType);
    }

    /**
     * @return Serialized row.
     */
    public byte[] build() {
        if (schema.keyColumns() == curCols)
            throw new AssemblyException("Key column missed: colIdx=" + curCol);
        else {
            if (curCol == 0)
                flags |= RowFlags.NO_VALUE_FLAG;
            else if (schema.valueColumns().length() != curCol)
                throw new AssemblyException("Value column missed: colIdx=" + curCol);
        }

        buf.putShort(BinaryRow.FLAGS_FIELD_OFFSET, flags);
        buf.putInt(BinaryRow.KEY_HASH_FIELD_OFFSET, keyHash);

        return buf.toArray();
    }

    /**
     * @return UTF-8 string encoder.
     */
    private CharsetEncoder encoder() {
        if (strEncoder == null)
            strEncoder = StandardCharsets.UTF_8.newEncoder();

        return strEncoder;
    }

    /**
     * Writes the given offset to the varlen table entry with the given index.
     *
     * @param tblEntryIdx Varlen table entry index.
     * @param off Offset to write.
     */
    private void writeOffset(int tblEntryIdx, int off) {
        assert (flags & (baseOff == BinaryRow.KEY_CHUNK_OFFSET ? OMIT_KEY_VARTBL_FLAG : OMIT_VAL_VARTBL_FLAG)) == 0 :
            "Illegal writing of varlen when 'omit vartable' flag is set for a chunk.";

        buf.putShort(varlenTblChunkOff + Row.varlenItemOffset(tblEntryIdx), (short)off);
    }

    /**
     * Checks that the type being appended matches the column type.
     *
     * @param type Type spec that is attempted to be appended.
     */
    private void checkType(NativeTypeSpec type) {
        Column col = curCols.column(curCol);

        if (col.type().spec() != type)
            throw new IllegalArgumentException("Failed to set column (int was passed, but column is of different " +
                "type): " + col);
    }

    /**
     * Checks that the type being appended matches the column type.
     *
     * @param type Type that is attempted to be appended.
     */
    private void checkType(NativeType type) {
        checkType(type.spec());
    }

    /**
     * Sets null flag in the null map for the given column.
     *
     * @param colIdx Column index.
     */
    private void setNull(int colIdx) {
        assert (flags & (baseOff == BinaryRow.KEY_CHUNK_OFFSET ? RowFlags.OMIT_KEY_NULL_MAP_FLAG : RowFlags.OMIT_VAL_NULL_MAP_FLAG)) == 0;

        int byteInMap = colIdx / 8;
        int bitInByte = colIdx % 8;

        buf.ensureCapacity(nullMapOff + byteInMap + 1);

        buf.put(nullMapOff + byteInMap, (byte)(buf.get(nullMapOff + byteInMap) | (1 << bitInByte)));
    }

    /**
     * Must be called after an append of fixlen column.
     *
     * @param type Type of the appended column.
     */
    private void shiftColumn(NativeType type) {
        assert type.spec().fixedLength() : "Varlen types should provide field length to shift column: " + type;

        shiftColumn(type.sizeInBytes(), false);
    }

    /**
     * Shifts current offsets and column indexes as necessary, also changes the chunk base offsets when
     * moving from key to value columns.
     *
     * @param size Size of the appended column.
     * @param varlen {@code true} if appended column was varlen.
     */
    private void shiftColumn(int size, boolean varlen) {
        curCol++;
        curOff += size;

        if (varlen)
            curVarlenTblEntry++;

        if (curCol == curCols.length()) {
            int chunkLen = curOff - baseOff;

            buf.putInt(baseOff, chunkLen);

            if (schema.valueColumns() == curCols)
                return; // No more columns.

            curCols = schema.valueColumns(); // Switch key->value columns.

            initOffsets(baseOff + chunkLen, nonNullVarlenValCols);

            if (nonNullVarlenValCols == 0)
                flags |= OMIT_VAL_VARTBL_FLAG;
            else
                buf.putShort(varlenTblChunkOff, (short)nonNullVarlenValCols);
        }
    }

    /**
     * @param base Chunk base offset.
     * @param nonNullVarlenCols Number of non-null varlen columns.
     */
    private void initOffsets(int base, int nonNullVarlenCols) {
        baseOff = base;

        curCol = 0;
        curVarlenTblEntry = 0;

        nullMapOff = baseOff + BinaryRow.CHUNK_LEN_FIELD_SIZE;
        varlenTblChunkOff = nullMapOff + curCols.nullMapSize();

        curOff = varlenTblChunkOff + varlenTableChunkSize(nonNullVarlenCols);
    }

    /**
     * @return {@code true} if current column is a key column, {@code false} otherwise.
     */
    private boolean isKeyColumn() {
        return schema.keyColumns() == curCols;
    }
}<|MERGE_RESOLUTION|>--- conflicted
+++ resolved
@@ -223,14 +223,10 @@
 
         buf.put(curOff, val);
 
-<<<<<<< HEAD
         if (isKeyColumn())
             keyHash = 31 * keyHash + Byte.hashCode(val);
 
-        shiftColumn(NativeType.BYTE);
-=======
         shiftColumn(NativeTypes.BYTE);
->>>>>>> 1a32ff60
     }
 
     /**
@@ -243,14 +239,10 @@
 
         buf.putShort(curOff, val);
 
-<<<<<<< HEAD
         if (isKeyColumn())
             keyHash = 31 * keyHash + Short.hashCode(val);
 
-        shiftColumn(NativeType.SHORT);
-=======
         shiftColumn(NativeTypes.SHORT);
->>>>>>> 1a32ff60
     }
 
     /**
@@ -263,14 +255,10 @@
 
         buf.putInt(curOff, val);
 
-<<<<<<< HEAD
         if (isKeyColumn())
             keyHash = 31 * keyHash + Integer.hashCode(val);
 
-        shiftColumn(NativeType.INTEGER);
-=======
         shiftColumn(NativeTypes.INTEGER);
->>>>>>> 1a32ff60
     }
 
     /**
@@ -283,14 +271,10 @@
 
         buf.putLong(curOff, val);
 
-<<<<<<< HEAD
         if (isKeyColumn())
             keyHash += 31 * keyHash + Long.hashCode(val);
 
-        shiftColumn(NativeType.LONG);
-=======
         shiftColumn(NativeTypes.LONG);
->>>>>>> 1a32ff60
     }
 
     /**
@@ -303,14 +287,10 @@
 
         buf.putFloat(curOff, val);
 
-<<<<<<< HEAD
         if (isKeyColumn())
             keyHash += 31 * keyHash + Float.hashCode(val);
 
-        shiftColumn(NativeType.FLOAT);
-=======
         shiftColumn(NativeTypes.FLOAT);
->>>>>>> 1a32ff60
     }
 
     /**
@@ -323,14 +303,10 @@
 
         buf.putDouble(curOff, val);
 
-<<<<<<< HEAD
         if (isKeyColumn())
             keyHash += 31 * keyHash + Double.hashCode(val);
 
-        shiftColumn(NativeType.DOUBLE);
-=======
         shiftColumn(NativeTypes.DOUBLE);
->>>>>>> 1a32ff60
     }
 
     /**
@@ -344,14 +320,10 @@
         buf.putLong(curOff, uuid.getLeastSignificantBits());
         buf.putLong(curOff + 8, uuid.getMostSignificantBits());
 
-<<<<<<< HEAD
         if (isKeyColumn())
             keyHash += 31 * keyHash + uuid.hashCode();
 
-        shiftColumn(NativeType.UUID);
-=======
         shiftColumn(NativeTypes.UUID);
->>>>>>> 1a32ff60
     }
 
     /**
