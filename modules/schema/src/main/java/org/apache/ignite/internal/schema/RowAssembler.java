/*
 * Licensed to the Apache Software Foundation (ASF) under one or more
 * contributor license agreements.  See the NOTICE file distributed with
 * this work for additional information regarding copyright ownership.
 * The ASF licenses this file to You under the Apache License, Version 2.0
 * (the "License"); you may not use this file except in compliance with
 * the License.  You may obtain a copy of the License at
 *
 *      http://www.apache.org/licenses/LICENSE-2.0
 *
 * Unless required by applicable law or agreed to in writing, software
 * distributed under the License is distributed on an "AS IS" BASIS,
 * WITHOUT WARRANTIES OR CONDITIONS OF ANY KIND, either express or implied.
 * See the License for the specific language governing permissions and
 * limitations under the License.
 */

package org.apache.ignite.internal.schema;

import java.nio.charset.CharacterCodingException;
import java.nio.charset.CharsetEncoder;
import java.nio.charset.StandardCharsets;
import java.util.BitSet;
import java.util.UUID;
import org.apache.ignite.internal.schema.BinaryRow.RowFlags;

import static org.apache.ignite.internal.schema.BinaryRow.VARLEN_COLUMN_OFFSET_FIELD_SIZE;
import static org.apache.ignite.internal.schema.BinaryRow.VARLEN_TABLE_SIZE_FIELD_SIZE;

/**
 * Utility class to build rows using column appending pattern. The external user of this class must consult
 * with the schema and provide the columns in strict internal column sort order during the row construction.
 * Additionally, the user of this class should pre-calculate the resulting row size when possible to avoid
 * unnecessary data copies. The assembler provides some utility methods to calculate the resulting row size
 * based on the number of null columns and size calculation for strings.
 *
 * @see #rowSize(Columns, int, int, Columns, int, int)
 * @see #rowChunkSize(Columns, int, int)
 * @see #utf8EncodedLength(CharSequence)
 */
public class RowAssembler {
    /** Schema. */
    private final SchemaDescriptor schema;

    /** The number of non-null varlen columns in values chunk. */
    private final int nonNullVarlenValCols;

    /** Target byte buffer to write to. */
    private final ExpandableByteBuf buf;

    /** Current columns chunk. */
    private Columns curCols;

    /** Current field index (the field is unset). */
    private int curCol;

    /** Index of the current varlen table entry. Incremented each time non-null varlen column is appended. */
    private int curVarlenTblEntry;

    /** Current offset for the next column to be appended. */
    private int curOff;

    /** Base offset of the current chunk */
    private int baseOff;

    /** Offset of the null map for current chunk. */
    private int nullMapOff;

    /** Offset of the varlen table for current chunk. */
    private int varlenTblOff;

    /** Flags. */
    private short flags;

    /** Charset encoder for strings. Initialized lazily. */
    private CharsetEncoder strEncoder;

    /**
     * @param nonNullVarlenCols Number of non-null varlen columns.
     * @return Total size of the varlen table.
     */
    public static int varlenTableSize(int nonNullVarlenCols) {
<<<<<<< HEAD
        return nonNullVarlenCols == 0 ? 0 :
            VARLEN_TABLE_SIZE_FIELD_SIZE + nonNullVarlenCols * VARLEN_COLUMN_OFFSET_FIELD_SIZE;
=======
        return nonNullVarlenCols * BinaryRow.VARLEN_COLUMN_OFFSET_FIELD_SIZE;
>>>>>>> 53bd9061
    }

    /**
     * Calculates encoded string length.
     *
     * @param seq Char sequence.
     * @return Encoded string length.
     * @implNote This implementation is not tolerant to malformed char sequences.
     */
    public static int utf8EncodedLength(CharSequence seq) {
        int cnt = 0;

        for (int i = 0, len = seq.length(); i < len; i++) {
            char ch = seq.charAt(i);

            if (ch <= 0x7F)
                cnt++;
            else if (ch <= 0x7FF)
                cnt += 2;
            else if (Character.isHighSurrogate(ch)) {
                cnt += 4;
                ++i;
            }
            else
                cnt += 3;
        }

        return cnt;
    }

    /**
     * @param keyCols Key columns.
     * @param nonNullVarlenKeyCols Number of non-null varlen columns in key chunk.
     * @param nonNullVarlenKeySize Size of non-null varlen columns in key chunk.
     * @param valCols Value columns.
     * @param nonNullVarlenValCols Number of non-null varlen columns in value chunk.
     * @param nonNullVarlenValSize Size of non-null varlen columns in value chunk.
     * @return Total row size.
     */
    public static int rowSize(
        Columns keyCols,
        int nonNullVarlenKeyCols,
        int nonNullVarlenKeySize,
        Columns valCols,
        int nonNullVarlenValCols,
        int nonNullVarlenValSize
    ) {
        return BinaryRow.KEY_CHUNK_OFFSET /* Header size */ +
            rowChunkSize(keyCols, nonNullVarlenKeyCols, nonNullVarlenKeySize) +
            rowChunkSize(valCols, nonNullVarlenValCols, nonNullVarlenValSize);
    }

    /**
     * @param cols Columns.
     * @param nonNullVarlenCols Number of non-null varlen columns in chunk.
     * @param nonNullVarlenSize Size of non-null varlen columns in chunk.
     * @return Row's chunk size.
     */
    static int rowChunkSize(Columns cols, int nonNullVarlenCols, int nonNullVarlenSize) {
        int size = BinaryRow.CHUNK_LEN_FIELD_SIZE + cols.nullMapSize() +
<<<<<<< HEAD
            varlenTableSize(nonNullVarlenCols);
=======
            BinaryRow.VARLEN_TABLE_SIZE_FIELD_SIZE + varlenTableSize(nonNullVarlenCols);
>>>>>>> 53bd9061

        for (int i = 0; i < cols.numberOfFixsizeColumns(); i++)
            size += cols.column(i).type().length();

        return size + nonNullVarlenSize;
    }

    /**
     * @param schema Row schema.
     * @param size Target row size. If the row size is known in advance, it should be provided upfront to avoid
     * unnecessary arrays copy.
     * @param nonNullVarlenKeyCols Number of non-null varlen columns in key chunk.
     * @param nonNullVarlenValCols Number of non-null varlen columns in value chunk.
     */
    public RowAssembler(
        SchemaDescriptor schema,
        int size,
        int nonNullVarlenKeyCols,
        int nonNullVarlenValCols
    ) {
        this.schema = schema;
        this.nonNullVarlenValCols = nonNullVarlenValCols;

        curCols = schema.keyColumns();
        flags = 0;
        strEncoder = null;

        initOffsets(BinaryRow.KEY_CHUNK_OFFSET, nonNullVarlenKeyCols);

<<<<<<< HEAD
        if (schema.keyColumns().nullMapSize() == 0)
            flags |= RowFlags.OMIT_KEY_NULL_MAP_FLAG;

        if (schema.valueColumns().nullMapSize() == 0)
            flags |= RowFlags.OMIT_VAL_NULL_MAP_FLAG;

        buf = new ExpandableByteBuf(size);

        buf.putShort(0, (short)schema.version());

        if (nonNullVarlenKeyCols == 0)
            flags |= RowFlags.OMIT_KEY_VARTBL_FLAG;
        else
            buf.putShort(varlenTblOff, (short)nonNullVarlenKeyCols);
=======
        buf = new ExpandableByteBuf(size);

        buf.putShort(0, (short)schema.version());
        buf.putShort(nullMapOff + curCols.nullMapSize(), (short)nonNullVarlenKeyCols);
>>>>>>> 53bd9061
    }

    /**
     * Appends {@code null} value for the current column to the chunk.
     */
    public void appendNull() {
        Column col = curCols.column(curCol);

        if (!col.nullable())
            throw new IllegalArgumentException("Failed to set column (null was passed, but column is not nullable): " +
                col);

        setNull(curCol);

        shiftColumn(0, false);
    }

    /**
     * Appends byte value for the current column to the chunk.
     *
     * @param val Column value.
     */
    public void appendByte(byte val) {
        checkType(NativeType.BYTE);

        buf.put(curOff, val);

        shiftColumn(NativeType.BYTE);
    }

    /**
     * Appends short value for the current column to the chunk.
     *
     * @param val Column value.
     */
    public void appendShort(short val) {
        checkType(NativeType.SHORT);

        buf.putShort(curOff, val);

        shiftColumn(NativeType.SHORT);
    }

    /**
     * Appends int value for the current column to the chunk.
     *
     * @param val Column value.
     */
    public void appendInt(int val) {
        checkType(NativeType.INTEGER);

        buf.putInt(curOff, val);

        shiftColumn(NativeType.INTEGER);
    }

    /**
     * Appends long value for the current column to the chunk.
     *
     * @param val Column value.
     */
    public void appendLong(long val) {
        checkType(NativeType.LONG);

        buf.putLong(curOff, val);

        shiftColumn(NativeType.LONG);
    }

    /**
     * Appends float value for the current column to the chunk.
     *
     * @param val Column value.
     */
    public void appendFloat(float val) {
        checkType(NativeType.FLOAT);

        buf.putFloat(curOff, val);

        shiftColumn(NativeType.FLOAT);
    }

    /**
     * Appends double value for the current column to the chunk.
     *
     * @param val Column value.
     */
    public void appendDouble(double val) {
        checkType(NativeType.DOUBLE);

        buf.putDouble(curOff, val);

        shiftColumn(NativeType.DOUBLE);
    }

    /**
     * Appends UUID value for the current column to the chunk.
     *
     * @param uuid Column value.
     */
    public void appendUuid(UUID uuid) {
        checkType(NativeType.UUID);

        buf.putLong(curOff, uuid.getLeastSignificantBits());
        buf.putLong(curOff + 8, uuid.getMostSignificantBits());

        shiftColumn(NativeType.UUID);
    }

    /**
     * Appends String value for the current column to the chunk.
     *
     * @param val Column value.
     */
    public void appendString(String val) {
        checkType(NativeType.STRING);

        try {
            int written = buf.putString(curOff, val, encoder());

            writeOffset(curVarlenTblEntry, curOff - baseOff);

            shiftColumn(written, true);
        }
        catch (CharacterCodingException e) {
            throw new AssemblyException("Failed to encode string", e);
        }
    }

    /**
     * Appends byte[] value for the current column to the chunk.
     *
     * @param val Column value.
     */
    public void appendBytes(byte[] val) {
        checkType(NativeType.BYTES);

        buf.putBytes(curOff, val);

        writeOffset(curVarlenTblEntry, curOff - baseOff);

        shiftColumn(val.length, true);
    }

    /**
     * Appends BitSet value for the current column to the chunk.
     *
     * @param bitSet Column value.
     */
    public void appendBitmask(BitSet bitSet) {
        Column col = curCols.column(curCol);

        checkType(NativeTypeSpec.BITMASK);

        Bitmask maskType = (Bitmask)col.type();

        if (bitSet.length() > maskType.bits())
            throw new IllegalArgumentException("Failed to set bitmask for column '" + col.name() + "' " +
                "(mask size exceeds allocated size) [mask=" + bitSet + ", maxSize=" + maskType.bits() + "]");

        byte[] arr = bitSet.toByteArray();

        buf.putBytes(curOff, arr);

        for (int i = 0; i < maskType.length() - arr.length; i++)
            buf.put(curOff + arr.length + i, (byte)0);

        shiftColumn(maskType);
    }

    /**
     * @return Serialized row.
     */
    public byte[] build() {
        if (schema.keyColumns() == curCols)
            throw new AssemblyException("Key column missed: colIdx=" + curCol);
        else {
            if (curCol == 0)
                flags |= RowFlags.NO_VALUE_FLAG;
            else if (schema.valueColumns().length() != curCol)
                throw new AssemblyException("Value column missed: colIdx=" + curCol);
        }

        buf.putShort(BinaryRow.FLAGS_FIELD_OFFSET, flags);

        return buf.toArray();
    }

    /**
     * @return UTF-8 string encoder.
     */
    private CharsetEncoder encoder() {
        if (strEncoder == null)
            strEncoder = StandardCharsets.UTF_8.newEncoder();

        return strEncoder;
    }

    /**
     * Writes the given offset to the varlen table entry with the given index.
     *
     * @param tblEntryIdx Varlen table entry index.
     * @param off Offset to write.
     */
    private void writeOffset(int tblEntryIdx, int off) {
<<<<<<< HEAD
        assert (flags & (baseOff == BinaryRow.KEY_CHUNK_OFFSET ? RowFlags.OMIT_KEY_VARTBL_FLAG : RowFlags.OMIT_VAL_VARTBL_FLAG)) == 0;

        buf.putShort(varlenTblOff + Row.varlenItemOffset(tblEntryIdx), (short)off);
=======
        buf.putShort(varlenTblOff + BinaryRow.VARLEN_COLUMN_OFFSET_FIELD_SIZE * tblEntryIdx, (short)off);
>>>>>>> 53bd9061
    }

    /**
     * Checks that the type being appended matches the column type.
     *
     * @param type Type spec that is attempted to be appended.
     */
    private void checkType(NativeTypeSpec type) {
        Column col = curCols.column(curCol);

        if (col.type().spec() != type)
            throw new IllegalArgumentException("Failed to set column (int was passed, but column is of different " +
                "type): " + col);
    }

    /**
     * Checks that the type being appended matches the column type.
     *
     * @param type Type that is attempted to be appended.
     */
    private void checkType(NativeType type) {
        checkType(type.spec());
    }

    /**
     * Sets null flag in the null map for the given column.
     *
     * @param colIdx Column index.
     */
    private void setNull(int colIdx) {
        assert (flags & (baseOff == BinaryRow.KEY_CHUNK_OFFSET ? RowFlags.OMIT_KEY_NULL_MAP_FLAG : RowFlags.OMIT_VAL_NULL_MAP_FLAG)) == 0;

        int byteInMap = colIdx / 8;
        int bitInByte = colIdx % 8;

        buf.ensureCapacity(nullMapOff + byteInMap + 1);

        buf.put(nullMapOff + byteInMap, (byte)(buf.get(nullMapOff + byteInMap) | (1 << bitInByte)));
    }

    /**
     * Must be called after an append of fixlen column.
     *
     * @param type Type of the appended column.
     */
    private void shiftColumn(NativeType type) {
        assert type.spec().fixedLength() : "Varlen types should provide field length to shift column: " + type;

        shiftColumn(type.length(), false);
    }

    /**
     * Shifts current offsets and column indexes as necessary, also changes the chunk base offsets when
     * moving from key to value columns.
     *
     * @param size Size of the appended column.
     * @param varlen {@code true} if appended column was varlen.
     */
    private void shiftColumn(int size, boolean varlen) {
        curCol++;
        curOff += size;

        if (varlen)
            curVarlenTblEntry++;

        if (curCol == curCols.length()) {
            int chunkLen = curOff - baseOff;

            buf.putInt(baseOff, chunkLen);

<<<<<<< HEAD
            if (schema.valueColumns() == curCols)
=======
            if (schema.valueColumns() == curCols) {
                buf.putShort(nullMapOff + curCols.nullMapSize(), (short)nonNullVarlenValCols);

>>>>>>> 53bd9061
                return; // No more columns.

            curCols = schema.valueColumns(); // Switch key->value columns.

            initOffsets(baseOff + chunkLen, nonNullVarlenValCols);

            if (nonNullVarlenValCols == 0)
                flags |= RowFlags.OMIT_VAL_VARTBL_FLAG;
            else
                buf.putShort(varlenTblOff, (short)nonNullVarlenValCols);
        }
    }

    /**
     * @param base Chunk base offset.
     * @param nonNullVarlenCols Number of non-null varlen columns.
     */
    private void initOffsets(int base, int nonNullVarlenCols) {
        baseOff = base;

        curCol = 0;
        curVarlenTblEntry = 0;

        nullMapOff = baseOff + BinaryRow.CHUNK_LEN_FIELD_SIZE;
<<<<<<< HEAD
        varlenTblOff = nullMapOff + curCols.nullMapSize();
=======
        varlenTblOff = nullMapOff + curCols.nullMapSize() + BinaryRow.VARLEN_TABLE_SIZE_FIELD_SIZE;
>>>>>>> 53bd9061

        curOff = varlenTblOff + varlenTableSize(nonNullVarlenCols);
    }
}<|MERGE_RESOLUTION|>--- conflicted
+++ resolved
@@ -67,7 +67,7 @@
     private int nullMapOff;
 
     /** Offset of the varlen table for current chunk. */
-    private int varlenTblOff;
+    private int varlenTblChunkOff;
 
     /** Flags. */
     private short flags;
@@ -79,13 +79,9 @@
      * @param nonNullVarlenCols Number of non-null varlen columns.
      * @return Total size of the varlen table.
      */
-    public static int varlenTableSize(int nonNullVarlenCols) {
-<<<<<<< HEAD
+    public static int varlenTableChunkSize(int nonNullVarlenCols) {
         return nonNullVarlenCols == 0 ? 0 :
             VARLEN_TABLE_SIZE_FIELD_SIZE + nonNullVarlenCols * VARLEN_COLUMN_OFFSET_FIELD_SIZE;
-=======
-        return nonNullVarlenCols * BinaryRow.VARLEN_COLUMN_OFFSET_FIELD_SIZE;
->>>>>>> 53bd9061
     }
 
     /**
@@ -146,11 +142,7 @@
      */
     static int rowChunkSize(Columns cols, int nonNullVarlenCols, int nonNullVarlenSize) {
         int size = BinaryRow.CHUNK_LEN_FIELD_SIZE + cols.nullMapSize() +
-<<<<<<< HEAD
-            varlenTableSize(nonNullVarlenCols);
-=======
-            BinaryRow.VARLEN_TABLE_SIZE_FIELD_SIZE + varlenTableSize(nonNullVarlenCols);
->>>>>>> 53bd9061
+            varlenTableChunkSize(nonNullVarlenCols);
 
         for (int i = 0; i < cols.numberOfFixsizeColumns(); i++)
             size += cols.column(i).type().length();
@@ -180,7 +172,6 @@
 
         initOffsets(BinaryRow.KEY_CHUNK_OFFSET, nonNullVarlenKeyCols);
 
-<<<<<<< HEAD
         if (schema.keyColumns().nullMapSize() == 0)
             flags |= RowFlags.OMIT_KEY_NULL_MAP_FLAG;
 
@@ -194,13 +185,7 @@
         if (nonNullVarlenKeyCols == 0)
             flags |= RowFlags.OMIT_KEY_VARTBL_FLAG;
         else
-            buf.putShort(varlenTblOff, (short)nonNullVarlenKeyCols);
-=======
-        buf = new ExpandableByteBuf(size);
-
-        buf.putShort(0, (short)schema.version());
-        buf.putShort(nullMapOff + curCols.nullMapSize(), (short)nonNullVarlenKeyCols);
->>>>>>> 53bd9061
+            buf.putShort(varlenTblChunkOff, (short)nonNullVarlenKeyCols);
     }
 
     /**
@@ -406,13 +391,9 @@
      * @param off Offset to write.
      */
     private void writeOffset(int tblEntryIdx, int off) {
-<<<<<<< HEAD
         assert (flags & (baseOff == BinaryRow.KEY_CHUNK_OFFSET ? RowFlags.OMIT_KEY_VARTBL_FLAG : RowFlags.OMIT_VAL_VARTBL_FLAG)) == 0;
 
-        buf.putShort(varlenTblOff + Row.varlenItemOffset(tblEntryIdx), (short)off);
-=======
-        buf.putShort(varlenTblOff + BinaryRow.VARLEN_COLUMN_OFFSET_FIELD_SIZE * tblEntryIdx, (short)off);
->>>>>>> 53bd9061
+        buf.putShort(varlenTblChunkOff + Row.varlenItemOffset(tblEntryIdx), (short)off);
     }
 
     /**
@@ -483,13 +464,7 @@
 
             buf.putInt(baseOff, chunkLen);
 
-<<<<<<< HEAD
             if (schema.valueColumns() == curCols)
-=======
-            if (schema.valueColumns() == curCols) {
-                buf.putShort(nullMapOff + curCols.nullMapSize(), (short)nonNullVarlenValCols);
-
->>>>>>> 53bd9061
                 return; // No more columns.
 
             curCols = schema.valueColumns(); // Switch key->value columns.
@@ -499,7 +474,7 @@
             if (nonNullVarlenValCols == 0)
                 flags |= RowFlags.OMIT_VAL_VARTBL_FLAG;
             else
-                buf.putShort(varlenTblOff, (short)nonNullVarlenValCols);
+                buf.putShort(varlenTblChunkOff, (short)nonNullVarlenValCols);
         }
     }
 
@@ -514,12 +489,8 @@
         curVarlenTblEntry = 0;
 
         nullMapOff = baseOff + BinaryRow.CHUNK_LEN_FIELD_SIZE;
-<<<<<<< HEAD
-        varlenTblOff = nullMapOff + curCols.nullMapSize();
-=======
-        varlenTblOff = nullMapOff + curCols.nullMapSize() + BinaryRow.VARLEN_TABLE_SIZE_FIELD_SIZE;
->>>>>>> 53bd9061
-
-        curOff = varlenTblOff + varlenTableSize(nonNullVarlenCols);
+        varlenTblChunkOff = nullMapOff + curCols.nullMapSize();
+
+        curOff = varlenTblChunkOff + varlenTableChunkSize(nonNullVarlenCols);
     }
 }