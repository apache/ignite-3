--- conflicted
+++ resolved
@@ -33,16 +33,11 @@
  */
 public class ColumnAccessCodeGenerator {
     /**
-<<<<<<< HEAD
-     * @param mode   Read-write mode.
-     * @param colIdx Column index in the schema.
-=======
      * CreateAccessor.
      * TODO Documentation https://issues.apache.org/jira/browse/IGNITE-15859
      *
-     * @param mode   Binary mode.
-     * @param colIdx Column index in schema.
->>>>>>> 9905bfe8
+     * @param mode   Read-write mode.
+     * @param colIdx Column index in the schema.
      * @return Row column access code generator.
      */
     public static ColumnAccessCodeGenerator createAccessor(BinaryMode mode, int colIdx) {
@@ -142,39 +137,35 @@
     }
 
     /**
-<<<<<<< HEAD
-     * @return Column index in the schema.
-=======
-     * Get column index in schema.
->>>>>>> 9905bfe8
+     * Gets column index in the schema.
      */
     public int columnIdx() {
         return colIdx;
     }
     
     /**
-     * @return Row field read method name.
+     * Gets method name used to read POJO field.
      */
     public String readMethodName() {
         return readMethodName;
     }
     
     /**
-     * @return Row field write method name.
+     * Gets method name used to write POJO field.
      */
     public String writeMethodName() {
         return writeMethodName;
     }
     
     /**
-     * @return Write method arg type.
+     * Gets arg type of column write method.
      */
     public Class<?> writeArgType() {
         return writeArgType;
     }
     
     /**
-     * @return Read method return type.
+     * Gets read method return type.
      */
     public Class<?> mappedType() {
         return mappedType;
