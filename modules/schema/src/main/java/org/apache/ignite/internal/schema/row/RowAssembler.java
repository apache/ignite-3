--- conflicted
+++ resolved
@@ -125,11 +125,7 @@
         
         for (int i = 0, len = seq.length(); i < len; i++) {
             char ch = seq.charAt(i);
-<<<<<<< HEAD
-
-=======
-    
->>>>>>> a323c22d
+    
             if (ch <= 0x7F) {
                 cnt++;
             } else if (ch <= 0x7FF) {
@@ -151,10 +147,7 @@
      * @param rowAsm Writes column value to assembler.
      * @param col    Column.
      * @param val    Value.
-<<<<<<< HEAD
-=======
-     * @throws SchemaMismatchException If a value doesn't match the current column type.
->>>>>>> a323c22d
+     * @throws SchemaMismatchException If a value doesn't match the current column type.
      */
     public static void writeValue(RowAssembler rowAsm, Column col, Object val) throws SchemaMismatchException {
         if (val == null) {
@@ -166,146 +159,82 @@
         switch (col.type().spec()) {
             case INT8: {
                 rowAsm.appendByte((byte) val);
-<<<<<<< HEAD
-
-=======
-                
->>>>>>> a323c22d
+                
                 break;
             }
             case INT16: {
                 rowAsm.appendShort((short) val);
-<<<<<<< HEAD
-
-=======
-                
->>>>>>> a323c22d
+                
                 break;
             }
             case INT32: {
                 rowAsm.appendInt((int) val);
-<<<<<<< HEAD
-
-=======
-                
->>>>>>> a323c22d
+                
                 break;
             }
             case INT64: {
                 rowAsm.appendLong((long) val);
-<<<<<<< HEAD
-
-=======
-                
->>>>>>> a323c22d
+                
                 break;
             }
             case FLOAT: {
                 rowAsm.appendFloat((float) val);
-<<<<<<< HEAD
-
-=======
-                
->>>>>>> a323c22d
+                
                 break;
             }
             case DOUBLE: {
                 rowAsm.appendDouble((double) val);
-<<<<<<< HEAD
-
-=======
-                
->>>>>>> a323c22d
+                
                 break;
             }
             case UUID: {
                 rowAsm.appendUuid((UUID) val);
-<<<<<<< HEAD
-
-=======
-                
->>>>>>> a323c22d
+                
                 break;
             }
             case TIME: {
                 rowAsm.appendTime((LocalTime) val);
-<<<<<<< HEAD
-
-=======
-                
->>>>>>> a323c22d
+                
                 break;
             }
             case DATE: {
                 rowAsm.appendDate((LocalDate) val);
-<<<<<<< HEAD
-
-=======
-                
->>>>>>> a323c22d
+                
                 break;
             }
             case DATETIME: {
                 rowAsm.appendDateTime((LocalDateTime) val);
-<<<<<<< HEAD
-
-=======
-                
->>>>>>> a323c22d
+                
                 break;
             }
             case TIMESTAMP: {
                 rowAsm.appendTimestamp((Instant) val);
-<<<<<<< HEAD
-
-=======
-                
->>>>>>> a323c22d
+                
                 break;
             }
             case STRING: {
                 rowAsm.appendString((String) val);
-<<<<<<< HEAD
-
-=======
-                
->>>>>>> a323c22d
+                
                 break;
             }
             case BYTES: {
                 rowAsm.appendBytes((byte[]) val);
-<<<<<<< HEAD
-
-=======
-                
->>>>>>> a323c22d
+                
                 break;
             }
             case BITMASK: {
                 rowAsm.appendBitmask((BitSet) val);
-<<<<<<< HEAD
-
-=======
-                
->>>>>>> a323c22d
+                
                 break;
             }
             case NUMBER: {
                 rowAsm.appendNumber((BigInteger) val);
-<<<<<<< HEAD
-
-=======
-                
->>>>>>> a323c22d
+                
                 break;
             }
             case DECIMAL: {
                 rowAsm.appendDecimal((BigDecimal) val);
-<<<<<<< HEAD
-
-=======
-                
->>>>>>> a323c22d
+                
                 break;
             }
             default:
@@ -379,21 +308,13 @@
         initChunk(BinaryRow.KEY_CHUNK_OFFSET, curCols.nullMapSize(), keyVartblLen);
         
         final Columns valCols = schema.valueColumns();
-<<<<<<< HEAD
-
-=======
-        
->>>>>>> a323c22d
+        
         int size = BinaryRow.HEADER_SIZE + 2 * BinaryRow.CHUNK_LEN_FLD_SIZE
                 + keyVarlenSize + valVarlenSize
                 + keyVartblLen + valVartblLen
                 + curCols.fixsizeMaxLen() + valCols.fixsizeMaxLen()
                 + curCols.nullMapSize() + valCols.nullMapSize();
-<<<<<<< HEAD
-
-=======
-        
->>>>>>> a323c22d
+        
         buf = new ExpandableByteBuf(size);
         buf.putShort(0, (short) schema.version());
     }
@@ -404,20 +325,6 @@
      * @return {@code this} for chaining.
      * @throws SchemaMismatchException If the current column is not nullable.
      */
-<<<<<<< HEAD
-    public RowAssembler appendNull() {
-        if (!curCols.column(curCol).nullable()) {
-            throw new IllegalArgumentException(
-                    "Failed to set column (null was passed, but column is not nullable): " + curCols.column(curCol));
-        }
-
-        setNull(curCol);
-
-        if (isKeyChunk()) {
-            keyHash *= 31;
-        }
-
-=======
     public RowAssembler appendNull() throws SchemaMismatchException {
         if (!curCols.column(curCol).nullable()) {
             throw new SchemaMismatchException(
@@ -430,7 +337,6 @@
             keyHash *= 31;
         }
         
->>>>>>> a323c22d
         shiftColumn(0);
         
         return this;
@@ -447,19 +353,11 @@
         checkType(NativeTypes.INT8);
         
         buf.put(curOff, val);
-<<<<<<< HEAD
-
+    
         if (isKeyChunk()) {
             keyHash = 31 * keyHash + Byte.hashCode(val);
         }
-
-=======
-    
-        if (isKeyChunk()) {
-            keyHash = 31 * keyHash + Byte.hashCode(val);
-        }
-        
->>>>>>> a323c22d
+        
         shiftColumn(NativeTypes.INT8.sizeInBytes());
         
         return this;
@@ -476,19 +374,11 @@
         checkType(NativeTypes.INT16);
         
         buf.putShort(curOff, val);
-<<<<<<< HEAD
-
+    
         if (isKeyChunk()) {
             keyHash = 31 * keyHash + Short.hashCode(val);
         }
-
-=======
-    
-        if (isKeyChunk()) {
-            keyHash = 31 * keyHash + Short.hashCode(val);
-        }
-        
->>>>>>> a323c22d
+        
         shiftColumn(NativeTypes.INT16.sizeInBytes());
         
         return this;
@@ -505,19 +395,11 @@
         checkType(NativeTypes.INT32);
         
         buf.putInt(curOff, val);
-<<<<<<< HEAD
-
+    
         if (isKeyChunk()) {
             keyHash = 31 * keyHash + Integer.hashCode(val);
         }
-
-=======
-    
-        if (isKeyChunk()) {
-            keyHash = 31 * keyHash + Integer.hashCode(val);
-        }
-        
->>>>>>> a323c22d
+        
         shiftColumn(NativeTypes.INT32.sizeInBytes());
         
         return this;
@@ -534,19 +416,11 @@
         checkType(NativeTypes.INT64);
         
         buf.putLong(curOff, val);
-<<<<<<< HEAD
-
+    
         if (isKeyChunk()) {
             keyHash = 31 * keyHash + Long.hashCode(val);
         }
-
-=======
-    
-        if (isKeyChunk()) {
-            keyHash = 31 * keyHash + Long.hashCode(val);
-        }
-        
->>>>>>> a323c22d
+        
         shiftColumn(NativeTypes.INT64.sizeInBytes());
         
         return this;
@@ -563,19 +437,11 @@
         checkType(NativeTypes.FLOAT);
         
         buf.putFloat(curOff, val);
-<<<<<<< HEAD
-
+    
         if (isKeyChunk()) {
             keyHash = 31 * keyHash + Float.hashCode(val);
         }
-
-=======
-    
-        if (isKeyChunk()) {
-            keyHash = 31 * keyHash + Float.hashCode(val);
-        }
-        
->>>>>>> a323c22d
+        
         shiftColumn(NativeTypes.FLOAT.sizeInBytes());
         
         return this;
@@ -592,19 +458,11 @@
         checkType(NativeTypes.DOUBLE);
         
         buf.putDouble(curOff, val);
-<<<<<<< HEAD
-
+    
         if (isKeyChunk()) {
             keyHash = 31 * keyHash + Double.hashCode(val);
         }
-
-=======
-    
-        if (isKeyChunk()) {
-            keyHash = 31 * keyHash + Double.hashCode(val);
-        }
-        
->>>>>>> a323c22d
+        
         shiftColumn(NativeTypes.DOUBLE.sizeInBytes());
         
         return this;
@@ -621,18 +479,6 @@
         checkType(NativeTypeSpec.NUMBER);
         
         Column col = curCols.column(curCol);
-<<<<<<< HEAD
-
-        NumberNativeType type = (NumberNativeType) col.type();
-
-        //0 is a magic number for "unlimited precision"
-        if (type.precision() > 0 && new BigDecimal(val).precision() > type.precision()) {
-            throw new IllegalArgumentException("Failed to set number value for column '" + col.name() + "' "
-                    + "(max precision exceeds allocated precision) "
-                    + "[number=" + val + ", max precision=" + type.precision() + "]");
-        }
-
-=======
         
         NumberNativeType type = (NumberNativeType) col.type();
         
@@ -643,23 +489,14 @@
                     + "[number=" + val + ", max precision=" + type.precision() + "]");
         }
         
->>>>>>> a323c22d
         byte[] bytes = val.toByteArray();
         
         buf.putBytes(curOff, bytes);
-<<<<<<< HEAD
-
+    
         if (isKeyChunk()) {
             keyHash = 31 * keyHash + Arrays.hashCode(bytes);
         }
-
-=======
-    
-        if (isKeyChunk()) {
-            keyHash = 31 * keyHash + Arrays.hashCode(bytes);
-        }
-        
->>>>>>> a323c22d
+        
         writeVarlenOffset(curVartblEntry, curOff - dataOff);
         
         curVartblEntry++;
@@ -680,19 +517,6 @@
         checkType(NativeTypeSpec.DECIMAL);
         
         Column col = curCols.column(curCol);
-<<<<<<< HEAD
-
-        DecimalNativeType type = (DecimalNativeType) col.type();
-
-        val = val.setScale(type.scale(), RoundingMode.HALF_UP);
-
-        if (val.precision() > type.precision()) {
-            throw new IllegalArgumentException("Failed to set decimal value for column '" + col.name() + "' "
-                    + "(max precision exceeds allocated precision)"
-                    + " [decimal=" + val + ", max precision=" + type.precision() + "]");
-        }
-
-=======
         
         DecimalNativeType type = (DecimalNativeType) col.type();
         
@@ -704,23 +528,14 @@
                     + " [decimal=" + val + ", max precision=" + type.precision() + "]");
         }
         
->>>>>>> a323c22d
         byte[] bytes = val.unscaledValue().toByteArray();
         
         buf.putBytes(curOff, bytes);
-<<<<<<< HEAD
-
+    
         if (isKeyChunk()) {
             keyHash = 31 * keyHash + Arrays.hashCode(bytes);
         }
-
-=======
-    
-        if (isKeyChunk()) {
-            keyHash = 31 * keyHash + Arrays.hashCode(bytes);
-        }
-        
->>>>>>> a323c22d
+        
         writeVarlenOffset(curVartblEntry, curOff - dataOff);
         
         curVartblEntry++;
@@ -742,19 +557,11 @@
         
         buf.putLong(curOff, uuid.getLeastSignificantBits());
         buf.putLong(curOff + 8, uuid.getMostSignificantBits());
-<<<<<<< HEAD
-
+    
         if (isKeyChunk()) {
             keyHash = 31 * keyHash + uuid.hashCode();
         }
-
-=======
-    
-        if (isKeyChunk()) {
-            keyHash = 31 * keyHash + uuid.hashCode();
-        }
-        
->>>>>>> a323c22d
+        
         shiftColumn(NativeTypes.UUID.sizeInBytes());
         
         return this;
@@ -772,27 +579,15 @@
         
         try {
             final int written = buf.putString(curOff, val, encoder());
-<<<<<<< HEAD
-
-=======
             
->>>>>>> a323c22d
             writeVarlenOffset(curVartblEntry, curOff - dataOff);
             
             curVartblEntry++;
-<<<<<<< HEAD
-
+    
             if (isKeyChunk()) {
                 keyHash = 31 * keyHash + val.hashCode();
             }
-
-=======
-    
-            if (isKeyChunk()) {
-                keyHash = 31 * keyHash + val.hashCode();
-            }
             
->>>>>>> a323c22d
             shiftColumn(written);
             
             return this;
@@ -812,19 +607,11 @@
         checkType(NativeTypes.BYTES);
         
         buf.putBytes(curOff, val);
-<<<<<<< HEAD
-
+    
         if (isKeyChunk()) {
             keyHash = 31 * keyHash + Arrays.hashCode(val);
         }
-
-=======
-    
-        if (isKeyChunk()) {
-            keyHash = 31 * keyHash + Arrays.hashCode(val);
-        }
-        
->>>>>>> a323c22d
+        
         writeVarlenOffset(curVartblEntry, curOff - dataOff);
         
         curVartblEntry++;
@@ -845,48 +632,26 @@
         Column col = curCols.column(curCol);
         
         checkType(NativeTypeSpec.BITMASK);
-<<<<<<< HEAD
-
+        
         BitmaskNativeType maskType = (BitmaskNativeType) col.type();
-
-=======
-        
-        BitmaskNativeType maskType = (BitmaskNativeType) col.type();
-    
->>>>>>> a323c22d
+    
         if (bitSet.length() > maskType.bits()) {
             throw new IllegalArgumentException("Failed to set bitmask for column '" + col.name() + "' "
                     + "(mask size exceeds allocated size) [mask=" + bitSet + ", maxSize=" + maskType.bits() + "]");
         }
-<<<<<<< HEAD
-
-=======
-        
->>>>>>> a323c22d
+        
         byte[] arr = bitSet.toByteArray();
         
         buf.putBytes(curOff, arr);
-<<<<<<< HEAD
-
+    
         for (int i = 0; i < maskType.sizeInBytes() - arr.length; i++) {
             buf.put(curOff + arr.length + i, (byte) 0);
         }
-
+    
         if (isKeyChunk()) {
             keyHash = 31 * keyHash + bitSet.hashCode();
         }
-
-=======
-    
-        for (int i = 0; i < maskType.sizeInBytes() - arr.length; i++) {
-            buf.put(curOff + arr.length + i, (byte) 0);
-        }
-    
-        if (isKeyChunk()) {
-            keyHash = 31 * keyHash + bitSet.hashCode();
-        }
-        
->>>>>>> a323c22d
+        
         shiftColumn(maskType.sizeInBytes());
         
         return this;
@@ -905,19 +670,11 @@
         int date = TemporalTypesHelper.encodeDate(val);
         
         writeDate(curOff, date);
-<<<<<<< HEAD
-
+    
         if (isKeyChunk()) {
             keyHash += 31 * keyHash + val.hashCode();
         }
-
-=======
-    
-        if (isKeyChunk()) {
-            keyHash += 31 * keyHash + val.hashCode();
-        }
-        
->>>>>>> a323c22d
+        
         shiftColumn(NativeTypes.DATE.sizeInBytes());
         
         return this;
@@ -932,27 +689,15 @@
      */
     public RowAssembler appendTime(LocalTime val) throws SchemaMismatchException {
         checkType(NativeTypeSpec.TIME);
-<<<<<<< HEAD
-
+        
         TemporalNativeType type = (TemporalNativeType) curCols.column(curCol).type();
-
+        
         writeTime(buf, curOff, val, type);
-
+    
         if (isKeyChunk()) {
             keyHash += 31 * keyHash + val.hashCode();
         }
-
-=======
-        
-        TemporalNativeType type = (TemporalNativeType) curCols.column(curCol).type();
-        
-        writeTime(buf, curOff, val, type);
-    
-        if (isKeyChunk()) {
-            keyHash += 31 * keyHash + val.hashCode();
-        }
-        
->>>>>>> a323c22d
+        
         shiftColumn(type.sizeInBytes());
         
         return this;
@@ -967,32 +712,18 @@
      */
     public RowAssembler appendDateTime(LocalDateTime val) throws SchemaMismatchException {
         checkType(NativeTypeSpec.DATETIME);
-<<<<<<< HEAD
-
+        
         TemporalNativeType type = (TemporalNativeType) curCols.column(curCol).type();
-
-=======
-        
-        TemporalNativeType type = (TemporalNativeType) curCols.column(curCol).type();
-        
->>>>>>> a323c22d
+        
         int date = TemporalTypesHelper.encodeDate(val.toLocalDate());
         
         writeDate(curOff, date);
         writeTime(buf, curOff + 3, val.toLocalTime(), type);
-<<<<<<< HEAD
-
+    
         if (isKeyChunk()) {
             keyHash += 31 * keyHash + val.hashCode();
         }
-
-=======
-    
-        if (isKeyChunk()) {
-            keyHash += 31 * keyHash + val.hashCode();
-        }
-        
->>>>>>> a323c22d
+        
         shiftColumn(type.sizeInBytes());
         
         return this;
@@ -1007,33 +738,19 @@
      */
     public RowAssembler appendTimestamp(Instant val) throws SchemaMismatchException {
         checkType(NativeTypeSpec.TIMESTAMP);
-<<<<<<< HEAD
-
+        
         TemporalNativeType type = (TemporalNativeType) curCols.column(curCol).type();
-
-=======
-        
-        TemporalNativeType type = (TemporalNativeType) curCols.column(curCol).type();
-        
->>>>>>> a323c22d
+        
         long seconds = val.getEpochSecond();
         int nanos = TemporalTypesHelper.normalizeNanos(val.getNano(), type.precision());
         
         buf.putLong(curOff, seconds);
-<<<<<<< HEAD
-
-        if (type.precision() != 0) { // Write only meaningful bytes.
-            buf.putInt(curOff + 8, nanos);
-        }
-
-=======
     
         if (type.precision() != 0) {
             // Write only meaningful bytes.
             buf.putInt(curOff + 8, nanos);
         }
         
->>>>>>> a323c22d
         if (isKeyChunk()) {
             keyHash += 31 * keyHash + Long.hashCode(seconds);
             keyHash += 31 * keyHash + Integer.hashCode(nanos);
@@ -1088,11 +805,7 @@
         if (strEncoder == null) {
             strEncoder = StandardCharsets.UTF_8.newEncoder();
         }
-<<<<<<< HEAD
-
-=======
-        
->>>>>>> a323c22d
+        
         return strEncoder;
     }
     
@@ -1106,11 +819,7 @@
         if (entryIdx == 0) {
             return; // Omit offset for very first varlen.
         }
-<<<<<<< HEAD
-
-=======
-        
->>>>>>> a323c22d
+        
         buf.putInt(varTblOff + Short.BYTES + (entryIdx - 1) * Integer.BYTES, off);
     }
     
@@ -1128,11 +837,7 @@
     /**
      * Writes time.
      *
-<<<<<<< HEAD
-     * @param buf Buffer.
-=======
      * @param buf  Buffer.
->>>>>>> a323c22d
      * @param off  Offset.
      * @param val  Time.
      * @param type Native type.
@@ -1142,20 +847,12 @@
         
         if (type.precision() > 3) {
             time = ((time >>> 32) << TemporalTypesHelper.NANOSECOND_PART_LEN) | (time & TemporalTypesHelper.NANOSECOND_PART_MASK);
-<<<<<<< HEAD
-
-=======
             
->>>>>>> a323c22d
             buf.putInt(off, (int) (time >>> 16));
             buf.putShort(off + 4, (short) (time & 0xFFFF_FFFFL));
         } else {
             time = ((time >>> 32) << TemporalTypesHelper.MILLISECOND_PART_LEN) | (time & TemporalTypesHelper.MILLISECOND_PART_MASK);
-<<<<<<< HEAD
-
-=======
             
->>>>>>> a323c22d
             buf.putInt(off, (int) time);
         }
     }
@@ -1168,16 +865,10 @@
      */
     private void checkType(NativeTypeSpec type) {
         Column col = curCols.column(curCol);
-<<<<<<< HEAD
-
-        if (col.type().spec() != type) {
-            throw new IllegalArgumentException("Failed to set column (int was passed, but column is of different type): " + col);
-=======
     
         if (col.type().spec() != type) {
             throw new SchemaMismatchException("Failed to set column (int was passed, but column is of different "
                     + "type): " + col);
->>>>>>> a323c22d
         }
     }
     
@@ -1202,11 +893,7 @@
         int bitInByte = colIdx & 7; // Equivalent expression for: colIdx % 8
         
         buf.ensureCapacity(nullMapOff + byteInMap + 1);
-<<<<<<< HEAD
-
-=======
-        
->>>>>>> a323c22d
+        
         buf.put(nullMapOff + byteInMap, (byte) ((Byte.toUnsignedInt(buf.get(nullMapOff + byteInMap))) | (1 << bitInByte)));
     }
     
@@ -1216,11 +903,7 @@
     private void shiftColumn(int size) {
         curCol++;
         curOff += size;
-<<<<<<< HEAD
-
-=======
-    
->>>>>>> a323c22d
+    
         if (curCol == curCols.length()) {
             finishChunk();
         }
@@ -1245,11 +928,7 @@
         final int chunkLen = curOff - baseOff;
         
         buf.putInt(baseOff, chunkLen);
-<<<<<<< HEAD
-
-=======
-    
->>>>>>> a323c22d
+    
         if (schema.keyColumns() == curCols) {
             switchToValuChunk(BinaryRow.HEADER_SIZE + chunkLen);
         }
@@ -1284,27 +963,15 @@
         curVartblEntry = 0;
         
         int flags = 0;
-<<<<<<< HEAD
-
+    
         if (nullMapLen == 0) {
             flags |= VarTableFormat.OMIT_NULL_MAP_FLAG;
         }
-
+    
         if (vartblLen == 0) {
             flags |= VarTableFormat.OMIT_VARTBL_FLAG;
         }
-
-=======
-    
-        if (nullMapLen == 0) {
-            flags |= VarTableFormat.OMIT_NULL_MAP_FLAG;
-        }
-    
-        if (vartblLen == 0) {
-            flags |= VarTableFormat.OMIT_VARTBL_FLAG;
-        }
-        
->>>>>>> a323c22d
+        
         this.flags |= flags << (isKeyChunk() ? KEY_FLAGS_OFFSET : VAL_FLAGS_OFFSET);
     }
     
