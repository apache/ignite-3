/*
 * Licensed to the Apache Software Foundation (ASF) under one or more
 * contributor license agreements.  See the NOTICE file distributed with
 * this work for additional information regarding copyright ownership.
 * The ASF licenses this file to You under the Apache License, Version 2.0
 * (the "License"); you may not use this file except in compliance with
 * the License.  You may obtain a copy of the License at
 *
 *      http://www.apache.org/licenses/LICENSE-2.0
 *
 * Unless required by applicable law or agreed to in writing, software
 * distributed under the License is distributed on an "AS IS" BASIS,
 * WITHOUT WARRANTIES OR CONDITIONS OF ANY KIND, either express or implied.
 * See the License for the specific language governing permissions and
 * limitations under the License.
 */

package org.apache.ignite.internal.schema.marshaller;

import static org.apache.ignite.internal.schema.NativeTypes.BYTES;
import static org.apache.ignite.internal.schema.NativeTypes.DATE;
import static org.apache.ignite.internal.schema.NativeTypes.DOUBLE;
import static org.apache.ignite.internal.schema.NativeTypes.FLOAT;
import static org.apache.ignite.internal.schema.NativeTypes.INT16;
import static org.apache.ignite.internal.schema.NativeTypes.INT32;
import static org.apache.ignite.internal.schema.NativeTypes.INT64;
import static org.apache.ignite.internal.schema.NativeTypes.INT8;
import static org.apache.ignite.internal.schema.NativeTypes.STRING;
import static org.apache.ignite.internal.schema.NativeTypes.UUID;
import static org.apache.ignite.internal.schema.NativeTypes.datetime;
import static org.apache.ignite.internal.schema.NativeTypes.time;
import static org.apache.ignite.internal.schema.NativeTypes.timestamp;
import static org.junit.jupiter.api.Assertions.assertArrayEquals;
import static org.junit.jupiter.api.Assertions.assertEquals;
import static org.junit.jupiter.api.Assertions.assertNull;
import static org.junit.jupiter.api.Assertions.assertThrows;
import static org.junit.jupiter.api.Assertions.assertTrue;
import static org.junit.jupiter.api.DynamicContainer.dynamicContainer;
import static org.junit.jupiter.api.DynamicTest.dynamicTest;

import com.facebook.presto.bytecode.Access;
import com.facebook.presto.bytecode.BytecodeBlock;
import com.facebook.presto.bytecode.ClassDefinition;
import com.facebook.presto.bytecode.ClassGenerator;
import com.facebook.presto.bytecode.DynamicClassLoader;
import com.facebook.presto.bytecode.MethodDefinition;
import com.facebook.presto.bytecode.ParameterizedType;
import com.facebook.presto.bytecode.Variable;
import com.facebook.presto.bytecode.expression.BytecodeExpressions;
import java.io.ByteArrayOutputStream;
import java.io.IOException;
import java.io.ObjectOutputStream;
import java.io.Serializable;
import java.util.Arrays;
import java.util.Collections;
import java.util.EnumSet;
import java.util.List;
import java.util.Objects;
import java.util.Random;
import java.util.Set;
import java.util.stream.Collectors;
import java.util.stream.Stream;
import javax.annotation.processing.Generated;
import org.apache.ignite.internal.schema.BinaryRow;
import org.apache.ignite.internal.schema.Column;
import org.apache.ignite.internal.schema.NativeType;
import org.apache.ignite.internal.schema.NativeTypeSpec;
import org.apache.ignite.internal.schema.NativeTypes;
import org.apache.ignite.internal.schema.SchemaDescriptor;
import org.apache.ignite.internal.schema.SchemaTestUtils;
import org.apache.ignite.internal.schema.marshaller.reflection.ReflectionMarshallerFactory;
import org.apache.ignite.internal.schema.row.Row;
import org.apache.ignite.internal.schema.testobjects.TestObjectWithAllTypes;
import org.apache.ignite.internal.schema.testobjects.TestObjectWithNoDefaultConstructor;
import org.apache.ignite.internal.schema.testobjects.TestObjectWithPrivateConstructor;
import org.apache.ignite.internal.testframework.IgniteTestUtils;
import org.apache.ignite.internal.util.ObjectFactory;
import org.apache.ignite.lang.IgniteInternalException;
import org.apache.ignite.table.mapper.Mapper;
import org.junit.jupiter.api.BeforeEach;
import org.junit.jupiter.api.DynamicNode;
import org.junit.jupiter.api.TestFactory;
import org.junit.jupiter.params.ParameterizedTest;
import org.junit.jupiter.params.provider.MethodSource;

/**
 * KvMarshaller test.
 */
public class KvMarshallerTest {
    /**
     * Return list of marshaller factories for test.
     */
    private static List<MarshallerFactory> marshallerFactoryProvider() {
        return List.of(new ReflectionMarshallerFactory());
    }

    /** Random. */
    private Random rnd;

    /**
     * Init test.
     */
    @BeforeEach
    public void initRandom() {
        long seed = System.currentTimeMillis();

        System.out.println("Using seed: " + seed + "L;");

        rnd = new Random(seed);
    }

    @TestFactory
    public Stream<DynamicNode> basicTypes() {
        NativeType[] types = new NativeType[]{INT8, INT16, INT32, INT64, FLOAT, DOUBLE, UUID, STRING, BYTES,
                NativeTypes.bitmaskOf(5), NativeTypes.numberOf(42), NativeTypes.decimalOf(12, 3)};

        return marshallerFactoryProvider().stream().map(factory ->
                dynamicContainer(
                        factory.getClass().getSimpleName(),
                        Stream.concat(
                                // Test pure types.
                                Stream.of(types).map(type ->
                                        dynamicTest("testBasicTypes(" + type.spec().name() + ')', () -> checkBasicType(factory, type, type))
                                ),

                                // Test pairs of mixed types.
                                Stream.of(
                                        dynamicTest("testMixTypes 1", () -> checkBasicType(factory, INT64, INT32)),
                                        dynamicTest("testMixTypes 1", () -> checkBasicType(factory, FLOAT, DOUBLE)),
                                        dynamicTest("testMixTypes 1", () -> checkBasicType(factory, INT32, BYTES)),
                                        dynamicTest("testMixTypes 1", () -> checkBasicType(factory, STRING, INT64)),
                                        dynamicTest("testMixTypes 1", () -> checkBasicType(factory, NativeTypes.bitmaskOf(9), BYTES)),
                                        dynamicTest("testMixTypes 1", () -> checkBasicType(factory, NativeTypes.numberOf(12), BYTES)),
                                        dynamicTest("testMixTypes 1", () -> checkBasicType(factory, NativeTypes.decimalOf(12, 3), BYTES))
                                )
                        )
                ));
    }

    @ParameterizedTest
    @MethodSource("marshallerFactoryProvider")
    public void pojoWithFieldsOfAllTypes(MarshallerFactory factory) throws MarshallerException {
        Column[] cols = columnsAllTypes();

        SchemaDescriptor schema = new SchemaDescriptor(1, cols, cols);

        final TestObjectWithAllTypes key = TestObjectWithAllTypes.randomObject(rnd);
        final TestObjectWithAllTypes val = TestObjectWithAllTypes.randomObject(rnd);

        KvMarshaller<TestObjectWithAllTypes, TestObjectWithAllTypes> marshaller =
                factory.create(schema, TestObjectWithAllTypes.class, TestObjectWithAllTypes.class);

        BinaryRow row = marshaller.marshal(key, val);

        TestObjectWithAllTypes restoredVal = marshaller.unmarshalValue(new Row(schema, row));
        TestObjectWithAllTypes restoredKey = marshaller.unmarshalKey(new Row(schema, row));

        assertTrue(key.getClass().isInstance(restoredKey));
        assertTrue(val.getClass().isInstance(restoredVal));

        assertEquals(key, restoredKey);
        assertEquals(val, restoredVal);
    }

    @ParameterizedTest
    @MethodSource("marshallerFactoryProvider")
    public void narrowType(MarshallerFactory factory) throws MarshallerException {
<<<<<<< HEAD
        Column[] cols = columnsAllTypes();

        SchemaDescriptor schema = new SchemaDescriptor(1, cols, cols);
=======
        Column[] cols = new Column[]{
                new Column("primitiveIntCol", INT32, false),
                new Column("primitiveLongCol", INT64, false),
                new Column("primitiveFloatCol", FLOAT, false),
                new Column("primitiveDoubleCol", DOUBLE, false),
                new Column("stringCol", STRING, false),
                new Column("uuidCol", UUID, false),
        };

        SchemaDescriptor schema = new SchemaDescriptor(1, cols, columnsAllTypes());
>>>>>>> a42b6d68

        KvMarshaller<TestTruncatedObject, TestTruncatedObject> marshaller =
                factory.create(schema, TestTruncatedObject.class, TestTruncatedObject.class);

        final TestTruncatedObject key = TestTruncatedObject.randomObject(rnd);
        final TestTruncatedObject val = TestTruncatedObject.randomObject(rnd);

        BinaryRow row = marshaller.marshal(key, val);

        Object restoredVal = marshaller.unmarshalValue(new Row(schema, row));
        Object restoredKey = marshaller.unmarshalKey(new Row(schema, row));

        assertTrue(key.getClass().isInstance(restoredKey));
        assertTrue(val.getClass().isInstance(restoredVal));

        assertEquals(key, restoredKey);
        assertEquals(val, restoredVal);
    }

    @ParameterizedTest
    @MethodSource("marshallerFactoryProvider")
    public void wideType(MarshallerFactory factory) throws MarshallerException {
        Column[] cols = new Column[]{
                new Column("primitiveLongCol", INT64, false),
                new Column("primitiveDoubleCol", DOUBLE, false),
                new Column("stringCol", STRING, true),
        };

        SchemaDescriptor schema = new SchemaDescriptor(1, cols, cols);

        KvMarshaller<TestObjectWithAllTypes, TestObjectWithAllTypes> marshaller =
                factory.create(schema, TestObjectWithAllTypes.class, TestObjectWithAllTypes.class);

        final TestObjectWithAllTypes key = TestObjectWithAllTypes.randomObject(rnd);
        final TestObjectWithAllTypes val = TestObjectWithAllTypes.randomObject(rnd);

        BinaryRow row = marshaller.marshal(key, val);

        TestObjectWithAllTypes restoredVal = marshaller.unmarshalValue(new Row(schema, row));
        TestObjectWithAllTypes restoredKey = marshaller.unmarshalKey(new Row(schema, row));

        assertTrue(key.getClass().isInstance(restoredKey));
        assertTrue(val.getClass().isInstance(restoredVal));

        TestObjectWithAllTypes expectedKey = new TestObjectWithAllTypes();
        expectedKey.setPrimitiveLongCol(key.getPrimitiveLongCol());
        expectedKey.setPrimitiveDoubleCol(key.getPrimitiveDoubleCol());
        expectedKey.setStringCol(key.getStringCol());

        TestObjectWithAllTypes expectedVal = new TestObjectWithAllTypes();
        expectedVal.setPrimitiveLongCol(val.getPrimitiveLongCol());
        expectedVal.setPrimitiveDoubleCol(val.getPrimitiveDoubleCol());
        expectedVal.setStringCol(val.getStringCol());

        assertEquals(expectedKey, restoredKey);
        assertEquals(expectedVal, restoredVal);

        // Check non-mapped fields has default values.
        assertNull(restoredKey.getUuidCol());
        assertNull(restoredVal.getUuidCol());
        assertEquals(0, restoredKey.getPrimitiveIntCol());
        assertEquals(0, restoredVal.getPrimitiveIntCol());
    }

    @ParameterizedTest
    @MethodSource("marshallerFactoryProvider")
    public void columnNameMapping(MarshallerFactory factory) throws MarshallerException {
        SchemaDescriptor schema = new SchemaDescriptor(1,
                new Column[]{new Column("key", INT64, false)},
                new Column[]{
                        new Column("col1", INT64, false),
                        new Column("col2", INT64, true),
                        new Column("col3", STRING, false)
                });

<<<<<<< HEAD
        Mapper<TestKeyObject> keyMapper = Mapper.builder(TestKeyObject.class)
                .map("id", "key")
                .build();

        Mapper<TestObject> valMapper = Mapper.builder(TestObject.class)
=======
        Mapper<TestKeyObject> keyMapper = Mapper.builderFor(TestKeyObject.class)
                .map("id", "key")
                .build();

        Mapper<TestObject> valMapper = Mapper.builderFor(TestObject.class)
>>>>>>> a42b6d68
                .map("longCol", "col1")
                .map("stringCol", "col3")
                .build();

        KvMarshaller<TestKeyObject, TestObject> marshaller = factory.create(schema, keyMapper, valMapper);

        final TestKeyObject key = TestKeyObject.randomObject(rnd);
        final TestObject val = TestObject.randomObject(rnd);

        BinaryRow row = marshaller.marshal(key, val);

        Object restoredVal = marshaller.unmarshalValue(new Row(schema, row));
        Object restoredKey = marshaller.unmarshalKey(new Row(schema, row));

        assertTrue(key.getClass().isInstance(restoredKey));
        assertTrue(val.getClass().isInstance(restoredVal));

        val.longCol2 = null;

        assertEquals(key, restoredKey);
        assertEquals(val, restoredVal);
    }

    @ParameterizedTest
    @MethodSource("marshallerFactoryProvider")
    public void classWithWrongFieldType(MarshallerFactory factory) {
        Column[] cols = new Column[]{
                new Column("bitmaskCol", NativeTypes.bitmaskOf(42), true),
                new Column("shortCol", UUID, true)
        };

        SchemaDescriptor schema = new SchemaDescriptor(1, cols, cols);

        KvMarshaller<TestObjectWithAllTypes, TestObjectWithAllTypes> marshaller =
                factory.create(schema, TestObjectWithAllTypes.class, TestObjectWithAllTypes.class);

        final TestObjectWithAllTypes key = TestObjectWithAllTypes.randomObject(rnd);
        final TestObjectWithAllTypes val = TestObjectWithAllTypes.randomObject(rnd);

        assertThrows(
                MarshallerException.class,
                () -> marshaller.marshal(key, val),
                "Failed to write field [name=shortCol]"
        );
    }

<<<<<<< HEAD
=======
    /**
     * Try to create marshaller for class without field for key column.
     */
    @ParameterizedTest
    @MethodSource("marshallerFactoryProvider")
    public void classWithoutKeyField(MarshallerFactory factory) {
        Column[] keyCols = new Column[]{
                new Column("id", INT64, false),
                new Column("id2", INT64, false),
        };

        Column[] valCols = new Column[]{
                new Column("primitiveDoubleCol", DOUBLE, false)
        };

        SchemaDescriptor schema = new SchemaDescriptor(1, keyCols, valCols);

        assertThrows(IllegalArgumentException.class, () -> factory.create(schema, TestKeyObject.class, TestObjectWithAllTypes.class),
                "No field found for column id2");
    }

>>>>>>> a42b6d68
    @ParameterizedTest
    @MethodSource("marshallerFactoryProvider")
    public void classWithIncorrectBitmaskSize(MarshallerFactory factory) {
        Column[] cols = new Column[]{
                new Column("primitiveLongCol", INT64, false),
                new Column("bitmaskCol", NativeTypes.bitmaskOf(9), true),
        };

        SchemaDescriptor schema = new SchemaDescriptor(1, cols, cols);

        KvMarshaller<TestObjectWithAllTypes, TestObjectWithAllTypes> marshaller =
                factory.create(schema, TestObjectWithAllTypes.class, TestObjectWithAllTypes.class);

        final TestObjectWithAllTypes key = TestObjectWithAllTypes.randomObject(rnd);
        final TestObjectWithAllTypes val = TestObjectWithAllTypes.randomObject(rnd);

        assertThrows(
                MarshallerException.class,
                () -> marshaller.marshal(key, val),
                "Failed to write field [name=bitmaskCol]"
        );
    }

    @ParameterizedTest
    @MethodSource("marshallerFactoryProvider")
    public void classWithPrivateConstructor(MarshallerFactory factory) throws MarshallerException {
        Column[] cols = new Column[]{
                new Column("primLongCol", INT64, false),
                new Column("primIntCol", INT32, false),
        };

        SchemaDescriptor schema = new SchemaDescriptor(1, cols, cols);

        KvMarshaller<TestObjectWithPrivateConstructor, TestObjectWithPrivateConstructor> marshaller =
                factory.create(schema, TestObjectWithPrivateConstructor.class, TestObjectWithPrivateConstructor.class);

        final TestObjectWithPrivateConstructor key = TestObjectWithPrivateConstructor.randomObject(rnd);
        final TestObjectWithPrivateConstructor val = TestObjectWithPrivateConstructor.randomObject(rnd);

        BinaryRow row = marshaller.marshal(key, val);

        Object key1 = marshaller.unmarshalKey(new Row(schema, row));
        Object val1 = marshaller.unmarshalValue(new Row(schema, row));

        assertTrue(key.getClass().isInstance(key1));
        assertTrue(val.getClass().isInstance(val1));

        assertEquals(key, key);
        assertEquals(val, val1);
    }

    @ParameterizedTest
    @MethodSource("marshallerFactoryProvider")
    public void classWithNoDefaultConstructor(MarshallerFactory factory) {
        Column[] cols = new Column[]{
                new Column("primLongCol", INT64, false),
        };

        SchemaDescriptor schema = new SchemaDescriptor(1, cols, cols);

        final Object key = TestObjectWithNoDefaultConstructor.randomObject(rnd);
        final Object val = TestObjectWithNoDefaultConstructor.randomObject(rnd);

        assertThrows(IgniteInternalException.class, () -> factory.create(schema, key.getClass(), val.getClass()));
    }

    @ParameterizedTest
    @MethodSource("marshallerFactoryProvider")
    public void privateClass(MarshallerFactory factory) throws MarshallerException {
        Column[] cols = new Column[]{
                new Column("primLongCol", INT64, false),
        };

        SchemaDescriptor schema = new SchemaDescriptor(1, cols, cols);

        final ObjectFactory<PrivateTestObject> objFactory = new ObjectFactory<>(PrivateTestObject.class);
        final KvMarshaller<PrivateTestObject, PrivateTestObject> marshaller =
                factory.create(schema, PrivateTestObject.class, PrivateTestObject.class);

        final PrivateTestObject key = PrivateTestObject.randomObject(rnd);
        final PrivateTestObject val = PrivateTestObject.randomObject(rnd);

        BinaryRow row = marshaller.marshal(key, objFactory.create());

        Object key1 = marshaller.unmarshalKey(new Row(schema, row));
        Object val1 = marshaller.unmarshalValue(new Row(schema, row));

        assertTrue(key.getClass().isInstance(key1));
        assertTrue(val.getClass().isInstance(val1));
    }

    @ParameterizedTest
    @MethodSource("marshallerFactoryProvider")
    public void classLoader(MarshallerFactory factory) throws MarshallerException {
        final ClassLoader loader = Thread.currentThread().getContextClassLoader();
        try {
            Thread.currentThread().setContextClassLoader(new DynamicClassLoader(getClass().getClassLoader()));

            Column[] keyCols = new Column[]{
                    new Column("key", INT64, false)
            };

            Column[] valCols = new Column[]{
                    new Column("col0", INT64, false),
                    new Column("col1", INT64, false),
                    new Column("col2", INT64, false),
            };

            SchemaDescriptor schema = new SchemaDescriptor(1, keyCols, valCols);

            final Class<?> valClass = createGeneratedObjectClass();
            final ObjectFactory<?> objFactory = new ObjectFactory<>(valClass);

            KvMarshaller<Long, Object> marshaller = factory.create(schema, Long.class, (Class<Object>) valClass);

            final Long key = rnd.nextLong();

            BinaryRow row = marshaller.marshal(key, objFactory.create());

            Long key1 = marshaller.unmarshalKey(new Row(schema, row));
            Object val1 = marshaller.unmarshalValue(new Row(schema, row));

            assertTrue(valClass.isInstance(val1));

            assertEquals(key, key1);
        } finally {
            Thread.currentThread().setContextClassLoader(loader);
        }
    }

<<<<<<< HEAD
    @ParameterizedTest
    @MethodSource("marshallerFactoryProvider")
    public void pojoMapping(MarshallerFactory factory) throws MarshallerException, IOException {
        final SchemaDescriptor schema = new SchemaDescriptor(
                1,
                new Column[]{new Column("key", INT64, false)},
                new Column[]{new Column("val", BYTES, true),
                });

        final TestPojo pojo = new TestPojo(42);
        final byte[] serializedPojo = serializeObject(pojo);

        final KvMarshaller<Long, TestPojo> marshaller1 = factory.create(schema,
                Mapper.of(Long.class, "key"), Mapper.of(TestPojo.class, "val"));
        final KvMarshaller<Long, byte[]> marshaller2 = factory.create(schema,
                Mapper.of(Long.class, "key"), Mapper.of(byte[].class, "val"));
        final KvMarshaller<Long, TestPojoWrapper> marshaller3 = factory.create(schema,
                Mapper.of(Long.class, "key"), Mapper.builder(TestPojoWrapper.class).map("pojoField", "val").build());
        final KvMarshaller<Long, TestPojoWrapper> marshaller4 = factory.create(schema,
                Mapper.of(Long.class, "key"), Mapper.builder(TestPojoWrapper.class).map("rawField", "val").build());

        BinaryRow row = marshaller1.marshal(1L, pojo);
        BinaryRow row2 = marshaller2.marshal(1L, serializedPojo);
        BinaryRow row3 = marshaller3.marshal(1L, new TestPojoWrapper(pojo));
        BinaryRow row4 = marshaller4.marshal(1L, new TestPojoWrapper(serializedPojo));

        // Verify all rows are equivalent.
        assertArrayEquals(row.bytes(), row2.bytes());
        assertArrayEquals(row.bytes(), row3.bytes());
        assertArrayEquals(row.bytes(), row4.bytes());

        // Check key.
        assertEquals(1L, marshaller1.unmarshalKey(new Row(schema, row)));
        assertEquals(1L, marshaller2.unmarshalKey(new Row(schema, row)));
        assertEquals(1L, marshaller3.unmarshalKey(new Row(schema, row)));
        assertEquals(1L, marshaller4.unmarshalKey(new Row(schema, row)));

        // Check values.
        assertEquals(pojo, marshaller1.unmarshalValue(new Row(schema, row)));
        assertArrayEquals(serializedPojo, marshaller2.unmarshalValue(new Row(schema, row)));
        assertEquals(new TestPojoWrapper(pojo), marshaller3.unmarshalValue(new Row(schema, row)));
        assertEquals(new TestPojoWrapper(serializedPojo), marshaller4.unmarshalValue(new Row(schema, row)));
    }

    private byte[] serializeObject(TestPojo obj) throws IOException {
        ByteArrayOutputStream baos = new ByteArrayOutputStream(512);

        try (ObjectOutputStream dos = new ObjectOutputStream(baos)) {
            dos.writeObject(obj);
        }

        return baos.toByteArray();
    }

=======
>>>>>>> a42b6d68
    /**
     * Generate random key-value pair of given types and check serialization and deserialization works fine.
     *
     * @param factory KvMarshaller factory.
     * @param keyType Key type.
     * @param valType Value type.
     * @throws MarshallerException If (de)serialization failed.
     */
    private void checkBasicType(MarshallerFactory factory, NativeType keyType,
            NativeType valType) throws MarshallerException {
        final Object key = generateRandomValue(keyType);
        final Object val = generateRandomValue(valType);

        Column[] keyCols = new Column[]{new Column("key", keyType, false)};
        Column[] valCols = new Column[]{new Column("val", valType, false)};

        SchemaDescriptor schema = new SchemaDescriptor(1, keyCols, valCols);

<<<<<<< HEAD
        KvMarshaller<Object, Object> marshaller = factory.create(schema,
                Mapper.of((Class<Object>) key.getClass(), "key"),
                Mapper.of((Class<Object>) val.getClass(), "val"));
=======
        KvMarshaller<Object, Object> marshaller = factory.create(schema, (Class<Object>) key.getClass(), (Class<Object>) val.getClass());
>>>>>>> a42b6d68

        BinaryRow row = marshaller.marshal(key, val);

        Object key1 = marshaller.unmarshalKey(new Row(schema, row));
        Object val1 = marshaller.unmarshalValue(new Row(schema, row));

        assertTrue(key.getClass().isInstance(key1));
        assertTrue(val.getClass().isInstance(val1));

        compareObjects(keyType, key, key);
        compareObjects(valType, val, val1);
    }

    /**
     * Compare object regarding NativeType.
     *
     * @param type Native type.
     * @param exp  Expected value.
     * @param act  Actual value.
     */
    private void compareObjects(NativeType type, Object exp, Object act) {
        if (type.spec() == NativeTypeSpec.BYTES) {
            assertArrayEquals((byte[]) exp, (byte[]) act);
        } else {
            assertEquals(exp, act);
        }
    }

    /**
     * Generates random value of given type.
     *
     * @param type Type.
     */
    private Object generateRandomValue(NativeType type) {
        return SchemaTestUtils.generateRandomValue(rnd, type);
    }

    /**
     * Generate class for test objects.
     *
     * @return Generated test object class.
     */
    private Class<?> createGeneratedObjectClass() {
        final String packageName = getClass().getPackageName();
        final String className = "GeneratedTestObject";

        final ClassDefinition classDef = new ClassDefinition(
                EnumSet.of(Access.PUBLIC),
                packageName.replace('.', '/') + '/' + className,
                ParameterizedType.type(Object.class)
        );
        classDef.declareAnnotation(Generated.class).setValue("value", getClass().getCanonicalName());

        for (int i = 0; i < 3; i++) {
            classDef.declareField(EnumSet.of(Access.PRIVATE), "col" + i, ParameterizedType.type(long.class));
        }

        // Build constructor.
        final MethodDefinition methodDef = classDef.declareConstructor(EnumSet.of(Access.PUBLIC));
        final Variable rnd = methodDef.getScope().declareVariable(Random.class, "rnd");

        BytecodeBlock body = methodDef.getBody()
                .append(methodDef.getThis())
                .invokeConstructor(classDef.getSuperClass())
                .append(rnd.set(BytecodeExpressions.newInstance(Random.class)));

        for (int i = 0; i < 3; i++) {
            body.append(methodDef.getThis().setField("col" + i, rnd.invoke("nextLong", long.class).cast(long.class)));
        }

        body.ret();

        return ClassGenerator.classGenerator(Thread.currentThread().getContextClassLoader())
                .fakeLineNumbers(true)
                .runAsmVerifier(true)
                .dumpRawBytecode(true)
                .defineClass(classDef, Object.class);
    }

    private Column[] columnsAllTypes() {
        Column[] cols = new Column[]{
                new Column("primitiveByteCol", INT8, false, () -> (byte) 0x42),
                new Column("primitiveShortCol", INT16, false, () -> (short) 0x4242),
                new Column("primitiveIntCol", INT32, false, () -> 0x42424242),
                new Column("primitiveLongCol", INT64, false),
                new Column("primitiveFloatCol", FLOAT, false),
                new Column("primitiveDoubleCol", DOUBLE, false),

                new Column("byteCol", INT8, true),
                new Column("shortCol", INT16, true),
                new Column("intCol", INT32, true),
                new Column("longCol", INT64, true),
                new Column("nullLongCol", INT64, true),
                new Column("floatCol", FLOAT, true),
                new Column("doubleCol", DOUBLE, true),

                new Column("dateCol", DATE, true),
                new Column("timeCol", time(), true),
                new Column("dateTimeCol", datetime(), true),
                new Column("timestampCol", timestamp(), true),

                new Column("uuidCol", UUID, true),
                new Column("bitmaskCol", NativeTypes.bitmaskOf(42), true),
                new Column("stringCol", STRING, true),
                new Column("nullBytesCol", BYTES, true),
                new Column("bytesCol", BYTES, true),
                new Column("numberCol", NativeTypes.numberOf(12), true),
                new Column("decimalCol", NativeTypes.decimalOf(19, 3), true),
        };
        // Validate all types are tested.
        Set<NativeTypeSpec> testedTypes = Arrays.stream(cols).map(c -> c.type().spec())
                .collect(Collectors.toSet());
        Set<NativeTypeSpec> missedTypes = Arrays.stream(NativeTypeSpec.values())
                .filter(t -> !testedTypes.contains(t)).collect(Collectors.toSet());

        assertEquals(Collections.emptySet(), missedTypes);
        return cols;
    }

    /**
     * Test object.
     */
    @SuppressWarnings("InstanceVariableMayNotBeInitialized")
    public static class TestKeyObject {
        static TestKeyObject randomObject(Random rnd) {
            final TestKeyObject obj = new TestKeyObject();

            obj.id = rnd.nextLong();

            return obj;
        }

        private long id;

        @Override
        public boolean equals(Object o) {
            if (this == o) {
                return true;
            }
            if (o == null || getClass() != o.getClass()) {
                return false;
            }
            TestKeyObject that = (TestKeyObject) o;
            return id == that.id;
        }

        @Override
        public int hashCode() {
            return Objects.hash(id);
        }
    }


    /**
     * Test object.
     */
    @SuppressWarnings("InstanceVariableMayNotBeInitialized")
    public static class TestObject {
        static TestObject randomObject(Random rnd) {
            final TestObject obj = new TestObject();

            obj.longCol = rnd.nextLong();
            obj.longCol2 = rnd.nextLong();
            obj.stringCol = IgniteTestUtils.randomString(rnd, 100);

            return obj;
        }

        private long longCol;

        private Long longCol2;

        private String stringCol;

        @Override
        public boolean equals(Object o) {
            if (this == o) {
                return true;
            }

            if (o == null || getClass() != o.getClass()) {
                return false;
            }

            TestObject that = (TestObject) o;

            return longCol == that.longCol
                    && Objects.equals(longCol2, that.longCol2)
                    && Objects.equals(stringCol, that.stringCol);
        }

        @Override
        public int hashCode() {
            return Objects.hash(longCol, longCol2, stringCol);
        }
    }

    /**
     * Test object.
     */
    @SuppressWarnings("InstanceVariableMayNotBeInitialized")
    public static class TestTruncatedObject {
        static TestTruncatedObject randomObject(Random rnd) {
            final TestTruncatedObject obj = new TestTruncatedObject();

            obj.primitiveIntCol = rnd.nextInt();
            obj.primitiveLongCol = rnd.nextLong();
            obj.primitiveDoubleCol = rnd.nextDouble();

            obj.uuidCol = java.util.UUID.randomUUID();
            obj.stringCol = IgniteTestUtils.randomString(rnd, 100);

            return obj;
        }

        // Primitive typed
        private int primitiveIntCol;

        private long primitiveLongCol;

        private float primitiveFloatCol;

        private double primitiveDoubleCol;

        private String stringCol;

        private java.util.UUID uuidCol;

        /** {@inheritDoc} */
        @Override
        public boolean equals(Object o) {
            if (this == o) {
                return true;
            }
            if (o == null || getClass() != o.getClass()) {
                return false;
            }

            TestTruncatedObject object = (TestTruncatedObject) o;

            return primitiveIntCol == object.primitiveIntCol
                    && primitiveLongCol == object.primitiveLongCol
                    && Float.compare(object.primitiveFloatCol, primitiveFloatCol) == 0
                    && Double.compare(object.primitiveDoubleCol, primitiveDoubleCol) == 0
                    && Objects.equals(stringCol, ((TestTruncatedObject) o).stringCol)
                    && Objects.equals(uuidCol, ((TestTruncatedObject) o).uuidCol);
        }

        /** {@inheritDoc} */
        @Override
        public int hashCode() {
            return 42;
        }
    }

    /**
     * Test object without default constructor.
     */
    @SuppressWarnings("InstanceVariableMayNotBeInitialized")
    private static class PrivateTestObject {
        /**
         * Get random TestObject.
         */
        static PrivateTestObject randomObject(Random rnd) {
            return new PrivateTestObject(rnd.nextInt());
        }

        /** Value. */
        private long primLongCol;

        /** Constructor. */
        PrivateTestObject() {
        }

        /**
         * Private constructor.
         */
        PrivateTestObject(long val) {
            primLongCol = val;
        }

        /** {@inheritDoc} */
        @Override
        public boolean equals(Object o) {
            if (this == o) {
                return true;
            }

            if (o == null || getClass() != o.getClass()) {
                return false;
            }

            PrivateTestObject object = (PrivateTestObject) o;

            return primLongCol == object.primLongCol;
        }

        /** {@inheritDoc} */
        @Override
        public int hashCode() {
            return Objects.hash(primLongCol);
        }
    }

    /**
     * Test object represents a user object of arbitrary type.
     */
    static class TestPojo implements Serializable {
        private static final long serialVersionUid = -1L;

        int intField;

        public TestPojo() {
        }

        public TestPojo(int intVal) {
            this.intField = intVal;
        }

        @Override
        public boolean equals(Object o) {
            if (this == o) {
                return true;
            }
            if (o == null || getClass() != o.getClass()) {
                return false;
            }
            TestPojo testPojo = (TestPojo) o;
            return intField == testPojo.intField;
        }

        @Override
        public int hashCode() {
            return Objects.hash(intField);
        }
    }

    /**
     * Wrapper for the {@link TestPojo}.
     */
    static class TestPojoWrapper {
        TestPojo pojoField;

        byte[] rawField;

        public TestPojoWrapper() {
        }

        public TestPojoWrapper(TestPojo pojoField) {
            this.pojoField = pojoField;
        }

        public TestPojoWrapper(byte[] rawField) {
            this.rawField = rawField;
        }

        @Override
        public boolean equals(Object o) {
            if (this == o) {
                return true;
            }
            if (o == null || getClass() != o.getClass()) {
                return false;
            }
            TestPojoWrapper that = (TestPojoWrapper) o;
            return Objects.equals(pojoField, that.pojoField)
                    && Arrays.equals(rawField, that.rawField);
        }

        @Override
        public int hashCode() {
            int result = Objects.hash(pojoField);
            result = 31 * result + Arrays.hashCode(rawField);
            return result;
        }
    }
}<|MERGE_RESOLUTION|>--- conflicted
+++ resolved
@@ -165,11 +165,6 @@
     @ParameterizedTest
     @MethodSource("marshallerFactoryProvider")
     public void narrowType(MarshallerFactory factory) throws MarshallerException {
-<<<<<<< HEAD
-        Column[] cols = columnsAllTypes();
-
-        SchemaDescriptor schema = new SchemaDescriptor(1, cols, cols);
-=======
         Column[] cols = new Column[]{
                 new Column("primitiveIntCol", INT32, false),
                 new Column("primitiveLongCol", INT64, false),
@@ -180,8 +175,6 @@
         };
 
         SchemaDescriptor schema = new SchemaDescriptor(1, cols, columnsAllTypes());
->>>>>>> a42b6d68
-
         KvMarshaller<TestTruncatedObject, TestTruncatedObject> marshaller =
                 factory.create(schema, TestTruncatedObject.class, TestTruncatedObject.class);
 
@@ -256,19 +249,11 @@
                         new Column("col3", STRING, false)
                 });
 
-<<<<<<< HEAD
         Mapper<TestKeyObject> keyMapper = Mapper.builder(TestKeyObject.class)
                 .map("id", "key")
                 .build();
 
         Mapper<TestObject> valMapper = Mapper.builder(TestObject.class)
-=======
-        Mapper<TestKeyObject> keyMapper = Mapper.builderFor(TestKeyObject.class)
-                .map("id", "key")
-                .build();
-
-        Mapper<TestObject> valMapper = Mapper.builderFor(TestObject.class)
->>>>>>> a42b6d68
                 .map("longCol", "col1")
                 .map("stringCol", "col3")
                 .build();
@@ -314,10 +299,7 @@
                 "Failed to write field [name=shortCol]"
         );
     }
-
-<<<<<<< HEAD
-=======
-    /**
+/**
      * Try to create marshaller for class without field for key column.
      */
     @ParameterizedTest
@@ -337,8 +319,6 @@
         assertThrows(IllegalArgumentException.class, () -> factory.create(schema, TestKeyObject.class, TestObjectWithAllTypes.class),
                 "No field found for column id2");
     }
-
->>>>>>> a42b6d68
     @ParameterizedTest
     @MethodSource("marshallerFactoryProvider")
     public void classWithIncorrectBitmaskSize(MarshallerFactory factory) {
@@ -469,7 +449,6 @@
         }
     }
 
-<<<<<<< HEAD
     @ParameterizedTest
     @MethodSource("marshallerFactoryProvider")
     public void pojoMapping(MarshallerFactory factory) throws MarshallerException, IOException {
@@ -523,9 +502,6 @@
 
         return baos.toByteArray();
     }
-
-=======
->>>>>>> a42b6d68
     /**
      * Generate random key-value pair of given types and check serialization and deserialization works fine.
      *
@@ -544,14 +520,9 @@
 
         SchemaDescriptor schema = new SchemaDescriptor(1, keyCols, valCols);
 
-<<<<<<< HEAD
         KvMarshaller<Object, Object> marshaller = factory.create(schema,
                 Mapper.of((Class<Object>) key.getClass(), "key"),
                 Mapper.of((Class<Object>) val.getClass(), "val"));
-=======
-        KvMarshaller<Object, Object> marshaller = factory.create(schema, (Class<Object>) key.getClass(), (Class<Object>) val.getClass());
->>>>>>> a42b6d68
-
         BinaryRow row = marshaller.marshal(key, val);
 
         Object key1 = marshaller.unmarshalKey(new Row(schema, row));
