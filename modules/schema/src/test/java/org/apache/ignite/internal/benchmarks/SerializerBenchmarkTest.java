--- conflicted
+++ resolved
@@ -27,15 +27,12 @@
 import com.facebook.presto.bytecode.ParameterizedType;
 import com.facebook.presto.bytecode.Variable;
 import com.facebook.presto.bytecode.expression.BytecodeExpressions;
-<<<<<<< HEAD
 import java.lang.reflect.Field;
 import java.util.EnumSet;
 import java.util.Random;
 import java.util.concurrent.TimeUnit;
 import javax.annotation.processing.Generated;
-=======
 import org.apache.ignite.internal.schema.BinaryRow;
->>>>>>> 808173f8
 import org.apache.ignite.internal.schema.Column;
 import org.apache.ignite.internal.schema.SchemaDescriptor;
 import org.apache.ignite.internal.schema.marshaller.Serializer;
@@ -72,21 +69,21 @@
 public class SerializerBenchmarkTest {
     /** Random. */
     private Random rnd = new Random();
-
+    
     /** Reflection-based Serializer. */
     private Serializer serializer;
-
+    
     /** Test object factory. */
     private Factory<?> objectFactory;
-
+    
     /** Object fields count. */
     @Param({"0", "1", "10", "100"})
     public int fieldsCount;
-
+    
     /** Serializer. */
     @Param({"ASM", "Java"})
     public String serializerName;
-
+    
     /**
      * Runner.
      */
@@ -94,21 +91,21 @@
         Options opt = new OptionsBuilder()
                 .include(SerializerBenchmarkTest.class.getSimpleName())
                 .build();
-
+        
         new Runner(opt).run();
     }
-
+    
     /**
      *
      */
     @Setup
     public void init() {
         long seed = System.currentTimeMillis();
-
+        
         rnd = new Random(seed);
-
+        
         final Class<?> valClass;
-
+        
         if (fieldsCount == 0) {
             valClass = Long.class;
             objectFactory = (Factory<Object>) rnd::nextLong;
@@ -116,18 +113,18 @@
             valClass = createGeneratedObjectClass(fieldsCount, long.class);
             objectFactory = new ObjectFactory<>(valClass);
         }
-
+        
         Column[] keyCols = new Column[]{new Column("key", INT64, true)};
         Column[] valCols = mapFieldsToColumns(valClass);
         final SchemaDescriptor schema = new SchemaDescriptor(1, keyCols, valCols);
-
+    
         if ("Java".equals(serializerName)) {
             serializer = SerializerFactory.createJavaSerializerFactory().create(schema, Long.class, valClass);
         } else {
             serializer = SerializerFactory.createGeneratedSerializerFactory().create(schema, Long.class, valClass);
         }
     }
-
+    
     /**
      * Measure serialization-deserialization operation cost.
      *
@@ -137,40 +134,40 @@
     @Benchmark
     public void measureSerializeDeserializeCost(Blackhole bh) throws Exception {
         Long key = rnd.nextLong();
-
+        
         Object val = objectFactory.create();
         BinaryRow row = serializer.serialize(key, val);
-
+        
         Object restoredKey = serializer.deserializeKey(new Row(serializer.schema(), row));
         Object restoredVal = serializer.deserializeValue(new Row(serializer.schema(), row));
-
+        
         bh.consume(restoredVal);
         bh.consume(restoredKey);
     }
-
+    
     /**
      * Map fields to columns.
      *
-     * @param clazz Object class.
+     * @param cls Object class.
      * @return Columns for schema
      */
-    private Column[] mapFieldsToColumns(Class<?> clazz) {
-        if (clazz == Long.class) {
+    private Column[] mapFieldsToColumns(Class<?> cls) {
+        if (cls == Long.class) {
             return new Column[]{new Column("col0", INT64, true)};
         }
-
-        final Field[] fields = clazz.getDeclaredFields();
+        
+        final Field[] fields = cls.getDeclaredFields();
         final Column[] cols = new Column[fields.length];
-
+        
         for (int i = 0; i < fields.length; i++) {
             assert fields[i].getType() == Long.TYPE : "Only 'long' field type is supported.";
-
+            
             cols[i] = new Column("col" + i, INT64, false);
         }
-
+        
         return cols;
     }
-
+    
     /**
      * Generate class for test objects.
      *
@@ -181,33 +178,33 @@
     private Class<?> createGeneratedObjectClass(int maxFields, Class<?> fieldType) {
         final String packageName = "org.apache.ignite.internal.benchmarks";
         final String className = "TestObject";
-
+        
         final ClassDefinition classDef = new ClassDefinition(
                 EnumSet.of(Access.PUBLIC),
                 packageName.replace('.', '/') + '/' + className,
                 ParameterizedType.type(Object.class)
         );
         classDef.declareAnnotation(Generated.class).setValue("value", getClass().getCanonicalName());
-
+    
         for (int i = 0; i < maxFields; i++) {
             classDef.declareField(EnumSet.of(Access.PRIVATE), "col" + i, ParameterizedType.type(fieldType));
         }
-
+    
         // Build constructor.
         final MethodDefinition methodDef = classDef.declareConstructor(EnumSet.of(Access.PUBLIC));
         final Variable rnd = methodDef.getScope().declareVariable(Random.class, "rnd");
-
+    
         final BytecodeBlock body = methodDef.getBody()
                 .append(methodDef.getThis())
                 .invokeConstructor(classDef.getSuperClass())
                 .append(rnd.set(BytecodeExpressions.newInstance(Random.class)));
-
+    
         for (int i = 0; i < maxFields; i++) {
             body.append(methodDef.getThis().setField("col" + i, rnd.invoke("nextLong", long.class).cast(fieldType)));
         }
-
+    
         body.ret();
-
+        
         return ClassGenerator.classGenerator(getClass().getClassLoader()).defineClass(classDef, Object.class);
     }
 }