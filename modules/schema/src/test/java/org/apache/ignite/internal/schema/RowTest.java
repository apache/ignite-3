--- conflicted
+++ resolved
@@ -16,24 +16,6 @@
  */
 
 package org.apache.ignite.internal.schema;
-
-import static org.apache.ignite.internal.schema.NativeTypes.BYTES;
-import static org.apache.ignite.internal.schema.NativeTypes.DATE;
-import static org.apache.ignite.internal.schema.NativeTypes.DOUBLE;
-import static org.apache.ignite.internal.schema.NativeTypes.FLOAT;
-import static org.apache.ignite.internal.schema.NativeTypes.INT16;
-import static org.apache.ignite.internal.schema.NativeTypes.INT32;
-import static org.apache.ignite.internal.schema.NativeTypes.INT64;
-import static org.apache.ignite.internal.schema.NativeTypes.INT8;
-import static org.apache.ignite.internal.schema.NativeTypes.STRING;
-import static org.apache.ignite.internal.schema.NativeTypes.UUID;
-import static org.apache.ignite.internal.schema.NativeTypes.datetime;
-import static org.apache.ignite.internal.schema.NativeTypes.time;
-import static org.apache.ignite.internal.schema.NativeTypes.timestamp;
-import static org.apache.ignite.internal.testframework.IgniteTestUtils.randomBytes;
-import static org.apache.ignite.internal.testframework.IgniteTestUtils.randomString;
-import static org.junit.jupiter.api.Assertions.assertArrayEquals;
-import static org.junit.jupiter.api.Assertions.assertEquals;
 
 import java.math.BigDecimal;
 import java.math.BigInteger;
@@ -54,6 +36,24 @@
 import org.junit.jupiter.api.BeforeEach;
 import org.junit.jupiter.api.Test;
 
+import static org.apache.ignite.internal.schema.NativeTypes.BYTES;
+import static org.apache.ignite.internal.schema.NativeTypes.DATE;
+import static org.apache.ignite.internal.schema.NativeTypes.DOUBLE;
+import static org.apache.ignite.internal.schema.NativeTypes.FLOAT;
+import static org.apache.ignite.internal.schema.NativeTypes.INT16;
+import static org.apache.ignite.internal.schema.NativeTypes.INT32;
+import static org.apache.ignite.internal.schema.NativeTypes.INT64;
+import static org.apache.ignite.internal.schema.NativeTypes.INT8;
+import static org.apache.ignite.internal.schema.NativeTypes.STRING;
+import static org.apache.ignite.internal.schema.NativeTypes.UUID;
+import static org.apache.ignite.internal.schema.NativeTypes.datetime;
+import static org.apache.ignite.internal.schema.NativeTypes.time;
+import static org.apache.ignite.internal.schema.NativeTypes.timestamp;
+import static org.apache.ignite.internal.testframework.IgniteTestUtils.randomBytes;
+import static org.apache.ignite.internal.testframework.IgniteTestUtils.randomString;
+import static org.junit.jupiter.api.Assertions.assertArrayEquals;
+import static org.junit.jupiter.api.Assertions.assertEquals;
+
 /**
  * Tests row assembling and reading.
  */
@@ -79,35 +79,35 @@
     @Test
     public void nullableFixSizedColumns() {
         Column[] keyCols = new Column[]{
-                new Column("keyByteCol", INT8, false),
-                new Column("keyShortCol", INT16, false),
-                new Column("keyIntCol", INT32, false),
-                new Column("keyLongCol", INT64, false),
-                new Column("keyFloatCol", FLOAT, false),
-                new Column("keyDoubleCol", DOUBLE, false),
-                new Column("keyUuidCol", UUID, false),
-                new Column("keyDateCol", DATE, false),
-                new Column("keyTimeCol", time(), false),
-                new Column("keyDateTimeCol", datetime(), false),
-                new Column("keyTimeStampCol", timestamp(), false),
-                new Column("keyBitmask1Col", NativeTypes.bitmaskOf(4), false),
-                new Column("keyBitmask2Col", NativeTypes.bitmaskOf(22), false)
+            new Column("keyByteCol", INT8, false),
+            new Column("keyShortCol", INT16, false),
+            new Column("keyIntCol", INT32, false),
+            new Column("keyLongCol", INT64, false),
+            new Column("keyFloatCol", FLOAT, false),
+            new Column("keyDoubleCol", DOUBLE, false),
+            new Column("keyUuidCol", UUID, false),
+            new Column("keyDateCol", DATE, false),
+            new Column("keyTimeCol", time(), false),
+            new Column("keyDateTimeCol", datetime(), false),
+            new Column("keyTimeStampCol", timestamp(), false),
+            new Column("keyBitmask1Col", NativeTypes.bitmaskOf(4), false),
+            new Column("keyBitmask2Col", NativeTypes.bitmaskOf(22), false)
         };
 
         Column[] valCols = new Column[]{
-                new Column("valByteCol", INT8, false),
-                new Column("valShortCol", INT16, false),
-                new Column("valIntCol", INT32, false),
-                new Column("valLongCol", INT64, false),
-                new Column("valFloatCol", FLOAT, false),
-                new Column("valDoubleCol", DOUBLE, false),
-                new Column("valUuidCol", UUID, false),
-                new Column("valDateCol", DATE, false),
-                new Column("valTimeCol", time(), false),
-                new Column("valDateTimeCol", datetime(), false),
-                new Column("valTimeStampCol", timestamp(), false),
-                new Column("valBitmask1Col", NativeTypes.bitmaskOf(4), false),
-                new Column("valBitmask2Col", NativeTypes.bitmaskOf(22), false)
+            new Column("valByteCol", INT8, false),
+            new Column("valShortCol", INT16, false),
+            new Column("valIntCol", INT32, false),
+            new Column("valLongCol", INT64, false),
+            new Column("valFloatCol", FLOAT, false),
+            new Column("valDoubleCol", DOUBLE, false),
+            new Column("valUuidCol", UUID, false),
+            new Column("valDateCol", DATE, false),
+            new Column("valTimeCol", time(), false),
+            new Column("valDateTimeCol", datetime(), false),
+            new Column("valTimeStampCol", timestamp(), false),
+            new Column("valBitmask1Col", NativeTypes.bitmaskOf(4), false),
+            new Column("valBitmask2Col", NativeTypes.bitmaskOf(22), false)
         };
 
         checkSchema(keyCols, valCols);
@@ -119,35 +119,35 @@
     @Test
     public void fixSizedColumns() {
         Column[] keyCols = new Column[]{
-                new Column("keyByteCol", INT8, true),
-                new Column("keyShortCol", INT16, true),
-                new Column("keyIntCol", INT32, true),
-                new Column("keyLongCol", INT64, true),
-                new Column("keyFloatCol", FLOAT, true),
-                new Column("keyDoubleCol", DOUBLE, true),
-                new Column("keyUuidCol", UUID, true),
-                new Column("keyDateCol", DATE, true),
-                new Column("keyTimeCol", time(), true),
-                new Column("keyDateTimeCol", datetime(), true),
-                new Column("keyTimeStampCol", timestamp(), true),
-                new Column("keyBitmask1Col", NativeTypes.bitmaskOf(4), true),
-                new Column("keyBitmask2Col", NativeTypes.bitmaskOf(22), true),
+            new Column("keyByteCol", INT8, true),
+            new Column("keyShortCol", INT16, true),
+            new Column("keyIntCol", INT32, true),
+            new Column("keyLongCol", INT64, true),
+            new Column("keyFloatCol", FLOAT, true),
+            new Column("keyDoubleCol", DOUBLE, true),
+            new Column("keyUuidCol", UUID, true),
+            new Column("keyDateCol", DATE, true),
+            new Column("keyTimeCol", time(), true),
+            new Column("keyDateTimeCol", datetime(), true),
+            new Column("keyTimeStampCol", timestamp(), true),
+            new Column("keyBitmask1Col", NativeTypes.bitmaskOf(4), true),
+            new Column("keyBitmask2Col", NativeTypes.bitmaskOf(22), true),
         };
 
         Column[] valCols = new Column[]{
-                new Column("valByteCol", INT8, true),
-                new Column("valShortCol", INT16, true),
-                new Column("valIntCol", INT32, true),
-                new Column("valLongCol", INT64, true),
-                new Column("valFloatCol", FLOAT, true),
-                new Column("valDoubleCol", DOUBLE, true),
-                new Column("valUuidCol", UUID, true),
-                new Column("valDateCol", DATE, true),
-                new Column("valTimeCol", time(), true),
-                new Column("valDateTimeCol", datetime(), true),
-                new Column("valTimeStampCol", timestamp(), true),
-                new Column("valBitmask1Col", NativeTypes.bitmaskOf(4), true),
-                new Column("valBitmask2Col", NativeTypes.bitmaskOf(22), true),
+            new Column("valByteCol", INT8, true),
+            new Column("valShortCol", INT16, true),
+            new Column("valIntCol", INT32, true),
+            new Column("valLongCol", INT64, true),
+            new Column("valFloatCol", FLOAT, true),
+            new Column("valDoubleCol", DOUBLE, true),
+            new Column("valUuidCol", UUID, true),
+            new Column("valDateCol", DATE, true),
+            new Column("valTimeCol", time(), true),
+            new Column("valDateTimeCol", datetime(), true),
+            new Column("valTimeStampCol", timestamp(), true),
+            new Column("valBitmask1Col", NativeTypes.bitmaskOf(4), true),
+            new Column("valBitmask2Col", NativeTypes.bitmaskOf(22), true),
         };
 
         checkSchema(keyCols, valCols);
@@ -159,137 +159,126 @@
     @Test
     public void mixedColumns() {
         Column[] keyCols = new Column[]{
-                new Column("keyByteCol", INT8, false),
-                new Column("keyShortCol", INT16, false),
-                new Column("keyIntCol", INT32, false),
-                new Column("keyLongCol", INT64, false),
-                new Column("keyDateTimeCol", datetime(), false),
-                new Column("keyBytesCol", BYTES, false),
-                new Column("keyStringCol", STRING, false),
-                new Column("keyNumberCol", NativeTypes.numberOf(9), false),
-                new Column("keyDecimalCol", NativeTypes.decimalOf(20, 3), false),
-        };
-
-        Column[] valCols = new Column[]{
-                new Column("valByteCol", INT8, true),
-                new Column("valShortCol", INT16, true),
-                new Column("valIntCol", INT32, true),
-                new Column("valLongCol", INT64, true),
-                new Column("valDateTimeCol", datetime(), true),
-                new Column("valBytesCol", BYTES, true),
-                new Column("valStringCol", STRING, true),
-                new Column("valNumberCol", NativeTypes.numberOf(9), true),
-                new Column("valDecimalCol", NativeTypes.decimalOf(20, 3), true),
-        };
-
-        checkSchema(keyCols, valCols);
-    }
-
-    /**
-     * Check row serialization for a schema with various columns.
-     */
-    @Test
-    public void temporalColumns() {
-        Column[] keyCols = new Column[]{
-                new Column("keyTimestampCol1", timestamp(0), false),
-                new Column("keyTimestampCol2", timestamp(1), false),
-                new Column("keyTimestampCol3", timestamp(4), false),
-                new Column("keyTimestampCol4", timestamp(9), false),
-        };
-
-        Column[] valCols = new Column[]{
-                new Column("valDateTimeCol1", datetime(0), false),
-                new Column("valDateTimeCol2", datetime(1), true),
-                new Column("valDateTimeCol3", datetime(4), false),
-                new Column("valDateTimeCol4", datetime(9), true),
-                new Column("valTimeCol1", time(0), true),
-                new Column("valTimeCol2", time(1), true),
-                new Column("valTimeCol3", time(4), false),
-                new Column("valTimeCol4", time(9), false),
-        };
-
-        checkSchema(keyCols, valCols);
-    }
-
-    /**
-     * Check row serialization for a schema with non-nullable varlen columns only.
-     */
-    @Test
-    public void varlenColumns() {
-        Column[] keyCols = new Column[]{
-                new Column("keyBytesCol", BYTES, false),
-                new Column("keyStringCol", STRING, false),
-                new Column("keyNumberCol", NativeTypes.numberOf(9), false),
-                new Column("keyDecimalCol", NativeTypes.decimalOf(20, 3), false),
-        };
-
-        Column[] valCols = new Column[]{
-                new Column("valBytesCol", BYTES, false),
-                new Column("valStringCol", STRING, false),
-                new Column("valNumberCol", NativeTypes.numberOf(9), false),
-                new Column("valDecimalCol", NativeTypes.decimalOf(20, 3), false),
-        };
-
-        checkSchema(keyCols, valCols);
-    }
-
-    /**
-     * Check row serialization for a schema with nullable varlen columns only.
-     */
-    @Test
-    public void nullableVarlenColumns() {
-        Column[] keyCols = new Column[]{
-                new Column("keyBytesCol", BYTES, true),
-                new Column("keyStringCol", STRING, true),
-        };
-
-        Column[] valCols = new Column[]{
-                new Column("valBytesCol", BYTES, true),
-                new Column("valStringCol", STRING, true),
-                new Column("valNumberCol", NativeTypes.numberOf(9), true),
-                new Column("valDecimalCol", NativeTypes.decimalOf(20, 3), true),
-        };
-
-        checkSchema(keyCols, valCols);
-    }
-
-    /**
-     * Check row serialization for a schema with large varlen columns (64Kb+).
-     */
-    @Test
-    public void largeVarlenColumns() {
-        Column[] keyCols = new Column[]{
-<<<<<<< HEAD
-                new Column("keyBytesCol", BYTES, false),
-                new Column("keyStringCol", STRING, false),
-        };
-
-        Column[] valCols = new Column[]{
-                new Column("valBytesCol", BYTES, true),
-                new Column("valStringCol", STRING, true),
-=======
+            new Column("keyByteCol", INT8, false),
+            new Column("keyShortCol", INT16, false),
+            new Column("keyIntCol", INT32, false),
+            new Column("keyLongCol", INT64, false),
+            new Column("keyDateTimeCol", datetime(), false),
             new Column("keyBytesCol", BYTES, false),
             new Column("keyStringCol", STRING, false),
+            new Column("keyNumberCol", NativeTypes.numberOf(9), false),
+            new Column("keyDecimalCol", NativeTypes.decimalOf(20, 3), false),
+        };
+
+        Column[] valCols = new Column[]{
+            new Column("valByteCol", INT8, true),
+            new Column("valShortCol", INT16, true),
+            new Column("valIntCol", INT32, true),
+            new Column("valLongCol", INT64, true),
+            new Column("valDateTimeCol", datetime(), true),
+            new Column("valBytesCol", BYTES, true),
+            new Column("valStringCol", STRING, true),
+            new Column("valNumberCol", NativeTypes.numberOf(9), true),
+            new Column("valDecimalCol", NativeTypes.decimalOf(20, 3), true),
+        };
+
+        checkSchema(keyCols, valCols);
+    }
+
+    /**
+     * Check row serialization for a schema with various columns.
+     */
+    @Test
+    public void temporalColumns() {
+        Column[] keyCols = new Column[]{
+            new Column("keyTimestampCol1", timestamp(0), false),
+            new Column("keyTimestampCol2", timestamp(1), false),
+            new Column("keyTimestampCol3", timestamp(4), false),
+            new Column("keyTimestampCol4", timestamp(9), false),
+        };
+
+        Column[] valCols = new Column[]{
+            new Column("valDateTimeCol1", datetime(0), false),
+            new Column("valDateTimeCol2", datetime(1), true),
+            new Column("valDateTimeCol3", datetime(4), false),
+            new Column("valDateTimeCol4", datetime(9), true),
+            new Column("valTimeCol1", time(0), true),
+            new Column("valTimeCol2", time(1), true),
+            new Column("valTimeCol3", time(4), false),
+            new Column("valTimeCol4", time(9), false),
+        };
+
+        checkSchema(keyCols, valCols);
+    }
+
+    /**
+     * Check row serialization for a schema with non-nullable varlen columns only.
+     */
+    @Test
+    public void varlenColumns() {
+        Column[] keyCols = new Column[]{
+            new Column("keyBytesCol", BYTES, false),
+            new Column("keyStringCol", STRING, false),
+            new Column("keyNumberCol", NativeTypes.numberOf(9), false),
+            new Column("keyDecimalCol", NativeTypes.decimalOf(20, 3), false),
+        };
+
+        Column[] valCols = new Column[]{
+            new Column("valBytesCol", BYTES, false),
+            new Column("valStringCol", STRING, false),
+            new Column("valNumberCol", NativeTypes.numberOf(9), false),
+            new Column("valDecimalCol", NativeTypes.decimalOf(20, 3), false),
+        };
+
+        checkSchema(keyCols, valCols);
+    }
+
+    /**
+     * Check row serialization for a schema with nullable varlen columns only.
+     */
+    @Test
+    public void nullableVarlenColumns() {
+        Column[] keyCols = new Column[]{
+            new Column("keyBytesCol", BYTES, true),
+            new Column("keyStringCol", STRING, true),
         };
 
         Column[] valCols = new Column[]{
             new Column("valBytesCol", BYTES, true),
             new Column("valStringCol", STRING, true),
->>>>>>> c086555b
+            new Column("valNumberCol", NativeTypes.numberOf(9), true),
+            new Column("valDecimalCol", NativeTypes.decimalOf(20, 3), true),
+        };
+
+        checkSchema(keyCols, valCols);
+    }
+
+    /**
+     * Check row serialization for a schema with large varlen columns (64Kb+).
+     */
+    @Test
+    public void largeVarlenColumns() {
+        Column[] keyCols = new Column[]{
+            new Column("keyBytesCol", BYTES, false),
+            new Column("keyStringCol", STRING, false),
+        };
+
+        Column[] valCols = new Column[]{
+            new Column("valBytesCol", BYTES, true),
+            new Column("valStringCol", STRING, true),
         };
 
         SchemaDescriptor sch = new SchemaDescriptor(1, keyCols, valCols);
 
-        Object[] checkArr = generateRowValues(sch, t -> (t.spec() == NativeTypeSpec.BYTES)
-                ? randomBytes(rnd, rnd.nextInt(Constants.MiB) + (2 << 16)) :
-                randomString(rnd, rnd.nextInt(Constants.MiB) + (2 << 16)));
+        Object[] checkArr = generateRowValues(sch, t -> (t.spec() == NativeTypeSpec.BYTES) ?
+            randomBytes(rnd, rnd.nextInt(Constants.MiB) + (2 << 16)) :
+            randomString(rnd, rnd.nextInt(Constants.MiB) + (2 << 16)));
 
         checkValues(sch, checkArr);
 
         for (int idx = 0; idx < checkArr.length; idx++) {
-            if (!sch.column(idx).nullable()) {
+            if (!sch.column(idx).nullable())
                 continue;
-            }
 
             Object prev = checkArr[idx];
             checkArr[idx] = null;
@@ -329,11 +318,11 @@
     @Test
     public void mediumLenWithFixSizedColumns() {
         Column[] keyCols = IntStream.range(0, 300)
-                .mapToObj(i -> new Column("keyCol" + i, INT8, false))
-                .toArray(Column[]::new);
+            .mapToObj(i -> new Column("keyCol" + i, INT8, false))
+            .toArray(Column[]::new);
         Column[] valCols = IntStream.range(0, 330)
-                .mapToObj(i -> new Column("valCol" + i, INT8, true))
-                .toArray(Column[]::new);
+            .mapToObj(i -> new Column("valCol" + i, INT8, true))
+            .toArray(Column[]::new);
 
         SchemaDescriptor sch = new SchemaDescriptor(1, keyCols, valCols);
 
@@ -348,11 +337,11 @@
     @Test
     public void mediumLenWithVarlenColumns() {
         Column[] keyCols = IntStream.range(0, 300)
-                .mapToObj(i -> new Column("keyCol" + i, STRING, false))
-                .toArray(Column[]::new);
+            .mapToObj(i -> new Column("keyCol" + i, STRING, false))
+            .toArray(Column[]::new);
         Column[] valCols = IntStream.range(0, 300)
-                .mapToObj(i -> new Column("valCol" + i, STRING, true))
-                .toArray(Column[]::new);
+            .mapToObj(i -> new Column("valCol" + i, STRING, true))
+            .toArray(Column[]::new);
 
         SchemaDescriptor sch = new SchemaDescriptor(1, keyCols, valCols);
 
@@ -367,11 +356,11 @@
     @Test
     public void largeLenWithFixSizedColumns() {
         Column[] keyCols = IntStream.range(0, (2 << 16) + rnd.nextInt(20))
-                .mapToObj(i -> new Column("keyCol" + i, INT8, false))
-                .toArray(Column[]::new);
+            .mapToObj(i -> new Column("keyCol" + i, INT8, false))
+            .toArray(Column[]::new);
         Column[] valCols = IntStream.range(0, (2 << 16) + rnd.nextInt(20))
-                .mapToObj(i -> new Column("valCol" + i, INT8, true))
-                .toArray(Column[]::new);
+            .mapToObj(i -> new Column("valCol" + i, INT8, true))
+            .toArray(Column[]::new);
 
         SchemaDescriptor sch = new SchemaDescriptor(1, keyCols, valCols);
 
@@ -386,12 +375,12 @@
     @Test
     public void largeLenWithVarlenColumns() {
         Column[] keyCols = IntStream.range(0, 1000 + rnd.nextInt(20))
-                .mapToObj(i -> new Column("keyCol" + i, STRING, false))
-                .toArray(Column[]::new);
+            .mapToObj(i -> new Column("keyCol" + i, STRING, false))
+            .toArray(Column[]::new);
 
         Column[] valCols = IntStream.range(0, 1000 + rnd.nextInt(20))
-                .mapToObj(i -> new Column("valCol" + i, STRING, true))
-                .toArray(Column[]::new);
+            .mapToObj(i -> new Column("valCol" + i, STRING, true))
+            .toArray(Column[]::new);
 
         SchemaDescriptor sch = new SchemaDescriptor(1, keyCols, valCols);
 
@@ -429,9 +418,8 @@
         checkValues(sch, checkArr);
 
         for (int idx = 0; idx < checkArr.length; idx++) {
-            if (!sch.column(idx).nullable()) {
+            if (!sch.column(idx).nullable())
                 continue;
-            }
 
             Object prev = checkArr[idx];
             checkArr[idx] = null;
@@ -456,7 +444,7 @@
      * Generate row values for given row schema.
      *
      * @param schema Row schema.
-     * @param rnd    Function that returns random value for the type.
+     * @param rnd Function that returns random value for the type.
      * @return Row values.
      */
     private Object[] generateRowValues(SchemaDescriptor schema, Function<NativeType, Object> rnd) {
@@ -485,7 +473,7 @@
      * Validates row values after serialization-then-deserialization.
      *
      * @param schema Row schema.
-     * @param vals   Row values.
+     * @param vals Row values.
      */
     private void checkValues(SchemaDescriptor schema, Object... vals) {
         assertEquals(schema.keyColumns().length() + schema.valueColumns().length(), vals.length);
@@ -500,7 +488,7 @@
 
             if (vals[i] != null && !type.fixedLength()) {
                 if (type == NativeTypeSpec.BYTES) {
-                    byte[] val = (byte[]) vals[i];
+                    byte[] val = (byte[])vals[i];
                     if (schema.isKeyColumn(i)) {
                         nonNullVarLenKeyCols++;
                         nonNullVarLenKeySize += val.length;
@@ -511,125 +499,108 @@
                 } else if (type == NativeTypeSpec.STRING) {
                     if (schema.isKeyColumn(i)) {
                         nonNullVarLenKeyCols++;
-<<<<<<< HEAD
-                        nonNullVarLenKeySize += RowAssembler.utf8EncodedLength((CharSequence) vals[i]);
-=======
                         nonNullVarLenKeySize += RowAssembler.utf8EncodedLength((CharSequence)vals[i]);
->>>>>>> c086555b
                     } else {
                         nonNullVarLenValCols++;
-                        nonNullVarLenValSize += RowAssembler.utf8EncodedLength((CharSequence) vals[i]);
+                        nonNullVarLenValSize += RowAssembler.utf8EncodedLength((CharSequence)vals[i]);
                     }
                 } else if (type == NativeTypeSpec.NUMBER) {
                     if (schema.isKeyColumn(i)) {
                         nonNullVarLenKeyCols++;
-<<<<<<< HEAD
-                        nonNullVarLenKeySize += RowAssembler.sizeInBytes((BigInteger) vals[i]);
-=======
                         nonNullVarLenKeySize += RowAssembler.sizeInBytes((BigInteger)vals[i]);
->>>>>>> c086555b
                     } else {
                         nonNullVarLenValCols++;
-                        nonNullVarLenValSize += RowAssembler.sizeInBytes((BigInteger) vals[i]);
+                        nonNullVarLenValSize += RowAssembler.sizeInBytes((BigInteger)vals[i]);
                     }
                 } else if (type == NativeTypeSpec.DECIMAL) {
                     if (schema.isKeyColumn(i)) {
                         nonNullVarLenKeyCols++;
-<<<<<<< HEAD
-                        nonNullVarLenKeySize += RowAssembler.sizeInBytes((BigDecimal) vals[i]);
-=======
                         nonNullVarLenKeySize += RowAssembler.sizeInBytes((BigDecimal)vals[i]);
->>>>>>> c086555b
                     } else {
                         nonNullVarLenValCols++;
-                        nonNullVarLenValSize += RowAssembler.sizeInBytes((BigDecimal) vals[i]);
+                        nonNullVarLenValSize += RowAssembler.sizeInBytes((BigDecimal)vals[i]);
                     }
-<<<<<<< HEAD
-                } else {
-=======
                 } else
->>>>>>> c086555b
                     throw new IllegalStateException("Unsupported variable-length type: " + type);
-                }
             }
         }
 
         RowAssembler asm = new RowAssembler(
-                schema,
-                nonNullVarLenKeySize,
-                nonNullVarLenKeyCols,
-                nonNullVarLenValSize,
-                nonNullVarLenValCols);
+            schema,
+            nonNullVarLenKeySize,
+            nonNullVarLenKeyCols,
+            nonNullVarLenValSize,
+            nonNullVarLenValCols);
 
         for (int i = 0; i < vals.length; i++) {
-            if (vals[i] == null) {
+            if (vals[i] == null)
                 asm.appendNull();
-            } else {
+            else {
                 NativeType type = schema.column(i).type();
 
                 switch (type.spec()) {
                     case INT8:
-                        asm.appendByte((Byte) vals[i]);
+                        asm.appendByte((Byte)vals[i]);
                         break;
 
                     case INT16:
-                        asm.appendShort((Short) vals[i]);
+                        asm.appendShort((Short)vals[i]);
                         break;
 
                     case INT32:
-                        asm.appendInt((Integer) vals[i]);
+                        asm.appendInt((Integer)vals[i]);
                         break;
 
                     case INT64:
-                        asm.appendLong((Long) vals[i]);
+                        asm.appendLong((Long)vals[i]);
                         break;
 
                     case FLOAT:
-                        asm.appendFloat((Float) vals[i]);
+                        asm.appendFloat((Float)vals[i]);
                         break;
 
                     case DOUBLE:
-                        asm.appendDouble((Double) vals[i]);
+                        asm.appendDouble((Double)vals[i]);
                         break;
 
                     case UUID:
-                        asm.appendUuid((java.util.UUID) vals[i]);
+                        asm.appendUuid((java.util.UUID)vals[i]);
                         break;
 
                     case STRING:
-                        asm.appendString((String) vals[i]);
+                        asm.appendString((String)vals[i]);
                         break;
 
                     case NUMBER:
-                        asm.appendNumber((BigInteger) vals[i]);
+                        asm.appendNumber((BigInteger)vals[i]);
                         break;
 
                     case DECIMAL:
-                        asm.appendDecimal((BigDecimal) vals[i]);
+                        asm.appendDecimal((BigDecimal)vals[i]);
                         break;
 
                     case BYTES:
-                        asm.appendBytes((byte[]) vals[i]);
+                        asm.appendBytes((byte[])vals[i]);
                         break;
 
                     case BITMASK:
-                        asm.appendBitmask((BitSet) vals[i]);
+                        asm.appendBitmask((BitSet)vals[i]);
                         break;
 
                     case DATE:
-                        asm.appendDate((LocalDate) vals[i]);
+                        asm.appendDate((LocalDate)vals[i]);
                         break;
 
                     case TIME:
-                        asm.appendTime((LocalTime) vals[i]);
+                        asm.appendTime((LocalTime)vals[i]);
                         break;
 
                     case DATETIME:
-                        asm.appendDateTime((LocalDateTime) vals[i]);
+                        asm.appendDateTime((LocalDateTime)vals[i]);
                         break;
 
                     case TIMESTAMP:
-                        asm.appendTimestamp((Instant) vals[i]);
+                        asm.appendTimestamp((Instant)vals[i]);
                         break;
 
                     default:
@@ -647,12 +618,11 @@
 
             NativeTypeSpec type = col.type().spec();
 
-            if (type == NativeTypeSpec.BYTES) {
-                assertArrayEquals((byte[]) vals[i], (byte[]) NativeTypeSpec.BYTES.objectValue(row, i),
-                        "Failed for column: " + col);
-            } else {
+            if (type == NativeTypeSpec.BYTES)
+                assertArrayEquals((byte[])vals[i], (byte[])NativeTypeSpec.BYTES.objectValue(row, i),
+                    "Failed for column: " + col);
+            else
                 assertEquals(vals[i], type.objectValue(row, i), "Failed for column: " + col);
-            }
         }
     }
 
