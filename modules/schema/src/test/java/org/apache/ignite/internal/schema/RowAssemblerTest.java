/*
 * Licensed to the Apache Software Foundation (ASF) under one or more
 * contributor license agreements.  See the NOTICE file distributed with
 * this work for additional information regarding copyright ownership.
 * The ASF licenses this file to You under the Apache License, Version 2.0
 * (the "License"); you may not use this file except in compliance with
 * the License.  You may obtain a copy of the License at
 *
 *      http://www.apache.org/licenses/LICENSE-2.0
 *
 * Unless required by applicable law or agreed to in writing, software
 * distributed under the License is distributed on an "AS IS" BASIS,
 * WITHOUT WARRANTIES OR CONDITIONS OF ANY KIND, either express or implied.
 * See the License for the specific language governing permissions and
 * limitations under the License.
 */

package org.apache.ignite.internal.schema;

import java.util.Arrays;
import java.util.UUID;
import org.junit.jupiter.api.Test;

import static org.apache.ignite.internal.schema.NativeTypes.BYTE;
import static org.apache.ignite.internal.schema.NativeTypes.BYTES;
import static org.apache.ignite.internal.schema.NativeTypes.INTEGER;
import static org.apache.ignite.internal.schema.NativeTypes.SHORT;
import static org.apache.ignite.internal.schema.NativeTypes.STRING;
import static org.apache.ignite.internal.schema.NativeTypes.UUID;
import static org.junit.jupiter.api.Assertions.assertArrayEquals;

/**
 * Validate row layout for different schema configurations.
 */
public class RowAssemblerTest {
    /** Uuid test value. */
    public final java.util.UUID uuidVal = new UUID(-5204230847775358097L, 4916207022290092939L);

<<<<<<< HEAD
    /**
     * Validate row layout for schema of fix-len non-null key and fix-len nullable value.
     */
=======
    /** Table ID test value. */
    public final java.util.UUID tableId = java.util.UUID.randomUUID();

>>>>>>> 1a32ff60
    @Test
    public void fixedKeyFixedNullableValue() {
        Column[] keyCols = new Column[] {new Column("keyIntCol", INTEGER, false)};
        Column[] valCols = new Column[] {new Column("valIntCol", INTEGER, true)};

        SchemaDescriptor schema = new SchemaDescriptor(tableId, 42, keyCols, valCols);

        {
            RowAssembler asm = new RowAssembler(schema, 0, 0, 0);

            asm.appendInt(33);
            asm.appendInt(-71);

            assertRowBytesEquals(new byte[] {42, 0, 26, 0, 33, 0, 0, 0, 8, 0, 0, 0, 33, 0, 0, 0, 9, 0, 0, 0, 0, -71, -1, -1, -1}, asm.build());
        }

        { // Null value.
            RowAssembler asm = new RowAssembler(schema, 0, 0, 0);

            asm.appendInt(-33);
            asm.appendNull();

            assertRowBytesEquals(new byte[] {42, 0, 26, 0, -33, -1, -1, -1, 8, 0, 0, 0, -33, -1, -1, -1, 5, 0, 0, 0, 1}, asm.build());
        }

        { // No value.
            RowAssembler asm = new RowAssembler(schema, 0, 0, 0);

            asm.appendInt(-33);

            assertRowBytesEquals(new byte[] {42, 0, 27, 0, -33, -1, -1, -1, 8, 0, 0, 0, -33, -1, -1, -1}, asm.build());
        }
    }

    /**
     * Validate row layout for schema of fix-len non-null key and fix-len non-null value.
     */
    @Test
    public void fixedKeyFixedValue() {
        Column[] keyCols = new Column[] {new Column("keyShortCol", SHORT, false)};
        Column[] valCols = new Column[] {new Column("valShortCol", SHORT, false)};

        SchemaDescriptor schema = new SchemaDescriptor(tableId, 42, keyCols, valCols);

        { // With value.
            RowAssembler asm = new RowAssembler(schema, 0, 0, 0);

            asm.appendShort((short)33);
            asm.appendShort((short)71L);

            assertRowBytesEquals(new byte[] {42, 0, 30, 0, 33, 0, 0, 0, 6, 0, 0, 0, 33, 0, 6, 0, 0, 0, 71, 0}, asm.build());
        }

        { // No value.
            RowAssembler asm = new RowAssembler(schema, 0, 0, 0);

            asm.appendShort((short)-33);

            assertRowBytesEquals(new byte[] {42, 0, 31, 0, -33, -1, -1, -1, 6, 0, 0, 0, -33, -1}, asm.build());
        }
    }

    /**
     * Validate row layout for schema of fix-len non-null key and var-len nullable value.
     */
    @Test
    public void fixedKeyVarlenNullableValue() {
        Column[] keyCols = new Column[] {new Column("keyShortCol", SHORT, false)};
        Column[] valCols = new Column[] {new Column("valStrCol", STRING, true)};

        SchemaDescriptor schema = new SchemaDescriptor(tableId, 42, keyCols, valCols);

        {
            RowAssembler asm = new RowAssembler(schema, 0, 0, 1);

            asm.appendShort((short)-33);
            asm.appendString("val");

            assertRowBytesEquals(new byte[] {42, 0, 10, 0, -33, -1, -1, -1, 6, 0, 0, 0, -33, -1, 12, 0, 0, 0, 0, 1, 0, 9, 0, 118, 97, 108}, asm.build());
        }

        { // Null value.
            RowAssembler asm = new RowAssembler(schema, 0, 0, 0);

            asm.appendShort((short)33);
            asm.appendNull();

            assertRowBytesEquals(new byte[] {42, 0, 26, 0, 33, 0, 0, 0, 6, 0, 0, 0, 33, 0, 5, 0, 0, 0, 1}, asm.build());
        }

        { // No value.
            RowAssembler asm = new RowAssembler(schema, 0, 0, 0);

            asm.appendShort((short)33);

            assertRowBytesEquals(new byte[] {42, 0, 27, 0, 33, 0, 0, 0, 6, 0, 0, 0, 33, 0}, asm.build());
        }
    }

    /**
     * Validate row layout for schema of fix-len non-null key and var-len non-null value.
     */
    @Test
    public void fixedKeyVarlenValue() {
        Column[] keyCols = new Column[] {new Column("keyShortCol", SHORT, false)};
        Column[] valCols = new Column[] {new Column("valStrCol", STRING, false)};

        SchemaDescriptor schema = new SchemaDescriptor(tableId, 42, keyCols, valCols);

        {
            RowAssembler asm = new RowAssembler(schema, 0, 0, 1);

            asm.appendShort((short)-33);
            asm.appendString("val");

            assertRowBytesEquals(new byte[] {42, 0, 14, 0, -33, -1, -1, -1, 6, 0, 0, 0, -33, -1, 11, 0, 0, 0, 1, 0, 8, 0, 118, 97, 108}, asm.build());
        }

        { // No value.
            RowAssembler asm = new RowAssembler(schema, 0, 0, 0);

            asm.appendShort((short)33);

            assertRowBytesEquals(new byte[] {42, 0, 31, 0, 33, 0, 0, 0, 6, 0, 0, 0, 33, 0}, asm.build());
        }
    }

    /**
     * Validate row layout for schema of fix-len nullable key and fix-len non-null value.
     */
    @Test
    public void fixedNullableKeyFixedValue() {
        Column[] keyCols = new Column[] {new Column("keyShortCol", SHORT, true)};
        Column[] valCols = new Column[] {new Column("valByteCol", BYTE, false)};

        SchemaDescriptor schema = new SchemaDescriptor(tableId, 42, keyCols, valCols);

        {
            RowAssembler asm = new RowAssembler(schema, 0, 0, 0);

            asm.appendShort((short)-33);
            asm.appendByte((byte)71);

            assertRowBytesEquals(new byte[] {42, 0, 28, 0, -33, -1, -1, -1, 7, 0, 0, 0, 0, -33, -1, 5, 0, 0, 0, 71}, asm.build());
        }

        { // Null key.
            RowAssembler asm = new RowAssembler(schema, 0, 0, 0);

            asm.appendNull();
            asm.appendByte((byte)-71);

            assertRowBytesEquals(new byte[] {42, 0, 28, 0, 0, 0, 0, 0, 5, 0, 0, 0, 1, 5, 0, 0, 0, -71}, asm.build());
        }

        { // No value.
            RowAssembler asm = new RowAssembler(schema, 0, 0, 0);

            asm.appendShort((short)33);

            assertRowBytesEquals(new byte[] {42, 0, 29, 0, 33, 0, 0, 0, 7, 0, 0, 0, 0, 33, 0}, asm.build());
        }
    }

    /**
     * Validate row layout for schema of fix-len nullable key and fix-len nullable value.
     */
    @Test
    public void fixedNullableKeyFixedNullableValue() {
        Column[] keyCols = new Column[] {new Column("keyShortCol", SHORT, true)};
        Column[] valCols = new Column[] {new Column("valShortCol", SHORT, true)};

        SchemaDescriptor schema = new SchemaDescriptor(tableId, 42, keyCols, valCols);

        {
            RowAssembler asm = new RowAssembler(schema, 0, 0, 0);

            asm.appendShort((short)-1133);
            asm.appendShort((short)-1071);

            assertRowBytesEquals(new byte[] {42, 0, 24, 0, -109, -5, -1, -1, 7, 0, 0, 0, 0, -109, -5, 7, 0, 0, 0, 0, -47, -5}, asm.build());
        }

        { // Null key.
            RowAssembler asm = new RowAssembler(schema, 0, 0, 0);

            asm.appendNull();
            asm.appendShort((short)1171);

            assertRowBytesEquals(new byte[] {42, 0, 24, 0, 0, 0, 0, 0, 5, 0, 0, 0, 1, 7, 0, 0, 0, 0, -109, 4}, asm.build());
        }

        { // Null value.
            RowAssembler asm = new RowAssembler(schema, 0, 0, 0);

            asm.appendShort((short)1133);
            asm.appendNull();

            assertRowBytesEquals(new byte[] {42, 0, 24, 0, 109, 4, 0, 0, 7, 0, 0, 0, 0, 109, 4, 5, 0, 0, 0, 1}, asm.build());
        }

        { // Null both.
            RowAssembler asm = new RowAssembler(schema, 0, 0, 0);

            asm.appendNull();
            asm.appendNull();

            assertRowBytesEquals(new byte[] {42, 0, 24, 0, 0, 0, 0, 0, 5, 0, 0, 0, 1, 5, 0, 0, 0, 1}, asm.build());
        }

        { // No value.
            RowAssembler asm = new RowAssembler(schema, 0, 0, 0);

            asm.appendShort((short)1133);

            assertRowBytesEquals(new byte[] {42, 0, 25, 0, 109, 4, 0, 0, 7, 0, 0, 0, 0, 109, 4}, asm.build());
        }
    }

    /**
     * Validate row layout for schema of fix-len nullable key and var-len nullable value.
     */
    @Test
    public void fixedNullableKeyVarlenNullableValue() {
        Column[] keyCols = new Column[] {new Column("keyIntCol", INTEGER, true)};
        Column[] valCols = new Column[] {new Column("valStrCol", STRING, true)};

        SchemaDescriptor schema = new SchemaDescriptor(tableId, 42, keyCols, valCols);

        {
            RowAssembler asm = new RowAssembler(schema, 0, 0, 1);

            asm.appendInt(-33);
            asm.appendString("val");

            assertRowBytesEquals(new byte[] {42, 0, 8, 0, -33, -1, -1, -1, 9, 0, 0, 0, 0, -33, -1, -1, -1, 12, 0, 0, 0, 0, 1, 0, 9, 0, 118, 97, 108}, asm.build());
        }

        { // Null key.
            RowAssembler asm = new RowAssembler(schema, 0, 0, 1);

            asm.appendNull();
            asm.appendString("val");

            assertRowBytesEquals(new byte[] {42, 0, 8, 0, 0, 0, 0, 0, 5, 0, 0, 0, 1, 12, 0, 0, 0, 0, 1, 0, 9, 0, 118, 97, 108}, asm.build());
        }

        { // Null value.
            RowAssembler asm = new RowAssembler(schema, 0, 0, 0);

            asm.appendInt(33);
            asm.appendNull();

            assertRowBytesEquals(new byte[] {42, 0, 24, 0, 33, 0, 0, 0, 9, 0, 0, 0, 0, 33, 0, 0, 0, 5, 0, 0, 0, 1}, asm.build());
        }

        { // Null both.
            RowAssembler asm = new RowAssembler(schema, 0, 0, 0);

            asm.appendNull();
            asm.appendNull();

            assertRowBytesEquals(new byte[] {42, 0, 24, 0, 0, 0, 0, 0, 5, 0, 0, 0, 1, 5, 0, 0, 0, 1}, asm.build());
        }

        { // No value.
            RowAssembler asm = new RowAssembler(schema, 0, 0, 0);

            asm.appendInt(33);

            assertRowBytesEquals(new byte[] {42, 0, 25, 0, 33, 0, 0, 0, 9, 0, 0, 0, 0, 33, 0, 0, 0}, asm.build());
        }
    }

    /**
     * Validate row layout for schema of fix-len nullable key and var-len non-null value.
     */
    @Test
    public void fixedNullableKeyVarlenValue() {
        Column[] keyCols = new Column[] {new Column("keyByteCol", BYTE, true)};
        Column[] valCols = new Column[] {new Column("valStrCol", STRING, false)};

        SchemaDescriptor schema = new SchemaDescriptor(tableId, 42, keyCols, valCols);

        {
            RowAssembler asm = new RowAssembler(schema, 0, 0, 1);

            asm.appendByte((byte)-33);
            asm.appendString("val");

            assertRowBytesEquals(new byte[] {42, 0, 12, 0, -33, -1, -1, -1, 6, 0, 0, 0, 0, -33, 11, 0, 0, 0, 1, 0, 8, 0, 118, 97, 108}, asm.build());
        }

        { // Null key.
            RowAssembler asm = new RowAssembler(schema, 0, 0, 1);

            asm.appendNull();
            asm.appendString("val");

            assertRowBytesEquals(new byte[] {42, 0, 12, 0, 0, 0, 0, 0, 5, 0, 0, 0, 1, 11, 0, 0, 0, 1, 0, 8, 0, 118, 97, 108}, asm.build());
        }

        { // No value.
            RowAssembler asm = new RowAssembler(schema, 0, 0, 0);

            asm.appendByte((byte)33);

            assertRowBytesEquals(new byte[] {42, 0, 29, 0, 33, 0, 0, 0, 6, 0, 0, 0, 0, 33}, asm.build());
        }
    }

    /**
     * Validate row layout for schema of var-len non-null key and fix-len nullable value.
     */
    @Test
    public void varlenKeyFixedNullableValue() {
        Column[] keyCols = new Column[] {new Column("keyStrCol", STRING, false)};
        Column[] valCols = new Column[] {new Column("valUuidCol", UUID, true)};

        SchemaDescriptor schema = new SchemaDescriptor(tableId, 42, keyCols, valCols);

        {
            RowAssembler asm = new RowAssembler(schema, 0, 1, 0);

            asm.appendString("key");
            asm.appendUuid(uuidVal);

            assertRowBytesEquals(new byte[] {
                42, 0, 18, 0, 95, -98, 1, 0, 11, 0, 0, 0, 1, 0, 8, 0, 107, 101, 121,
                21, 0, 0, 0, 0, -117, -61, -31, 85, 61, -32, 57, 68, 111, 67, 56, -3, -99, -37, -58, -73}, asm.build());
        }

        { // Null value.
            RowAssembler asm = new RowAssembler(schema, 0, 1, 0);

            asm.appendString("key");
            asm.appendNull();

            assertRowBytesEquals(new byte[] {42, 0, 18, 0, 95, -98, 1, 0, 11, 0, 0, 0, 1, 0, 8, 0, 107, 101, 121, 5, 0, 0, 0, 1}, asm.build());
        }

        { // No value.
            RowAssembler asm = new RowAssembler(schema, 0, 1, 0);

            asm.appendString("key");

            assertRowBytesEquals(new byte[] {42, 0, 19, 0, 95, -98, 1, 0, 11, 0, 0, 0, 1, 0, 8, 0, 107, 101, 121}, asm.build());
        }
    }

    /**
     * Validate row layout for schema of var-len non-null key and fix-len non-null value.
     */
    @Test
    public void varlenKeyFixedValue() {
        Column[] keyCols = new Column[] {new Column("keyStrCol", STRING, false)};
        Column[] valCols = new Column[] {new Column("valUuidCol", UUID, false)};

        SchemaDescriptor schema = new SchemaDescriptor(tableId, 42, keyCols, valCols);

        {
            RowAssembler asm = new RowAssembler(schema, 0, 1, 0);

            asm.appendString("key");
            asm.appendUuid(uuidVal);

            assertRowBytesEquals(new byte[] {
                42, 0, 22, 0, 95, -98, 1, 0, 11, 0, 0, 0, 1, 0, 8, 0, 107, 101, 121,
                20, 0, 0, 0, -117, -61, -31, 85, 61, -32, 57, 68, 111, 67, 56, -3, -99, -37, -58, -73}, asm.build());
        }

        { // No value.
            RowAssembler asm = new RowAssembler(schema, 0, 1, 0);

            asm.appendString("key");

            assertRowBytesEquals(new byte[] {42, 0, 23, 0, 95, -98, 1, 0, 11, 0, 0, 0, 1, 0, 8, 0, 107, 101, 121}, asm.build());
        }
    }

    /**
     * Validate row layout for schema of var-len non-null key and var-len nullable value.
     */
    @Test
    public void varlenKeyVarlenNullableValue() {
        Column[] keyCols = new Column[] {new Column("keyStrCol", STRING, false)};
        Column[] valCols = new Column[] {new Column("valBytesCol", BYTES, true)};

        SchemaDescriptor schema = new SchemaDescriptor(tableId, 42, keyCols, valCols);

        {
            RowAssembler asm = new RowAssembler(schema, 0, 1, 1);

            asm.appendString("key");
            asm.appendBytes(new byte[] {-1, 1, 0, 120});

            assertRowBytesEquals(new byte[] {42, 0, 2, 0, 95, -98, 1, 0, 11, 0, 0, 0, 1, 0, 8, 0, 107, 101, 121, 13, 0, 0, 0, 0, 1, 0, 9, 0, -1, 1, 0, 120}, asm.build());
        }

        { // Null value.
            RowAssembler asm = new RowAssembler(schema, 0, 1, 0);

            asm.appendString("key");
            asm.appendNull();

            assertRowBytesEquals(new byte[] {42, 0, 18, 0, 95, -98, 1, 0, 11, 0, 0, 0, 1, 0, 8, 0, 107, 101, 121, 5, 0, 0, 0, 1}, asm.build());
        }

        { // No value.
            RowAssembler asm = new RowAssembler(schema, 0, 1, 0);

            asm.appendString("key");

            assertRowBytesEquals(new byte[] {42, 0, 19, 0, 95, -98, 1, 0, 11, 0, 0, 0, 1, 0, 8, 0, 107, 101, 121}, asm.build());
        }
    }

    /**
     * Validate row layout for schema of var-len non-null key and var-len non-null value.
     */
    @Test
    public void varlenKeyVarlenValue() {
        Column[] keyCols = new Column[] {new Column("keyStrCol", STRING, false)};
        Column[] valCols = new Column[] {new Column("valBytesCol", BYTES, false)};

        SchemaDescriptor schema = new SchemaDescriptor(tableId, 42, keyCols, valCols);

        {
            RowAssembler asm = new RowAssembler(schema, 0, 1, 1);

            asm.appendString("key");
            asm.appendBytes(new byte[] {-1, 1, 0, 120});

            assertRowBytesEquals(new byte[] {42, 0, 6, 0, 95, -98, 1, 0, 11, 0, 0, 0, 1, 0, 8, 0, 107, 101, 121, 12, 0, 0, 0, 1, 0, 8, 0, -1, 1, 0, 120}, asm.build());
        }

        { // No value.
            RowAssembler asm = new RowAssembler(schema, 0, 1, 0);

            asm.appendString("key");

            assertRowBytesEquals(new byte[] {42, 0, 23, 0, 95, -98, 1, 0, 11, 0, 0, 0, 1, 0, 8, 0, 107, 101, 121}, asm.build());
        }
    }

    /**
     * Validate row layout for schema of var-len nullable key and fix-len nullable value.
     */
    @Test
    public void varlenNullableKeyFixedNullableValue() {
        Column[] keyCols = new Column[] {new Column("keyStrCol", STRING, true)};
        Column[] valCols = new Column[] {new Column("valShortCol", SHORT, true)};

        SchemaDescriptor schema = new SchemaDescriptor(tableId, 42, keyCols, valCols);

        {
            RowAssembler asm = new RowAssembler(schema, 0, 1, 0);

            asm.appendString("key");
            asm.appendShort((short)-71);

            assertRowBytesEquals(new byte[] {42, 0, 16, 0, 95, -98, 1, 0, 12, 0, 0, 0, 0, 1, 0, 9, 0, 107, 101, 121, 7, 0, 0, 0, 0, -71, -1}, asm.build());
        }

        { // Null key.
            RowAssembler asm = new RowAssembler(schema, 0, 0, 0);

            asm.appendNull();
            asm.appendShort((short)71);

            assertRowBytesEquals(new byte[] {42, 0, 24, 0, 0, 0, 0, 0, 5, 0, 0, 0, 1, 7, 0, 0, 0, 0, 71, 0}, asm.build());
        }

        { // Null value.
            RowAssembler asm = new RowAssembler(schema, 0, 1, 0);

            asm.appendString("key");
            asm.appendNull();

            assertRowBytesEquals(new byte[] {42, 0, 16, 0, 95, -98, 1, 0, 12, 0, 0, 0, 0, 1, 0, 9, 0, 107, 101, 121, 5, 0, 0, 0, 1}, asm.build());
        }

        { // Null both.
            RowAssembler asm = new RowAssembler(schema, 0, 0, 0);

            asm.appendNull();
            asm.appendNull();

            assertRowBytesEquals(new byte[] {42, 0, 24, 0, 0, 0, 0, 0, 5, 0, 0, 0, 1, 5, 0, 0, 0, 1}, asm.build());
        }

        { // No value.
            RowAssembler asm = new RowAssembler(schema, 0, 1, 0);

            asm.appendString("key");

            assertRowBytesEquals(new byte[] {42, 0, 17, 0, 95, -98, 1, 0, 12, 0, 0, 0, 0, 1, 0, 9, 0, 107, 101, 121}, asm.build());
        }
    }

    /**
     * Validate row layout for schema of var-len nullable key and fix-len non-null value.
     */
    @Test
    public void varlenNullableKeyFixedValue() {
        Column[] keyCols = new Column[] {new Column("keyStrCol", STRING, true)};
        Column[] valCols = new Column[] {new Column("valShortCol", SHORT, false)};

        SchemaDescriptor schema = new SchemaDescriptor(tableId, 42, keyCols, valCols);

        {
            RowAssembler asm = new RowAssembler(schema, 0, 1, 0);

            asm.appendString("key");
            asm.appendShort((short)-71L);

            assertRowBytesEquals(new byte[] {42, 0, 20, 0, 95, -98, 1, 0, 12, 0, 0, 0, 0, 1, 0, 9, 0, 107, 101, 121, 6, 0, 0, 0, -71, -1}, asm.build());
        }

        { // Null key.
            RowAssembler asm = new RowAssembler(schema, 0, 0, 0);

            asm.appendNull();
            asm.appendShort((short)71);

            assertRowBytesEquals(new byte[] {42, 0, 28, 0, 0, 0, 0, 0, 5, 0, 0, 0, 1, 6, 0, 0, 0, 71, 0}, asm.build());
        }

        { // No value.
            RowAssembler asm = new RowAssembler(schema, 0, 1, 0);

            asm.appendString("key");

            assertRowBytesEquals(new byte[] {42, 0, 21, 0, 95, -98, 1, 0, 12, 0, 0, 0, 0, 1, 0, 9, 0, 107, 101, 121}, asm.build());
        }
    }

    /**
     * Validate row layout for schema of var-len nullable key and var-len nullable value.
     */
    @Test
    public void varlenNullableKeyVarlenNullableValue() {
        Column[] keyCols = new Column[] {new Column("keyStrCol", STRING, true)};
        Column[] valCols = new Column[] {new Column("valBytesCol", BYTES, true)};

        SchemaDescriptor schema = new SchemaDescriptor(tableId, 42, keyCols, valCols);

        {
            RowAssembler asm = new RowAssembler(schema, 0, 1, 1);

            asm.appendString("key");
            asm.appendBytes(new byte[] {-1, 1, 0, 120});

            assertRowBytesEquals(new byte[] {42, 0, 0, 0, 95, -98, 1, 0, 12, 0, 0, 0, 0, 1, 0, 9, 0, 107, 101, 121, 13, 0, 0, 0, 0, 1, 0, 9, 0, -1, 1, 0, 120}, asm.build());
        }

        { // Null key.
            RowAssembler asm = new RowAssembler(schema, 0, 0, 1);

            asm.appendNull();
            asm.appendBytes(new byte[] {-1, 1, 0, 120});

            assertRowBytesEquals(new byte[] {42, 0, 8, 0, 0, 0, 0, 0, 5, 0, 0, 0, 1, 13, 0, 0, 0, 0, 1, 0, 9, 0, -1, 1, 0, 120}, asm.build());
        }

        { // Null value.
            RowAssembler asm = new RowAssembler(schema, 0, 1, 0);

            asm.appendString("key");
            asm.appendNull();

            assertRowBytesEquals(new byte[] {42, 0, 16, 0, 95, -98, 1, 0, 12, 0, 0, 0, 0, 1, 0, 9, 0, 107, 101, 121, 5, 0, 0, 0, 1}, asm.build());
        }

        { // Null both.
            RowAssembler asm = new RowAssembler(schema, 0, 0, 0);

            asm.appendNull();
            asm.appendNull();

            assertRowBytesEquals(new byte[] {42, 0, 24, 0, 0, 0, 0, 0, 5, 0, 0, 0, 1, 5, 0, 0, 0, 1}, asm.build());
        }

        { // No value.
            RowAssembler asm = new RowAssembler(schema, 0, 1, 0);

            asm.appendString("key");

            assertRowBytesEquals(new byte[] {42, 0, 17, 0, 95, -98, 1, 0, 12, 0, 0, 0, 0, 1, 0, 9, 0, 107, 101, 121}, asm.build());
        }
    }

    /**
     * Validate row layout for schema of var-len nullable key and var-len non-null value.
     */
    @Test
    public void varlenNullableKeyVarlenValue() {
        Column[] keyCols = new Column[] {new Column("keyStrCol", STRING, true)};
        Column[] valCols = new Column[] {new Column("valBytesCol", BYTES, false)};

        SchemaDescriptor schema = new SchemaDescriptor(tableId, 42, keyCols, valCols);

        {
            RowAssembler asm = new RowAssembler(schema, 0, 1, 1);

            asm.appendString("key");
            asm.appendBytes(new byte[] {-1, 1, 0, 120});

            assertRowBytesEquals(new byte[] {42, 0, 4, 0, 95, -98, 1, 0, 12, 0, 0, 0, 0, 1, 0, 9, 0, 107, 101, 121, 12, 0, 0, 0, 1, 0, 8, 0, -1, 1, 0, 120}, asm.build());
        }

        { // Null key.
            RowAssembler asm = new RowAssembler(schema, 0, 0, 1);

            asm.appendNull();
            asm.appendBytes(new byte[] {-1, 1, 0, 120});

            assertRowBytesEquals(new byte[] {42, 0, 12, 0, 0, 0, 0, 0, 5, 0, 0, 0, 1, 12, 0, 0, 0, 1, 0, 8, 0, -1, 1, 0, 120}, asm.build());
        }

        { // No value.
            RowAssembler asm = new RowAssembler(schema, 0, 1, 0);

            asm.appendString("key");

            assertRowBytesEquals(new byte[] {42, 0, 21, 0, 95, -98, 1, 0, 12, 0, 0, 0, 0, 1, 0, 9, 0, 107, 101, 121}, asm.build());
        }
    }

    /**
     * Validate row layout for key\value columns of different types.
     */
    @Test
    public void testhMixedTypes() {
        Column[] keyCols = new Column[] {
            new Column("keyShortCol", SHORT, false),
            new Column("keyStrCol", STRING, false)
        };
        Column[] valCols = new Column[] {
            new Column("valIntCol", INTEGER, true),
            new Column("valStrCol", STRING, true)
        };

        SchemaDescriptor schema = new SchemaDescriptor(42, keyCols, valCols);

        {
            RowAssembler asm = new RowAssembler(schema, 0, 1, 1);

            asm.appendShort((short)33);
            asm.appendString("keystr");
            asm.appendInt(73);
            asm.appendString("valstr");

            assertRowBytesEquals(new byte[] {
                42, 0, 2, 0, -110, -109, 94, -68,
                16, 0, 0, 0, 1, 0, 10, 0, 33, 0, 107, 101, 121, 115, 116, 114,
                19, 0, 0, 0, 0, 1, 0, 13, 0, 73, 0, 0, 0, 118, 97, 108, 115, 116, 114}, asm.build());
        }

        { // Null value.
            RowAssembler asm = new RowAssembler(schema, 0, 1, 0);

            asm.appendShort((short)33);
            asm.appendString("keystr2");
            asm.appendNull();
            asm.appendNull();

            assertRowBytesEquals(new byte[] {
                42, 0, 18, 0, 32, 99, 115, -49,
                17, 0, 0, 0, 1, 0, 10, 0, 33, 0, 107, 101, 121, 115, 116, 114, 50,
                5, 0, 0, 0, 3}, asm.build());
        }

        { // No value.
            RowAssembler asm = new RowAssembler(schema, 0, 1, 0);

            asm.appendShort((short)33);
            asm.appendString("keystr");

            assertRowBytesEquals(new byte[] {
                42, 0, 19, 0, -110, -109, 94, -68,
                16, 0, 0, 0, 1, 0, 10, 0, 33, 0, 107, 101, 121, 115, 116, 114}, asm.build());

        }
    }

    /**
     * @param expected Expected row bytes.
     * @param actual Actual row bytes.
     */
    private void assertRowBytesEquals(byte[] expected, byte[] actual) {
        assertArrayEquals(expected, actual, Arrays.toString(actual));
    }
}<|MERGE_RESOLUTION|>--- conflicted
+++ resolved
@@ -36,15 +36,12 @@
     /** Uuid test value. */
     public final java.util.UUID uuidVal = new UUID(-5204230847775358097L, 4916207022290092939L);
 
-<<<<<<< HEAD
-    /**
-     * Validate row layout for schema of fix-len non-null key and fix-len nullable value.
-     */
-=======
     /** Table ID test value. */
     public final java.util.UUID tableId = java.util.UUID.randomUUID();
 
->>>>>>> 1a32ff60
+    /**
+     * Validate row layout for schema of fix-len non-null key and fix-len nullable value.
+     */
     @Test
     public void fixedKeyFixedNullableValue() {
         Column[] keyCols = new Column[] {new Column("keyIntCol", INTEGER, false)};
@@ -688,7 +685,7 @@
             new Column("valStrCol", STRING, true)
         };
 
-        SchemaDescriptor schema = new SchemaDescriptor(42, keyCols, valCols);
+        SchemaDescriptor schema = new SchemaDescriptor(tableId,42, keyCols, valCols);
 
         {
             RowAssembler asm = new RowAssembler(schema, 0, 1, 1);
