/*
 * Licensed to the Apache Software Foundation (ASF) under one or more
 * contributor license agreements.  See the NOTICE file distributed with
 * this work for additional information regarding copyright ownership.
 * The ASF licenses this file to You under the Apache License, Version 2.0
 * (the "License"); you may not use this file except in compliance with
 * the License.  You may obtain a copy of the License at
 *
 *      http://www.apache.org/licenses/LICENSE-2.0
 *
 * Unless required by applicable law or agreed to in writing, software
 * distributed under the License is distributed on an "AS IS" BASIS,
 * WITHOUT WARRANTIES OR CONDITIONS OF ANY KIND, either express or implied.
 * See the License for the specific language governing permissions and
 * limitations under the License.
 */

package org.apache.ignite.internal.schema.marshaller;

import static org.junit.jupiter.api.Assertions.assertEquals;
import static org.junit.jupiter.api.Assertions.assertNull;
import static org.junit.jupiter.api.Assertions.assertThrows;

import java.util.ArrayList;
import java.util.function.Function;
import org.apache.ignite.internal.schema.testobjects.TestOuterObject;
import org.apache.ignite.internal.schema.testobjects.TestOuterObject.NestedObject;
import org.apache.ignite.table.mapper.Mapper;
import org.apache.ignite.table.mapper.MapperBuilder;
import org.junit.jupiter.api.Test;

/**
 * Columns mappers test.
 */
public class MapperTest {

    @Test
    public void misleadingMapperUsage() {
        // Empty mapping.
<<<<<<< HEAD
        assertThrows(IllegalStateException.class, () -> Mapper.builder(TestObject.class).build());
=======
        assertThrows(IllegalStateException.class, () -> Mapper.builderFor(TestObject.class).build());
>>>>>>> a42b6d68

        // Many fields to one column.
        assertThrows(IllegalArgumentException.class, () -> Mapper.builder(TestObject.class)
                .map("id", "key")
                .map("longCol", "key"));

        // One field to many columns.
        assertThrows(IllegalStateException.class, () -> Mapper.builder(TestObject.class)
                .map("id", "key")
                .map("id", "val1")
                .map("stringCol", "val2")
                .build());

        // Mapper builder reuse fails.
        assertThrows(IllegalStateException.class, () -> {
            MapperBuilder<TestObject> builder = Mapper.builder(TestObject.class)
                    .map("id", "key");

            builder.build();

            builder.map("stringCol", "val2");
        });
    }

<<<<<<< HEAD
    @Test
    public void supportedClassKinds() {
        class LocalClass {
            long id;
        }

        Function anonymous = (i) -> i;

        Mapper.builder(TestOuterObject.class);
        Mapper.builder(NestedObject.class);

        assertThrows(IllegalArgumentException.class, () -> Mapper.builder(Long.class));
        assertThrows(IllegalArgumentException.class, () -> Mapper.builder(TestOuterObject.InnerObject.class));
        assertThrows(IllegalArgumentException.class, () -> Mapper.builder(AbstractTestObject.class));
        assertThrows(IllegalArgumentException.class, () -> Mapper.builder(LocalClass.class));
        assertThrows(IllegalArgumentException.class, () -> Mapper.builder(anonymous.getClass()));
        assertThrows(IllegalArgumentException.class, () -> Mapper.builder(int[].class));
        assertThrows(IllegalArgumentException.class, () -> Mapper.builder(Object[].class));
        assertThrows(IllegalArgumentException.class, () -> Mapper.builder(TestInterface.class)); // Interface
        assertThrows(IllegalArgumentException.class, () -> Mapper.builder(TestAnnotation.class)); // annotation
        assertThrows(IllegalArgumentException.class, () -> Mapper.builder(EnumTestObject.class)); // enum

        Mapper.identity(Long.class);
        Mapper.identity(TestOuterObject.class);
        Mapper.identity(NestedObject.class);
        Mapper.identity(ArrayList.class);

        assertThrows(IllegalArgumentException.class, () -> Mapper.identity(TestOuterObject.InnerObject.class));
        assertThrows(IllegalArgumentException.class, () -> Mapper.identity(LocalClass.class));
        assertThrows(IllegalArgumentException.class, () -> Mapper.identity(AbstractTestObject.class));
        assertThrows(IllegalArgumentException.class, () -> Mapper.identity(anonymous.getClass()));
        assertThrows(IllegalArgumentException.class, () -> Mapper.identity(int[].class));
        assertThrows(IllegalArgumentException.class, () -> Mapper.identity(Object[].class));
        assertThrows(IllegalArgumentException.class, () -> Mapper.identity(TestInterface.class));
        assertThrows(IllegalArgumentException.class, () -> Mapper.identity(TestAnnotation.class));
        assertThrows(IllegalArgumentException.class, () -> Mapper.identity(EnumTestObject.class));

        Mapper.of(Long.class, "column");
        Mapper.of(TestOuterObject.class, "column");
        Mapper.of(NestedObject.class, "column");
        Mapper.of(AbstractTestObject.class, "column");
        Mapper.of(int[].class, "column");
        Mapper.of(Object.class, "column");
        Mapper.of(ArrayList.class, "column");
        Mapper.of(TestInterface.class, "column");

        assertThrows(IllegalArgumentException.class, () -> Mapper.of(TestOuterObject.InnerObject.class, "column"));
        assertThrows(IllegalArgumentException.class, () -> Mapper.of(LocalClass.class, "column"));
        assertThrows(IllegalArgumentException.class, () -> Mapper.of(anonymous.getClass(), "column"));
        assertThrows(IllegalArgumentException.class, () -> Mapper.of(TestAnnotation.class, "column"));
        assertThrows(IllegalArgumentException.class, () -> Mapper.of(EnumTestObject.class, "column"));

    }

=======
>>>>>>> a42b6d68
    @Test
    public void identityMapping() {
        Mapper<TestObject> mapper = Mapper.identity(TestObject.class);

        assertNull(mapper.mappedColumn());
        assertEquals("id", mapper.fieldForColumn("id"));
        assertNull(mapper.fieldForColumn("val"));
    }

    @Test
    public void basicMapping() {
        Mapper<TestObject> mapper = Mapper.identity(TestObject.class);

        assertNull(mapper.mappedColumn());
        assertEquals("id", mapper.fieldForColumn("id"));
        assertNull(mapper.fieldForColumn("val"));
    }

    /**
     * Test object.
     */
    @SuppressWarnings({"InstanceVariableMayNotBeInitialized", "unused"})
    static class TestObject {
        private long id;

        private long longCol;

        private String stringCol;
    }

    /**
     * Test object.
     */
    @SuppressWarnings({"InstanceVariableMayNotBeInitialized", "unused"})
    abstract static class AbstractTestObject {
        private long id;
    }

    /**
     * Test object.
     */
    enum EnumTestObject {
        ONE,
        TWO
    }

    /**
     * Test object.
     */
    @interface TestAnnotation {
        long id = 0L;
    }

    /**
     * Test object.
     */
    interface TestInterface {
        int id = 0;
    }
}<|MERGE_RESOLUTION|>--- conflicted
+++ resolved
@@ -37,12 +37,7 @@
     @Test
     public void misleadingMapperUsage() {
         // Empty mapping.
-<<<<<<< HEAD
         assertThrows(IllegalStateException.class, () -> Mapper.builder(TestObject.class).build());
-=======
-        assertThrows(IllegalStateException.class, () -> Mapper.builderFor(TestObject.class).build());
->>>>>>> a42b6d68
-
         // Many fields to one column.
         assertThrows(IllegalArgumentException.class, () -> Mapper.builder(TestObject.class)
                 .map("id", "key")
@@ -66,7 +61,6 @@
         });
     }
 
-<<<<<<< HEAD
     @Test
     public void supportedClassKinds() {
         class LocalClass {
@@ -120,9 +114,6 @@
         assertThrows(IllegalArgumentException.class, () -> Mapper.of(EnumTestObject.class, "column"));
 
     }
-
-=======
->>>>>>> a42b6d68
     @Test
     public void identityMapping() {
         Mapper<TestObject> mapper = Mapper.identity(TestObject.class);
