/*
 * Licensed to the Apache Software Foundation (ASF) under one or more
 * contributor license agreements.  See the NOTICE file distributed with
 * this work for additional information regarding copyright ownership.
 * The ASF licenses this file to You under the Apache License, Version 2.0
 * (the "License"); you may not use this file except in compliance with
 * the License.  You may obtain a copy of the License at
 *
 *      http://www.apache.org/licenses/LICENSE-2.0
 *
 * Unless required by applicable law or agreed to in writing, software
 * distributed under the License is distributed on an "AS IS" BASIS,
 * WITHOUT WARRANTIES OR CONDITIONS OF ANY KIND, either express or implied.
 * See the License for the specific language governing permissions and
 * limitations under the License.
 */

package org.apache.ignite.internal.schema.marshaller;

import static org.junit.jupiter.api.Assertions.assertEquals;
import static org.junit.jupiter.api.Assertions.assertNotNull;
import static org.junit.jupiter.api.Assertions.assertNull;
import static org.junit.jupiter.api.Assertions.assertThrows;

import java.math.BigDecimal;
import java.math.BigInteger;
import java.time.LocalDate;
import java.time.LocalDateTime;
import java.time.LocalTime;
import java.util.ArrayList;
import java.util.BitSet;
import java.util.function.Function;
import org.apache.ignite.internal.schema.testobjects.TestOuterObject;
import org.apache.ignite.internal.schema.testobjects.TestOuterObject.NestedObject;
import org.apache.ignite.table.mapper.Mapper;
import org.apache.ignite.table.mapper.MapperBuilder;
import org.apache.ignite.table.mapper.OneColumnMapper;
import org.apache.ignite.table.mapper.PojoMapper;
import org.apache.ignite.table.mapper.TypeConverter;
import org.junit.jupiter.api.Test;

/**
 * Columns mappers test.
 */
public class MapperTest {

    @Test
    public void supportedClassKinds() {
        class LocalClass {
            long id;
        }

        Function anonymous = (i) -> i;

        Mapper.of(Long.class);
        Mapper.of(TestOuterObject.class);
        Mapper.of(NestedObject.class);
        Mapper.of(ArrayList.class);
        Mapper.of(byte[].class);

        assertThrows(IllegalArgumentException.class, () -> Mapper.of(TestOuterObject.InnerObject.class));
        assertThrows(IllegalArgumentException.class, () -> Mapper.of(LocalClass.class));
        assertThrows(IllegalArgumentException.class, () -> Mapper.of(AbstractTestObject.class));
        assertThrows(IllegalArgumentException.class, () -> Mapper.of(anonymous.getClass()));
        assertThrows(IllegalArgumentException.class, () -> Mapper.of(int[].class));
        assertThrows(IllegalArgumentException.class, () -> Mapper.of(Object[].class));
        assertThrows(IllegalArgumentException.class, () -> Mapper.of(TestInterface.class));
        assertThrows(IllegalArgumentException.class, () -> Mapper.of(TestAnnotation.class));
        assertThrows(IllegalArgumentException.class, () -> Mapper.of(EnumTestObject.class));

        Mapper.of(Long.class, "column");
        Mapper.of(byte[].class, "column");
        assertThrows(IllegalArgumentException.class, () -> Mapper.of(TestOuterObject.class, "column"));
        assertThrows(IllegalArgumentException.class, () -> Mapper.of(NestedObject.class, "column"));
        assertThrows(IllegalArgumentException.class, () -> Mapper.of(AbstractTestObject.class, "column"));
        assertThrows(IllegalArgumentException.class, () -> Mapper.of(int[].class, "column"));
        assertThrows(IllegalArgumentException.class, () -> Mapper.of(Object.class, "column"));
        assertThrows(IllegalArgumentException.class, () -> Mapper.of(ArrayList.class, "column"));
        assertThrows(IllegalArgumentException.class, () -> Mapper.of(TestInterface.class, "column"));
        assertThrows(IllegalArgumentException.class, () -> Mapper.of(TestOuterObject.InnerObject.class, "column"));
        assertThrows(IllegalArgumentException.class, () -> Mapper.of(LocalClass.class, "column"));
        assertThrows(IllegalArgumentException.class, () -> Mapper.of(anonymous.getClass(), "column"));
        assertThrows(IllegalArgumentException.class, () -> Mapper.of(TestAnnotation.class, "column"));
        assertThrows(IllegalArgumentException.class, () -> Mapper.of(EnumTestObject.class, "column"));
    }

    @Test
    public void testNativeTypeMapping() {
        TestConverter conv = new TestConverter();

        // One-column mapping
        for (Class<?> c : new Class[]{
                Byte.class,
                Short.class,
                Integer.class,
                Long.class,
                Float.class,
                Double.class,
                BigInteger.class,
                BigDecimal.class,
                BitSet.class,
                byte[].class,
                String.class,
                LocalDate.class,
                LocalTime.class,
                LocalDateTime.class,
        }) {
            assertNull(((OneColumnMapper<?>) Mapper.of(c)).mappedColumn());

            assertEquals("col1", ((OneColumnMapper<?>) Mapper.of(c, "col1")).mappedColumn());
            assertNull(((OneColumnMapper<?>) Mapper.of(c, "col1")).converter());
        }

        // One-column mapping with converter.
        assertEquals("col1", ((OneColumnMapper<String>) Mapper.of(String.class, "col1", conv)).mappedColumn());
<<<<<<< HEAD
        assertEquals("col1", ((OneColumnMapper<String>) Mapper.of(String.class, "col1", null)).mappedColumn());

        assertNotNull(((OneColumnMapper<String>) Mapper.of(String.class, "col1", conv)).converter());
        assertNull(((OneColumnMapper<String>) Mapper.of(String.class, "col1", null)).converter());
=======

        assertNotNull(((OneColumnMapper<String>) Mapper.of(String.class, "col1", conv)).converter());
>>>>>>> 2bb7144c

        // Multi-column mapping
        assertThrows(IllegalArgumentException.class, () -> Mapper.of(String.class, "value", "col1"));
        assertThrows(IllegalArgumentException.class, () -> Mapper.of(String.class, "value", "col1", "coder", "col2"));
        assertThrows(IllegalArgumentException.class, () -> Mapper.of(String.class, "value", "col1", "coder", "col2"));
    }

    @Test
    public void testPojoMapping() {
        TypeConverter<TestObject, byte[]> conv = new TypeConverter<>() {
            @Override
            public byte[] toColumnType(TestObject obj) {
                return new byte[0];
            }

            @Override
            public TestObject toObjectType(byte[] data) {
                return null;
            }
        };

        {
            PojoMapper<TestObject> mapper = (PojoMapper<TestObject>) Mapper.of(TestObject.class);

            assertEquals("id", mapper.fieldForColumn("id"));
            assertEquals("longCol", mapper.fieldForColumn("longCol"));
            assertEquals("stringCol", mapper.fieldForColumn("stringCol"));
            assertNull(mapper.fieldForColumn("val"));
        }

        {
            PojoMapper<TestObject> mapper = (PojoMapper<TestObject>) Mapper.of(TestObject.class, "id", "col1");

            assertEquals("id", mapper.fieldForColumn("col1"));
            assertNull(mapper.fieldForColumn("id"));
            assertNull(mapper.fieldForColumn("longCol"));
            assertNull(mapper.fieldForColumn("stringCol"));
            assertNull(mapper.fieldForColumn("val"));
        }

        {
            PojoMapper<TestObject> mapper = (PojoMapper<TestObject>) Mapper.of(TestObject.class, "id", "col1", "stringCol", "stringCol");

            assertEquals("id", mapper.fieldForColumn("col1"));
            assertEquals("stringCol", mapper.fieldForColumn("stringCol"));
            assertNull(mapper.fieldForColumn("longCol"));
            assertNull(mapper.fieldForColumn("val"));
        }

        {
            PojoMapper<TestObject> mapper = (PojoMapper<TestObject>) Mapper.of(TestObject.class, "id", "col1");

            assertEquals("id", mapper.fieldForColumn("col1"));
            assertNull(mapper.fieldForColumn("longCol"));
            assertNull(mapper.fieldForColumn("stringCol"));
            assertNull(mapper.fieldForColumn("val"));
        }

        {
            assertEquals("col1", ((OneColumnMapper<TestObject>) Mapper.of(TestObject.class, "col1", conv)).mappedColumn());
        }
    }

    @Test
    public void builderSupportsClassKinds() {
        class LocalClass {
            long id;
        }

        Function anonymous = (i) -> i;

        Mapper.builder(TestOuterObject.class);
        Mapper.builder(NestedObject.class);

        assertThrows(IllegalArgumentException.class, () -> Mapper.builder(TestOuterObject.InnerObject.class));
        assertThrows(IllegalArgumentException.class, () -> Mapper.builder(AbstractTestObject.class));
        assertThrows(IllegalArgumentException.class, () -> Mapper.builder(LocalClass.class));
        assertThrows(IllegalArgumentException.class, () -> Mapper.builder(anonymous.getClass()));
        assertThrows(IllegalArgumentException.class, () -> Mapper.builder(int[].class));
        assertThrows(IllegalArgumentException.class, () -> Mapper.builder(Object[].class));
        assertThrows(IllegalArgumentException.class, () -> Mapper.builder(TestInterface.class)); // Interface
        assertThrows(IllegalArgumentException.class, () -> Mapper.builder(TestAnnotation.class)); // annotation
        assertThrows(IllegalArgumentException.class, () -> Mapper.builder(EnumTestObject.class)); // enum
    }

    @Test
    public void misleadingBuilderUsage() {
        // Empty mapping.
        assertThrows(IllegalArgumentException.class, () -> Mapper.builder(TestObject.class).build());

        // Many fields to one column.
        {
            assertThrows(IllegalArgumentException.class, () -> Mapper.builder(TestObject.class)
                                                                       .map("id", "key")
                                                                       .map("longCol", "key")
            );
            assertThrows(IllegalArgumentException.class, () -> Mapper.builder(TestObject.class)
                                                                       .map("id", "key")
                                                                       .map("longCol", "key", new TestConverter())
            );
            assertThrows(IllegalArgumentException.class, () -> Mapper.builder(TestObject.class)
                                                                       .map("id", "key", "longCol", "key")
            );
        }

        // Missed column name
        assertThrows(IllegalArgumentException.class, () -> Mapper.builder(TestObject.class)
                                                                   .map("id", "id", "longCol"));

        // One field to many columns.
        {
            assertThrows(IllegalStateException.class, () -> Mapper.builder(TestObject.class)
                                                                    .map("id", "key")
                                                                    .map("id", "val1")
                                                                    .map("stringCol", "val2")
                                                                    .build()
            );
            assertThrows(IllegalStateException.class, () -> Mapper.builder(TestObject.class)
                                                                    .map("id", "key")
                                                                    .map("id", "val1", new TestConverter())
                                                                    .map("stringCol", "val2")
                                                                    .build()
            );
            assertThrows(IllegalStateException.class, () -> Mapper.builder(TestObject.class)
                                                                    .map("id", "key", "id", "val1", "stringCol", "val2")
                                                                    .build()
            );
        }

        // Invalid field name
        {
            assertThrows(IllegalArgumentException.class, () -> Mapper.builder(TestObject.class)
                                                                       .map("val", "val"));

            assertThrows(IllegalArgumentException.class, () -> Mapper.builder(TestObject.class)
                                                                       .map("val", "val", new TestConverter()));

            assertThrows(IllegalArgumentException.class, () -> Mapper.builder(TestObject.class)
                                                                       .map("id", "id", "val", "val"));
        }

        // Duplicate converters.
        assertThrows(IllegalArgumentException.class, () -> Mapper.builder(TestObject.class)
                                                                   .map("id", "key")
<<<<<<< HEAD
                                                                   .convert(new TestConverter(), "val1")
                                                                   .convert(new TestConverter(), "val1")
=======
                                                                   .convert("val1", new TestConverter())
                                                                   .convert("val1", new TestConverter())
>>>>>>> 2bb7144c
        );

        MapperBuilder<TestObject> usedBuilder = Mapper.builder(TestObject.class).map("id", "key");
        usedBuilder.build();

        // Mapper builder reuse fails.
        assertThrows(IllegalStateException.class, () -> usedBuilder.map("id", "key"));
        assertThrows(IllegalStateException.class, () -> usedBuilder.map("id", "key", "longCol", "val"));
        assertThrows(IllegalStateException.class, () -> usedBuilder.map("id", "key", new TestConverter()));
        assertThrows(IllegalStateException.class, usedBuilder::automap);
    }


    @Test
    public void mapperBuilder() {
        // Automapping.
        {
            PojoMapper<TestObject> mapper = (PojoMapper<TestObject>) Mapper.builder(TestObject.class).automap().build();

            assertEquals("id", mapper.fieldForColumn("id"));
            assertEquals("longCol", mapper.fieldForColumn("longCol"));
            assertEquals("stringCol", mapper.fieldForColumn("stringCol"));
            assertNull(mapper.fieldForColumn("val"));
        }

        // Automap call order
        {
            PojoMapper<TestObject> mapper = (PojoMapper<TestObject>) Mapper.builder(TestObject.class)
                                                                             .map("id", "col1").automap().build();

            assertEquals("id", mapper.fieldForColumn("col1"));
            assertNull(mapper.fieldForColumn("id"));
            assertEquals("longCol", mapper.fieldForColumn("longCol"));
            assertEquals("stringCol", mapper.fieldForColumn("stringCol"));
            assertNull(mapper.fieldForColumn("val"));
        }

        // Automap call reverse order
        {
            PojoMapper<TestObject> mapper = (PojoMapper<TestObject>) Mapper.builder(TestObject.class)
                                                                             .automap().map("id", "col1").build();

            assertEquals("id", mapper.fieldForColumn("col1"));
            assertNull(mapper.fieldForColumn("id"));
            assertEquals("longCol", mapper.fieldForColumn("longCol"));
            assertEquals("stringCol", mapper.fieldForColumn("stringCol"));
            assertNull(mapper.fieldForColumn("val"));
        }

        // Converter call order
        {
            PojoMapper<TestObject> mapper = (PojoMapper<TestObject>) Mapper.builder(TestObject.class)
<<<<<<< HEAD
                                                                             .map("id", "col1").convert(new TestConverter(), "col1")
=======
                                                                             .map("id", "col1").convert("col1", new TestConverter())
>>>>>>> 2bb7144c
                                                                             .build();

            assertEquals("id", mapper.fieldForColumn("col1"));
            assertNotNull(mapper.converterForColumn("col1"));

            assertNull(mapper.fieldForColumn("id"));
            assertNull(mapper.converterForColumn("id"));
        }

        // Converter call order
        {
            PojoMapper<TestObject> mapper = (PojoMapper<TestObject>) Mapper.builder(TestObject.class)
<<<<<<< HEAD
                                                                             .convert(new TestConverter(), "col1")
=======
                                                                             .convert("col1", new TestConverter())
>>>>>>> 2bb7144c
                                                                             .map("id", "col1").build();

            assertEquals("id", mapper.fieldForColumn("col1"));
            assertNotNull(mapper.converterForColumn("col1"));

            assertNull(mapper.fieldForColumn("id"));
            assertNull(mapper.converterForColumn("id"));
        }

        {
            PojoMapper<TestObject> mapper = (PojoMapper<TestObject>) Mapper.builder(TestObject.class)
<<<<<<< HEAD
                                                                             .convert(new TestConverter(), "col2")
=======
                                                                             .convert("col2", new TestConverter())
>>>>>>> 2bb7144c
                                                                             .map("id", "col1", new TestConverter()).build();

            assertEquals("id", mapper.fieldForColumn("col1"));
            assertNull(mapper.fieldForColumn("col2")); // OK. Orphan converter will never used.
            assertNotNull(mapper.converterForColumn("col1"));
            assertNotNull(mapper.converterForColumn("col2"));

            assertNull(mapper.fieldForColumn("id"));
            assertNull(mapper.converterForColumn("id"));
        }

        {
            PojoMapper<TestObject> mapper = (PojoMapper<TestObject>) Mapper.builder(TestObject.class)
                                                                             .map("id", "col1", new TestConverter())
                                                                             .map("stringCol", "stringCol", new TestConverter()).build();

            assertEquals("id", mapper.fieldForColumn("col1"));
            assertEquals("stringCol", mapper.fieldForColumn("stringCol"));
            assertNotNull(mapper.converterForColumn("col1"));
            assertNotNull(mapper.converterForColumn("stringCol"));

            assertNull(mapper.fieldForColumn("id"));
            assertNull(mapper.converterForColumn("id"));
        }

        // Converter with automap
        {
            PojoMapper<TestObject> mapper = (PojoMapper<TestObject>) Mapper.builder(TestObject.class)
<<<<<<< HEAD
                                                                             .convert(new TestConverter(), "col1").automap().build();
=======
                                                                             .convert("col1", new TestConverter()).automap().build();
>>>>>>> 2bb7144c

            assertEquals("id", mapper.fieldForColumn("id"));
            assertNotNull(mapper.converterForColumn("col1"));
            assertNull(mapper.converterForColumn("id"));
        }
    }

    /**
     * Test converter.
     */
    static class TestConverter implements TypeConverter<String, Integer> {
        @Override
        public String toObjectType(Integer obj) {
            return obj == null ? null : obj.toString();
        }

        @Override
        public Integer toColumnType(String data) {
            return data == null ? null : Integer.parseInt(data);
        }
    }

    /**
     * Test object.
     */
    @SuppressWarnings({"InstanceVariableMayNotBeInitialized", "unused"})
    static class TestObject {
        private long id;

        private long longCol;

        private String stringCol;
    }

    /**
     * Test object.
     */
    @SuppressWarnings({"InstanceVariableMayNotBeInitialized", "unused"})
    abstract static class AbstractTestObject {
        private long id;
    }

    /**
     * Test object.
     */
    enum EnumTestObject {
        ONE,
        TWO
    }

    /**
     * Test object.
     */
    @interface TestAnnotation {
        long id = 0L;
    }

    /**
     * Test object.
     */
    interface TestInterface {
        int id = 0;
    }
}<|MERGE_RESOLUTION|>--- conflicted
+++ resolved
@@ -113,15 +113,8 @@
 
         // One-column mapping with converter.
         assertEquals("col1", ((OneColumnMapper<String>) Mapper.of(String.class, "col1", conv)).mappedColumn());
-<<<<<<< HEAD
-        assertEquals("col1", ((OneColumnMapper<String>) Mapper.of(String.class, "col1", null)).mappedColumn());
 
         assertNotNull(((OneColumnMapper<String>) Mapper.of(String.class, "col1", conv)).converter());
-        assertNull(((OneColumnMapper<String>) Mapper.of(String.class, "col1", null)).converter());
-=======
-
-        assertNotNull(((OneColumnMapper<String>) Mapper.of(String.class, "col1", conv)).converter());
->>>>>>> 2bb7144c
 
         // Multi-column mapping
         assertThrows(IllegalArgumentException.class, () -> Mapper.of(String.class, "value", "col1"));
@@ -266,13 +259,8 @@
         // Duplicate converters.
         assertThrows(IllegalArgumentException.class, () -> Mapper.builder(TestObject.class)
                                                                    .map("id", "key")
-<<<<<<< HEAD
-                                                                   .convert(new TestConverter(), "val1")
-                                                                   .convert(new TestConverter(), "val1")
-=======
                                                                    .convert("val1", new TestConverter())
                                                                    .convert("val1", new TestConverter())
->>>>>>> 2bb7144c
         );
 
         MapperBuilder<TestObject> usedBuilder = Mapper.builder(TestObject.class).map("id", "key");
@@ -325,11 +313,7 @@
         // Converter call order
         {
             PojoMapper<TestObject> mapper = (PojoMapper<TestObject>) Mapper.builder(TestObject.class)
-<<<<<<< HEAD
-                                                                             .map("id", "col1").convert(new TestConverter(), "col1")
-=======
                                                                              .map("id", "col1").convert("col1", new TestConverter())
->>>>>>> 2bb7144c
                                                                              .build();
 
             assertEquals("id", mapper.fieldForColumn("col1"));
@@ -342,11 +326,7 @@
         // Converter call order
         {
             PojoMapper<TestObject> mapper = (PojoMapper<TestObject>) Mapper.builder(TestObject.class)
-<<<<<<< HEAD
-                                                                             .convert(new TestConverter(), "col1")
-=======
                                                                              .convert("col1", new TestConverter())
->>>>>>> 2bb7144c
                                                                              .map("id", "col1").build();
 
             assertEquals("id", mapper.fieldForColumn("col1"));
@@ -358,11 +338,7 @@
 
         {
             PojoMapper<TestObject> mapper = (PojoMapper<TestObject>) Mapper.builder(TestObject.class)
-<<<<<<< HEAD
-                                                                             .convert(new TestConverter(), "col2")
-=======
                                                                              .convert("col2", new TestConverter())
->>>>>>> 2bb7144c
                                                                              .map("id", "col1", new TestConverter()).build();
 
             assertEquals("id", mapper.fieldForColumn("col1"));
@@ -391,11 +367,7 @@
         // Converter with automap
         {
             PojoMapper<TestObject> mapper = (PojoMapper<TestObject>) Mapper.builder(TestObject.class)
-<<<<<<< HEAD
-                                                                             .convert(new TestConverter(), "col1").automap().build();
-=======
                                                                              .convert("col1", new TestConverter()).automap().build();
->>>>>>> 2bb7144c
 
             assertEquals("id", mapper.fieldForColumn("id"));
             assertNotNull(mapper.converterForColumn("col1"));
