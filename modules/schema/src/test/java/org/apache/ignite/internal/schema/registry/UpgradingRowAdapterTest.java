--- conflicted
+++ resolved
@@ -199,13 +199,8 @@
      * Validates row values after serialization-then-deserialization.
      *
      * @param schema Row schema.
-<<<<<<< HEAD
-     * @param vals Row values.
-     * @return Serialized row.
-=======
      * @param vals   Row values.
      * @return Row bytes.
->>>>>>> a323c22d
      */
     private byte[] serializeValuesToRow(SchemaDescriptor schema, List<Object> vals) {
         assertEquals(schema.keyColumns().length() + schema.valueColumns().length(), vals.size());
