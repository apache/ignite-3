/*
 * Licensed to the Apache Software Foundation (ASF) under one or more
 * contributor license agreements.  See the NOTICE file distributed with
 * this work for additional information regarding copyright ownership.
 * The ASF licenses this file to You under the Apache License, Version 2.0
 * (the "License"); you may not use this file except in compliance with
 * the License.  You may obtain a copy of the License at
 *
 *      http://www.apache.org/licenses/LICENSE-2.0
 *
 * Unless required by applicable law or agreed to in writing, software
 * distributed under the License is distributed on an "AS IS" BASIS,
 * WITHOUT WARRANTIES OR CONDITIONS OF ANY KIND, either express or implied.
 * See the License for the specific language governing permissions and
 * limitations under the License.
 */

package org.apache.ignite.internal.schema.builder;

import static org.junit.jupiter.api.Assertions.assertEquals;

import org.apache.ignite.schema.SchemaBuilders;
import org.apache.ignite.schema.definition.ColumnType;
import org.apache.ignite.schema.definition.TableDefinition;
import org.apache.ignite.schema.definition.builder.TableDefinitionBuilder;
import org.junit.jupiter.api.Test;

/**
 * Tests for table schema builder.
 */
public class TableDefinitionBuilderTest {
    /**
     * Create table schema and check its parameters.
     */
    @Test
    public void testBuild() {
<<<<<<< HEAD
        TableSchemaBuilder builder = SchemaBuilders.tableBuilder("SNAME", "TNAME")
                .columns(
                        SchemaBuilders.column("COL1", ColumnType.DOUBLE).build(),
                        SchemaBuilders.column("COL2", ColumnType.DOUBLE).build())
                .withPrimaryKey("COL1");
=======
        TableDefinitionBuilder builder = SchemaBuilders.tableBuilder("SNAME","TNAME")
            .columns(
                SchemaBuilders.column("COL1", ColumnType.DOUBLE).build(),
                SchemaBuilders.column("COL2", ColumnType.DOUBLE).build())
            .withPrimaryKey("COL1");
>>>>>>> 8948b403

        TableDefinition tbl = builder.build();

        assertEquals("SNAME.TNAME", tbl.canonicalName());
        assertEquals("TNAME", tbl.name());
        assertEquals(1, tbl.keyColumns().size());
    }
}<|MERGE_RESOLUTION|>--- conflicted
+++ resolved
@@ -34,22 +34,14 @@
      */
     @Test
     public void testBuild() {
-<<<<<<< HEAD
-        TableSchemaBuilder builder = SchemaBuilders.tableBuilder("SNAME", "TNAME")
+        TableDefinitionBuilder builder = SchemaBuilders.tableBuilder("SNAME", "TNAME")
                 .columns(
                         SchemaBuilders.column("COL1", ColumnType.DOUBLE).build(),
                         SchemaBuilders.column("COL2", ColumnType.DOUBLE).build())
                 .withPrimaryKey("COL1");
-=======
-        TableDefinitionBuilder builder = SchemaBuilders.tableBuilder("SNAME","TNAME")
-            .columns(
-                SchemaBuilders.column("COL1", ColumnType.DOUBLE).build(),
-                SchemaBuilders.column("COL2", ColumnType.DOUBLE).build())
-            .withPrimaryKey("COL1");
->>>>>>> 8948b403
-
+        
         TableDefinition tbl = builder.build();
-
+        
         assertEquals("SNAME.TNAME", tbl.canonicalName());
         assertEquals("TNAME", tbl.name());
         assertEquals(1, tbl.keyColumns().size());
