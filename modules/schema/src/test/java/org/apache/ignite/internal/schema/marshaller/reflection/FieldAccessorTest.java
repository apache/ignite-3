/*
 * Licensed to the Apache Software Foundation (ASF) under one or more
 * contributor license agreements.  See the NOTICE file distributed with
 * this work for additional information regarding copyright ownership.
 * The ASF licenses this file to You under the Apache License, Version 2.0
 * (the "License"); you may not use this file except in compliance with
 * the License.  You may obtain a copy of the License at
 *
 *      http://www.apache.org/licenses/LICENSE-2.0
 *
 * Unless required by applicable law or agreed to in writing, software
 * distributed under the License is distributed on an "AS IS" BASIS,
 * WITHOUT WARRANTIES OR CONDITIONS OF ANY KIND, either express or implied.
 * See the License for the specific language governing permissions and
 * limitations under the License.
 */

package org.apache.ignite.internal.schema.marshaller.reflection;

import static org.apache.ignite.internal.schema.NativeTypes.BYTES;
import static org.apache.ignite.internal.schema.NativeTypes.DOUBLE;
import static org.apache.ignite.internal.schema.NativeTypes.FLOAT;
import static org.apache.ignite.internal.schema.NativeTypes.INT16;
import static org.apache.ignite.internal.schema.NativeTypes.INT32;
import static org.apache.ignite.internal.schema.NativeTypes.INT64;
import static org.apache.ignite.internal.schema.NativeTypes.INT8;
import static org.apache.ignite.internal.schema.NativeTypes.STRING;
import static org.apache.ignite.internal.schema.NativeTypes.UUID;
import static org.junit.jupiter.api.Assertions.assertArrayEquals;
import static org.junit.jupiter.api.Assertions.assertEquals;
import static org.junit.jupiter.api.Assertions.assertThrows;

import java.math.BigDecimal;
import java.math.BigInteger;
import java.util.ArrayList;
import java.util.BitSet;
import java.util.Random;
import org.apache.ignite.internal.schema.Column;
import org.apache.ignite.internal.schema.NativeTypes;
import org.apache.ignite.internal.schema.marshaller.BinaryMode;
import org.apache.ignite.internal.schema.marshaller.MarshallerException;
import org.apache.ignite.internal.schema.row.Row;
import org.apache.ignite.internal.schema.row.RowAssembler;
import org.apache.ignite.internal.schema.testobjects.TestObjectWithAllTypes;
import org.apache.ignite.internal.schema.testobjects.TestSimpleObject;
import org.apache.ignite.internal.util.Pair;
import org.junit.jupiter.api.BeforeEach;
import org.junit.jupiter.api.Test;
import org.mockito.Mockito;
import org.mockito.invocation.InvocationOnMock;
import org.mockito.stubbing.Answer;

<<<<<<< HEAD
import static org.apache.ignite.internal.schema.NativeTypes.BYTES;
import static org.apache.ignite.internal.schema.NativeTypes.DOUBLE;
import static org.apache.ignite.internal.schema.NativeTypes.FLOAT;
import static org.apache.ignite.internal.schema.NativeTypes.INT16;
import static org.apache.ignite.internal.schema.NativeTypes.INT32;
import static org.apache.ignite.internal.schema.NativeTypes.INT64;
import static org.apache.ignite.internal.schema.NativeTypes.INT8;
import static org.apache.ignite.internal.schema.NativeTypes.STRING;
import static org.apache.ignite.internal.schema.NativeTypes.UUID;
import static org.junit.jupiter.api.Assertions.assertEquals;
import static org.junit.jupiter.api.Assertions.assertThrows;

=======
>>>>>>> a323c22d
/**
 * Check field accessor correctness.
 */
public class FieldAccessorTest {
    /** Random. */
    private Random rnd;

    /**
     *
     */
    @BeforeEach
    public void initRandom() {
        long seed = System.currentTimeMillis();

        System.out.println("Using seed: " + seed + "L;");

        rnd = new Random(seed);
    }

    /**
     * @throws Exception If failed.
     */
    @Test
    public void fieldAccessor() throws Exception {
        Column[] cols = new Column[]{
                new Column("primitiveByteCol", INT8, false),
                new Column("primitiveShortCol", INT16, false),
                new Column("primitiveIntCol", INT32, false),
                new Column("primitiveLongCol", INT64, false),
                new Column("primitiveFloatCol", FLOAT, false),
                new Column("primitiveDoubleCol", DOUBLE, false),

                new Column("byteCol", INT8, false),
                new Column("shortCol", INT16, false),
                new Column("intCol", INT32, false),
                new Column("longCol", INT64, false),
                new Column("floatCol", FLOAT, false),
                new Column("doubleCol", DOUBLE, false),

                new Column("uuidCol", UUID, false),
                new Column("bitmaskCol", NativeTypes.bitmaskOf(9), false),
                new Column("stringCol", STRING, false),
                new Column("bytesCol", BYTES, false),
                new Column("numberCol", NativeTypes.numberOf(21), false),
                new Column("decimalCol", NativeTypes.decimalOf(19, 3), false),
        };

        final Pair<RowAssembler, Row> mocks = createMocks();

        final RowAssembler rowAssembler = mocks.getFirst();
        final Row row = mocks.getSecond();

        final TestObjectWithAllTypes obj = TestObjectWithAllTypes.randomObject(rnd);

        for (int i = 0; i < cols.length; i++) {
            FieldAccessor accessor = FieldAccessor.create(TestObjectWithAllTypes.class, cols[i].name(), cols[i], i);

            accessor.write(rowAssembler, obj);
        }

        final TestObjectWithAllTypes restoredObj = new TestObjectWithAllTypes();

        for (int i = 0; i < cols.length; i++) {
            FieldAccessor accessor = FieldAccessor.create(TestObjectWithAllTypes.class, cols[i].name(), cols[i], i);

            accessor.read(row, restoredObj);
        }

<<<<<<< HEAD
        assertEquals(obj, restoredObj);
=======
        assertEquals(obj.primitiveByteCol, restoredObj.primitiveByteCol);
        assertEquals(obj.primitiveShortCol, restoredObj.primitiveShortCol);
        assertEquals(obj.primitiveIntCol, restoredObj.primitiveIntCol);
        assertEquals(obj.primitiveLongCol, restoredObj.primitiveLongCol);
        assertEquals(obj.primitiveFloatCol, restoredObj.primitiveFloatCol);
        assertEquals(obj.primitiveDoubleCol, restoredObj.primitiveDoubleCol);

        assertEquals(obj.byteCol, restoredObj.byteCol);
        assertEquals(obj.shortCol, restoredObj.shortCol);
        assertEquals(obj.intCol, restoredObj.intCol);
        assertEquals(obj.longCol, restoredObj.longCol);
        assertEquals(obj.floatCol, restoredObj.floatCol);
        assertEquals(obj.doubleCol, restoredObj.doubleCol);

        assertEquals(obj.uuidCol, restoredObj.uuidCol);
        assertEquals(obj.bitmaskCol, restoredObj.bitmaskCol);
        assertEquals(obj.stringCol, restoredObj.stringCol);
        assertArrayEquals(obj.bytesCol, restoredObj.bytesCol);
        assertEquals(obj.numberCol, restoredObj.numberCol);
        assertEquals(obj.decimalCol, restoredObj.decimalCol);
>>>>>>> a323c22d
    }

    /**
     * @throws Exception If failed.
     */
    @Test
    public void nullableFieldsAccessor() throws Exception {
        Column[] cols = new Column[]{
                new Column("intCol", INT32, true),
                new Column("longCol", INT64, true),

                new Column("stringCol", STRING, true),
                new Column("bytesCol", BYTES, true),
        };

        final Pair<RowAssembler, Row> mocks = createMocks();

        final RowAssembler rowAssembler = mocks.getFirst();
        final Row row = mocks.getSecond();

        final TestSimpleObject obj = TestSimpleObject.randomObject(rnd);


        for (int i = 0; i < cols.length; i++) {
            FieldAccessor accessor = FieldAccessor.create(TestSimpleObject.class, cols[i].name(), cols[i], i);

            accessor.write(rowAssembler, obj);
        }

        final TestSimpleObject restoredObj = new TestSimpleObject();

        for (int i = 0; i < cols.length; i++) {
            FieldAccessor accessor = FieldAccessor.create(TestSimpleObject.class, cols[i].name(), cols[i], i);

            accessor.read(row, restoredObj);
        }

        assertEquals(obj, restoredObj);
    }

    /**
     * @throws Exception If failed.
     */
    @Test
    public void identityAccessor() throws Exception {
        final FieldAccessor accessor = FieldAccessor.createIdentityAccessor(
                new Column("col0", STRING, true),
                0,
                BinaryMode.STRING);

        assertEquals("Some string", accessor.value("Some string"));

        final Pair<RowAssembler, Row> mocks = createMocks();

        accessor.write(mocks.getFirst(), "Other string");
        assertEquals("Other string", accessor.read(mocks.getSecond()));
    }

    /**
     *
     */
    @Test
    public void wrongIdentityAccessor() {
        final FieldAccessor accessor = FieldAccessor.createIdentityAccessor(
                new Column("col0", STRING, true),
                42,
                BinaryMode.UUID);

        assertEquals("Some string", accessor.value("Some string"));

        final Pair<RowAssembler, Row> mocks = createMocks();

        assertThrows(
<<<<<<< HEAD
            MarshallerException.class,
            () -> accessor.write(mocks.getFirst(), "Other string"),
            "Failed to write field [id=42]"
=======
                SerializationException.class,
                () -> accessor.write(mocks.getFirst(), "Other string"),
                "Failed to write field [id=42]"
>>>>>>> a323c22d
        );
    }

    /**
     * Creates mock pair for {@link Row} and {@link RowAssembler}.
     *
     * @return Pair of mocks.
     */
    private Pair<RowAssembler, Row> createMocks() {
        final ArrayList<Object> vals = new ArrayList<>();

        final RowAssembler mockedAsm = Mockito.mock(RowAssembler.class);
        final Row mockedRow = Mockito.mock(Row.class);

        final Answer<Void> asmAnswer = new Answer<>() {
            @Override
            public Void answer(InvocationOnMock invocation) {
                if ("appendNull".equals(invocation.getMethod().getName())) {
                    vals.add(null);
                } else {
                    vals.add(invocation.getArguments()[0]);
                }

                return null;
            }
        };

        final Answer<Object> rowAnswer = new Answer<>() {
            @Override
            public Object answer(InvocationOnMock invocation) {
                final int idx = invocation.getArgument(0, Integer.class);

                return vals.get(idx);
            }
        };

        Mockito.doAnswer(asmAnswer).when(mockedAsm).appendNull();
        Mockito.doAnswer(asmAnswer).when(mockedAsm).appendByte(Mockito.anyByte());
        Mockito.doAnswer(asmAnswer).when(mockedAsm).appendShort(Mockito.anyShort());
        Mockito.doAnswer(asmAnswer).when(mockedAsm).appendInt(Mockito.anyInt());
        Mockito.doAnswer(asmAnswer).when(mockedAsm).appendLong(Mockito.anyLong());
        Mockito.doAnswer(asmAnswer).when(mockedAsm).appendFloat(Mockito.anyFloat());
        Mockito.doAnswer(asmAnswer).when(mockedAsm).appendDouble(Mockito.anyDouble());

        Mockito.doAnswer(asmAnswer).when(mockedAsm).appendUuid(Mockito.any(java.util.UUID.class));
        Mockito.doAnswer(asmAnswer).when(mockedAsm).appendBitmask(Mockito.any(BitSet.class));
        Mockito.doAnswer(asmAnswer).when(mockedAsm).appendString(Mockito.anyString());
        Mockito.doAnswer(asmAnswer).when(mockedAsm).appendBytes(Mockito.any(byte[].class));
        Mockito.doAnswer(asmAnswer).when(mockedAsm).appendNumber(Mockito.any(BigInteger.class));
        Mockito.doAnswer(asmAnswer).when(mockedAsm).appendDecimal(Mockito.any(BigDecimal.class));

        Mockito.doAnswer(rowAnswer).when(mockedRow).byteValue(Mockito.anyInt());
        Mockito.doAnswer(rowAnswer).when(mockedRow).byteValueBoxed(Mockito.anyInt());
        Mockito.doAnswer(rowAnswer).when(mockedRow).shortValue(Mockito.anyInt());
        Mockito.doAnswer(rowAnswer).when(mockedRow).shortValueBoxed(Mockito.anyInt());
        Mockito.doAnswer(rowAnswer).when(mockedRow).intValue(Mockito.anyInt());
        Mockito.doAnswer(rowAnswer).when(mockedRow).intValueBoxed(Mockito.anyInt());
        Mockito.doAnswer(rowAnswer).when(mockedRow).longValue(Mockito.anyInt());
        Mockito.doAnswer(rowAnswer).when(mockedRow).longValueBoxed(Mockito.anyInt());
        Mockito.doAnswer(rowAnswer).when(mockedRow).floatValue(Mockito.anyInt());
        Mockito.doAnswer(rowAnswer).when(mockedRow).floatValueBoxed(Mockito.anyInt());
        Mockito.doAnswer(rowAnswer).when(mockedRow).doubleValue(Mockito.anyInt());
        Mockito.doAnswer(rowAnswer).when(mockedRow).doubleValueBoxed(Mockito.anyInt());

        Mockito.doAnswer(rowAnswer).when(mockedRow).uuidValue(Mockito.anyInt());
        Mockito.doAnswer(rowAnswer).when(mockedRow).bitmaskValue(Mockito.anyInt());
        Mockito.doAnswer(rowAnswer).when(mockedRow).stringValue(Mockito.anyInt());
        Mockito.doAnswer(rowAnswer).when(mockedRow).bytesValue(Mockito.anyInt());
        Mockito.doAnswer(rowAnswer).when(mockedRow).numberValue(Mockito.anyInt());
        Mockito.doAnswer(rowAnswer).when(mockedRow).decimalValue(Mockito.anyInt());

        return new Pair<>(mockedAsm, mockedRow);
    }

<<<<<<< HEAD
=======
    /**
     * Test object.
     */
    @SuppressWarnings("InstanceVariableMayNotBeInitialized")
    private static class TestObject {
        /**
         * @return Random TestObject.
         */
        public static TestObject randomObject(Random rnd) {
            final TestObject obj = new TestObject();

            obj.primitiveByteCol = (byte) rnd.nextInt(255);
            obj.primitiveShortCol = (short) rnd.nextInt(65535);
            obj.primitiveIntCol = rnd.nextInt();
            obj.primitiveLongCol = rnd.nextLong();
            obj.primitiveFloatCol = rnd.nextFloat();
            obj.primitiveDoubleCol = rnd.nextDouble();

            obj.byteCol = (byte) rnd.nextInt(255);
            obj.shortCol = (short) rnd.nextInt(65535);
            obj.intCol = rnd.nextInt();
            obj.longCol = rnd.nextLong();
            obj.floatCol = rnd.nextFloat();
            obj.doubleCol = rnd.nextDouble();

            obj.uuidCol = new UUID(rnd.nextLong(), rnd.nextLong());
            obj.bitmaskCol = IgniteTestUtils.randomBitSet(rnd, rnd.nextInt(42));
            obj.stringCol = IgniteTestUtils.randomString(rnd, rnd.nextInt(255));
            obj.bytesCol = IgniteTestUtils.randomBytes(rnd, rnd.nextInt(255));
            obj.numberCol = (BigInteger) TestUtils.generateRandomValue(rnd, NativeTypes.numberOf(12));
            obj.decimalCol = (BigDecimal) TestUtils.generateRandomValue(rnd, NativeTypes.decimalOf(19, 3));

            return obj;
        }

        // Primitive typed
        private byte primitiveByteCol;

        private short primitiveShortCol;

        private int primitiveIntCol;

        private long primitiveLongCol;

        private float primitiveFloatCol;

        private double primitiveDoubleCol;

        // Reference typed
        private Byte byteCol;

        private Short shortCol;

        private Integer intCol;

        private Long longCol;

        private Float floatCol;

        private Double doubleCol;

        private UUID uuidCol;

        private BitSet bitmaskCol;

        private String stringCol;

        private byte[] bytesCol;

        private BigInteger numberCol;

        private BigDecimal decimalCol;

        /** {@inheritDoc} */
        @Override
        public boolean equals(Object o) {
            if (this == o) {
                return true;
            }
            if (o == null || getClass() != o.getClass()) {
                return false;
            }
            TestObject object = (TestObject) o;
            return primitiveByteCol == object.primitiveByteCol
                    && primitiveShortCol == object.primitiveShortCol
                    && primitiveIntCol == object.primitiveIntCol
                    && primitiveLongCol == object.primitiveLongCol
                    && Float.compare(object.primitiveFloatCol, primitiveFloatCol) == 0
                    && Double.compare(object.primitiveDoubleCol, primitiveDoubleCol) == 0
                    && Objects.equals(byteCol, object.byteCol)
                    && Objects.equals(shortCol, object.shortCol)
                    && Objects.equals(intCol, object.intCol)
                    && Objects.equals(longCol, object.longCol)
                    && Objects.equals(floatCol, object.floatCol)
                    && Objects.equals(doubleCol, object.doubleCol)
                    && Objects.equals(uuidCol, object.uuidCol)
                    && Objects.equals(bitmaskCol, object.bitmaskCol)
                    && Objects.equals(stringCol, object.stringCol)
                    && Arrays.equals(bytesCol, object.bytesCol)
                    && Objects.equals(numberCol, object.numberCol)
                    && Objects.equals(decimalCol, object.decimalCol);
        }

        /** {@inheritDoc} */
        @Override
        public int hashCode() {
            return 73;
        }
    }

    /**
     * Test object.
     */
    @SuppressWarnings("InstanceVariableMayNotBeInitialized")
    private static class TestSimpleObject {
        Long longCol;

        Integer intCol;

        byte[] bytesCol;

        String stringCol;

        /** {@inheritDoc} */
        @Override
        public boolean equals(Object o) {
            if (this == o) {
                return true;
            }

            if (o == null || getClass() != o.getClass()) {
                return false;
            }

            TestSimpleObject object = (TestSimpleObject) o;

            return Objects.equals(longCol, object.longCol)
                    && Objects.equals(intCol, object.intCol)
                    && Arrays.equals(bytesCol, object.bytesCol)
                    && Objects.equals(stringCol, object.stringCol);
        }

        /** {@inheritDoc} */
        @Override
        public int hashCode() {
            return 42;
        }
    }
>>>>>>> a323c22d
}<|MERGE_RESOLUTION|>--- conflicted
+++ resolved
@@ -50,21 +50,6 @@
 import org.mockito.invocation.InvocationOnMock;
 import org.mockito.stubbing.Answer;
 
-<<<<<<< HEAD
-import static org.apache.ignite.internal.schema.NativeTypes.BYTES;
-import static org.apache.ignite.internal.schema.NativeTypes.DOUBLE;
-import static org.apache.ignite.internal.schema.NativeTypes.FLOAT;
-import static org.apache.ignite.internal.schema.NativeTypes.INT16;
-import static org.apache.ignite.internal.schema.NativeTypes.INT32;
-import static org.apache.ignite.internal.schema.NativeTypes.INT64;
-import static org.apache.ignite.internal.schema.NativeTypes.INT8;
-import static org.apache.ignite.internal.schema.NativeTypes.STRING;
-import static org.apache.ignite.internal.schema.NativeTypes.UUID;
-import static org.junit.jupiter.api.Assertions.assertEquals;
-import static org.junit.jupiter.api.Assertions.assertThrows;
-
-=======
->>>>>>> a323c22d
 /**
  * Check field accessor correctness.
  */
@@ -133,30 +118,7 @@
             accessor.read(row, restoredObj);
         }
 
-<<<<<<< HEAD
         assertEquals(obj, restoredObj);
-=======
-        assertEquals(obj.primitiveByteCol, restoredObj.primitiveByteCol);
-        assertEquals(obj.primitiveShortCol, restoredObj.primitiveShortCol);
-        assertEquals(obj.primitiveIntCol, restoredObj.primitiveIntCol);
-        assertEquals(obj.primitiveLongCol, restoredObj.primitiveLongCol);
-        assertEquals(obj.primitiveFloatCol, restoredObj.primitiveFloatCol);
-        assertEquals(obj.primitiveDoubleCol, restoredObj.primitiveDoubleCol);
-
-        assertEquals(obj.byteCol, restoredObj.byteCol);
-        assertEquals(obj.shortCol, restoredObj.shortCol);
-        assertEquals(obj.intCol, restoredObj.intCol);
-        assertEquals(obj.longCol, restoredObj.longCol);
-        assertEquals(obj.floatCol, restoredObj.floatCol);
-        assertEquals(obj.doubleCol, restoredObj.doubleCol);
-
-        assertEquals(obj.uuidCol, restoredObj.uuidCol);
-        assertEquals(obj.bitmaskCol, restoredObj.bitmaskCol);
-        assertEquals(obj.stringCol, restoredObj.stringCol);
-        assertArrayEquals(obj.bytesCol, restoredObj.bytesCol);
-        assertEquals(obj.numberCol, restoredObj.numberCol);
-        assertEquals(obj.decimalCol, restoredObj.decimalCol);
->>>>>>> a323c22d
     }
 
     /**
@@ -230,15 +192,9 @@
         final Pair<RowAssembler, Row> mocks = createMocks();
 
         assertThrows(
-<<<<<<< HEAD
-            MarshallerException.class,
-            () -> accessor.write(mocks.getFirst(), "Other string"),
-            "Failed to write field [id=42]"
-=======
-                SerializationException.class,
+                MarshallerException.class,
                 () -> accessor.write(mocks.getFirst(), "Other string"),
                 "Failed to write field [id=42]"
->>>>>>> a323c22d
         );
     }
 
@@ -313,8 +269,6 @@
         return new Pair<>(mockedAsm, mockedRow);
     }
 
-<<<<<<< HEAD
-=======
     /**
      * Test object.
      */
@@ -463,5 +417,4 @@
             return 42;
         }
     }
->>>>>>> a323c22d
 }