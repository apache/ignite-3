/*
 * Licensed to the Apache Software Foundation (ASF) under one or more
 * contributor license agreements.  See the NOTICE file distributed with
 * this work for additional information regarding copyright ownership.
 * The ASF licenses this file to You under the Apache License, Version 2.0
 * (the "License"); you may not use this file except in compliance with
 * the License.  You may obtain a copy of the License at
 *
 *      http://www.apache.org/licenses/LICENSE-2.0
 *
 * Unless required by applicable law or agreed to in writing, software
 * distributed under the License is distributed on an "AS IS" BASIS,
 * WITHOUT WARRANTIES OR CONDITIONS OF ANY KIND, either express or implied.
 * See the License for the specific language governing permissions and
 * limitations under the License.
 */

package org.apache.ignite.internal.schema.configuration;

import static org.apache.ignite.configuration.annotation.ConfigurationType.DISTRIBUTED;
import static org.junit.jupiter.api.Assertions.assertEquals;
import static org.junit.jupiter.api.Assertions.assertNotNull;
import static org.junit.jupiter.api.Assertions.assertTrue;

import java.util.Collection;
import java.util.Collections;
import java.util.List;
import java.util.Map;
import java.util.Set;
import java.util.concurrent.ExecutionException;
import java.util.stream.Collectors;
import org.apache.ignite.configuration.schemas.store.DataStorageConfiguration;
import org.apache.ignite.configuration.schemas.table.TableConfiguration;
import org.apache.ignite.configuration.schemas.table.TableValidator;
import org.apache.ignite.configuration.schemas.table.TablesConfiguration;
import org.apache.ignite.internal.configuration.ConfigurationRegistry;
import org.apache.ignite.internal.configuration.storage.TestConfigurationStorage;
import org.apache.ignite.schema.SchemaBuilders;
import org.apache.ignite.schema.definition.ColumnType;
import org.apache.ignite.schema.definition.TableDefinition;
import org.apache.ignite.schema.definition.builder.HashIndexDefinitionBuilder;
import org.apache.ignite.schema.definition.builder.PartialIndexDefinitionBuilder;
import org.apache.ignite.schema.definition.builder.SortedIndexDefinitionBuilder;
import org.apache.ignite.schema.definition.builder.TableSchemaBuilder;
import org.apache.ignite.schema.definition.index.HashIndexDefinition;
import org.apache.ignite.schema.definition.index.IndexColumnDefinition;
import org.apache.ignite.schema.definition.index.IndexDefinition;
import org.apache.ignite.schema.definition.index.PartialIndexDefinition;
import org.apache.ignite.schema.definition.index.SortOrder;
import org.apache.ignite.schema.definition.index.SortedIndexDefinition;
import org.junit.jupiter.api.AfterEach;
import org.junit.jupiter.api.BeforeEach;
import org.junit.jupiter.api.Disabled;
import org.junit.jupiter.api.Test;

/**
 * SchemaConfigurationConverter tests.
 */
@SuppressWarnings("InstanceVariableMayNotBeInitialized")
public class SchemaConfigurationConverterTest {
    /** Table builder. */
    private TableSchemaBuilder tblBuilder;

    /** Configuration registry with one table for each test. */
    private ConfigurationRegistry confRegistry;

    /**
     * Prepare configuration registry for test.
     *
     * @throws ExecutionException   If failed.
     * @throws InterruptedException If failed.
     */
    @BeforeEach
    public void createRegistry() throws ExecutionException, InterruptedException {
        confRegistry = new ConfigurationRegistry(
<<<<<<< HEAD
                List.of(TablesConfiguration.KEY, DataStorageConfiguration.KEY),
                Map.of(TableValidator.class, Set.of(TableValidatorImpl.INSTANCE)),
                new TestConfigurationStorage(DISTRIBUTED),
                List.of()
=======
            List.of(TablesConfiguration.KEY, DataStorageConfiguration.KEY),
            Map.of(TableValidator.class, Set.of(TableValidatorImpl.INSTANCE)),
            new TestConfigurationStorage(DISTRIBUTED),
            List.of(),
            List.of()
>>>>>>> 445f4559
        );

        confRegistry.start();

        tblBuilder = SchemaBuilders.tableBuilder("SNAME", "TNAME")
                .columns(
                        SchemaBuilders.column("COL1", ColumnType.DOUBLE).build(),
                        SchemaBuilders.column("COL2", ColumnType.DOUBLE).build(),
                        SchemaBuilders.column("A", ColumnType.INT8).build(),
                        SchemaBuilders.column("B", ColumnType.INT8).build(),
                        SchemaBuilders.column("C", ColumnType.INT8).build()
                ).withPrimaryKey("COL1");

        TableDefinition tbl = tblBuilder.build();

        confRegistry.getConfiguration(TablesConfiguration.KEY).change(
                ch -> SchemaConfigurationConverter.createTable(tbl, ch)
                        .changeTables(
                                tblsCh -> tblsCh.createOrUpdate(tbl.canonicalName(), tblCh -> tblCh.changeReplicas(1))
                        )
        ).get();
    }

    @AfterEach
    void tearDown() {
        confRegistry.stop();
    }

    /**
     * Add/remove HashIndex into configuration and read it back.
     */
    @Test
    public void testConvertHashIndex() throws ExecutionException, InterruptedException {
        HashIndexDefinitionBuilder builder = SchemaBuilders.hashIndex("testHI")
                .withColumns("A", "B", "C")
                .withHints(Collections.singletonMap("param", "value"));
        HashIndexDefinition idx = builder.build();

        getTbl().change(ch -> SchemaConfigurationConverter.addIndex(idx, ch)).get();

        TableDefinition tbl = SchemaConfigurationConverter.convert(getTbl().value());

        HashIndexDefinition idx2 = (HashIndexDefinition) getIdx(idx.name(), tbl.indices());

        assertNotNull(idx2);
        assertEquals("HASH", idx2.type());
        assertEquals(3, idx2.columns().size());
    }

    /**
     * Add/remove SortedIndex into configuration and read it back.
     */
    @Test
    public void testConvertSortedIndex() throws ExecutionException, InterruptedException {
        SortedIndexDefinitionBuilder builder = SchemaBuilders.sortedIndex("SIDX");

        builder.addIndexColumn("A").asc().done();
        builder.addIndexColumn("B").desc().done();

        SortedIndexDefinition idx = builder.build();

        getTbl().change(ch -> SchemaConfigurationConverter.addIndex(idx, ch)).get();

        TableDefinition tbl = SchemaConfigurationConverter.convert(getTbl().value());

        SortedIndexDefinition idx2 = (SortedIndexDefinition) getIdx(idx.name(), tbl.indices());

        assertNotNull(idx2);
        assertEquals("SORTED", idx2.type());
        assertEquals(2, idx2.columns().size());
        assertEquals("A", idx2.columns().get(0).name());
        assertEquals("B", idx2.columns().get(1).name());
        assertEquals(SortOrder.ASC, idx2.columns().get(0).sortOrder());
        assertEquals(SortOrder.DESC, idx2.columns().get(1).sortOrder());
    }

    /**
     * Add/remove index on primary key into configuration and read it back.
     */
    @Test
    public void testUniqIndex() throws ExecutionException, InterruptedException {
        SortedIndexDefinition idx = SchemaBuilders.sortedIndex("pk_sorted")
                .addIndexColumn("COL1").desc().done()
                .unique(true)
                .build();

        getTbl().change(ch -> SchemaConfigurationConverter.addIndex(idx, ch)).get();

        TableDefinition tbl = SchemaConfigurationConverter.convert(getTbl().value());

        SortedIndexDefinition idx2 = (SortedIndexDefinition) getIdx(idx.name(), tbl.indices());

        assertNotNull(idx2);
        assertEquals("pk_sorted", idx2.name());
        assertEquals("SORTED", idx2.type());
        assertEquals(idx.columns().stream().map(IndexColumnDefinition::name).collect(Collectors.toList()),
                idx2.columns().stream().map(IndexColumnDefinition::name).collect(Collectors.toList()));
        assertTrue(idx2.unique());
    }

    /**
     * Detect an index containing affinity key as unique one.
     */
    @Disabled("https://issues.apache.org/jira/browse/IGNITE-15483")
    @Test
    public void testUniqueIndexDetection() throws ExecutionException, InterruptedException {
        SortedIndexDefinition idx = SchemaBuilders.sortedIndex("uniq_sorted")
                .addIndexColumn("A").done()
                .addIndexColumn("COL1").desc().done()
                .build();

        getTbl().change(ch -> SchemaConfigurationConverter.addIndex(idx, ch)).get();

        TableDefinition tbl = SchemaConfigurationConverter.convert(getTbl().value());

        SortedIndexDefinition idx2 = (SortedIndexDefinition) getIdx(idx.name(), tbl.indices());

        assertNotNull(idx2);
        assertEquals("uniq_sorted", idx2.name());
        assertEquals("SORTED", idx2.type());

        assertTrue(idx2.unique());

        assertEquals(2, idx2.columns().size());
        assertEquals("A", idx2.columns().get(0).name());
        assertEquals("COL1", idx2.columns().get(1).name());
        assertEquals(SortOrder.ASC, idx2.columns().get(0).sortOrder());
        assertEquals(SortOrder.DESC, idx2.columns().get(1).sortOrder());
    }

    /**
     * Add/remove PartialIndex into configuration and read it back.
     */
    @Test
    public void testPartialIndex() throws ExecutionException, InterruptedException {
        PartialIndexDefinitionBuilder builder = SchemaBuilders.partialIndex("TEST");

        builder.addIndexColumn("A").done();
        builder.withExpression("WHERE A > 0");

        PartialIndexDefinition idx = builder.build();

        getTbl().change(ch -> SchemaConfigurationConverter.addIndex(idx, ch)).get();

        TableDefinition tbl = SchemaConfigurationConverter.convert(getTbl().value());

        PartialIndexDefinition idx2 = (PartialIndexDefinition) getIdx(idx.name(), tbl.indices());

        assertNotNull(idx2);
        assertEquals("PARTIAL", idx2.type());
        assertEquals(idx.columns().size(), idx2.columns().size());
    }

    /**
     * Add/remove table and read it back.
     */
    @Test
    public void testConvertTable() {
        TableDefinition tbl = tblBuilder.build();

        TableConfiguration tblCfg = confRegistry.getConfiguration(TablesConfiguration.KEY).tables()
                .get(tbl.canonicalName());

        TableDefinition tbl2 = SchemaConfigurationConverter.convert(tblCfg);

        assertEquals(tbl.canonicalName(), tbl2.canonicalName());
        assertEquals(tbl.indices().size(), tbl2.indices().size());
        assertEquals(tbl.keyColumns().size(), tbl2.keyColumns().size());
        assertEquals(tbl.affinityColumns().size(), tbl2.affinityColumns().size());
        assertEquals(tbl.columns().size(), tbl2.columns().size());
    }

    /**
     * Get tests default table configuration.
     *
     * @return Configuration of default table.
     */
    private TableConfiguration getTbl() {
        return confRegistry.getConfiguration(TablesConfiguration.KEY).tables().get(tblBuilder.build().canonicalName());
    }

    /**
     * Get table index by name.
     *
     * @param name Index name to find.
     * @param idxs Table indexes.
     * @return Index or {@code null} if there are no index with such name.
     */
    private IndexDefinition getIdx(String name, Collection<IndexDefinition> idxs) {
        return idxs.stream().filter(idx -> name.equals(idx.name())).findAny().orElse(null);
    }
}<|MERGE_RESOLUTION|>--- conflicted
+++ resolved
@@ -60,10 +60,10 @@
 public class SchemaConfigurationConverterTest {
     /** Table builder. */
     private TableSchemaBuilder tblBuilder;
-
+    
     /** Configuration registry with one table for each test. */
     private ConfigurationRegistry confRegistry;
-
+    
     /**
      * Prepare configuration registry for test.
      *
@@ -73,22 +73,15 @@
     @BeforeEach
     public void createRegistry() throws ExecutionException, InterruptedException {
         confRegistry = new ConfigurationRegistry(
-<<<<<<< HEAD
                 List.of(TablesConfiguration.KEY, DataStorageConfiguration.KEY),
                 Map.of(TableValidator.class, Set.of(TableValidatorImpl.INSTANCE)),
                 new TestConfigurationStorage(DISTRIBUTED),
+                List.of(),
                 List.of()
-=======
-            List.of(TablesConfiguration.KEY, DataStorageConfiguration.KEY),
-            Map.of(TableValidator.class, Set.of(TableValidatorImpl.INSTANCE)),
-            new TestConfigurationStorage(DISTRIBUTED),
-            List.of(),
-            List.of()
->>>>>>> 445f4559
         );
-
+        
         confRegistry.start();
-
+        
         tblBuilder = SchemaBuilders.tableBuilder("SNAME", "TNAME")
                 .columns(
                         SchemaBuilders.column("COL1", ColumnType.DOUBLE).build(),
@@ -97,9 +90,9 @@
                         SchemaBuilders.column("B", ColumnType.INT8).build(),
                         SchemaBuilders.column("C", ColumnType.INT8).build()
                 ).withPrimaryKey("COL1");
-
+        
         TableDefinition tbl = tblBuilder.build();
-
+        
         confRegistry.getConfiguration(TablesConfiguration.KEY).change(
                 ch -> SchemaConfigurationConverter.createTable(tbl, ch)
                         .changeTables(
@@ -107,12 +100,12 @@
                         )
         ).get();
     }
-
+    
     @AfterEach
     void tearDown() {
         confRegistry.stop();
     }
-
+    
     /**
      * Add/remove HashIndex into configuration and read it back.
      */
@@ -122,36 +115,36 @@
                 .withColumns("A", "B", "C")
                 .withHints(Collections.singletonMap("param", "value"));
         HashIndexDefinition idx = builder.build();
-
-        getTbl().change(ch -> SchemaConfigurationConverter.addIndex(idx, ch)).get();
-
-        TableDefinition tbl = SchemaConfigurationConverter.convert(getTbl().value());
-
+        
+        getTbl().change(ch -> SchemaConfigurationConverter.addIndex(idx, ch)).get();
+        
+        TableDefinition tbl = SchemaConfigurationConverter.convert(getTbl().value());
+        
         HashIndexDefinition idx2 = (HashIndexDefinition) getIdx(idx.name(), tbl.indices());
-
+        
         assertNotNull(idx2);
         assertEquals("HASH", idx2.type());
         assertEquals(3, idx2.columns().size());
     }
-
+    
     /**
      * Add/remove SortedIndex into configuration and read it back.
      */
     @Test
     public void testConvertSortedIndex() throws ExecutionException, InterruptedException {
         SortedIndexDefinitionBuilder builder = SchemaBuilders.sortedIndex("SIDX");
-
+        
         builder.addIndexColumn("A").asc().done();
         builder.addIndexColumn("B").desc().done();
-
+        
         SortedIndexDefinition idx = builder.build();
-
-        getTbl().change(ch -> SchemaConfigurationConverter.addIndex(idx, ch)).get();
-
-        TableDefinition tbl = SchemaConfigurationConverter.convert(getTbl().value());
-
+        
+        getTbl().change(ch -> SchemaConfigurationConverter.addIndex(idx, ch)).get();
+        
+        TableDefinition tbl = SchemaConfigurationConverter.convert(getTbl().value());
+        
         SortedIndexDefinition idx2 = (SortedIndexDefinition) getIdx(idx.name(), tbl.indices());
-
+        
         assertNotNull(idx2);
         assertEquals("SORTED", idx2.type());
         assertEquals(2, idx2.columns().size());
@@ -160,7 +153,7 @@
         assertEquals(SortOrder.ASC, idx2.columns().get(0).sortOrder());
         assertEquals(SortOrder.DESC, idx2.columns().get(1).sortOrder());
     }
-
+    
     /**
      * Add/remove index on primary key into configuration and read it back.
      */
@@ -170,13 +163,13 @@
                 .addIndexColumn("COL1").desc().done()
                 .unique(true)
                 .build();
-
-        getTbl().change(ch -> SchemaConfigurationConverter.addIndex(idx, ch)).get();
-
-        TableDefinition tbl = SchemaConfigurationConverter.convert(getTbl().value());
-
+        
+        getTbl().change(ch -> SchemaConfigurationConverter.addIndex(idx, ch)).get();
+        
+        TableDefinition tbl = SchemaConfigurationConverter.convert(getTbl().value());
+        
         SortedIndexDefinition idx2 = (SortedIndexDefinition) getIdx(idx.name(), tbl.indices());
-
+        
         assertNotNull(idx2);
         assertEquals("pk_sorted", idx2.name());
         assertEquals("SORTED", idx2.type());
@@ -184,7 +177,7 @@
                 idx2.columns().stream().map(IndexColumnDefinition::name).collect(Collectors.toList()));
         assertTrue(idx2.unique());
     }
-
+    
     /**
      * Detect an index containing affinity key as unique one.
      */
@@ -195,68 +188,68 @@
                 .addIndexColumn("A").done()
                 .addIndexColumn("COL1").desc().done()
                 .build();
-
-        getTbl().change(ch -> SchemaConfigurationConverter.addIndex(idx, ch)).get();
-
-        TableDefinition tbl = SchemaConfigurationConverter.convert(getTbl().value());
-
+        
+        getTbl().change(ch -> SchemaConfigurationConverter.addIndex(idx, ch)).get();
+        
+        TableDefinition tbl = SchemaConfigurationConverter.convert(getTbl().value());
+        
         SortedIndexDefinition idx2 = (SortedIndexDefinition) getIdx(idx.name(), tbl.indices());
-
+        
         assertNotNull(idx2);
         assertEquals("uniq_sorted", idx2.name());
         assertEquals("SORTED", idx2.type());
-
+        
         assertTrue(idx2.unique());
-
+        
         assertEquals(2, idx2.columns().size());
         assertEquals("A", idx2.columns().get(0).name());
         assertEquals("COL1", idx2.columns().get(1).name());
         assertEquals(SortOrder.ASC, idx2.columns().get(0).sortOrder());
         assertEquals(SortOrder.DESC, idx2.columns().get(1).sortOrder());
     }
-
+    
     /**
      * Add/remove PartialIndex into configuration and read it back.
      */
     @Test
     public void testPartialIndex() throws ExecutionException, InterruptedException {
         PartialIndexDefinitionBuilder builder = SchemaBuilders.partialIndex("TEST");
-
+        
         builder.addIndexColumn("A").done();
         builder.withExpression("WHERE A > 0");
-
+        
         PartialIndexDefinition idx = builder.build();
-
-        getTbl().change(ch -> SchemaConfigurationConverter.addIndex(idx, ch)).get();
-
-        TableDefinition tbl = SchemaConfigurationConverter.convert(getTbl().value());
-
+        
+        getTbl().change(ch -> SchemaConfigurationConverter.addIndex(idx, ch)).get();
+        
+        TableDefinition tbl = SchemaConfigurationConverter.convert(getTbl().value());
+        
         PartialIndexDefinition idx2 = (PartialIndexDefinition) getIdx(idx.name(), tbl.indices());
-
+        
         assertNotNull(idx2);
         assertEquals("PARTIAL", idx2.type());
         assertEquals(idx.columns().size(), idx2.columns().size());
     }
-
+    
     /**
      * Add/remove table and read it back.
      */
     @Test
     public void testConvertTable() {
         TableDefinition tbl = tblBuilder.build();
-
+        
         TableConfiguration tblCfg = confRegistry.getConfiguration(TablesConfiguration.KEY).tables()
                 .get(tbl.canonicalName());
-
+        
         TableDefinition tbl2 = SchemaConfigurationConverter.convert(tblCfg);
-
+        
         assertEquals(tbl.canonicalName(), tbl2.canonicalName());
         assertEquals(tbl.indices().size(), tbl2.indices().size());
         assertEquals(tbl.keyColumns().size(), tbl2.keyColumns().size());
         assertEquals(tbl.affinityColumns().size(), tbl2.affinityColumns().size());
         assertEquals(tbl.columns().size(), tbl2.columns().size());
     }
-
+    
     /**
      * Get tests default table configuration.
      *
@@ -265,7 +258,7 @@
     private TableConfiguration getTbl() {
         return confRegistry.getConfiguration(TablesConfiguration.KEY).tables().get(tblBuilder.build().canonicalName());
     }
-
+    
     /**
      * Get table index by name.
      *
