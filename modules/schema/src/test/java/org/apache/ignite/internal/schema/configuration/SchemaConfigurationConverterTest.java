--- conflicted
+++ resolved
@@ -59,13 +59,8 @@
 @SuppressWarnings("InstanceVariableMayNotBeInitialized")
 public class SchemaConfigurationConverterTest {
     /** Table builder. */
-<<<<<<< HEAD
-    private TableSchemaBuilder tblBuilder;
-    
-=======
     private TableDefinitionBuilder tblBuilder;
-
->>>>>>> 8948b403
+    
     /** Configuration registry with one table for each test. */
     private ConfigurationRegistry confRegistry;
     
