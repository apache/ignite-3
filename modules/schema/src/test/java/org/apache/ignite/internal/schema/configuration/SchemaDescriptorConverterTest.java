--- conflicted
+++ resolved
@@ -17,13 +17,7 @@
 
 package org.apache.ignite.internal.schema.configuration;
 
-<<<<<<< HEAD
-import static org.junit.jupiter.api.Assertions.assertEquals;
-import static org.junit.jupiter.api.Assertions.assertTrue;
-
-=======
 import java.util.Arrays;
->>>>>>> c086555b
 import java.util.function.Function;
 import org.apache.ignite.internal.schema.Column;
 import org.apache.ignite.internal.schema.Columns;
@@ -37,13 +31,10 @@
 import org.apache.ignite.schema.definition.builder.TableSchemaBuilder;
 import org.junit.jupiter.api.Test;
 
-<<<<<<< HEAD
-=======
 import static org.junit.jupiter.api.Assertions.assertArrayEquals;
 import static org.junit.jupiter.api.Assertions.assertEquals;
 import static org.junit.jupiter.api.Assertions.assertTrue;
 
->>>>>>> c086555b
 /**
  * Tests for SchemaDescriptorConverter.
  */
@@ -58,9 +49,9 @@
     public void testComplexPrimaryKey() {
         TableSchemaBuilder bldr = getBuilder(false, false);
         TableDefinition tblSchm = bldr.withPrimaryKey(
-                SchemaBuilders.primaryKey()
-                        .withColumns("INT8", "ID")
-                        .build()
+            SchemaBuilders.primaryKey()
+                .withColumns("INT8", "ID")
+                .build()
         ).build();
 
         SchemaDescriptor tblDscr = SchemaDescriptorConverter.convert(1, tblSchm);
@@ -77,10 +68,10 @@
     public void testComplexPrimaryKeyWithAffinity() {
         TableSchemaBuilder bldr = getBuilder(false, false);
         TableDefinition tblSchm = bldr.withPrimaryKey(
-                SchemaBuilders.primaryKey()
-                        .withColumns("INT8", "ID")
-                        .withAffinityColumns("INT8")
-                        .build()
+            SchemaBuilders.primaryKey()
+                .withColumns("INT8", "ID")
+                .withAffinityColumns("INT8")
+                .build()
         ).build();
 
         SchemaDescriptor tblDscr = SchemaDescriptorConverter.convert(1, tblSchm);
@@ -177,38 +168,19 @@
      * Get TableSchemaBuilder with default table.
      *
      * @param nullable If all columns should be nullable.
-     * @param withPk   If builder should contains primary key index.
+     * @param withPk If builder should contains primary key index.
      * @return TableSchemaBuilder.
      */
     private TableSchemaBuilder getBuilder(boolean nullable, boolean withPk) {
         Function<ColumnDefinitionBuilder, ColumnDefinition> postProcess = builder -> {
-            if (nullable) {
+            if (nullable)
                 builder.asNullable();
-            } else {
+            else
                 builder.asNonNull();
-            }
             return builder.build();
         };
 
         TableSchemaBuilder res = SchemaBuilders.tableBuilder("SCHEMA", "TABLE")
-<<<<<<< HEAD
-                .columns(
-                        postProcess.apply(SchemaBuilders.column("ID", ColumnType.UUID)),
-                        postProcess.apply(SchemaBuilders.column("INT8", ColumnType.INT8)),
-                        postProcess.apply(SchemaBuilders.column("INT16", ColumnType.INT16)),
-                        postProcess.apply(SchemaBuilders.column("INT32", ColumnType.INT32)),
-                        postProcess.apply(SchemaBuilders.column("INT64", ColumnType.INT64)),
-                        postProcess.apply(SchemaBuilders.column("FLOAT", ColumnType.FLOAT)),
-                        postProcess.apply(SchemaBuilders.column("DOUBLE", ColumnType.DOUBLE)),
-                        postProcess.apply(SchemaBuilders.column("UUID", ColumnType.UUID)),
-                        postProcess.apply(SchemaBuilders.column("STRING", ColumnType.string())),
-                        postProcess.apply(SchemaBuilders.column("STRING_FS10", ColumnType.stringOf(10))),
-                        postProcess.apply(SchemaBuilders.column("BLOB", ColumnType.blobOf())),
-                        postProcess.apply(SchemaBuilders.column("BLOB_FS10", ColumnType.blobOf(10))),
-                        postProcess.apply(SchemaBuilders.column("DECIMAL", ColumnType.decimalOf(1, 1))),
-                        postProcess.apply(SchemaBuilders.column("NUMBER", ColumnType.numberOf(12))),
-                        postProcess.apply(SchemaBuilders.column("BITMASK_FS10", ColumnType.bitmaskOf(10)))
-=======
             .columns(
                 postProcess.apply(SchemaBuilders.column("ID", ColumnType.UUID)),
                 postProcess.apply(SchemaBuilders.column("INT8", ColumnType.INT8)),
@@ -225,16 +197,14 @@
                 postProcess.apply(SchemaBuilders.column("DECIMAL", ColumnType.decimalOf(1, 1))),
                 postProcess.apply(SchemaBuilders.column("NUMBER", ColumnType.numberOf(12))),
                 postProcess.apply(SchemaBuilders.column("BITMASK_FS10", ColumnType.bitmaskOf(10)))
->>>>>>> c086555b
                 // TODO: IGNITE-13750 uncomment after unsigned types available
                 // postProcess.apply(SchemaBuilders.column("UINT8", ColumnType.UINT8)),
                 // postProcess.apply(SchemaBuilders.column("UINT16", ColumnType.UINT16)),
                 // postProcess.apply(SchemaBuilders.column("UINT32", ColumnType.UINT32)),
                 // postProcess.apply(SchemaBuilders.column("UINT64", ColumnType.UINT64)),
-                );
-        if (withPk) {
+            );
+        if (withPk)
             res.withPrimaryKey("ID");
-        }
 
         return res;
     }
@@ -242,9 +212,9 @@
     /**
      * Check specified column to match other parameters.
      *
-     * @param cols     Columns to test.
-     * @param name     Expected column name.
-     * @param type     Expected column type.
+     * @param cols Columns to test.
+     * @param name Expected column name.
+     * @param type Expected column type.
      * @param nullable Expected column nullable flag.
      */
     private static void testCol(Columns cols, String name, NativeTypeSpec type, boolean nullable) {
@@ -255,8 +225,7 @@
         assertEquals(type.name(), col.type().spec().name());
         assertEquals(nullable, col.nullable());
 
-        if (col.type().spec().fixedLength()) {
+        if (col.type().spec().fixedLength())
             assertTrue(col.type().sizeInBytes() >= 0);
-        }
     }
 }