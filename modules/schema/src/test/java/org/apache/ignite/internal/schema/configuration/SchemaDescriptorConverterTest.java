--- conflicted
+++ resolved
@@ -17,17 +17,11 @@
 
 package org.apache.ignite.internal.schema.configuration;
 
-<<<<<<< HEAD
-import static org.junit.jupiter.api.Assertions.assertEquals;
-import static org.junit.jupiter.api.Assertions.assertTrue;
-
-=======
 import static org.junit.jupiter.api.Assertions.assertArrayEquals;
 import static org.junit.jupiter.api.Assertions.assertEquals;
 import static org.junit.jupiter.api.Assertions.assertTrue;
 
 import java.util.Arrays;
->>>>>>> a323c22d
 import java.util.function.Function;
 import org.apache.ignite.internal.schema.Column;
 import org.apache.ignite.internal.schema.Columns;
@@ -186,13 +180,8 @@
             }
             return builder.build();
         };
-<<<<<<< HEAD
-
-        TableSchemaBuilder res = SchemaBuilders.tableBuilder("SCHEMA", "TABLE")
-=======
         
         TableDefinitionBuilder res = SchemaBuilders.tableBuilder("SCHEMA", "TABLE")
->>>>>>> a323c22d
                 .columns(
                         postProcess.apply(SchemaBuilders.column("ID", ColumnType.UUID)),
                         postProcess.apply(SchemaBuilders.column("INT8", ColumnType.INT8)),
@@ -218,11 +207,7 @@
         if (withPk) {
             res.withPrimaryKey("ID");
         }
-<<<<<<< HEAD
-
-=======
-        
->>>>>>> a323c22d
+        
         return res;
     }
     
@@ -241,11 +226,7 @@
         assertEquals(name, col.name());
         assertEquals(type.name(), col.type().spec().name());
         assertEquals(nullable, col.nullable());
-<<<<<<< HEAD
-
-=======
-    
->>>>>>> a323c22d
+    
         if (col.type().spec().fixedLength()) {
             assertTrue(col.type().sizeInBytes() >= 0);
         }
