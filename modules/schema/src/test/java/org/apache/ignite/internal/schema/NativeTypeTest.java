/*
 * Licensed to the Apache Software Foundation (ASF) under one or more
 * contributor license agreements.  See the NOTICE file distributed with
 * this work for additional information regarding copyright ownership.
 * The ASF licenses this file to You under the Apache License, Version 2.0
 * (the "License"); you may not use this file except in compliance with
 * the License.  You may obtain a copy of the License at
 *
 *      http://www.apache.org/licenses/LICENSE-2.0
 *
 * Unless required by applicable law or agreed to in writing, software
 * distributed under the License is distributed on an "AS IS" BASIS,
 * WITHOUT WARRANTIES OR CONDITIONS OF ANY KIND, either express or implied.
 * See the License for the specific language governing permissions and
 * limitations under the License.
 */

package org.apache.ignite.internal.schema;

<<<<<<< HEAD
=======
import org.apache.ignite.internal.schema.configuration.SchemaDescriptorConverter;
import org.apache.ignite.schema.definition.ColumnType;
import org.junit.jupiter.api.Test;

>>>>>>> 97c5197f
import static org.apache.ignite.internal.schema.NativeTypes.BYTES;
import static org.apache.ignite.internal.schema.NativeTypes.DATE;
import static org.apache.ignite.internal.schema.NativeTypes.DOUBLE;
import static org.apache.ignite.internal.schema.NativeTypes.FLOAT;
import static org.apache.ignite.internal.schema.NativeTypes.INT16;
import static org.apache.ignite.internal.schema.NativeTypes.INT32;
import static org.apache.ignite.internal.schema.NativeTypes.INT64;
import static org.apache.ignite.internal.schema.NativeTypes.INT8;
import static org.apache.ignite.internal.schema.NativeTypes.STRING;
import static org.apache.ignite.internal.schema.NativeTypes.UUID;
import static org.apache.ignite.internal.schema.NativeTypes.bitmaskOf;
import static org.apache.ignite.internal.schema.NativeTypes.blobOf;
import static org.apache.ignite.internal.schema.NativeTypes.datetime;
import static org.apache.ignite.internal.schema.NativeTypes.decimalOf;
import static org.apache.ignite.internal.schema.NativeTypes.numberOf;
import static org.apache.ignite.internal.schema.NativeTypes.stringOf;
import static org.apache.ignite.internal.schema.NativeTypes.time;
import static org.apache.ignite.internal.schema.NativeTypes.timestamp;
import static org.junit.jupiter.api.Assertions.assertEquals;
import static org.junit.jupiter.api.Assertions.assertThrows;
import static org.junit.jupiter.api.Assertions.assertTrue;

import org.apache.ignite.schema.definition.ColumnType;
import org.junit.jupiter.api.Test;

/**
 *
 */
public class NativeTypeTest {
    /**
     *
     */
    @Test
    public void compareFixlenTypesVsVarlenTypes() {
        assertTrue(INT8.compareTo(STRING) < 0);
        assertTrue(INT8.compareTo(BYTES) < 0);

        assertTrue(INT32.compareTo(STRING) < 0);
        assertTrue(INT32.compareTo(BYTES) < 0);

        assertTrue(INT64.compareTo(STRING) < 0);
        assertTrue(INT64.compareTo(BYTES) < 0);

        assertTrue(UUID.compareTo(STRING) < 0);
        assertTrue(UUID.compareTo(BYTES) < 0);
    }

    /**
     *
     */
    @Test
    public void compareFixlenTypesBySize() {
        assertTrue(INT16.compareTo(INT32) < 0);
        assertTrue(INT32.compareTo(INT64) < 0);
        assertTrue(INT64.compareTo(UUID) < 0);

        assertTrue(INT16.compareTo(DATE) < 0);
        assertTrue(DATE.compareTo(INT32) < 0);

        assertTrue(DATE.compareTo(time(0)) < 0);
        assertTrue(INT32.compareTo(time(4)) < 0);
        assertTrue(time(3).compareTo(time(4)) < 0);
        assertTrue(time(9).compareTo(datetime(0)) < 0);

        assertTrue(datetime(3).compareTo(INT64) < 0);
        assertTrue(INT64.compareTo(datetime(4)) < 0);

        assertTrue(INT64.compareTo(timestamp(1)) < 0);
    }

    /**
     *
     */
    @Test
    public void compareFixlenTypesByDesc() {
        assertTrue(FLOAT.compareTo(INT32) < 0);
        assertTrue(datetime(0).compareTo(INT64) < 0);
        assertTrue(INT32.compareTo(time(0)) < 0);
        assertTrue(INT32.compareTo(time(3)) < 0);
        assertTrue(INT64.compareTo(timestamp(0)) < 0);
    }

    /**
     *
     */
    @Test
    public void validateTemporalTypesLength() {
        assertEquals(3, DATE.sizeInBytes());

        assertEquals(6, time().sizeInBytes());
        assertEquals(4, time(0).sizeInBytes());
        assertEquals(4, time(3).sizeInBytes());
        assertEquals(6, time(4).sizeInBytes());
        assertEquals(6, time(9).sizeInBytes());

        assertEquals(9, datetime().sizeInBytes());
        assertEquals(7, datetime(0).sizeInBytes());
        assertEquals(7, datetime(3).sizeInBytes());
        assertEquals(9, datetime(4).sizeInBytes());
        assertEquals(9, datetime(9).sizeInBytes());

        assertEquals(12, timestamp().sizeInBytes());
        assertEquals(8, timestamp(0).sizeInBytes());
        assertEquals(12, timestamp(1).sizeInBytes());
        assertEquals(12, timestamp(9).sizeInBytes());

        assertEquals(0, datetime().compareTo(datetime(6)));
        assertEquals(0, time().compareTo(time(6)));
        assertEquals(0, timestamp().compareTo(timestamp(6)));
    }

    /**
     *
     */
    @Test
    public void invalidTemporalTypes() {
        assertThrows(IllegalArgumentException.class, () -> time(-1));
        assertThrows(IllegalArgumentException.class, () -> timestamp(-1));
        assertThrows(IllegalArgumentException.class, () -> datetime(-1));

        assertThrows(IllegalArgumentException.class, () -> time(10));
        assertThrows(IllegalArgumentException.class, () -> timestamp(10));
        assertThrows(IllegalArgumentException.class, () -> datetime(10));
    }

    /**
     *
     */
    @Test
    public void compareVarlenTypesByDesc() {
        assertTrue(BYTES.compareTo(STRING) < 0);
    }

    /**
     *
     */
    @Test
    public void createNativeTypeFromColumnType() {
        assertEquals(INT8, from(ColumnType.INT8));
        assertEquals(INT16, from(ColumnType.INT16));
        assertEquals(INT32, from(ColumnType.INT32));
        assertEquals(INT64, from(ColumnType.INT64));
        assertEquals(FLOAT, from(ColumnType.FLOAT));
        assertEquals(DOUBLE, from(ColumnType.DOUBLE));
        assertEquals(DATE, from(ColumnType.DATE));
        assertEquals(BYTES, from(ColumnType.blobOf()));
        assertEquals(STRING, from(ColumnType.string()));

        assertEquals(time(), from(ColumnType.time(ColumnType.TemporalColumnType.DEFAULT_PRECISION)));
        assertEquals(datetime(), from(ColumnType.datetime(ColumnType.TemporalColumnType.DEFAULT_PRECISION)));
        assertEquals(timestamp(), from(ColumnType.timestamp(ColumnType.TemporalColumnType.DEFAULT_PRECISION)));

        for (int i = 1; i < 800; i += 100) {
            assertEquals(blobOf(i), from(ColumnType.blobOf(i)));
            assertEquals(stringOf(i), from(ColumnType.stringOf(i)));
            assertEquals(bitmaskOf(i), from(ColumnType.bitmaskOf(i)));
            assertEquals(numberOf(i), from(ColumnType.numberOf(i)));
            assertEquals(decimalOf(i, i), from(ColumnType.decimalOf(i, i)));
        }

        for (int i = 0; i <= 9; i++) {
            assertEquals(time(i), from(ColumnType.time(i)));
            assertEquals(datetime(i), from(ColumnType.datetime(i)));
            assertEquals(timestamp(i), from(ColumnType.timestamp(i)));
        }
    }

    private NativeType from(ColumnType colType) {
        return SchemaDescriptorConverter.convert(colType);
    }
}<|MERGE_RESOLUTION|>--- conflicted
+++ resolved
@@ -17,13 +17,6 @@
 
 package org.apache.ignite.internal.schema;
 
-<<<<<<< HEAD
-=======
-import org.apache.ignite.internal.schema.configuration.SchemaDescriptorConverter;
-import org.apache.ignite.schema.definition.ColumnType;
-import org.junit.jupiter.api.Test;
-
->>>>>>> 97c5197f
 import static org.apache.ignite.internal.schema.NativeTypes.BYTES;
 import static org.apache.ignite.internal.schema.NativeTypes.DATE;
 import static org.apache.ignite.internal.schema.NativeTypes.DOUBLE;
@@ -46,6 +39,7 @@
 import static org.junit.jupiter.api.Assertions.assertThrows;
 import static org.junit.jupiter.api.Assertions.assertTrue;
 
+import org.apache.ignite.internal.schema.configuration.SchemaDescriptorConverter;
 import org.apache.ignite.schema.definition.ColumnType;
 import org.junit.jupiter.api.Test;
 
@@ -60,17 +54,17 @@
     public void compareFixlenTypesVsVarlenTypes() {
         assertTrue(INT8.compareTo(STRING) < 0);
         assertTrue(INT8.compareTo(BYTES) < 0);
-
+        
         assertTrue(INT32.compareTo(STRING) < 0);
         assertTrue(INT32.compareTo(BYTES) < 0);
-
+        
         assertTrue(INT64.compareTo(STRING) < 0);
         assertTrue(INT64.compareTo(BYTES) < 0);
-
+        
         assertTrue(UUID.compareTo(STRING) < 0);
         assertTrue(UUID.compareTo(BYTES) < 0);
     }
-
+    
     /**
      *
      */
@@ -79,21 +73,21 @@
         assertTrue(INT16.compareTo(INT32) < 0);
         assertTrue(INT32.compareTo(INT64) < 0);
         assertTrue(INT64.compareTo(UUID) < 0);
-
+        
         assertTrue(INT16.compareTo(DATE) < 0);
         assertTrue(DATE.compareTo(INT32) < 0);
-
+        
         assertTrue(DATE.compareTo(time(0)) < 0);
         assertTrue(INT32.compareTo(time(4)) < 0);
         assertTrue(time(3).compareTo(time(4)) < 0);
         assertTrue(time(9).compareTo(datetime(0)) < 0);
-
+        
         assertTrue(datetime(3).compareTo(INT64) < 0);
         assertTrue(INT64.compareTo(datetime(4)) < 0);
-
+        
         assertTrue(INT64.compareTo(timestamp(1)) < 0);
     }
-
+    
     /**
      *
      */
@@ -105,36 +99,36 @@
         assertTrue(INT32.compareTo(time(3)) < 0);
         assertTrue(INT64.compareTo(timestamp(0)) < 0);
     }
-
+    
     /**
      *
      */
     @Test
     public void validateTemporalTypesLength() {
         assertEquals(3, DATE.sizeInBytes());
-
+        
         assertEquals(6, time().sizeInBytes());
         assertEquals(4, time(0).sizeInBytes());
         assertEquals(4, time(3).sizeInBytes());
         assertEquals(6, time(4).sizeInBytes());
         assertEquals(6, time(9).sizeInBytes());
-
+        
         assertEquals(9, datetime().sizeInBytes());
         assertEquals(7, datetime(0).sizeInBytes());
         assertEquals(7, datetime(3).sizeInBytes());
         assertEquals(9, datetime(4).sizeInBytes());
         assertEquals(9, datetime(9).sizeInBytes());
-
+        
         assertEquals(12, timestamp().sizeInBytes());
         assertEquals(8, timestamp(0).sizeInBytes());
         assertEquals(12, timestamp(1).sizeInBytes());
         assertEquals(12, timestamp(9).sizeInBytes());
-
+        
         assertEquals(0, datetime().compareTo(datetime(6)));
         assertEquals(0, time().compareTo(time(6)));
         assertEquals(0, timestamp().compareTo(timestamp(6)));
     }
-
+    
     /**
      *
      */
@@ -143,12 +137,12 @@
         assertThrows(IllegalArgumentException.class, () -> time(-1));
         assertThrows(IllegalArgumentException.class, () -> timestamp(-1));
         assertThrows(IllegalArgumentException.class, () -> datetime(-1));
-
+        
         assertThrows(IllegalArgumentException.class, () -> time(10));
         assertThrows(IllegalArgumentException.class, () -> timestamp(10));
         assertThrows(IllegalArgumentException.class, () -> datetime(10));
     }
-
+    
     /**
      *
      */
@@ -156,7 +150,7 @@
     public void compareVarlenTypesByDesc() {
         assertTrue(BYTES.compareTo(STRING) < 0);
     }
-
+    
     /**
      *
      */
@@ -171,11 +165,11 @@
         assertEquals(DATE, from(ColumnType.DATE));
         assertEquals(BYTES, from(ColumnType.blobOf()));
         assertEquals(STRING, from(ColumnType.string()));
-
+        
         assertEquals(time(), from(ColumnType.time(ColumnType.TemporalColumnType.DEFAULT_PRECISION)));
         assertEquals(datetime(), from(ColumnType.datetime(ColumnType.TemporalColumnType.DEFAULT_PRECISION)));
         assertEquals(timestamp(), from(ColumnType.timestamp(ColumnType.TemporalColumnType.DEFAULT_PRECISION)));
-
+        
         for (int i = 1; i < 800; i += 100) {
             assertEquals(blobOf(i), from(ColumnType.blobOf(i)));
             assertEquals(stringOf(i), from(ColumnType.stringOf(i)));
@@ -183,14 +177,14 @@
             assertEquals(numberOf(i), from(ColumnType.numberOf(i)));
             assertEquals(decimalOf(i, i), from(ColumnType.decimalOf(i, i)));
         }
-
+        
         for (int i = 0; i <= 9; i++) {
             assertEquals(time(i), from(ColumnType.time(i)));
             assertEquals(datetime(i), from(ColumnType.datetime(i)));
             assertEquals(timestamp(i), from(ColumnType.timestamp(i)));
         }
     }
-
+    
     private NativeType from(ColumnType colType) {
         return SchemaDescriptorConverter.convert(colType);
     }
