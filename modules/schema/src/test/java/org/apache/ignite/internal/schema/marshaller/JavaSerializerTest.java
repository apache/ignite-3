/*
 * Licensed to the Apache Software Foundation (ASF) under one or more
 * contributor license agreements.  See the NOTICE file distributed with
 * this work for additional information regarding copyright ownership.
 * The ASF licenses this file to You under the Apache License, Version 2.0
 * (the "License"); you may not use this file except in compliance with
 * the License.  You may obtain a copy of the License at
 *
 *      http://www.apache.org/licenses/LICENSE-2.0
 *
 * Unless required by applicable law or agreed to in writing, software
 * distributed under the License is distributed on an "AS IS" BASIS,
 * WITHOUT WARRANTIES OR CONDITIONS OF ANY KIND, either express or implied.
 * See the License for the specific language governing permissions and
 * limitations under the License.
 */

package org.apache.ignite.internal.schema.marshaller;

import static org.apache.ignite.internal.schema.NativeTypes.BYTES;
import static org.apache.ignite.internal.schema.NativeTypes.DOUBLE;
import static org.apache.ignite.internal.schema.NativeTypes.FLOAT;
import static org.apache.ignite.internal.schema.NativeTypes.INT16;
import static org.apache.ignite.internal.schema.NativeTypes.INT32;
import static org.apache.ignite.internal.schema.NativeTypes.INT64;
import static org.apache.ignite.internal.schema.NativeTypes.INT8;
import static org.apache.ignite.internal.schema.NativeTypes.STRING;
import static org.apache.ignite.internal.schema.NativeTypes.UUID;
import static org.junit.jupiter.api.Assertions.assertArrayEquals;
import static org.junit.jupiter.api.Assertions.assertEquals;
import static org.junit.jupiter.api.Assertions.assertThrows;
import static org.junit.jupiter.api.Assertions.assertTrue;
import static org.junit.jupiter.api.DynamicContainer.dynamicContainer;
import static org.junit.jupiter.api.DynamicTest.dynamicTest;

import com.facebook.presto.bytecode.Access;
import com.facebook.presto.bytecode.BytecodeBlock;
import com.facebook.presto.bytecode.ClassDefinition;
import com.facebook.presto.bytecode.ClassGenerator;
import com.facebook.presto.bytecode.DynamicClassLoader;
import com.facebook.presto.bytecode.MethodDefinition;
import com.facebook.presto.bytecode.ParameterizedType;
import com.facebook.presto.bytecode.Variable;
import com.facebook.presto.bytecode.expression.BytecodeExpressions;
import java.math.BigDecimal;
import java.math.BigInteger;
import java.util.Arrays;
import java.util.BitSet;
import java.util.EnumSet;
import java.util.List;
import java.util.Objects;
import java.util.Random;
import java.util.UUID;
import java.util.stream.Stream;
import javax.annotation.processing.Generated;
<<<<<<< HEAD
=======
import com.facebook.presto.bytecode.Access;
import com.facebook.presto.bytecode.BytecodeBlock;
import com.facebook.presto.bytecode.ClassDefinition;
import com.facebook.presto.bytecode.ClassGenerator;
import com.facebook.presto.bytecode.DynamicClassLoader;
import com.facebook.presto.bytecode.MethodDefinition;
import com.facebook.presto.bytecode.ParameterizedType;
import com.facebook.presto.bytecode.Variable;
import com.facebook.presto.bytecode.expression.BytecodeExpressions;
import org.apache.ignite.internal.schema.BinaryRow;
>>>>>>> 808173f8
import org.apache.ignite.internal.schema.Column;
import org.apache.ignite.internal.schema.NativeType;
import org.apache.ignite.internal.schema.NativeTypeSpec;
import org.apache.ignite.internal.schema.NativeTypes;
import org.apache.ignite.internal.schema.SchemaDescriptor;
import org.apache.ignite.internal.schema.TestUtils;
import org.apache.ignite.internal.schema.marshaller.asm.AsmSerializerGenerator;
import org.apache.ignite.internal.schema.marshaller.reflection.JavaSerializerFactory;
import org.apache.ignite.internal.schema.row.Row;
import org.apache.ignite.internal.testframework.IgniteTestUtils;
import org.apache.ignite.internal.util.ObjectFactory;
import org.apache.ignite.lang.IgniteInternalException;
import org.junit.jupiter.api.BeforeEach;
import org.junit.jupiter.api.DynamicNode;
import org.junit.jupiter.api.TestFactory;
import org.junit.jupiter.params.ParameterizedTest;
import org.junit.jupiter.params.provider.MethodSource;

/**
 * Serializer test.
 */
public class JavaSerializerTest {
    /**
     * @return List of serializers for test.
     */
    private static List<SerializerFactory> serializerFactoryProvider() {
        return Arrays.asList(
                new JavaSerializerFactory(),
                new AsmSerializerGenerator()
        );
    }

    /** Random. */
    private Random rnd;

    /**
     *
     */
    @BeforeEach
    public void initRandom() {
        long seed = System.currentTimeMillis();

        System.out.println("Using seed: " + seed + "L;");

        rnd = new Random(seed);
    }

    /**
     *
     */
    @TestFactory
    public Stream<DynamicNode> testBasicTypes() {
        NativeType[] types = new NativeType[]{INT8, INT16, INT32, INT64, FLOAT, DOUBLE, UUID, STRING, BYTES,
                NativeTypes.bitmaskOf(5), NativeTypes.numberOf(42), NativeTypes.decimalOf(12, 3)};

        return serializerFactoryProvider().stream().map(factory ->
                dynamicContainer(
                        factory.getClass().getSimpleName(),
                        Stream.concat(
                                // Test pure types.
                                Stream.of(types).map(type ->
                                        dynamicTest("testBasicTypes(" + type.spec().name() + ')', () -> checkBasicType(factory, type, type))
                                ),

                                // Test pairs of mixed types.
                                Stream.of(
                                        dynamicTest("testMixTypes 1", () -> checkBasicType(factory, INT64, INT32)),
                                        dynamicTest("testMixTypes 1", () -> checkBasicType(factory, FLOAT, DOUBLE)),
                                        dynamicTest("testMixTypes 1", () -> checkBasicType(factory, INT32, BYTES)),
                                        dynamicTest("testMixTypes 1", () -> checkBasicType(factory, STRING, INT64)),
                                        dynamicTest("testMixTypes 1", () -> checkBasicType(factory, NativeTypes.bitmaskOf(9), BYTES)),
                                        dynamicTest("testMixTypes 1", () -> checkBasicType(factory, NativeTypes.numberOf(12), BYTES)),
                                        dynamicTest("testMixTypes 1", () -> checkBasicType(factory, NativeTypes.decimalOf(12, 3), BYTES))
                                )
                        )
                ));
    }

    /**
     * @throws SerializationException If serialization failed.
     */
    @ParameterizedTest
    @MethodSource("serializerFactoryProvider")
    public void complexType(SerializerFactory factory) throws SerializationException {
        Column[] cols = new Column[]{
                new Column("primitiveByteCol", INT8, false),
                new Column("primitiveShortCol", INT16, false),
                new Column("primitiveIntCol", INT32, false),
                new Column("primitiveLongCol", INT64, false),
                new Column("primitiveFloatCol", FLOAT, false),
                new Column("primitiveDoubleCol", DOUBLE, false),

                new Column("byteCol", INT8, true),
                new Column("shortCol", INT16, true),
                new Column("intCol", INT32, true),
                new Column("longCol", INT64, true),
                new Column("nullLongCol", INT64, true),
                new Column("floatCol", FLOAT, true),
                new Column("doubleCol", DOUBLE, true),

                new Column("uuidCol", UUID, true),
                new Column("bitmaskCol", NativeTypes.bitmaskOf(42), true),
                new Column("stringCol", STRING, true),
                new Column("nullBytesCol", BYTES, true),
                new Column("bytesCol", BYTES, true),
                new Column("numberCol", NativeTypes.numberOf(12), true),
                new Column("decimalCol", NativeTypes.decimalOf(19, 3), true),
        };

        SchemaDescriptor schema = new SchemaDescriptor(1, cols, cols);

        final Object key = TestObject.randomObject(rnd);
        final Object val = TestObject.randomObject(rnd);

        Serializer serializer = factory.create(schema, key.getClass(), val.getClass());

        BinaryRow row = serializer.serialize(key, val);

        // Try different order.
        Object restoredVal = serializer.deserializeValue(new Row(schema, row));
        Object restoredKey = serializer.deserializeKey(new Row(schema, row));

        assertTrue(key.getClass().isInstance(restoredKey));
        assertTrue(val.getClass().isInstance(restoredVal));

        assertEquals(key, restoredKey);
        assertEquals(val, restoredVal);
    }

    /**
     *
     */
    @ParameterizedTest
    @MethodSource("serializerFactoryProvider")
    public void classWithWrongFieldType(SerializerFactory factory) {
        Column[] cols = new Column[]{
                new Column("bitmaskCol", NativeTypes.bitmaskOf(42), true),
                new Column("shortCol", UUID, true)
        };

        SchemaDescriptor schema = new SchemaDescriptor(1, cols, cols);

        final Object key = TestObject.randomObject(rnd);
        final Object val = TestObject.randomObject(rnd);

        Serializer serializer = factory.create(schema, key.getClass(), val.getClass());

        assertThrows(
                SerializationException.class,
                () -> serializer.serialize(key, val),
                "Failed to write field [name=shortCol]"
        );
    }

    /**
     *
     */
    @ParameterizedTest
    @MethodSource("serializerFactoryProvider")
    public void classWithIncorrectBitmaskSize(SerializerFactory factory) {
        Column[] cols = new Column[]{
                new Column("primitiveLongCol", INT64, false),
                new Column("bitmaskCol", NativeTypes.bitmaskOf(9), true),
        };

        SchemaDescriptor schema = new SchemaDescriptor(1, cols, cols);

        final Object key = TestObject.randomObject(rnd);
        final Object val = TestObject.randomObject(rnd);

        Serializer serializer = factory.create(schema, key.getClass(), val.getClass());

        assertThrows(
                SerializationException.class,
                () -> serializer.serialize(key, val),
                "Failed to write field [name=bitmaskCol]"
        );
    }

    /**
     *
     */
    @ParameterizedTest
    @MethodSource("serializerFactoryProvider")
    public void classWithPrivateConstructor(SerializerFactory factory) throws SerializationException {
        Column[] cols = new Column[]{
                new Column("primitiveLongCol", INT64, false),
        };

        SchemaDescriptor schema = new SchemaDescriptor(1, cols, cols);

        final Object key = TestObjectWithPrivateConstructor.randomObject(rnd);
        final Object val = TestObjectWithPrivateConstructor.randomObject(rnd);

        Serializer serializer = factory.create(schema, key.getClass(), val.getClass());

        BinaryRow row = serializer.serialize(key, val);

        Object key1 = serializer.deserializeKey(new Row(schema, row));
        Object val1 = serializer.deserializeValue(new Row(schema, row));

        assertTrue(key.getClass().isInstance(key1));
        assertTrue(val.getClass().isInstance(val1));

        assertEquals(key, key);
        assertEquals(val, val1);
    }

    /**
     *
     */
    @ParameterizedTest
    @MethodSource("serializerFactoryProvider")
    public void classWithNoDefaultConstructor(SerializerFactory factory) {
        Column[] cols = new Column[]{
                new Column("primitiveLongCol", INT64, false),
        };

        SchemaDescriptor schema = new SchemaDescriptor(1, cols, cols);

        final Object key = WrongTestObject.randomObject(rnd);
        final Object val = WrongTestObject.randomObject(rnd);

        assertThrows(IgniteInternalException.class, () -> factory.create(schema, key.getClass(), val.getClass()));
    }

    /**
     *
     */
    @ParameterizedTest
    @MethodSource("serializerFactoryProvider")
    public void privateClass(SerializerFactory factory) throws SerializationException {
        Column[] cols = new Column[]{
                new Column("primitiveLongCol", INT64, false),
        };

        SchemaDescriptor schema = new SchemaDescriptor(1, cols, cols);

        final Object key = PrivateTestObject.randomObject(rnd);
        final Object val = PrivateTestObject.randomObject(rnd);

        final ObjectFactory<?> objFactory = new ObjectFactory<>(PrivateTestObject.class);
        final Serializer serializer = factory.create(schema, key.getClass(), val.getClass());

        BinaryRow row = serializer.serialize(key, objFactory.create());

        Object key1 = serializer.deserializeKey(new Row(schema, row));
        Object val1 = serializer.deserializeValue(new Row(schema, row));

        assertTrue(key.getClass().isInstance(key1));
        assertTrue(val.getClass().isInstance(val1));
    }

    /**
     *
     */
    @ParameterizedTest
    @MethodSource("serializerFactoryProvider")
    public void classLoader(SerializerFactory factory) throws SerializationException {
        final ClassLoader loader = Thread.currentThread().getContextClassLoader();
        try {
            Thread.currentThread().setContextClassLoader(new DynamicClassLoader(getClass().getClassLoader()));

            Column[] keyCols = new Column[]{
                    new Column("key", INT64, false)
            };

            Column[] valCols = new Column[]{
                    new Column("col0", INT64, false),
                    new Column("col1", INT64, false),
                    new Column("col2", INT64, false),
            };

            SchemaDescriptor schema = new SchemaDescriptor(1, keyCols, valCols);

            final Class<?> valClass = createGeneratedObjectClass(long.class);
            final ObjectFactory<?> objFactory = new ObjectFactory<>(valClass);

            final Long key = rnd.nextLong();

            Serializer serializer = factory.create(schema, key.getClass(), valClass);

            BinaryRow row = serializer.serialize(key, objFactory.create());

            Object key1 = serializer.deserializeKey(new Row(schema, row));
            Object val1 = serializer.deserializeValue(new Row(schema, row));

            assertTrue(key.getClass().isInstance(key1));
            assertTrue(valClass.isInstance(val1));
        } finally {
            Thread.currentThread().setContextClassLoader(loader);
        }
    }

    /**
     * Generate random key-value pair of given types and check serialization and deserialization works fine.
     *
     * @param factory Serializer factory.
     * @param keyType Key type.
     * @param valType Value type.
     * @throws SerializationException If (de)serialization failed.
     */
    private void checkBasicType(SerializerFactory factory, NativeType keyType,
            NativeType valType) throws SerializationException {
        final Object key = generateRandomValue(keyType);
        final Object val = generateRandomValue(valType);

        Column[] keyCols = new Column[]{new Column("key", keyType, false)};
        Column[] valCols = new Column[]{new Column("val", valType, false)};

        SchemaDescriptor schema = new SchemaDescriptor(1, keyCols, valCols);

        Serializer serializer = factory.create(schema, key.getClass(), val.getClass());

        BinaryRow row = serializer.serialize(key, val);

        Object key1 = serializer.deserializeKey(new Row(schema, row));
        Object val1 = serializer.deserializeValue(new Row(schema, row));

        assertTrue(key.getClass().isInstance(key1));
        assertTrue(val.getClass().isInstance(val1));

        compareObjects(keyType, key, key);
        compareObjects(valType, val, val1);
    }

    /**
     * Compare object regarding NativeType.
     *
     * @param type Native type.
     * @param exp  Expected value.
     * @param act  Actual value.
     */
    private void compareObjects(NativeType type, Object exp, Object act) {
        if (type.spec() == NativeTypeSpec.BYTES) {
            assertArrayEquals((byte[]) exp, (byte[]) act);
        } else {
            assertEquals(exp, act);
        }
    }

    /**
     * Generates random value of given type.
     *
     * @param type Type.
     */
    private Object generateRandomValue(NativeType type) {
        return TestUtils.generateRandomValue(rnd, type);
    }

    /**
     * Generate class for test objects.
     *
     * @param fieldType Field type.
     * @return Generated test object class.
     */
    private Class<?> createGeneratedObjectClass(Class<?> fieldType) {
        final String packageName = getClass().getPackageName();
        final String className = "GeneratedTestObject";

        final ClassDefinition classDef = new ClassDefinition(
                EnumSet.of(Access.PUBLIC),
                packageName.replace('.', '/') + '/' + className,
                ParameterizedType.type(Object.class)
        );
        classDef.declareAnnotation(Generated.class).setValue("value", getClass().getCanonicalName());

        for (int i = 0; i < 3; i++) {
            classDef.declareField(EnumSet.of(Access.PRIVATE), "col" + i, ParameterizedType.type(fieldType));
        }

        // Build constructor.
        final MethodDefinition methodDef = classDef.declareConstructor(EnumSet.of(Access.PUBLIC));
        final Variable rnd = methodDef.getScope().declareVariable(Random.class, "rnd");

        BytecodeBlock body = methodDef.getBody()
                .append(methodDef.getThis())
                .invokeConstructor(classDef.getSuperClass())
                .append(rnd.set(BytecodeExpressions.newInstance(Random.class)));

        for (int i = 0; i < 3; i++) {
            body.append(methodDef.getThis().setField("col" + i, rnd.invoke("nextLong", long.class).cast(fieldType)));
        }

        body.ret();

        return ClassGenerator.classGenerator(Thread.currentThread().getContextClassLoader())
                .fakeLineNumbers(true)
                .runAsmVerifier(true)
                .dumpRawBytecode(true)
                .defineClass(classDef, Object.class);
    }

    /**
     * Test object.
     */
    @SuppressWarnings("InstanceVariableMayNotBeInitialized")
    public static class TestObject {
        /**
         * @return Random TestObject.
         */
        public static TestObject randomObject(Random rnd) {
            final TestObject obj = new TestObject();

            obj.primitiveByteCol = (byte) rnd.nextInt(255);
            obj.primitiveShortCol = (short) rnd.nextInt(65535);
            obj.primitiveIntCol = rnd.nextInt();
            obj.primitiveLongCol = rnd.nextLong();
            obj.primitiveFloatCol = rnd.nextFloat();
            obj.primitiveDoubleCol = rnd.nextDouble();

            obj.byteCol = (byte) rnd.nextInt(255);
            obj.shortCol = (short) rnd.nextInt(65535);
            obj.intCol = rnd.nextInt();
            obj.longCol = rnd.nextLong();
            obj.floatCol = rnd.nextFloat();
            obj.doubleCol = rnd.nextDouble();
            obj.nullLongCol = null;

            obj.nullBytesCol = null;
            obj.uuidCol = new UUID(rnd.nextLong(), rnd.nextLong());
            obj.bitmaskCol = IgniteTestUtils.randomBitSet(rnd, 42);
            obj.stringCol = IgniteTestUtils.randomString(rnd, rnd.nextInt(255));
            obj.bytesCol = IgniteTestUtils.randomBytes(rnd, rnd.nextInt(255));
            obj.numberCol = (BigInteger) TestUtils.generateRandomValue(rnd, NativeTypes.numberOf(12));
            obj.decimalCol = (BigDecimal) TestUtils.generateRandomValue(rnd, NativeTypes.decimalOf(19, 3));

            return obj;
        }

        // Primitive typed
        private byte primitiveByteCol;

        private short primitiveShortCol;

        private int primitiveIntCol;

        private long primitiveLongCol;

        private float primitiveFloatCol;

        private double primitiveDoubleCol;

        // Reference typed
        private Byte byteCol;

        private Short shortCol;

        private Integer intCol;

        private Long longCol;

        private Long nullLongCol;

        private Float floatCol;

        private Double doubleCol;

        private UUID uuidCol;

        private BitSet bitmaskCol;

        private String stringCol;

        private byte[] bytesCol;

        private byte[] nullBytesCol;

        private BigInteger numberCol;

        private BigDecimal decimalCol;

        /** {@inheritDoc} */
        @Override
        public boolean equals(Object o) {
            if (this == o) {
                return true;
            }

            if (o == null || getClass() != o.getClass()) {
                return false;
            }

            TestObject object = (TestObject) o;

            return primitiveByteCol == object.primitiveByteCol
                    && primitiveShortCol == object.primitiveShortCol
                    && primitiveIntCol == object.primitiveIntCol
                    && primitiveLongCol == object.primitiveLongCol
                    && Float.compare(object.primitiveFloatCol, primitiveFloatCol) == 0
                    && Double.compare(object.primitiveDoubleCol, primitiveDoubleCol) == 0
                    && Objects.equals(byteCol, object.byteCol)
                    && Objects.equals(shortCol, object.shortCol)
                    && Objects.equals(intCol, object.intCol)
                    && Objects.equals(longCol, object.longCol)
                    && Objects.equals(nullLongCol, object.nullLongCol)
                    && Objects.equals(floatCol, object.floatCol)
                    && Objects.equals(doubleCol, object.doubleCol)
                    && Objects.equals(uuidCol, object.uuidCol)
                    && Objects.equals(bitmaskCol, object.bitmaskCol)
                    && Objects.equals(stringCol, object.stringCol)
                    && Arrays.equals(bytesCol, object.bytesCol)
                    && Objects.equals(numberCol, object.numberCol)
                    && Objects.equals(decimalCol, object.decimalCol);
        }

        /** {@inheritDoc} */
        @Override
        public int hashCode() {
            return 73;
        }
    }

    /**
     * Test object with private constructor.
     */
    @SuppressWarnings("InstanceVariableMayNotBeInitialized")
    public static class TestObjectWithPrivateConstructor {
        /**
         * @return Random TestObject.
         */
        static TestObjectWithPrivateConstructor randomObject(Random rnd) {
            final TestObjectWithPrivateConstructor obj = new TestObjectWithPrivateConstructor();

            obj.primitiveLongCol = rnd.nextLong();

            return obj;
        }

        /** Value. */
        private long primitiveLongCol;

        /**
         * Private constructor.
         */
        private TestObjectWithPrivateConstructor() {
        }

        /** {@inheritDoc} */
        @Override
        public boolean equals(Object o) {
            if (this == o) {
                return true;
            }

            if (o == null || getClass() != o.getClass()) {
                return false;
            }

            TestObjectWithPrivateConstructor object = (TestObjectWithPrivateConstructor) o;

            return primitiveLongCol == object.primitiveLongCol;
        }

        /** {@inheritDoc} */
        @Override
        public int hashCode() {
            return Objects.hash(primitiveLongCol);
        }
    }

    /**
     * Test object without default constructor.
     */
    public static class WrongTestObject {
        /**
         * @return Random TestObject.
         */
        static WrongTestObject randomObject(Random rnd) {
            return new WrongTestObject(rnd.nextLong());
        }

        /** Value. */
        private final long primitiveLongCol;

        /**
         * Private constructor.
         */
        public WrongTestObject(long val) {
            primitiveLongCol = val;
        }

        /** {@inheritDoc} */
        @Override
        public boolean equals(Object o) {
            if (this == o) {
                return true;
            }

            if (o == null || getClass() != o.getClass()) {
                return false;
            }

            WrongTestObject object = (WrongTestObject) o;

            return primitiveLongCol == object.primitiveLongCol;
        }

        /** {@inheritDoc} */
        @Override
        public int hashCode() {
            return Objects.hash(primitiveLongCol);
        }
    }

    /**
     * Test object without default constructor.
     */
    @SuppressWarnings("InstanceVariableMayNotBeInitialized")
    private static class PrivateTestObject {
        /**
         * @return Random TestObject.
         */
        static PrivateTestObject randomObject(Random rnd) {
            return new PrivateTestObject(rnd.nextInt());
        }

        /** Value. */
        private long primitiveLongCol;

        /** Constructor. */
        PrivateTestObject() {
        }

        /**
         * Private constructor.
         */
        PrivateTestObject(long val) {
            primitiveLongCol = val;
        }

        /** {@inheritDoc} */
        @Override
        public boolean equals(Object o) {
            if (this == o) {
                return true;
            }

            if (o == null || getClass() != o.getClass()) {
                return false;
            }

            WrongTestObject object = (WrongTestObject) o;

            return primitiveLongCol == object.primitiveLongCol;
        }

        /** {@inheritDoc} */
        @Override
        public int hashCode() {
            return Objects.hash(primitiveLongCol);
        }
    }
}<|MERGE_RESOLUTION|>--- conflicted
+++ resolved
@@ -53,19 +53,7 @@
 import java.util.UUID;
 import java.util.stream.Stream;
 import javax.annotation.processing.Generated;
-<<<<<<< HEAD
-=======
-import com.facebook.presto.bytecode.Access;
-import com.facebook.presto.bytecode.BytecodeBlock;
-import com.facebook.presto.bytecode.ClassDefinition;
-import com.facebook.presto.bytecode.ClassGenerator;
-import com.facebook.presto.bytecode.DynamicClassLoader;
-import com.facebook.presto.bytecode.MethodDefinition;
-import com.facebook.presto.bytecode.ParameterizedType;
-import com.facebook.presto.bytecode.Variable;
-import com.facebook.presto.bytecode.expression.BytecodeExpressions;
 import org.apache.ignite.internal.schema.BinaryRow;
->>>>>>> 808173f8
 import org.apache.ignite.internal.schema.Column;
 import org.apache.ignite.internal.schema.NativeType;
 import org.apache.ignite.internal.schema.NativeTypeSpec;
@@ -97,22 +85,22 @@
                 new AsmSerializerGenerator()
         );
     }
-
+    
     /** Random. */
     private Random rnd;
-
+    
     /**
      *
      */
     @BeforeEach
     public void initRandom() {
         long seed = System.currentTimeMillis();
-
+        
         System.out.println("Using seed: " + seed + "L;");
-
+        
         rnd = new Random(seed);
     }
-
+    
     /**
      *
      */
@@ -120,7 +108,7 @@
     public Stream<DynamicNode> testBasicTypes() {
         NativeType[] types = new NativeType[]{INT8, INT16, INT32, INT64, FLOAT, DOUBLE, UUID, STRING, BYTES,
                 NativeTypes.bitmaskOf(5), NativeTypes.numberOf(42), NativeTypes.decimalOf(12, 3)};
-
+        
         return serializerFactoryProvider().stream().map(factory ->
                 dynamicContainer(
                         factory.getClass().getSimpleName(),
@@ -129,7 +117,7 @@
                                 Stream.of(types).map(type ->
                                         dynamicTest("testBasicTypes(" + type.spec().name() + ')', () -> checkBasicType(factory, type, type))
                                 ),
-
+                                
                                 // Test pairs of mixed types.
                                 Stream.of(
                                         dynamicTest("testMixTypes 1", () -> checkBasicType(factory, INT64, INT32)),
@@ -143,7 +131,7 @@
                         )
                 ));
     }
-
+    
     /**
      * @throws SerializationException If serialization failed.
      */
@@ -151,13 +139,13 @@
     @MethodSource("serializerFactoryProvider")
     public void complexType(SerializerFactory factory) throws SerializationException {
         Column[] cols = new Column[]{
-                new Column("primitiveByteCol", INT8, false),
-                new Column("primitiveShortCol", INT16, false),
-                new Column("primitiveIntCol", INT32, false),
-                new Column("primitiveLongCol", INT64, false),
-                new Column("primitiveFloatCol", FLOAT, false),
-                new Column("primitiveDoubleCol", DOUBLE, false),
-
+                new Column("pByteCol", INT8, false),
+                new Column("pShortCol", INT16, false),
+                new Column("pIntCol", INT32, false),
+                new Column("pLongCol", INT64, false),
+                new Column("pFloatCol", FLOAT, false),
+                new Column("pDoubleCol", DOUBLE, false),
+                
                 new Column("byteCol", INT8, true),
                 new Column("shortCol", INT16, true),
                 new Column("intCol", INT32, true),
@@ -165,7 +153,7 @@
                 new Column("nullLongCol", INT64, true),
                 new Column("floatCol", FLOAT, true),
                 new Column("doubleCol", DOUBLE, true),
-
+                
                 new Column("uuidCol", UUID, true),
                 new Column("bitmaskCol", NativeTypes.bitmaskOf(42), true),
                 new Column("stringCol", STRING, true),
@@ -174,27 +162,27 @@
                 new Column("numberCol", NativeTypes.numberOf(12), true),
                 new Column("decimalCol", NativeTypes.decimalOf(19, 3), true),
         };
-
+        
         SchemaDescriptor schema = new SchemaDescriptor(1, cols, cols);
-
+        
         final Object key = TestObject.randomObject(rnd);
         final Object val = TestObject.randomObject(rnd);
-
+        
         Serializer serializer = factory.create(schema, key.getClass(), val.getClass());
-
+        
         BinaryRow row = serializer.serialize(key, val);
-
+        
         // Try different order.
         Object restoredVal = serializer.deserializeValue(new Row(schema, row));
         Object restoredKey = serializer.deserializeKey(new Row(schema, row));
-
+        
         assertTrue(key.getClass().isInstance(restoredKey));
         assertTrue(val.getClass().isInstance(restoredVal));
-
+        
         assertEquals(key, restoredKey);
         assertEquals(val, restoredVal);
     }
-
+    
     /**
      *
      */
@@ -205,21 +193,21 @@
                 new Column("bitmaskCol", NativeTypes.bitmaskOf(42), true),
                 new Column("shortCol", UUID, true)
         };
-
+        
         SchemaDescriptor schema = new SchemaDescriptor(1, cols, cols);
-
+        
         final Object key = TestObject.randomObject(rnd);
         final Object val = TestObject.randomObject(rnd);
-
+        
         Serializer serializer = factory.create(schema, key.getClass(), val.getClass());
-
+        
         assertThrows(
                 SerializationException.class,
                 () -> serializer.serialize(key, val),
                 "Failed to write field [name=shortCol]"
         );
     }
-
+    
     /**
      *
      */
@@ -227,24 +215,24 @@
     @MethodSource("serializerFactoryProvider")
     public void classWithIncorrectBitmaskSize(SerializerFactory factory) {
         Column[] cols = new Column[]{
-                new Column("primitiveLongCol", INT64, false),
+                new Column("pLongCol", INT64, false),
                 new Column("bitmaskCol", NativeTypes.bitmaskOf(9), true),
         };
-
+        
         SchemaDescriptor schema = new SchemaDescriptor(1, cols, cols);
-
+        
         final Object key = TestObject.randomObject(rnd);
         final Object val = TestObject.randomObject(rnd);
-
+        
         Serializer serializer = factory.create(schema, key.getClass(), val.getClass());
-
+        
         assertThrows(
                 SerializationException.class,
                 () -> serializer.serialize(key, val),
                 "Failed to write field [name=bitmaskCol]"
         );
     }
-
+    
     /**
      *
      */
@@ -252,28 +240,28 @@
     @MethodSource("serializerFactoryProvider")
     public void classWithPrivateConstructor(SerializerFactory factory) throws SerializationException {
         Column[] cols = new Column[]{
-                new Column("primitiveLongCol", INT64, false),
+                new Column("pLongCol", INT64, false),
         };
-
+        
         SchemaDescriptor schema = new SchemaDescriptor(1, cols, cols);
-
+        
         final Object key = TestObjectWithPrivateConstructor.randomObject(rnd);
         final Object val = TestObjectWithPrivateConstructor.randomObject(rnd);
-
+        
         Serializer serializer = factory.create(schema, key.getClass(), val.getClass());
-
+        
         BinaryRow row = serializer.serialize(key, val);
-
+        
         Object key1 = serializer.deserializeKey(new Row(schema, row));
         Object val1 = serializer.deserializeValue(new Row(schema, row));
-
+        
         assertTrue(key.getClass().isInstance(key1));
         assertTrue(val.getClass().isInstance(val1));
-
+        
         assertEquals(key, key);
         assertEquals(val, val1);
     }
-
+    
     /**
      *
      */
@@ -281,17 +269,17 @@
     @MethodSource("serializerFactoryProvider")
     public void classWithNoDefaultConstructor(SerializerFactory factory) {
         Column[] cols = new Column[]{
-                new Column("primitiveLongCol", INT64, false),
+                new Column("pLongCol", INT64, false),
         };
-
+        
         SchemaDescriptor schema = new SchemaDescriptor(1, cols, cols);
-
+        
         final Object key = WrongTestObject.randomObject(rnd);
         final Object val = WrongTestObject.randomObject(rnd);
-
+        
         assertThrows(IgniteInternalException.class, () -> factory.create(schema, key.getClass(), val.getClass()));
     }
-
+    
     /**
      *
      */
@@ -299,26 +287,26 @@
     @MethodSource("serializerFactoryProvider")
     public void privateClass(SerializerFactory factory) throws SerializationException {
         Column[] cols = new Column[]{
-                new Column("primitiveLongCol", INT64, false),
+                new Column("pLongCol", INT64, false),
         };
-
+        
         SchemaDescriptor schema = new SchemaDescriptor(1, cols, cols);
-
+        
         final Object key = PrivateTestObject.randomObject(rnd);
         final Object val = PrivateTestObject.randomObject(rnd);
-
+        
         final ObjectFactory<?> objFactory = new ObjectFactory<>(PrivateTestObject.class);
         final Serializer serializer = factory.create(schema, key.getClass(), val.getClass());
-
+        
         BinaryRow row = serializer.serialize(key, objFactory.create());
-
+        
         Object key1 = serializer.deserializeKey(new Row(schema, row));
         Object val1 = serializer.deserializeValue(new Row(schema, row));
-
+        
         assertTrue(key.getClass().isInstance(key1));
         assertTrue(val.getClass().isInstance(val1));
     }
-
+    
     /**
      *
      */
@@ -328,38 +316,38 @@
         final ClassLoader loader = Thread.currentThread().getContextClassLoader();
         try {
             Thread.currentThread().setContextClassLoader(new DynamicClassLoader(getClass().getClassLoader()));
-
+            
             Column[] keyCols = new Column[]{
                     new Column("key", INT64, false)
             };
-
+            
             Column[] valCols = new Column[]{
                     new Column("col0", INT64, false),
                     new Column("col1", INT64, false),
                     new Column("col2", INT64, false),
             };
-
+            
             SchemaDescriptor schema = new SchemaDescriptor(1, keyCols, valCols);
-
+            
             final Class<?> valClass = createGeneratedObjectClass(long.class);
             final ObjectFactory<?> objFactory = new ObjectFactory<>(valClass);
-
+            
             final Long key = rnd.nextLong();
-
+            
             Serializer serializer = factory.create(schema, key.getClass(), valClass);
-
+            
             BinaryRow row = serializer.serialize(key, objFactory.create());
-
+            
             Object key1 = serializer.deserializeKey(new Row(schema, row));
             Object val1 = serializer.deserializeValue(new Row(schema, row));
-
+            
             assertTrue(key.getClass().isInstance(key1));
             assertTrue(valClass.isInstance(val1));
         } finally {
             Thread.currentThread().setContextClassLoader(loader);
         }
     }
-
+    
     /**
      * Generate random key-value pair of given types and check serialization and deserialization works fine.
      *
@@ -372,26 +360,26 @@
             NativeType valType) throws SerializationException {
         final Object key = generateRandomValue(keyType);
         final Object val = generateRandomValue(valType);
-
+        
         Column[] keyCols = new Column[]{new Column("key", keyType, false)};
         Column[] valCols = new Column[]{new Column("val", valType, false)};
-
+        
         SchemaDescriptor schema = new SchemaDescriptor(1, keyCols, valCols);
-
+        
         Serializer serializer = factory.create(schema, key.getClass(), val.getClass());
-
+        
         BinaryRow row = serializer.serialize(key, val);
-
+        
         Object key1 = serializer.deserializeKey(new Row(schema, row));
         Object val1 = serializer.deserializeValue(new Row(schema, row));
-
+        
         assertTrue(key.getClass().isInstance(key1));
         assertTrue(val.getClass().isInstance(val1));
-
+        
         compareObjects(keyType, key, key);
         compareObjects(valType, val, val1);
     }
-
+    
     /**
      * Compare object regarding NativeType.
      *
@@ -406,7 +394,7 @@
             assertEquals(exp, act);
         }
     }
-
+    
     /**
      * Generates random value of given type.
      *
@@ -415,7 +403,7 @@
     private Object generateRandomValue(NativeType type) {
         return TestUtils.generateRandomValue(rnd, type);
     }
-
+    
     /**
      * Generate class for test objects.
      *
@@ -425,40 +413,40 @@
     private Class<?> createGeneratedObjectClass(Class<?> fieldType) {
         final String packageName = getClass().getPackageName();
         final String className = "GeneratedTestObject";
-
+        
         final ClassDefinition classDef = new ClassDefinition(
                 EnumSet.of(Access.PUBLIC),
                 packageName.replace('.', '/') + '/' + className,
                 ParameterizedType.type(Object.class)
         );
         classDef.declareAnnotation(Generated.class).setValue("value", getClass().getCanonicalName());
-
+    
         for (int i = 0; i < 3; i++) {
             classDef.declareField(EnumSet.of(Access.PRIVATE), "col" + i, ParameterizedType.type(fieldType));
         }
-
+    
         // Build constructor.
         final MethodDefinition methodDef = classDef.declareConstructor(EnumSet.of(Access.PUBLIC));
         final Variable rnd = methodDef.getScope().declareVariable(Random.class, "rnd");
-
+    
         BytecodeBlock body = methodDef.getBody()
                 .append(methodDef.getThis())
                 .invokeConstructor(classDef.getSuperClass())
                 .append(rnd.set(BytecodeExpressions.newInstance(Random.class)));
-
+    
         for (int i = 0; i < 3; i++) {
             body.append(methodDef.getThis().setField("col" + i, rnd.invoke("nextLong", long.class).cast(fieldType)));
         }
-
+    
         body.ret();
-
+        
         return ClassGenerator.classGenerator(Thread.currentThread().getContextClassLoader())
                 .fakeLineNumbers(true)
                 .runAsmVerifier(true)
                 .dumpRawBytecode(true)
                 .defineClass(classDef, Object.class);
     }
-
+    
     /**
      * Test object.
      */
@@ -469,14 +457,14 @@
          */
         public static TestObject randomObject(Random rnd) {
             final TestObject obj = new TestObject();
-
-            obj.primitiveByteCol = (byte) rnd.nextInt(255);
-            obj.primitiveShortCol = (short) rnd.nextInt(65535);
-            obj.primitiveIntCol = rnd.nextInt();
-            obj.primitiveLongCol = rnd.nextLong();
-            obj.primitiveFloatCol = rnd.nextFloat();
-            obj.primitiveDoubleCol = rnd.nextDouble();
-
+            
+            obj.primByteCol = (byte) rnd.nextInt(255);
+            obj.primShortCol = (short) rnd.nextInt(65535);
+            obj.primIntCol = rnd.nextInt();
+            obj.primLongCol = rnd.nextLong();
+            obj.primFloatCol = rnd.nextFloat();
+            obj.primDoubleCol = rnd.nextDouble();
+            
             obj.byteCol = (byte) rnd.nextInt(255);
             obj.shortCol = (short) rnd.nextInt(65535);
             obj.intCol = rnd.nextInt();
@@ -484,7 +472,7 @@
             obj.floatCol = rnd.nextFloat();
             obj.doubleCol = rnd.nextDouble();
             obj.nullLongCol = null;
-
+            
             obj.nullBytesCol = null;
             obj.uuidCol = new UUID(rnd.nextLong(), rnd.nextLong());
             obj.bitmaskCol = IgniteTestUtils.randomBitSet(rnd, 42);
@@ -492,71 +480,71 @@
             obj.bytesCol = IgniteTestUtils.randomBytes(rnd, rnd.nextInt(255));
             obj.numberCol = (BigInteger) TestUtils.generateRandomValue(rnd, NativeTypes.numberOf(12));
             obj.decimalCol = (BigDecimal) TestUtils.generateRandomValue(rnd, NativeTypes.decimalOf(19, 3));
-
+            
             return obj;
         }
-
+        
         // Primitive typed
-        private byte primitiveByteCol;
-
-        private short primitiveShortCol;
-
-        private int primitiveIntCol;
-
-        private long primitiveLongCol;
-
-        private float primitiveFloatCol;
-
-        private double primitiveDoubleCol;
-
+        private byte primByteCol;
+        
+        private short primShortCol;
+        
+        private int primIntCol;
+        
+        private long primLongCol;
+        
+        private float primFloatCol;
+        
+        private double primDoubleCol;
+        
         // Reference typed
         private Byte byteCol;
-
+        
         private Short shortCol;
-
+        
         private Integer intCol;
-
+        
         private Long longCol;
-
+        
         private Long nullLongCol;
-
+        
         private Float floatCol;
-
+        
         private Double doubleCol;
-
+        
         private UUID uuidCol;
-
+        
         private BitSet bitmaskCol;
-
+        
         private String stringCol;
-
+        
         private byte[] bytesCol;
-
+        
         private byte[] nullBytesCol;
-
+        
         private BigInteger numberCol;
-
+        
         private BigDecimal decimalCol;
-
+        
         /** {@inheritDoc} */
         @Override
         public boolean equals(Object o) {
             if (this == o) {
                 return true;
             }
-
+    
             if (o == null || getClass() != o.getClass()) {
                 return false;
             }
-
+            
             TestObject object = (TestObject) o;
-
-            return primitiveByteCol == object.primitiveByteCol
-                    && primitiveShortCol == object.primitiveShortCol
-                    && primitiveIntCol == object.primitiveIntCol
-                    && primitiveLongCol == object.primitiveLongCol
-                    && Float.compare(object.primitiveFloatCol, primitiveFloatCol) == 0
-                    && Double.compare(object.primitiveDoubleCol, primitiveDoubleCol) == 0
+            
+            return primByteCol == object.primByteCol
+                    && primShortCol == object.primShortCol
+                    && primIntCol == object.primIntCol
+                    && primLongCol == object.primLongCol
+                    && Float.compare(object.primFloatCol, primFloatCol) == 0
+                    && Double.compare(object.primDoubleCol, primDoubleCol) == 0
                     && Objects.equals(byteCol, object.byteCol)
                     && Objects.equals(shortCol, object.shortCol)
                     && Objects.equals(intCol, object.intCol)
@@ -571,14 +559,14 @@
                     && Objects.equals(numberCol, object.numberCol)
                     && Objects.equals(decimalCol, object.decimalCol);
         }
-
+        
         /** {@inheritDoc} */
         @Override
         public int hashCode() {
             return 73;
         }
     }
-
+    
     /**
      * Test object with private constructor.
      */
@@ -589,44 +577,44 @@
          */
         static TestObjectWithPrivateConstructor randomObject(Random rnd) {
             final TestObjectWithPrivateConstructor obj = new TestObjectWithPrivateConstructor();
-
-            obj.primitiveLongCol = rnd.nextLong();
-
+            
+            obj.primLongCol = rnd.nextLong();
+            
             return obj;
         }
-
+        
         /** Value. */
-        private long primitiveLongCol;
-
+        private long primLongCol;
+        
         /**
          * Private constructor.
          */
         private TestObjectWithPrivateConstructor() {
         }
-
+        
         /** {@inheritDoc} */
         @Override
         public boolean equals(Object o) {
             if (this == o) {
                 return true;
             }
-
+    
             if (o == null || getClass() != o.getClass()) {
                 return false;
             }
-
+            
             TestObjectWithPrivateConstructor object = (TestObjectWithPrivateConstructor) o;
-
-            return primitiveLongCol == object.primitiveLongCol;
-        }
-
+            
+            return primLongCol == object.primLongCol;
+        }
+        
         /** {@inheritDoc} */
         @Override
         public int hashCode() {
-            return Objects.hash(primitiveLongCol);
-        }
-    }
-
+            return Objects.hash(primLongCol);
+        }
+    }
+    
     /**
      * Test object without default constructor.
      */
@@ -637,40 +625,40 @@
         static WrongTestObject randomObject(Random rnd) {
             return new WrongTestObject(rnd.nextLong());
         }
-
+        
         /** Value. */
-        private final long primitiveLongCol;
-
+        private final long primLongCol;
+        
         /**
          * Private constructor.
          */
         public WrongTestObject(long val) {
-            primitiveLongCol = val;
-        }
-
+            primLongCol = val;
+        }
+        
         /** {@inheritDoc} */
         @Override
         public boolean equals(Object o) {
             if (this == o) {
                 return true;
             }
-
+    
             if (o == null || getClass() != o.getClass()) {
                 return false;
             }
-
+            
             WrongTestObject object = (WrongTestObject) o;
-
-            return primitiveLongCol == object.primitiveLongCol;
-        }
-
+            
+            return primLongCol == object.primLongCol;
+        }
+        
         /** {@inheritDoc} */
         @Override
         public int hashCode() {
-            return Objects.hash(primitiveLongCol);
-        }
-    }
-
+            return Objects.hash(primLongCol);
+        }
+    }
+    
     /**
      * Test object without default constructor.
      */
@@ -682,41 +670,41 @@
         static PrivateTestObject randomObject(Random rnd) {
             return new PrivateTestObject(rnd.nextInt());
         }
-
+        
         /** Value. */
-        private long primitiveLongCol;
-
+        private long primLongCol;
+        
         /** Constructor. */
         PrivateTestObject() {
         }
-
+        
         /**
          * Private constructor.
          */
         PrivateTestObject(long val) {
-            primitiveLongCol = val;
-        }
-
+            primLongCol = val;
+        }
+        
         /** {@inheritDoc} */
         @Override
         public boolean equals(Object o) {
             if (this == o) {
                 return true;
             }
-
+    
             if (o == null || getClass() != o.getClass()) {
                 return false;
             }
-
+            
             WrongTestObject object = (WrongTestObject) o;
-
-            return primitiveLongCol == object.primitiveLongCol;
-        }
-
+            
+            return primLongCol == object.primLongCol;
+        }
+        
         /** {@inheritDoc} */
         @Override
         public int hashCode() {
-            return Objects.hash(primitiveLongCol);
+            return Objects.hash(primLongCol);
         }
     }
 }