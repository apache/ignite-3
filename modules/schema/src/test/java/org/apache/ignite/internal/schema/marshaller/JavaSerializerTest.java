/*
 * Licensed to the Apache Software Foundation (ASF) under one or more
 * contributor license agreements.  See the NOTICE file distributed with
 * this work for additional information regarding copyright ownership.
 * The ASF licenses this file to You under the Apache License, Version 2.0
 * (the "License"); you may not use this file except in compliance with
 * the License.  You may obtain a copy of the License at
 *
 *      http://www.apache.org/licenses/LICENSE-2.0
 *
 * Unless required by applicable law or agreed to in writing, software
 * distributed under the License is distributed on an "AS IS" BASIS,
 * WITHOUT WARRANTIES OR CONDITIONS OF ANY KIND, either express or implied.
 * See the License for the specific language governing permissions and
 * limitations under the License.
 */

package org.apache.ignite.internal.schema.marshaller;

<<<<<<< HEAD
=======
import static org.apache.ignite.internal.schema.NativeTypes.BYTES;
import static org.apache.ignite.internal.schema.NativeTypes.DOUBLE;
import static org.apache.ignite.internal.schema.NativeTypes.FLOAT;
import static org.apache.ignite.internal.schema.NativeTypes.INT16;
import static org.apache.ignite.internal.schema.NativeTypes.INT32;
import static org.apache.ignite.internal.schema.NativeTypes.INT64;
import static org.apache.ignite.internal.schema.NativeTypes.INT8;
import static org.apache.ignite.internal.schema.NativeTypes.STRING;
import static org.apache.ignite.internal.schema.NativeTypes.UUID;
import static org.junit.jupiter.api.Assertions.assertArrayEquals;
import static org.junit.jupiter.api.Assertions.assertEquals;
import static org.junit.jupiter.api.Assertions.assertThrows;
import static org.junit.jupiter.api.Assertions.assertTrue;
import static org.junit.jupiter.api.DynamicContainer.dynamicContainer;
import static org.junit.jupiter.api.DynamicTest.dynamicTest;

import com.facebook.presto.bytecode.Access;
import com.facebook.presto.bytecode.BytecodeBlock;
import com.facebook.presto.bytecode.ClassDefinition;
import com.facebook.presto.bytecode.ClassGenerator;
import com.facebook.presto.bytecode.DynamicClassLoader;
import com.facebook.presto.bytecode.MethodDefinition;
import com.facebook.presto.bytecode.ParameterizedType;
import com.facebook.presto.bytecode.Variable;
import com.facebook.presto.bytecode.expression.BytecodeExpressions;
import java.math.BigDecimal;
import java.math.BigInteger;
import java.util.Arrays;
import java.util.BitSet;
>>>>>>> a323c22d
import java.util.EnumSet;
import java.util.List;
import java.util.Random;
import java.util.stream.Stream;
import javax.annotation.processing.Generated;
import org.apache.ignite.internal.schema.BinaryRow;
import org.apache.ignite.internal.schema.Column;
import org.apache.ignite.internal.schema.NativeType;
import org.apache.ignite.internal.schema.NativeTypeSpec;
import org.apache.ignite.internal.schema.NativeTypes;
import org.apache.ignite.internal.schema.SchemaDescriptor;
import org.apache.ignite.internal.schema.SchemaTestUtils;
import org.apache.ignite.internal.schema.marshaller.asm.AsmSerializerGenerator;
import org.apache.ignite.internal.schema.marshaller.reflection.JavaSerializerFactory;
import org.apache.ignite.internal.schema.row.Row;
import org.apache.ignite.internal.schema.testobjects.TestObjectWithAllTypes;
import org.apache.ignite.internal.schema.testobjects.TestObjectWithNoDefaultConstructor;
import org.apache.ignite.internal.schema.testobjects.TestObjectWithPrivateConstructor;
import org.apache.ignite.internal.util.ObjectFactory;
import org.apache.ignite.lang.IgniteInternalException;
import org.junit.jupiter.api.BeforeEach;
import org.junit.jupiter.api.DynamicNode;
import org.junit.jupiter.api.TestFactory;
import org.junit.jupiter.params.ParameterizedTest;
import org.junit.jupiter.params.provider.MethodSource;

/**
 * Serializer test.
 */
public class JavaSerializerTest {
    /**
     * @return List of serializers for test.
     */
    private static List<SerializerFactory> serializerFactoryProvider() {
<<<<<<< HEAD
        return List.of(new JavaSerializerFactory(), new AsmSerializerGenerator());
=======
        return Arrays.asList(
                new JavaSerializerFactory(),
                new AsmSerializerGenerator()
        );
>>>>>>> a323c22d
    }
    
    /** Random. */
    private Random rnd;
    
    /**
     *
     */
    @BeforeEach
    public void initRandom() {
        long seed = System.currentTimeMillis();
        
        System.out.println("Using seed: " + seed + "L;");
        
        rnd = new Random(seed);
    }
    
    /**
     *
     */
    @TestFactory
    public Stream<DynamicNode> testBasicTypes() {
        NativeType[] types = new NativeType[]{INT8, INT16, INT32, INT64, FLOAT, DOUBLE, UUID, STRING, BYTES,
                NativeTypes.bitmaskOf(5), NativeTypes.numberOf(42), NativeTypes.decimalOf(12, 3)};
        
        return serializerFactoryProvider().stream().map(factory ->
                dynamicContainer(
                        factory.getClass().getSimpleName(),
                        Stream.concat(
                                // Test pure types.
                                Stream.of(types).map(type ->
                                        dynamicTest("testBasicTypes(" + type.spec().name() + ')', () -> checkBasicType(factory, type, type))
                                ),
                                
                                // Test pairs of mixed types.
                                Stream.of(
                                        dynamicTest("testMixTypes 1", () -> checkBasicType(factory, INT64, INT32)),
                                        dynamicTest("testMixTypes 1", () -> checkBasicType(factory, FLOAT, DOUBLE)),
                                        dynamicTest("testMixTypes 1", () -> checkBasicType(factory, INT32, BYTES)),
                                        dynamicTest("testMixTypes 1", () -> checkBasicType(factory, STRING, INT64)),
                                        dynamicTest("testMixTypes 1", () -> checkBasicType(factory, NativeTypes.bitmaskOf(9), BYTES)),
                                        dynamicTest("testMixTypes 1", () -> checkBasicType(factory, NativeTypes.numberOf(12), BYTES)),
                                        dynamicTest("testMixTypes 1", () -> checkBasicType(factory, NativeTypes.decimalOf(12, 3), BYTES))
                                )
                        )
                ));
    }
    
    /**
     * @throws MarshallerException If serialization failed.
     */
    @ParameterizedTest
    @MethodSource("serializerFactoryProvider")
<<<<<<< HEAD
    public void complexType(SerializerFactory factory) throws MarshallerException {
        Column[] cols = new Column[] {
            new Column("pByteCol", INT8, false),
            new Column("pShortCol", INT16, false),
            new Column("pIntCol", INT32, false),
            new Column("pLongCol", INT64, false),
            new Column("pFloatCol", FLOAT, false),
            new Column("pDoubleCol", DOUBLE, false),

            new Column("byteCol", INT8, true),
            new Column("shortCol", INT16, true),
            new Column("intCol", INT32, true),
            new Column("longCol", INT64, true),
            new Column("nullLongCol", INT64, true),
            new Column("floatCol", FLOAT, true),
            new Column("doubleCol", DOUBLE, true),

            new Column("uuidCol", UUID, true),
            new Column("bitmaskCol", NativeTypes.bitmaskOf(42), true),
            new Column("stringCol", STRING, true),
            new Column("nullBytesCol", BYTES, true),
            new Column("bytesCol", BYTES, true),
            new Column("numberCol", NativeTypes.numberOf(12), true),
            new Column("decimalCol", NativeTypes.decimalOf(19, 3), true),
=======
    public void complexType(SerializerFactory factory) throws SerializationException {
        Column[] cols = new Column[]{
                new Column("primByteCol", INT8, false),
                new Column("primShortCol", INT16, false),
                new Column("primIntCol", INT32, false),
                new Column("primLongCol", INT64, false),
                new Column("primFloatCol", FLOAT, false),
                new Column("primDoubleCol", DOUBLE, false),
                
                new Column("byteCol", INT8, true),
                new Column("shortCol", INT16, true),
                new Column("intCol", INT32, true),
                new Column("longCol", INT64, true),
                new Column("nullLongCol", INT64, true),
                new Column("floatCol", FLOAT, true),
                new Column("doubleCol", DOUBLE, true),
                
                new Column("uuidCol", UUID, true),
                new Column("bitmaskCol", NativeTypes.bitmaskOf(42), true),
                new Column("stringCol", STRING, true),
                new Column("nullBytesCol", BYTES, true),
                new Column("bytesCol", BYTES, true),
                new Column("numberCol", NativeTypes.numberOf(12), true),
                new Column("decimalCol", NativeTypes.decimalOf(19, 3), true),
>>>>>>> a323c22d
        };
        
        SchemaDescriptor schema = new SchemaDescriptor(1, cols, cols);
<<<<<<< HEAD

        final Object key = TestObjectWithAllTypes.randomObject(rnd);
        final Object val = TestObjectWithAllTypes.randomObject(rnd);

=======
        
        final Object key = TestObject.randomObject(rnd);
        final Object val = TestObject.randomObject(rnd);
        
>>>>>>> a323c22d
        Serializer serializer = factory.create(schema, key.getClass(), val.getClass());
        
        BinaryRow row = serializer.serialize(key, val);
        
        // Try different order.
        Object restoredVal = serializer.deserializeValue(new Row(schema, row));
        Object restoredKey = serializer.deserializeKey(new Row(schema, row));
        
        assertTrue(key.getClass().isInstance(restoredKey));
        assertTrue(val.getClass().isInstance(restoredVal));
        
        assertEquals(key, restoredKey);
        assertEquals(val, restoredVal);
    }
    
    /**
     *
     */
    @ParameterizedTest
    @MethodSource("serializerFactoryProvider")
    public void classWithWrongFieldType(SerializerFactory factory) {
        Column[] cols = new Column[]{
                new Column("bitmaskCol", NativeTypes.bitmaskOf(42), true),
                new Column("shortCol", UUID, true)
        };
        
        SchemaDescriptor schema = new SchemaDescriptor(1, cols, cols);
<<<<<<< HEAD

        final Object key = TestObjectWithAllTypes.randomObject(rnd);
        final Object val = TestObjectWithAllTypes.randomObject(rnd);

=======
        
        final Object key = TestObject.randomObject(rnd);
        final Object val = TestObject.randomObject(rnd);
        
>>>>>>> a323c22d
        Serializer serializer = factory.create(schema, key.getClass(), val.getClass());
        
        assertThrows(
<<<<<<< HEAD
            MarshallerException.class,
            () -> serializer.serialize(key, val),
            "Failed to write field [name=shortCol]"
=======
                SerializationException.class,
                () -> serializer.serialize(key, val),
                "Failed to write field [name=shortCol]"
>>>>>>> a323c22d
        );
    }
    
    /**
     *
     */
    @ParameterizedTest
    @MethodSource("serializerFactoryProvider")
    public void classWithIncorrectBitmaskSize(SerializerFactory factory) {
        Column[] cols = new Column[]{
                new Column("primLongCol", INT64, false),
                new Column("bitmaskCol", NativeTypes.bitmaskOf(9), true),
        };
        
        SchemaDescriptor schema = new SchemaDescriptor(1, cols, cols);
<<<<<<< HEAD

        final Object key = TestObjectWithAllTypes.randomObject(rnd);
        final Object val = TestObjectWithAllTypes.randomObject(rnd);

=======
        
        final Object key = TestObject.randomObject(rnd);
        final Object val = TestObject.randomObject(rnd);
        
>>>>>>> a323c22d
        Serializer serializer = factory.create(schema, key.getClass(), val.getClass());
        
        assertThrows(
<<<<<<< HEAD
            MarshallerException.class,
            () -> serializer.serialize(key, val),
            "Failed to write field [name=bitmaskCol]"
=======
                SerializationException.class,
                () -> serializer.serialize(key, val),
                "Failed to write field [name=bitmaskCol]"
>>>>>>> a323c22d
        );
    }
    
    /**
     *
     */
    @ParameterizedTest
    @MethodSource("serializerFactoryProvider")
<<<<<<< HEAD
    public void classWithPrivateConstructor(SerializerFactory factory) throws MarshallerException {
        Column[] cols = new Column[] {
            new Column("pLongCol", INT64, false),
=======
    public void classWithPrivateConstructor(SerializerFactory factory) throws SerializationException {
        Column[] cols = new Column[]{
                new Column("primLongCol", INT64, false),
>>>>>>> a323c22d
        };
        
        SchemaDescriptor schema = new SchemaDescriptor(1, cols, cols);
        
        final Object key = TestObjectWithPrivateConstructor.randomObject(rnd);
        final Object val = TestObjectWithPrivateConstructor.randomObject(rnd);
        
        Serializer serializer = factory.create(schema, key.getClass(), val.getClass());
        
        BinaryRow row = serializer.serialize(key, val);
        
        Object key1 = serializer.deserializeKey(new Row(schema, row));
        Object val1 = serializer.deserializeValue(new Row(schema, row));
        
        assertTrue(key.getClass().isInstance(key1));
        assertTrue(val.getClass().isInstance(val1));
        
        assertEquals(key, key);
        assertEquals(val, val1);
    }
    
    /**
     *
     */
    @ParameterizedTest
    @MethodSource("serializerFactoryProvider")
    public void classWithNoDefaultConstructor(SerializerFactory factory) {
        Column[] cols = new Column[]{
                new Column("primLongCol", INT64, false),
        };
        
        SchemaDescriptor schema = new SchemaDescriptor(1, cols, cols);
<<<<<<< HEAD

        final Object key = TestObjectWithNoDefaultConstructor.randomObject(rnd);
        final Object val = TestObjectWithNoDefaultConstructor.randomObject(rnd);

=======
        
        final Object key = WrongTestObject.randomObject(rnd);
        final Object val = WrongTestObject.randomObject(rnd);
        
>>>>>>> a323c22d
        assertThrows(IgniteInternalException.class, () -> factory.create(schema, key.getClass(), val.getClass()));
    }
    
    /**
     *
     */
    @ParameterizedTest
    @MethodSource("serializerFactoryProvider")
<<<<<<< HEAD
    public void privateClass(SerializerFactory factory) throws MarshallerException {
        Column[] cols = new Column[] {
            new Column("pLongCol", INT64, false),
=======
    public void privateClass(SerializerFactory factory) throws SerializationException {
        Column[] cols = new Column[]{
                new Column("primLongCol", INT64, false),
>>>>>>> a323c22d
        };
        
        SchemaDescriptor schema = new SchemaDescriptor(1, cols, cols);
<<<<<<< HEAD

        final Object key = TestObjectWithPrivateConstructor.randomObject(rnd);
        final Object val = TestObjectWithPrivateConstructor.randomObject(rnd);

        final ObjectFactory<?> objFactory = new ObjectFactory<>(TestObjectWithPrivateConstructor.class);
=======
        
        final Object key = PrivateTestObject.randomObject(rnd);
        final Object val = PrivateTestObject.randomObject(rnd);
        
        final ObjectFactory<?> objFactory = new ObjectFactory<>(PrivateTestObject.class);
>>>>>>> a323c22d
        final Serializer serializer = factory.create(schema, key.getClass(), val.getClass());
        
        BinaryRow row = serializer.serialize(key, objFactory.create());
        
        Object key1 = serializer.deserializeKey(new Row(schema, row));
        Object val1 = serializer.deserializeValue(new Row(schema, row));
        
        assertTrue(key.getClass().isInstance(key1));
        assertTrue(val.getClass().isInstance(val1));
    }
    
    /**
     *
     */
    @ParameterizedTest
    @MethodSource("serializerFactoryProvider")
    public void classLoader(SerializerFactory factory) throws MarshallerException {
        final ClassLoader loader = Thread.currentThread().getContextClassLoader();
        try {
            Thread.currentThread().setContextClassLoader(new DynamicClassLoader(getClass().getClassLoader()));
            
            Column[] keyCols = new Column[]{
                    new Column("key", INT64, false)
            };
            
            Column[] valCols = new Column[]{
                    new Column("col0", INT64, false),
                    new Column("col1", INT64, false),
                    new Column("col2", INT64, false),
            };
            
            SchemaDescriptor schema = new SchemaDescriptor(1, keyCols, valCols);
            
            final Class<?> valClass = createGeneratedObjectClass(long.class);
            final ObjectFactory<?> objFactory = new ObjectFactory<>(valClass);
            
            final Long key = rnd.nextLong();
            
            Serializer serializer = factory.create(schema, key.getClass(), valClass);
            
            BinaryRow row = serializer.serialize(key, objFactory.create());
            
            Object key1 = serializer.deserializeKey(new Row(schema, row));
            Object val1 = serializer.deserializeValue(new Row(schema, row));
            
            assertTrue(key.getClass().isInstance(key1));
            assertTrue(valClass.isInstance(val1));
        } finally {
            Thread.currentThread().setContextClassLoader(loader);
        }
    }
    
    /**
     * Generate random key-value pair of given types and check serialization and deserialization works fine.
     *
     * @param factory Serializer factory.
     * @param keyType Key type.
     * @param valType Value type.
     * @throws MarshallerException If (de)serialization failed.
     */
    private void checkBasicType(SerializerFactory factory, NativeType keyType,
<<<<<<< HEAD
                                NativeType valType) throws MarshallerException {
=======
            NativeType valType) throws SerializationException {
>>>>>>> a323c22d
        final Object key = generateRandomValue(keyType);
        final Object val = generateRandomValue(valType);
        
        Column[] keyCols = new Column[]{new Column("key", keyType, false)};
        Column[] valCols = new Column[]{new Column("val", valType, false)};
        
        SchemaDescriptor schema = new SchemaDescriptor(1, keyCols, valCols);
        
        Serializer serializer = factory.create(schema, key.getClass(), val.getClass());
        
        BinaryRow row = serializer.serialize(key, val);
        
        Object key1 = serializer.deserializeKey(new Row(schema, row));
        Object val1 = serializer.deserializeValue(new Row(schema, row));
        
        assertTrue(key.getClass().isInstance(key1));
        assertTrue(val.getClass().isInstance(val1));
        
        compareObjects(keyType, key, key);
        compareObjects(valType, val, val1);
    }
    
    /**
     * Compare object regarding NativeType.
     *
     * @param type Native type.
     * @param exp  Expected value.
     * @param act  Actual value.
     */
    private void compareObjects(NativeType type, Object exp, Object act) {
        if (type.spec() == NativeTypeSpec.BYTES) {
            assertArrayEquals((byte[]) exp, (byte[]) act);
        } else {
            assertEquals(exp, act);
        }
    }
    
    /**
     * Generates random value of given type.
     *
     * @param type Type.
     */
    private Object generateRandomValue(NativeType type) {
        return SchemaTestUtils.generateRandomValue(rnd, type);
    }
    
    /**
     * Generate class for test objects.
     *
     * @param fieldType Field type.
     * @return Generated test object class.
     */
    private Class<?> createGeneratedObjectClass(Class<?> fieldType) {
        final String packageName = getClass().getPackageName();
        final String className = "GeneratedTestObject";
        
        final ClassDefinition classDef = new ClassDefinition(
                EnumSet.of(Access.PUBLIC),
                packageName.replace('.', '/') + '/' + className,
                ParameterizedType.type(Object.class)
        );
        classDef.declareAnnotation(Generated.class).setValue("value", getClass().getCanonicalName());
    
        for (int i = 0; i < 3; i++) {
            classDef.declareField(EnumSet.of(Access.PRIVATE), "col" + i, ParameterizedType.type(fieldType));
        }
    
        // Build constructor.
        final MethodDefinition methodDef = classDef.declareConstructor(EnumSet.of(Access.PUBLIC));
        final Variable rnd = methodDef.getScope().declareVariable(Random.class, "rnd");
    
        BytecodeBlock body = methodDef.getBody()
                .append(methodDef.getThis())
                .invokeConstructor(classDef.getSuperClass())
                .append(rnd.set(BytecodeExpressions.newInstance(Random.class)));
    
        for (int i = 0; i < 3; i++) {
            body.append(methodDef.getThis().setField("col" + i, rnd.invoke("nextLong", long.class).cast(fieldType)));
        }
    
        body.ret();
        
        return ClassGenerator.classGenerator(Thread.currentThread().getContextClassLoader())
                .fakeLineNumbers(true)
                .runAsmVerifier(true)
                .dumpRawBytecode(true)
                .defineClass(classDef, Object.class);
    }
<<<<<<< HEAD
=======
    
    /**
     * Test object.
     */
    @SuppressWarnings("InstanceVariableMayNotBeInitialized")
    public static class TestObject {
        /**
         * @return Random TestObject.
         */
        public static TestObject randomObject(Random rnd) {
            final TestObject obj = new TestObject();
            
            obj.primByteCol = (byte) rnd.nextInt(255);
            obj.primShortCol = (short) rnd.nextInt(65535);
            obj.primIntCol = rnd.nextInt();
            obj.primLongCol = rnd.nextLong();
            obj.primFloatCol = rnd.nextFloat();
            obj.primDoubleCol = rnd.nextDouble();
            
            obj.byteCol = (byte) rnd.nextInt(255);
            obj.shortCol = (short) rnd.nextInt(65535);
            obj.intCol = rnd.nextInt();
            obj.longCol = rnd.nextLong();
            obj.floatCol = rnd.nextFloat();
            obj.doubleCol = rnd.nextDouble();
            obj.nullLongCol = null;
            
            obj.nullBytesCol = null;
            obj.uuidCol = new UUID(rnd.nextLong(), rnd.nextLong());
            obj.bitmaskCol = IgniteTestUtils.randomBitSet(rnd, 42);
            obj.stringCol = IgniteTestUtils.randomString(rnd, rnd.nextInt(255));
            obj.bytesCol = IgniteTestUtils.randomBytes(rnd, rnd.nextInt(255));
            obj.numberCol = (BigInteger) TestUtils.generateRandomValue(rnd, NativeTypes.numberOf(12));
            obj.decimalCol = (BigDecimal) TestUtils.generateRandomValue(rnd, NativeTypes.decimalOf(19, 3));
            
            return obj;
        }
        
        // Primitive typed
        private byte primByteCol;
        
        private short primShortCol;
        
        private int primIntCol;
        
        private long primLongCol;
        
        private float primFloatCol;
        
        private double primDoubleCol;
        
        // Reference typed
        private Byte byteCol;
        
        private Short shortCol;
        
        private Integer intCol;
        
        private Long longCol;
        
        private Long nullLongCol;
        
        private Float floatCol;
        
        private Double doubleCol;
        
        private UUID uuidCol;
        
        private BitSet bitmaskCol;
        
        private String stringCol;
        
        private byte[] bytesCol;
        
        private byte[] nullBytesCol;
        
        private BigInteger numberCol;
        
        private BigDecimal decimalCol;
        
        /** {@inheritDoc} */
        @Override
        public boolean equals(Object o) {
            if (this == o) {
                return true;
            }
    
            if (o == null || getClass() != o.getClass()) {
                return false;
            }
            
            TestObject object = (TestObject) o;
            
            return primByteCol == object.primByteCol
                    && primShortCol == object.primShortCol
                    && primIntCol == object.primIntCol
                    && primLongCol == object.primLongCol
                    && Float.compare(object.primFloatCol, primFloatCol) == 0
                    && Double.compare(object.primDoubleCol, primDoubleCol) == 0
                    && Objects.equals(byteCol, object.byteCol)
                    && Objects.equals(shortCol, object.shortCol)
                    && Objects.equals(intCol, object.intCol)
                    && Objects.equals(longCol, object.longCol)
                    && Objects.equals(nullLongCol, object.nullLongCol)
                    && Objects.equals(floatCol, object.floatCol)
                    && Objects.equals(doubleCol, object.doubleCol)
                    && Objects.equals(uuidCol, object.uuidCol)
                    && Objects.equals(bitmaskCol, object.bitmaskCol)
                    && Objects.equals(stringCol, object.stringCol)
                    && Arrays.equals(bytesCol, object.bytesCol)
                    && Objects.equals(numberCol, object.numberCol)
                    && Objects.equals(decimalCol, object.decimalCol);
        }
        
        /** {@inheritDoc} */
        @Override
        public int hashCode() {
            return 73;
        }
    }
    
    /**
     * Test object with private constructor.
     */
    @SuppressWarnings("InstanceVariableMayNotBeInitialized")
    public static class TestObjectWithPrivateConstructor {
        /**
         * @return Random TestObject.
         */
        static TestObjectWithPrivateConstructor randomObject(Random rnd) {
            final TestObjectWithPrivateConstructor obj = new TestObjectWithPrivateConstructor();
            
            obj.primLongCol = rnd.nextLong();
            
            return obj;
        }
        
        /** Value. */
        private long primLongCol;
        
        /**
         * Private constructor.
         */
        private TestObjectWithPrivateConstructor() {
        }
        
        /** {@inheritDoc} */
        @Override
        public boolean equals(Object o) {
            if (this == o) {
                return true;
            }
    
            if (o == null || getClass() != o.getClass()) {
                return false;
            }
            
            TestObjectWithPrivateConstructor object = (TestObjectWithPrivateConstructor) o;
            
            return primLongCol == object.primLongCol;
        }
        
        /** {@inheritDoc} */
        @Override
        public int hashCode() {
            return Objects.hash(primLongCol);
        }
    }
    
    /**
     * Test object without default constructor.
     */
    public static class WrongTestObject {
        /**
         * @return Random TestObject.
         */
        static WrongTestObject randomObject(Random rnd) {
            return new WrongTestObject(rnd.nextLong());
        }
        
        /** Value. */
        private final long primLongCol;
        
        /**
         * Private constructor.
         */
        public WrongTestObject(long val) {
            primLongCol = val;
        }
        
        /** {@inheritDoc} */
        @Override
        public boolean equals(Object o) {
            if (this == o) {
                return true;
            }
    
            if (o == null || getClass() != o.getClass()) {
                return false;
            }
            
            WrongTestObject object = (WrongTestObject) o;
            
            return primLongCol == object.primLongCol;
        }
        
        /** {@inheritDoc} */
        @Override
        public int hashCode() {
            return Objects.hash(primLongCol);
        }
    }
    
    /**
     * Test object without default constructor.
     */
    @SuppressWarnings("InstanceVariableMayNotBeInitialized")
    private static class PrivateTestObject {
        /**
         * @return Random TestObject.
         */
        static PrivateTestObject randomObject(Random rnd) {
            return new PrivateTestObject(rnd.nextInt());
        }
        
        /** Value. */
        private long primLongCol;
        
        /** Constructor. */
        PrivateTestObject() {
        }
        
        /**
         * Private constructor.
         */
        PrivateTestObject(long val) {
            primLongCol = val;
        }
        
        /** {@inheritDoc} */
        @Override
        public boolean equals(Object o) {
            if (this == o) {
                return true;
            }
    
            if (o == null || getClass() != o.getClass()) {
                return false;
            }
            
            WrongTestObject object = (WrongTestObject) o;
            
            return primLongCol == object.primLongCol;
        }
        
        /** {@inheritDoc} */
        @Override
        public int hashCode() {
            return Objects.hash(primLongCol);
        }
    }
>>>>>>> a323c22d
}<|MERGE_RESOLUTION|>--- conflicted
+++ resolved
@@ -17,8 +17,6 @@
 
 package org.apache.ignite.internal.schema.marshaller;
 
-<<<<<<< HEAD
-=======
 import static org.apache.ignite.internal.schema.NativeTypes.BYTES;
 import static org.apache.ignite.internal.schema.NativeTypes.DOUBLE;
 import static org.apache.ignite.internal.schema.NativeTypes.FLOAT;
@@ -48,7 +46,6 @@
 import java.math.BigInteger;
 import java.util.Arrays;
 import java.util.BitSet;
->>>>>>> a323c22d
 import java.util.EnumSet;
 import java.util.List;
 import java.util.Random;
@@ -83,14 +80,7 @@
      * @return List of serializers for test.
      */
     private static List<SerializerFactory> serializerFactoryProvider() {
-<<<<<<< HEAD
         return List.of(new JavaSerializerFactory(), new AsmSerializerGenerator());
-=======
-        return Arrays.asList(
-                new JavaSerializerFactory(),
-                new AsmSerializerGenerator()
-        );
->>>>>>> a323c22d
     }
     
     /** Random. */
@@ -144,33 +134,7 @@
      */
     @ParameterizedTest
     @MethodSource("serializerFactoryProvider")
-<<<<<<< HEAD
     public void complexType(SerializerFactory factory) throws MarshallerException {
-        Column[] cols = new Column[] {
-            new Column("pByteCol", INT8, false),
-            new Column("pShortCol", INT16, false),
-            new Column("pIntCol", INT32, false),
-            new Column("pLongCol", INT64, false),
-            new Column("pFloatCol", FLOAT, false),
-            new Column("pDoubleCol", DOUBLE, false),
-
-            new Column("byteCol", INT8, true),
-            new Column("shortCol", INT16, true),
-            new Column("intCol", INT32, true),
-            new Column("longCol", INT64, true),
-            new Column("nullLongCol", INT64, true),
-            new Column("floatCol", FLOAT, true),
-            new Column("doubleCol", DOUBLE, true),
-
-            new Column("uuidCol", UUID, true),
-            new Column("bitmaskCol", NativeTypes.bitmaskOf(42), true),
-            new Column("stringCol", STRING, true),
-            new Column("nullBytesCol", BYTES, true),
-            new Column("bytesCol", BYTES, true),
-            new Column("numberCol", NativeTypes.numberOf(12), true),
-            new Column("decimalCol", NativeTypes.decimalOf(19, 3), true),
-=======
-    public void complexType(SerializerFactory factory) throws SerializationException {
         Column[] cols = new Column[]{
                 new Column("primByteCol", INT8, false),
                 new Column("primShortCol", INT16, false),
@@ -194,21 +158,13 @@
                 new Column("bytesCol", BYTES, true),
                 new Column("numberCol", NativeTypes.numberOf(12), true),
                 new Column("decimalCol", NativeTypes.decimalOf(19, 3), true),
->>>>>>> a323c22d
         };
         
         SchemaDescriptor schema = new SchemaDescriptor(1, cols, cols);
-<<<<<<< HEAD
-
+        
         final Object key = TestObjectWithAllTypes.randomObject(rnd);
         final Object val = TestObjectWithAllTypes.randomObject(rnd);
-
-=======
-        
-        final Object key = TestObject.randomObject(rnd);
-        final Object val = TestObject.randomObject(rnd);
-        
->>>>>>> a323c22d
+        
         Serializer serializer = factory.create(schema, key.getClass(), val.getClass());
         
         BinaryRow row = serializer.serialize(key, val);
@@ -236,29 +192,16 @@
         };
         
         SchemaDescriptor schema = new SchemaDescriptor(1, cols, cols);
-<<<<<<< HEAD
-
+        
         final Object key = TestObjectWithAllTypes.randomObject(rnd);
         final Object val = TestObjectWithAllTypes.randomObject(rnd);
-
-=======
-        
-        final Object key = TestObject.randomObject(rnd);
-        final Object val = TestObject.randomObject(rnd);
-        
->>>>>>> a323c22d
+        
         Serializer serializer = factory.create(schema, key.getClass(), val.getClass());
         
         assertThrows(
-<<<<<<< HEAD
-            MarshallerException.class,
-            () -> serializer.serialize(key, val),
-            "Failed to write field [name=shortCol]"
-=======
-                SerializationException.class,
+                MarshallerException.class,
                 () -> serializer.serialize(key, val),
                 "Failed to write field [name=shortCol]"
->>>>>>> a323c22d
         );
     }
     
@@ -274,29 +217,16 @@
         };
         
         SchemaDescriptor schema = new SchemaDescriptor(1, cols, cols);
-<<<<<<< HEAD
-
+        
         final Object key = TestObjectWithAllTypes.randomObject(rnd);
         final Object val = TestObjectWithAllTypes.randomObject(rnd);
-
-=======
-        
-        final Object key = TestObject.randomObject(rnd);
-        final Object val = TestObject.randomObject(rnd);
-        
->>>>>>> a323c22d
+        
         Serializer serializer = factory.create(schema, key.getClass(), val.getClass());
         
         assertThrows(
-<<<<<<< HEAD
-            MarshallerException.class,
-            () -> serializer.serialize(key, val),
-            "Failed to write field [name=bitmaskCol]"
-=======
-                SerializationException.class,
+                MarshallerException.class,
                 () -> serializer.serialize(key, val),
                 "Failed to write field [name=bitmaskCol]"
->>>>>>> a323c22d
         );
     }
     
@@ -305,15 +235,9 @@
      */
     @ParameterizedTest
     @MethodSource("serializerFactoryProvider")
-<<<<<<< HEAD
     public void classWithPrivateConstructor(SerializerFactory factory) throws MarshallerException {
-        Column[] cols = new Column[] {
-            new Column("pLongCol", INT64, false),
-=======
-    public void classWithPrivateConstructor(SerializerFactory factory) throws SerializationException {
         Column[] cols = new Column[]{
                 new Column("primLongCol", INT64, false),
->>>>>>> a323c22d
         };
         
         SchemaDescriptor schema = new SchemaDescriptor(1, cols, cols);
@@ -346,17 +270,10 @@
         };
         
         SchemaDescriptor schema = new SchemaDescriptor(1, cols, cols);
-<<<<<<< HEAD
-
+        
         final Object key = TestObjectWithNoDefaultConstructor.randomObject(rnd);
         final Object val = TestObjectWithNoDefaultConstructor.randomObject(rnd);
-
-=======
-        
-        final Object key = WrongTestObject.randomObject(rnd);
-        final Object val = WrongTestObject.randomObject(rnd);
-        
->>>>>>> a323c22d
+        
         assertThrows(IgniteInternalException.class, () -> factory.create(schema, key.getClass(), val.getClass()));
     }
     
@@ -365,31 +282,17 @@
      */
     @ParameterizedTest
     @MethodSource("serializerFactoryProvider")
-<<<<<<< HEAD
     public void privateClass(SerializerFactory factory) throws MarshallerException {
-        Column[] cols = new Column[] {
-            new Column("pLongCol", INT64, false),
-=======
-    public void privateClass(SerializerFactory factory) throws SerializationException {
         Column[] cols = new Column[]{
                 new Column("primLongCol", INT64, false),
->>>>>>> a323c22d
         };
         
         SchemaDescriptor schema = new SchemaDescriptor(1, cols, cols);
-<<<<<<< HEAD
-
+        
         final Object key = TestObjectWithPrivateConstructor.randomObject(rnd);
         final Object val = TestObjectWithPrivateConstructor.randomObject(rnd);
-
+        
         final ObjectFactory<?> objFactory = new ObjectFactory<>(TestObjectWithPrivateConstructor.class);
-=======
-        
-        final Object key = PrivateTestObject.randomObject(rnd);
-        final Object val = PrivateTestObject.randomObject(rnd);
-        
-        final ObjectFactory<?> objFactory = new ObjectFactory<>(PrivateTestObject.class);
->>>>>>> a323c22d
         final Serializer serializer = factory.create(schema, key.getClass(), val.getClass());
         
         BinaryRow row = serializer.serialize(key, objFactory.create());
@@ -451,11 +354,7 @@
      * @throws MarshallerException If (de)serialization failed.
      */
     private void checkBasicType(SerializerFactory factory, NativeType keyType,
-<<<<<<< HEAD
                                 NativeType valType) throws MarshallerException {
-=======
-            NativeType valType) throws SerializationException {
->>>>>>> a323c22d
         final Object key = generateRandomValue(keyType);
         final Object val = generateRandomValue(valType);
         
@@ -544,8 +443,6 @@
                 .dumpRawBytecode(true)
                 .defineClass(classDef, Object.class);
     }
-<<<<<<< HEAD
-=======
     
     /**
      * Test object.
@@ -807,5 +704,4 @@
             return Objects.hash(primLongCol);
         }
     }
->>>>>>> a323c22d
 }