<?xml version="1.0" encoding="UTF-8"?>

<!--
  Licensed to the Apache Software Foundation (ASF) under one or more
  contributor license agreements.  See the NOTICE file distributed with
  this work for additional information regarding copyright ownership.
  The ASF licenses this file to You under the Apache License, Version 2.0
  (the "License"); you may not use this file except in compliance with
  the License.  You may obtain a copy of the License at

       http://www.apache.org/licenses/LICENSE-2.0

  Unless required by applicable law or agreed to in writing, software
  distributed under the License is distributed on an "AS IS" BASIS,
  WITHOUT WARRANTIES OR CONDITIONS OF ANY KIND, either express or implied.
  See the License for the specific language governing permissions and
  limitations under the License.
-->

<project xmlns="http://maven.apache.org/POM/4.0.0"
         xmlns:xsi="http://www.w3.org/2001/XMLSchema-instance"
         xsi:schemaLocation="http://maven.apache.org/POM/4.0.0 http://maven.apache.org/xsd/maven-4.0.0.xsd">
    <modelVersion>4.0.0</modelVersion>

    <parent>
        <groupId>org.apache.ignite</groupId>
        <artifactId>ignite-parent</artifactId>
        <version>1</version>
        <relativePath>../../parent/pom.xml</relativePath>
    </parent>

    <artifactId>ignite-schema</artifactId>
    <version>3.0.0-SNAPSHOT</version>

    <dependencies>
        <dependency>
            <groupId>org.apache.ignite</groupId>
            <artifactId>ignite-api</artifactId>
            <version>${project.version}</version>
        </dependency>

        <dependency>
            <groupId>org.apache.ignite</groupId>
            <artifactId>ignite-bytecode</artifactId>
            <version>${project.version}</version>
        </dependency>

        <dependency>
            <groupId>org.apache.ignite</groupId>
            <artifactId>ignite-core</artifactId>
            <version>${project.version}</version>
<<<<<<< HEAD
        </dependency>

        <dependency>
            <groupId>org.jetbrains</groupId>
            <artifactId>annotations</artifactId>
=======
>>>>>>> 388ca933
        </dependency>

        <dependency>
            <groupId>org.jetbrains</groupId>
            <artifactId>annotations</artifactId>
        </dependency>

        <!-- Test dependencies -->
        <dependency>
            <groupId>org.junit.jupiter</groupId>
            <artifactId>junit-jupiter-engine</artifactId>
            <scope>test</scope>
        </dependency>

        <dependency>
            <groupId>org.junit.jupiter</groupId>
            <artifactId>junit-jupiter-params</artifactId>
            <scope>test</scope>
        </dependency>

        <dependency>
            <groupId>org.mockito</groupId>
            <artifactId>mockito-core</artifactId>
            <scope>test</scope>
        </dependency>

        <!-- Benchmarks dependencies -->
        <dependency>
            <groupId>org.openjdk.jmh</groupId>
            <artifactId>jmh-core</artifactId>
            <scope>test</scope>
        </dependency>

        <dependency>
            <groupId>javax.annotation</groupId>
            <artifactId>javax.annotation-api</artifactId>
            <scope>test</scope>
        </dependency>
    </dependencies>
</project><|MERGE_RESOLUTION|>--- conflicted
+++ resolved
@@ -49,14 +49,6 @@
             <groupId>org.apache.ignite</groupId>
             <artifactId>ignite-core</artifactId>
             <version>${project.version}</version>
-<<<<<<< HEAD
-        </dependency>
-
-        <dependency>
-            <groupId>org.jetbrains</groupId>
-            <artifactId>annotations</artifactId>
-=======
->>>>>>> 388ca933
         </dependency>
 
         <dependency>
