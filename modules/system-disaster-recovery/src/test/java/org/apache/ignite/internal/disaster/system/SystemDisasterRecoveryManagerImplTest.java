--- conflicted
+++ resolved
@@ -290,15 +290,12 @@
         assertThat(message.clusterName(), is(CLUSTER_NAME));
         assertThat(message.clusterId(), is(not(usualClusterState.clusterTag().clusterId())));
         assertThat(message.formerClusterIds(), contains(usualClusterState.clusterTag().clusterId()));
-<<<<<<< HEAD
+        assertThat(message.initialClusterConfiguration(), is(INITIAL_CONFIGURATION));
         if (mgRepair) {
             assertThat(message.metastorageReplicationFactor(), is(1));
             assertThat(message.conductor(), is(thisNodeName));
             assertThat(message.participatingNodes(), containsInAnyOrder(thisNodeName, node2.name(), node3.name()));
         }
-=======
-        assertThat(message.initialClusterConfiguration(), is(INITIAL_CONFIGURATION));
->>>>>>> 4a06e1b0
     }
 
     @ParameterizedTest
@@ -419,8 +416,8 @@
                 .currentMetaStorageNodes(usualClusterState.metaStorageNodes())
                 .clusterName(CLUSTER_NAME)
                 .clusterId(randomUUID())
-<<<<<<< HEAD
-                .formerClusterIds(List.of(usualClusterState.clusterTag().clusterId()));
+                .formerClusterIds(List.of(usualClusterState.clusterTag().clusterId()))
+                .initialClusterConfiguration(INITIAL_CONFIGURATION);
 
         if (mgRepair) {
             builder.metastorageReplicationFactor(1);
@@ -429,11 +426,6 @@
         }
 
         return builder.build();
-=======
-                .formerClusterIds(List.of(usualClusterState.clusterTag().clusterId()))
-                .initialClusterConfiguration(INITIAL_CONFIGURATION)
-                .build();
->>>>>>> 4a06e1b0
     }
 
     @Test
