--- conflicted
+++ resolved
@@ -55,14 +55,11 @@
         vault.remove(RESET_CLUSTER_MESSAGE_VAULT_KEY);
     }
 
-<<<<<<< HEAD
     @Override
     public void saveVolatileResetClusterMessage(ResetClusterMessage message) {
         volatileResetClusterMessage = message;
     }
 
-    /** Reads cluster state. */
-=======
     /**
      * Reads cluster state from the Vault. This is used for cases when it may be needed to read it during node startup (and the usual
      * CMG state storage might be empty at those moments).
@@ -70,7 +67,6 @@
      * @return Cluster state saved to the Vault or {@code null} if it was not saved yet (which means that the node has never joined
      *     the cluster yet).
      */
->>>>>>> 71c3fe26
     public @Nullable ClusterState readClusterState() {
         return readFromVault(CLUSTER_STATE_VAULT_KEY);
     }
