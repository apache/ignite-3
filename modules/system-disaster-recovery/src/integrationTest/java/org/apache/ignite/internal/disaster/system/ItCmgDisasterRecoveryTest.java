/*
 * Licensed to the Apache Software Foundation (ASF) under one or more
 * contributor license agreements. See the NOTICE file distributed with
 * this work for additional information regarding copyright ownership.
 * The ASF licenses this file to You under the Apache License, Version 2.0
 * (the "License"); you may not use this file except in compliance with
 * the License. You may obtain a copy of the License at
 *
 *      http://www.apache.org/licenses/LICENSE-2.0
 *
 * Unless required by applicable law or agreed to in writing, software
 * distributed under the License is distributed on an "AS IS" BASIS,
 * WITHOUT WARRANTIES OR CONDITIONS OF ANY KIND, either express or implied.
 * See the License for the specific language governing permissions and
 * limitations under the License.
 */

package org.apache.ignite.internal.disaster.system;

import static java.util.concurrent.TimeUnit.SECONDS;
import static java.util.stream.Collectors.toList;
import static org.apache.ignite.internal.TestWrappers.unwrapIgniteImpl;
import static org.apache.ignite.internal.testframework.IgniteTestUtils.waitForCondition;
import static org.apache.ignite.internal.testframework.matchers.CompletableFutureExceptionMatcher.willTimeoutIn;
import static org.apache.ignite.internal.testframework.matchers.CompletableFutureMatcher.willCompleteSuccessfully;
import static org.hamcrest.MatcherAssert.assertThat;
import static org.hamcrest.Matchers.contains;
import static org.hamcrest.Matchers.is;
import static org.hamcrest.Matchers.not;
import static org.junit.jupiter.api.Assertions.assertFalse;
import static org.junit.jupiter.api.Assertions.assertTrue;

import java.util.List;
import java.util.Set;
import java.util.UUID;
import java.util.concurrent.CompletableFuture;
import java.util.stream.IntStream;
import org.apache.ignite.Ignite;
import org.apache.ignite.client.IgniteClient;
import org.apache.ignite.internal.app.IgniteImpl;
import org.apache.ignite.internal.app.IgniteServerImpl;
import org.apache.ignite.internal.cluster.management.ClusterState;
import org.apache.ignite.internal.cluster.management.topology.api.LogicalTopologySnapshot;
import org.apache.ignite.table.KeyValueView;
import org.junit.jupiter.api.Test;

class ItCmgDisasterRecoveryTest extends ItSystemGroupDisasterRecoveryTest {
    @Test
    void repairWhenCmgWas1Node() throws Exception {
        // Node with index 2 will host neither of voting sets.
        startAndInitCluster(3, new int[]{0}, new int[]{1});
        waitTillClusterStateIsSavedToVaultOnConductor(1);

        UUID originalClusterId = clusterState(igniteImpl(0)).clusterTag().clusterId();

        // This makes the CMG majority go away.
        cluster.stopNode(0);

        IgniteImpl igniteImpl1BeforeRestart = igniteImpl(1);

        assertThatCmgHasNoMajority(igniteImpl1BeforeRestart);

        initiateCmgRepairVia(igniteImpl1BeforeRestart, 1);

        IgniteImpl restartedIgniteImpl1 = waitTillNodeRestartsInternally(1);
        waitTillCmgHasMajority(restartedIgniteImpl1);

        ClusterState newClusterState = clusterState(restartedIgniteImpl1);
        assertThat(newClusterState.clusterTag().clusterId(), is(not(originalClusterId)));
        assertThat(newClusterState.formerClusterIds(), contains(originalClusterId));

        assertResetClusterMessageIsNotPresentAt(restartedIgniteImpl1);
        assertResetClusterMessageIsNotPresentAt(waitTillNodeRestartsInternally(2));
    }

    private static void assertThatCmgHasNoMajority(IgniteImpl ignite) {
        assertThat(ignite.logicalTopologyService().logicalTopologyOnLeader(), willTimeoutIn(1, SECONDS));
    }

    private static void waitTillCmgHasMajority(IgniteImpl ignite) {
        assertThat(ignite.logicalTopologyService().logicalTopologyOnLeader(), willCompleteSuccessfully());
    }

    private void initiateCmgRepairVia(IgniteImpl conductor, int... newCmgIndexes) {
        // TODO: IGNITE-22812 - initiate repair via CLI.

        CompletableFuture<Void> initiationFuture = conductor.systemDisasterRecoveryManager()
                .resetCluster(List.of(nodeNames(newCmgIndexes)));
        assertThat(initiationFuture, willCompleteSuccessfully());
    }

    @Test
    void repairWhenCmgWas3Nodes() throws Exception {
        // Node with index 5 will host neither of voting sets.
        startAndInitCluster(6, new int[]{0, 1, 2}, new int[]{2, 3, 4});
        waitTillClusterStateIsSavedToVaultOnConductor(2);

        // Stop the majority of CMG.
        IntStream.of(0, 1).parallel().forEach(cluster::stopNode);

        IgniteImpl igniteImpl2BeforeRestart = igniteImpl(2);

        assertThatCmgHasNoMajority(igniteImpl2BeforeRestart);

        initiateCmgRepairVia(igniteImpl2BeforeRestart, 2, 3, 4);

        IgniteImpl restartedIgniteImpl2 = waitTillNodeRestartsInternally(2);
        waitTillCmgHasMajority(restartedIgniteImpl2);
<<<<<<< HEAD

        // TODO: IGNITE-23096 - remove after the hang is fixed.
        waitTillNodesRestartInternally(3, 4, 5);
=======
>>>>>>> 71c3fe26
    }

    @Test
    void repairedClusterCanJoinBlankNodes() throws Exception {
        startAndInitCluster(2, new int[]{0}, new int[]{1});
        waitTillClusterStateIsSavedToVaultOnConductor(1);

        cluster.stopNode(0);

        initiateCmgRepairVia(igniteImpl(1), 1);

        // Doing this wait to make sure that blank node will be able to connect at least someone. If we don't do this, the new node
        // will still be able to connect, but this will happen on Scalecube's initial sync retry, and we don't want to wait for it
        // in our test.
        waitTillNodeRestartsInternally(1);

        IgniteImpl node2 = unwrapIgniteImpl(cluster.startNode(2));

        assertTrue(waitForCondition(
                () -> node2.logicalTopologyService().localLogicalTopology().nodes().stream()
                        .anyMatch(n -> node2.name().equals(n.name())),
                SECONDS.toMillis(10)
        ));
    }

    @Test
    void repairIsPossibleWhenAllNodesWaitForCmgMajorityOnJoin() throws Exception {
        // Node with index 2 will host neither of voting sets.
        startAndInitCluster(3, new int[]{0}, new int[]{1});
        waitTillClusterStateIsSavedToVaultOnConductor(1);

        cluster.stopNode(0);

        IntStream.of(1, 2).parallel().forEach(this::restartPartially);

        initiateCmgRepairVia(((IgniteServerImpl) cluster.server(1)).igniteImpl(), 1);

        IgniteImpl restartedIgniteImpl1 = waitTillNodeRestartsInternally(1);
        waitTillCmgHasMajority(restartedIgniteImpl1);
    }

    @Test
    void nodesThatSawNoReparationHaveSeparatePhysicalTopologies() throws Exception {
        startAndInitCluster(2, new int[]{0}, new int[]{1});
        waitTillClusterStateIsSavedToVaultOnConductor(1);

        // This makes the CMG majority go away.
        cluster.stopNode(0);

        initiateCmgRepairVia(igniteImpl(1), 1);

        IgniteImpl restartedIgniteImpl1 = waitTillNodeRestartsInternally(1);
        waitTillCmgHasMajority(restartedIgniteImpl1);

        // Starting the node that did not see the repair.
        cluster.startEmbeddedNode(0);

        assertFalse(
                waitForCondition(() -> restartedIgniteImpl1.clusterNodes().size() > 1, SECONDS.toMillis(3)),
                "Nodes from different clusters were able to establish a connection"
        );
    }

    @Test
    void migratesNodesThatSawNoReparationToNewCluster() throws Exception {
        startAndInitCluster(2, new int[]{0}, new int[]{1});
        waitTillClusterStateIsSavedToVaultOnConductor(1);

        breakAndRepairCmgMajorityInTwoNodeCluster();

        LogicalTopologySnapshot topologySnapshot = igniteImpl(1).logicalTopologyService().logicalTopologyOnLeader().get(10, SECONDS);
        assertTopologyContainsNode(0, topologySnapshot);
    }

    private void assertTopologyContainsNode(int nodeIndex, LogicalTopologySnapshot topologySnapshot) {
        assertTrue(topologySnapshot.nodes().stream().anyMatch(node -> node.name().equals(cluster.nodeName(nodeIndex))));
    }

    @Test
    void migratesManyNodesThatSawNoReparationToNewCluster() throws Exception {
        startAndInitCluster(5, new int[]{0, 1, 2}, new int[]{2, 3, 4});
        waitTillClusterStateIsSavedToVaultOnConductor(2);

        // Stop the majority of CMG.
        IntStream.of(0, 1).parallel().forEach(cluster::stopNode);

        // Repair CMG with nodes 2, 3, 4.
        initiateCmgRepairVia(igniteImpl(2), 2, 3, 4);
        IgniteImpl restartedIgniteImpl2 = waitTillNodeRestartsInternally(2);
        waitTillCmgHasMajority(restartedIgniteImpl2);

        // Starting the nodes that did not see the repair (in parallel, to save time).
        List<IgniteImpl> partialNodes = IntStream.of(0, 1).parallel()
                .mapToObj(index -> ((IgniteServerImpl) cluster.startEmbeddedNode(index).server()).igniteImpl())
                .collect(toList());

        initiateMigrationToNewCluster(partialNodes.get(0), igniteImpl(2));

        waitTillNodeRestartsInternally(0);
        waitTillNodeRestartsInternally(1);

        LogicalTopologySnapshot topologySnapshot = igniteImpl(2).logicalTopologyService().logicalTopologyOnLeader().get(10, SECONDS);
        assertTopologyContainsNode(0, topologySnapshot);
        assertTopologyContainsNode(1, topologySnapshot);
<<<<<<< HEAD

        // TODO: IGNITE-23096 - remove after the hang is fixed.
        waitTillNodesRestartInternally(3, 4);
=======
>>>>>>> 71c3fe26
    }

    @Test
    void repeatedRepairWorks() throws Exception {
        startAndInitCluster(2, new int[]{0}, new int[]{1});
        waitTillClusterStateIsSavedToVaultOnConductor(1);

        breakAndRepairCmgMajorityInTwoNodeCluster();

        // Second repair.
        initiateCmgRepairVia(igniteImpl(1), 1);
        IgniteImpl igniteImpl1RestartedSecondTime = waitTillNodeRestartsInternally(1);
        waitTillCmgHasMajority(igniteImpl1RestartedSecondTime);
<<<<<<< HEAD

        // TODO: IGNITE-23096 - remove after the hang is fixed.
        waitTillNodesRestartInternally(0, 1);
=======
>>>>>>> 71c3fe26
    }

    @Test
    void embeddedApiKeepsWorkingAfterCmgRepair() throws Exception {
        startAndInitCluster(2, new int[]{0}, new int[]{1});
        waitTillClusterStateIsSavedToVaultOnConductor(1);

        Ignite ignite1 = node(1);
        ignite1.sql().executeScript("CREATE TABLE TEST (ID INT PRIMARY KEY, VAL VARCHAR)");
        KeyValueView<Integer, String> kvView = ignite1.tables().table("TEST").keyValueView(Integer.class, String.class);

        kvView.put(null, 1, "one");

        breakAndRepairCmgMajorityInTwoNodeCluster();

        assertThat(kvView.get(null, 1), is("one"));
    }

    @Test
    void clientKeepsWorkingAfterCmgRepair() throws Exception {
        startAndInitCluster(2, new int[]{0}, new int[]{1});
        waitTillClusterStateIsSavedToVaultOnConductor(1);

        try (IgniteClient client = clientAgainstNode0()) {
            client.sql().executeScript("CREATE TABLE TEST (ID INT PRIMARY KEY, VAL VARCHAR)");
            KeyValueView<Integer, String> kvView = client.tables().table("TEST").keyValueView(Integer.class, String.class);

            kvView.put(null, 1, "one");

            breakAndRepairCmgMajorityInTwoNodeCluster();

            assertThat(kvView.get(null, 1), is("one"));
        }
    }

    private void breakAndRepairCmgMajorityInTwoNodeCluster() throws Exception {
        // This makes the CMG majority go away.
        cluster.stopNode(0);

        // Repair CMG with just node 1.
        initiateCmgRepairVia(igniteImpl(1), 1);
        IgniteImpl restartedIgniteImpl1 = waitTillNodeRestartsInternally(1);
        waitTillCmgHasMajority(restartedIgniteImpl1);

        // Starting the node that did not see the repair.
        migrate(0, 1);
    }

    private IgniteClient clientAgainstNode0() {
        return IgniteClient.builder()
                .addresses(igniteImpl(0).clientAddress().host())
                .build();
    }

    @Test
    void dataNodesAreUpdatedCorrectlyAfterClusterReset() throws Exception {
        startAndInitCluster(2, new int[]{0}, new int[]{1});
        waitTillClusterStateIsSavedToVaultOnConductor(1);

        final String zoneName = "TEST_ZONE";

        cluster.node(1).sql().execute(
                null,
                "CREATE ZONE " + zoneName + " WITH STORAGE_PROFILES='default', "
                        + "DATA_NODES_AUTO_ADJUST_SCALE_UP=0, DATA_NODES_AUTO_ADJUST_SCALE_DOWN=0"
        );

        int zoneId = igniteImpl(1).catalogManager().zone("TEST_ZONE", Long.MAX_VALUE).id();

        waitTillDataNodesBecome(new int[]{0, 1}, zoneId, igniteImpl(1));

        cluster.startNode(2);

        waitTillDataNodesBecome(new int[]{0, 1, 2}, zoneId, igniteImpl(1));

        // This makes the CMG majority go away.
        cluster.stopNode(0);

        // Now, dataNodes should have become [1, 2], but as there is no CMG leader, no one is able to trigger data nodes update.

        // Repair CMG with just node 1.
        initiateCmgRepairVia(igniteImpl(1), 1);
        IgniteImpl restartedIgniteImpl1 = waitTillNodeRestartsInternally(1);
        waitTillCmgHasMajority(restartedIgniteImpl1);

        waitTillDataNodesBecome(new int[]{1, 2}, zoneId, restartedIgniteImpl1);

        // Starting the node that did not see the repair.
        migrate(0, 1);

        waitTillDataNodesBecome(new int[]{0, 1, 2}, zoneId, restartedIgniteImpl1);

        // Now let's make sure that normal additions/removals still work after cluster reset.

        cluster.stopNode(0);
        waitTillDataNodesBecome(new int[]{1, 2}, zoneId, restartedIgniteImpl1);

        cluster.startNode(3);
        waitTillDataNodesBecome(new int[]{1, 2, 3}, zoneId, restartedIgniteImpl1);
<<<<<<< HEAD

        // TODO: IGNITE-23096 - remove after the hang is fixed.
        waitTillNodesRestartInternally(1, 2);
=======
>>>>>>> 71c3fe26
    }

    private void waitTillDataNodesBecome(int[] expectedDataNodeIndexes, int zoneId, IgniteImpl ignite) throws InterruptedException {
        int catalogVersion = ignite.catalogManager().latestCatalogVersion();

        assertTrue(
                waitForCondition(
                        () -> currentDataNodes(ignite, catalogVersion, zoneId).equals(Set.of(nodeNames(expectedDataNodeIndexes))),
                        SECONDS.toMillis(10)
                ),
                "Did not see data nodes to become " + IntStream.of(expectedDataNodeIndexes).boxed().collect(toList()) + " in time"
        );
    }

    private static Set<String> currentDataNodes(IgniteImpl ignite, int catalogVersion, int zoneId) {
        long currentRevision = ignite.metaStorageManager().appliedRevision();

        CompletableFuture<Set<String>> dataNodesFuture = ignite.distributionZoneManager()
                .dataNodes(currentRevision, catalogVersion, zoneId);

        assertThat(dataNodesFuture, willCompleteSuccessfully());
        return dataNodesFuture.join();
    }
}<|MERGE_RESOLUTION|>--- conflicted
+++ resolved
@@ -106,12 +106,6 @@
 
         IgniteImpl restartedIgniteImpl2 = waitTillNodeRestartsInternally(2);
         waitTillCmgHasMajority(restartedIgniteImpl2);
-<<<<<<< HEAD
-
-        // TODO: IGNITE-23096 - remove after the hang is fixed.
-        waitTillNodesRestartInternally(3, 4, 5);
-=======
->>>>>>> 71c3fe26
     }
 
     @Test
@@ -216,12 +210,6 @@
         LogicalTopologySnapshot topologySnapshot = igniteImpl(2).logicalTopologyService().logicalTopologyOnLeader().get(10, SECONDS);
         assertTopologyContainsNode(0, topologySnapshot);
         assertTopologyContainsNode(1, topologySnapshot);
-<<<<<<< HEAD
-
-        // TODO: IGNITE-23096 - remove after the hang is fixed.
-        waitTillNodesRestartInternally(3, 4);
-=======
->>>>>>> 71c3fe26
     }
 
     @Test
@@ -235,12 +223,6 @@
         initiateCmgRepairVia(igniteImpl(1), 1);
         IgniteImpl igniteImpl1RestartedSecondTime = waitTillNodeRestartsInternally(1);
         waitTillCmgHasMajority(igniteImpl1RestartedSecondTime);
-<<<<<<< HEAD
-
-        // TODO: IGNITE-23096 - remove after the hang is fixed.
-        waitTillNodesRestartInternally(0, 1);
-=======
->>>>>>> 71c3fe26
     }
 
     @Test
@@ -340,12 +322,6 @@
 
         cluster.startNode(3);
         waitTillDataNodesBecome(new int[]{1, 2, 3}, zoneId, restartedIgniteImpl1);
-<<<<<<< HEAD
-
-        // TODO: IGNITE-23096 - remove after the hang is fixed.
-        waitTillNodesRestartInternally(1, 2);
-=======
->>>>>>> 71c3fe26
     }
 
     private void waitTillDataNodesBecome(int[] expectedDataNodeIndexes, int zoneId, IgniteImpl ignite) throws InterruptedException {
