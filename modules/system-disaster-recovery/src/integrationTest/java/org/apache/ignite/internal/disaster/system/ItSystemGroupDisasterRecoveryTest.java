/*
 * Licensed to the Apache Software Foundation (ASF) under one or more
 * contributor license agreements. See the NOTICE file distributed with
 * this work for additional information regarding copyright ownership.
 * The ASF licenses this file to You under the Apache License, Version 2.0
 * (the "License"); you may not use this file except in compliance with
 * the License. You may obtain a copy of the License at
 *
 *      http://www.apache.org/licenses/LICENSE-2.0
 *
 * Unless required by applicable law or agreed to in writing, software
 * distributed under the License is distributed on an "AS IS" BASIS,
 * WITHOUT WARRANTIES OR CONDITIONS OF ANY KIND, either express or implied.
 * See the License for the specific language governing permissions and
 * limitations under the License.
 */

package org.apache.ignite.internal.disaster.system;

import static java.util.concurrent.TimeUnit.SECONDS;
import static org.apache.ignite.internal.TestWrappers.unwrapIgniteImpl;
import static org.apache.ignite.internal.testframework.IgniteTestUtils.waitForCondition;
import static org.apache.ignite.internal.testframework.matchers.CompletableFutureMatcher.willCompleteSuccessfully;
import static org.hamcrest.MatcherAssert.assertThat;
import static org.hamcrest.Matchers.is;
import static org.hamcrest.Matchers.nullValue;
import static org.junit.jupiter.api.Assertions.assertNotNull;
import static org.junit.jupiter.api.Assertions.assertTrue;

import java.util.concurrent.CompletableFuture;
import java.util.concurrent.ExecutionException;
import java.util.concurrent.TimeoutException;
import java.util.stream.IntStream;
import org.apache.ignite.internal.ClusterPerTestIntegrationTest;
import org.apache.ignite.internal.app.IgniteImpl;
import org.apache.ignite.internal.app.IgniteServerImpl;
import org.apache.ignite.internal.cluster.management.ClusterState;
import org.jetbrains.annotations.Nullable;

/**
 * Base for tests of CMG and Metastorage group disaster recovery.
 */
abstract class ItSystemGroupDisasterRecoveryTest extends ClusterPerTestIntegrationTest {
    final SystemDisasterRecoveryClient recoveryClient = new SystemDisasterRecoveryClient();

    @Override
    protected int initialNodes() {
        return 0;
    }

    final void startAndInitCluster(int nodeCount, int[] cmgNodeIndexes, int[] metastorageNodeIndexes) {
        // Pre-allocate this to make sure that for each pair of nodes, if they start almost at the same time, at least one is able to make
        // an initial sync to another one.
        cluster.overrideSeedsCount(10);

        cluster.startAndInit(nodeCount, paramsBuilder -> {
            paramsBuilder.cmgNodeNames(nodeNames(cmgNodeIndexes));
            paramsBuilder.metaStorageNodeNames(nodeNames(metastorageNodeIndexes));
        });
    }

    final void waitTillClusterStateIsSavedToVaultOnConductor(int nodeIndex) throws InterruptedException {
        assertTrue(waitForCondition(
                () -> new SystemDisasterRecoveryStorage(igniteImpl(nodeIndex).vault()).readClusterState() != null,
                SECONDS.toMillis(10)
        ));
    }

    final String[] nodeNames(int... nodeIndexes) {
        return IntStream.of(nodeIndexes)
                .mapToObj(cluster::nodeName)
                .toArray(String[]::new);
    }

    final IgniteImpl waitTillNodeRestartsInternally(int nodeIndex) throws InterruptedException {
        // restartOrShutdownFuture() becomes non-null when restart or shutdown is initiated; we know it's restart.

        assertThat(waitForRestartOrShutdownFuture(nodeIndex), willCompleteSuccessfully());

        return unwrapIgniteImpl(cluster.server(nodeIndex).api());
    }

    final CompletableFuture<Void> waitForRestartOrShutdownFuture(int nodeIndex) throws InterruptedException {
        assertTrue(
                waitForCondition(() -> restartOrShutdownFuture(nodeIndex) != null, SECONDS.toMillis(20)),
                "Node did not attempt to be restarted (or shut down) in time"
        );

        CompletableFuture<Void> future = restartOrShutdownFuture(nodeIndex);
        assertNotNull(future);

        return future;
    }

    @Nullable
    private CompletableFuture<Void> restartOrShutdownFuture(int nodeIndex) {
        return ((IgniteServerImpl) cluster.server(nodeIndex)).restartOrShutdownFuture();
    }

    static ClusterState clusterState(IgniteImpl ignite) throws InterruptedException, ExecutionException, TimeoutException {
        return ignite.clusterManagementGroupManager().clusterState().get(10, SECONDS);
    }

    static void assertResetClusterMessageIsNotPresentAt(IgniteImpl ignite) {
        assertThat(new SystemDisasterRecoveryStorage(ignite.vault()).readResetClusterMessage(), is(nullValue()));
    }

    final void waitTillNodesRestartInternally(int... nodeIndexes) throws InterruptedException {
        for (int i : nodeIndexes) {
            waitTillNodeRestartsInternally(i);
        }
    }

    final void restartPartially(int index) {
        cluster.stopNode(index);
        cluster.startEmbeddedNode(index);
    }

    final void migrate(int oldClusterNodeIndex, int newClusterNodeIndex) throws Exception {
        initiateMigration(oldClusterNodeIndex, newClusterNodeIndex);

        waitTillNodeRestartsInternally(oldClusterNodeIndex);
    }

    final void initiateMigration(int oldClusterNodeIndex, int newClusterNodeIndex) throws Exception {
        // Starting the node that did not see the repair.
        cluster.startEmbeddedNode(oldClusterNodeIndex);

<<<<<<< HEAD
        initiateMigrationToNewCluster(nodeMissingRepair, igniteImpl(newClusterNodeIndex));
=======
        initiateMigrationToNewCluster(oldClusterNodeIndex, newClusterNodeIndex);

        waitTillNodeRestartsInternally(oldClusterNodeIndex);
>>>>>>> 5cc9b65b
    }

    void initiateMigrationToNewCluster(int nodeMissingRepairIndex, int repairedNodeIndex) throws Exception {
        recoveryClient.initiateMigration(
                "localhost",
                cluster.httpPort(nodeMissingRepairIndex),
                "localhost",
                cluster.httpPort(repairedNodeIndex)
        );
    }
}<|MERGE_RESOLUTION|>--- conflicted
+++ resolved
@@ -126,13 +126,9 @@
         // Starting the node that did not see the repair.
         cluster.startEmbeddedNode(oldClusterNodeIndex);
 
-<<<<<<< HEAD
-        initiateMigrationToNewCluster(nodeMissingRepair, igniteImpl(newClusterNodeIndex));
-=======
         initiateMigrationToNewCluster(oldClusterNodeIndex, newClusterNodeIndex);
 
         waitTillNodeRestartsInternally(oldClusterNodeIndex);
->>>>>>> 5cc9b65b
     }
 
     void initiateMigrationToNewCluster(int nodeMissingRepairIndex, int repairedNodeIndex) throws Exception {
