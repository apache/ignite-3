--- conflicted
+++ resolved
@@ -31,24 +31,16 @@
 import static org.junit.jupiter.api.Assertions.assertDoesNotThrow;
 import static org.junit.jupiter.api.Assertions.assertTrue;
 
-<<<<<<< HEAD
 import java.io.IOException;
 import java.nio.file.Files;
 import java.nio.file.Path;
-import java.util.List;
-=======
->>>>>>> 6935ca8c
 import java.util.Set;
 import java.util.concurrent.CompletableFuture;
 import java.util.stream.IntStream;
 import java.util.stream.Stream;
 import org.apache.ignite.internal.app.IgniteImpl;
-<<<<<<< HEAD
-import org.apache.ignite.internal.app.IgniteServerImpl;
 import org.apache.ignite.internal.cluster.management.topology.api.LogicalTopologySnapshot;
 import org.apache.ignite.internal.configuration.ComponentWorkingDir;
-=======
->>>>>>> 6935ca8c
 import org.apache.ignite.internal.hlc.HybridTimestamp;
 import org.apache.ignite.internal.lang.ByteArray;
 import org.apache.ignite.internal.lang.NodeStoppingException;
@@ -202,8 +194,6 @@
         // This makes both CMG and MG majorities go away.
         cluster.stopNode(1);
 
-        IgniteImpl igniteImpl0BeforeRestart = igniteImpl(0);
-
         initiateMgRepairVia(0, 1, 0);
 
         IgniteImpl restartedIgniteImpl0 = waitTillNodeRestartsInternally(0);
@@ -277,7 +267,7 @@
 
         // Repair MG with just node 0 in CMG.
         cluster.startEmbeddedNode(0);
-        initiateMgRepairVia(((IgniteServerImpl) cluster.server(0)).igniteImpl(), 1, 0);
+        initiateMgRepairVia(0, 1, 0);
         IgniteImpl restartedIgniteImpl0 = waitTillNodeRestartsInternally(0);
         waitTillMgHasMajority(restartedIgniteImpl0);
 
@@ -292,7 +282,7 @@
         replaceDir(source.dbPath(), dest.dbPath());
         replaceDir(source.raftLogPath(), dest.raftLogPath());
 
-        String pathToSnapshots = "metastorage_group_0/snapshot";
+        String pathToSnapshots = "metastorage_group-0/snapshot";
         replaceDir(source.metaPath().resolve(pathToSnapshots), dest.metaPath().resolve(pathToSnapshots));
     }
 
@@ -336,7 +326,7 @@
         cluster.stopNode(1);
 
         cluster.startEmbeddedNode(0);
-        initiateMgRepairVia(((IgniteServerImpl) cluster.server(0)).igniteImpl(), 1, 0);
+        initiateMgRepairVia(0, 1, 0);
         IgniteImpl restartedIgniteImpl0 = waitTillNodeRestartsInternally(0);
         waitTillMgHasMajority(restartedIgniteImpl0);
 
@@ -351,5 +341,4 @@
         // Subsequent restart should also fail.
         assertThrowsWithCause(() -> cluster.restartNode(1), MetastorageDivergedException.class, "Metastorage has diverged");
     }
-
 }