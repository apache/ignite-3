/*
 * Licensed to the Apache Software Foundation (ASF) under one or more
 * contributor license agreements. See the NOTICE file distributed with
 * this work for additional information regarding copyright ownership.
 * The ASF licenses this file to You under the Apache License, Version 2.0
 * (the "License"); you may not use this file except in compliance with
 * the License. You may obtain a copy of the License at
 *
 *      http://www.apache.org/licenses/LICENSE-2.0
 *
 * Unless required by applicable law or agreed to in writing, software
 * distributed under the License is distributed on an "AS IS" BASIS,
 * WITHOUT WARRANTIES OR CONDITIONS OF ANY KIND, either express or implied.
 * See the License for the specific language governing permissions and
 * limitations under the License.
 */

package org.apache.ignite.internal.index;

import static java.util.concurrent.CompletableFuture.completedFuture;
import static org.apache.ignite.internal.catalog.CatalogTestUtils.createCatalogManagerWithTestUpdateLog;
import static org.apache.ignite.internal.index.TestIndexManagementUtils.COLUMN_NAME;
import static org.apache.ignite.internal.index.TestIndexManagementUtils.INDEX_NAME;
import static org.apache.ignite.internal.index.TestIndexManagementUtils.LOCAL_NODE;
import static org.apache.ignite.internal.index.TestIndexManagementUtils.NODE_ID;
import static org.apache.ignite.internal.index.TestIndexManagementUtils.NODE_NAME;
import static org.apache.ignite.internal.index.TestIndexManagementUtils.TABLE_NAME;
import static org.apache.ignite.internal.index.TestIndexManagementUtils.createTable;
import static org.apache.ignite.internal.index.TestIndexManagementUtils.newPrimaryReplicaMeta;
import static org.apache.ignite.internal.testframework.matchers.CompletableFutureMatcher.willCompleteSuccessfully;
import static org.apache.ignite.internal.util.IgniteUtils.closeAllManually;
import static org.hamcrest.MatcherAssert.assertThat;
import static org.mockito.ArgumentMatchers.any;
import static org.mockito.ArgumentMatchers.argThat;
import static org.mockito.ArgumentMatchers.eq;
import static org.mockito.Mockito.mock;
import static org.mockito.Mockito.never;
import static org.mockito.Mockito.verify;
import static org.mockito.Mockito.when;

import java.util.List;
import org.apache.ignite.internal.catalog.CatalogManager;
import org.apache.ignite.internal.catalog.commands.MakeIndexAvailableCommand;
import org.apache.ignite.internal.catalog.commands.StartBuildingIndexCommand;
import org.apache.ignite.internal.catalog.descriptors.CatalogIndexDescriptor;
import org.apache.ignite.internal.hlc.HybridClock;
import org.apache.ignite.internal.hlc.HybridClockImpl;
import org.apache.ignite.internal.hlc.HybridTimestamp;
import org.apache.ignite.internal.network.ClusterNodeImpl;
import org.apache.ignite.internal.network.ClusterService;
import org.apache.ignite.internal.placementdriver.ReplicaMeta;
import org.apache.ignite.internal.replicator.TablePartitionId;
import org.apache.ignite.internal.testframework.BaseIgniteAbstractTest;
import org.apache.ignite.network.ClusterNode;
import org.apache.ignite.network.NetworkAddress;
import org.apache.ignite.network.TopologyService;
import org.jetbrains.annotations.Nullable;
import org.junit.jupiter.api.AfterEach;
import org.junit.jupiter.api.BeforeEach;
import org.junit.jupiter.api.Test;
import org.junit.jupiter.api.extension.ExtendWith;
import org.mockito.Mock;
import org.mockito.junit.jupiter.MockitoExtension;

/** For {@link ChangeIndexStatusTaskController} testing. */
@ExtendWith(MockitoExtension.class)
public class ChangeIndexStatusTaskControllerTest extends BaseIgniteAbstractTest {
    private final HybridClock clock = new HybridClockImpl();

    private final TestPlacementDriver placementDriver = new TestPlacementDriver();

    private final ClusterService clusterService = createClusterService();

    private CatalogManager catalogManager;

    @Mock
    private ChangeIndexStatusTaskScheduler changeIndexStatusTaskScheduler;

    private @Nullable ChangeIndexStatusTaskController taskController;

    @BeforeEach
    void setUp() {
<<<<<<< HEAD
        catalogManager = createCatalogManagerWithTestUpdateLog(NODE_NAME, clock);

        assertThat(catalogManager.start(), willCompleteSuccessfully());
=======
        assertThat(catalogManager.startAsync(), willCompleteSuccessfully());
>>>>>>> 05743917

        createTable(catalogManager, TABLE_NAME, COLUMN_NAME);

        taskController = new ChangeIndexStatusTaskController(
                catalogManager, placementDriver, clusterService, changeIndexStatusTaskScheduler
        );
    }

    @AfterEach
    void tearDown() throws Exception {
        closeAllManually(
                catalogManager::beforeNodeStop,
                () -> assertThat(catalogManager.stopAsync(), willCompleteSuccessfully()),
                taskController
        );
    }

    @Test
    void testStartTaskOnIndexCreateEvent() {
        setPrimaryReplicaLocalNode();

        verify(changeIndexStatusTaskScheduler, never()).scheduleStartBuildingTask(any());

        createIndex();

        verify(changeIndexStatusTaskScheduler).scheduleStartBuildingTask(eq(indexDescriptor()));
    }

    @Test
    void testStartTaskOnIndexDropEvent() {
        setPrimaryReplicaLocalNode();

        createIndex();

        CatalogIndexDescriptor indexDescriptor = indexDescriptor();

        int indexId = indexDescriptor.id();

        assertThat(
                catalogManager.execute(List.of(
                        StartBuildingIndexCommand.builder().indexId(indexId).build(),
                        MakeIndexAvailableCommand.builder().indexId(indexId).build())
                ),
                willCompleteSuccessfully()
        );

        verify(changeIndexStatusTaskScheduler, never()).scheduleRemoveIndexTask(any());

        dropIndex();

        verify(changeIndexStatusTaskScheduler).scheduleRemoveIndexTask(argThat(descriptor -> descriptor.id() == indexId));
    }

    @Test
    void testStopTaskOnIndexDropEvent() {
        setPrimaryReplicaLocalNode();

        createIndex();

        CatalogIndexDescriptor indexDescriptor = indexDescriptor();

        dropIndex();

        verify(changeIndexStatusTaskScheduler).stopStartBuildingTask(eq(indexDescriptor.id()));
    }

    @Test
    void testStartTasksOnPrimaryReplicaElected() {
        createIndex();

        CatalogIndexDescriptor indexDescriptor = indexDescriptor();

        verify(changeIndexStatusTaskScheduler, never()).scheduleStartBuildingTask(eq(indexDescriptor));

        setPrimaryReplicaLocalNode();

        verify(changeIndexStatusTaskScheduler).scheduleStartBuildingTask(eq(indexDescriptor));
    }

    @Test
    void testStopTasksOnExpirePrimaryReplica() {
        setPrimaryReplicaLocalNode();

        createIndex();

        setPrimaryReplicaAnotherNode();

        verify(changeIndexStatusTaskScheduler).stopTasksForTable(eq(tableId()));
    }

    private void createIndex() {
        TestIndexManagementUtils.createIndex(catalogManager, TABLE_NAME, INDEX_NAME, COLUMN_NAME);
    }

    private void dropIndex() {
        TestIndexManagementUtils.dropIndex(catalogManager, INDEX_NAME);
    }

    private void setPrimaryReplicaLocalNode() {
        setPrimaryReplica(LOCAL_NODE);
    }

    private void setPrimaryReplicaAnotherNode() {
        setPrimaryReplica(new ClusterNodeImpl(NODE_ID + "-next", NODE_NAME + "-next", mock(NetworkAddress.class)));
    }

    private void setPrimaryReplica(ClusterNode clusterNode) {
        TablePartitionId groupId = new TablePartitionId(tableId(), 0);

        ReplicaMeta replicaMeta = newPrimaryReplicaMeta(clusterNode, groupId, HybridTimestamp.MIN_VALUE, HybridTimestamp.MAX_VALUE);

        assertThat(placementDriver.setPrimaryReplicaMeta(0, groupId, completedFuture(replicaMeta)), willCompleteSuccessfully());
    }

    private int tableId() {
        return TestIndexManagementUtils.tableId(catalogManager, TABLE_NAME, clock);
    }

    private CatalogIndexDescriptor indexDescriptor() {
        return TestIndexManagementUtils.indexDescriptor(catalogManager, INDEX_NAME, clock);
    }

    private static ClusterService createClusterService() {
        ClusterService clusterService = mock(ClusterService.class);
        TopologyService topologyService = mock(TopologyService.class);

        when(topologyService.localMember()).thenReturn(LOCAL_NODE);

        when(clusterService.topologyService()).thenReturn(topologyService);

        return clusterService;
    }
}<|MERGE_RESOLUTION|>--- conflicted
+++ resolved
@@ -80,13 +80,9 @@
 
     @BeforeEach
     void setUp() {
-<<<<<<< HEAD
         catalogManager = createCatalogManagerWithTestUpdateLog(NODE_NAME, clock);
 
-        assertThat(catalogManager.start(), willCompleteSuccessfully());
-=======
         assertThat(catalogManager.startAsync(), willCompleteSuccessfully());
->>>>>>> 05743917
 
         createTable(catalogManager, TABLE_NAME, COLUMN_NAME);
 
