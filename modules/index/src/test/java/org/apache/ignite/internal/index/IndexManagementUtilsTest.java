/*
 * Licensed to the Apache Software Foundation (ASF) under one or more
 * contributor license agreements. See the NOTICE file distributed with
 * this work for additional information regarding copyright ownership.
 * The ASF licenses this file to You under the Apache License, Version 2.0
 * (the "License"); you may not use this file except in compliance with
 * the License. You may obtain a copy of the License at
 *
 *      http://www.apache.org/licenses/LICENSE-2.0
 *
 * Unless required by applicable law or agreed to in writing, software
 * distributed under the License is distributed on an "AS IS" BASIS,
 * WITHOUT WARRANTIES OR CONDITIONS OF ANY KIND, either express or implied.
 * See the License for the specific language governing permissions and
 * limitations under the License.
 */

package org.apache.ignite.internal.index;

import static java.nio.charset.StandardCharsets.UTF_8;
<<<<<<< HEAD
import static org.apache.ignite.internal.catalog.CatalogTestUtils.createTestCatalogManager;
import static org.apache.ignite.internal.index.IndexManagementUtils.earliestCatalogVersionOfIndexInRegisteredStatus;
import static org.apache.ignite.internal.index.IndexManagementUtils.enterBusy;
=======
>>>>>>> 60db15d5
import static org.apache.ignite.internal.index.IndexManagementUtils.extractIndexIdFromPartitionBuildIndexKey;
import static org.apache.ignite.internal.index.IndexManagementUtils.extractPartitionIdFromPartitionBuildIndexKey;
import static org.apache.ignite.internal.index.IndexManagementUtils.inProgressBuildIndexMetastoreKey;
import static org.apache.ignite.internal.index.IndexManagementUtils.isLocalNode;
import static org.apache.ignite.internal.index.IndexManagementUtils.isPrimaryReplica;
import static org.apache.ignite.internal.index.IndexManagementUtils.leaveBusy;
import static org.apache.ignite.internal.index.IndexManagementUtils.localNode;
import static org.apache.ignite.internal.index.IndexManagementUtils.partitionBuildIndexMetastoreKey;
import static org.apache.ignite.internal.index.IndexManagementUtils.partitionBuildIndexMetastoreKeyPrefix;
import static org.apache.ignite.internal.index.IndexManagementUtils.toPartitionBuildIndexMetastoreKeyString;
import static org.apache.ignite.internal.index.TestIndexManagementUtils.LOCAL_NODE;
import static org.apache.ignite.internal.index.TestIndexManagementUtils.NODE_ID;
import static org.apache.ignite.internal.index.TestIndexManagementUtils.NODE_NAME;
import static org.apache.ignite.internal.index.TestIndexManagementUtils.newPrimaryReplicaMeta;
import static org.junit.jupiter.api.Assertions.assertEquals;
import static org.junit.jupiter.api.Assertions.assertFalse;
import static org.junit.jupiter.api.Assertions.assertTrue;
import static org.mockito.Mockito.clearInvocations;
import static org.mockito.Mockito.inOrder;
import static org.mockito.Mockito.mock;
import static org.mockito.Mockito.never;
import static org.mockito.Mockito.spy;
import static org.mockito.Mockito.when;

import java.util.concurrent.TimeUnit;
import org.apache.ignite.internal.hlc.HybridClock;
import org.apache.ignite.internal.hlc.HybridClockImpl;
import org.apache.ignite.internal.hlc.HybridTimestamp;
import org.apache.ignite.internal.lang.ByteArray;
import org.apache.ignite.internal.placementdriver.ReplicaMeta;
import org.apache.ignite.internal.replicator.TablePartitionId;
import org.apache.ignite.internal.testframework.BaseIgniteAbstractTest;
import org.apache.ignite.internal.util.IgniteSpinBusyLock;
import org.apache.ignite.network.ClusterNode;
import org.apache.ignite.network.ClusterNodeImpl;
import org.apache.ignite.network.ClusterService;
import org.apache.ignite.network.NetworkAddress;
import org.apache.ignite.network.TopologyService;
import org.junit.jupiter.api.Test;
import org.mockito.InOrder;

/** For {@link IndexManagementUtils} testing. */
public class IndexManagementUtilsTest extends BaseIgniteAbstractTest {
    private final HybridClock clock = new HybridClockImpl();

    @Test
    void testPartitionBuildIndexMetastoreKey() {
        assertEquals(ByteArray.fromString("indexBuild.partition.1.2"), partitionBuildIndexMetastoreKey(1, 2));
        assertEquals(ByteArray.fromString("indexBuild.partition.7.9"), partitionBuildIndexMetastoreKey(7, 9));
    }

    @Test
    void testInProgressBuildIndexMetastoreKey() {
        assertEquals(ByteArray.fromString("indexBuild.inProgress.1"), inProgressBuildIndexMetastoreKey(1));
        assertEquals(ByteArray.fromString("indexBuild.inProgress.7"), inProgressBuildIndexMetastoreKey(7));
    }

    @Test
    void testPartitionBuildIndexMetastoreKeyPrefix() {
        assertEquals(ByteArray.fromString("indexBuild.partition.1"), partitionBuildIndexMetastoreKeyPrefix(1));
        assertEquals(ByteArray.fromString("indexBuild.partition.7"), partitionBuildIndexMetastoreKeyPrefix(7));
    }

    @Test
    void tesToPartitionBuildIndexMetastoreKeyString() {
        assertEquals("indexBuild.partition.1.2", toPartitionBuildIndexMetastoreKeyString("indexBuild.partition.1.2".getBytes(UTF_8)));
        assertEquals("indexBuild.partition.7.9", toPartitionBuildIndexMetastoreKeyString("indexBuild.partition.7.9".getBytes(UTF_8)));
    }

    @Test
    void testExtractPartitionIdFromPartitionBuildIndexKey() {
        assertEquals(2, extractPartitionIdFromPartitionBuildIndexKey("indexBuild.partition.1.2"));
        assertEquals(9, extractPartitionIdFromPartitionBuildIndexKey("indexBuild.partition.7.9"));
    }

    @Test
    void testExtractIndexIdFromPartitionBuildIndexKey() {
        assertEquals(1, extractIndexIdFromPartitionBuildIndexKey("indexBuild.partition.1.2"));
        assertEquals(7, extractIndexIdFromPartitionBuildIndexKey("indexBuild.partition.7.9"));
    }

    @Test
    void testIsPrimaryReplicaTrue() {
        TablePartitionId replicaGroupId = new TablePartitionId(1, 0);

        HybridTimestamp startTime = clock.now();
        long dayInMillis = TimeUnit.DAYS.toMillis(1);

        ReplicaMeta replicaMeta = newPrimaryReplicaMeta(LOCAL_NODE, replicaGroupId, startTime, startTime.addPhysicalTime(dayInMillis));

        assertTrue(isPrimaryReplica(replicaMeta, LOCAL_NODE, clock.now()));
    }

    @Test
    void testIsPrimaryReplicaFalse() {
        TablePartitionId replicaGroupId = new TablePartitionId(1, 0);

        ClusterNode otherNode = new ClusterNodeImpl(NODE_ID + "-other", NODE_NAME + "-other", mock(NetworkAddress.class));

        HybridTimestamp now = clock.now();
        long dayInMillis = TimeUnit.DAYS.toMillis(1);
        long hourInMillis = TimeUnit.HOURS.toMillis(1);

        HybridTimestamp startTime0 = now;
        HybridTimestamp startTime1 = now.addPhysicalTime(-dayInMillis);

        ReplicaMeta replicaMeta0 = newPrimaryReplicaMeta(otherNode, replicaGroupId, startTime0, startTime0.addPhysicalTime(dayInMillis));
        ReplicaMeta replicaMeta1 = newPrimaryReplicaMeta(LOCAL_NODE, replicaGroupId, startTime1, startTime1.addPhysicalTime(hourInMillis));
        ReplicaMeta replicaMeta2 = newPrimaryReplicaMeta(LOCAL_NODE, replicaGroupId, now, now);

        assertFalse(isPrimaryReplica(replicaMeta0, LOCAL_NODE, clock.now()));
        assertFalse(isPrimaryReplica(replicaMeta1, LOCAL_NODE, clock.now()));
        assertFalse(isPrimaryReplica(replicaMeta2, LOCAL_NODE, now));
    }
<<<<<<< HEAD

    @Test
    void testEarliestCatalogVersionOfIndexInRegisteredStatus() throws Exception {
        CatalogManager catalogManager = createTestCatalogManager("test", clock);

        try {
            assertThat(catalogManager.start(), willCompleteSuccessfully());

            assertEquals(-1, earliestCatalogVersionOfIndexInRegisteredStatus(catalogManager, Integer.MAX_VALUE));

            createTable(catalogManager, TABLE_NAME, COLUMN_NAME);
            createIndex(catalogManager, TABLE_NAME, INDEX_NAME, COLUMN_NAME);

            int indexId = indexId(catalogManager, INDEX_NAME, clock);

            int expCatalogVersionOfIndexCreation = catalogManager.latestCatalogVersion();
            assertEquals(expCatalogVersionOfIndexCreation, earliestCatalogVersionOfIndexInRegisteredStatus(catalogManager, indexId));

            startBuildingIndex(catalogManager, indexId);
            assertEquals(expCatalogVersionOfIndexCreation, earliestCatalogVersionOfIndexInRegisteredStatus(catalogManager, indexId));

            makeIndexAvailable(catalogManager, indexId);
            assertEquals(expCatalogVersionOfIndexCreation, earliestCatalogVersionOfIndexInRegisteredStatus(catalogManager, indexId));

            createTable(catalogManager, TABLE_NAME + "0", COLUMN_NAME);
            assertEquals(expCatalogVersionOfIndexCreation, earliestCatalogVersionOfIndexInRegisteredStatus(catalogManager, indexId));

            createIndex(catalogManager, TABLE_NAME, INDEX_NAME + "0", COLUMN_NAME);
            assertEquals(expCatalogVersionOfIndexCreation, earliestCatalogVersionOfIndexInRegisteredStatus(catalogManager, indexId));
        } finally {
            catalogManager.stop();
        }
    }

    @Test
    void testLocalNode() {
        ClusterNode localNode = mock(ClusterNode.class);
        ClusterService clusterService = clusterService(localNode);

        assertEquals(localNode, localNode(clusterService));
    }

    @Test
    void testIsLocalNode() {
        ClusterNode localNode = new ClusterNodeImpl("local-id", "local", new NetworkAddress("127.0.0.1", 8888));
        ClusterNode notLocalNode = new ClusterNodeImpl("not-local-id", "not-local", new NetworkAddress("127.0.0.1", 7777));

        ClusterService clusterService = clusterService(localNode);

        assertTrue(isLocalNode(clusterService, localNode.id()));
        assertFalse(isLocalNode(clusterService, notLocalNode.id()));
    }

    @Test
    void testEnterBusy() {
        IgniteSpinBusyLock busyLock0 = spy(new IgniteSpinBusyLock());
        IgniteSpinBusyLock busyLock1 = spy(new IgniteSpinBusyLock());

        busyLock0.block();
        assertFalse(enterBusy(busyLock0, busyLock1));

        InOrder inOrder = inOrder(busyLock0, busyLock1);

        inOrder.verify(busyLock0).enterBusy();
        inOrder.verify(busyLock1, never()).enterBusy();
        inOrder.verify(busyLock1, never()).leaveBusy();
        inOrder.verify(busyLock1, never()).leaveBusy();

        clearInvocations(busyLock0, busyLock1);

        busyLock0.unblock();
        busyLock1.block();
        assertFalse(enterBusy(busyLock0, busyLock1));

        inOrder.verify(busyLock0).enterBusy();
        inOrder.verify(busyLock1).enterBusy();
        inOrder.verify(busyLock0).leaveBusy();
        inOrder.verify(busyLock1, never()).leaveBusy();

        clearInvocations(busyLock0, busyLock1);

        busyLock1.unblock();
        assertTrue(enterBusy(busyLock0, busyLock1));

        inOrder.verify(busyLock0).enterBusy();
        inOrder.verify(busyLock1).enterBusy();
        inOrder.verify(busyLock0, never()).leaveBusy();
        inOrder.verify(busyLock1, never()).leaveBusy();
    }

    @Test
    void testLeaveBusy() {
        IgniteSpinBusyLock busyLock0 = spy(new IgniteSpinBusyLock());
        IgniteSpinBusyLock busyLock1 = spy(new IgniteSpinBusyLock());

        busyLock0.enterBusy();
        busyLock1.enterBusy();

        clearInvocations(busyLock0, busyLock1);

        leaveBusy(busyLock0, busyLock1);

        InOrder inOrder = inOrder(busyLock0, busyLock1);

        inOrder.verify(busyLock1).leaveBusy();
        inOrder.verify(busyLock0).leaveBusy();
    }

    private static ClusterService clusterService(ClusterNode localNode) {
        ClusterService clusterService = mock(ClusterService.class);
        TopologyService topologyService = mock(TopologyService.class);

        when(topologyService.localMember()).thenReturn(localNode);
        when(clusterService.topologyService()).thenReturn(topologyService);

        return clusterService;
    }
=======
>>>>>>> 60db15d5
}<|MERGE_RESOLUTION|>--- conflicted
+++ resolved
@@ -18,12 +18,7 @@
 package org.apache.ignite.internal.index;
 
 import static java.nio.charset.StandardCharsets.UTF_8;
-<<<<<<< HEAD
-import static org.apache.ignite.internal.catalog.CatalogTestUtils.createTestCatalogManager;
-import static org.apache.ignite.internal.index.IndexManagementUtils.earliestCatalogVersionOfIndexInRegisteredStatus;
 import static org.apache.ignite.internal.index.IndexManagementUtils.enterBusy;
-=======
->>>>>>> 60db15d5
 import static org.apache.ignite.internal.index.IndexManagementUtils.extractIndexIdFromPartitionBuildIndexKey;
 import static org.apache.ignite.internal.index.IndexManagementUtils.extractPartitionIdFromPartitionBuildIndexKey;
 import static org.apache.ignite.internal.index.IndexManagementUtils.inProgressBuildIndexMetastoreKey;
@@ -138,40 +133,6 @@
         assertFalse(isPrimaryReplica(replicaMeta1, LOCAL_NODE, clock.now()));
         assertFalse(isPrimaryReplica(replicaMeta2, LOCAL_NODE, now));
     }
-<<<<<<< HEAD
-
-    @Test
-    void testEarliestCatalogVersionOfIndexInRegisteredStatus() throws Exception {
-        CatalogManager catalogManager = createTestCatalogManager("test", clock);
-
-        try {
-            assertThat(catalogManager.start(), willCompleteSuccessfully());
-
-            assertEquals(-1, earliestCatalogVersionOfIndexInRegisteredStatus(catalogManager, Integer.MAX_VALUE));
-
-            createTable(catalogManager, TABLE_NAME, COLUMN_NAME);
-            createIndex(catalogManager, TABLE_NAME, INDEX_NAME, COLUMN_NAME);
-
-            int indexId = indexId(catalogManager, INDEX_NAME, clock);
-
-            int expCatalogVersionOfIndexCreation = catalogManager.latestCatalogVersion();
-            assertEquals(expCatalogVersionOfIndexCreation, earliestCatalogVersionOfIndexInRegisteredStatus(catalogManager, indexId));
-
-            startBuildingIndex(catalogManager, indexId);
-            assertEquals(expCatalogVersionOfIndexCreation, earliestCatalogVersionOfIndexInRegisteredStatus(catalogManager, indexId));
-
-            makeIndexAvailable(catalogManager, indexId);
-            assertEquals(expCatalogVersionOfIndexCreation, earliestCatalogVersionOfIndexInRegisteredStatus(catalogManager, indexId));
-
-            createTable(catalogManager, TABLE_NAME + "0", COLUMN_NAME);
-            assertEquals(expCatalogVersionOfIndexCreation, earliestCatalogVersionOfIndexInRegisteredStatus(catalogManager, indexId));
-
-            createIndex(catalogManager, TABLE_NAME, INDEX_NAME + "0", COLUMN_NAME);
-            assertEquals(expCatalogVersionOfIndexCreation, earliestCatalogVersionOfIndexInRegisteredStatus(catalogManager, indexId));
-        } finally {
-            catalogManager.stop();
-        }
-    }
 
     @Test
     void testLocalNode() {
@@ -256,6 +217,4 @@
 
         return clusterService;
     }
-=======
->>>>>>> 60db15d5
 }