--- conflicted
+++ resolved
@@ -34,7 +34,9 @@
 import static org.apache.ignite.internal.table.TableTestUtils.getIndexStrict;
 import static org.apache.ignite.internal.table.TableTestUtils.getTableIdStrict;
 import static org.apache.ignite.internal.testframework.IgniteTestUtils.assertThrows;
+import static org.apache.ignite.internal.testframework.IgniteTestUtils.assertThrows;
 import static org.apache.ignite.internal.testframework.matchers.CompletableFutureMatcher.willCompleteSuccessfully;
+import static org.apache.ignite.internal.util.CompletableFutures.nullCompletedFuture;
 import static org.apache.ignite.internal.util.CompletableFutures.nullCompletedFuture;
 import static org.apache.ignite.internal.util.IgniteUtils.closeAll;
 import static org.hamcrest.MatcherAssert.assertThat;
@@ -50,6 +52,8 @@
 
 import java.util.List;
 import java.util.concurrent.CompletableFuture;
+import java.util.concurrent.ExecutionException;
+import java.util.concurrent.TimeUnit;
 import java.util.concurrent.ExecutionException;
 import java.util.concurrent.TimeUnit;
 import org.apache.ignite.internal.catalog.CatalogManager;
@@ -230,7 +234,17 @@
                 anyLong(),
                 eq(indexCreationCatalogVersion(INDEX_NAME))
         );
-<<<<<<< HEAD
+
+        verify(indexBuilder).scheduleBuildIndexAfterDisasterRecovery(
+                eq(tableId()),
+                eq(PARTITION_ID),
+                eq(indexId(PK_INDEX_NAME)),
+                any(),
+                any(),
+                eq(LOCAL_NODE),
+                anyLong(),
+                eq(indexCreationCatalogVersion(PK_INDEX_NAME))
+        );
     }
 
     @Test
@@ -244,24 +258,6 @@
                 () -> placementDriver.setPrimaryReplicaMeta(0, replicaId(PARTITION_ID), replicaMetaFuture)
                         .get(10_000, TimeUnit.MILLISECONDS),
                 "Table storage for the specified table cannot be null"
-        );
-    }
-
-    @Test
-    void testNotStartBuildPkIndexesOnPrimaryReplicaElected() {
-        setPrimaryReplicaWhichExpiresInOneSecond(PARTITION_ID, NODE_NAME, NODE_ID, clock.now());
-=======
->>>>>>> 80ff0310
-
-        verify(indexBuilder).scheduleBuildIndexAfterDisasterRecovery(
-                eq(tableId()),
-                eq(PARTITION_ID),
-                eq(indexId(PK_INDEX_NAME)),
-                any(),
-                any(),
-                eq(LOCAL_NODE),
-                anyLong(),
-                eq(indexCreationCatalogVersion(PK_INDEX_NAME))
         );
     }
 
