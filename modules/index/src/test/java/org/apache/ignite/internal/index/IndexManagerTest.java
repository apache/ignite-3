--- conflicted
+++ resolved
@@ -76,13 +76,9 @@
  * Test class to verify {@link IndexManager}.
  */
 @ExtendWith(ConfigurationExtension.class)
-<<<<<<< HEAD
-public class IndexManagerTest {
+public class IndexManagerTest extends BaseIgniteAbstractTest {
     private static final String TABLE_NAME = "tName";
 
-=======
-public class IndexManagerTest extends BaseIgniteAbstractTest {
->>>>>>> 75166821
     @InjectConfiguration(
             "mock.tables.tName {"
                     + "id: 1, "
