--- conflicted
+++ resolved
@@ -69,10 +69,7 @@
 import org.apache.ignite.internal.schema.configuration.index.SortedIndexConfigurationSchema;
 import org.apache.ignite.internal.schema.configuration.index.TableIndexConfiguration;
 import org.apache.ignite.internal.schema.configuration.storage.UnknownDataStorageConfigurationSchema;
-<<<<<<< HEAD
 import org.apache.ignite.internal.table.InternalTable;
-=======
->>>>>>> 8277b1ad
 import org.apache.ignite.internal.table.TableImpl;
 import org.apache.ignite.internal.table.distributed.TableManager;
 import org.apache.ignite.internal.testframework.IgniteTestUtils;
@@ -128,9 +125,11 @@
 
         tablesConfig = confRegistry.getConfiguration(TablesConfiguration.KEY);
 
-<<<<<<< HEAD
         TableManager tblManager = Mockito.mock(TableManager.class);
         Map<UUID, TableImpl> tables = Mockito.mock(Map.class);
+
+//        when(tableManagerMock.tableAsync(any(UUID.class)))
+//                .thenReturn(CompletableFuture.completedFuture(mock(TableImpl.class)));
 
         Mockito.doReturn(tables).when(tblManager).latestTables();
         Mockito.doAnswer(inv -> {
@@ -140,14 +139,6 @@
         }).when(tables).get(Mockito.any(UUID.class));
 
         indexManager = new IndexManager(tablesConfig, tblManager);
-=======
-        TableManager tableManagerMock = mock(TableManager.class);
-
-        when(tableManagerMock.tableAsync(any(UUID.class)))
-                .thenReturn(CompletableFuture.completedFuture(mock(TableImpl.class)));
-
-        indexManager = new IndexManager(tablesConfig, mock(SchemaManager.class), tableManagerMock);
->>>>>>> 8277b1ad
         indexManager.start();
 
         tablesConfig.tables().change(tableChange -> tableChange.create("tName", chg -> {
