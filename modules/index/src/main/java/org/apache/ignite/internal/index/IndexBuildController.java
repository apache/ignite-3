--- conflicted
+++ resolved
@@ -221,13 +221,8 @@
             }
 
             for (CatalogIndexDescriptor indexDescriptor : catalogService.indexes(catalogVersion)) {
-<<<<<<< HEAD
-                if (primaryReplicaId.tableId() == indexDescriptor.tableId()) {
+                if (!indexDescriptor.available() && primaryReplicaId.tableId() == indexDescriptor.tableId()) {
                     scheduleBuildIndex(primaryReplicaId, indexDescriptor, mvTableStorage, enlistmentConsistencyToken(replicaMeta));
-=======
-                if (!indexDescriptor.available() && primaryReplicaId.tableId() == indexDescriptor.tableId()) {
-                    scheduleBuildIndex(primaryReplicaId, indexDescriptor, mvTableStorage);
->>>>>>> a6146c1b
                 }
             }
         });
