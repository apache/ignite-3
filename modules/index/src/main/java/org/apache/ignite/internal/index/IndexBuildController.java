/*
 * Licensed to the Apache Software Foundation (ASF) under one or more
 * contributor license agreements. See the NOTICE file distributed with
 * this work for additional information regarding copyright ownership.
 * The ASF licenses this file to You under the Apache License, Version 2.0
 * (the "License"); you may not use this file except in compliance with
 * the License. You may obtain a copy of the License at
 *
 *      http://www.apache.org/licenses/LICENSE-2.0
 *
 * Unless required by applicable law or agreed to in writing, software
 * distributed under the License is distributed on an "AS IS" BASIS,
 * WITHOUT WARRANTIES OR CONDITIONS OF ANY KIND, either express or implied.
 * See the License for the specific language governing permissions and
 * limitations under the License.
 */

package org.apache.ignite.internal.index;

import static java.util.concurrent.CompletableFuture.allOf;
import static java.util.concurrent.CompletableFuture.completedFuture;
import static java.util.concurrent.CompletableFuture.failedFuture;
import static java.util.concurrent.TimeUnit.SECONDS;
import static org.apache.ignite.internal.index.IndexManagementUtils.isPrimaryReplica;
import static org.apache.ignite.internal.util.IgniteUtils.inBusyLock;
import static org.apache.ignite.internal.util.IgniteUtils.inBusyLockAsync;

import java.util.ArrayList;
import java.util.Set;
import java.util.concurrent.CompletableFuture;
import java.util.concurrent.ConcurrentHashMap;
import java.util.concurrent.atomic.AtomicBoolean;
import java.util.function.Function;
import org.apache.ignite.internal.catalog.CatalogService;
import org.apache.ignite.internal.catalog.descriptors.CatalogIndexDescriptor;
import org.apache.ignite.internal.catalog.events.CatalogEvent;
import org.apache.ignite.internal.catalog.events.CreateIndexEventParameters;
import org.apache.ignite.internal.catalog.events.DropIndexEventParameters;
import org.apache.ignite.internal.close.ManuallyCloseable;
import org.apache.ignite.internal.hlc.HybridClock;
import org.apache.ignite.internal.placementdriver.PlacementDriver;
import org.apache.ignite.internal.placementdriver.PrimaryReplicaAwaitTimeoutException;
import org.apache.ignite.internal.placementdriver.ReplicaMeta;
import org.apache.ignite.internal.placementdriver.event.PrimaryReplicaEvent;
import org.apache.ignite.internal.placementdriver.event.PrimaryReplicaEventParameters;
import org.apache.ignite.internal.replicator.TablePartitionId;
import org.apache.ignite.internal.storage.MvPartitionStorage;
import org.apache.ignite.internal.storage.engine.MvTableStorage;
import org.apache.ignite.internal.storage.index.IndexStorage;
import org.apache.ignite.internal.util.ExceptionUtils;
import org.apache.ignite.internal.util.IgniteSpinBusyLock;
import org.apache.ignite.network.ClusterNode;
import org.apache.ignite.network.ClusterService;

/**
 * Сomponent is responsible for starting and stopping the building of indexes on primary replicas.
 *
 * <p>Component handles the following events (indexes are started and stopped by {@link CatalogIndexDescriptor#tableId()} ==
 * {@link TablePartitionId#tableId()}): </p>
 * <ul>
 *     <li>{@link CatalogEvent#INDEX_CREATE} - starts building indexes for the corresponding local primary replicas.</li>
 *     <li>{@link CatalogEvent#INDEX_DROP} - stops building indexes for the corresponding local primary replicas.</li>
 *     <li>{@link PrimaryReplicaEvent#PRIMARY_REPLICA_ELECTED} - for a new local primary replica, starts the building of all corresponding
 *     indexes, for an expired primary replica, stops the building of all corresponding indexes.</li>
 * </ul>
 *
 * <p>A few words about restoring the building of indexes on node recovery: the building of indexes will be resumed by
 * {@link PrimaryReplicaEvent#PRIMARY_REPLICA_ELECTED}, which will fire due to a change in the {@link ReplicaMeta#getLeaseholderId()} on
 * node restart but after {@link ReplicaMeta#getExpirationTime()}.</p>
 */
<<<<<<< HEAD
// TODO: IGNITE-20544 Start building indexes on node recovery
class IndexBuildController implements ManuallyCloseable {
=======
public class IndexBuildController implements IgniteComponent {
>>>>>>> e66d12f1
    private static final long AWAIT_PRIMARY_REPLICA_TIMEOUT_SEC = 10;

    private final IndexBuilder indexBuilder;

    private final IndexManager indexManager;

    private final CatalogService catalogService;

    private final ClusterService clusterService;

    private final PlacementDriver placementDriver;

    private final HybridClock clock;

    private final IgniteSpinBusyLock busyLock = new IgniteSpinBusyLock();

    private final AtomicBoolean closeGuard = new AtomicBoolean();

    private final Set<TablePartitionId> primaryReplicaIds = ConcurrentHashMap.newKeySet();

    /** Constructor. */
    IndexBuildController(
            IndexBuilder indexBuilder,
            IndexManager indexManager,
            CatalogService catalogService,
            ClusterService clusterService,
            PlacementDriver placementDriver,
            HybridClock clock
    ) {
        this.indexBuilder = indexBuilder;
        this.indexManager = indexManager;
        this.catalogService = catalogService;
        this.clusterService = clusterService;
        this.placementDriver = placementDriver;
        this.clock = clock;

        addListeners();
    }

    @Override
    public void close() {
        if (!closeGuard.compareAndSet(false, true)) {
            return;
        }

        busyLock.block();

        indexBuilder.close();
    }

    private void addListeners() {
        catalogService.listen(CatalogEvent.INDEX_CREATE, (parameters, exception) -> {
            if (exception != null) {
                return failedFuture(exception);
            }

            return onIndexCreate(((CreateIndexEventParameters) parameters)).thenApply(unused -> false);
        });

        catalogService.listen(CatalogEvent.INDEX_DROP, (parameters, exception) -> {
            if (exception != null) {
                return failedFuture(exception);
            }

            return onIndexDrop(((DropIndexEventParameters) parameters)).thenApply(unused -> false);
        });

        placementDriver.listen(PrimaryReplicaEvent.PRIMARY_REPLICA_ELECTED, (parameters, exception) -> {
            if (exception != null) {
                return failedFuture(exception);
            }

            return onPrimaryReplicaElected(parameters).thenApply(unused -> false);
        });
    }

    private CompletableFuture<?> onIndexCreate(CreateIndexEventParameters parameters) {
        return inBusyLockAsync(busyLock, () -> {
            var startBuildIndexFutures = new ArrayList<CompletableFuture<?>>();

            for (TablePartitionId primaryReplicaId : primaryReplicaIds) {
                if (primaryReplicaId.tableId() == parameters.indexDescriptor().tableId()) {
                    CompletableFuture<?> startBuildIndexFuture = getMvTableStorageFuture(parameters.causalityToken(), primaryReplicaId)
                            .thenCompose(mvTableStorage -> awaitPrimaryReplicaForNow(primaryReplicaId)
                                    .thenAccept(replicaMeta -> tryScheduleBuildIndex(
                                            primaryReplicaId,
                                            parameters.indexDescriptor(),
                                            mvTableStorage,
                                            replicaMeta
                                    ))
                            );

                    startBuildIndexFutures.add(startBuildIndexFuture);
                }
            }

            return allOf(startBuildIndexFutures.toArray(CompletableFuture[]::new));
        });
    }

    private CompletableFuture<?> onIndexDrop(DropIndexEventParameters parameters) {
        return inBusyLockAsync(busyLock, () -> {
            indexBuilder.stopBuildingIndexes(parameters.indexId());

            return completedFuture(null);
        });
    }

    private CompletableFuture<?> onPrimaryReplicaElected(PrimaryReplicaEventParameters parameters) {
        return inBusyLockAsync(busyLock, () -> {
            TablePartitionId primaryReplicaId = (TablePartitionId) parameters.groupId();

            if (isLocalNode(parameters.leaseholder())) {
                primaryReplicaIds.add(primaryReplicaId);

                // It is safe to get the latest version of the catalog because the PRIMARY_REPLICA_ELECTED event is handled on the
                // metastore thread.
                int catalogVersion = catalogService.latestCatalogVersion();

                return getMvTableStorageFuture(parameters.causalityToken(), primaryReplicaId)
                        .thenCompose(mvTableStorage -> awaitPrimaryReplicaForNow(primaryReplicaId)
                                .thenAccept(replicaMeta -> tryScheduleBuildIndexesForNewPrimaryReplica(
                                        catalogVersion,
                                        primaryReplicaId,
                                        mvTableStorage,
                                        replicaMeta
                                ))
                        );
            } else {
                stopBuildingIndexesIfPrimaryExpired(primaryReplicaId);

                return completedFuture(null);
            }
        });
    }

    private void tryScheduleBuildIndexesForNewPrimaryReplica(
            int catalogVersion,
            TablePartitionId primaryReplicaId,
            MvTableStorage mvTableStorage,
            ReplicaMeta replicaMeta
    ) {
        inBusyLock(busyLock, () -> {
            if (isLeaseExpire(replicaMeta)) {
                stopBuildingIndexesIfPrimaryExpired(primaryReplicaId);

                return;
            }

            for (CatalogIndexDescriptor indexDescriptor : catalogService.indexes(catalogVersion)) {
                if (!indexDescriptor.available() && primaryReplicaId.tableId() == indexDescriptor.tableId()) {
                    scheduleBuildIndex(primaryReplicaId, indexDescriptor, mvTableStorage, enlistmentConsistencyToken(replicaMeta));
                }
            }
        });
    }

    private void tryScheduleBuildIndex(
            TablePartitionId primaryReplicaId,
            CatalogIndexDescriptor indexDescriptor,
            MvTableStorage mvTableStorage,
            ReplicaMeta replicaMeta
    ) {
        inBusyLock(busyLock, () -> {
            if (isLeaseExpire(replicaMeta)) {
                stopBuildingIndexesIfPrimaryExpired(primaryReplicaId);

                return;
            }

            scheduleBuildIndex(primaryReplicaId, indexDescriptor, mvTableStorage, enlistmentConsistencyToken(replicaMeta));
        });
    }

    /**
     * Stops building indexes for a replica that has expired, if it has not been done before.
     *
     * <p>We need to stop building indexes at the event of a change of primary replica or after executing asynchronous code, we understand
     * that the {@link ReplicaMeta#getExpirationTime() expiration time} has come.</p>
     *
     * @param replicaId Replica ID.
     */
    private void stopBuildingIndexesIfPrimaryExpired(TablePartitionId replicaId) {
        if (primaryReplicaIds.remove(replicaId)) {
            // Primary replica is no longer current, we need to stop building indexes for it.
            indexBuilder.stopBuildingIndexes(replicaId.tableId(), replicaId.partitionId());
        }
    }

    private CompletableFuture<MvTableStorage> getMvTableStorageFuture(long causalityToken, TablePartitionId replicaId) {
        return indexManager.getMvTableStorage(causalityToken, replicaId.tableId());
    }

    private CompletableFuture<ReplicaMeta> awaitPrimaryReplicaForNow(TablePartitionId replicaId) {
        return placementDriver
                .awaitPrimaryReplica(replicaId, clock.now(), AWAIT_PRIMARY_REPLICA_TIMEOUT_SEC, SECONDS)
                .handle((replicaMeta, throwable) -> {
                    if (throwable != null) {
                        Throwable unwrapThrowable = ExceptionUtils.unwrapCause(throwable);

                        if (unwrapThrowable instanceof PrimaryReplicaAwaitTimeoutException) {
                            return awaitPrimaryReplicaForNow(replicaId);
                        } else {
                            return CompletableFuture.<ReplicaMeta>failedFuture(unwrapThrowable);
                        }
                    }

                    return completedFuture(replicaMeta);
                }).thenCompose(Function.identity());
    }

    /** Shortcut to schedule index building. */
    private void scheduleBuildIndex(
            TablePartitionId replicaId,
            CatalogIndexDescriptor indexDescriptor,
            MvTableStorage mvTableStorage,
            long enlistmentConsistencyToken
    ) {
        int partitionId = replicaId.partitionId();

        MvPartitionStorage mvPartition = mvTableStorage.getMvPartition(partitionId);

        assert mvPartition != null : replicaId;

        int indexId = indexDescriptor.id();

        IndexStorage indexStorage = mvTableStorage.getIndex(partitionId, indexId);

        assert indexStorage != null : "replicaId=" + replicaId + ", indexId=" + indexId;

        indexBuilder.scheduleBuildIndex(
                replicaId.tableId(),
                partitionId,
                indexId,
                indexStorage,
                mvPartition,
                localNode(),
                enlistmentConsistencyToken
        );
    }

    private boolean isLocalNode(String nodeConsistentId) {
        return nodeConsistentId.equals(localNode().name());
    }

    private ClusterNode localNode() {
        return clusterService.topologyService().localMember();
    }

    private boolean isLeaseExpire(ReplicaMeta replicaMeta) {
        return !isPrimaryReplica(replicaMeta, localNode(), clock.now());
    }

    private static long enlistmentConsistencyToken(ReplicaMeta replicaMeta) {
        return replicaMeta.getStartTime().longValue();
    }
}<|MERGE_RESOLUTION|>--- conflicted
+++ resolved
@@ -68,12 +68,7 @@
  * {@link PrimaryReplicaEvent#PRIMARY_REPLICA_ELECTED}, which will fire due to a change in the {@link ReplicaMeta#getLeaseholderId()} on
  * node restart but after {@link ReplicaMeta#getExpirationTime()}.</p>
  */
-<<<<<<< HEAD
-// TODO: IGNITE-20544 Start building indexes on node recovery
 class IndexBuildController implements ManuallyCloseable {
-=======
-public class IndexBuildController implements IgniteComponent {
->>>>>>> e66d12f1
     private static final long AWAIT_PRIMARY_REPLICA_TIMEOUT_SEC = 10;
 
     private final IndexBuilder indexBuilder;
