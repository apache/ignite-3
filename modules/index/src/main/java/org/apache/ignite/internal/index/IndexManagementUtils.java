/*
 * Licensed to the Apache Software Foundation (ASF) under one or more
 * contributor license agreements. See the NOTICE file distributed with
 * this work for additional information regarding copyright ownership.
 * The ASF licenses this file to You under the Apache License, Version 2.0
 * (the "License"); you may not use this file except in compliance with
 * the License. You may obtain a copy of the License at
 *
 *      http://www.apache.org/licenses/LICENSE-2.0
 *
 * Unless required by applicable law or agreed to in writing, software
 * distributed under the License is distributed on an "AS IS" BASIS,
 * WITHOUT WARRANTIES OR CONDITIONS OF ANY KIND, either express or implied.
 * See the License for the specific language governing permissions and
 * limitations under the License.
 */

package org.apache.ignite.internal.index;

import static java.nio.charset.StandardCharsets.UTF_8;
import static java.util.stream.Collectors.toList;
import static org.apache.ignite.internal.catalog.descriptors.CatalogIndexStatus.REGISTERED;
import static org.apache.ignite.internal.metastorage.dsl.Conditions.exists;
import static org.apache.ignite.internal.metastorage.dsl.Conditions.notExists;
import static org.apache.ignite.internal.metastorage.dsl.Operations.noop;
import static org.apache.ignite.internal.metastorage.dsl.Operations.put;
import static org.apache.ignite.internal.metastorage.dsl.Operations.remove;
import static org.apache.ignite.internal.util.ArrayUtils.BYTE_EMPTY_ARRAY;
import static org.apache.ignite.internal.util.CollectionUtils.concat;
import static org.apache.ignite.internal.util.ExceptionUtils.unwrapCause;

import java.util.List;
import java.util.Objects;
import java.util.concurrent.CompletableFuture;
import java.util.stream.IntStream;
import org.apache.ignite.internal.catalog.Catalog;
import org.apache.ignite.internal.catalog.CatalogManager;
import org.apache.ignite.internal.catalog.CatalogService;
import org.apache.ignite.internal.catalog.ChangeIndexStatusValidationException;
import org.apache.ignite.internal.catalog.IndexNotFoundValidationException;
import org.apache.ignite.internal.catalog.commands.MakeIndexAvailableCommand;
import org.apache.ignite.internal.catalog.descriptors.CatalogIndexDescriptor;
import org.apache.ignite.internal.catalog.descriptors.CatalogIndexStatus;
import org.apache.ignite.internal.catalog.descriptors.CatalogTableDescriptor;
import org.apache.ignite.internal.catalog.descriptors.CatalogZoneDescriptor;
import org.apache.ignite.internal.hlc.HybridTimestamp;
import org.apache.ignite.internal.lang.ByteArray;
import org.apache.ignite.internal.lang.NodeStoppingException;
import org.apache.ignite.internal.logger.IgniteLogger;
import org.apache.ignite.internal.metastorage.Entry;
import org.apache.ignite.internal.metastorage.MetaStorageManager;
import org.apache.ignite.internal.metastorage.dsl.Operation;
import org.apache.ignite.internal.placementdriver.ReplicaMeta;
import org.apache.ignite.internal.util.Cursor;
import org.apache.ignite.internal.util.IgniteSpinBusyLock;
import org.apache.ignite.network.ClusterNode;
import org.apache.ignite.network.ClusterService;

/** Helper class for index management. */
class IndexManagementUtils {
    /** Metastore key prefix for the "index in the process of building" in the format: {@code "indexBuild.inProgress.<indexId>"}. */
    static final String IN_PROGRESS_BUILD_INDEX_KEY_PREFIX = "indexBuild.inProgress.";

    /**
     * Metastore key prefix for the "index in the process of building for partition" in the format:
     * {@code "indexBuild.partition.<indexId>.<partitionId>"}.
     */
    static final String PARTITION_BUILD_INDEX_KEY_PREFIX = "indexBuild.partition.";

    /** Timeout to receive the primary replica meta in seconds. */
    static final long AWAIT_PRIMARY_REPLICA_TIMEOUT_SEC = 10;

    /**
     * Returns {@code true} if the {@code key} is <b>absent</b> in the metastore locally.
     *
     * @param metastore Metastore manager.
     * @param key Key to check.
     * @param revUpperBound Upper bound of metastore revision.
     */
    static boolean isMetastoreKeyAbsentLocally(MetaStorageManager metastore, ByteArray key, long revUpperBound) {
        return metastore.getLocally(key, revUpperBound).value() == null;
    }

    /**
     * Returns {@code true} if at least one key by prefix is <b>present</b> in the metastore locally.
     *
     * @param metastore Metastore manager.
     * @param keyPrefix Key prefix to check.
     * @param revUpperBound Upper bound of metastore revision.
     */
    static boolean isAnyMetastoreKeyPresentLocally(MetaStorageManager metastore, ByteArray keyPrefix, long revUpperBound) {
        try (Cursor<Entry> cursor = metastore.prefixLocally(keyPrefix, revUpperBound)) {
            return cursor.stream().map(Entry::value).anyMatch(Objects::nonNull);
        }
    }

    /**
     * Removes a {@code key} from the metastore if <b>present</b>.
     *
     * @param metaStorageManager Metastore manager.
     * @param key Key to remove.
     * @return Future result {@code true} if actual removal happened, otherwise {@code false}.
     */
    static CompletableFuture<Boolean> removeMetastoreKeyIfPresent(MetaStorageManager metaStorageManager, ByteArray key) {
        return metaStorageManager.invoke(exists(key), remove(key), noop());
    }

    /**
     * Puts index building keys into the metastore if they are absent.
     *
     * <p>NOTES: Presence of keys is determined by {@value #IN_PROGRESS_BUILD_INDEX_KEY_PREFIX} + {@code "<indexId>"}.</p>
     *
     * <p>Keys: </p>
     * <ul>
     *     <li>{@value #IN_PROGRESS_BUILD_INDEX_KEY_PREFIX} + {@code "<indexId>"}.</li>
     *     <li>{@value #PARTITION_BUILD_INDEX_KEY_PREFIX} + {@code "<indexId>.0"} ...
     *     {@value #PARTITION_BUILD_INDEX_KEY_PREFIX} + {@code "<indexId>.<partitions-1>"}.</li>
     * </ul>
     *
     * @param metastore Metastore manager.
     * @param indexId Index ID.
     * @param partitions Partition count.
     * @return Future result {@code true} if success update was applied, otherwise {@code false}.
     */
    static CompletableFuture<Boolean> putBuildIndexMetastoreKeysIfAbsent(MetaStorageManager metastore, int indexId, int partitions) {
        ByteArray inProgressBuildIndexMetastoreKey = inProgressBuildIndexMetastoreKey(indexId);

        List<Operation> putPartitionBuildIndexMetastoreKeyOperations = IntStream.range(0, partitions)
                .mapToObj(partitionId -> put(partitionBuildIndexMetastoreKey(indexId, partitionId), BYTE_EMPTY_ARRAY))
                .collect(toList());

        return metastore.invoke(
                notExists(inProgressBuildIndexMetastoreKey),
                concat(
                        List.of(put(inProgressBuildIndexMetastoreKey, BYTE_EMPTY_ARRAY)),
                        putPartitionBuildIndexMetastoreKeyOperations
                ),
                List.of(noop())
        );
    }

    /**
     * Returns the "index in the process of building" metastore key, format:
     * {@value #IN_PROGRESS_BUILD_INDEX_KEY_PREFIX} + {@code "<indexId>"}.
     *
     * @param indexId Index ID.
     */
    static ByteArray inProgressBuildIndexMetastoreKey(int indexId) {
        return ByteArray.fromString(IN_PROGRESS_BUILD_INDEX_KEY_PREFIX + indexId);
    }

    /**
     * Returns the "building an index for the partition" metastore prefix key, format:
     * {@value #PARTITION_BUILD_INDEX_KEY_PREFIX} + {@code "<indexId>"}.
     *
     * @param indexId Index ID.
     */
    static ByteArray partitionBuildIndexMetastoreKeyPrefix(int indexId) {
        return ByteArray.fromString(PARTITION_BUILD_INDEX_KEY_PREFIX + indexId);
    }

    /**
     * Returns the "building an index for the partition" metastore key, format:
     * {@value #PARTITION_BUILD_INDEX_KEY_PREFIX} + {@code "<indexId>.<partitionId>"}.
     *
     * @param indexId Index ID.
     * @param partitionId Partition ID.
     */
    static ByteArray partitionBuildIndexMetastoreKey(int indexId, int partitionId) {
        return ByteArray.fromString(PARTITION_BUILD_INDEX_KEY_PREFIX + indexId + '.' + partitionId);
    }

    /**
     * Converts bytes to string key: {@value PARTITION_BUILD_INDEX_KEY_PREFIX} + {@code "<indexId>.<partitionId>"}.
     *
     * @param bytes Bytes to convert.
     */
    static String toPartitionBuildIndexMetastoreKeyString(byte[] bytes) {
        String keyStr = new String(bytes, UTF_8);

        assert keyStr.startsWith(PARTITION_BUILD_INDEX_KEY_PREFIX) : keyStr;

        return keyStr;
    }

    /**
     * Returns partition count from the catalog.
     *
     * @param catalogService Catalog service.
     * @param indexId Index ID.
     * @param catalogVersion Catalog version.
     */
    static int getPartitionCountFromCatalog(CatalogService catalogService, int indexId, int catalogVersion) {
        CatalogIndexDescriptor indexDescriptor = catalogService.index(indexId, catalogVersion);

        assert indexDescriptor != null : "indexId=" + indexId + ", catalogVersion=" + catalogVersion;

        CatalogTableDescriptor tableDescriptor = catalogService.table(indexDescriptor.tableId(), catalogVersion);

        assert tableDescriptor != null : "tableId=" + indexDescriptor.tableId() + ", catalogVersion=" + catalogVersion;

        CatalogZoneDescriptor zoneDescriptor = catalogService.zone(tableDescriptor.zoneId(), catalogVersion);

        assert zoneDescriptor != null : "zoneId=" + tableDescriptor.zoneId() + ", catalogVersion=" + catalogVersion;

        return zoneDescriptor.partitions();
    }

    /**
     * Makes the index available in the catalog, does not return the future execution of the operation, so as not to create dead locks when
     * performing the operation and the inability to complete it due to execution in the metastore thread or on recovery (the metastore
     * watches will not be deployed yet). Logs errors if it is not {@link IndexNotFoundValidationException},
     * {@link ChangeIndexStatusValidationException} or {@link NodeStoppingException}.
     *
     * @param catalogManager Catalog manger.
     * @param indexId Index ID.
     * @param log Logger.
     */
    static void makeIndexAvailableInCatalogWithoutFuture(CatalogManager catalogManager, int indexId, IgniteLogger log) {
        catalogManager
                .execute(MakeIndexAvailableCommand.builder().indexId(indexId).build())
                .whenComplete((unused, throwable) -> {
                    if (throwable != null) {
                        Throwable unwrapCause = unwrapCause(throwable);

                        if (!(unwrapCause instanceof IndexNotFoundValidationException)
                                && !(unwrapCause instanceof ChangeIndexStatusValidationException)
                                && !(unwrapCause instanceof NodeStoppingException)) {
                            log.error("Error processing the command to make the index available: {}", unwrapCause, indexId);
                        }
                    }
                });
    }

    /**
     * Extracts a partition ID from the key: {@value PARTITION_BUILD_INDEX_KEY_PREFIX} + {@code "<indexId>.<partitionId>"}.
     *
     * @param key Key.
     * @return Partition ID.
     */
    static int extractPartitionIdFromPartitionBuildIndexKey(String key) {
        assert key.startsWith(PARTITION_BUILD_INDEX_KEY_PREFIX) : key;

        String[] strings = key.split("\\.");

        return Integer.parseInt(strings[3]);
    }

    /**
     * Extracts a index ID from the key: {@value PARTITION_BUILD_INDEX_KEY_PREFIX} + {@code "<indexId>.<partitionId>"}.
     *
     * @param key Key.
     * @return Index ID.
     */
    static int extractIndexIdFromPartitionBuildIndexKey(String key) {
        assert key.startsWith(PARTITION_BUILD_INDEX_KEY_PREFIX) : key;

        String[] strings = key.split("\\.");

        return Integer.parseInt(strings[2]);
    }

    /**
     * Returns {@code true} if the local node is the primary replica at the timestamp of interest.
     *
     * @param primaryReplicaMeta Primary replica meta.
     * @param localNode Local node.
     * @param timestamp Timestamp of interest.
     */
    static boolean isPrimaryReplica(ReplicaMeta primaryReplicaMeta, ClusterNode localNode, HybridTimestamp timestamp) {
        return localNode.id().equals(primaryReplicaMeta.getLeaseholderId())
                && timestamp.compareTo(primaryReplicaMeta.getExpirationTime()) < 0;
    }

<<<<<<< HEAD
    /**
     * Returns the local node.
     *
     * @param clusterService Cluster service.
     */
    static ClusterNode localNode(ClusterService clusterService) {
        return clusterService.topologyService().localMember();
    }

    /**
     * Returns {@code true} if the passed node ID is equal to the local node ID, {@code false} otherwise.
     *
     * @param clusterService Cluster service.
     * @param nodeId Node ID of interest.
     */
    static boolean isLocalNode(ClusterService clusterService, String nodeId) {
        return nodeId.equals(localNode(clusterService).id());
    }

    /**
     * Enters "busy" state for two locks.
     *
     * <p>NOTE: Then you should {@link IndexManagementUtils#leaveBusy(IgniteSpinBusyLock, IgniteSpinBusyLock)} with the same order of
     * locks.</p>
     *
     * @return {@code true} if entered to busy state.
     */
    static boolean enterBusy(IgniteSpinBusyLock busyLock0, IgniteSpinBusyLock busyLock1) {
        if (!busyLock0.enterBusy()) {
            return false;
        }

        if (!busyLock1.enterBusy()) {
            busyLock0.leaveBusy();

            return false;
        }

        return true;
    }

    /**
     * Leaves "busy" state for two locks.
     *
     * <p>NOTE: Before this you need to {@link IndexManagementUtils#enterBusy(IgniteSpinBusyLock, IgniteSpinBusyLock)} with the same order
     * of locks.</p>
     */
    static void leaveBusy(IgniteSpinBusyLock busyLock0, IgniteSpinBusyLock busyLock1) {
        busyLock1.leaveBusy();
        busyLock0.leaveBusy();
    }

    /**
     * Returns the catalog version in which the index appeared.
     *
     * <p>NOTE: Can be used outside of catalog/metastore events.</p>
=======

    /**
     * Returns the earliest catalog version in which the index of interest has status {@link CatalogIndexStatus#REGISTERED}, {@code -1} if
     * not found.
>>>>>>> 0794aa48
     *
     * @param catalogService Catalog service.
     * @param indexId Index ID of interest.
     */
<<<<<<< HEAD
    static int catalogVersionOfIndexCreation(CatalogService catalogService, int indexId) {
        Integer catalogVersion = null;

        for (Catalog catalog : catalogService.catalogs()) {
            CatalogIndexDescriptor indexDescriptor = catalog.index(indexId);

            if (indexDescriptor != null && indexDescriptor.status() == REGISTERED) {
                catalogVersion = catalog.version();

                break;
            }
        }

        assert catalogVersion != null : "Catalog version in which the index appeared was not found: " + indexId;

        return catalogVersion;
=======
    // TODO: IGNITE-21363 Deal with catalog compaction
    static int earliestCatalogVersionOfIndexInRegisteredStatus(CatalogService catalogService, int indexId) {
        for (Catalog catalog : catalogService.catalogVersionsSnapshot()) {
            CatalogIndexDescriptor indexDescriptor = catalog.index(indexId);

            if (indexDescriptor != null && indexDescriptor.status() == REGISTERED) {
                return catalog.version();
            }
        }

        return -1;
>>>>>>> 0794aa48
    }
}<|MERGE_RESOLUTION|>--- conflicted
+++ resolved
@@ -272,7 +272,27 @@
                 && timestamp.compareTo(primaryReplicaMeta.getExpirationTime()) < 0;
     }
 
-<<<<<<< HEAD
+
+    /**
+     * Returns the earliest catalog version in which the index of interest has status {@link CatalogIndexStatus#REGISTERED}, {@code -1} if
+     * not found.
+     *
+     * @param catalogService Catalog service.
+     * @param indexId Index ID of interest.
+     */
+    // TODO: IGNITE-21363 Deal with catalog compaction
+    static int earliestCatalogVersionOfIndexInRegisteredStatus(CatalogService catalogService, int indexId) {
+        for (Catalog catalog : catalogService.catalogVersionsSnapshot()) {
+            CatalogIndexDescriptor indexDescriptor = catalog.index(indexId);
+
+            if (indexDescriptor != null && indexDescriptor.status() == REGISTERED) {
+                return catalog.version();
+            }
+        }
+
+        return -1;
+    }
+
     /**
      * Returns the local node.
      *
@@ -324,50 +344,4 @@
         busyLock1.leaveBusy();
         busyLock0.leaveBusy();
     }
-
-    /**
-     * Returns the catalog version in which the index appeared.
-     *
-     * <p>NOTE: Can be used outside of catalog/metastore events.</p>
-=======
-
-    /**
-     * Returns the earliest catalog version in which the index of interest has status {@link CatalogIndexStatus#REGISTERED}, {@code -1} if
-     * not found.
->>>>>>> 0794aa48
-     *
-     * @param catalogService Catalog service.
-     * @param indexId Index ID of interest.
-     */
-<<<<<<< HEAD
-    static int catalogVersionOfIndexCreation(CatalogService catalogService, int indexId) {
-        Integer catalogVersion = null;
-
-        for (Catalog catalog : catalogService.catalogs()) {
-            CatalogIndexDescriptor indexDescriptor = catalog.index(indexId);
-
-            if (indexDescriptor != null && indexDescriptor.status() == REGISTERED) {
-                catalogVersion = catalog.version();
-
-                break;
-            }
-        }
-
-        assert catalogVersion != null : "Catalog version in which the index appeared was not found: " + indexId;
-
-        return catalogVersion;
-=======
-    // TODO: IGNITE-21363 Deal with catalog compaction
-    static int earliestCatalogVersionOfIndexInRegisteredStatus(CatalogService catalogService, int indexId) {
-        for (Catalog catalog : catalogService.catalogVersionsSnapshot()) {
-            CatalogIndexDescriptor indexDescriptor = catalog.index(indexId);
-
-            if (indexDescriptor != null && indexDescriptor.status() == REGISTERED) {
-                return catalog.version();
-            }
-        }
-
-        return -1;
->>>>>>> 0794aa48
-    }
 }