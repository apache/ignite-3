--- conflicted
+++ resolved
@@ -28,11 +28,7 @@
 import java.util.concurrent.CompletableFuture;
 import java.util.concurrent.atomic.AtomicBoolean;
 import java.util.function.Consumer;
-<<<<<<< HEAD
-import java.util.function.Function;
 import java.util.function.LongFunction;
-=======
->>>>>>> 7989e7e2
 import org.apache.ignite.configuration.NamedListView;
 import org.apache.ignite.internal.catalog.CatalogManager;
 import org.apache.ignite.internal.catalog.descriptors.CatalogColumnCollation;
@@ -245,28 +241,10 @@
             );
         }
 
-<<<<<<< HEAD
         // TODO: IGNITE-19499 Only catalog should be used
         int configTableId = getConfigTableId(table.name(), tablesCfg.tables().value());
 
         CompletableFuture<?> fireCreateIndexEventFuture = fireCreateIndexEvent(index, causalityToken, configTableId);
-=======
-            if (eventIndexDescriptor instanceof SortedIndexDescriptor) {
-                table.registerSortedIndex(
-                        (StorageSortedIndexDescriptor) storageIndexDescriptor,
-                        tableRowConverter,
-                        partitions
-                );
-            } else {
-                boolean unique = indexDescriptor.unique();
-
-                table.registerHashIndex(
-                        (StorageHashIndexDescriptor) storageIndexDescriptor,
-                        unique,
-                        tableRowConverter,
-                        partitions
-                );
->>>>>>> 7989e7e2
 
         CompletableFuture<Void> registerIndexFuture = registerIndex(table, index, causalityToken, configTableId);
 
@@ -489,7 +467,7 @@
             if (storageIndexDescriptor instanceof StorageSortedIndexDescriptor) {
                 tableImpl.registerSortedIndex(
                         (StorageSortedIndexDescriptor) storageIndexDescriptor,
-                        tableRowConverter::convert,
+                        tableRowConverter,
                         partitionSet
                 );
             } else {
@@ -498,7 +476,7 @@
                 tableImpl.registerHashIndex(
                         (StorageHashIndexDescriptor) storageIndexDescriptor,
                         unique,
-                        tableRowConverter::convert,
+                        tableRowConverter,
                         partitionSet
                 );
 
