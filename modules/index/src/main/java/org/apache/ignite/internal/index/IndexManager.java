--- conflicted
+++ resolved
@@ -56,13 +56,9 @@
 import org.apache.ignite.internal.schema.configuration.index.TableIndexChange;
 import org.apache.ignite.internal.schema.configuration.index.TableIndexConfiguration;
 import org.apache.ignite.internal.schema.configuration.index.TableIndexView;
-<<<<<<< HEAD
 import org.apache.ignite.internal.table.TableImpl;
 import org.apache.ignite.internal.table.distributed.TableManager;
-=======
-import org.apache.ignite.internal.table.distributed.TableManager;
 import org.apache.ignite.internal.table.event.TableEvent;
->>>>>>> 8277b1ad
 import org.apache.ignite.internal.util.IgniteSpinBusyLock;
 import org.apache.ignite.internal.util.StringUtils;
 import org.apache.ignite.lang.ErrorGroups;
@@ -84,8 +80,10 @@
     /** Common tables and indexes configuration. */
     private final TablesConfiguration tablesCfg;
 
+    /** Schema manager. */
     private final SchemaManager schemaManager;
 
+    /** Table manager. */
     private final TableManager tableManager;
 
     /** Busy lock to stop synchronously. */
@@ -93,21 +91,11 @@
 
     /** Prevents double stopping of the component. */
     private final AtomicBoolean stopGuard = new AtomicBoolean();
-
-    /** Table manager. */
-    private final TableManager tblManager;
 
     /**
      * Constructor.
      *
      * @param tablesCfg Tables and indexes configuration.
-<<<<<<< HEAD
-     * @param tblManager Table manager.
-     */
-    public IndexManager(TablesConfiguration tablesCfg, TableManager tblManager) {
-        this.tablesCfg = Objects.requireNonNull(tablesCfg, "tablesCfg");
-        this.tblManager = tblManager;
-=======
      * @param schemaManager Schema manager.
      * @param tableManager Table manager.
      */
@@ -115,7 +103,6 @@
         this.tablesCfg = Objects.requireNonNull(tablesCfg, "tablesCfg");
         this.schemaManager = Objects.requireNonNull(schemaManager, "schemaManager");
         this.tableManager = tableManager;
->>>>>>> 8277b1ad
     }
 
     /** {@inheritDoc} */
@@ -392,7 +379,7 @@
         LOG.trace("Creating local index: name={}, id={}, tableId={}, token={}",
                 tableIndexView.name(), tableIndexView.id(), tableId, causalityToken);
 
-        TableImpl tbl = tblManager.latestTables().get(tableId);
+        TableImpl tbl = tableManager.latestTables().get(tableId);
 
         Index<?> index = newIndex(tbl, tableIndexView);
 
