/*
 * Licensed to the Apache Software Foundation (ASF) under one or more
 * contributor license agreements. See the NOTICE file distributed with
 * this work for additional information regarding copyright ownership.
 * The ASF licenses this file to You under the Apache License, Version 2.0
 * (the "License"); you may not use this file except in compliance with
 * the License. You may obtain a copy of the License at
 *
 *      http://www.apache.org/licenses/LICENSE-2.0
 *
 * Unless required by applicable law or agreed to in writing, software
 * distributed under the License is distributed on an "AS IS" BASIS,
 * WITHOUT WARRANTIES OR CONDITIONS OF ANY KIND, either express or implied.
 * See the License for the specific language governing permissions and
 * limitations under the License.
 */

package org.apache.ignite.internal.index;

import static java.util.concurrent.CompletableFuture.failedFuture;
import static org.apache.ignite.internal.util.ArrayUtils.STRING_EMPTY_ARRAY;

import java.util.ArrayList;
import java.util.Arrays;
import java.util.List;
import java.util.Objects;
import java.util.UUID;
import java.util.concurrent.CompletableFuture;
import java.util.concurrent.atomic.AtomicBoolean;
import java.util.function.Consumer;
import java.util.function.Function;
import java.util.stream.Collectors;
import org.apache.ignite.configuration.notifications.ConfigurationNamedListListener;
import org.apache.ignite.configuration.notifications.ConfigurationNotificationEvent;
import org.apache.ignite.internal.index.event.IndexEvent;
import org.apache.ignite.internal.index.event.IndexEventParameters;
import org.apache.ignite.internal.logger.IgniteLogger;
import org.apache.ignite.internal.logger.Loggers;
import org.apache.ignite.internal.manager.IgniteComponent;
import org.apache.ignite.internal.manager.Producer;
import org.apache.ignite.internal.schema.BinaryConverter;
import org.apache.ignite.internal.schema.BinaryRow;
import org.apache.ignite.internal.schema.BinaryTuple;
import org.apache.ignite.internal.schema.BinaryTupleSchema;
import org.apache.ignite.internal.schema.Column;
import org.apache.ignite.internal.schema.SchemaDescriptor;
import org.apache.ignite.internal.schema.SchemaManager;
import org.apache.ignite.internal.schema.SchemaRegistry;
import org.apache.ignite.internal.schema.configuration.ExtendedTableConfiguration;
import org.apache.ignite.internal.schema.configuration.TableConfiguration;
import org.apache.ignite.internal.schema.configuration.TablesConfiguration;
import org.apache.ignite.internal.schema.configuration.index.HashIndexChange;
import org.apache.ignite.internal.schema.configuration.index.HashIndexView;
import org.apache.ignite.internal.schema.configuration.index.IndexColumnView;
import org.apache.ignite.internal.schema.configuration.index.SortedIndexView;
import org.apache.ignite.internal.schema.configuration.index.TableIndexChange;
import org.apache.ignite.internal.schema.configuration.index.TableIndexConfiguration;
import org.apache.ignite.internal.schema.configuration.index.TableIndexView;
import org.apache.ignite.internal.table.TableImpl;
import org.apache.ignite.internal.table.distributed.TableManager;
import org.apache.ignite.internal.table.event.TableEvent;
import org.apache.ignite.internal.util.IgniteSpinBusyLock;
import org.apache.ignite.internal.util.StringUtils;
import org.apache.ignite.lang.ErrorGroups;
import org.apache.ignite.lang.ErrorGroups.Common;
import org.apache.ignite.lang.IgniteInternalException;
import org.apache.ignite.lang.IndexAlreadyExistsException;
import org.apache.ignite.lang.IndexNotFoundException;
import org.apache.ignite.lang.NodeStoppingException;
import org.apache.ignite.lang.TableNotFoundException;
import org.jetbrains.annotations.NotNull;

/**
 * An Ignite component that is responsible for handling index-related commands like CREATE or DROP
 * as well as managing indexes' lifecycle.
 */
public class IndexManager extends Producer<IndexEvent, IndexEventParameters> implements IgniteComponent {
    private static final IgniteLogger LOG = Loggers.forClass(IndexManager.class);

    /** Common tables and indexes configuration. */
    private final TablesConfiguration tablesCfg;

    /** Schema manager. */
    private final SchemaManager schemaManager;

    /** Table manager. */
    private final TableManager tableManager;

    /** Busy lock to stop synchronously. */
    private final IgniteSpinBusyLock busyLock = new IgniteSpinBusyLock();

    /** Prevents double stopping of the component. */
    private final AtomicBoolean stopGuard = new AtomicBoolean();

    /**
     * Constructor.
     *
     * @param tablesCfg Tables and indexes configuration.
     * @param schemaManager Schema manager.
     * @param tableManager Table manager.
     */
    public IndexManager(TablesConfiguration tablesCfg, SchemaManager schemaManager, TableManager tableManager) {
        this.tablesCfg = Objects.requireNonNull(tablesCfg, "tablesCfg");
        this.schemaManager = Objects.requireNonNull(schemaManager, "schemaManager");
        this.tableManager = tableManager;
    }

    /** {@inheritDoc} */
    @Override
    public void start() {
        LOG.debug("Index manager is about to start");

        tablesCfg.indexes().listenElements(new ConfigurationListener());
        tableManager.listen(TableEvent.CREATE, (param, ex) -> {
            if (ex != null) {
                return CompletableFuture.completedFuture(false);
            }

            List<String> pkColumns = Arrays.stream(param.table().schemaView().schema().keyColumns().columns())
                    .map(Column::name)
                    .collect(Collectors.toList());

            String pkName = param.tableName() + "_PK";

            createIndexAsync("PUBLIC", pkName, param.tableName(), false,
                    change -> change.changeUniq(true).convert(HashIndexChange.class)
                            .changeColumnNames(pkColumns.toArray(STRING_EMPTY_ARRAY))
            );

            return CompletableFuture.completedFuture(false);
        });

        LOG.info("Index manager started");
    }

    /** {@inheritDoc} */
    @Override
    public void stop() throws Exception {
        LOG.debug("Index manager is about to stop");

        if (!stopGuard.compareAndSet(false, true)) {
            LOG.debug("Index manager already stopped");

            return;
        }

        busyLock.block();

        LOG.info("Index manager stopped");
    }

    /**
     * Creates index from provided configuration changer.
     *
     * @param schemaName A name of the schema to create index in.
     * @param indexName A name of the index to create.
     * @param tableName A name of the table to create index for.
     * @param failIfExists Flag indicates whether exception be thrown if index exists or not.
     * @param indexChange A consumer that suppose to change the configuration in order to provide description of an index.
     * @return A future represented the result of creation.
     */
    public CompletableFuture<Boolean> createIndexAsync(
            String schemaName,
            String indexName,
            String tableName,
            boolean failIfExists,
            Consumer<TableIndexChange> indexChange
    ) {
        if (!busyLock.enterBusy()) {
            return failedFuture(new NodeStoppingException());
        }

        LOG.debug("Going to create index [schema={}, table={}, index={}]", schemaName, tableName, indexName);

        try {
            validateName(indexName);

            CompletableFuture<Boolean> future = new CompletableFuture<>();

            // Check index existence flag, avoid usage of hasCause + IndexAlreadyExistsException.
            AtomicBoolean idxExist = new AtomicBoolean(false);

            tablesCfg.indexes().change(indexListChange -> {
                idxExist.set(false);

                if (indexListChange.get(indexName) != null) {
                    idxExist.set(true);

                    throw new IndexAlreadyExistsException(schemaName, indexName);
                }

                TableConfiguration tableCfg = tablesCfg.tables().get(tableName);

                if (tableCfg == null) {
                    throw new TableNotFoundException(schemaName, tableName);
                }

                ExtendedTableConfiguration exTableCfg = ((ExtendedTableConfiguration) tableCfg);

                final UUID tableId = exTableCfg.id().value();

                Consumer<TableIndexChange> chg = indexChange.andThen(c -> c.changeTableId(tableId));

                indexListChange.create(indexName, chg);
            }).whenComplete((index, th) -> {
                if (th != null) {
                    LOG.debug("Unable to create index [schema={}, table={}, index={}]",
                            th, schemaName, tableName, indexName);

                    if (!failIfExists && idxExist.get()) {
                        future.complete(false);
                    } else {
                        future.completeExceptionally(th);
                    }
                } else {
                    TableIndexConfiguration idxCfg = tablesCfg.indexes().get(indexName);

                    if (idxCfg != null && idxCfg.value() != null) {
                        LOG.info("Index created [schema={}, table={}, index={}, indexId={}]",
                                schemaName, tableName, indexName, idxCfg.id().value());

                        future.complete(true);
                    } else {
                        var exception = new IgniteInternalException(
                                Common.UNEXPECTED_ERR, "Looks like the index was concurrently deleted");

                        LOG.info("Unable to create index [schema={}, table={}, index={}]",
                                exception, schemaName, tableName, indexName);

                        future.completeExceptionally(exception);
                    }
                }
            });

            return future;
        } catch (Exception ex) {
            return CompletableFuture.failedFuture(ex);
        } finally {
            busyLock.leaveBusy();
        }
    }

    /**
     * Drops the index with a given name asynchronously.
     *
     * @param schemaName A name of the schema the index belong to.
     * @param indexName A name of the index to drop.
     * @param failIfNotExists Flag, which force failure, when {@code trues} if index doen't not exists.
     * @return A future representing the result of the operation.
     */
    public CompletableFuture<Boolean> dropIndexAsync(
            String schemaName,
            String indexName,
            boolean failIfNotExists
    ) {
        if (!busyLock.enterBusy()) {
            return CompletableFuture.failedFuture(new NodeStoppingException());
        }

        LOG.debug("Going to drop index [schema={}, index={}]", schemaName, indexName);

        try {
            validateName(indexName);

            final CompletableFuture<Boolean> future = new CompletableFuture<>();

            // Check index existence flag, avoid usage of hasCause + IndexAlreadyExistsException.
            AtomicBoolean idxOrTblNotExist = new AtomicBoolean(false);

            tablesCfg.indexes().change(indexListChange -> {
                idxOrTblNotExist.set(false);

                TableIndexView idxView = indexListChange.get(indexName);

                if (idxView == null) {
                    idxOrTblNotExist.set(true);

                    throw new IndexNotFoundException(schemaName, indexName);
                }

                indexListChange.delete(indexName);
            }).whenComplete((ignored, th) -> {
                if (th != null) {
                    LOG.info("Unable to drop index [schema={}, index={}]", th, schemaName, indexName);

                    if (!failIfNotExists && idxOrTblNotExist.get()) {
                        future.complete(false);
                    } else {
                        future.completeExceptionally(th);
                    }
                } else {
                    LOG.info("Index dropped [schema={}, index={}]", schemaName, indexName);

                    future.complete(true);
                }
            });

            return future;
        } finally {
            busyLock.leaveBusy();
        }
    }

    private void validateName(String indexName) {
        if (StringUtils.nullOrEmpty(indexName)) {
            throw new IgniteInternalException(
                    ErrorGroups.Index.INVALID_INDEX_DEFINITION_ERR,
                    "Index name should be at least 1 character long"
            );
        }
    }

    /**
     * Callback method is called when index configuration changed and an index was dropped.
     *
     * @param evt Index configuration event.
     * @return A future.
     */
    private CompletableFuture<?> onIndexDrop(ConfigurationNotificationEvent<TableIndexView> evt) {
        UUID idxId = evt.oldValue().id();

        if (!busyLock.enterBusy()) {
            fireEvent(IndexEvent.DROP,
                    new IndexEventParameters(evt.storageRevision(), idxId),
                    new NodeStoppingException()
            );

            return failedFuture(new NodeStoppingException());
        }

        return tableManager.tableAsync(evt.storageRevision(), evt.oldValue().tableId())
                .thenAccept(table -> {
                    if (table != null) { // in case of DROP TABLE the table will be removed first
                        table.unregisterIndex(idxId);
                    }
                })
                .thenRun(() -> {
                    try {
                        fireEvent(IndexEvent.DROP, new IndexEventParameters(evt.storageRevision(), idxId), null);
                    } finally {
                        busyLock.leaveBusy();
                    }
                });
    }

    /**
     * Callback method triggers when index configuration changed and a new index was added.
     *
     * @param evt Index configuration changed event.
     * @return A future.
     */
    private CompletableFuture<?> onIndexCreate(ConfigurationNotificationEvent<TableIndexView> evt) {
        if (!busyLock.enterBusy()) {
            UUID idxId = evt.newValue().id();

            fireEvent(IndexEvent.CREATE,
                    new IndexEventParameters(evt.storageRevision(), idxId),
                    new NodeStoppingException()
            );

            return failedFuture(new NodeStoppingException());
        }

        try {
            UUID tableId = evt.newValue().tableId();

            return createIndexLocally(
                    evt.storageRevision(),
                    tableId,
                    evt.newValue());
        } finally {
            busyLock.leaveBusy();
        }
    }

    private CompletableFuture<?> createIndexLocally(long causalityToken, UUID tableId, TableIndexView tableIndexView) {
        assert tableIndexView != null;

        LOG.trace("Creating local index: name={}, id={}, tableId={}, token={}",
                tableIndexView.name(), tableIndexView.id(), tableId, causalityToken);

<<<<<<< HEAD
        return tableManager.tableAsync(tableId)
=======
        Index<?> index = newIndex(tableId, tableIndexView);

        TableRowToIndexKeyConverter tableRowConverter = new TableRowToIndexKeyConverter(
                schemaManager.schemaRegistry(tableId),
                index.descriptor().columns().toArray(STRING_EMPTY_ARRAY)
        );

        return tableManager.tableAsync(causalityToken, tableId)
>>>>>>> a55597d2
                .thenAccept(table -> {
                    Index<?> index = newIndex(table, tableIndexView);

                    TableRowToIndexKeyConverter tableRowConverter = new TableRowToIndexKeyConverter(
                            schemaManager.schemaRegistry(tableId),
                            index.descriptor().columns().toArray(STRING_EMPTY_ARRAY)
                    );

                    if (index instanceof HashIndex) {
                        table.registerHashIndex(tableIndexView.id(), tableIndexView.uniq(), tableRowConverter::convert);

                        if (tableIndexView.uniq()) {
                            table.pkId(index.id());
                        }
                    } else if (index instanceof SortedIndex) {
                        table.registerSortedIndex(tableIndexView.id(), tableRowConverter::convert);
                    } else {
                        throw new AssertionError("Unknown index type [type=" + index.getClass() + ']');
                    }

                    fireEvent(IndexEvent.CREATE, new IndexEventParameters(causalityToken, index), null);
                });
    }

    private Index<?> newIndex(TableImpl table, TableIndexView indexView) {
        if (indexView instanceof SortedIndexView) {
            return new SortedIndexImpl(
                    indexView.id(),
                    table,
                    convert((SortedIndexView) indexView)
            );
        } else if (indexView instanceof HashIndexView) {
            return new HashIndex(
                    indexView.id(),
                    table,
                    convert((HashIndexView) indexView)
            );
        }

        throw new AssertionError("Unknown index type [type=" + (indexView != null ? indexView.getClass() : null) + ']');
    }

    private IndexDescriptor convert(HashIndexView indexView) {
        return new IndexDescriptor(
                indexView.name(),
                Arrays.asList(indexView.columnNames())
        );
    }

    private SortedIndexDescriptor convert(SortedIndexView indexView) {
        int colsCount = indexView.columns().size();
        var indexedColumns = new ArrayList<String>(colsCount);
        var collations = new ArrayList<ColumnCollation>(colsCount);

        for (var columnName : indexView.columns().namedListKeys()) {
            IndexColumnView columnView = indexView.columns().get(columnName);

            //TODO IGNITE-15141: Make null-order configurable.
            // NULLS FIRST for DESC, NULLS LAST for ASC by default.
            boolean nullsFirst = !columnView.asc();

            indexedColumns.add(columnName);
            collations.add(ColumnCollation.get(columnView.asc(), nullsFirst));
        }

        return new SortedIndexDescriptor(
                indexView.name(),
                indexedColumns,
                collations
        );
    }

    /**
     * This class encapsulates the logic of conversion from table row to a particular index key.
     */
    private static class TableRowToIndexKeyConverter {
        private final SchemaRegistry registry;
        private final String[] indexedColumns;
        private final Object mutex = new Object();

        private volatile VersionedConverter converter = new VersionedConverter(-1,
                t -> null);

        TableRowToIndexKeyConverter(SchemaRegistry registry, String[] indexedColumns) {
            this.registry = registry;
            this.indexedColumns = indexedColumns;
        }

        public BinaryTuple convert(BinaryRow tableRow) {
            VersionedConverter converter = this.converter;

            if (converter.version != tableRow.schemaVersion()) {
                synchronized (mutex) {
                    if (converter.version != tableRow.schemaVersion()) {
                        converter = createConverter(tableRow.schemaVersion());

                        this.converter = converter;
                    }
                }
            }

            return converter.convert(tableRow);
        }

        /** Creates converter for given version of the schema. */
        private VersionedConverter createConverter(int schemaVersion) {
            SchemaDescriptor descriptor = registry.schema();

            if (descriptor.version() < schemaVersion) {
                registry.waitLatestSchema();
            }

            if (descriptor.version() != schemaVersion) {
                descriptor = registry.schema(schemaVersion);
            }

            int[] indexedColumns = resolveColumnIndexes(descriptor);

            BinaryTupleSchema tupleSchema = BinaryTupleSchema.createSchema(descriptor, indexedColumns);

            var rowConverter = new BinaryConverter(descriptor, tupleSchema, false);

            return new VersionedConverter(descriptor.version(), rowConverter::toTuple);
        }

        private int[] resolveColumnIndexes(SchemaDescriptor descriptor) {
            int[] result = new int[indexedColumns.length];

            for (int i = 0; i < indexedColumns.length; i++) {
                Column column = descriptor.column(indexedColumns[i]);

                assert column != null : indexedColumns[i];

                result[i] = column.schemaIndex();
            }

            return result;
        }

        /**
         * Convenient wrapper which glues together a function which actually converts one row to another,
         * and a version of the schema the function was build upon.
         */
        private static class VersionedConverter {
            private final int version;
            private final Function<BinaryRow, BinaryTuple> delegate;

            private VersionedConverter(int version,
                    Function<BinaryRow, BinaryTuple> delegate) {
                this.version = version;
                this.delegate = delegate;
            }

            /** Converts the given row to tuple. */
            public BinaryTuple convert(BinaryRow binaryRow) {
                return delegate.apply(binaryRow);
            }
        }
    }

    private class ConfigurationListener implements ConfigurationNamedListListener<TableIndexView> {
        /** {@inheritDoc} */
        @Override
        public @NotNull CompletableFuture<?> onCreate(@NotNull ConfigurationNotificationEvent<TableIndexView> ctx) {
            return onIndexCreate(ctx);
        }

        /** {@inheritDoc} */
        @Override
        public @NotNull CompletableFuture<?> onRename(
                String oldName,
                String newName,
                ConfigurationNotificationEvent<TableIndexView> ctx
        ) {
            return CompletableFuture.failedFuture(new UnsupportedOperationException("https://issues.apache.org/jira/browse/IGNITE-16196"));
        }

        /** {@inheritDoc} */
        @Override
        public @NotNull CompletableFuture<?> onDelete(@NotNull ConfigurationNotificationEvent<TableIndexView> ctx) {
            return onIndexDrop(ctx);
        }

        /** {@inheritDoc} */
        @Override
        public @NotNull CompletableFuture<?> onUpdate(@NotNull ConfigurationNotificationEvent<TableIndexView> ctx) {
            return CompletableFuture.failedFuture(new IllegalStateException("Should not be called"));
        }
    }
}<|MERGE_RESOLUTION|>--- conflicted
+++ resolved
@@ -379,18 +379,7 @@
         LOG.trace("Creating local index: name={}, id={}, tableId={}, token={}",
                 tableIndexView.name(), tableIndexView.id(), tableId, causalityToken);
 
-<<<<<<< HEAD
-        return tableManager.tableAsync(tableId)
-=======
-        Index<?> index = newIndex(tableId, tableIndexView);
-
-        TableRowToIndexKeyConverter tableRowConverter = new TableRowToIndexKeyConverter(
-                schemaManager.schemaRegistry(tableId),
-                index.descriptor().columns().toArray(STRING_EMPTY_ARRAY)
-        );
-
         return tableManager.tableAsync(causalityToken, tableId)
->>>>>>> a55597d2
                 .thenAccept(table -> {
                     Index<?> index = newIndex(table, tableIndexView);
 
