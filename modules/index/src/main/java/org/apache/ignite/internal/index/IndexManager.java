--- conflicted
+++ resolved
@@ -18,12 +18,10 @@
 package org.apache.ignite.internal.index;
 
 import static java.util.concurrent.CompletableFuture.allOf;
+import static java.util.concurrent.CompletableFuture.failedFuture;
 import static org.apache.ignite.internal.catalog.events.CatalogEvent.INDEX_CREATE;
 import static org.apache.ignite.internal.catalog.events.CatalogEvent.INDEX_DROP;
-<<<<<<< HEAD
-=======
 import static org.apache.ignite.internal.util.IgniteUtils.inBusyLock;
->>>>>>> e37ff700
 import static org.apache.ignite.internal.util.IgniteUtils.inBusyLockAsync;
 
 import it.unimi.dsi.fastutil.ints.Int2ObjectMap;
@@ -44,12 +42,6 @@
 import org.apache.ignite.internal.catalog.events.CreateIndexEventParameters;
 import org.apache.ignite.internal.catalog.events.DropIndexEventParameters;
 import org.apache.ignite.internal.causality.IncrementalVersionedValue;
-<<<<<<< HEAD
-=======
-import org.apache.ignite.internal.event.AbstractEventProducer;
-import org.apache.ignite.internal.index.event.IndexEvent;
-import org.apache.ignite.internal.index.event.IndexEventParameters;
->>>>>>> e37ff700
 import org.apache.ignite.internal.logger.IgniteLogger;
 import org.apache.ignite.internal.logger.Loggers;
 import org.apache.ignite.internal.manager.IgniteComponent;
@@ -185,19 +177,6 @@
     }
 
     private CompletableFuture<Boolean> onIndexDrop(DropIndexEventParameters parameters) {
-<<<<<<< HEAD
-        return inBusyLockAsync(busyLock, () ->
-                tableManager.tableAsync(parameters.causalityToken(), parameters.tableId())
-                        .thenApply(table -> {
-                            if (table != null) {
-                                // In case of DROP TABLE the table will be removed first.
-                                table.unregisterIndex(parameters.indexId());
-                            }
-
-                            return false;
-                        })
-        );
-=======
         int indexId = parameters.indexId();
         int tableId = parameters.tableId();
 
@@ -218,55 +197,31 @@
                     }
                 })))
         )).thenApply(unused -> false);
->>>>>>> e37ff700
     }
 
     private CompletableFuture<Boolean> onIndexCreate(CreateIndexEventParameters parameters) {
         return inBusyLockAsync(busyLock, () -> {
             CatalogIndexDescriptor index = parameters.indexDescriptor();
 
-<<<<<<< HEAD
             int indexId = index.id();
             int tableId = index.tableId();
 
             long causalityToken = parameters.causalityToken();
             int catalogVersion = parameters.catalogVersion();
 
-=======
-        return inBusyLockAsync(busyLock, () -> {
->>>>>>> e37ff700
             CatalogTableDescriptor table = catalogManager.table(tableId, catalogVersion);
 
             assert table != null : "tableId=" + tableId + ", indexId=" + indexId;
 
-<<<<<<< HEAD
-            return createIndexLocally(causalityToken, table, index).thenApply(unused -> false);
-=======
-            return createIndexLocallyBusy(causalityToken, table, index).thenApply(unused -> false);
->>>>>>> e37ff700
+            if (LOG.isInfoEnabled()) {
+                LOG.info(
+                        "Creating local index: name={}, id={}, tableId={}, token={}",
+                        index.name(), indexId, tableId, causalityToken
+                );
+            }
+
+            return startIndexAsync(table, index, causalityToken).thenApply(unused -> false);
         });
-    }
-
-    private CompletableFuture<?> createIndexLocallyBusy(
-            long causalityToken,
-            CatalogTableDescriptor table,
-            CatalogIndexDescriptor index
-    ) {
-        int tableId = table.id();
-        int indexId = index.id();
-
-        if (LOG.isInfoEnabled()) {
-            LOG.info(
-                    "Creating local index: name={}, id={}, tableId={}, token={}",
-                    index.name(), indexId, tableId, causalityToken
-            );
-        }
-
-<<<<<<< HEAD
-        return registerIndex(table, index, causalityToken);
-=======
-        return registerIndexBusyAsync(table, index, causalityToken);
->>>>>>> e37ff700
     }
 
     /**
@@ -379,13 +334,7 @@
 
             assert table != null : "tableId=" + tableId + ", indexId=" + index.id();
 
-<<<<<<< HEAD
-            CompletableFuture<Void> registerIndexFuture = registerIndex(table, index, causalityToken);
-
-            startIndexFutures.add(registerIndexFuture);
-=======
-            startIndexFutures.add(registerIndexBusyAsync(table, index, causalityToken));
->>>>>>> e37ff700
+            startIndexFutures.add(startIndexAsync(table, index, causalityToken));
         }
 
         // Forces to wait until recovery is complete before the metastore watches are deployed to avoid races with other components.
@@ -399,7 +348,7 @@
                 });
     }
 
-    private CompletableFuture<?> registerIndexBusyAsync(
+    private CompletableFuture<?> startIndexAsync(
             CatalogTableDescriptor table,
             CatalogIndexDescriptor index,
             long causalityToken
@@ -415,20 +364,20 @@
                 causalityToken,
                 updater(mvTableStorageById -> tablePartitionFuture.thenCombine(schemaRegistryFuture,
                         (partitionSet, schemaRegistry) -> inBusyLock(busyLock, () -> {
-                            registerIndexBusy(table, index, partitionSet, schemaRegistry);
-
-                            return addMvTableStorageIfAbsent(mvTableStorageById, getTableImplStrictBusy(tableId).internalTable().storage());
+                            registerIndex(table, index, partitionSet, schemaRegistry);
+
+                            return addMvTableStorageIfAbsent(mvTableStorageById, getTableImplStrict(tableId).internalTable().storage());
                         })))
         );
     }
 
-    private void registerIndexBusy(
+    private void registerIndex(
             CatalogTableDescriptor table,
             CatalogIndexDescriptor index,
             PartitionSet partitionSet,
             SchemaRegistry schemaRegistry
     ) {
-        TableImpl tableImpl = getTableImplStrictBusy(table.id());
+        TableImpl tableImpl = getTableImplStrict(table.id());
 
         var storageIndexDescriptor = StorageIndexDescriptor.create(table, index);
 
@@ -458,8 +407,6 @@
             }
         }
     }
-<<<<<<< HEAD
-=======
 
     private static Int2ObjectMap<MvTableStorage> addMvTableStorageIfAbsent(
             Int2ObjectMap<MvTableStorage> mvTableStorageById,
@@ -493,7 +440,7 @@
         return newMap;
     }
 
-    private TableImpl getTableImplStrictBusy(int tableId) {
+    private TableImpl getTableImplStrict(int tableId) {
         TableImpl table = tableManager.getTable(tableId);
 
         assert table != null : tableId;
@@ -510,5 +457,4 @@
             return updateFunction.apply(t);
         };
     }
->>>>>>> e37ff700
 }