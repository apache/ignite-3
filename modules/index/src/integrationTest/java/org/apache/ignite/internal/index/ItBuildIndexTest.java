/*
 * Licensed to the Apache Software Foundation (ASF) under one or more
 * contributor license agreements. See the NOTICE file distributed with
 * this work for additional information regarding copyright ownership.
 * The ASF licenses this file to You under the Apache License, Version 2.0
 * (the "License"); you may not use this file except in compliance with
 * the License. You may obtain a copy of the License at
 *
 *      http://www.apache.org/licenses/LICENSE-2.0
 *
 * Unless required by applicable law or agreed to in writing, software
 * distributed under the License is distributed on an "AS IS" BASIS,
 * WITHOUT WARRANTIES OR CONDITIONS OF ANY KIND, either express or implied.
 * See the License for the specific language governing permissions and
 * limitations under the License.
 */

package org.apache.ignite.internal.index;

import static java.util.concurrent.TimeUnit.SECONDS;
import static java.util.stream.Collectors.joining;
import static java.util.stream.Collectors.toList;
import static java.util.stream.Collectors.toSet;
import static org.apache.ignite.internal.TestWrappers.unwrapTableViewInternal;
import static org.apache.ignite.internal.catalog.CatalogService.DEFAULT_STORAGE_PROFILE;
import static org.apache.ignite.internal.lang.IgniteStringFormatter.format;
import static org.apache.ignite.internal.sql.engine.util.QueryChecker.containsIndexScan;
import static org.apache.ignite.internal.table.distributed.storage.InternalTableImpl.AWAIT_PRIMARY_REPLICA_TIMEOUT;
import static org.apache.ignite.internal.testframework.IgniteTestUtils.waitForCondition;
import static org.apache.ignite.internal.testframework.matchers.CompletableFutureMatcher.willBe;
import static org.apache.ignite.internal.testframework.matchers.CompletableFutureMatcher.willCompleteSuccessfully;
import static org.apache.ignite.internal.testframework.matchers.CompletableFutureMatcher.willSucceedFast;
import static org.hamcrest.MatcherAssert.assertThat;
import static org.hamcrest.Matchers.greaterThanOrEqualTo;
import static org.junit.jupiter.api.Assertions.assertEquals;
import static org.junit.jupiter.api.Assertions.assertNotNull;
import static org.junit.jupiter.api.Assertions.assertTrue;

import java.util.HashMap;
import java.util.List;
import java.util.Map;
import java.util.Map.Entry;
import java.util.Objects;
import java.util.Set;
import java.util.concurrent.CompletableFuture;
import java.util.function.BiPredicate;
import java.util.stream.Stream;
import org.apache.ignite.Ignite;
import org.apache.ignite.internal.affinity.Assignment;
import org.apache.ignite.internal.affinity.TokenizedAssignments;
import org.apache.ignite.internal.app.IgniteImpl;
import org.apache.ignite.internal.catalog.descriptors.CatalogIndexDescriptor;
import org.apache.ignite.internal.catalog.descriptors.CatalogTableDescriptor;
<<<<<<< HEAD
import org.apache.ignite.internal.hlc.HybridClock;
=======
import org.apache.ignite.internal.hlc.HybridTimestamp;
>>>>>>> 76a8705c
import org.apache.ignite.internal.network.NetworkMessage;
import org.apache.ignite.internal.partition.replicator.network.command.BuildIndexCommand;
import org.apache.ignite.internal.placementdriver.PlacementDriver;
import org.apache.ignite.internal.placementdriver.ReplicaMeta;
import org.apache.ignite.internal.raft.Command;
<<<<<<< HEAD
import org.apache.ignite.internal.raft.Peer;
import org.apache.ignite.internal.raft.service.RaftGroupService;
import org.apache.ignite.internal.replicator.ReplicaTestUtils;
=======
import org.apache.ignite.internal.replicator.ReplicationGroupId;
import org.apache.ignite.internal.replicator.TablePartitionId;
>>>>>>> 76a8705c
import org.apache.ignite.internal.sql.BaseSqlIntegrationTest;
import org.apache.ignite.internal.storage.index.IndexStorage;
import org.apache.ignite.internal.table.InternalTable;
import org.apache.ignite.internal.table.NodeUtils;
import org.apache.ignite.internal.table.TableViewInternal;
import org.apache.ignite.raft.jraft.rpc.WriteActionRequest;
import org.apache.ignite.table.Table;
import org.jetbrains.annotations.Nullable;
import org.junit.jupiter.api.AfterEach;
import org.junit.jupiter.api.Assertions;
import org.junit.jupiter.api.Test;
import org.junit.jupiter.params.ParameterizedTest;
import org.junit.jupiter.params.provider.ValueSource;

/** Integration test of index building. */
public class ItBuildIndexTest extends BaseSqlIntegrationTest {
    private static final String ZONE_NAME = "ZONE_TABLE";

    private static final String TABLE_NAME = "TEST_TABLE";

    private static final String INDEX_NAME = "TEST_INDEX";

    @AfterEach
    void tearDown() {
        sql("DROP TABLE IF EXISTS " + TABLE_NAME);
        sql("DROP ZONE IF EXISTS " + ZONE_NAME);

        CLUSTER.runningNodes().forEach(IgniteImpl::stopDroppingMessages);
    }

    @ParameterizedTest(name = "replicas : {0}")
    @ValueSource(ints = {1, 2, 3})
    void testBuildIndexOnStableTopology(int replicas) throws Exception {
        int partitions = 2;

        createAndPopulateTable(replicas, partitions);

        createIndex(INDEX_NAME);

        checkIndexBuild(partitions, replicas, INDEX_NAME);

        assertQuery(format("SELECT * FROM {} WHERE i1 > 0", TABLE_NAME))
                .matches(containsIndexScan("PUBLIC", TABLE_NAME, INDEX_NAME))
                .returns(1, 1)
                .returns(2, 2)
                .returns(3, 3)
                .returns(4, 4)
                .returns(5, 5)
                .check();
    }

    @Test
    void testChangePrimaryReplicaOnMiddleBuildIndex() throws Exception {
        IgniteImpl currentPrimary = prepareBuildIndexToChangePrimaryReplica();

        changePrimaryReplica(currentPrimary);

        // Let's make sure that the indexes are eventually built.
        checkIndexBuild(1, initialNodes(), INDEX_NAME);
    }

    private static IgniteImpl primaryReplica(ReplicationGroupId groupId) {
        IgniteImpl node = CLUSTER.aliveNode();

        CompletableFuture<ReplicaMeta> primaryReplicaMetaFuture = node.placementDriver()
                .awaitPrimaryReplica(groupId, node.clock().now(), AWAIT_PRIMARY_REPLICA_TIMEOUT, SECONDS);

        assertThat(primaryReplicaMetaFuture, willCompleteSuccessfully());

        String primaryReplicaName = primaryReplicaMetaFuture.join().getLeaseholder();

        assertNotNull(primaryReplicaName);

        IgniteImpl primaryReplicaNode = findByConsistentId(primaryReplicaName);

        assertNotNull(primaryReplicaNode, String.format("Node %s not found", primaryReplicaName));

        return primaryReplicaNode;
    }

    /**
     * Prepares an index build for a primary replica change.
     * <ul>
     *     <li>Creates a table (replicas = {@link #initialNodes()}, partitions = 1) and populates it;</li>
     *     <li>Creates an index;</li>
     *     <li>Drop send {@link BuildIndexCommand} from the primary replica.</li>
     * </ul>
     */
    private IgniteImpl prepareBuildIndexToChangePrimaryReplica() throws Exception {
        int nodes = initialNodes();
        assertThat(nodes, greaterThanOrEqualTo(2));

        createAndPopulateTable(nodes, 1);

        var tableGroupId = new TablePartitionId(tableId(TABLE_NAME), 0);

        IgniteImpl primary = primaryReplica(tableGroupId);

        CompletableFuture<Integer> sendBuildIndexCommandFuture = new CompletableFuture<>();

        primary.dropMessages(waitSendBuildIndexCommand(sendBuildIndexCommandFuture, true));

        createIndex(INDEX_NAME);

        assertThat(sendBuildIndexCommandFuture, willBe(indexId(INDEX_NAME)));

        return primary;
    }

    private static void changePrimaryReplica(IgniteImpl currentPrimary) throws InterruptedException {
        IgniteImpl nextPrimary = CLUSTER.runningNodes()
                .filter(n -> n != currentPrimary)
                .findAny()
                .orElseThrow();

        CompletableFuture<Integer> sendBuildIndexCommandFuture = new CompletableFuture<>();

        nextPrimary.dropMessages(waitSendBuildIndexCommand(sendBuildIndexCommandFuture, false));

        // Let's change the primary replica for partition 0.
        NodeUtils.transferPrimary(
                CLUSTER.runningNodes().collect(toList()),
                new TablePartitionId(tableId(TABLE_NAME), 0),
                nextPrimary.name()
        );

        // Make sure that the index build command will be sent from the new primary replica.
        assertThat(sendBuildIndexCommandFuture, willSucceedFast());
    }

    @SafeVarargs
    private static String toValuesString(List<Object>... values) {
        return Stream.of(values)
                .peek(Assertions::assertNotNull)
                .map(objects -> objects.stream().map(Object::toString).collect(joining(", ", "(", ")")))
                .collect(joining(", "));
    }

    private static void createAndPopulateTable(int replicas, int partitions) {
        sql(format("CREATE ZONE IF NOT EXISTS {} WITH REPLICAS={}, PARTITIONS={}, STORAGE_PROFILES='{}'",
                ZONE_NAME, replicas, partitions, DEFAULT_STORAGE_PROFILE
        ));

        sql(format(
                "CREATE TABLE {} (i0 INTEGER PRIMARY KEY, i1 INTEGER) WITH PRIMARY_ZONE='{}'",
                TABLE_NAME, ZONE_NAME
        ));

        sql(format(
                "INSERT INTO {} VALUES {}",
                TABLE_NAME, toValuesString(List.of(1, 1), List.of(2, 2), List.of(3, 3), List.of(4, 4), List.of(5, 5))
        ));
    }

    private static void createIndex(String indexName) throws Exception {
        // We execute this operation asynchronously, because some tests block network messages, which makes the underlying code
        // stuck with timeouts. We don't need to wait for the operation to complete, as we wait for the necessary invariants further
        // below.
        CLUSTER.aliveNode().sql()
                .executeAsync(null, format("CREATE INDEX {} ON {} (i1)", indexName, TABLE_NAME));

        waitForIndex(indexName);
    }

    /**
     * Waits for all nodes in the cluster to have the given index in the Catalog.
     *
     * @param indexName Name of an index to wait for.
     */
    private static void waitForIndex(String indexName) throws InterruptedException {
        assertTrue(waitForCondition(
                () -> CLUSTER.runningNodes().map(node -> getIndexDescriptor(node, indexName)).allMatch(Objects::nonNull),
                10_000)
        );
    }

<<<<<<< HEAD
    private static @Nullable RaftGroupService getRaftClient(Ignite node, int partitionId) {
        TableViewInternal table = getTableView(node, TABLE_NAME);
        assertNotNull(table);

        return ReplicaTestUtils.getRaftClient(node, table.tableId(), partitionId)
                .orElse(null);
    }

    /**
     * Collects peers for a partition, the first in the list is primary.
     *
     * @param partitionId Partition ID.
     */
    private static List<Peer> collectPeers(int partitionId) {
        RaftGroupService raftGroupService = getRaftClient(CLUSTER.aliveNode(), partitionId);

        List<Peer> peers = raftGroupService.peers();
        assertNotNull(peers);

        Peer leader = raftGroupService.leader();
        assertNotNull(leader);

        List<Peer> result = new ArrayList<>(peers);

        assertTrue(result.remove(leader));

        result.add(0, leader);

        return result;
    }

=======
>>>>>>> 76a8705c
    /**
     * Creates a drop {@link BuildIndexCommand} predicate for the node and also allows you to track when this command will be sent and for
     * which index.
     *
     * @param sendBuildIndexCommandFuture Future that completes when {@link BuildIndexCommand} is sent with the index ID for which
     *         the command was sent.
     * @param dropBuildIndexCommand {@code True} to drop {@link BuildIndexCommand}.
     */
    private static BiPredicate<String, NetworkMessage> waitSendBuildIndexCommand(
            CompletableFuture<Integer> sendBuildIndexCommandFuture,
            boolean dropBuildIndexCommand
    ) {
        return (nodeConsistentId, networkMessage) -> {
            if (networkMessage instanceof WriteActionRequest) {
                Command command = ((WriteActionRequest) networkMessage).deserializedCommand();

                assertNotNull(command);

                if (command instanceof BuildIndexCommand) {
                    sendBuildIndexCommandFuture.complete(((BuildIndexCommand) command).indexId());

                    return dropBuildIndexCommand;
                }
            }

            return false;
        };
    }

    private static void checkIndexBuild(int partitions, int replicas, String indexName) throws Exception {
        Map<Integer, Set<String>> nodesWithBuiltIndexesByPartitionId = waitForIndexBuild(TABLE_NAME, indexName);

        // Check that the number of nodes with built indexes is equal to the number of replicas.
        assertEquals(partitions, nodesWithBuiltIndexesByPartitionId.size());

        for (Entry<Integer, Set<String>> entry : nodesWithBuiltIndexesByPartitionId.entrySet()) {
            assertEquals(
                    replicas,
                    entry.getValue().size(),
                    format("p={}, nodes={}", entry.getKey(), entry.getValue())
            );
        }

        assertTrue(waitForCondition(() -> isIndexAvailable(CLUSTER.aliveNode(), INDEX_NAME), 10_000));

        waitForReadTimestampThatObservesMostRecentCatalog();
    }

    /**
     * Returns the index ID from the catalog.
     *
     * @param indexName Index name.
     */
    private static Integer indexId(String indexName) {
        CatalogIndexDescriptor indexDescriptor = getIndexDescriptor(CLUSTER.aliveNode(), indexName);

        assertNotNull(indexDescriptor, String.format("Index %s not found", indexName));

        return indexDescriptor.id();
    }

    /**
     * Returns the table ID from the catalog.
     *
     * @param tableName Table name.
     */
    private static int tableId(String tableName) {
        IgniteImpl node = CLUSTER.aliveNode();

        CatalogTableDescriptor tableDescriptor = node.catalogManager().table(tableName, node.clock().nowLong());

        assertNotNull(tableDescriptor, String.format("Table %s not found", tableName));

        return tableDescriptor.id();
    }

    /**
     * Waits for the index to be built on all nodes.
     *
     * @param tableName Table name.
     * @param indexName Index name.
     * @return Node names on which the partition index was built.
     */
    private static Map<Integer, Set<String>> waitForIndexBuild(String tableName, String indexName) {
        Map<Integer, Set<String>> partitionIdToNodes = collectAssignments(tableName);

<<<<<<< HEAD
        CLUSTER.runningNodes().forEach(clusterNode -> {
            try {
                InternalTable internalTable = getTableView(clusterNode, tableName).internalTable();
                CatalogIndexDescriptor indexDescriptor = getIndexDescriptor(clusterNode, indexName);

                assertNotNull(indexDescriptor);

                for (int partitionId = 0; partitionId < internalTable.partitions(); partitionId++) {
                    // Excluding partitions on the node outside of replication group
                    RaftGroupService raftGroupService = getRaftClient(clusterNode, partitionId);

                    if (raftGroupService == null) {
                        continue;
                    }
=======
        int indexId = indexId(indexName);
>>>>>>> 76a8705c

        CLUSTER.runningNodes().forEach(node -> {
            try {
                InternalTable internalTable = internalTable(node, tableName);

                for (Entry<Integer, Set<String>> entry : partitionIdToNodes.entrySet()) {
                    // Let's check if there is a node in the partition assignments.
                    if (!entry.getValue().contains(node.name())) {
                        continue;
                    }

                    IndexStorage index = internalTable.storage().getIndex(entry.getKey(), indexId);

                    assertNotNull(index, String.format("No index %d for partition %d", indexId, entry.getKey()));

                    assertTrue(waitForCondition(() -> index.getNextRowIdToBuild() == null, 10, SECONDS.toMillis(10)));
                }
            } catch (InterruptedException e) {
                throw new RuntimeException("Node operation failed: node=" + node.name(), e);
            }
        });

        return partitionIdToNodes;
    }

    private static Map<Integer, Set<String>> collectAssignments(String tableName) {
        Map<Integer, Set<String>> partitionIdToNodes = new HashMap<>();

        IgniteImpl node = CLUSTER.aliveNode();

        InternalTable internalTable = internalTable(node, tableName);

        PlacementDriver placementDriver = node.placementDriver();

        HybridTimestamp now = node.clock().now();

        for (int partitionId = 0; partitionId < internalTable.partitions(); partitionId++) {
            var tableGroupId = new TablePartitionId(internalTable.tableId(), partitionId);

            CompletableFuture<TokenizedAssignments> assignmentsFuture = placementDriver.getAssignments(tableGroupId, now);

            assertThat(assignmentsFuture, willCompleteSuccessfully());

            Set<String> assignments = assignmentsFuture.join()
                    .nodes()
                    .stream()
                    .map(Assignment::consistentId)
                    .collect(toSet());

            partitionIdToNodes.put(partitionId, assignments);
        }

        return partitionIdToNodes;
    }

    /**
     * Returns the table by name.
     *
     * @param node Node.
     * @param tableName Table name.
     */
    private static InternalTable internalTable(Ignite node, String tableName) {
        CompletableFuture<Table> tableFuture = node.tables().tableAsync(tableName);

        assertThat(tableFuture, willSucceedFast());

        TableViewInternal tableViewInternal = unwrapTableViewInternal(tableFuture.join());

        return tableViewInternal.internalTable();
    }

    /**
     * Returns table index descriptor of the given index at the given node, or {@code null} if no such index exists.
     *
     * @param node Node.
     * @param indexName Index name.
     */
    private static @Nullable CatalogIndexDescriptor getIndexDescriptor(IgniteImpl node, String indexName) {
        return node.catalogManager().aliveIndex(indexName, node.clock().nowLong());
    }
}<|MERGE_RESOLUTION|>--- conflicted
+++ resolved
@@ -51,24 +51,14 @@
 import org.apache.ignite.internal.app.IgniteImpl;
 import org.apache.ignite.internal.catalog.descriptors.CatalogIndexDescriptor;
 import org.apache.ignite.internal.catalog.descriptors.CatalogTableDescriptor;
-<<<<<<< HEAD
-import org.apache.ignite.internal.hlc.HybridClock;
-=======
 import org.apache.ignite.internal.hlc.HybridTimestamp;
->>>>>>> 76a8705c
 import org.apache.ignite.internal.network.NetworkMessage;
 import org.apache.ignite.internal.partition.replicator.network.command.BuildIndexCommand;
 import org.apache.ignite.internal.placementdriver.PlacementDriver;
 import org.apache.ignite.internal.placementdriver.ReplicaMeta;
 import org.apache.ignite.internal.raft.Command;
-<<<<<<< HEAD
-import org.apache.ignite.internal.raft.Peer;
-import org.apache.ignite.internal.raft.service.RaftGroupService;
-import org.apache.ignite.internal.replicator.ReplicaTestUtils;
-=======
 import org.apache.ignite.internal.replicator.ReplicationGroupId;
 import org.apache.ignite.internal.replicator.TablePartitionId;
->>>>>>> 76a8705c
 import org.apache.ignite.internal.sql.BaseSqlIntegrationTest;
 import org.apache.ignite.internal.storage.index.IndexStorage;
 import org.apache.ignite.internal.table.InternalTable;
@@ -245,40 +235,6 @@
         );
     }
 
-<<<<<<< HEAD
-    private static @Nullable RaftGroupService getRaftClient(Ignite node, int partitionId) {
-        TableViewInternal table = getTableView(node, TABLE_NAME);
-        assertNotNull(table);
-
-        return ReplicaTestUtils.getRaftClient(node, table.tableId(), partitionId)
-                .orElse(null);
-    }
-
-    /**
-     * Collects peers for a partition, the first in the list is primary.
-     *
-     * @param partitionId Partition ID.
-     */
-    private static List<Peer> collectPeers(int partitionId) {
-        RaftGroupService raftGroupService = getRaftClient(CLUSTER.aliveNode(), partitionId);
-
-        List<Peer> peers = raftGroupService.peers();
-        assertNotNull(peers);
-
-        Peer leader = raftGroupService.leader();
-        assertNotNull(leader);
-
-        List<Peer> result = new ArrayList<>(peers);
-
-        assertTrue(result.remove(leader));
-
-        result.add(0, leader);
-
-        return result;
-    }
-
-=======
->>>>>>> 76a8705c
     /**
      * Creates a drop {@link BuildIndexCommand} predicate for the node and also allows you to track when this command will be sent and for
      * which index.
@@ -365,24 +321,7 @@
     private static Map<Integer, Set<String>> waitForIndexBuild(String tableName, String indexName) {
         Map<Integer, Set<String>> partitionIdToNodes = collectAssignments(tableName);
 
-<<<<<<< HEAD
-        CLUSTER.runningNodes().forEach(clusterNode -> {
-            try {
-                InternalTable internalTable = getTableView(clusterNode, tableName).internalTable();
-                CatalogIndexDescriptor indexDescriptor = getIndexDescriptor(clusterNode, indexName);
-
-                assertNotNull(indexDescriptor);
-
-                for (int partitionId = 0; partitionId < internalTable.partitions(); partitionId++) {
-                    // Excluding partitions on the node outside of replication group
-                    RaftGroupService raftGroupService = getRaftClient(clusterNode, partitionId);
-
-                    if (raftGroupService == null) {
-                        continue;
-                    }
-=======
         int indexId = indexId(indexName);
->>>>>>> 76a8705c
 
         CLUSTER.runningNodes().forEach(node -> {
             try {
