--- conflicted
+++ resolved
@@ -17,16 +17,11 @@
 
 package org.apache.ignite.internal.index;
 
-<<<<<<< HEAD
+import static org.apache.ignite.internal.IndexTestUtils.waitForIndexToAppearInAnyState;
 import static org.apache.ignite.internal.TestDefaultProfilesNames.DEFAULT_TEST_PROFILE_NAME;
 import static org.apache.ignite.internal.catalog.commands.CatalogUtils.pkIndexName;
-=======
-import static org.apache.ignite.internal.IndexTestUtils.waitForIndexToAppearInAnyState;
-import static org.apache.ignite.internal.catalog.commands.CatalogUtils.pkIndexName;
-import static org.apache.ignite.internal.storage.impl.TestStorageEngine.ENGINE_NAME;
 import static org.apache.ignite.internal.testframework.IgniteTestUtils.runAsync;
 import static org.apache.ignite.internal.testframework.IgniteTestUtils.waitForCondition;
->>>>>>> 20d296db
 import static org.junit.jupiter.api.Assertions.assertDoesNotThrow;
 import static org.junit.jupiter.api.Assertions.assertFalse;
 import static org.junit.jupiter.api.Assertions.assertNotNull;
@@ -73,28 +68,8 @@
         CLUSTER.runningNodes().forEach(IgniteImpl::stopDroppingMessages);
     }
 
-<<<<<<< HEAD
-    @Test
-    void testCreateIndexInsideRwTransaction() {
-        TableImpl table = (TableImpl) createZoneAndTable(ZONE_NAME, TABLE_NAME, 1, 1, DEFAULT_TEST_PROFILE_NAME);
-
-        setAwaitIndexAvailability(false);
-        dropAnyBuildIndexMessages();
-
-        Transaction rwTx = beginRwTransaction();
-
-        createIndex(TABLE_NAME, INDEX_NAME, COLUMN_NAME);
-
-        IndexStorage pkIndexStorage = indexStorage(table, PK_INDEX_NAME);
-        IndexStorage newIndexStorage = indexStorage(table, INDEX_NAME);
-
-        clearInvocations(pkIndexStorage, newIndexStorage);
-
-        insertPeopleInTransaction(rwTx, TABLE_NAME, newPerson(1));
-=======
     private static IndexStorage indexStorage(TableImpl table, String indexName) {
         IndexStorage indexStorage = indexStorageOrNull(table, indexName);
->>>>>>> 20d296db
 
         assertNotNull(indexStorage, indexName);
 
@@ -151,7 +126,7 @@
 
     @Test
     void testCreateIndexInsideRwTransaction() throws Exception {
-        TableImpl table = (TableImpl) createZoneAndTable(ZONE_NAME, TABLE_NAME, 1, 1, ENGINE_NAME);
+        TableImpl table = (TableImpl) createZoneAndTable(ZONE_NAME, TABLE_NAME, 1, 1, DEFAULT_TEST_PROFILE_NAME);
 
         dropAnyBuildIndexMessages();
 
