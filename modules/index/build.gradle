--- conflicted
+++ resolved
@@ -36,13 +36,10 @@
     implementation project(':ignite-raft-api')
     implementation project(':ignite-metastorage-api')
     implementation project(':ignite-placement-driver-api')
+    implementation project(':ignite-placement-driver')
     implementation project(':ignite-replicator')
     implementation project(':ignite-cluster-management')
-<<<<<<< HEAD
-    implementation project(':ignite-placement-driver')
-=======
     implementation project(':ignite-low-watermark')
->>>>>>> 9a24cc61
     implementation libs.jetbrains.annotations
 
     testImplementation(testFixtures(project(':ignite-configuration')))
