/*
 * Licensed to the Apache Software Foundation (ASF) under one or more
 * contributor license agreements.  See the NOTICE file distributed with
 * this work for additional information regarding copyright ownership.
 * The ASF licenses this file to You under the Apache License, Version 2.0
 * (the "License"); you may not use this file except in compliance with
 * the License.  You may obtain a copy of the License at
 *
 *      http://www.apache.org/licenses/LICENSE-2.0
 *
 * Unless required by applicable law or agreed to in writing, software
 * distributed under the License is distributed on an "AS IS" BASIS,
 * WITHOUT WARRANTIES OR CONDITIONS OF ANY KIND, either express or implied.
 * See the License for the specific language governing permissions and
 * limitations under the License.
 */

package org.apache.ignite.client.handler;

import java.io.IOException;
import java.io.OutputStream;
import java.net.InetSocketAddress;
import java.net.Socket;
import java.util.List;
import java.util.Map;
<<<<<<< HEAD
import io.netty.channel.ChannelFuture;
import org.apache.ignite.app.Ignite;
=======
import java.util.Objects;
>>>>>>> aee6bf0b
import org.apache.ignite.configuration.schemas.clientconnector.ClientConnectorConfiguration;
import org.apache.ignite.internal.configuration.ConfigurationManager;
import org.apache.ignite.internal.configuration.storage.TestConfigurationStorage;
import org.apache.ignite.internal.processors.query.calcite.QueryProcessor;
import org.apache.ignite.table.manager.IgniteTables;
import org.junit.jupiter.api.AfterEach;
import org.junit.jupiter.api.BeforeEach;
import org.junit.jupiter.api.Test;
import org.msgpack.core.MessagePack;

import static org.apache.ignite.configuration.annotation.ConfigurationType.LOCAL;
import static org.junit.jupiter.api.Assertions.assertArrayEquals;
import static org.junit.jupiter.api.Assertions.assertEquals;
import static org.junit.jupiter.api.Assertions.assertThrows;
import static org.mockito.Mockito.mock;

/**
 * Client connector integration tests with real sockets.
 */
public class ClientHandlerIntegrationTest {
    /** Magic bytes. */
    private static final byte[] MAGIC = new byte[]{0x49, 0x47, 0x4E, 0x49};

    private ClientHandlerModule serverModule;

    private ConfigurationManager configurationManager;

    private int serverPort;

    @BeforeEach
    public void setUp() {
        serverModule = startServer();
        serverPort = ((InetSocketAddress) Objects.requireNonNull(serverModule.localAddress())).getPort();
    }

    @AfterEach
    public void tearDown() throws Exception {
        serverModule.stop();
        configurationManager.stop();
    }

    @Test
    void testHandshakeInvalidMagicHeaderDropsConnection() throws Exception {
        try (var sock = new Socket("127.0.0.1", serverPort)) {
            OutputStream out = sock.getOutputStream();
            out.write(new byte[]{63, 64, 65, 66, 67});
            out.flush();

            assertThrows(IOException.class, () -> writeAndFlushLoop(sock));
        }
    }

    @Test
    void testHandshakeValidReturnsSuccess() throws Exception {
        try (var sock = new Socket("127.0.0.1", serverPort)) {
            OutputStream out = sock.getOutputStream();

            // Magic: IGNI
            out.write(MAGIC);

            // Handshake.
            var packer = MessagePack.newDefaultBufferPacker();
            packer.packInt(0);
            packer.packInt(0);
            packer.packInt(0);
            packer.packInt(7); // Size.

            packer.packInt(3); // Major.
            packer.packInt(0); // Minor.
            packer.packInt(0); // Patch.

            packer.packInt(2); // Client type: general purpose.

            packer.packBinaryHeader(0); // Features.
            packer.packMapHeader(0); // Extensions.

            out.write(packer.toByteArray());
            out.flush();

            // Read response.
            var unpacker = MessagePack.newDefaultUnpacker(sock.getInputStream());
            var magic = unpacker.readPayload(4);
            unpacker.skipValue(3); // LE int zeros.
            var len = unpacker.unpackInt();
            var major = unpacker.unpackInt();
            var minor = unpacker.unpackInt();
            var patch = unpacker.unpackInt();
            var errorCode = unpacker.unpackInt();

            var featuresLen = unpacker.unpackBinaryHeader();
            unpacker.skipValue(featuresLen);

            var extensionsLen = unpacker.unpackMapHeader();
            unpacker.skipValue(extensionsLen);

            assertArrayEquals(MAGIC, magic);
            assertEquals(7, len);
            assertEquals(3, major);
            assertEquals(0, minor);
            assertEquals(0, patch);
            assertEquals(0, errorCode);
        }
    }

    @Test
    void testHandshakeInvalidVersionReturnsError() throws Exception {
        try (var sock = new Socket("127.0.0.1", serverPort)) {
            OutputStream out = sock.getOutputStream();

            // Magic: IGNI
            out.write(MAGIC);

            // Handshake.
            var packer = MessagePack.newDefaultBufferPacker();
            packer.packInt(0);
            packer.packInt(0);
            packer.packInt(0);
            packer.packInt(7); // Size.

            packer.packInt(2); // Major.
            packer.packInt(8); // Minor.
            packer.packInt(0); // Patch.

            packer.packInt(2); // Client type: general purpose.

            packer.packBinaryHeader(0); // Features.
            packer.packMapHeader(0); // Extensions.

            out.write(packer.toByteArray());
            out.flush();

            // Read response.
            var unpacker = MessagePack.newDefaultUnpacker(sock.getInputStream());
            var magic = unpacker.readPayload(4);
            unpacker.skipValue(3);
            var len = unpacker.unpackInt();
            var major = unpacker.unpackInt();
            var minor = unpacker.unpackInt();
            var patch = unpacker.unpackInt();
            var errorCode = unpacker.unpackInt();
            var err = unpacker.unpackString();

            assertArrayEquals(MAGIC, magic);
            assertEquals(31, len);
            assertEquals(3, major);
            assertEquals(0, minor);
            assertEquals(0, patch);
            assertEquals(1, errorCode);
            assertEquals("Unsupported version: 2.8.0", err);
        }
    }

<<<<<<< HEAD
    private ChannelFuture startServer() throws InterruptedException {
        configurationRegistry = new ConfigurationRegistry(
            List.of(ClientConnectorConfiguration.KEY),
            Map.of(),
            new TestConfigurationStorage(LOCAL)
        );
=======
    private ClientHandlerModule startServer() {
        configurationManager = new ConfigurationManager(
                List.of(ClientConnectorConfiguration.KEY),
                Map.of(),
                new TestConfigurationStorage(LOCAL));
>>>>>>> aee6bf0b

        configurationManager.start();

        var registry = configurationManager.configurationRegistry();

        registry.getConfiguration(ClientConnectorConfiguration.KEY).change(
                local -> local.changePort(10800).changePortRange(10)
        ).join();

        var module = new ClientHandlerModule(mock(QueryProcessor.class), mock(IgniteTables.class), registry);

        module.start();

        return module;
    }

    private void writeAndFlushLoop(Socket socket) throws Exception {
        var stop = System.currentTimeMillis() + 5000;
        var out = socket.getOutputStream();

        while (System.currentTimeMillis() < stop) {
            out.write(1);
            out.flush();
        }
    }
}<|MERGE_RESOLUTION|>--- conflicted
+++ resolved
@@ -23,12 +23,7 @@
 import java.net.Socket;
 import java.util.List;
 import java.util.Map;
-<<<<<<< HEAD
-import io.netty.channel.ChannelFuture;
-import org.apache.ignite.app.Ignite;
-=======
 import java.util.Objects;
->>>>>>> aee6bf0b
 import org.apache.ignite.configuration.schemas.clientconnector.ClientConnectorConfiguration;
 import org.apache.ignite.internal.configuration.ConfigurationManager;
 import org.apache.ignite.internal.configuration.storage.TestConfigurationStorage;
@@ -181,20 +176,11 @@
         }
     }
 
-<<<<<<< HEAD
-    private ChannelFuture startServer() throws InterruptedException {
-        configurationRegistry = new ConfigurationRegistry(
-            List.of(ClientConnectorConfiguration.KEY),
-            Map.of(),
-            new TestConfigurationStorage(LOCAL)
-        );
-=======
     private ClientHandlerModule startServer() {
         configurationManager = new ConfigurationManager(
                 List.of(ClientConnectorConfiguration.KEY),
                 Map.of(),
                 new TestConfigurationStorage(LOCAL));
->>>>>>> aee6bf0b
 
         configurationManager.start();
 
