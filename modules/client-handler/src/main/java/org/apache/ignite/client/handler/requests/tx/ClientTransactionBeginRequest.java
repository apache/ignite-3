--- conflicted
+++ resolved
@@ -21,7 +21,6 @@
 import org.apache.ignite.client.handler.ClientHandlerMetricSource;
 import org.apache.ignite.client.handler.ClientResource;
 import org.apache.ignite.client.handler.ClientResourceRegistry;
-import org.apache.ignite.client.handler.requests.table.ClientTableCommon;
 import org.apache.ignite.internal.client.proto.ClientMessagePacker;
 import org.apache.ignite.internal.client.proto.ClientMessageUnpacker;
 import org.apache.ignite.internal.hlc.HybridTimestamp;
@@ -49,10 +48,6 @@
             ClientMessagePacker out,
             IgniteTransactionsImpl transactions,
             ClientResourceRegistry resources,
-<<<<<<< HEAD
-            ClientHandlerMetricSource metrics) {
-        TransactionOptions options = ClientTableCommon.readTxOptions(in);
-=======
             ClientHandlerMetricSource metrics) throws IgniteInternalCheckedException {
         TransactionOptions options = null;
         HybridTimestamp observableTs = null;
@@ -73,7 +68,6 @@
             // use readTimestamp() instead of now().
             out.meta(tx.readTimestamp());
         }
->>>>>>> 958b4a06
 
         try {
             long resourceId = resources.put(new ClientResource(tx, tx::rollbackAsync));
