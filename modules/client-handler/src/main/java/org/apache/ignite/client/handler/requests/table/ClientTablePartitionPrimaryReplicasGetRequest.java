--- conflicted
+++ resolved
@@ -17,12 +17,9 @@
 
 package org.apache.ignite.client.handler.requests.table;
 
-<<<<<<< HEAD
 import static org.apache.ignite.internal.tracing.TracingManager.span;
 
-=======
 import java.util.List;
->>>>>>> f10ab88c
 import java.util.concurrent.CompletableFuture;
 import org.apache.ignite.client.handler.ClientPrimaryReplicaTracker;
 import org.apache.ignite.internal.client.proto.ClientMessagePacker;
@@ -53,34 +50,22 @@
             int tableId = in.unpackInt();
             long timestamp = in.unpackLong();
 
-<<<<<<< HEAD
             return tracker.primaryReplicasAsync(tableId, timestamp).thenAccept(primaryReplicas -> {
-                if (primaryReplicas == null) {
-                    out.packInt(0);
+                assert primaryReplicas != null : "Primary replicas == null";
+
+                List<String> nodeNames = primaryReplicas.nodeNames();
+                if (nodeNames == null) {
+                    // Special case: assignment is not yet available, but we return the partition count.
+                    out.packInt(primaryReplicas.partitions());
+                    out.packBoolean(false);
                 } else {
-                    out.packInt(primaryReplicas.nodeNames().size());
+                    out.packInt(nodeNames.size());
+                    out.packBoolean(true); // Assignment available.
                     out.packLong(primaryReplicas.timestamp());
 
-                    for (String nodeName : primaryReplicas.nodeNames()) {
+                    for (String nodeName : nodeNames) {
                         out.packString(nodeName);
                     }
-=======
-        return tracker.primaryReplicasAsync(tableId, timestamp).thenAccept(primaryReplicas -> {
-            assert primaryReplicas != null : "Primary replicas == null";
-
-            List<String> nodeNames = primaryReplicas.nodeNames();
-            if (nodeNames == null) {
-                // Special case: assignment is not yet available, but we return the partition count.
-                out.packInt(primaryReplicas.partitions());
-                out.packBoolean(false);
-            } else {
-                out.packInt(nodeNames.size());
-                out.packBoolean(true); // Assignment available.
-                out.packLong(primaryReplicas.timestamp());
-
-                for (String nodeName : nodeNames) {
-                    out.packString(nodeName);
->>>>>>> f10ab88c
                 }
             });
         });
