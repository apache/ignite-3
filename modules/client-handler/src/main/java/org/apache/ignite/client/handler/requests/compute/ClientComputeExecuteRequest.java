--- conflicted
+++ resolved
@@ -106,15 +106,10 @@
             JobExecution<Object> execution,
             NotificationSender notificationSender
     ) {
-        var e = execution;
         return execution.resultAsync().whenComplete((val, err) ->
                 execution.stateAsync().whenComplete((state, errState) ->
                         notificationSender.sendNotification(w -> {
-<<<<<<< HEAD
-                            Marshaller<Object, byte[]> marshaller = extractMarshaller(e);
-=======
                             Marshaller<Object, byte[]> marshaller = extractMarshaller(execution);
->>>>>>> ba69fb15
                             ClientComputeJobPacker.packJobResult(val, marshaller, w);
                             packJobState(w, state);
                         }, err)));
