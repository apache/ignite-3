/*
 * Licensed to the Apache Software Foundation (ASF) under one or more
 * contributor license agreements. See the NOTICE file distributed with
 * this work for additional information regarding copyright ownership.
 * The ASF licenses this file to You under the Apache License, Version 2.0
 * (the "License"); you may not use this file except in compliance with
 * the License. You may obtain a copy of the License at
 *
 *      http://www.apache.org/licenses/LICENSE-2.0
 *
 * Unless required by applicable law or agreed to in writing, software
 * distributed under the License is distributed on an "AS IS" BASIS,
 * WITHOUT WARRANTIES OR CONDITIONS OF ANY KIND, either express or implied.
 * See the License for the specific language governing permissions and
 * limitations under the License.
 */

package org.apache.ignite.client.handler;

import static org.apache.ignite.lang.ErrorGroups.Client.HANDSHAKE_HEADER_ERR;
import static org.apache.ignite.lang.ErrorGroups.Client.PROTOCOL_COMPATIBILITY_ERR;
import static org.apache.ignite.lang.ErrorGroups.Client.PROTOCOL_ERR;
import static org.apache.ignite.lang.ErrorGroups.Common.INTERNAL_ERR;

import io.netty.buffer.ByteBuf;
import io.netty.buffer.ByteBufAllocator;
import io.netty.buffer.Unpooled;
import io.netty.channel.ChannelHandlerContext;
import io.netty.channel.ChannelInboundHandlerAdapter;
import io.netty.handler.codec.DecoderException;
import java.util.BitSet;
import java.util.EnumMap;
import java.util.Map;
import java.util.UUID;
import java.util.concurrent.CompletableFuture;
import java.util.concurrent.atomic.AtomicBoolean;
import java.util.function.Consumer;
import javax.net.ssl.SSLException;
import org.apache.ignite.client.handler.configuration.ClientConnectorView;
import org.apache.ignite.client.handler.requests.cluster.ClientClusterGetNodesRequest;
import org.apache.ignite.client.handler.requests.compute.ClientComputeExecuteColocatedRequest;
import org.apache.ignite.client.handler.requests.compute.ClientComputeExecuteRequest;
import org.apache.ignite.client.handler.requests.jdbc.ClientJdbcCloseRequest;
import org.apache.ignite.client.handler.requests.jdbc.ClientJdbcColumnMetadataRequest;
import org.apache.ignite.client.handler.requests.jdbc.ClientJdbcConnectRequest;
import org.apache.ignite.client.handler.requests.jdbc.ClientJdbcExecuteBatchRequest;
import org.apache.ignite.client.handler.requests.jdbc.ClientJdbcExecuteRequest;
import org.apache.ignite.client.handler.requests.jdbc.ClientJdbcFetchRequest;
import org.apache.ignite.client.handler.requests.jdbc.ClientJdbcFinishTxRequest;
import org.apache.ignite.client.handler.requests.jdbc.ClientJdbcPreparedStmntBatchRequest;
import org.apache.ignite.client.handler.requests.jdbc.ClientJdbcPrimaryKeyMetadataRequest;
import org.apache.ignite.client.handler.requests.jdbc.ClientJdbcQueryMetadataRequest;
import org.apache.ignite.client.handler.requests.jdbc.ClientJdbcSchemasMetadataRequest;
import org.apache.ignite.client.handler.requests.jdbc.ClientJdbcTableMetadataRequest;
import org.apache.ignite.client.handler.requests.jdbc.JdbcMetadataCatalog;
import org.apache.ignite.client.handler.requests.sql.ClientSqlCursorCloseRequest;
import org.apache.ignite.client.handler.requests.sql.ClientSqlCursorNextPageRequest;
import org.apache.ignite.client.handler.requests.sql.ClientSqlExecuteRequest;
import org.apache.ignite.client.handler.requests.table.ClientSchemasGetRequest;
import org.apache.ignite.client.handler.requests.table.ClientTableGetRequest;
import org.apache.ignite.client.handler.requests.table.ClientTablePartitionAssignmentGetRequest;
import org.apache.ignite.client.handler.requests.table.ClientTablesGetRequest;
import org.apache.ignite.client.handler.requests.table.ClientTupleContainsKeyRequest;
import org.apache.ignite.client.handler.requests.table.ClientTupleDeleteAllExactRequest;
import org.apache.ignite.client.handler.requests.table.ClientTupleDeleteAllRequest;
import org.apache.ignite.client.handler.requests.table.ClientTupleDeleteExactRequest;
import org.apache.ignite.client.handler.requests.table.ClientTupleDeleteRequest;
import org.apache.ignite.client.handler.requests.table.ClientTupleGetAllRequest;
import org.apache.ignite.client.handler.requests.table.ClientTupleGetAndDeleteRequest;
import org.apache.ignite.client.handler.requests.table.ClientTupleGetAndReplaceRequest;
import org.apache.ignite.client.handler.requests.table.ClientTupleGetAndUpsertRequest;
import org.apache.ignite.client.handler.requests.table.ClientTupleGetRequest;
import org.apache.ignite.client.handler.requests.table.ClientTupleInsertAllRequest;
import org.apache.ignite.client.handler.requests.table.ClientTupleInsertRequest;
import org.apache.ignite.client.handler.requests.table.ClientTupleReplaceExactRequest;
import org.apache.ignite.client.handler.requests.table.ClientTupleReplaceRequest;
import org.apache.ignite.client.handler.requests.table.ClientTupleUpsertAllRequest;
import org.apache.ignite.client.handler.requests.table.ClientTupleUpsertRequest;
import org.apache.ignite.client.handler.requests.tx.ClientTransactionBeginRequest;
import org.apache.ignite.client.handler.requests.tx.ClientTransactionCommitRequest;
import org.apache.ignite.client.handler.requests.tx.ClientTransactionRollbackRequest;
import org.apache.ignite.compute.IgniteCompute;
import org.apache.ignite.configuration.notifications.ConfigurationListener;
import org.apache.ignite.configuration.notifications.ConfigurationNotificationEvent;
import org.apache.ignite.internal.client.proto.ClientMessageCommon;
import org.apache.ignite.internal.client.proto.ClientMessagePacker;
import org.apache.ignite.internal.client.proto.ClientMessageUnpacker;
import org.apache.ignite.internal.client.proto.ClientOp;
import org.apache.ignite.internal.client.proto.ErrorExtensions;
import org.apache.ignite.internal.client.proto.HandshakeExtension;
import org.apache.ignite.internal.client.proto.ProtocolVersion;
import org.apache.ignite.internal.client.proto.ResponseFlags;
import org.apache.ignite.internal.client.proto.ServerMessageType;
import org.apache.ignite.internal.configuration.AuthenticationView;
import org.apache.ignite.internal.hlc.HybridClock;
import org.apache.ignite.internal.hlc.HybridTimestamp;
import org.apache.ignite.internal.jdbc.proto.JdbcQueryCursorHandler;
import org.apache.ignite.internal.jdbc.proto.JdbcQueryEventHandler;
import org.apache.ignite.internal.logger.IgniteLogger;
import org.apache.ignite.internal.logger.Loggers;
import org.apache.ignite.internal.schema.SchemaVersionMismatchException;
import org.apache.ignite.internal.security.authentication.AnonymousRequest;
import org.apache.ignite.internal.security.authentication.AuthenticationManager;
import org.apache.ignite.internal.security.authentication.AuthenticationRequest;
import org.apache.ignite.internal.security.authentication.UserDetails;
import org.apache.ignite.internal.security.authentication.UsernamePasswordRequest;
import org.apache.ignite.internal.sql.engine.QueryProcessor;
import org.apache.ignite.internal.table.IgniteTablesInternal;
import org.apache.ignite.internal.tx.impl.IgniteTransactionsImpl;
import org.apache.ignite.internal.util.ExceptionUtils;
import org.apache.ignite.lang.IgniteException;
import org.apache.ignite.lang.IgniteInternalCheckedException;
import org.apache.ignite.lang.TraceableException;
import org.apache.ignite.network.ClusterNode;
import org.apache.ignite.network.ClusterService;
import org.apache.ignite.security.AuthenticationException;
import org.apache.ignite.security.AuthenticationType;
import org.apache.ignite.sql.IgniteSql;
import org.jetbrains.annotations.Nullable;

/**
 * Handles messages from thin clients.
 */
@SuppressWarnings({"rawtypes", "unchecked"})
public class ClientInboundMessageHandler extends ChannelInboundHandlerAdapter implements ConfigurationListener<AuthenticationView> {
    /** The logger. */
    private static final IgniteLogger LOG = Loggers.forClass(ClientInboundMessageHandler.class);

    /** Ignite tables API. */
    private final IgniteTablesInternal igniteTables;

    /** Ignite transactions API. */
    private final IgniteTransactionsImpl igniteTransactions;

    /** JDBC Handler. */
    private final JdbcQueryEventHandler jdbcQueryEventHandler;

    /** Connection resources. */
    private final ClientResourceRegistry resources = new ClientResourceRegistry();

    /** Configuration. */
    private final ClientConnectorView configuration;

    /** Compute. */
    private final IgniteCompute compute;

    /** Cluster. */
    private final ClusterService clusterService;

    /** SQL. */
    private final IgniteSql sql;

    /** SQL query cursor handler. */
    private final JdbcQueryCursorHandler jdbcQueryCursorHandler;

    /** Cluster ID. */
    private final UUID clusterId;

    /** Metrics. */
    private final ClientHandlerMetricSource metrics;

    /** Hybrid clock. */
    private final HybridClock clock;

    /** Context. */
    private ClientContext clientContext;

    /** Chanel handler context. */
    private ChannelHandlerContext channelHandlerContext;

    /** Whether the partition assignment has changed since the last server response. */
    private final AtomicBoolean partitionAssignmentChanged = new AtomicBoolean();

    /** Partition assignment change listener. */
    private final Consumer<IgniteTablesInternal> partitionAssignmentsChangeListener;

    /** Authentication manager. */
    private final AuthenticationManager authenticationManager;

    /**
     * Constructor.
     *
     * @param igniteTables Ignite tables API entry point.
     * @param igniteTransactions Ignite transactions API.
     * @param processor Sql query processor.
     * @param configuration Configuration.
     * @param compute Compute.
     * @param clusterService Cluster.
     * @param sql SQL.
     * @param clusterId Cluster ID.
     * @param metrics Metrics.
     * @param authenticationManager Authentication manager.
     * @param clock Hybrid clock.
     */
    public ClientInboundMessageHandler(
            IgniteTablesInternal igniteTables,
            IgniteTransactionsImpl igniteTransactions,
            QueryProcessor processor,
            ClientConnectorView configuration,
            IgniteCompute compute,
            ClusterService clusterService,
            IgniteSql sql,
            UUID clusterId,
            ClientHandlerMetricSource metrics,
            AuthenticationManager authenticationManager,
            HybridClock clock
    ) {
        assert igniteTables != null;
        assert igniteTransactions != null;
        assert processor != null;
        assert configuration != null;
        assert compute != null;
        assert clusterService != null;
        assert sql != null;
        assert clusterId != null;
        assert metrics != null;
        assert authenticationManager != null;
        assert clock != null;

        this.igniteTables = igniteTables;
        this.igniteTransactions = igniteTransactions;
        this.configuration = configuration;
        this.compute = compute;
        this.clusterService = clusterService;
        this.sql = sql;
        this.clusterId = clusterId;
        this.metrics = metrics;
        this.authenticationManager = authenticationManager;
        this.clock = clock;

        jdbcQueryCursorHandler = new JdbcQueryCursorHandlerImpl(resources);
        jdbcQueryEventHandler = 
                new JdbcQueryEventHandlerImpl(processor, new JdbcMetadataCatalog(igniteTables), resources, igniteTransactions);

        this.partitionAssignmentsChangeListener = this::onPartitionAssignmentChanged;
        igniteTables.addAssignmentsChangeListener(partitionAssignmentsChangeListener);
    }

    @Override
    public void channelRegistered(ChannelHandlerContext ctx) throws Exception {
        channelHandlerContext = ctx;
        super.channelRegistered(ctx);
    }

    /** {@inheritDoc} */
    @Override
    public void channelRead(ChannelHandlerContext ctx, Object msg) {
        ByteBuf byteBuf = (ByteBuf) msg;

        // Each inbound handler in a pipeline has to release the received messages.
        var unpacker = getUnpacker(byteBuf);
        metrics.bytesReceivedAdd(byteBuf.readableBytes() + ClientMessageCommon.HEADER_SIZE);

        // Packer buffer is released by Netty on send, or by inner exception handlers below.
        var packer = getPacker(ctx.alloc());

        if (clientContext == null) {
            metrics.bytesReceivedAdd(ClientMessageCommon.MAGIC_BYTES.length);
            handshake(ctx, unpacker, packer);
        } else {
            processOperation(ctx, unpacker, packer);
        }
    }

    /** {@inheritDoc} */
    @Override
    public void channelInactive(ChannelHandlerContext ctx) throws Exception {
        resources.close();
        igniteTables.removeAssignmentsChangeListener(partitionAssignmentsChangeListener);

        super.channelInactive(ctx);
    }

    private void handshake(ChannelHandlerContext ctx, ClientMessageUnpacker unpacker, ClientMessagePacker packer) {
        try {
            writeMagic(ctx);
            var clientVer = ProtocolVersion.unpack(unpacker);

            if (!clientVer.equals(ProtocolVersion.LATEST_VER)) {
                throw new IgniteException(PROTOCOL_COMPATIBILITY_ERR, "Unsupported version: "
                        + clientVer.major() + "." + clientVer.minor() + "." + clientVer.patch());
            }

            var clientCode = unpacker.unpackInt();
            var featuresLen = unpacker.unpackBinaryHeader();
            var features = BitSet.valueOf(unpacker.readPayload(featuresLen));

            Map<HandshakeExtension, Object> extensions = extractExtensions(unpacker);
            UserDetails userDetails = authenticate(extensions);

            clientContext = new ClientContext(clientVer, clientCode, features, userDetails);

            if (LOG.isDebugEnabled()) {
                LOG.debug("Handshake [remoteAddress=" + ctx.channel().remoteAddress() + "]: " + clientContext);
            }

            // Response.
            ProtocolVersion.LATEST_VER.pack(packer);
            packer.packNil(); // No error.

            packer.packLong(configuration.idleTimeout());

            ClusterNode localMember = clusterService.topologyService().localMember();
            packer.packString(localMember.id());
            packer.packString(localMember.name());
            packer.packUuid(clusterId);

            packer.packBinaryHeader(0); // Features.
            packer.packMapHeader(0); // Extensions.

            write(packer, ctx);

            metrics.sessionsAcceptedIncrement();
            metrics.sessionsActiveIncrement();

            ctx.channel().closeFuture().addListener(f -> metrics.sessionsActiveDecrement());
        } catch (Throwable t) {
            LOG.warn("Handshake failed [remoteAddress=" + ctx.channel().remoteAddress() + "]: " + t.getMessage(), t);

            packer.close();

            var errPacker = getPacker(ctx.alloc());

            try {
                ProtocolVersion.LATEST_VER.pack(errPacker);

                writeErrorCore(t, errPacker);

                write(errPacker, ctx);
            } catch (Throwable t2) {
                LOG.warn("Handshake failed [remoteAddress=" + ctx.channel().remoteAddress() + "]: " + t2.getMessage(), t2);

                errPacker.close();
                exceptionCaught(ctx, t2);
            }

            metrics.sessionsRejectedIncrement();
        } finally {
            unpacker.close();
        }
    }

    private UserDetails authenticate(Map<HandshakeExtension, Object> extensions) {
        AuthenticationRequest<?, ?> authenticationRequest = createAuthenticationRequest(extensions);

        return authenticationManager.authenticate(authenticationRequest);
    }

    private static AuthenticationRequest<?, ?> createAuthenticationRequest(Map<HandshakeExtension, Object> extensions) {
        Object authnType = extensions.get(HandshakeExtension.AUTHENTICATION_TYPE);

        if (authnType == null) {
            return new AnonymousRequest();
        }

        if (authnType instanceof String && AuthenticationType.BASIC.name().equalsIgnoreCase((String) authnType)) {
            return new UsernamePasswordRequest(
                    (String) extensions.get(HandshakeExtension.AUTHENTICATION_IDENTITY),
                    (String) extensions.get(HandshakeExtension.AUTHENTICATION_SECRET));
        }

        throw new AuthenticationException("Unsupported authentication type: " + authnType);
    }

    private void writeMagic(ChannelHandlerContext ctx) {
        ctx.write(Unpooled.wrappedBuffer(ClientMessageCommon.MAGIC_BYTES));
        metrics.bytesSentAdd(ClientMessageCommon.MAGIC_BYTES.length);
    }

    private void write(ClientMessagePacker packer, ChannelHandlerContext ctx) {
        var buf = packer.getBuffer();
        int bytes = buf.readableBytes();

        try {
            // writeAndFlush releases pooled buffer.
            ctx.writeAndFlush(buf);
        } catch (Throwable t) {
            buf.release();
            throw t;
        }

        metrics.bytesSentAdd(bytes);
    }

    private void writeError(long requestId, int opCode, Throwable err, ChannelHandlerContext ctx) {
        LOG.warn("Error processing client request [id=" + requestId + ", op=" + opCode
                + ", remoteAddress=" + ctx.channel().remoteAddress() + "]:" + err.getMessage(), err);

        var packer = getPacker(ctx.alloc());

        try {
            assert err != null;

            packer.packInt(ServerMessageType.RESPONSE);
            packer.packLong(requestId);
            writeFlags(packer, ctx);
            packer.packLong(observableTimestamp(null));

            writeErrorCore(err, packer);

            write(packer, ctx);
        } catch (Throwable t) {
            packer.close();
            exceptionCaught(ctx, t);
        }
    }

    private void writeErrorCore(Throwable err, ClientMessagePacker packer) {
        SchemaVersionMismatchException schemaVersionMismatchException = schemaVersionMismatchException(err);
        err = schemaVersionMismatchException == null ? ExceptionUtils.unwrapCause(err) : schemaVersionMismatchException;

        // Trace ID and error code.
        if (err instanceof TraceableException) {
            TraceableException iex = (TraceableException) err;
            packer.packUuid(iex.traceId());
            packer.packInt(iex.code());
        } else {
            packer.packUuid(UUID.randomUUID());
            packer.packInt(INTERNAL_ERR);
        }

        // Class name and message.
        packer.packString(err.getClass().getName());
        packer.packString(err.getMessage());

        // Stack trace.
        if (configuration.sendServerExceptionStackTraceToClient()) {
            packer.packString(ExceptionUtils.getFullStackTrace(err));
        } else {
            packer.packNil();
        }

        // Extensions.
        if (schemaVersionMismatchException != null) {
            packer.packMapHeader(1);
            packer.packString(ErrorExtensions.EXPECTED_SCHEMA_VERSION);
            packer.packInt(schemaVersionMismatchException.expectedVersion());
        } else {
            packer.packNil(); // No extensions.
        }
    }

    private static ClientMessagePacker getPacker(ByteBufAllocator alloc) {
        // Outgoing messages are released on write.
        return new ClientMessagePacker(alloc.buffer());
    }

    private static ClientMessageUnpacker getUnpacker(ByteBuf buf) {
        return new ClientMessageUnpacker(buf);
    }

    private void processOperation(ChannelHandlerContext ctx, ClientMessageUnpacker in, ClientMessagePacker out) {
        long requestId = -1;
        int opCode = -1;
        metrics.requestsActiveIncrement();

        try {
            opCode = in.unpackInt();
            requestId = in.unpackLong();

            if (LOG.isTraceEnabled()) {
                LOG.trace("Client request started [id=" + requestId + ", op=" + opCode
                        + ", remoteAddress=" + ctx.channel().remoteAddress() + "]");
            }

            out.packInt(ServerMessageType.RESPONSE);
            out.packLong(requestId);
            writeFlags(out, ctx);

            // Observable timestamp should be calculated after the operation is processed; reserve space, write later.
            int observableTimestampIdx = out.reserveLong();
            out.packNil(); // No error.

            var fut = processOperation(in, out, opCode);

            if (fut == null) {
                // Operation completed synchronously.
                in.close();
                out.setLong(observableTimestampIdx, observableTimestamp(out));
                write(out, ctx);

                if (LOG.isTraceEnabled()) {
                    LOG.trace("Client request processed synchronously [id=" + requestId + ", op=" + opCode
                            + ", remoteAddress=" + ctx.channel().remoteAddress() + "]");
                }

                metrics.requestsProcessedIncrement();
                metrics.requestsActiveDecrement();
            } else {
                var reqId = requestId;
                var op = opCode;

                fut.whenComplete((Object res, Object err) -> {
                    in.close();
                    metrics.requestsActiveDecrement();

                    if (err != null) {
                        out.close();
                        writeError(reqId, op, (Throwable) err, ctx);

                        metrics.requestsFailedIncrement();
                    } else {
                        out.setLong(observableTimestampIdx, observableTimestamp(out));
                        write(out, ctx);

                        metrics.requestsProcessedIncrement();

                        LOG.trace("Client request processed [id=" + reqId + ", op=" + op
                                + ", remoteAddress=" + ctx.channel().remoteAddress() + "]");
                    }
                });
            }
        } catch (Throwable t) {
            in.close();
            out.close();

            writeError(requestId, opCode, t, ctx);

            metrics.requestsFailedIncrement();
        }
    }

    private @Nullable CompletableFuture processOperation(
            ClientMessageUnpacker in,
            ClientMessagePacker out,
            int opCode
    ) throws IgniteInternalCheckedException {
        switch (opCode) {
            case ClientOp.HEARTBEAT:
                return null;

            case ClientOp.TABLES_GET:
                return ClientTablesGetRequest.process(out, igniteTables);

            case ClientOp.SCHEMAS_GET:
                return ClientSchemasGetRequest.process(in, out, igniteTables);

            case ClientOp.TABLE_GET:
                return ClientTableGetRequest.process(in, out, igniteTables);

            case ClientOp.TUPLE_UPSERT:
                return ClientTupleUpsertRequest.process(in, out, igniteTables, resources);

            case ClientOp.TUPLE_GET:
                return ClientTupleGetRequest.process(in, out, igniteTables, resources);

            case ClientOp.TUPLE_UPSERT_ALL:
                return ClientTupleUpsertAllRequest.process(in, out, igniteTables, resources);

            case ClientOp.TUPLE_GET_ALL:
                return ClientTupleGetAllRequest.process(in, out, igniteTables, resources);

            case ClientOp.TUPLE_GET_AND_UPSERT:
                return ClientTupleGetAndUpsertRequest.process(in, out, igniteTables, resources);

            case ClientOp.TUPLE_INSERT:
                return ClientTupleInsertRequest.process(in, out, igniteTables, resources);

            case ClientOp.TUPLE_INSERT_ALL:
                return ClientTupleInsertAllRequest.process(in, out, igniteTables, resources);

            case ClientOp.TUPLE_REPLACE:
                return ClientTupleReplaceRequest.process(in, out, igniteTables, resources);

            case ClientOp.TUPLE_REPLACE_EXACT:
                return ClientTupleReplaceExactRequest.process(in, out, igniteTables, resources);

            case ClientOp.TUPLE_GET_AND_REPLACE:
                return ClientTupleGetAndReplaceRequest.process(in, out, igniteTables, resources);

            case ClientOp.TUPLE_DELETE:
                return ClientTupleDeleteRequest.process(in, out, igniteTables, resources);

            case ClientOp.TUPLE_DELETE_ALL:
                return ClientTupleDeleteAllRequest.process(in, out, igniteTables, resources);

            case ClientOp.TUPLE_DELETE_EXACT:
                return ClientTupleDeleteExactRequest.process(in, out, igniteTables, resources);

            case ClientOp.TUPLE_DELETE_ALL_EXACT:
                return ClientTupleDeleteAllExactRequest.process(in, out, igniteTables, resources);

            case ClientOp.TUPLE_GET_AND_DELETE:
                return ClientTupleGetAndDeleteRequest.process(in, out, igniteTables, resources);

            case ClientOp.TUPLE_CONTAINS_KEY:
                return ClientTupleContainsKeyRequest.process(in, out, igniteTables, resources);

            case ClientOp.JDBC_CONNECT:
                return ClientJdbcConnectRequest.execute(in, out, jdbcQueryEventHandler);

            case ClientOp.JDBC_EXEC:
                return ClientJdbcExecuteRequest.execute(in, out, jdbcQueryEventHandler);

            case ClientOp.JDBC_EXEC_BATCH:
                return ClientJdbcExecuteBatchRequest.process(in, out, jdbcQueryEventHandler);

            case ClientOp.JDBC_SQL_EXEC_PS_BATCH:
                return ClientJdbcPreparedStmntBatchRequest.process(in, out, jdbcQueryEventHandler);

            case ClientOp.JDBC_NEXT:
                return ClientJdbcFetchRequest.process(in, out, jdbcQueryCursorHandler);

            case ClientOp.JDBC_CURSOR_CLOSE:
                return ClientJdbcCloseRequest.process(in, out, jdbcQueryCursorHandler);

            case ClientOp.JDBC_TABLE_META:
                return ClientJdbcTableMetadataRequest.process(in, out, jdbcQueryEventHandler);

            case ClientOp.JDBC_COLUMN_META:
                return ClientJdbcColumnMetadataRequest.process(in, out, jdbcQueryEventHandler);

            case ClientOp.JDBC_SCHEMAS_META:
                return ClientJdbcSchemasMetadataRequest.process(in, out, jdbcQueryEventHandler);

            case ClientOp.JDBC_PK_META:
                return ClientJdbcPrimaryKeyMetadataRequest.process(in, out, jdbcQueryEventHandler);

            case ClientOp.JDBC_QUERY_META:
                return ClientJdbcQueryMetadataRequest.process(in, out, jdbcQueryCursorHandler);

            case ClientOp.TX_BEGIN:
                return ClientTransactionBeginRequest.process(in, out, igniteTransactions, resources, metrics);

            case ClientOp.TX_COMMIT:
                return ClientTransactionCommitRequest.process(in, resources, metrics);

            case ClientOp.TX_ROLLBACK:
                return ClientTransactionRollbackRequest.process(in, resources, metrics);

            case ClientOp.COMPUTE_EXECUTE:
                return ClientComputeExecuteRequest.process(in, out, compute, clusterService);

            case ClientOp.COMPUTE_EXECUTE_COLOCATED:
                return ClientComputeExecuteColocatedRequest.process(in, out, compute, igniteTables);

            case ClientOp.CLUSTER_GET_NODES:
                return ClientClusterGetNodesRequest.process(out, clusterService);

            case ClientOp.SQL_EXEC:
                return ClientSqlExecuteRequest.process(in, out, sql, resources, metrics);

            case ClientOp.SQL_CURSOR_NEXT_PAGE:
                return ClientSqlCursorNextPageRequest.process(in, out, resources);

            case ClientOp.SQL_CURSOR_CLOSE:
                return ClientSqlCursorCloseRequest.process(in, resources);

            case ClientOp.PARTITION_ASSIGNMENT_GET:
                return ClientTablePartitionAssignmentGetRequest.process(in, out, igniteTables);

            case ClientOp.JDBC_TX_FINISH:
                return ClientJdbcFinishTxRequest.process(in, out, jdbcQueryEventHandler);

            default:
                throw new IgniteException(PROTOCOL_ERR, "Unexpected operation code: " + opCode);
        }
    }

    private void writeFlags(ClientMessagePacker out, ChannelHandlerContext ctx) {
        boolean assignmentChanged = partitionAssignmentChanged.compareAndSet(true, false);

        if (assignmentChanged && LOG.isInfoEnabled()) {
            LOG.info("Partition assignment changed, notifying client [remoteAddress=" + ctx.channel().remoteAddress() + ']');
        }

        var flags = ResponseFlags.getFlags(assignmentChanged);
        out.packInt(flags);
    }

    private void onPartitionAssignmentChanged(IgniteTablesInternal tables) {
        partitionAssignmentChanged.set(true);
    }

    /** {@inheritDoc} */
    @Override
    public void channelReadComplete(ChannelHandlerContext ctx) {
        ctx.flush();
    }

    /** {@inheritDoc} */
    @Override
    public void exceptionCaught(ChannelHandlerContext ctx, Throwable cause) {
        if (cause instanceof SSLException || cause.getCause() instanceof SSLException) {
            metrics.sessionsRejectedTlsIncrement();
        }

        if (cause instanceof DecoderException && cause.getCause() instanceof IgniteException) {
            var err = (IgniteException) cause.getCause();

            if (err.code() == HANDSHAKE_HEADER_ERR) {
                metrics.sessionsRejectedIncrement();
            }
        }

        LOG.warn("Exception in client connector pipeline [remoteAddress=" + ctx.channel().remoteAddress() + "]: "
                + cause.getMessage(), cause);

        ctx.close();
    }

    @Override
    public CompletableFuture<?> onUpdate(ConfigurationNotificationEvent<AuthenticationView> ctx) {
        if (clientContext != null && channelHandlerContext != null) {
            channelHandlerContext.close();
        }
        return CompletableFuture.completedFuture(null);
    }

    private static Map<HandshakeExtension, Object> extractExtensions(ClientMessageUnpacker unpacker) {
        EnumMap<HandshakeExtension, Object> extensions = new EnumMap<>(HandshakeExtension.class);
        int mapSize = unpacker.unpackMapHeader();
        for (int i = 0; i < mapSize; i++) {
            HandshakeExtension handshakeExtension = HandshakeExtension.fromKey(unpacker.unpackString());
            if (handshakeExtension != null) {
                extensions.put(handshakeExtension, unpackExtensionValue(handshakeExtension, unpacker));
            }
        }
        return extensions;
    }

    private static Object unpackExtensionValue(HandshakeExtension handshakeExtension, ClientMessageUnpacker unpacker) {
        Class<?> type = handshakeExtension.valueType();
        if (type == String.class) {
            return unpacker.unpackString();
        } else {
            throw new IllegalArgumentException("Unsupported extension type: " + type.getName());
        }
    }

<<<<<<< HEAD
    private long observableTimestamp(@Nullable ClientMessagePacker out) {
        // Certain operations can override the timestamp and provide it in the meta object.
        if (out != null) {
            Object meta = out.meta();

            if (meta instanceof HybridTimestamp) {
                return ((HybridTimestamp) meta).longValue();
            }
        }

        return clock.now().longValue();
=======
    private static @Nullable SchemaVersionMismatchException schemaVersionMismatchException(Throwable e) {
        while (e != null) {
            if (e instanceof SchemaVersionMismatchException) {
                return (SchemaVersionMismatchException) e;
            }

            e = e.getCause();
        }

        return null;
>>>>>>> 5d195d48
    }
}<|MERGE_RESOLUTION|>--- conflicted
+++ resolved
@@ -728,7 +728,18 @@
         }
     }
 
-<<<<<<< HEAD
+    private static @Nullable SchemaVersionMismatchException schemaVersionMismatchException(Throwable e) {
+        while (e != null) {
+            if (e instanceof SchemaVersionMismatchException) {
+                return (SchemaVersionMismatchException) e;
+            }
+
+            e = e.getCause();
+        }
+
+        return null;
+    }
+
     private long observableTimestamp(@Nullable ClientMessagePacker out) {
         // Certain operations can override the timestamp and provide it in the meta object.
         if (out != null) {
@@ -740,17 +751,5 @@
         }
 
         return clock.now().longValue();
-=======
-    private static @Nullable SchemaVersionMismatchException schemaVersionMismatchException(Throwable e) {
-        while (e != null) {
-            if (e instanceof SchemaVersionMismatchException) {
-                return (SchemaVersionMismatchException) e;
-            }
-
-            e = e.getCause();
-        }
-
-        return null;
->>>>>>> 5d195d48
     }
 }