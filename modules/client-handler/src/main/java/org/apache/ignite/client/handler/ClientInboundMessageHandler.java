--- conflicted
+++ resolved
@@ -283,14 +283,9 @@
             ClientPrimaryReplicaTracker primaryReplicaTracker,
             Executor partitionOperationsExecutor,
             BitSet features,
-<<<<<<< HEAD
             Map<HandshakeExtension, Object> extensions,
-            Executor commonExecutor,
             Consumer<ClientInboundMessageHandler> onHandshake,
             Consumer<ClientInboundMessageHandler> onDisconnect
-=======
-            Map<HandshakeExtension, Object> extensions
->>>>>>> ad58ea12
     ) {
         assert igniteTables != null;
         assert txManager != null;
@@ -337,9 +332,6 @@
 
         this.features = features;
         this.extensions = extensions;
-<<<<<<< HEAD
-
-        this.commonExecutor = commonExecutor;
 
         this.onHandshake = onHandshake;
         this.onDisconnect = onDisconnect;
@@ -347,8 +339,6 @@
 
     @Nullable String computeExecutorId() {
         return clientContext != null ? clientContext.computeExecutorId() : null;
-=======
->>>>>>> ad58ea12
     }
 
     @Override
