/*
 * Licensed to the Apache Software Foundation (ASF) under one or more
 * contributor license agreements.  See the NOTICE file distributed with
 * this work for additional information regarding copyright ownership.
 * The ASF licenses this file to You under the Apache License, Version 2.0
 * (the "License"); you may not use this file except in compliance with
 * the License.  You may obtain a copy of the License at
 *
 *      http://www.apache.org/licenses/LICENSE-2.0
 *
 * Unless required by applicable law or agreed to in writing, software
 * distributed under the License is distributed on an "AS IS" BASIS,
 * WITHOUT WARRANTIES OR CONDITIONS OF ANY KIND, either express or implied.
 * See the License for the specific language governing permissions and
 * limitations under the License.
 */

package org.apache.ignite.client.handler;

import java.util.BitSet;
import java.util.concurrent.CompletableFuture;
import io.netty.buffer.ByteBuf;
import io.netty.buffer.ByteBufAllocator;
import io.netty.buffer.Unpooled;
import io.netty.channel.ChannelHandlerContext;
import io.netty.channel.ChannelInboundHandlerAdapter;
<<<<<<< HEAD
import org.apache.ignite.app.Ignite;
import org.apache.ignite.client.handler.requests.sql.ClientSqlCloseRequest;
import org.apache.ignite.client.handler.requests.sql.ClientSqlExecuteBatchRequest;
import org.apache.ignite.client.handler.requests.sql.ClientSqlExecuteRequest;
import org.apache.ignite.client.handler.requests.sql.ClientSqlFetchRequest;
=======
>>>>>>> afe2cce3
import org.apache.ignite.client.handler.requests.table.ClientSchemasGetRequest;
import org.apache.ignite.client.handler.requests.table.ClientTableDropRequest;
import org.apache.ignite.client.handler.requests.table.ClientTableGetRequest;
import org.apache.ignite.client.handler.requests.table.ClientTablesGetRequest;
import org.apache.ignite.client.handler.requests.table.ClientTupleDeleteAllExactRequest;
import org.apache.ignite.client.handler.requests.table.ClientTupleDeleteAllRequest;
import org.apache.ignite.client.handler.requests.table.ClientTupleDeleteExactRequest;
import org.apache.ignite.client.handler.requests.table.ClientTupleDeleteRequest;
import org.apache.ignite.client.handler.requests.table.ClientTupleGetAllRequest;
import org.apache.ignite.client.handler.requests.table.ClientTupleGetAndDeleteRequest;
import org.apache.ignite.client.handler.requests.table.ClientTupleGetAndReplaceRequest;
import org.apache.ignite.client.handler.requests.table.ClientTupleGetAndReplaceSchemalessRequest;
import org.apache.ignite.client.handler.requests.table.ClientTupleGetAndUpsertRequest;
import org.apache.ignite.client.handler.requests.table.ClientTupleGetAndUpsertSchemalessRequest;
import org.apache.ignite.client.handler.requests.table.ClientTupleGetRequest;
import org.apache.ignite.client.handler.requests.table.ClientTupleInsertAllRequest;
import org.apache.ignite.client.handler.requests.table.ClientTupleInsertAllSchemalessRequest;
import org.apache.ignite.client.handler.requests.table.ClientTupleInsertRequest;
import org.apache.ignite.client.handler.requests.table.ClientTupleInsertSchemalessRequest;
import org.apache.ignite.client.handler.requests.table.ClientTupleReplaceExactRequest;
import org.apache.ignite.client.handler.requests.table.ClientTupleReplaceExactSchemalessRequest;
import org.apache.ignite.client.handler.requests.table.ClientTupleReplaceRequest;
import org.apache.ignite.client.handler.requests.table.ClientTupleReplaceSchemalessRequest;
import org.apache.ignite.client.handler.requests.table.ClientTupleUpsertAllRequest;
import org.apache.ignite.client.handler.requests.table.ClientTupleUpsertAllSchemalessRequest;
import org.apache.ignite.client.handler.requests.table.ClientTupleUpsertRequest;
import org.apache.ignite.client.handler.requests.table.ClientTupleUpsertSchemalessRequest;
import org.apache.ignite.client.proto.ClientErrorCode;
import org.apache.ignite.client.proto.ClientMessageCommon;
import org.apache.ignite.client.proto.ClientMessagePacker;
import org.apache.ignite.client.proto.ClientMessageUnpacker;
import org.apache.ignite.client.proto.ClientOp;
import org.apache.ignite.client.proto.ProtocolVersion;
import org.apache.ignite.client.proto.ServerMessageType;
import org.apache.ignite.client.proto.query.JdbcQueryEventHandler;
import org.apache.ignite.client.proto.query.JdbcQueryEventHandlerImpl;
import org.apache.ignite.internal.app.IgniteImpl;
import org.apache.ignite.lang.IgniteException;
import org.apache.ignite.lang.IgniteLogger;
import org.apache.ignite.table.manager.IgniteTables;

/**
 * Handles messages from thin clients.
 */
@SuppressWarnings({"rawtypes", "unchecked"})
public class ClientInboundMessageHandler extends ChannelInboundHandlerAdapter {
    /** The logger. */
    private static final IgniteLogger LOG = IgniteLogger.forClass(ClientInboundMessageHandler.class);

    /** Ignite tables API. */
    private final IgniteTables igniteTables;

    /** Context. */
    private ClientContext clientContext;

    /** Handler. */
    private final JdbcQueryEventHandler handler;

    /**
     * Constructor.
     *
     * @param igniteTables Ignite tables API entry point.
     */
    public ClientInboundMessageHandler(IgniteTables igniteTables) {
        assert igniteTables != null;

<<<<<<< HEAD
        this.ignite = ignite;
        this.log = log;

        //TODO IGNITE-15314 Refactor after sql api appears in Ignite interface.
        if (ignite instanceof IgniteImpl)
            this.handler = new JdbcQueryEventHandlerImpl(((IgniteImpl)ignite).queryEngine());
        else
            this.handler = null;
=======
        this.igniteTables = igniteTables;
>>>>>>> afe2cce3
    }

    /** {@inheritDoc} */
    @Override public void channelRead(ChannelHandlerContext ctx, Object msg) {
        // Each inbound handler in a pipeline has to release the received messages.
        try (var unpacker = getUnpacker((ByteBuf) msg)) {
            // Packer buffer is released by Netty on send, or by inner exception handlers below.
            var packer = getPacker(ctx.alloc());

            if (clientContext == null)
                handshake(ctx, unpacker, packer);
            else
                processOperation(ctx, unpacker, packer);
        }
    }

    private void handshake(ChannelHandlerContext ctx, ClientMessageUnpacker unpacker, ClientMessagePacker packer) {
        try {
            writeMagic(ctx);
            var clientVer = ProtocolVersion.unpack(unpacker);

            if (!clientVer.equals(ProtocolVersion.LATEST_VER))
                throw new IgniteException("Unsupported version: " +
                        clientVer.major() + "." + clientVer.minor() + "." + clientVer.patch());

            var clientCode = unpacker.unpackInt();
            var featuresLen = unpacker.unpackBinaryHeader();
            var features = BitSet.valueOf(unpacker.readPayload(featuresLen));

            clientContext = new ClientContext(clientVer, clientCode, features);

            LOG.debug("Handshake: " + clientContext);

            var extensionsLen = unpacker.unpackMapHeader();
            unpacker.skipValue(extensionsLen);

            // Response.
            ProtocolVersion.LATEST_VER.pack(packer);

            packer.packInt(ClientErrorCode.SUCCESS)
                    .packBinaryHeader(0) // Features.
                    .packMapHeader(0); // Extensions.

            write(packer, ctx);
        }
        catch (Throwable t) {
            packer.close();

            var errPacker = getPacker(ctx.alloc());

            try {
                ProtocolVersion.LATEST_VER.pack(errPacker);
                errPacker.packInt(ClientErrorCode.FAILED).packString(t.getMessage());

                write(errPacker, ctx);
            }
            catch (Throwable t2) {
                errPacker.close();
                exceptionCaught(ctx, t2);
            }
        }
    }

    private void writeMagic(ChannelHandlerContext ctx) {
        ctx.write(Unpooled.wrappedBuffer(ClientMessageCommon.MAGIC_BYTES));
    }

    private void write(ClientMessagePacker packer, ChannelHandlerContext ctx) {
        var buf = packer.getBuffer();

        // writeAndFlush releases pooled buffer.
        ctx.writeAndFlush(buf);
    }

    private void writeError(long requestId, Throwable err, ChannelHandlerContext ctx) {
        var packer = getPacker(ctx.alloc());

        try {
            assert err != null;

            packer.packInt(ServerMessageType.RESPONSE);
            packer.packLong(requestId);
            packer.packInt(ClientErrorCode.FAILED);

            String msg = err.getMessage();

            if (msg == null)
                msg = err.getClass().getName();

            packer.packString(msg);

            write(packer, ctx);
        }
        catch (Throwable t) {
            packer.close();
            exceptionCaught(ctx, t);
        }
    }

    private ClientMessagePacker getPacker(ByteBufAllocator alloc) {
        // Outgoing messages are released on write.
        return new ClientMessagePacker(alloc.buffer());
    }

    private ClientMessageUnpacker getUnpacker(ByteBuf buf) {
        return new ClientMessageUnpacker(buf);
    }

    private void processOperation(ChannelHandlerContext ctx, ClientMessageUnpacker in, ClientMessagePacker out) {
        long requestId = -1;

        try {
            var opCode = in.unpackInt();
            requestId = in.unpackLong();

            out.packInt(ServerMessageType.RESPONSE)
                    .packLong(requestId)
                    .packInt(ClientErrorCode.SUCCESS);

            var fut = processOperation(in, out, opCode);

            if (fut == null) {
                // Operation completed synchronously.
                write(out, ctx);
            }
            else {
                var reqId = requestId;

                fut.whenComplete((Object res, Object err) -> {
                    if (err != null) {
                        out.close();
                        writeError(reqId, (Throwable) err, ctx);
                    } else
                        write(out, ctx);
                });
            }
        }
        catch (Throwable t) {
            out.close();

            writeError(requestId, t, ctx);
        }
    }

    private CompletableFuture processOperation(
            ClientMessageUnpacker in,
            ClientMessagePacker out,
            int opCode
    ) {
        switch (opCode) {
            case ClientOp.TABLE_DROP:
                return ClientTableDropRequest.process(in, igniteTables);

            case ClientOp.TABLES_GET:
                return ClientTablesGetRequest.process(out, igniteTables);

            case ClientOp.SCHEMAS_GET:
                return ClientSchemasGetRequest.process(in, out, igniteTables);

            case ClientOp.TABLE_GET:
                return ClientTableGetRequest.process(in, out, igniteTables);

            case ClientOp.TUPLE_UPSERT:
                return ClientTupleUpsertRequest.process(in, igniteTables);

            case ClientOp.TUPLE_UPSERT_SCHEMALESS:
                return ClientTupleUpsertSchemalessRequest.process(in, igniteTables);

            case ClientOp.TUPLE_GET:
                return ClientTupleGetRequest.process(in, out, igniteTables);

            case ClientOp.TUPLE_UPSERT_ALL:
                return ClientTupleUpsertAllRequest.process(in, igniteTables);

            case ClientOp.TUPLE_UPSERT_ALL_SCHEMALESS:
                return ClientTupleUpsertAllSchemalessRequest.process(in, igniteTables);

            case ClientOp.TUPLE_GET_ALL:
                return ClientTupleGetAllRequest.process(in, out, igniteTables);

            case ClientOp.TUPLE_GET_AND_UPSERT:
                return ClientTupleGetAndUpsertRequest.process(in, out, igniteTables);

            case ClientOp.TUPLE_GET_AND_UPSERT_SCHEMALESS:
                return ClientTupleGetAndUpsertSchemalessRequest.process(in, out, igniteTables);

            case ClientOp.TUPLE_INSERT:
                return ClientTupleInsertRequest.process(in, out, igniteTables);

            case ClientOp.TUPLE_INSERT_SCHEMALESS:
                return ClientTupleInsertSchemalessRequest.process(in, out, igniteTables);

            case ClientOp.TUPLE_INSERT_ALL:
                return ClientTupleInsertAllRequest.process(in, out, igniteTables);

            case ClientOp.TUPLE_INSERT_ALL_SCHEMALESS:
                return ClientTupleInsertAllSchemalessRequest.process(in, out, igniteTables);

            case ClientOp.TUPLE_REPLACE:
                return ClientTupleReplaceRequest.process(in, out, igniteTables);

            case ClientOp.TUPLE_REPLACE_SCHEMALESS:
                return ClientTupleReplaceSchemalessRequest.process(in, out, igniteTables);

            case ClientOp.TUPLE_REPLACE_EXACT:
                return ClientTupleReplaceExactRequest.process(in, out, igniteTables);

            case ClientOp.TUPLE_REPLACE_EXACT_SCHEMALESS:
                return ClientTupleReplaceExactSchemalessRequest.process(in, out, igniteTables);

            case ClientOp.TUPLE_GET_AND_REPLACE:
                return ClientTupleGetAndReplaceRequest.process(in, out, igniteTables);

            case ClientOp.TUPLE_GET_AND_REPLACE_SCHEMALESS:
                return ClientTupleGetAndReplaceSchemalessRequest.process(in, out, igniteTables);

            case ClientOp.TUPLE_DELETE:
                return ClientTupleDeleteRequest.process(in, out, igniteTables);

            case ClientOp.TUPLE_DELETE_ALL:
                return ClientTupleDeleteAllRequest.process(in, out, igniteTables);

            case ClientOp.TUPLE_DELETE_EXACT:
                return ClientTupleDeleteExactRequest.process(in, out, igniteTables);

            case ClientOp.TUPLE_DELETE_ALL_EXACT:
                return ClientTupleDeleteAllExactRequest.process(in, out, igniteTables);

            case ClientOp.TUPLE_GET_AND_DELETE:
                return ClientTupleGetAndDeleteRequest.process(in, out, igniteTables);

            case ClientOp.SQL_EXEC:
                return ClientSqlExecuteRequest.execute(in, out, handler);

            case ClientOp.SQL_EXEC_BATCH:
                return ClientSqlExecuteBatchRequest.process(in, out, handler);

            case ClientOp.SQL_NEXT:
                return ClientSqlFetchRequest.process(in, out, handler);

            case ClientOp.SQL_CURSOR_CLOSE:
                return ClientSqlCloseRequest.process(in, out, handler);

            default:
                throw new IgniteException("Unexpected operation code: " + opCode);
        }
    }

    /** {@inheritDoc} */
    @Override public void channelReadComplete(ChannelHandlerContext ctx) {
        ctx.flush();
    }

    /** {@inheritDoc} */
    @Override public void exceptionCaught(ChannelHandlerContext ctx, Throwable cause) {
        LOG.error(cause.getMessage(), cause);

        ctx.close();
    }
}<|MERGE_RESOLUTION|>--- conflicted
+++ resolved
@@ -24,14 +24,11 @@
 import io.netty.buffer.Unpooled;
 import io.netty.channel.ChannelHandlerContext;
 import io.netty.channel.ChannelInboundHandlerAdapter;
-<<<<<<< HEAD
 import org.apache.ignite.app.Ignite;
 import org.apache.ignite.client.handler.requests.sql.ClientSqlCloseRequest;
 import org.apache.ignite.client.handler.requests.sql.ClientSqlExecuteBatchRequest;
 import org.apache.ignite.client.handler.requests.sql.ClientSqlExecuteRequest;
 import org.apache.ignite.client.handler.requests.sql.ClientSqlFetchRequest;
-=======
->>>>>>> afe2cce3
 import org.apache.ignite.client.handler.requests.table.ClientSchemasGetRequest;
 import org.apache.ignite.client.handler.requests.table.ClientTableDropRequest;
 import org.apache.ignite.client.handler.requests.table.ClientTableGetRequest;
@@ -98,18 +95,14 @@
     public ClientInboundMessageHandler(IgniteTables igniteTables) {
         assert igniteTables != null;
 
-<<<<<<< HEAD
-        this.ignite = ignite;
-        this.log = log;
+        this.igniteTables = igniteTables;
+
 
         //TODO IGNITE-15314 Refactor after sql api appears in Ignite interface.
-        if (ignite instanceof IgniteImpl)
-            this.handler = new JdbcQueryEventHandlerImpl(((IgniteImpl)ignite).queryEngine());
-        else
+//        if (ignite instanceof IgniteImpl)
+//            this.handler = new JdbcQueryEventHandlerImpl(((IgniteImpl)ignite).queryEngine());
+//        else
             this.handler = null;
-=======
-        this.igniteTables = igniteTables;
->>>>>>> afe2cce3
     }
 
     /** {@inheritDoc} */
