/*
 * Licensed to the Apache Software Foundation (ASF) under one or more
 * contributor license agreements. See the NOTICE file distributed with
 * this work for additional information regarding copyright ownership.
 * The ASF licenses this file to You under the Apache License, Version 2.0
 * (the "License"); you may not use this file except in compliance with
 * the License. You may obtain a copy of the License at
 *
 *      http://www.apache.org/licenses/LICENSE-2.0
 *
 * Unless required by applicable law or agreed to in writing, software
 * distributed under the License is distributed on an "AS IS" BASIS,
 * WITHOUT WARRANTIES OR CONDITIONS OF ANY KIND, either express or implied.
 * See the License for the specific language governing permissions and
 * limitations under the License.
 */

package org.apache.ignite.client.handler;

import static org.apache.ignite.internal.tracing.TracingManager.rootSpan;
import static org.apache.ignite.lang.ErrorGroups.Client.HANDSHAKE_HEADER_ERR;
import static org.apache.ignite.lang.ErrorGroups.Client.PROTOCOL_COMPATIBILITY_ERR;
import static org.apache.ignite.lang.ErrorGroups.Client.PROTOCOL_ERR;
import static org.apache.ignite.lang.ErrorGroups.Common.INTERNAL_ERR;

import io.netty.buffer.ByteBuf;
import io.netty.buffer.ByteBufAllocator;
import io.netty.buffer.Unpooled;
import io.netty.channel.ChannelHandlerContext;
import io.netty.channel.ChannelInboundHandlerAdapter;
import io.netty.handler.codec.DecoderException;
import java.util.BitSet;
import java.util.EnumMap;
import java.util.Map;
import java.util.UUID;
import java.util.concurrent.CompletableFuture;
import java.util.concurrent.atomic.AtomicBoolean;
import java.util.function.Consumer;
import javax.net.ssl.SSLException;
import org.apache.ignite.client.handler.configuration.ClientConnectorView;
import org.apache.ignite.client.handler.requests.cluster.ClientClusterGetNodesRequest;
import org.apache.ignite.client.handler.requests.compute.ClientComputeExecuteColocatedRequest;
import org.apache.ignite.client.handler.requests.compute.ClientComputeExecuteRequest;
import org.apache.ignite.client.handler.requests.jdbc.ClientJdbcCloseRequest;
import org.apache.ignite.client.handler.requests.jdbc.ClientJdbcColumnMetadataRequest;
import org.apache.ignite.client.handler.requests.jdbc.ClientJdbcConnectRequest;
import org.apache.ignite.client.handler.requests.jdbc.ClientJdbcExecuteBatchRequest;
import org.apache.ignite.client.handler.requests.jdbc.ClientJdbcExecuteRequest;
import org.apache.ignite.client.handler.requests.jdbc.ClientJdbcFetchRequest;
import org.apache.ignite.client.handler.requests.jdbc.ClientJdbcFinishTxRequest;
import org.apache.ignite.client.handler.requests.jdbc.ClientJdbcPreparedStmntBatchRequest;
import org.apache.ignite.client.handler.requests.jdbc.ClientJdbcPrimaryKeyMetadataRequest;
import org.apache.ignite.client.handler.requests.jdbc.ClientJdbcQueryMetadataRequest;
import org.apache.ignite.client.handler.requests.jdbc.ClientJdbcSchemasMetadataRequest;
import org.apache.ignite.client.handler.requests.jdbc.ClientJdbcTableMetadataRequest;
import org.apache.ignite.client.handler.requests.jdbc.JdbcMetadataCatalog;
import org.apache.ignite.client.handler.requests.sql.ClientSqlCursorCloseRequest;
import org.apache.ignite.client.handler.requests.sql.ClientSqlCursorNextPageRequest;
import org.apache.ignite.client.handler.requests.sql.ClientSqlExecuteRequest;
import org.apache.ignite.client.handler.requests.table.ClientSchemasGetRequest;
import org.apache.ignite.client.handler.requests.table.ClientTableGetRequest;
import org.apache.ignite.client.handler.requests.table.ClientTablePartitionAssignmentGetRequest;
import org.apache.ignite.client.handler.requests.table.ClientTablesGetRequest;
import org.apache.ignite.client.handler.requests.table.ClientTupleContainsKeyRequest;
import org.apache.ignite.client.handler.requests.table.ClientTupleDeleteAllExactRequest;
import org.apache.ignite.client.handler.requests.table.ClientTupleDeleteAllRequest;
import org.apache.ignite.client.handler.requests.table.ClientTupleDeleteExactRequest;
import org.apache.ignite.client.handler.requests.table.ClientTupleDeleteRequest;
import org.apache.ignite.client.handler.requests.table.ClientTupleGetAllRequest;
import org.apache.ignite.client.handler.requests.table.ClientTupleGetAndDeleteRequest;
import org.apache.ignite.client.handler.requests.table.ClientTupleGetAndReplaceRequest;
import org.apache.ignite.client.handler.requests.table.ClientTupleGetAndUpsertRequest;
import org.apache.ignite.client.handler.requests.table.ClientTupleGetRequest;
import org.apache.ignite.client.handler.requests.table.ClientTupleInsertAllRequest;
import org.apache.ignite.client.handler.requests.table.ClientTupleInsertRequest;
import org.apache.ignite.client.handler.requests.table.ClientTupleReplaceExactRequest;
import org.apache.ignite.client.handler.requests.table.ClientTupleReplaceRequest;
import org.apache.ignite.client.handler.requests.table.ClientTupleUpsertAllRequest;
import org.apache.ignite.client.handler.requests.table.ClientTupleUpsertRequest;
import org.apache.ignite.client.handler.requests.tx.ClientTransactionBeginRequest;
import org.apache.ignite.client.handler.requests.tx.ClientTransactionCommitRequest;
import org.apache.ignite.client.handler.requests.tx.ClientTransactionRollbackRequest;
import org.apache.ignite.compute.IgniteCompute;
import org.apache.ignite.internal.catalog.CatalogService;
import org.apache.ignite.internal.client.proto.ClientMessageCommon;
import org.apache.ignite.internal.client.proto.ClientMessagePacker;
import org.apache.ignite.internal.client.proto.ClientMessageUnpacker;
import org.apache.ignite.internal.client.proto.ClientOp;
import org.apache.ignite.internal.client.proto.ErrorExtensions;
import org.apache.ignite.internal.client.proto.HandshakeExtension;
import org.apache.ignite.internal.client.proto.ProtocolVersion;
import org.apache.ignite.internal.client.proto.ResponseFlags;
import org.apache.ignite.internal.client.proto.ServerMessageType;
import org.apache.ignite.internal.hlc.HybridClock;
import org.apache.ignite.internal.hlc.HybridTimestamp;
import org.apache.ignite.internal.jdbc.proto.JdbcQueryCursorHandler;
import org.apache.ignite.internal.jdbc.proto.JdbcQueryEventHandler;
import org.apache.ignite.internal.lang.IgniteInternalCheckedException;
import org.apache.ignite.internal.logger.IgniteLogger;
import org.apache.ignite.internal.logger.Loggers;
import org.apache.ignite.internal.schema.SchemaVersionMismatchException;
import org.apache.ignite.internal.security.authentication.AnonymousRequest;
import org.apache.ignite.internal.security.authentication.AuthenticationManager;
import org.apache.ignite.internal.security.authentication.AuthenticationRequest;
import org.apache.ignite.internal.security.authentication.UserDetails;
import org.apache.ignite.internal.security.authentication.UsernamePasswordRequest;
import org.apache.ignite.internal.security.authentication.event.AuthenticationEvent;
import org.apache.ignite.internal.security.authentication.event.AuthenticationListener;
import org.apache.ignite.internal.security.authentication.event.AuthenticationProviderEvent;
import org.apache.ignite.internal.sql.engine.QueryProcessor;
import org.apache.ignite.internal.table.IgniteTablesInternal;
import org.apache.ignite.internal.table.distributed.schema.SchemaSyncService;
import org.apache.ignite.internal.table.distributed.schema.SchemaVersions;
import org.apache.ignite.internal.table.distributed.schema.SchemaVersionsImpl;
import org.apache.ignite.internal.tx.impl.IgniteTransactionsImpl;
import org.apache.ignite.internal.util.ExceptionUtils;
import org.apache.ignite.lang.IgniteException;
import org.apache.ignite.lang.TraceableException;
import org.apache.ignite.network.ClusterNode;
import org.apache.ignite.network.ClusterService;
import org.apache.ignite.security.AuthenticationType;
import org.apache.ignite.security.exception.UnsupportedAuthenticationTypeException;
import org.apache.ignite.sql.IgniteSql;
import org.jetbrains.annotations.Nullable;

/**
 * Handles messages from thin clients.
 */
@SuppressWarnings({"rawtypes", "unchecked"})
public class ClientInboundMessageHandler extends ChannelInboundHandlerAdapter implements AuthenticationListener {
    /** The logger. */
    private static final IgniteLogger LOG = Loggers.forClass(ClientInboundMessageHandler.class);

    /** Ignite tables API. */
    private final IgniteTablesInternal igniteTables;

    /** Ignite transactions API. */
    private final IgniteTransactionsImpl igniteTransactions;

    /** JDBC Handler. */
    private final JdbcQueryEventHandler jdbcQueryEventHandler;

    /** Connection resources. */
    private final ClientResourceRegistry resources = new ClientResourceRegistry();

    /** Configuration. */
    private final ClientConnectorView configuration;

    /** Compute. */
    private final IgniteCompute compute;

    /** Cluster. */
    private final ClusterService clusterService;

    /** SQL. */
    private final IgniteSql sql;

    /** SQL query cursor handler. */
    private final JdbcQueryCursorHandler jdbcQueryCursorHandler;

    /** Cluster ID. */
    private final CompletableFuture<UUID> clusterId;

    /** Metrics. */
    private final ClientHandlerMetricSource metrics;

    /** Hybrid clock. */
    private final HybridClock clock;

    /** Context. */
    private ClientContext clientContext;

    /** Chanel handler context. */
    private ChannelHandlerContext channelHandlerContext;

    /** Whether the partition assignment has changed since the last server response. */
    private final AtomicBoolean partitionAssignmentChanged = new AtomicBoolean();

    /** Partition assignment change listener. */
    private final Consumer<IgniteTablesInternal> partitionAssignmentsChangeListener;

    /** Authentication manager. */
    private final AuthenticationManager authenticationManager;

    private final SchemaVersions schemaVersions;

    private final long connectionId;

    /**
     * Constructor.
     *
     * @param igniteTables Ignite tables API entry point.
     * @param igniteTransactions Ignite transactions API.
     * @param processor Sql query processor.
     * @param configuration Configuration.
     * @param compute Compute.
     * @param clusterService Cluster.
     * @param sql SQL.
     * @param clusterId Cluster ID.
     * @param metrics Metrics.
     * @param authenticationManager Authentication manager.
     * @param clock Hybrid clock.
     */
    public ClientInboundMessageHandler(
            IgniteTablesInternal igniteTables,
            IgniteTransactionsImpl igniteTransactions,
            QueryProcessor processor,
            ClientConnectorView configuration,
            IgniteCompute compute,
            ClusterService clusterService,
            IgniteSql sql,
            CompletableFuture<UUID> clusterId,
            ClientHandlerMetricSource metrics,
            AuthenticationManager authenticationManager,
            HybridClock clock,
            SchemaSyncService schemaSyncService,
            CatalogService catalogService,
            long connectionId
    ) {
        assert igniteTables != null;
        assert igniteTransactions != null;
        assert processor != null;
        assert configuration != null;
        assert compute != null;
        assert clusterService != null;
        assert sql != null;
        assert clusterId != null;
        assert metrics != null;
        assert authenticationManager != null;
        assert clock != null;
        assert schemaSyncService != null;
        assert catalogService != null;

        this.igniteTables = igniteTables;
        this.igniteTransactions = igniteTransactions;
        this.configuration = configuration;
        this.compute = compute;
        this.clusterService = clusterService;
        this.sql = sql;
        this.clusterId = clusterId;
        this.metrics = metrics;
        this.authenticationManager = authenticationManager;
        this.clock = clock;

        jdbcQueryCursorHandler = new JdbcQueryCursorHandlerImpl(resources);
        jdbcQueryEventHandler = new JdbcQueryEventHandlerImpl(
                processor,
                new JdbcMetadataCatalog(clock, schemaSyncService, catalogService),
                resources,
                igniteTransactions
        );

        this.partitionAssignmentsChangeListener = this::onPartitionAssignmentChanged;
        igniteTables.addAssignmentsChangeListener(partitionAssignmentsChangeListener);

        schemaVersions = new SchemaVersionsImpl(schemaSyncService, catalogService, clock);
        this.connectionId = connectionId;
    }

    @Override
    public void channelRegistered(ChannelHandlerContext ctx) throws Exception {
        channelHandlerContext = ctx;
        super.channelRegistered(ctx);

        if (LOG.isDebugEnabled()) {
            LOG.debug("Connection registered [connectionId=" + connectionId + ", remoteAddress=" + ctx.channel().remoteAddress() + "]");
        }
    }

    /** {@inheritDoc} */
    @Override
    public void channelRead(ChannelHandlerContext ctx, Object msg) {
        ByteBuf byteBuf = (ByteBuf) msg;

        // Each inbound handler in a pipeline has to release the received messages.
        var unpacker = getUnpacker(byteBuf);
        metrics.bytesReceivedAdd(byteBuf.readableBytes() + ClientMessageCommon.HEADER_SIZE);

        // Packer buffer is released by Netty on send, or by inner exception handlers below.
        var packer = getPacker(ctx.alloc());

        if (clientContext == null) {
            metrics.bytesReceivedAdd(ClientMessageCommon.MAGIC_BYTES.length);
            handshake(ctx, unpacker, packer);
        } else {
            processOperation(ctx, unpacker, packer);
        }
    }

    /** {@inheritDoc} */
    @Override
    public void channelInactive(ChannelHandlerContext ctx) throws Exception {
        try (var ignored = rootSpan("ClientInboundMessageHandler.channelInactive")) {
            resources.close();
            igniteTables.removeAssignmentsChangeListener(partitionAssignmentsChangeListener);

<<<<<<< HEAD
            super.channelInactive(ctx);
=======
        super.channelInactive(ctx);

        if (LOG.isDebugEnabled()) {
            LOG.debug("Connection closed [connectionId=" + connectionId + ", remoteAddress=" + ctx.channel().remoteAddress() + "]");
>>>>>>> 29292de3
        }
    }

    private void handshake(ChannelHandlerContext ctx, ClientMessageUnpacker unpacker, ClientMessagePacker packer) {
        var span = rootSpan("ClientInboundMessageHandler.handshake");

        try (span) {
            writeMagic(ctx);
            var clientVer = ProtocolVersion.unpack(unpacker);

            if (!clientVer.equals(ProtocolVersion.LATEST_VER)) {
                throw new IgniteException(PROTOCOL_COMPATIBILITY_ERR, "Unsupported version: "
                        + clientVer.major() + "." + clientVer.minor() + "." + clientVer.patch());
            }

            var clientCode = unpacker.unpackInt();
            var featuresLen = unpacker.unpackBinaryHeader();
            var features = BitSet.valueOf(unpacker.readPayload(featuresLen));

            Map<HandshakeExtension, Object> extensions = extractExtensions(unpacker);
            AuthenticationRequest<?, ?> authenticationRequest = createAuthenticationRequest(extensions);
            UserDetails userDetails = authenticationManager.authenticate(authenticationRequest);

            clientContext = new ClientContext(clientVer, clientCode, features, userDetails);

            if (LOG.isDebugEnabled()) {
                LOG.debug("Handshake [connectionId=" + connectionId + ", remoteAddress=" + ctx.channel().remoteAddress() + "]: "
                        + clientContext);
            }

            // Response.
            ProtocolVersion.LATEST_VER.pack(packer);
            packer.packNil(); // No error.

            packer.packLong(configuration.idleTimeout());

            ClusterNode localMember = clusterService.topologyService().localMember();
            packer.packString(localMember.id());
            packer.packString(localMember.name());
            packer.packUuid(clusterId.join());

            packer.packBinaryHeader(0); // Features.
            packer.packInt(0); // Extensions.

            write(packer, ctx);

            metrics.sessionsAcceptedIncrement();
            metrics.sessionsActiveIncrement();

            ctx.channel().closeFuture().addListener(f -> metrics.sessionsActiveDecrement());
        } catch (Throwable t) {
            LOG.warn("Handshake failed [connectionId=" + connectionId + ", remoteAddress=" + ctx.channel().remoteAddress() + "]: "
                    + t.getMessage(), t);

            span.recordException(t);

            packer.close();

            var errPacker = getPacker(ctx.alloc());

            try {
                ProtocolVersion.LATEST_VER.pack(errPacker);

                writeErrorCore(t, errPacker);

                write(errPacker, ctx);
            } catch (Throwable t2) {
                LOG.warn("Handshake failed [connectionId=" + connectionId + ", remoteAddress=" + ctx.channel().remoteAddress() + "]: "
                        + t2.getMessage(), t2);

                errPacker.close();
                exceptionCaught(ctx, t2);
            }

            metrics.sessionsRejectedIncrement();
        } finally {
            unpacker.close();
        }
    }

    private static AuthenticationRequest<?, ?> createAuthenticationRequest(Map<HandshakeExtension, Object> extensions) {
        Object authnType = extensions.get(HandshakeExtension.AUTHENTICATION_TYPE);

        if (authnType == null) {
            return new AnonymousRequest();
        }

        if (authnType instanceof String && AuthenticationType.BASIC.name().equalsIgnoreCase((String) authnType)) {
            return new UsernamePasswordRequest(
                    (String) extensions.get(HandshakeExtension.AUTHENTICATION_IDENTITY),
                    (String) extensions.get(HandshakeExtension.AUTHENTICATION_SECRET));
        }

        throw new UnsupportedAuthenticationTypeException("Unsupported authentication type: " + authnType);
    }

    private void writeMagic(ChannelHandlerContext ctx) {
        ctx.write(Unpooled.wrappedBuffer(ClientMessageCommon.MAGIC_BYTES));
        metrics.bytesSentAdd(ClientMessageCommon.MAGIC_BYTES.length);
    }

    private void write(ClientMessagePacker packer, ChannelHandlerContext ctx) {
        var buf = packer.getBuffer();
        int bytes = buf.readableBytes();

        try {
            // writeAndFlush releases pooled buffer.
            ctx.writeAndFlush(buf);
        } catch (Throwable t) {
            buf.release();
            throw t;
        }

        metrics.bytesSentAdd(bytes);
    }

    private void writeError(long requestId, int opCode, Throwable err, ChannelHandlerContext ctx) {
        LOG.warn("Error processing client request [connectionId=" + connectionId + ", id=" + requestId + ", op=" + opCode
                + ", remoteAddress=" + ctx.channel().remoteAddress() + "]:" + err.getMessage(), err);

        var packer = getPacker(ctx.alloc());

        var span = rootSpan("ClientInboundMessageHandler.writeError");

        try (span) {
            assert err != null;

            packer.packInt(ServerMessageType.RESPONSE);
            packer.packLong(requestId);
            writeFlags(packer, ctx);

            // Include server timestamp in error response as well:
            // an operation can modify data and then throw an exception (e.g. Compute task),
            // so we still need to update client-side timestamp to preserve causality guarantees.
            packer.packLong(observableTimestamp(null));

            writeErrorCore(err, packer);

            write(packer, ctx);
        } catch (Throwable t) {
            packer.close();
            exceptionCaught(ctx, t);
            span.recordException(t);
        }
    }

    private void writeErrorCore(Throwable err, ClientMessagePacker packer) {
        SchemaVersionMismatchException schemaVersionMismatchException = schemaVersionMismatchException(err);
        err = schemaVersionMismatchException == null ? ExceptionUtils.unwrapCause(err) : schemaVersionMismatchException;

        // Trace ID and error code.
        if (err instanceof TraceableException) {
            TraceableException iex = (TraceableException) err;
            packer.packUuid(iex.traceId());
            packer.packInt(iex.code());
        } else {
            packer.packUuid(UUID.randomUUID());
            packer.packInt(INTERNAL_ERR);
        }

        // Class name and message.
        packer.packString(err.getClass().getName());
        packer.packString(err.getMessage());

        // Stack trace.
        if (configuration.sendServerExceptionStackTraceToClient()) {
            packer.packString(ExceptionUtils.getFullStackTrace(err));
        } else {
            packer.packNil();
        }

        // Extensions.
        if (schemaVersionMismatchException != null) {
            packer.packInt(1);
            packer.packString(ErrorExtensions.EXPECTED_SCHEMA_VERSION);
            packer.packInt(schemaVersionMismatchException.expectedVersion());
        } else {
            packer.packNil(); // No extensions.
        }
    }

    private static ClientMessagePacker getPacker(ByteBufAllocator alloc) {
        // Outgoing messages are released on write.
        return new ClientMessagePacker(alloc.buffer());
    }

    private static ClientMessageUnpacker getUnpacker(ByteBuf buf) {
        return new ClientMessageUnpacker(buf);
    }

    private void processOperation(ChannelHandlerContext ctx, ClientMessageUnpacker in, ClientMessagePacker out) {
        long requestId = -1;
        int opCode = -1;
        metrics.requestsActiveIncrement();

        try {
            opCode = in.unpackInt();
            requestId = in.unpackLong();

            if (LOG.isTraceEnabled()) {
                LOG.trace("Client request started [id=" + requestId + ", op=" + opCode
                        + ", remoteAddress=" + ctx.channel().remoteAddress() + "]");
            }

            out.packInt(ServerMessageType.RESPONSE);
            out.packLong(requestId);
            writeFlags(out, ctx);

            // Observable timestamp should be calculated after the operation is processed; reserve space, write later.
            int observableTimestampIdx = out.reserveLong();
            out.packNil(); // No error.

            var fut = processOperation(in, out, opCode);

            if (fut == null) {
                // Operation completed synchronously.
                in.close();
                out.setLong(observableTimestampIdx, observableTimestamp(out));
                write(out, ctx);

                if (LOG.isTraceEnabled()) {
                    LOG.trace("Client request processed synchronously [id=" + requestId + ", op=" + opCode
                            + ", remoteAddress=" + ctx.channel().remoteAddress() + "]");
                }

                metrics.requestsProcessedIncrement();
                metrics.requestsActiveDecrement();
            } else {
                var reqId = requestId;
                var op = opCode;

                fut.whenComplete((Object res, Object err) -> {
                    in.close();
                    metrics.requestsActiveDecrement();

                    if (err != null) {
                        out.close();
                        writeError(reqId, op, (Throwable) err, ctx);

                        metrics.requestsFailedIncrement();
                    } else {
                        out.setLong(observableTimestampIdx, observableTimestamp(out));
                        write(out, ctx);

                        metrics.requestsProcessedIncrement();

                        if (LOG.isTraceEnabled()) {
                            LOG.trace("Client request processed [id=" + reqId + ", op=" + op
                                    + ", remoteAddress=" + ctx.channel().remoteAddress() + "]");
                        }
                    }
                });
            }
        } catch (Throwable t) {
            in.close();
            out.close();

            writeError(requestId, opCode, t, ctx);

            metrics.requestsFailedIncrement();
        }
    }

    private @Nullable CompletableFuture processOperation(
            ClientMessageUnpacker in,
            ClientMessagePacker out,
            int opCode
    ) throws IgniteInternalCheckedException {
        switch (opCode) {
            case ClientOp.HEARTBEAT:
                return null;

            case ClientOp.TABLES_GET:
                return ClientTablesGetRequest.process(out, igniteTables);

            case ClientOp.SCHEMAS_GET:
                return ClientSchemasGetRequest.process(in, out, igniteTables, schemaVersions);

            case ClientOp.TABLE_GET:
                return ClientTableGetRequest.process(in, out, igniteTables);

            case ClientOp.TUPLE_UPSERT:
                return ClientTupleUpsertRequest.process(in, out, igniteTables, resources);

            case ClientOp.TUPLE_GET:
                return ClientTupleGetRequest.process(in, out, igniteTables, resources);

            case ClientOp.TUPLE_UPSERT_ALL:
                return ClientTupleUpsertAllRequest.process(in, out, igniteTables, resources);

            case ClientOp.TUPLE_GET_ALL:
                return ClientTupleGetAllRequest.process(in, out, igniteTables, resources);

            case ClientOp.TUPLE_GET_AND_UPSERT:
                return ClientTupleGetAndUpsertRequest.process(in, out, igniteTables, resources);

            case ClientOp.TUPLE_INSERT:
                return ClientTupleInsertRequest.process(in, out, igniteTables, resources);

            case ClientOp.TUPLE_INSERT_ALL:
                return ClientTupleInsertAllRequest.process(in, out, igniteTables, resources);

            case ClientOp.TUPLE_REPLACE:
                return ClientTupleReplaceRequest.process(in, out, igniteTables, resources);

            case ClientOp.TUPLE_REPLACE_EXACT:
                return ClientTupleReplaceExactRequest.process(in, out, igniteTables, resources);

            case ClientOp.TUPLE_GET_AND_REPLACE:
                return ClientTupleGetAndReplaceRequest.process(in, out, igniteTables, resources);

            case ClientOp.TUPLE_DELETE:
                return ClientTupleDeleteRequest.process(in, out, igniteTables, resources);

            case ClientOp.TUPLE_DELETE_ALL:
                return ClientTupleDeleteAllRequest.process(in, out, igniteTables, resources);

            case ClientOp.TUPLE_DELETE_EXACT:
                return ClientTupleDeleteExactRequest.process(in, out, igniteTables, resources);

            case ClientOp.TUPLE_DELETE_ALL_EXACT:
                return ClientTupleDeleteAllExactRequest.process(in, out, igniteTables, resources);

            case ClientOp.TUPLE_GET_AND_DELETE:
                return ClientTupleGetAndDeleteRequest.process(in, out, igniteTables, resources);

            case ClientOp.TUPLE_CONTAINS_KEY:
                return ClientTupleContainsKeyRequest.process(in, out, igniteTables, resources);

            case ClientOp.JDBC_CONNECT:
                return ClientJdbcConnectRequest.execute(in, out, jdbcQueryEventHandler);

            case ClientOp.JDBC_EXEC:
                return ClientJdbcExecuteRequest.execute(in, out, jdbcQueryEventHandler);

            case ClientOp.JDBC_EXEC_BATCH:
                return ClientJdbcExecuteBatchRequest.process(in, out, jdbcQueryEventHandler);

            case ClientOp.JDBC_SQL_EXEC_PS_BATCH:
                return ClientJdbcPreparedStmntBatchRequest.process(in, out, jdbcQueryEventHandler);

            case ClientOp.JDBC_NEXT:
                return ClientJdbcFetchRequest.process(in, out, jdbcQueryCursorHandler);

            case ClientOp.JDBC_CURSOR_CLOSE:
                return ClientJdbcCloseRequest.process(in, out, jdbcQueryCursorHandler);

            case ClientOp.JDBC_TABLE_META:
                return ClientJdbcTableMetadataRequest.process(in, out, jdbcQueryEventHandler);

            case ClientOp.JDBC_COLUMN_META:
                return ClientJdbcColumnMetadataRequest.process(in, out, jdbcQueryEventHandler);

            case ClientOp.JDBC_SCHEMAS_META:
                return ClientJdbcSchemasMetadataRequest.process(in, out, jdbcQueryEventHandler);

            case ClientOp.JDBC_PK_META:
                return ClientJdbcPrimaryKeyMetadataRequest.process(in, out, jdbcQueryEventHandler);

            case ClientOp.JDBC_QUERY_META:
                return ClientJdbcQueryMetadataRequest.process(in, out, jdbcQueryCursorHandler);

            case ClientOp.TX_BEGIN:
                return ClientTransactionBeginRequest.process(in, out, igniteTransactions, resources, metrics);

            case ClientOp.TX_COMMIT:
                return ClientTransactionCommitRequest.process(in, resources, metrics);

            case ClientOp.TX_ROLLBACK:
                return ClientTransactionRollbackRequest.process(in, resources, metrics);

            case ClientOp.COMPUTE_EXECUTE:
                return ClientComputeExecuteRequest.process(in, out, compute, clusterService);

            case ClientOp.COMPUTE_EXECUTE_COLOCATED:
                return ClientComputeExecuteColocatedRequest.process(in, out, compute, igniteTables);

            case ClientOp.CLUSTER_GET_NODES:
                return ClientClusterGetNodesRequest.process(out, clusterService);

            case ClientOp.SQL_EXEC:
                return ClientSqlExecuteRequest.process(in, out, sql, resources, metrics, igniteTransactions);

            case ClientOp.SQL_CURSOR_NEXT_PAGE:
                return ClientSqlCursorNextPageRequest.process(in, out, resources, igniteTransactions);

            case ClientOp.SQL_CURSOR_CLOSE:
                return ClientSqlCursorCloseRequest.process(in, out, resources, igniteTransactions);

            case ClientOp.PARTITION_ASSIGNMENT_GET:
                return ClientTablePartitionAssignmentGetRequest.process(in, out, igniteTables);

            case ClientOp.JDBC_TX_FINISH:
                return ClientJdbcFinishTxRequest.process(in, out, jdbcQueryEventHandler);

            default:
                throw new IgniteException(PROTOCOL_ERR, "Unexpected operation code: " + opCode);
        }
    }

    private void writeFlags(ClientMessagePacker out, ChannelHandlerContext ctx) {
        boolean assignmentChanged = partitionAssignmentChanged.compareAndSet(true, false);

        if (assignmentChanged && LOG.isInfoEnabled()) {
            LOG.info("Partition assignment changed, notifying client [connectionId=" + connectionId + ", remoteAddress="
                    + ctx.channel().remoteAddress() + ']');
        }

        var flags = ResponseFlags.getFlags(assignmentChanged);
        out.packInt(flags);
    }

    private void onPartitionAssignmentChanged(IgniteTablesInternal tables) {
        partitionAssignmentChanged.set(true);
    }

    /** {@inheritDoc} */
    @Override
    public void channelReadComplete(ChannelHandlerContext ctx) {
        ctx.flush();
    }

    /** {@inheritDoc} */
    @Override
    public void exceptionCaught(ChannelHandlerContext ctx, Throwable cause) {
        if (cause instanceof SSLException || cause.getCause() instanceof SSLException) {
            metrics.sessionsRejectedTlsIncrement();
        }

        if (cause instanceof DecoderException && cause.getCause() instanceof IgniteException) {
            var err = (IgniteException) cause.getCause();

            if (err.code() == HANDSHAKE_HEADER_ERR) {
                metrics.sessionsRejectedIncrement();
            }
        }

        LOG.warn("Exception in client connector pipeline [connectionId=" + connectionId + ", remoteAddress="
                + ctx.channel().remoteAddress() + "]: " + cause.getMessage(), cause);

        ctx.close();
    }

    private static Map<HandshakeExtension, Object> extractExtensions(ClientMessageUnpacker unpacker) {
        EnumMap<HandshakeExtension, Object> extensions = new EnumMap<>(HandshakeExtension.class);
        int mapSize = unpacker.unpackInt();
        for (int i = 0; i < mapSize; i++) {
            HandshakeExtension handshakeExtension = HandshakeExtension.fromKey(unpacker.unpackString());
            if (handshakeExtension != null) {
                extensions.put(handshakeExtension, unpackExtensionValue(handshakeExtension, unpacker));
            }
        }
        return extensions;
    }

    private static Object unpackExtensionValue(HandshakeExtension handshakeExtension, ClientMessageUnpacker unpacker) {
        Class<?> type = handshakeExtension.valueType();
        if (type == String.class) {
            return unpacker.unpackString();
        } else {
            throw new IllegalArgumentException("Unsupported extension type: " + type.getName());
        }
    }

    private static @Nullable SchemaVersionMismatchException schemaVersionMismatchException(Throwable e) {
        while (e != null) {
            if (e instanceof SchemaVersionMismatchException) {
                return (SchemaVersionMismatchException) e;
            }

            e = e.getCause();
        }

        return null;
    }

    private long observableTimestamp(@Nullable ClientMessagePacker out) {
        // Certain operations can override the timestamp and provide it in the meta object.
        if (out != null) {
            Object meta = out.meta();

            if (meta instanceof HybridTimestamp) {
                return ((HybridTimestamp) meta).longValue();
            }
        }

        return clock.now().longValue();
    }

    @Override
    public void onEvent(AuthenticationEvent event) {
        switch (event.type()) {
            case AUTHENTICATION_ENABLED:
                closeConnection();
                break;
            case AUTHENTICATION_PROVIDER_REMOVED:
            case AUTHENTICATION_PROVIDER_UPDATED:
                AuthenticationProviderEvent providerEvent = (AuthenticationProviderEvent) event;
                if (clientContext != null && clientContext.userDetails().providerName().equals(providerEvent.name())) {
                    closeConnection();
                }
                break;
            default:
                break;
        }
    }

    private void closeConnection() {
        if (channelHandlerContext != null) {
            channelHandlerContext.close();
        }
    }
}<|MERGE_RESOLUTION|>--- conflicted
+++ resolved
@@ -294,14 +294,11 @@
             resources.close();
             igniteTables.removeAssignmentsChangeListener(partitionAssignmentsChangeListener);
 
-<<<<<<< HEAD
             super.channelInactive(ctx);
-=======
-        super.channelInactive(ctx);
-
-        if (LOG.isDebugEnabled()) {
-            LOG.debug("Connection closed [connectionId=" + connectionId + ", remoteAddress=" + ctx.channel().remoteAddress() + "]");
->>>>>>> 29292de3
+
+            if (LOG.isDebugEnabled()) {
+                LOG.debug("Connection closed [connectionId=" + connectionId + ", remoteAddress=" + ctx.channel().remoteAddress() + "]");
+            }
         }
     }
 
