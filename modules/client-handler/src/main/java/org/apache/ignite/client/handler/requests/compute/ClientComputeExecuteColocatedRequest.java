--- conflicted
+++ resolved
@@ -74,13 +74,7 @@
                     null,
                     args);
 
-<<<<<<< HEAD
             sendResultAndState(jobExecutionFut, notificationSender);
-=======
-            JobExecution<ComputeJobDataHolder> jobExecution = compute.wrapJobExecutionFuture(jobExecutionFut);
-
-            sendResultAndState(jobExecution, notificationSender);
->>>>>>> a57ee5f9
 
             //noinspection DataFlowIssue
             return jobExecutionFut.thenCompose(execution ->
