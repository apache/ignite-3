/*
 * Licensed to the Apache Software Foundation (ASF) under one or more
 * contributor license agreements.  See the NOTICE file distributed with
 * this work for additional information regarding copyright ownership.
 * The ASF licenses this file to You under the Apache License, Version 2.0
 * (the "License"); you may not use this file except in compliance with
 * the License.  You may obtain a copy of the License at
 *
 *      http://www.apache.org/licenses/LICENSE-2.0
 *
 * Unless required by applicable law or agreed to in writing, software
 * distributed under the License is distributed on an "AS IS" BASIS,
 * WITHOUT WARRANTIES OR CONDITIONS OF ANY KIND, either express or implied.
 * See the License for the specific language governing permissions and
 * limitations under the License.
 */

package org.apache.ignite.client.handler.requests.sql;

import java.sql.DatabaseMetaData;
import java.util.ArrayList;
import java.util.Arrays;
import java.util.Collection;
import java.util.Comparator;
import java.util.HashSet;
import java.util.LinkedHashSet;
import java.util.List;
import java.util.SortedSet;
import java.util.TreeSet;
import java.util.function.Function;
import java.util.stream.Collectors;
import org.apache.ignite.client.proto.query.event.JdbcColumnMeta;
import org.apache.ignite.client.proto.query.event.JdbcPrimaryKeyMeta;
import org.apache.ignite.client.proto.query.event.JdbcTableMeta;
import org.apache.ignite.internal.processors.query.calcite.util.Commons;
import org.apache.ignite.internal.schema.Column;
import org.apache.ignite.internal.schema.NativeType;
import org.apache.ignite.internal.schema.SchemaDescriptor;
import org.apache.ignite.internal.schema.SchemaRegistry;
import org.apache.ignite.internal.table.TableImpl;
import org.apache.ignite.internal.util.Pair;
import org.apache.ignite.table.Table;
import org.apache.ignite.table.manager.IgniteTables;

//TODO IGNITE-15525 Filter by table type must be added after 'view' type will appear.

/**
 * Facade over {@link IgniteTables} to get information about database entities in terms of JDBC.
 */
public class JdbcMetadataCatalog {
    /** Table name separator. */
    private static final String TABLE_NAME_SEPARATOR = "\\.";
    
    /** Table schema. */
    private static final int TABLE_SCHEMA = 0;
    
    /** Table name. */
    private static final int TABLE_NAME = 1;
    
    /** Primary key identifier. */
    private static final String PK = "PK_";
    
    /** Table type. */
    private static final String TBL_TYPE = "TABLE";
    
    /** Default schema name. */
    private static final String DEFAULT_SCHEMA_NAME = "PUBLIC";
    
    /** Ignite tables interface. Used to get all the database metadata. */
    private final IgniteTables tables;
    
    /** Comparator for {@link Column} by schema then table name then column order. */
    private static final Comparator<Pair<String, Column>> bySchemaThenTabNameThenColOrder
            = Comparator.comparing((Function<Pair<String, Column>, String>) Pair::getFirst)
            .thenComparingInt(o -> o.getSecond().schemaIndex());
<<<<<<< HEAD

=======
    
>>>>>>> a323c22d
    /** Comparator for {@link JdbcTableMeta} by table type then schema then table name. */
    private static final Comparator<Table> byTblTypeThenSchemaThenTblName = Comparator.comparing(Table::tableName);
    
    /**
     * Initializes info.
     *
     * @param tables IgniteTables.
     */
    public JdbcMetadataCatalog(IgniteTables tables) {
        this.tables = tables;
    }
    
    /**
     * See {@link DatabaseMetaData#getPrimaryKeys(String, String, String)} for details.
     *
     * <p>Ignite has only one possible CATALOG_NAME, it is handled on the client (driver) side.
     *
     * @param schemaNamePtrn Sql pattern for schema name.
     * @param tblNamePtrn    Sql pattern for table name.
     * @return Collection of primary keys information for tables that matches specified schema and table name patterns.
     */
    public Collection<JdbcPrimaryKeyMeta> getPrimaryKeys(String schemaNamePtrn, String tblNamePtrn) {
        Collection<JdbcPrimaryKeyMeta> metaSet = new HashSet<>();
        
        String schemaNameRegex = translateSqlWildcardsToRegex(schemaNamePtrn);
        String tlbNameRegex = translateSqlWildcardsToRegex(tblNamePtrn);
        
        tables.tables().stream()
                .filter(t -> matches(getTblSchema(t.tableName()), schemaNameRegex))
                .filter(t -> matches(getTblName(t.tableName()), tlbNameRegex))
                .forEach(tbl -> {
                    JdbcPrimaryKeyMeta meta = createPrimaryKeyMeta(tbl);
<<<<<<< HEAD

                    metaSet.add(meta);
                });

=======
                    
                    metaSet.add(meta);
                });
        
>>>>>>> a323c22d
        return metaSet;
    }
    
    /**
     * See {@link DatabaseMetaData#getTables(String, String, String, String[])} for details.
     *
     * <p>Ignite has only one possible value for CATALOG_NAME and has only one table type so these parameters are handled on the client
     * (driver) side.
     *
     * <p>Result is ordered by (schema name, table name).
     *
     * @param schemaNamePtrn Sql pattern for schema name.
     * @param tblNamePtrn    Sql pattern for table name.
     * @param tblTypes       Requested table types.
     * @return List of metadatas of tables that matches.
     */
    public List<JdbcTableMeta> getTablesMeta(String schemaNamePtrn, String tblNamePtrn, String[] tblTypes) {
        String schemaNameRegex = translateSqlWildcardsToRegex(schemaNamePtrn);
        String tlbNameRegex = translateSqlWildcardsToRegex(tblNamePtrn);
        
        List<Table> tblsMeta = tables.tables().stream()
                .filter(t -> matches(getTblSchema(t.tableName()), schemaNameRegex))
                .filter(t -> matches(getTblName(t.tableName()), tlbNameRegex))
                .collect(Collectors.toList());
<<<<<<< HEAD

=======
        
>>>>>>> a323c22d
        return tblsMeta.stream()
                .sorted(byTblTypeThenSchemaThenTblName)
                .map(t -> new JdbcTableMeta(getTblSchema(t.tableName()), getTblName(t.tableName()), TBL_TYPE))
                .collect(Collectors.toList());
    }
    
    /**
     * See {@link DatabaseMetaData#getColumns(String, String, String, String)} for details.
     *
     * <p>Ignite has only one possible CATALOG_NAME, it is handled on the client (driver) side.
     *
     * @param schemaNamePtrn Schema name java regex pattern.
     * @param tblNamePtrn    Table name java regex pattern.
     * @param colNamePtrn    Column name java regex pattern.
     * @return List of metadatas about columns that match specified schema/tablename/columnname criterias.
     */
    public Collection<JdbcColumnMeta> getColumnsMeta(String schemaNamePtrn, String tblNamePtrn, String colNamePtrn) {
        Collection<JdbcColumnMeta> metas = new LinkedHashSet<>();
        
        String schemaNameRegex = translateSqlWildcardsToRegex(schemaNamePtrn);
        String tlbNameRegex = translateSqlWildcardsToRegex(tblNamePtrn);
        String colNameRegex = translateSqlWildcardsToRegex(colNamePtrn);
        
        tables.tables().stream()
                .filter(t -> matches(getTblSchema(t.tableName()), schemaNameRegex))
                .filter(t -> matches(getTblName(t.tableName()), tlbNameRegex))
                .flatMap(
                        tbl -> {
                            SchemaDescriptor schema = ((TableImpl) tbl).schemaView().schema();
<<<<<<< HEAD

                            List<Pair<String, Column>> tblColPairs = new ArrayList<>();

                            for (Column column : schema.keyColumns().columns()) {
                                tblColPairs.add(new Pair<>(tbl.tableName(), column));
                            }

                            for (Column column : schema.valueColumns().columns()) {
                                tblColPairs.add(new Pair<>(tbl.tableName(), column));
                            }

=======
                            
                            List<Pair<String, Column>> tblColPairs = new ArrayList<>();
    
                            for (Column column : schema.keyColumns().columns()) {
                                tblColPairs.add(new Pair<>(tbl.tableName(), column));
                            }
    
                            for (Column column : schema.valueColumns().columns()) {
                                tblColPairs.add(new Pair<>(tbl.tableName(), column));
                            }
                            
>>>>>>> a323c22d
                            return tblColPairs.stream();
                        })
                .filter(e -> matches(e.getSecond().name(), colNameRegex))
                .sorted(bySchemaThenTabNameThenColOrder)
                .forEachOrdered(pair -> {
                    JdbcColumnMeta colMeta = createColumnMeta(pair.getFirst(), pair.getSecond());
<<<<<<< HEAD

=======
    
>>>>>>> a323c22d
                    if (!metas.contains(colMeta)) {
                        metas.add(colMeta);
                    }
                });
<<<<<<< HEAD

=======
        
>>>>>>> a323c22d
        return metas;
    }
    
    /**
     * See {@link DatabaseMetaData#getSchemas(String, String)} for details.
     *
     * <p>Ignite has only one possible CATALOG_NAME, it is handled on the client (driver) side.
     *
     * @param schemaNamePtrn Sql pattern for schema name filter.
     * @return schema names that matches provided pattern.
     */
    public Collection<String> getSchemasMeta(String schemaNamePtrn) {
        SortedSet<String> schemas = new TreeSet<>(); // to have values sorted.
        
        String schemaNameRegex = translateSqlWildcardsToRegex(schemaNamePtrn);
<<<<<<< HEAD

        if (matches(DEFAULT_SCHEMA_NAME, schemaNameRegex)) {
            schemas.add(DEFAULT_SCHEMA_NAME);
        }

=======
    
        if (matches(DEFAULT_SCHEMA_NAME, schemaNameRegex)) {
            schemas.add(DEFAULT_SCHEMA_NAME);
        }
        
>>>>>>> a323c22d
        tables.tables().stream()
                .map(tbl -> getTblSchema(tbl.tableName()))
                .filter(schema -> matches(schema, schemaNameRegex))
                .forEach(schemas::add);
<<<<<<< HEAD

=======
        
>>>>>>> a323c22d
        return schemas;
    }
    
    /**
     * Creates primary key metadata from table object.
     *
     * @param tbl Table.
     * @return Jdbc primary key metadata.
     */
    private JdbcPrimaryKeyMeta createPrimaryKeyMeta(Table tbl) {
        String schemaName = getTblSchema(tbl.tableName());
        String tblName = getTblName(tbl.tableName());
        
        final String keyName = PK + tblName;
<<<<<<< HEAD

        SchemaRegistry registry = ((TableImpl) tbl).schemaView();

        List<String> keyColNames = Arrays.stream(registry.schema().keyColumns().columns())
                .map(Column::name)
                .collect(Collectors.toList());

=======
        
        SchemaRegistry registry = ((TableImpl) tbl).schemaView();
        
        List<String> keyColNames = Arrays.stream(registry.schema().keyColumns().columns())
                .map(Column::name)
                .collect(Collectors.toList());
        
>>>>>>> a323c22d
        return new JdbcPrimaryKeyMeta(schemaName, tblName, keyName, keyColNames);
    }
    
    /**
     * Creates column metadata from column and table name.
     *
     * @param tblName Table name.
     * @param col     Column.
     * @return Column metadata.
     */
    private JdbcColumnMeta createColumnMeta(String tblName, Column col) {
        NativeType type = col.type();
<<<<<<< HEAD

        int precision = -1;
        int scale = -1;

        if (type.spec() == NativeTypeSpec.NUMBER) {
            precision = ((NumberNativeType) type).precision();
        } else if (type.spec() == NativeTypeSpec.DECIMAL) {
            precision = ((DecimalNativeType) type).precision();
            scale = ((DecimalNativeType) type).scale();
        }

        return new JdbcColumnMeta(
                getTblSchema(tblName),
                getTblName(tblName),
                col.name(),
                Commons.nativeTypeToClass(col.type()),
                precision,
                scale,
=======
        
        return new JdbcColumnMeta(
                col.name(),
                getTblSchema(tblName),
                getTblName(tblName),
                col.name(),
                Commons.nativeTypeToClass(type),
                Commons.nativeTypePrecision(type),
                Commons.nativeTypeScale(type),
>>>>>>> a323c22d
                col.nullable()
        );
    }
    
    /**
     * Splits the tableName into schema and table name and returns the table name.
     *
     * @param tblName Table name.
     * @return Table name string.
     */
    private String getTblName(String tblName) {
        return tblName.split(TABLE_NAME_SEPARATOR)[TABLE_NAME];
    }
    
    /**
     * Splits the tableName into schema and table name and returns the table schema.
     *
     * @param tblName Table name.
     * @return Table schema string.
     */
    private String getTblSchema(String tblName) {
        return tblName.split(TABLE_NAME_SEPARATOR)[TABLE_SCHEMA];
    }
    
    /**
     * Checks whether string matches SQL pattern.
     *
     * @param str     String.
     * @param sqlPtrn Pattern.
     * @return Whether string matches pattern.
     */
    private static boolean matches(String str, String sqlPtrn) {
        if (str == null) {
            return false;
        }
<<<<<<< HEAD

        if (sqlPtrn == null) {
            return true;
        }

=======
    
        if (sqlPtrn == null) {
            return true;
        }
        
>>>>>>> a323c22d
        return str.matches(sqlPtrn);
    }
    
    /**
     * <p>Converts sql pattern wildcards into java regex wildcards.</p>
     * <p>Translates "_" to "." and "%" to ".*" if those are not escaped with "\" ("\_" or "\%").</p>
     * <p>All other characters are considered normal and will be escaped if necessary.</p>
     * <pre>
     * Example:
     *      som_    -->     som.
     *      so%     -->     so.*
     *      s[om]e  -->     so\[om\]e
     *      so\_me  -->     so_me
     *      some?   -->     some\?
     *      som\e   -->     som\\e
     * </pre>
     *
     * @param sqlPtrn Sql pattern.
     * @return Java regex pattern.
     */
    private static String translateSqlWildcardsToRegex(String sqlPtrn) {
        if (sqlPtrn == null || sqlPtrn.isEmpty()) {
            return sqlPtrn;
        }
<<<<<<< HEAD

=======
        
>>>>>>> a323c22d
        String toRegex = ' ' + sqlPtrn;
        
        toRegex = toRegex.replaceAll("([\\[\\]{}()*+?.\\\\\\\\^$|])", "\\\\$1");
        toRegex = toRegex.replaceAll("([^\\\\\\\\])((?:\\\\\\\\\\\\\\\\)*)%", "$1$2.*");
        toRegex = toRegex.replaceAll("([^\\\\\\\\])((?:\\\\\\\\\\\\\\\\)*)_", "$1$2.");
        toRegex = toRegex.replaceAll("([^\\\\\\\\])(\\\\\\\\(?>\\\\\\\\\\\\\\\\)*\\\\\\\\)*\\\\\\\\([_|%])", "$1$2$3");
        
        return toRegex.substring(1);
    }
}<|MERGE_RESOLUTION|>--- conflicted
+++ resolved
@@ -73,11 +73,7 @@
     private static final Comparator<Pair<String, Column>> bySchemaThenTabNameThenColOrder
             = Comparator.comparing((Function<Pair<String, Column>, String>) Pair::getFirst)
             .thenComparingInt(o -> o.getSecond().schemaIndex());
-<<<<<<< HEAD
-
-=======
-    
->>>>>>> a323c22d
+    
     /** Comparator for {@link JdbcTableMeta} by table type then schema then table name. */
     private static final Comparator<Table> byTblTypeThenSchemaThenTblName = Comparator.comparing(Table::tableName);
     
@@ -110,17 +106,10 @@
                 .filter(t -> matches(getTblName(t.tableName()), tlbNameRegex))
                 .forEach(tbl -> {
                     JdbcPrimaryKeyMeta meta = createPrimaryKeyMeta(tbl);
-<<<<<<< HEAD
-
-                    metaSet.add(meta);
-                });
-
-=======
                     
                     metaSet.add(meta);
                 });
         
->>>>>>> a323c22d
         return metaSet;
     }
     
@@ -145,11 +134,7 @@
                 .filter(t -> matches(getTblSchema(t.tableName()), schemaNameRegex))
                 .filter(t -> matches(getTblName(t.tableName()), tlbNameRegex))
                 .collect(Collectors.toList());
-<<<<<<< HEAD
-
-=======
-        
->>>>>>> a323c22d
+        
         return tblsMeta.stream()
                 .sorted(byTblTypeThenSchemaThenTblName)
                 .map(t -> new JdbcTableMeta(getTblSchema(t.tableName()), getTblName(t.tableName()), TBL_TYPE))
@@ -179,19 +164,6 @@
                 .flatMap(
                         tbl -> {
                             SchemaDescriptor schema = ((TableImpl) tbl).schemaView().schema();
-<<<<<<< HEAD
-
-                            List<Pair<String, Column>> tblColPairs = new ArrayList<>();
-
-                            for (Column column : schema.keyColumns().columns()) {
-                                tblColPairs.add(new Pair<>(tbl.tableName(), column));
-                            }
-
-                            for (Column column : schema.valueColumns().columns()) {
-                                tblColPairs.add(new Pair<>(tbl.tableName(), column));
-                            }
-
-=======
                             
                             List<Pair<String, Column>> tblColPairs = new ArrayList<>();
     
@@ -203,27 +175,18 @@
                                 tblColPairs.add(new Pair<>(tbl.tableName(), column));
                             }
                             
->>>>>>> a323c22d
                             return tblColPairs.stream();
                         })
                 .filter(e -> matches(e.getSecond().name(), colNameRegex))
                 .sorted(bySchemaThenTabNameThenColOrder)
                 .forEachOrdered(pair -> {
                     JdbcColumnMeta colMeta = createColumnMeta(pair.getFirst(), pair.getSecond());
-<<<<<<< HEAD
-
-=======
-    
->>>>>>> a323c22d
+    
                     if (!metas.contains(colMeta)) {
                         metas.add(colMeta);
                     }
                 });
-<<<<<<< HEAD
-
-=======
-        
->>>>>>> a323c22d
+        
         return metas;
     }
     
@@ -239,28 +202,16 @@
         SortedSet<String> schemas = new TreeSet<>(); // to have values sorted.
         
         String schemaNameRegex = translateSqlWildcardsToRegex(schemaNamePtrn);
-<<<<<<< HEAD
-
+    
         if (matches(DEFAULT_SCHEMA_NAME, schemaNameRegex)) {
             schemas.add(DEFAULT_SCHEMA_NAME);
         }
-
-=======
-    
-        if (matches(DEFAULT_SCHEMA_NAME, schemaNameRegex)) {
-            schemas.add(DEFAULT_SCHEMA_NAME);
-        }
-        
->>>>>>> a323c22d
+        
         tables.tables().stream()
                 .map(tbl -> getTblSchema(tbl.tableName()))
                 .filter(schema -> matches(schema, schemaNameRegex))
                 .forEach(schemas::add);
-<<<<<<< HEAD
-
-=======
-        
->>>>>>> a323c22d
+        
         return schemas;
     }
     
@@ -275,23 +226,13 @@
         String tblName = getTblName(tbl.tableName());
         
         final String keyName = PK + tblName;
-<<<<<<< HEAD
-
+        
         SchemaRegistry registry = ((TableImpl) tbl).schemaView();
-
+        
         List<String> keyColNames = Arrays.stream(registry.schema().keyColumns().columns())
                 .map(Column::name)
                 .collect(Collectors.toList());
-
-=======
-        
-        SchemaRegistry registry = ((TableImpl) tbl).schemaView();
-        
-        List<String> keyColNames = Arrays.stream(registry.schema().keyColumns().columns())
-                .map(Column::name)
-                .collect(Collectors.toList());
-        
->>>>>>> a323c22d
+        
         return new JdbcPrimaryKeyMeta(schemaName, tblName, keyName, keyColNames);
     }
     
@@ -304,26 +245,6 @@
      */
     private JdbcColumnMeta createColumnMeta(String tblName, Column col) {
         NativeType type = col.type();
-<<<<<<< HEAD
-
-        int precision = -1;
-        int scale = -1;
-
-        if (type.spec() == NativeTypeSpec.NUMBER) {
-            precision = ((NumberNativeType) type).precision();
-        } else if (type.spec() == NativeTypeSpec.DECIMAL) {
-            precision = ((DecimalNativeType) type).precision();
-            scale = ((DecimalNativeType) type).scale();
-        }
-
-        return new JdbcColumnMeta(
-                getTblSchema(tblName),
-                getTblName(tblName),
-                col.name(),
-                Commons.nativeTypeToClass(col.type()),
-                precision,
-                scale,
-=======
         
         return new JdbcColumnMeta(
                 col.name(),
@@ -333,7 +254,6 @@
                 Commons.nativeTypeToClass(type),
                 Commons.nativeTypePrecision(type),
                 Commons.nativeTypeScale(type),
->>>>>>> a323c22d
                 col.nullable()
         );
     }
@@ -369,19 +289,11 @@
         if (str == null) {
             return false;
         }
-<<<<<<< HEAD
-
+    
         if (sqlPtrn == null) {
             return true;
         }
-
-=======
-    
-        if (sqlPtrn == null) {
-            return true;
-        }
-        
->>>>>>> a323c22d
+        
         return str.matches(sqlPtrn);
     }
     
@@ -406,11 +318,7 @@
         if (sqlPtrn == null || sqlPtrn.isEmpty()) {
             return sqlPtrn;
         }
-<<<<<<< HEAD
-
-=======
-        
->>>>>>> a323c22d
+        
         String toRegex = ' ' + sqlPtrn;
         
         toRegex = toRegex.replaceAll("([\\[\\]{}()*+?.\\\\\\\\^$|])", "\\\\$1");
