--- conflicted
+++ resolved
@@ -96,21 +96,22 @@
 
         List<SqlCursor<List<?>>> cursors;
         try {
-<<<<<<< HEAD
-            Boolean isQuery = getExpectedQueryFlag(req.getStmtType());
+            List<SqlCursor<List<?>>> queryCursors = processor.query(req.schemaName(), req.sqlQuery(),
+                    req.arguments() == null ? OBJECT_EMPTY_ARRAY : req.arguments());
+
+            cursors = queryCursors.stream()
+                    .map(cursor -> new JdbcQueryCursor<>(req.maxRows(), cursor))
+                    .collect(Collectors.toList());
+
+            /*
+            * Boolean isQuery = getExpectedQueryFlag(req.getStmtType());
 
             cursors = processor.query(
                     isQuery,
                     req.schemaName(), req.sqlQuery(),
                     req.arguments() == null ? new Object[0] : req.arguments());
-=======
-            List<SqlCursor<List<?>>> queryCursors = processor.query(req.schemaName(), req.sqlQuery(),
-                    req.arguments() == null ? OBJECT_EMPTY_ARRAY : req.arguments());
-
-            cursors = queryCursors.stream()
-                    .map(cursor -> new JdbcQueryCursor<>(req.maxRows(), cursor))
-                    .collect(Collectors.toList());
->>>>>>> c4d80d02
+
+            * */
         } catch (Exception e) {
             StringWriter sw = getWriterWithStackTrace(e);
 
