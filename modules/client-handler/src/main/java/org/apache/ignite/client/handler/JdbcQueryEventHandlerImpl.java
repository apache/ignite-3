/*
 * Licensed to the Apache Software Foundation (ASF) under one or more
 * contributor license agreements.  See the NOTICE file distributed with
 * this work for additional information regarding copyright ownership.
 * The ASF licenses this file to You under the Apache License, Version 2.0
 * (the "License"); you may not use this file except in compliance with
 * the License.  You may obtain a copy of the License at
 *
 *      http://www.apache.org/licenses/LICENSE-2.0
 *
 * Unless required by applicable law or agreed to in writing, software
 * distributed under the License is distributed on an "AS IS" BASIS,
 * WITHOUT WARRANTIES OR CONDITIONS OF ANY KIND, either express or implied.
 * See the License for the specific language governing permissions and
 * limitations under the License.
 */

package org.apache.ignite.client.handler;

import static org.apache.ignite.client.proto.query.IgniteQueryErrorCode.UNSUPPORTED_OPERATION;

import java.io.PrintWriter;
import java.io.StringWriter;
import java.util.ArrayList;
import java.util.Collection;
import java.util.List;
import java.util.concurrent.ConcurrentHashMap;
import java.util.concurrent.atomic.AtomicLong;
import java.util.stream.Collectors;
import org.apache.ignite.client.handler.requests.sql.JdbcMetadataCatalog;
import org.apache.ignite.client.proto.query.JdbcQueryEventHandler;
import org.apache.ignite.client.proto.query.event.BatchExecuteRequest;
import org.apache.ignite.client.proto.query.event.BatchExecuteResult;
import org.apache.ignite.client.proto.query.event.JdbcColumnMeta;
import org.apache.ignite.client.proto.query.event.JdbcMetaColumnsRequest;
import org.apache.ignite.client.proto.query.event.JdbcMetaColumnsResult;
import org.apache.ignite.client.proto.query.event.JdbcMetaPrimaryKeysRequest;
import org.apache.ignite.client.proto.query.event.JdbcMetaPrimaryKeysResult;
import org.apache.ignite.client.proto.query.event.JdbcMetaSchemasRequest;
import org.apache.ignite.client.proto.query.event.JdbcMetaSchemasResult;
import org.apache.ignite.client.proto.query.event.JdbcMetaTablesRequest;
import org.apache.ignite.client.proto.query.event.JdbcMetaTablesResult;
import org.apache.ignite.client.proto.query.event.JdbcPrimaryKeyMeta;
import org.apache.ignite.client.proto.query.event.JdbcQueryMetadataRequest;
import org.apache.ignite.client.proto.query.event.JdbcTableMeta;
import org.apache.ignite.client.proto.query.event.QueryCloseRequest;
import org.apache.ignite.client.proto.query.event.QueryCloseResult;
import org.apache.ignite.client.proto.query.event.QueryExecuteRequest;
import org.apache.ignite.client.proto.query.event.QueryExecuteResult;
import org.apache.ignite.client.proto.query.event.QueryFetchRequest;
import org.apache.ignite.client.proto.query.event.QueryFetchResult;
import org.apache.ignite.client.proto.query.event.QuerySingleResult;
import org.apache.ignite.client.proto.query.event.Response;
import org.apache.ignite.internal.processors.query.calcite.QueryProcessor;
import org.apache.ignite.internal.processors.query.calcite.ResultFieldMetadata;
import org.apache.ignite.internal.processors.query.calcite.ResultSetMetadata;
import org.apache.ignite.internal.processors.query.calcite.SqlCursor;
import org.apache.ignite.internal.processors.query.calcite.util.Commons;
import org.apache.ignite.internal.util.Cursor;

/**
 * Jdbc query event handler implementation.
 */
public class JdbcQueryEventHandlerImpl implements JdbcQueryEventHandler {
    /** Current JDBC cursors. */
    private final ConcurrentHashMap<Long, SqlCursor<List<?>>> openCursors = new ConcurrentHashMap<>();
    
    /** Cursor Id generator. */
    private final AtomicLong cursorIdGenerator = new AtomicLong();
<<<<<<< HEAD

=======
    
>>>>>>> a323c22d
    /** Sql query processor. */
    private final QueryProcessor processor;
    
    /** Jdbc metadata info. */
    private final JdbcMetadataCatalog meta;
    
    /**
     * Constructor.
     *
     * @param processor Processor.
     * @param meta      JdbcMetadataInfo.
     */
    public JdbcQueryEventHandlerImpl(QueryProcessor processor, JdbcMetadataCatalog meta) {
        this.processor = processor;
        this.meta = meta;
    }
    
    /** {@inheritDoc} */
    @Override
    public QueryExecuteResult query(QueryExecuteRequest req) {
        if (req.pageSize() <= 0) {
            return new QueryExecuteResult(Response.STATUS_FAILED,
                    "Invalid fetch size : [fetchSize=" + req.pageSize() + ']');
        }
<<<<<<< HEAD

=======
        
>>>>>>> a323c22d
        List<SqlCursor<List<?>>> cursors;
        try {
            cursors = processor.query(req.schemaName(), req.sqlQuery(), req.arguments() == null ? new Object[0] : req.arguments());
        } catch (Exception e) {
            StringWriter sw = getWriterWithStackTrace(e);
            
            return new QueryExecuteResult(Response.STATUS_FAILED,
                    "Exception while executing query " + req.sqlQuery() + ". Error message: " + sw);
        }
<<<<<<< HEAD

=======
    
>>>>>>> a323c22d
        if (cursors.isEmpty()) {
            return new QueryExecuteResult(Response.STATUS_FAILED,
                    "At least one cursor is expected for query " + req.sqlQuery());
        }
<<<<<<< HEAD

=======
        
>>>>>>> a323c22d
        List<QuerySingleResult> results = new ArrayList<>();
        
        try {
            for (SqlCursor<List<?>> cur : cursors) {
                QuerySingleResult res = createJdbcResult(cur, req);
                results.add(res);
            }
        } catch (Exception ex) {
            StringWriter sw = getWriterWithStackTrace(ex);
            
            return new QueryExecuteResult(Response.STATUS_FAILED,
                    "Failed to fetch results for query " + req.sqlQuery() + ". Error message: " + sw);
        }
        
        return new QueryExecuteResult(results);
    }
    
    /** {@inheritDoc} */
    @Override
    public QueryFetchResult fetch(QueryFetchRequest req) {
        Cursor<List<?>> cur = openCursors.get(req.cursorId());
<<<<<<< HEAD

=======
    
>>>>>>> a323c22d
        if (cur == null) {
            return new QueryFetchResult(Response.STATUS_FAILED,
                    "Failed to find query cursor with ID: " + req.cursorId());
        }
<<<<<<< HEAD

=======
    
>>>>>>> a323c22d
        if (req.pageSize() <= 0) {
            return new QueryFetchResult(Response.STATUS_FAILED,
                    "Invalid fetch size : [fetchSize=" + req.pageSize() + ']');
        }
<<<<<<< HEAD

=======
        
>>>>>>> a323c22d
        List<List<Object>> fetch;
        boolean hasNext;
        
        try {
            fetch = fetchNext(req.pageSize(), cur);
            hasNext = cur.hasNext();
        } catch (Exception ex) {
            StringWriter sw = getWriterWithStackTrace(ex);
            
            return new QueryFetchResult(Response.STATUS_FAILED,
                    "Failed to fetch results for cursor id " + req.cursorId() + ". Error message: " + sw);
        }
        
        return new QueryFetchResult(fetch, hasNext);
    }
    
    /** {@inheritDoc} */
    @Override
    public BatchExecuteResult batch(BatchExecuteRequest req) {
        return new BatchExecuteResult(UNSUPPORTED_OPERATION,
                "ExecuteBatch operation is not implemented yet.");
    }
    
    /** {@inheritDoc} */
    @Override
    public QueryCloseResult close(QueryCloseRequest req) {
        Cursor<List<?>> cur = openCursors.remove(req.cursorId());
<<<<<<< HEAD

=======
    
>>>>>>> a323c22d
        if (cur == null) {
            return new QueryCloseResult(Response.STATUS_FAILED,
                    "Failed to find query cursor with ID: " + req.cursorId());
        }
<<<<<<< HEAD

=======
        
>>>>>>> a323c22d
        try {
            cur.close();
        } catch (Exception ex) {
            StringWriter sw = getWriterWithStackTrace(ex);
            
            return new QueryCloseResult(Response.STATUS_FAILED,
                    "Failed to close SQL query [curId=" + req.cursorId() + "]. Error message: " + sw);
        }
        
        return new QueryCloseResult();
    }
    
    /** {@inheritDoc} */
    @Override
    public JdbcMetaColumnsResult queryMetadata(JdbcQueryMetadataRequest req) {
        SqlCursor<List<?>> cur = openCursors.get(req.cursorId());
<<<<<<< HEAD

=======
    
>>>>>>> a323c22d
        if (cur == null) {
            return new JdbcMetaColumnsResult(Response.STATUS_FAILED,
                    "Failed to find query cursor with ID: " + req.cursorId());
        }
<<<<<<< HEAD

        if (cur.getColumnMetadata() == null) {
            return new JdbcMetaColumnsResult(Response.STATUS_FAILED,
                    "Failed to get query metadata for cursor with ID : " + req.cursorId());
        }

        FieldsMetadata metadata = cur.getColumnMetadata();

        List<List<String>> origins = metadata.origins();
        List<RelDataTypeField> list = metadata.rowType().getFieldList();

        List<JdbcColumnMeta> meta = new ArrayList<>(list.size());

        IgniteTypeFactory factory = new IgniteTypeFactory();

        for (int i = 0; i < list.size(); i++) {
            RelDataTypeField field = list.get(i);
            List<String> origin = origins == null ? null : origins.get(i);

            meta.add(createColumnMetadata(origin, field, factory));
=======
        
        ResultSetMetadata metadata = cur.metadata();
    
        if (metadata == null) {
            return new JdbcMetaColumnsResult(Response.STATUS_FAILED,
                    "Failed to get query metadata for cursor with ID : " + req.cursorId());
>>>>>>> a323c22d
        }
        
        List<JdbcColumnMeta> meta = metadata.fields().stream()
                .map(this::createColumnMetadata)
                .collect(Collectors.toList());
        
        return new JdbcMetaColumnsResult(meta);
    }
    
    /**
     * Create Jdbc representation of column metadata from given origin and RelDataTypeField field.
     *
<<<<<<< HEAD
     * @param origin  List of column origin. Contains schema name and table name. Might be null.
     * @param field   RelDataTypeField field with info about column.
     * @param factory IgniteTypeFactory.
=======
     * @param fldMeta field metadata contains info about column.
>>>>>>> a323c22d
     * @return JdbcColumnMeta object.
     */
    private JdbcColumnMeta createColumnMetadata(ResultFieldMetadata fldMeta) {
        List<String> origin = fldMeta.origin();
        
        String schemaName = origin == null ? null : origin.get(0);
        String tblName = origin == null ? null : origin.get(1);
        String colName = origin == null ? null : origin.get(2);
        
        return new JdbcColumnMeta(
<<<<<<< HEAD
                schemaName,
                tblName,
                colName,
                factory.getJavaClass(val).getTypeName(),
                val.getPrecision(),
                val.getScale(),
                isNullable
=======
                fldMeta.name(),
                schemaName,
                tblName,
                colName,
                Commons.nativeTypeToClass(fldMeta.type()),
                Commons.nativeTypePrecision(fldMeta.type()),
                Commons.nativeTypeScale(fldMeta.type()),
                fldMeta.isNullable()
>>>>>>> a323c22d
        );
    }
    
    /** {@inheritDoc} */
    @Override
    public JdbcMetaTablesResult tablesMeta(JdbcMetaTablesRequest req) {
        List<JdbcTableMeta> tblsMeta = meta.getTablesMeta(req.schemaName(), req.tableName(), req.tableTypes());
        
        return new JdbcMetaTablesResult(tblsMeta);
    }
    
    /** {@inheritDoc} */
    @Override
    public JdbcMetaColumnsResult columnsMeta(JdbcMetaColumnsRequest req) {
        Collection<JdbcColumnMeta> tblsMeta = meta.getColumnsMeta(req.schemaName(), req.tableName(), req.columnName());
        
        return new JdbcMetaColumnsResult(tblsMeta);
    }
    
    /** {@inheritDoc} */
    @Override
    public JdbcMetaSchemasResult schemasMeta(JdbcMetaSchemasRequest req) {
        Collection<String> tblsMeta = meta.getSchemasMeta(req.schemaName());
        
        return new JdbcMetaSchemasResult(tblsMeta);
    }
    
    /** {@inheritDoc} */
    @Override
    public JdbcMetaPrimaryKeysResult primaryKeysMeta(JdbcMetaPrimaryKeysRequest req) {
        Collection<JdbcPrimaryKeyMeta> tblsMeta = meta.getPrimaryKeys(req.schemaName(), req.tableName());
        
        return new JdbcMetaPrimaryKeysResult(tblsMeta);
    }
    
    /**
     * Serializes the stack trace of given exception for further sending to the client.
     *
     * @param ex Exception.
     * @return StringWriter filled with exception.
     */
    private StringWriter getWriterWithStackTrace(Exception ex) {
        StringWriter sw = new StringWriter();
        PrintWriter pw = new PrintWriter(sw);
        
        ex.printStackTrace(pw);
        return sw;
    }
    
    /**
     * Creates jdbc result for the cursor.
     *
     * @param cur Sql cursor for query.
     * @param req Execution request.
     * @return JdbcQuerySingleResult filled with first batch of data.
     */
    private QuerySingleResult createJdbcResult(SqlCursor<List<?>> cur, QueryExecuteRequest req) {
        long cursorId = cursorIdGenerator.getAndIncrement();
<<<<<<< HEAD

=======
        
>>>>>>> a323c22d
        openCursors.put(cursorId, cur);
        
        List<List<Object>> fetch = fetchNext(req.pageSize(), cur);
        boolean hasNext = cur.hasNext();
        
        switch (cur.queryType()) {
            case EXPLAIN:
            case QUERY:
                return new QuerySingleResult(cursorId, fetch, !hasNext);
            case DML:
            case DDL: {
                if (!validateDmlResult(fetch, hasNext)) {
                    return new QuerySingleResult(Response.STATUS_FAILED,
                            "Unexpected result for DML query [" + req.sqlQuery() + "].");
                }
<<<<<<< HEAD

=======
                
>>>>>>> a323c22d
                return new QuerySingleResult(cursorId, (Long) fetch.get(0).get(0));
            }
            default:
                return new QuerySingleResult(UNSUPPORTED_OPERATION,
<<<<<<< HEAD
                        "Query type [" + cur.getQueryType() + "] is not supported yet.");
=======
                        "Query type [" + cur.queryType() + "] is not supported yet.");
>>>>>>> a323c22d
        }
    }
    
    /**
     * Validate dml result. Check if it stores only one value of Long type.
     *
     * @param fetch Fetched data from cursor.
     * @param next  HasNext flag.
     * @return Boolean value indicates if data is valid or not.
     */
    private boolean validateDmlResult(List<List<Object>> fetch, boolean next) {
        if (next) {
            return false;
        }
<<<<<<< HEAD

        if (fetch.size() != 1) {
            return false;
        }

        if (fetch.get(0).size() != 1) {
            return false;
        }

=======
    
        if (fetch.size() != 1) {
            return false;
        }
    
        if (fetch.get(0).size() != 1) {
            return false;
        }
        
>>>>>>> a323c22d
        return fetch.get(0).get(0) instanceof Long;
    }
    
    /**
     * Fetch next batch of data.
     *
     * @param size   Batch size.
     * @param cursor Sql cursor.
     * @return Array of given size with data.
     */
    private List<List<Object>> fetchNext(int size, Cursor<List<?>> cursor) {
        List<List<Object>> fetch = new ArrayList<>(size);
        for (int i = 0; i < size; i++) {
            if (cursor.hasNext()) {
                fetch.add((List<Object>) cursor.next());
            }
        }
        return fetch;
    }
}<|MERGE_RESOLUTION|>--- conflicted
+++ resolved
@@ -67,11 +67,7 @@
     
     /** Cursor Id generator. */
     private final AtomicLong cursorIdGenerator = new AtomicLong();
-<<<<<<< HEAD
-
-=======
-    
->>>>>>> a323c22d
+    
     /** Sql query processor. */
     private final QueryProcessor processor;
     
@@ -96,11 +92,7 @@
             return new QueryExecuteResult(Response.STATUS_FAILED,
                     "Invalid fetch size : [fetchSize=" + req.pageSize() + ']');
         }
-<<<<<<< HEAD
-
-=======
-        
->>>>>>> a323c22d
+        
         List<SqlCursor<List<?>>> cursors;
         try {
             cursors = processor.query(req.schemaName(), req.sqlQuery(), req.arguments() == null ? new Object[0] : req.arguments());
@@ -110,20 +102,12 @@
             return new QueryExecuteResult(Response.STATUS_FAILED,
                     "Exception while executing query " + req.sqlQuery() + ". Error message: " + sw);
         }
-<<<<<<< HEAD
-
-=======
-    
->>>>>>> a323c22d
+    
         if (cursors.isEmpty()) {
             return new QueryExecuteResult(Response.STATUS_FAILED,
                     "At least one cursor is expected for query " + req.sqlQuery());
         }
-<<<<<<< HEAD
-
-=======
-        
->>>>>>> a323c22d
+        
         List<QuerySingleResult> results = new ArrayList<>();
         
         try {
@@ -145,29 +129,17 @@
     @Override
     public QueryFetchResult fetch(QueryFetchRequest req) {
         Cursor<List<?>> cur = openCursors.get(req.cursorId());
-<<<<<<< HEAD
-
-=======
-    
->>>>>>> a323c22d
+    
         if (cur == null) {
             return new QueryFetchResult(Response.STATUS_FAILED,
                     "Failed to find query cursor with ID: " + req.cursorId());
         }
-<<<<<<< HEAD
-
-=======
-    
->>>>>>> a323c22d
+    
         if (req.pageSize() <= 0) {
             return new QueryFetchResult(Response.STATUS_FAILED,
                     "Invalid fetch size : [fetchSize=" + req.pageSize() + ']');
         }
-<<<<<<< HEAD
-
-=======
-        
->>>>>>> a323c22d
+        
         List<List<Object>> fetch;
         boolean hasNext;
         
@@ -195,20 +167,12 @@
     @Override
     public QueryCloseResult close(QueryCloseRequest req) {
         Cursor<List<?>> cur = openCursors.remove(req.cursorId());
-<<<<<<< HEAD
-
-=======
-    
->>>>>>> a323c22d
+    
         if (cur == null) {
             return new QueryCloseResult(Response.STATUS_FAILED,
                     "Failed to find query cursor with ID: " + req.cursorId());
         }
-<<<<<<< HEAD
-
-=======
-        
->>>>>>> a323c22d
+        
         try {
             cur.close();
         } catch (Exception ex) {
@@ -225,44 +189,17 @@
     @Override
     public JdbcMetaColumnsResult queryMetadata(JdbcQueryMetadataRequest req) {
         SqlCursor<List<?>> cur = openCursors.get(req.cursorId());
-<<<<<<< HEAD
-
-=======
-    
->>>>>>> a323c22d
+    
         if (cur == null) {
             return new JdbcMetaColumnsResult(Response.STATUS_FAILED,
                     "Failed to find query cursor with ID: " + req.cursorId());
         }
-<<<<<<< HEAD
-
-        if (cur.getColumnMetadata() == null) {
-            return new JdbcMetaColumnsResult(Response.STATUS_FAILED,
-                    "Failed to get query metadata for cursor with ID : " + req.cursorId());
-        }
-
-        FieldsMetadata metadata = cur.getColumnMetadata();
-
-        List<List<String>> origins = metadata.origins();
-        List<RelDataTypeField> list = metadata.rowType().getFieldList();
-
-        List<JdbcColumnMeta> meta = new ArrayList<>(list.size());
-
-        IgniteTypeFactory factory = new IgniteTypeFactory();
-
-        for (int i = 0; i < list.size(); i++) {
-            RelDataTypeField field = list.get(i);
-            List<String> origin = origins == null ? null : origins.get(i);
-
-            meta.add(createColumnMetadata(origin, field, factory));
-=======
         
         ResultSetMetadata metadata = cur.metadata();
     
         if (metadata == null) {
             return new JdbcMetaColumnsResult(Response.STATUS_FAILED,
                     "Failed to get query metadata for cursor with ID : " + req.cursorId());
->>>>>>> a323c22d
         }
         
         List<JdbcColumnMeta> meta = metadata.fields().stream()
@@ -275,13 +212,7 @@
     /**
      * Create Jdbc representation of column metadata from given origin and RelDataTypeField field.
      *
-<<<<<<< HEAD
-     * @param origin  List of column origin. Contains schema name and table name. Might be null.
-     * @param field   RelDataTypeField field with info about column.
-     * @param factory IgniteTypeFactory.
-=======
      * @param fldMeta field metadata contains info about column.
->>>>>>> a323c22d
      * @return JdbcColumnMeta object.
      */
     private JdbcColumnMeta createColumnMetadata(ResultFieldMetadata fldMeta) {
@@ -292,15 +223,6 @@
         String colName = origin == null ? null : origin.get(2);
         
         return new JdbcColumnMeta(
-<<<<<<< HEAD
-                schemaName,
-                tblName,
-                colName,
-                factory.getJavaClass(val).getTypeName(),
-                val.getPrecision(),
-                val.getScale(),
-                isNullable
-=======
                 fldMeta.name(),
                 schemaName,
                 tblName,
@@ -309,7 +231,6 @@
                 Commons.nativeTypePrecision(fldMeta.type()),
                 Commons.nativeTypeScale(fldMeta.type()),
                 fldMeta.isNullable()
->>>>>>> a323c22d
         );
     }
     
@@ -368,11 +289,7 @@
      */
     private QuerySingleResult createJdbcResult(SqlCursor<List<?>> cur, QueryExecuteRequest req) {
         long cursorId = cursorIdGenerator.getAndIncrement();
-<<<<<<< HEAD
-
-=======
-        
->>>>>>> a323c22d
+        
         openCursors.put(cursorId, cur);
         
         List<List<Object>> fetch = fetchNext(req.pageSize(), cur);
@@ -388,20 +305,12 @@
                     return new QuerySingleResult(Response.STATUS_FAILED,
                             "Unexpected result for DML query [" + req.sqlQuery() + "].");
                 }
-<<<<<<< HEAD
-
-=======
                 
->>>>>>> a323c22d
                 return new QuerySingleResult(cursorId, (Long) fetch.get(0).get(0));
             }
             default:
                 return new QuerySingleResult(UNSUPPORTED_OPERATION,
-<<<<<<< HEAD
-                        "Query type [" + cur.getQueryType() + "] is not supported yet.");
-=======
                         "Query type [" + cur.queryType() + "] is not supported yet.");
->>>>>>> a323c22d
         }
     }
     
@@ -416,27 +325,15 @@
         if (next) {
             return false;
         }
-<<<<<<< HEAD
-
+    
         if (fetch.size() != 1) {
             return false;
         }
-
+    
         if (fetch.get(0).size() != 1) {
             return false;
         }
-
-=======
-    
-        if (fetch.size() != 1) {
-            return false;
-        }
-    
-        if (fetch.get(0).size() != 1) {
-            return false;
-        }
-        
->>>>>>> a323c22d
+        
         return fetch.get(0).get(0) instanceof Long;
     }
     
