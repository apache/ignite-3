/*
 * Licensed to the Apache Software Foundation (ASF) under one or more
 * contributor license agreements. See the NOTICE file distributed with
 * this work for additional information regarding copyright ownership.
 * The ASF licenses this file to You under the Apache License, Version 2.0
 * (the "License"); you may not use this file except in compliance with
 * the License. You may obtain a copy of the License at
 *
 *      http://www.apache.org/licenses/LICENSE-2.0
 *
 * Unless required by applicable law or agreed to in writing, software
 * distributed under the License is distributed on an "AS IS" BASIS,
 * WITHOUT WARRANTIES OR CONDITIONS OF ANY KIND, either express or implied.
 * See the License for the specific language governing permissions and
 * limitations under the License.
 */

package org.apache.ignite.client.handler.requests.compute;

import static org.apache.ignite.client.handler.requests.compute.ClientComputeExecuteRequest.unpackPayload;
import static org.apache.ignite.client.handler.requests.compute.ClientComputeGetStateRequest.packJobState;
import static org.apache.ignite.client.handler.requests.compute.ClientComputeGetStateRequest.packTaskState;
import static org.apache.ignite.internal.util.IgniteUtils.firstNotNull;

import java.util.Collections;
import java.util.List;
import java.util.UUID;
import java.util.concurrent.CompletableFuture;
import org.apache.ignite.client.handler.NotificationSender;
import org.apache.ignite.compute.JobState;
import org.apache.ignite.compute.task.TaskExecution;
import org.apache.ignite.deployment.DeploymentUnit;
import org.apache.ignite.internal.client.proto.ClientMessagePacker;
import org.apache.ignite.internal.client.proto.ClientMessageUnpacker;
import org.apache.ignite.internal.compute.IgniteComputeInternal;

/**
 * Compute MapReduce request.
 */
public class ClientComputeExecuteMapReduceRequest {
    /**
     * Processes the request.
     *
     * @param in Unpacker.
     * @param out Packer.
     * @param compute Compute.
     * @param notificationSender Notification sender.
     * @return Future.
     */
    public static CompletableFuture<Void> process(
            ClientMessageUnpacker in,
            ClientMessagePacker out,
            IgniteComputeInternal compute,
            NotificationSender notificationSender) {
        List<DeploymentUnit> deploymentUnits = in.unpackDeploymentUnits();
        String taskClassName = in.unpackString();
        Object args = unpackPayload(in);

        TaskExecution<Object> execution = compute.submitMapReduce(deploymentUnits, taskClassName, args);
        sendTaskResult(execution, notificationSender);

        var idsAsync = execution.idsAsync()
                .handle((ids, ex) -> {
                    // empty ids in case of split exception to properly respond with task id and failed status
                    return ex == null ? ids : Collections.<UUID>emptyList();
                });

        return execution.idAsync()
                .thenAcceptBoth(idsAsync, (id, ids) -> {
                    out.packUuid(id);
                    packJobIds(out, ids);
                });
    }

    static void packJobIds(ClientMessagePacker out, List<UUID> ids) {
        out.packInt(ids.size());
        for (var uuid : ids) {
            out.packUuid(uuid);
        }
    }

    static CompletableFuture<Object> sendTaskResult(TaskExecution<Object> execution, NotificationSender notificationSender) {
        return execution.resultAsync().whenComplete((val, err) ->
                execution.stateAsync().whenComplete((state, errState) ->
                        execution.statesAsync().whenComplete((states, errStates) ->
                                notificationSender.sendNotification(w -> {
<<<<<<< HEAD
                                    w.packObjectAsBinaryTuple(val, null);
                                    packJobState(w, state);
=======
                                    w.packObjectAsBinaryTuple(val);
                                    packTaskState(w, state);
>>>>>>> dc962df8
                                    packJobStates(w, states);
                                }, firstNotNull(err, errState, errStates)))
                ));
    }

    static void packJobStates(ClientMessagePacker w, List<JobState> states) {
        w.packInt(states.size());
        for (JobState state : states) {
            packJobState(w, state);
        }
    }
}<|MERGE_RESOLUTION|>--- conflicted
+++ resolved
@@ -84,13 +84,8 @@
                 execution.stateAsync().whenComplete((state, errState) ->
                         execution.statesAsync().whenComplete((states, errStates) ->
                                 notificationSender.sendNotification(w -> {
-<<<<<<< HEAD
                                     w.packObjectAsBinaryTuple(val, null);
-                                    packJobState(w, state);
-=======
-                                    w.packObjectAsBinaryTuple(val);
                                     packTaskState(w, state);
->>>>>>> dc962df8
                                     packJobStates(w, states);
                                 }, firstNotNull(err, errState, errStates)))
                 ));
