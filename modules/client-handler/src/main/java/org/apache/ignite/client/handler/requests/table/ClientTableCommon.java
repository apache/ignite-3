/*
 * Licensed to the Apache Software Foundation (ASF) under one or more
 * contributor license agreements.  See the NOTICE file distributed with
 * this work for additional information regarding copyright ownership.
 * The ASF licenses this file to You under the Apache License, Version 2.0
 * (the "License"); you may not use this file except in compliance with
 * the License.  You may obtain a copy of the License at
 *
 *      http://www.apache.org/licenses/LICENSE-2.0
 *
 * Unless required by applicable law or agreed to in writing, software
 * distributed under the License is distributed on an "AS IS" BASIS,
 * WITHOUT WARRANTIES OR CONDITIONS OF ANY KIND, either express or implied.
 * See the License for the specific language governing permissions and
 * limitations under the License.
 */

package org.apache.ignite.client.handler.requests.table;

import java.math.BigDecimal;
import java.math.BigInteger;
import java.time.Instant;
import java.time.LocalDate;
import java.time.LocalDateTime;
import java.time.LocalTime;
import java.util.ArrayList;
import java.util.BitSet;
import java.util.Collection;
import java.util.UUID;
import org.apache.ignite.internal.client.proto.ClientDataType;
import org.apache.ignite.internal.client.proto.ClientMessagePacker;
import org.apache.ignite.internal.client.proto.ClientMessageUnpacker;
import org.apache.ignite.internal.client.proto.TuplePart;
import org.apache.ignite.internal.schema.Column;
import org.apache.ignite.internal.schema.NativeTypeSpec;
import org.apache.ignite.internal.schema.SchemaAware;
import org.apache.ignite.internal.schema.SchemaDescriptor;
import org.apache.ignite.internal.schema.SchemaRegistry;
import org.apache.ignite.internal.table.IgniteTablesInternal;
import org.apache.ignite.internal.table.TableImpl;
import org.apache.ignite.lang.IgniteException;
import org.apache.ignite.lang.IgniteUuid;
import org.apache.ignite.lang.NodeStoppingException;
import org.apache.ignite.table.Tuple;
import org.apache.ignite.table.manager.IgniteTables;
import org.jetbrains.annotations.NotNull;
import org.msgpack.core.MessageFormat;

/**
 * Common table functionality.
 */
class ClientTableCommon {
    /**
     * Writes a schema.
     *
     * @param packer    Packer.
     * @param schemaVer Schema version.
     * @param schema    Schema.
     */
    public static void writeSchema(ClientMessagePacker packer, int schemaVer, SchemaDescriptor schema) {
        packer.packInt(schemaVer);
        
        if (schema == null) {
            packer.packNil();
            
            return;
        }
        
        var colCnt = schema.columnNames().size();
        packer.packArrayHeader(colCnt);
        
        for (var colIdx = 0; colIdx < colCnt; colIdx++) {
            var col = schema.column(colIdx);
            
            packer.packArrayHeader(4);
            packer.packString(col.name());
            packer.packInt(getClientDataType(col.type().spec()));
            packer.packBoolean(schema.isKeyColumn(colIdx));
            packer.packBoolean(col.nullable());
        }
    }
    
    /**
     * Writes a tuple.
     *
     * @param packer Packer.
     * @param tuple  Tuple.
     */
    public static void writeTuple(ClientMessagePacker packer, Tuple tuple) {
        if (tuple == null) {
            packer.packNil();
            
            return;
        }
        
        var schema = ((SchemaAware) tuple).schema();
        
        writeTuple(packer, tuple, schema);
    }
    
    /**
     * Writes a tuple.
     *
     * @param packer Packer.
     * @param tuple  Tuple.
     */
    public static void writeTuple(ClientMessagePacker packer, Tuple tuple, TuplePart part) {
        if (tuple == null) {
            packer.packNil();
            
            return;
        }
        
        var schema = ((SchemaAware) tuple).schema();
        
        writeTuple(packer, tuple, schema, false, part);
    }
    
    /**
     * Writes a tuple.
     *
     * @param packer Packer.
     * @param tuple  Tuple.
     * @param schema Tuple schema.
     * @throws IgniteException on failed serialization.
     */
    public static void writeTuple(
            ClientMessagePacker packer,
            Tuple tuple,
            SchemaDescriptor schema
    ) {
        writeTuple(packer, tuple, schema, false, TuplePart.KEY_AND_VAL);
    }
    
    /**
     * Writes a tuple.
     *
     * @param packer     Packer.
     * @param tuple      Tuple.
     * @param schema     Tuple schema.
     * @param skipHeader Whether to skip the tuple header.
     * @throws IgniteException on failed serialization.
     */
    public static void writeTuple(
            ClientMessagePacker packer,
            Tuple tuple,
            SchemaDescriptor schema,
            boolean skipHeader
    ) {
        writeTuple(packer, tuple, schema, skipHeader, TuplePart.KEY_AND_VAL);
    }
    
    /**
     * Writes a tuple.
     *
     * @param packer     Packer.
     * @param tuple      Tuple.
     * @param schema     Tuple schema.
     * @param skipHeader Whether to skip the tuple header.
     * @param part       Which part of tuple to write.
     * @throws IgniteException on failed serialization.
     */
    public static void writeTuple(
            ClientMessagePacker packer,
            Tuple tuple,
            SchemaDescriptor schema,
            boolean skipHeader,
            TuplePart part
    ) {
        if (tuple == null) {
            packer.packNil();
            
            return;
        }
    
        if (!skipHeader) {
            packer.packInt(schema.version());
        }
        
        if (part != TuplePart.VAL) {
            for (var col : schema.keyColumns().columns()) {
                writeColumnValue(packer, tuple, col);
            }
        }
        
        if (part != TuplePart.KEY) {
            for (var col : schema.valueColumns().columns()) {
                writeColumnValue(packer, tuple, col);
            }
        }
    }
    
    /**
     * Writes multiple tuples.
     *
     * @param packer Packer.
     * @param tuples Tuples.
     * @param schemaRegistry The registry.
     * @throws IgniteException on failed serialization.
     */
    public static void writeTuples(ClientMessagePacker packer, Collection<Tuple> tuples, SchemaRegistry schemaRegistry) {
        writeTuples(packer, tuples, TuplePart.KEY_AND_VAL, schemaRegistry);
    }
    
    /**
     * Writes multiple tuples.
     *
     * @param packer Packer.
     * @param tuples Tuples.
<<<<<<< HEAD
     * @param part Which part of tuple to write.
     * @param schemaRegistry The registry.
=======
     * @param part   Which part of tuple to write.
>>>>>>> a323c22d
     * @throws IgniteException on failed serialization.
     */
    public static void writeTuples(
        ClientMessagePacker packer,
        Collection<Tuple> tuples,
        TuplePart part,
        SchemaRegistry schemaRegistry
    ) {
        if (tuples == null || tuples.isEmpty()) {
            packer.packNil();
            
            return;
        }
<<<<<<< HEAD

        SchemaDescriptor schema = schemaRegistry.schema();

        packer.packInt(schema.version());
        packer.packInt(tuples.size());

        for (Tuple tuple : tuples) {
            if (tuple != null)
                assert schema.version() == ((SchemaAware) tuple).schema().version();

=======
        
        SchemaDescriptor schema = null;
        
        for (Tuple tuple : tuples) {
            if (schema == null) {
                schema = ((SchemaAware) tuple).schema();
    
                packer.packInt(schema.version());
                packer.packInt(tuples.size());
            } else {
                assert schema.version() == ((SchemaAware) tuple).schema().version();
            }
            
>>>>>>> a323c22d
            writeTuple(packer, tuple, schema, true, part);
        }
    }
    
    /**
     * Reads a tuple.
     *
     * @param unpacker Unpacker.
     * @param table    Table.
     * @param keyOnly  Whether only key fields are expected.
     * @return Tuple.
     */
    public static Tuple readTuple(ClientMessageUnpacker unpacker, TableImpl table, boolean keyOnly) {
        SchemaDescriptor schema = readSchema(unpacker, table);
        
        return readTuple(unpacker, keyOnly, schema);
    }
    
    /**
     * Reads a tuple.
     *
     * @param unpacker Unpacker.
     * @param keyOnly  Whether only key fields are expected.
     * @param schema   Tuple schema.
     * @return Tuple.
     */
    public static Tuple readTuple(
            ClientMessageUnpacker unpacker,
            boolean keyOnly,
            SchemaDescriptor schema
    ) {
        var cnt = keyOnly ? schema.keyColumns().length() : schema.length();
        
        var tuple = Tuple.create(cnt);
        
        for (int i = 0; i < cnt; i++) {
            if (unpacker.getNextFormat() == MessageFormat.NIL) {
                unpacker.skipValue();
                continue;
            }
            
            readAndSetColumnValue(unpacker, tuple, schema.column(i));
        }
        
        return tuple;
    }
    
    /**
     * Reads multiple tuples.
     *
     * @param unpacker Unpacker.
     * @param table    Table.
     * @param keyOnly  Whether only key fields are expected.
     * @return Tuples.
     */
    public static ArrayList<Tuple> readTuples(ClientMessageUnpacker unpacker, TableImpl table, boolean keyOnly) {
        SchemaDescriptor schema = readSchema(unpacker, table);
        
        var rowCnt = unpacker.unpackInt();
        var res = new ArrayList<Tuple>(rowCnt);
    
        for (int i = 0; i < rowCnt; i++) {
            res.add(readTuple(unpacker, keyOnly, schema));
        }
        
        return res;
    }
    
    /**
     * Reads schema.
     *
     * @param unpacker Unpacker.
     * @param table    Table.
     * @return Schema descriptor.
     */
    @NotNull
    public static SchemaDescriptor readSchema(ClientMessageUnpacker unpacker, TableImpl table) {
        var schemaId = unpacker.unpackInt();
        
        return table.schemaView().schema(schemaId);
    }
    
    /**
     * Reads a tuple as a map, without schema.
     *
     * @param unpacker Unpacker.
     * @return Tuple.
     */
    public static Tuple readTupleSchemaless(ClientMessageUnpacker unpacker) {
        var cnt = unpacker.unpackMapHeader();
        var tuple = Tuple.create(cnt);
        
        for (int i = 0; i < cnt; i++) {
            var colName = unpacker.unpackString();
            
            // TODO: Unpack value as object IGNITE-15194.
            tuple.set(colName, unpacker.unpackValue());
        }
        
        return tuple;
    }
    
    /**
     * Reads multiple tuples as a map, without schema.
     *
     * @param unpacker Unpacker.
     * @return Tuples.
     */
    public static ArrayList<Tuple> readTuplesSchemaless(ClientMessageUnpacker unpacker) {
        var rowCnt = unpacker.unpackArrayHeader();
        var res = new ArrayList<Tuple>(rowCnt);
    
        for (int i = 0; i < rowCnt; i++) {
            res.add(readTupleSchemaless(unpacker));
        }
        
        return res;
    }
    
    /**
     * Reads a table.
     *
     * @param unpacker Unpacker.
     * @param tables   Ignite tables.
     * @return Table.
     * @throws IgniteException If an unspecified platform exception has happened internally. Is thrown when:
     *                         <ul>
     *                             <li>the node is stopping.</li>
     *                         </ul>
     */
    public static TableImpl readTable(ClientMessageUnpacker unpacker, IgniteTables tables) {
        IgniteUuid tableId = unpacker.unpackIgniteUuid();
        
        try {
            return ((IgniteTablesInternal) tables).table(tableId);
        } catch (NodeStoppingException e) {
            throw new IgniteException(e);
        }
    }
    
    private static void readAndSetColumnValue(ClientMessageUnpacker unpacker, Tuple tuple, Column col) {
        tuple.set(col.name(), unpacker.unpackObject(getClientDataType(col.type().spec())));
    }
    
    private static int getClientDataType(NativeTypeSpec spec) {
        switch (spec) {
            case INT8:
                return ClientDataType.INT8;
            
            case INT16:
                return ClientDataType.INT16;
            
            case INT32:
                return ClientDataType.INT32;
            
            case INT64:
                return ClientDataType.INT64;
            
            case FLOAT:
                return ClientDataType.FLOAT;
            
            case DOUBLE:
                return ClientDataType.DOUBLE;
            
            case DECIMAL:
                return ClientDataType.DECIMAL;
            
            case NUMBER:
                return ClientDataType.NUMBER;
            
            case UUID:
                return ClientDataType.UUID;
            
            case STRING:
                return ClientDataType.STRING;
            
            case BYTES:
                return ClientDataType.BYTES;
            
            case BITMASK:
                return ClientDataType.BITMASK;
            
            case DATE:
                return ClientDataType.DATE;
            
            case TIME:
                return ClientDataType.TIME;
            
            case DATETIME:
                return ClientDataType.DATETIME;
            
            case TIMESTAMP:
                return ClientDataType.TIMESTAMP;
            
            default:
                throw new IgniteException("Unsupported native type: " + spec);
        }
    }
    
    private static void writeColumnValue(ClientMessagePacker packer, Tuple tuple, Column col) {
        var val = tuple.valueOrDefault(col.name(), null);
        
        if (val == null) {
            packer.packNil();
            return;
        }
        
        switch (col.type().spec()) {
            case INT8:
                packer.packByte((byte) val);
                break;
            
            case INT16:
                packer.packShort((short) val);
                break;
            
            case INT32:
                packer.packInt((int) val);
                break;
            
            case INT64:
                packer.packLong((long) val);
                break;
            
            case FLOAT:
                packer.packFloat((float) val);
                break;
            
            case DOUBLE:
                packer.packDouble((double) val);
                break;
            
            case DECIMAL:
                packer.packDecimal((BigDecimal) val);
                break;
            
            case NUMBER:
                packer.packNumber((BigInteger) val);
                break;
            
            case UUID:
                packer.packUuid((UUID) val);
                break;
            
            case STRING:
                packer.packString((String) val);
                break;
            
            case BYTES:
                byte[] bytes = (byte[]) val;
                packer.packBinaryHeader(bytes.length);
                packer.writePayload(bytes);
                break;
            
            case BITMASK:
                packer.packBitSet((BitSet) val);
                break;
            
            case DATE:
                packer.packDate((LocalDate) val);
                break;
            
            case TIME:
                packer.packTime((LocalTime) val);
                break;
            
            case DATETIME:
                packer.packDateTime((LocalDateTime) val);
                break;
            
            case TIMESTAMP:
                packer.packTimestamp((Instant) val);
                break;
            
            default:
                throw new IgniteException("Data type not supported: " + col.type());
        }
    }
}<|MERGE_RESOLUTION|>--- conflicted
+++ resolved
@@ -207,51 +207,32 @@
      *
      * @param packer Packer.
      * @param tuples Tuples.
-<<<<<<< HEAD
-     * @param part Which part of tuple to write.
+     * @param part   Which part of tuple to write.
      * @param schemaRegistry The registry.
-=======
-     * @param part   Which part of tuple to write.
->>>>>>> a323c22d
      * @throws IgniteException on failed serialization.
      */
     public static void writeTuples(
-        ClientMessagePacker packer,
-        Collection<Tuple> tuples,
-        TuplePart part,
-        SchemaRegistry schemaRegistry
+            ClientMessagePacker packer,
+            Collection<Tuple> tuples,
+            TuplePart part,
+            SchemaRegistry schemaRegistry
     ) {
         if (tuples == null || tuples.isEmpty()) {
             packer.packNil();
-            
+        
             return;
         }
-<<<<<<< HEAD
-
+    
         SchemaDescriptor schema = schemaRegistry.schema();
-
+    
         packer.packInt(schema.version());
         packer.packInt(tuples.size());
-
+    
         for (Tuple tuple : tuples) {
-            if (tuple != null)
-                assert schema.version() == ((SchemaAware) tuple).schema().version();
-
-=======
-        
-        SchemaDescriptor schema = null;
-        
-        for (Tuple tuple : tuples) {
-            if (schema == null) {
-                schema = ((SchemaAware) tuple).schema();
-    
-                packer.packInt(schema.version());
-                packer.packInt(tuples.size());
-            } else {
+            if (tuple != null) {
                 assert schema.version() == ((SchemaAware) tuple).schema().version();
             }
-            
->>>>>>> a323c22d
+        
             writeTuple(packer, tuple, schema, true, part);
         }
     }
