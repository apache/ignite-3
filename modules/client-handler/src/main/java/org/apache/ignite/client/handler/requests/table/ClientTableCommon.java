/*
 * Licensed to the Apache Software Foundation (ASF) under one or more
 * contributor license agreements. See the NOTICE file distributed with
 * this work for additional information regarding copyright ownership.
 * The ASF licenses this file to You under the Apache License, Version 2.0
 * (the "License"); you may not use this file except in compliance with
 * the License. You may obtain a copy of the License at
 *
 *      http://www.apache.org/licenses/LICENSE-2.0
 *
 * Unless required by applicable law or agreed to in writing, software
 * distributed under the License is distributed on an "AS IS" BASIS,
 * WITHOUT WARRANTIES OR CONDITIONS OF ANY KIND, either express or implied.
 * See the License for the specific language governing permissions and
 * limitations under the License.
 */

package org.apache.ignite.client.handler.requests.table;

import static org.apache.ignite.lang.ErrorGroups.Client.PROTOCOL_ERR;
import static org.apache.ignite.lang.ErrorGroups.Client.TABLE_ID_NOT_FOUND_ERR;

import java.math.BigDecimal;
import java.math.BigInteger;
import java.nio.ByteBuffer;
import java.time.Instant;
import java.time.LocalDate;
import java.time.LocalDateTime;
import java.time.LocalTime;
import java.util.ArrayList;
import java.util.BitSet;
import java.util.Collection;
import java.util.Set;
import java.util.UUID;
import org.apache.ignite.client.handler.ClientResourceRegistry;
import org.apache.ignite.internal.binarytuple.BinaryTupleBuilder;
import org.apache.ignite.internal.binarytuple.BinaryTupleReader;
import org.apache.ignite.internal.client.proto.ClientBinaryTupleUtils;
import org.apache.ignite.internal.client.proto.ClientDataType;
import org.apache.ignite.internal.client.proto.ClientMessagePacker;
import org.apache.ignite.internal.client.proto.ClientMessageUnpacker;
import org.apache.ignite.internal.client.proto.TuplePart;
import org.apache.ignite.internal.schema.Column;
import org.apache.ignite.internal.schema.DecimalNativeType;
import org.apache.ignite.internal.schema.NativeType;
import org.apache.ignite.internal.schema.NativeTypeSpec;
import org.apache.ignite.internal.schema.SchemaAware;
import org.apache.ignite.internal.schema.SchemaDescriptor;
import org.apache.ignite.internal.schema.SchemaRegistry;
import org.apache.ignite.internal.table.IgniteTablesInternal;
import org.apache.ignite.internal.table.TableImpl;
import org.apache.ignite.lang.IgniteException;
import org.apache.ignite.lang.IgniteInternalCheckedException;
import org.apache.ignite.lang.NodeStoppingException;
import org.apache.ignite.table.Tuple;
import org.apache.ignite.table.manager.IgniteTables;
import org.apache.ignite.tx.Transaction;
import org.jetbrains.annotations.NotNull;
import org.jetbrains.annotations.Nullable;

/**
 * Common table functionality.
 */
public class ClientTableCommon {
    /**
     * Writes a schema.
     *
     * @param packer    Packer.
     * @param schemaVer Schema version.
     * @param schema    Schema.
     */
    public static void writeSchema(ClientMessagePacker packer, int schemaVer, SchemaDescriptor schema) {
        packer.packInt(schemaVer);

        if (schema == null) {
            packer.packNil();

            return;
        }

        var colCnt = schema.columnNames().size();
        packer.packArrayHeader(colCnt);

        var colocationCols = Set.of(schema.colocationColumns());

        for (var colIdx = 0; colIdx < colCnt; colIdx++) {
            var col = schema.column(colIdx);

            packer.packArrayHeader(5);
            packer.packString(col.name());
            packer.packInt(getClientDataType(col.type().spec()));
            packer.packBoolean(schema.isKeyColumn(colIdx));
            packer.packBoolean(col.nullable());
<<<<<<< HEAD
            packer.packBoolean(colocationCols.contains(col));
=======
            packer.packInt(getDecimalScale(col.type()));
>>>>>>> 8d286cc7
        }
    }

    /**
     * Writes a tuple.
     *
     * @param packer Packer.
     * @param tuple  Tuple.
     */
    public static void writeTupleOrNil(ClientMessagePacker packer, Tuple tuple, TuplePart part) {
        if (tuple == null) {
            packer.packNil();

            return;
        }

        var schema = ((SchemaAware) tuple).schema();

        writeTuple(packer, tuple, schema, false, part);
    }

    /**
     * Writes a tuple.
     *
     * @param packer     Packer.
     * @param tuple      Tuple.
     * @param schema     Tuple schema.
     * @param skipHeader Whether to skip the tuple header.
     * @param part       Which part of tuple to write.
     * @throws IgniteException on failed serialization.
     */
    public static void writeTuple(
            ClientMessagePacker packer,
            Tuple tuple,
            SchemaDescriptor schema,
            boolean skipHeader,
            TuplePart part
    ) {
        assert tuple != null;

        if (!skipHeader) {
            packer.packInt(schema.version());
        }

        var builder = BinaryTupleBuilder.create(columnCount(schema, part), true);

        if (part != TuplePart.VAL) {
            for (var col : schema.keyColumns().columns()) {
                writeColumnValue(builder, tuple, col);
            }
        }

        if (part != TuplePart.KEY) {
            for (var col : schema.valueColumns().columns()) {
                writeColumnValue(builder, tuple, col);
            }
        }

        packBinary(packer, builder.build());
    }

    /**
     * Writes multiple tuples.
     *
     * @param packer         Packer.
     * @param tuples         Tuples.
     * @param schemaRegistry The registry.
     * @param skipHeader     Whether to skip the tuple header.
     * @throws IgniteException on failed serialization.
     */
    public static void writeTuples(
            ClientMessagePacker packer,
            Collection<Tuple> tuples,
            SchemaRegistry schemaRegistry,
            boolean skipHeader) {
        writeTuples(packer, tuples, TuplePart.KEY_AND_VAL, schemaRegistry, skipHeader);
    }

    /**
     * Writes multiple tuples.
     *
     * @param packer         Packer.
     * @param tuples         Tuples.
     * @param part           Which part of tuple to write.
     * @param schemaRegistry The registry.
     * @param skipHeader     Whether to skip the tuple header.
     * @throws IgniteException on failed serialization.
     */
    public static void writeTuples(
            ClientMessagePacker packer,
            Collection<Tuple> tuples,
            TuplePart part,
            SchemaRegistry schemaRegistry,
            boolean skipHeader
    ) {
        if (tuples == null || tuples.isEmpty()) {
            packer.packNil();

            return;
        }

        SchemaDescriptor schema = schemaRegistry.schema();

        packer.packInt(schema.version());
        packer.packInt(tuples.size());

        for (Tuple tuple : tuples) {
            assert tuple != null;
            assert schema.version() == ((SchemaAware) tuple).schema().version();

            writeTuple(packer, tuple, schema, skipHeader, part);
        }
    }

    /**
     * Writes multiple tuples with null flags.
     *
     * @param packer         Packer.
     * @param tuples         Tuples.
     * @param part           Which part of tuple to write.
     * @param schemaRegistry The registry.
     * @param skipHeader     Whether to skip the tuple header.
     * @throws IgniteException on failed serialization.
     */
    public static void writeTuplesNullable(
            ClientMessagePacker packer,
            Collection<Tuple> tuples,
            TuplePart part,
            SchemaRegistry schemaRegistry,
            boolean skipHeader
    ) {
        if (tuples == null || tuples.isEmpty()) {
            packer.packNil();

            return;
        }

        SchemaDescriptor schema = schemaRegistry.schema();

        packer.packInt(schema.version());
        packer.packInt(tuples.size());

        for (Tuple tuple : tuples) {
            if (tuple == null) {
                packer.packBoolean(false);
                continue;
            }

            assert schema.version() == ((SchemaAware) tuple).schema().version();

            packer.packBoolean(true);
            writeTuple(packer, tuple, schema, skipHeader, part);
        }
    }

    /**
     * Reads a tuple.
     *
     * @param unpacker Unpacker.
     * @param table    Table.
     * @param keyOnly  Whether only key fields are expected.
     * @return Tuple.
     */
    public static Tuple readTuple(ClientMessageUnpacker unpacker, TableImpl table, boolean keyOnly) {
        SchemaDescriptor schema = readSchema(unpacker, table);

        return readTuple(unpacker, keyOnly, schema);
    }

    /**
     * Reads a tuple.
     *
     * @param unpacker Unpacker.
     * @param keyOnly  Whether only key fields are expected.
     * @param schema   Tuple schema.
     * @return Tuple.
     */
    public static Tuple readTuple(
            ClientMessageUnpacker unpacker,
            boolean keyOnly,
            SchemaDescriptor schema
    ) {
        var cnt = keyOnly ? schema.keyColumns().length() : schema.length();

        // NOTE: noValueSet is only present for client -> server communication.
        // It helps disambiguate two cases: 1 - column value is not set, 2 - column value is set to null explicitly.
        // If the column has a default value, it should be applied only in case 1.
        // https://cwiki.apache.org/confluence/display/IGNITE/IEP-76+Thin+Client+Protocol+for+Ignite+3.0#IEP76ThinClientProtocolforIgnite3.0-NullvsNoValue
        var noValueSet = unpacker.unpackBitSet();
        var binaryTupleReader = new BinaryTupleReader(cnt, unpacker.readBinaryUnsafe());
        var tuple = Tuple.create(cnt);

        for (int i = 0; i < cnt; i++) {
            if (noValueSet.get(i)) {
                continue;
            }

            Column column = schema.column(i);
            ClientBinaryTupleUtils.readAndSetColumnValue(
                    binaryTupleReader, i, tuple, column.name(), getClientDataType(column.type().spec()), getDecimalScale(column.type()));
        }

        return tuple;
    }

    /**
     * Reads multiple tuples.
     *
     * @param unpacker Unpacker.
     * @param table    Table.
     * @param keyOnly  Whether only key fields are expected.
     * @return Tuples.
     */
    public static ArrayList<Tuple> readTuples(ClientMessageUnpacker unpacker, TableImpl table, boolean keyOnly) {
        SchemaDescriptor schema = readSchema(unpacker, table);

        var rowCnt = unpacker.unpackInt();
        var res = new ArrayList<Tuple>(rowCnt);

        for (int i = 0; i < rowCnt; i++) {
            res.add(readTuple(unpacker, keyOnly, schema));
        }

        return res;
    }

    /**
     * Reads schema.
     *
     * @param unpacker Unpacker.
     * @param table    Table.
     * @return Schema descriptor.
     */
    @NotNull
    public static SchemaDescriptor readSchema(ClientMessageUnpacker unpacker, TableImpl table) {
        var schemaId = unpacker.unpackInt();

        return table.schemaView().schema(schemaId);
    }

    /**
     * Reads a table.
     *
     * @param unpacker Unpacker.
     * @param tables   Ignite tables.
     * @return Table.
     * @throws IgniteException If an unspecified platform exception has happened internally. Is thrown when:
     *                         <ul>
     *                             <li>the node is stopping.</li>
     *                         </ul>
     */
    public static TableImpl readTable(ClientMessageUnpacker unpacker, IgniteTables tables) {
        UUID tableId = unpacker.unpackUuid();

        try {
            TableImpl table = ((IgniteTablesInternal) tables).table(tableId);

            if (table == null) {
                throw new IgniteException(TABLE_ID_NOT_FOUND_ERR, "Table does not exist: " + tableId);
            }

            return table;
        } catch (NodeStoppingException e) {
            throw new IgniteException(e.traceId(), e.code(), e.getMessage(), e);
        }
    }

    /**
     * Reads transaction.
     *
     * @param in Unpacker.
     * @param resources Resource registry.
     * @return Transaction, if present, or null.
     */
    public static @Nullable Transaction readTx(ClientMessageUnpacker in, ClientResourceRegistry resources) {
        if (in.tryUnpackNil()) {
            return null;
        }

        try {
            return resources.get(in.unpackLong()).get(Transaction.class);
        } catch (IgniteInternalCheckedException e) {
            throw new IgniteException(e.traceId(), e.code(), e.getMessage(), e);
        }
    }

    private static int getClientDataType(NativeTypeSpec spec) {
        switch (spec) {
            case INT8:
                return ClientDataType.INT8;

            case INT16:
                return ClientDataType.INT16;

            case INT32:
                return ClientDataType.INT32;

            case INT64:
                return ClientDataType.INT64;

            case FLOAT:
                return ClientDataType.FLOAT;

            case DOUBLE:
                return ClientDataType.DOUBLE;

            case DECIMAL:
                return ClientDataType.DECIMAL;

            case NUMBER:
                return ClientDataType.NUMBER;

            case UUID:
                return ClientDataType.UUID;

            case STRING:
                return ClientDataType.STRING;

            case BYTES:
                return ClientDataType.BYTES;

            case BITMASK:
                return ClientDataType.BITMASK;

            case DATE:
                return ClientDataType.DATE;

            case TIME:
                return ClientDataType.TIME;

            case DATETIME:
                return ClientDataType.DATETIME;

            case TIMESTAMP:
                return ClientDataType.TIMESTAMP;

            default:
                throw new IgniteException(PROTOCOL_ERR, "Unsupported native type: " + spec);
        }
    }

    private static void writeColumnValue(BinaryTupleBuilder builder, Tuple tuple, Column col) {
        var val = tuple.valueOrDefault(col.name(), null);

        if (val == null) {
            builder.appendNull();
            return;
        }

        switch (col.type().spec()) {
            case INT8:
                builder.appendByte((byte) val);
                break;

            case INT16:
                builder.appendShort((short) val);
                break;

            case INT32:
                builder.appendInt((int) val);
                break;

            case INT64:
                builder.appendLong((long) val);
                break;

            case FLOAT:
                builder.appendFloat((float) val);
                break;

            case DOUBLE:
                builder.appendDouble((double) val);
                break;

            case DECIMAL:
                builder.appendDecimalNotNull((BigDecimal) val, getDecimalScale(col.type()));
                break;

            case NUMBER:
                builder.appendNumberNotNull((BigInteger) val);
                break;

            case UUID:
                builder.appendUuidNotNull((UUID) val);
                break;

            case STRING:
                builder.appendStringNotNull((String) val);
                break;

            case BYTES:
                builder.appendBytesNotNull((byte[]) val);
                break;

            case BITMASK:
                builder.appendBitmaskNotNull((BitSet) val);
                break;

            case DATE:
                builder.appendDateNotNull((LocalDate) val);
                break;

            case TIME:
                builder.appendTimeNotNull((LocalTime) val);
                break;

            case DATETIME:
                builder.appendDateTimeNotNull((LocalDateTime) val);
                break;

            case TIMESTAMP:
                builder.appendTimestampNotNull((Instant) val);
                break;

            default:
                throw new IgniteException(PROTOCOL_ERR, "Data type not supported: " + col.type());
        }
    }

    private static int columnCount(SchemaDescriptor schema, TuplePart part) {
        switch (part) {
            case KEY: return schema.keyColumns().length();
            case VAL: return schema.valueColumns().length();
            default: return schema.length();
        }
    }

    private static void packBinary(ClientMessagePacker packer, ByteBuffer buf) {
        packer.packBinaryHeader(buf.limit() - buf.position());
        packer.writePayload(buf);
    }

    private static int getDecimalScale(NativeType type) {
        return type instanceof DecimalNativeType ? ((DecimalNativeType) type).scale() : 0;
    }
}<|MERGE_RESOLUTION|>--- conflicted
+++ resolved
@@ -91,11 +91,8 @@
             packer.packInt(getClientDataType(col.type().spec()));
             packer.packBoolean(schema.isKeyColumn(colIdx));
             packer.packBoolean(col.nullable());
-<<<<<<< HEAD
             packer.packBoolean(colocationCols.contains(col));
-=======
             packer.packInt(getDecimalScale(col.type()));
->>>>>>> 8d286cc7
         }
     }
 
