/*
 * Licensed to the Apache Software Foundation (ASF) under one or more
 * contributor license agreements.  See the NOTICE file distributed with
 * this work for additional information regarding copyright ownership.
 * The ASF licenses this file to You under the Apache License, Version 2.0
 * (the "License"); you may not use this file except in compliance with
 * the License.  You may obtain a copy of the License at
 *
 *      http://www.apache.org/licenses/LICENSE-2.0
 *
 * Unless required by applicable law or agreed to in writing, software
 * distributed under the License is distributed on an "AS IS" BASIS,
 * WITHOUT WARRANTIES OR CONDITIONS OF ANY KIND, either express or implied.
 * See the License for the specific language governing permissions and
 * limitations under the License.
 */

package org.apache.ignite.client.handler.requests.table;

import java.math.BigDecimal;
import java.math.BigInteger;
import java.time.Instant;
import java.time.LocalDate;
import java.time.LocalDateTime;
import java.time.LocalTime;
import java.util.ArrayList;
import java.util.BitSet;
import java.util.Collection;
import java.util.UUID;
import org.apache.ignite.internal.client.proto.ClientDataType;
import org.apache.ignite.internal.client.proto.ClientMessagePacker;
import org.apache.ignite.internal.client.proto.ClientMessageUnpacker;
import org.apache.ignite.internal.client.proto.TuplePart;
import org.apache.ignite.internal.schema.Column;
import org.apache.ignite.internal.schema.NativeTypeSpec;
import org.apache.ignite.internal.schema.SchemaAware;
import org.apache.ignite.internal.schema.SchemaDescriptor;
import org.apache.ignite.internal.table.IgniteTablesInternal;
import org.apache.ignite.internal.table.TableImpl;
import org.apache.ignite.lang.IgniteException;
import org.apache.ignite.lang.IgniteUuid;
import org.apache.ignite.lang.NodeStoppingException;
import org.apache.ignite.table.Tuple;
import org.apache.ignite.table.manager.IgniteTables;
import org.jetbrains.annotations.NotNull;
import org.msgpack.core.MessageFormat;

/**
 * Common table functionality.
 */
class ClientTableCommon {
    /**
     * Writes a schema.
     *
     * @param packer    Packer.
     * @param schemaVer Schema version.
     * @param schema    Schema.
     */
    public static void writeSchema(ClientMessagePacker packer, int schemaVer, SchemaDescriptor schema) {
        packer.packInt(schemaVer);
        
        if (schema == null) {
            packer.packNil();
            
            return;
        }
        
        var colCnt = schema.columnNames().size();
        packer.packArrayHeader(colCnt);
        
        for (var colIdx = 0; colIdx < colCnt; colIdx++) {
            var col = schema.column(colIdx);
            
            packer.packArrayHeader(4);
            packer.packString(col.name());
            packer.packInt(getClientDataType(col.type().spec()));
            packer.packBoolean(schema.isKeyColumn(colIdx));
            packer.packBoolean(col.nullable());
        }
    }
    
    /**
     * Writes a tuple.
     *
     * @param packer Packer.
     * @param tuple  Tuple.
     */
    public static void writeTuple(ClientMessagePacker packer, Tuple tuple) {
        if (tuple == null) {
            packer.packNil();
            
            return;
        }
<<<<<<< HEAD

        var schema = ((SchemaAware) tuple).schema();

=======
        
        var schema = ((SchemaAware) tuple).schema();
        
>>>>>>> a323c22d
        writeTuple(packer, tuple, schema);
    }
    
    /**
     * Writes a tuple.
     *
     * @param packer Packer.
     * @param tuple  Tuple.
     */
    public static void writeTuple(ClientMessagePacker packer, Tuple tuple, TuplePart part) {
        if (tuple == null) {
            packer.packNil();
            
            return;
        }
<<<<<<< HEAD

        var schema = ((SchemaAware) tuple).schema();

=======
        
        var schema = ((SchemaAware) tuple).schema();
        
>>>>>>> a323c22d
        writeTuple(packer, tuple, schema, false, part);
    }
    
    /**
     * Writes a tuple.
     *
     * @param packer Packer.
     * @param tuple  Tuple.
     * @param schema Tuple schema.
     * @throws IgniteException on failed serialization.
     */
    public static void writeTuple(
            ClientMessagePacker packer,
            Tuple tuple,
            SchemaDescriptor schema
    ) {
        writeTuple(packer, tuple, schema, false, TuplePart.KEY_AND_VAL);
    }
    
    /**
     * Writes a tuple.
     *
     * @param packer     Packer.
     * @param tuple      Tuple.
     * @param schema     Tuple schema.
     * @param skipHeader Whether to skip the tuple header.
     * @throws IgniteException on failed serialization.
     */
    public static void writeTuple(
            ClientMessagePacker packer,
            Tuple tuple,
            SchemaDescriptor schema,
            boolean skipHeader
    ) {
        writeTuple(packer, tuple, schema, skipHeader, TuplePart.KEY_AND_VAL);
    }
    
    /**
     * Writes a tuple.
     *
     * @param packer     Packer.
     * @param tuple      Tuple.
     * @param schema     Tuple schema.
     * @param skipHeader Whether to skip the tuple header.
     * @param part       Which part of tuple to write.
     * @throws IgniteException on failed serialization.
     */
    public static void writeTuple(
            ClientMessagePacker packer,
            Tuple tuple,
            SchemaDescriptor schema,
            boolean skipHeader,
            TuplePart part
    ) {
        if (tuple == null) {
            packer.packNil();
            
            return;
        }
<<<<<<< HEAD

        if (!skipHeader) {
            packer.packInt(schema.version());
        }

=======
    
        if (!skipHeader) {
            packer.packInt(schema.version());
        }
        
>>>>>>> a323c22d
        if (part != TuplePart.VAL) {
            for (var col : schema.keyColumns().columns()) {
                writeColumnValue(packer, tuple, col);
            }
        }
        
        if (part != TuplePart.KEY) {
            for (var col : schema.valueColumns().columns()) {
                writeColumnValue(packer, tuple, col);
            }
        }
    }
    
    /**
     * Writes multiple tuples.
     *
     * @param packer Packer.
     * @param tuples Tuples.
     * @throws IgniteException on failed serialization.
     */
    public static void writeTuples(ClientMessagePacker packer, Collection<Tuple> tuples) {
        writeTuples(packer, tuples, TuplePart.KEY_AND_VAL);
    }
    
    /**
     * Writes multiple tuples.
     *
     * @param packer Packer.
     * @param tuples Tuples.
     * @param part   Which part of tuple to write.
     * @throws IgniteException on failed serialization.
     */
    public static void writeTuples(ClientMessagePacker packer, Collection<Tuple> tuples, TuplePart part) {
        if (tuples == null || tuples.isEmpty()) {
            packer.packNil();
            
            return;
        }
        
        SchemaDescriptor schema = null;
        
        for (Tuple tuple : tuples) {
            if (schema == null) {
                schema = ((SchemaAware) tuple).schema();
<<<<<<< HEAD

=======
    
>>>>>>> a323c22d
                packer.packInt(schema.version());
                packer.packInt(tuples.size());
            } else {
                assert schema.version() == ((SchemaAware) tuple).schema().version();
            }
<<<<<<< HEAD

=======
            
>>>>>>> a323c22d
            writeTuple(packer, tuple, schema, true, part);
        }
    }
    
    /**
     * Reads a tuple.
     *
     * @param unpacker Unpacker.
     * @param table    Table.
     * @param keyOnly  Whether only key fields are expected.
     * @return Tuple.
     */
    public static Tuple readTuple(ClientMessageUnpacker unpacker, TableImpl table, boolean keyOnly) {
        SchemaDescriptor schema = readSchema(unpacker, table);
        
        return readTuple(unpacker, keyOnly, schema);
    }
<<<<<<< HEAD

    /**
     * Reads a tuple.
     *
     * @param unpacker Unpacker.
     * @param keyOnly  Whether only key fields are expected.
     * @param schema   Tuple schema.
     * @return Tuple.
     */
    public static Tuple readTuple(
            ClientMessageUnpacker unpacker,
            boolean keyOnly,
            SchemaDescriptor schema
    ) {
        var cnt = keyOnly ? schema.keyColumns().length() : schema.length();

        var tuple = Tuple.create(cnt);

        for (int i = 0; i < cnt; i++) {
            if (unpacker.getNextFormat() == MessageFormat.NIL) {
                unpacker.skipValue();
                continue;
            }

            readAndSetColumnValue(unpacker, tuple, schema.column(i));
        }

        return tuple;
    }

    /**
     * Reads multiple tuples.
     *
     * @param unpacker Unpacker.
     * @param table    Table.
     * @param keyOnly  Whether only key fields are expected.
     * @return Tuples.
     */
    public static ArrayList<Tuple> readTuples(ClientMessageUnpacker unpacker, TableImpl table, boolean keyOnly) {
        SchemaDescriptor schema = readSchema(unpacker, table);

        var rowCnt = unpacker.unpackInt();
        var res = new ArrayList<Tuple>(rowCnt);

        for (int i = 0; i < rowCnt; i++) {
            res.add(readTuple(unpacker, keyOnly, schema));
        }

        return res;
    }

    /**
     * Reads schema.
     *
     * @param unpacker Unpacker.
     * @param table    Table.
     * @return Schema descriptor.
     */
    @NotNull
    public static SchemaDescriptor readSchema(ClientMessageUnpacker unpacker, TableImpl table) {
        var schemaId = unpacker.unpackInt();

        return table.schemaView().schema(schemaId);
    }

    /**
=======
    
    /**
     * Reads a tuple.
     *
     * @param unpacker Unpacker.
     * @param keyOnly  Whether only key fields are expected.
     * @param schema   Tuple schema.
     * @return Tuple.
     */
    public static Tuple readTuple(
            ClientMessageUnpacker unpacker,
            boolean keyOnly,
            SchemaDescriptor schema
    ) {
        var cnt = keyOnly ? schema.keyColumns().length() : schema.length();
        
        var tuple = Tuple.create(cnt);
        
        for (int i = 0; i < cnt; i++) {
            if (unpacker.getNextFormat() == MessageFormat.NIL) {
                unpacker.skipValue();
                continue;
            }
            
            readAndSetColumnValue(unpacker, tuple, schema.column(i));
        }
        
        return tuple;
    }
    
    /**
     * Reads multiple tuples.
     *
     * @param unpacker Unpacker.
     * @param table    Table.
     * @param keyOnly  Whether only key fields are expected.
     * @return Tuples.
     */
    public static ArrayList<Tuple> readTuples(ClientMessageUnpacker unpacker, TableImpl table, boolean keyOnly) {
        SchemaDescriptor schema = readSchema(unpacker, table);
        
        var rowCnt = unpacker.unpackInt();
        var res = new ArrayList<Tuple>(rowCnt);
    
        for (int i = 0; i < rowCnt; i++) {
            res.add(readTuple(unpacker, keyOnly, schema));
        }
        
        return res;
    }
    
    /**
     * Reads schema.
     *
     * @param unpacker Unpacker.
     * @param table    Table.
     * @return Schema descriptor.
     */
    @NotNull
    public static SchemaDescriptor readSchema(ClientMessageUnpacker unpacker, TableImpl table) {
        var schemaId = unpacker.unpackInt();
        
        return table.schemaView().schema(schemaId);
    }
    
    /**
>>>>>>> a323c22d
     * Reads a tuple as a map, without schema.
     *
     * @param unpacker Unpacker.
     * @return Tuple.
     */
    public static Tuple readTupleSchemaless(ClientMessageUnpacker unpacker) {
        var cnt = unpacker.unpackMapHeader();
        var tuple = Tuple.create(cnt);
        
        for (int i = 0; i < cnt; i++) {
            var colName = unpacker.unpackString();
            
            // TODO: Unpack value as object IGNITE-15194.
            tuple.set(colName, unpacker.unpackValue());
        }
        
        return tuple;
    }
    
    /**
     * Reads multiple tuples as a map, without schema.
     *
     * @param unpacker Unpacker.
     * @return Tuples.
     */
    public static ArrayList<Tuple> readTuplesSchemaless(ClientMessageUnpacker unpacker) {
        var rowCnt = unpacker.unpackArrayHeader();
        var res = new ArrayList<Tuple>(rowCnt);
<<<<<<< HEAD

        for (int i = 0; i < rowCnt; i++) {
            res.add(readTupleSchemaless(unpacker));
        }

=======
    
        for (int i = 0; i < rowCnt; i++) {
            res.add(readTupleSchemaless(unpacker));
        }
        
>>>>>>> a323c22d
        return res;
    }
    
    /**
     * Reads a table.
     *
     * @param unpacker Unpacker.
     * @param tables   Ignite tables.
     * @return Table.
     * @throws IgniteException If an unspecified platform exception has happened internally. Is thrown when:
     *                         <ul>
     *                             <li>the node is stopping.</li>
     *                         </ul>
     */
    public static TableImpl readTable(ClientMessageUnpacker unpacker, IgniteTables tables) {
        IgniteUuid tableId = unpacker.unpackIgniteUuid();
<<<<<<< HEAD

        return ((IgniteTablesInternal) tables).table(tableId);
=======
        
        try {
            return ((IgniteTablesInternal) tables).table(tableId);
        } catch (NodeStoppingException e) {
            throw new IgniteException(e);
        }
>>>>>>> a323c22d
    }
    
    private static void readAndSetColumnValue(ClientMessageUnpacker unpacker, Tuple tuple, Column col) {
        tuple.set(col.name(), unpacker.unpackObject(getClientDataType(col.type().spec())));
    }
    
    private static int getClientDataType(NativeTypeSpec spec) {
        switch (spec) {
            case INT8:
                return ClientDataType.INT8;
            
            case INT16:
                return ClientDataType.INT16;
            
            case INT32:
                return ClientDataType.INT32;
            
            case INT64:
                return ClientDataType.INT64;
            
            case FLOAT:
                return ClientDataType.FLOAT;
            
            case DOUBLE:
                return ClientDataType.DOUBLE;
            
            case DECIMAL:
                return ClientDataType.DECIMAL;
            
            case NUMBER:
                return ClientDataType.NUMBER;
            
            case UUID:
                return ClientDataType.UUID;
            
            case STRING:
                return ClientDataType.STRING;
            
            case BYTES:
                return ClientDataType.BYTES;
            
            case BITMASK:
                return ClientDataType.BITMASK;
            
            case DATE:
                return ClientDataType.DATE;
            
            case TIME:
                return ClientDataType.TIME;
            
            case DATETIME:
                return ClientDataType.DATETIME;
            
            case TIMESTAMP:
                return ClientDataType.TIMESTAMP;
<<<<<<< HEAD

            default:
                break;
=======
            
            default:
                throw new IgniteException("Unsupported native type: " + spec);
>>>>>>> a323c22d
        }
    }
    
    private static void writeColumnValue(ClientMessagePacker packer, Tuple tuple, Column col) {
        var val = tuple.valueOrDefault(col.name(), null);
        
        if (val == null) {
            packer.packNil();
            return;
        }
        
        switch (col.type().spec()) {
            case INT8:
                packer.packByte((byte) val);
                break;
            
            case INT16:
                packer.packShort((short) val);
                break;
            
            case INT32:
                packer.packInt((int) val);
                break;
            
            case INT64:
                packer.packLong((long) val);
                break;
            
            case FLOAT:
                packer.packFloat((float) val);
                break;
            
            case DOUBLE:
                packer.packDouble((double) val);
                break;
            
            case DECIMAL:
                packer.packDecimal((BigDecimal) val);
                break;
            
            case NUMBER:
                packer.packNumber((BigInteger) val);
                break;
            
            case UUID:
                packer.packUuid((UUID) val);
                break;
            
            case STRING:
                packer.packString((String) val);
                break;
            
            case BYTES:
                byte[] bytes = (byte[]) val;
                packer.packBinaryHeader(bytes.length);
                packer.writePayload(bytes);
                break;
            
            case BITMASK:
                packer.packBitSet((BitSet) val);
                break;
            
            case DATE:
                packer.packDate((LocalDate) val);
                break;
            
            case TIME:
                packer.packTime((LocalTime) val);
                break;
            
            case DATETIME:
                packer.packDateTime((LocalDateTime) val);
                break;
            
            case TIMESTAMP:
                packer.packTimestamp((Instant) val);
                break;
            
            default:
                throw new IgniteException("Data type not supported: " + col.type());
        }
    }
}<|MERGE_RESOLUTION|>--- conflicted
+++ resolved
@@ -91,15 +91,9 @@
             
             return;
         }
-<<<<<<< HEAD
-
+        
         var schema = ((SchemaAware) tuple).schema();
-
-=======
-        
-        var schema = ((SchemaAware) tuple).schema();
-        
->>>>>>> a323c22d
+        
         writeTuple(packer, tuple, schema);
     }
     
@@ -115,15 +109,9 @@
             
             return;
         }
-<<<<<<< HEAD
-
+        
         var schema = ((SchemaAware) tuple).schema();
-
-=======
-        
-        var schema = ((SchemaAware) tuple).schema();
-        
->>>>>>> a323c22d
+        
         writeTuple(packer, tuple, schema, false, part);
     }
     
@@ -183,19 +171,11 @@
             
             return;
         }
-<<<<<<< HEAD
-
+    
         if (!skipHeader) {
             packer.packInt(schema.version());
         }
-
-=======
-    
-        if (!skipHeader) {
-            packer.packInt(schema.version());
-        }
-        
->>>>>>> a323c22d
+        
         if (part != TuplePart.VAL) {
             for (var col : schema.keyColumns().columns()) {
                 writeColumnValue(packer, tuple, col);
@@ -240,21 +220,13 @@
         for (Tuple tuple : tuples) {
             if (schema == null) {
                 schema = ((SchemaAware) tuple).schema();
-<<<<<<< HEAD
-
-=======
-    
->>>>>>> a323c22d
+    
                 packer.packInt(schema.version());
                 packer.packInt(tuples.size());
             } else {
                 assert schema.version() == ((SchemaAware) tuple).schema().version();
             }
-<<<<<<< HEAD
-
-=======
-            
->>>>>>> a323c22d
+            
             writeTuple(packer, tuple, schema, true, part);
         }
     }
@@ -272,8 +244,7 @@
         
         return readTuple(unpacker, keyOnly, schema);
     }
-<<<<<<< HEAD
-
+    
     /**
      * Reads a tuple.
      *
@@ -288,21 +259,21 @@
             SchemaDescriptor schema
     ) {
         var cnt = keyOnly ? schema.keyColumns().length() : schema.length();
-
+        
         var tuple = Tuple.create(cnt);
-
+        
         for (int i = 0; i < cnt; i++) {
             if (unpacker.getNextFormat() == MessageFormat.NIL) {
                 unpacker.skipValue();
                 continue;
             }
-
+            
             readAndSetColumnValue(unpacker, tuple, schema.column(i));
         }
-
+        
         return tuple;
     }
-
+    
     /**
      * Reads multiple tuples.
      *
@@ -313,17 +284,17 @@
      */
     public static ArrayList<Tuple> readTuples(ClientMessageUnpacker unpacker, TableImpl table, boolean keyOnly) {
         SchemaDescriptor schema = readSchema(unpacker, table);
-
+        
         var rowCnt = unpacker.unpackInt();
         var res = new ArrayList<Tuple>(rowCnt);
-
+    
         for (int i = 0; i < rowCnt; i++) {
             res.add(readTuple(unpacker, keyOnly, schema));
         }
-
+        
         return res;
     }
-
+    
     /**
      * Reads schema.
      *
@@ -334,79 +305,11 @@
     @NotNull
     public static SchemaDescriptor readSchema(ClientMessageUnpacker unpacker, TableImpl table) {
         var schemaId = unpacker.unpackInt();
-
+        
         return table.schemaView().schema(schemaId);
     }
-
-    /**
-=======
-    
-    /**
-     * Reads a tuple.
-     *
-     * @param unpacker Unpacker.
-     * @param keyOnly  Whether only key fields are expected.
-     * @param schema   Tuple schema.
-     * @return Tuple.
-     */
-    public static Tuple readTuple(
-            ClientMessageUnpacker unpacker,
-            boolean keyOnly,
-            SchemaDescriptor schema
-    ) {
-        var cnt = keyOnly ? schema.keyColumns().length() : schema.length();
-        
-        var tuple = Tuple.create(cnt);
-        
-        for (int i = 0; i < cnt; i++) {
-            if (unpacker.getNextFormat() == MessageFormat.NIL) {
-                unpacker.skipValue();
-                continue;
-            }
-            
-            readAndSetColumnValue(unpacker, tuple, schema.column(i));
-        }
-        
-        return tuple;
-    }
-    
-    /**
-     * Reads multiple tuples.
-     *
-     * @param unpacker Unpacker.
-     * @param table    Table.
-     * @param keyOnly  Whether only key fields are expected.
-     * @return Tuples.
-     */
-    public static ArrayList<Tuple> readTuples(ClientMessageUnpacker unpacker, TableImpl table, boolean keyOnly) {
-        SchemaDescriptor schema = readSchema(unpacker, table);
-        
-        var rowCnt = unpacker.unpackInt();
-        var res = new ArrayList<Tuple>(rowCnt);
-    
-        for (int i = 0; i < rowCnt; i++) {
-            res.add(readTuple(unpacker, keyOnly, schema));
-        }
-        
-        return res;
-    }
-    
-    /**
-     * Reads schema.
-     *
-     * @param unpacker Unpacker.
-     * @param table    Table.
-     * @return Schema descriptor.
-     */
-    @NotNull
-    public static SchemaDescriptor readSchema(ClientMessageUnpacker unpacker, TableImpl table) {
-        var schemaId = unpacker.unpackInt();
-        
-        return table.schemaView().schema(schemaId);
-    }
-    
-    /**
->>>>>>> a323c22d
+    
+    /**
      * Reads a tuple as a map, without schema.
      *
      * @param unpacker Unpacker.
@@ -435,19 +338,11 @@
     public static ArrayList<Tuple> readTuplesSchemaless(ClientMessageUnpacker unpacker) {
         var rowCnt = unpacker.unpackArrayHeader();
         var res = new ArrayList<Tuple>(rowCnt);
-<<<<<<< HEAD
-
+    
         for (int i = 0; i < rowCnt; i++) {
             res.add(readTupleSchemaless(unpacker));
         }
-
-=======
-    
-        for (int i = 0; i < rowCnt; i++) {
-            res.add(readTupleSchemaless(unpacker));
-        }
-        
->>>>>>> a323c22d
+        
         return res;
     }
     
@@ -464,17 +359,12 @@
      */
     public static TableImpl readTable(ClientMessageUnpacker unpacker, IgniteTables tables) {
         IgniteUuid tableId = unpacker.unpackIgniteUuid();
-<<<<<<< HEAD
-
-        return ((IgniteTablesInternal) tables).table(tableId);
-=======
         
         try {
             return ((IgniteTablesInternal) tables).table(tableId);
         } catch (NodeStoppingException e) {
             throw new IgniteException(e);
         }
->>>>>>> a323c22d
     }
     
     private static void readAndSetColumnValue(ClientMessageUnpacker unpacker, Tuple tuple, Column col) {
@@ -530,15 +420,9 @@
             
             case TIMESTAMP:
                 return ClientDataType.TIMESTAMP;
-<<<<<<< HEAD
-
-            default:
-                break;
-=======
             
             default:
                 throw new IgniteException("Unsupported native type: " + spec);
->>>>>>> a323c22d
         }
     }
     
