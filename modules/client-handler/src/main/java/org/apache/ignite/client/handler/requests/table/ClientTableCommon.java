--- conflicted
+++ resolved
@@ -327,12 +327,8 @@
      * @param table Table.
      * @return Schema descriptor future.
      */
-<<<<<<< HEAD
     @WithSpan
-    public static SchemaDescriptor readSchema(ClientMessageUnpacker unpacker, TableImpl table) {
-=======
     public static CompletableFuture<SchemaDescriptor> readSchema(ClientMessageUnpacker unpacker, TableImpl table) {
->>>>>>> 44c0c078
         var schemaId = unpacker.unpackInt();
 
         // Use schemaAsync() as the schema version is coming from outside and we have no guarantees that this version is ready.
