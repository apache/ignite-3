--- conflicted
+++ resolved
@@ -21,12 +21,8 @@
 import static org.apache.ignite.lang.ErrorGroups.Client.TABLE_ID_NOT_FOUND_ERR;
 
 import java.util.ArrayList;
-import java.util.Arrays;
 import java.util.Collection;
-<<<<<<< HEAD
-=======
 import java.util.concurrent.CompletableFuture;
->>>>>>> 96aaa469
 import org.apache.ignite.client.handler.ClientResourceRegistry;
 import org.apache.ignite.internal.binarytuple.BinaryTupleContainer;
 import org.apache.ignite.internal.binarytuple.BinaryTupleReader;
@@ -84,25 +80,9 @@
             packer.packInt(getColumnType(col.type().spec()).ordinal());
             packer.packBoolean(schema.isKeyColumn(colIdx));
             packer.packBoolean(col.nullable());
-<<<<<<< HEAD
-=======
             packer.packInt(schema.colocationIndex(col));
->>>>>>> 96aaa469
             packer.packInt(getDecimalScale(col.type()));
             packer.packInt(getPrecision(col.type()));
-        }
-
-        var colocationCols = schema.colocationColumns();
-
-        if (colocationCols == null || colocationCols.length == 0 || Arrays.equals(colocationCols, schema.keyColumns().columns())) {
-            // Colocation columns are the same as key columns (custom colocation not specified).
-            packer.packArrayHeader(0);
-        } else {
-            packer.packArrayHeader(colocationCols.length);
-
-            for (var col : colocationCols) {
-                packer.packInt(col.schemaIndex());
-            }
         }
     }
 
