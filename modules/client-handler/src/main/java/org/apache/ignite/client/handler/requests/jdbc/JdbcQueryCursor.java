/*
 * Licensed to the Apache Software Foundation (ASF) under one or more
 * contributor license agreements. See the NOTICE file distributed with
 * this work for additional information regarding copyright ownership.
 * The ASF licenses this file to You under the Apache License, Version 2.0
 * (the "License"); you may not use this file except in compliance with
 * the License. You may obtain a copy of the License at
 *
 *      http://www.apache.org/licenses/LICENSE-2.0
 *
 * Unless required by applicable law or agreed to in writing, software
 * distributed under the License is distributed on an "AS IS" BASIS,
 * WITHOUT WARRANTIES OR CONDITIONS OF ANY KIND, either express or implied.
 * See the License for the specific language governing permissions and
 * limitations under the License.
 */

package org.apache.ignite.client.handler.requests.jdbc;

import static org.apache.ignite.internal.tracing.TracingManager.spanWithResult;

import java.util.List;
import java.util.NoSuchElementException;
import java.util.concurrent.CompletableFuture;
import java.util.concurrent.atomic.AtomicLong;
import org.apache.ignite.internal.sql.engine.AsyncSqlCursor;
import org.apache.ignite.internal.sql.engine.SqlQueryType;
import org.apache.ignite.sql.ResultSetMetadata;

/**
 * Jdbc query cursor with the ability to limit the maximum number of rows returned.
 *
 * <p>The {@link JdbcQueryCursor#maxRows} parameter limits the amount of rows to be returned by the cursor.
 * Its value can either be a positive value or equal to zero, where zero means no limit.
 */
public class JdbcQueryCursor<T> implements AsyncSqlCursor<T> {
    /** Max rows. */
    private final long maxRows;

    /** Query result rows. */
    private final AsyncSqlCursor<T> cur;

    /** Number of fetched rows. */
    private final AtomicLong fetched = new AtomicLong();

    /**
     * Constructor.
     *
     * @param maxRows Max amount of rows cursor will return, or zero if unlimited.
     * @param cur Query cursor.
     */
    public JdbcQueryCursor(int maxRows, AsyncSqlCursor<T> cur) {
        this.maxRows = maxRows;
        this.cur = cur;
    }

    /** {@inheritDoc} */
    @Override
    public CompletableFuture<BatchedResult<T>> requestNextAsync(int rows) {
<<<<<<< HEAD
        return spanWithResult("JdbcQueryCursor.requestNextAsync", (span) -> {
            long fetched0 = fetched.addAndGet(rows);
            return cur.requestNextAsync(rows).thenApply(batch -> {
                if (maxRows == 0 || fetched0 < maxRows) {
                    return batch;
                }
=======
        long fetched0 = fetched.addAndGet(rows);

        assert cur != null : "non initialized cursor";

        return cur.requestNextAsync(rows).thenApply(batch -> {
            if (maxRows == 0 || fetched0 < maxRows) {
                return batch;
            }
>>>>>>> 4b2862cc

                int remainCnt = (int) (maxRows - fetched0 + rows);

                List<T> remainItems = remainCnt < batch.items().size()
                        ? batch.items().subList(0, remainCnt)
                        : batch.items();

                return new BatchedResult<>(remainItems, false);
            });
        });
    }

    /** {@inheritDoc} */
    @Override
    public CompletableFuture<Void> closeAsync() {
        return cur.closeAsync();
    }

    /** {@inheritDoc} */
    @Override
    public CompletableFuture<Void> onClose() {
        return cur.onClose();
    }

    /** {@inheritDoc} */
    @Override
    public CompletableFuture<Void> onFirstPageReady() {
        return cur.onFirstPageReady();
    }

    /** {@inheritDoc} */
    @Override
    public SqlQueryType queryType() {
        return cur.queryType();
    }

    /** {@inheritDoc} */
    @Override
    public ResultSetMetadata metadata() {
        return cur.metadata();
    }

    /** {@inheritDoc} */
    @Override
    public boolean hasNextResult() {
        return cur.hasNextResult();
    }

    /** {@inheritDoc} */
    @Override
    public CompletableFuture<AsyncSqlCursor<T>> nextResult() {
        if (!hasNextResult()) {
            throw new NoSuchElementException("Query has no more results");
        }

        return cur.nextResult();
    }
}<|MERGE_RESOLUTION|>--- conflicted
+++ resolved
@@ -57,23 +57,15 @@
     /** {@inheritDoc} */
     @Override
     public CompletableFuture<BatchedResult<T>> requestNextAsync(int rows) {
-<<<<<<< HEAD
         return spanWithResult("JdbcQueryCursor.requestNextAsync", (span) -> {
             long fetched0 = fetched.addAndGet(rows);
+
+            assert cur != null : "non initialized cursor";
+
             return cur.requestNextAsync(rows).thenApply(batch -> {
                 if (maxRows == 0 || fetched0 < maxRows) {
                     return batch;
                 }
-=======
-        long fetched0 = fetched.addAndGet(rows);
-
-        assert cur != null : "non initialized cursor";
-
-        return cur.requestNextAsync(rows).thenApply(batch -> {
-            if (maxRows == 0 || fetched0 < maxRows) {
-                return batch;
-            }
->>>>>>> 4b2862cc
 
                 int remainCnt = (int) (maxRows - fetched0 + rows);
 
