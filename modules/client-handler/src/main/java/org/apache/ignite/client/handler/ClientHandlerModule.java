/*
 * Licensed to the Apache Software Foundation (ASF) under one or more
 * contributor license agreements. See the NOTICE file distributed with
 * this work for additional information regarding copyright ownership.
 * The ASF licenses this file to You under the Apache License, Version 2.0
 * (the "License"); you may not use this file except in compliance with
 * the License. You may obtain a copy of the License at
 *
 *      http://www.apache.org/licenses/LICENSE-2.0
 *
 * Unless required by applicable law or agreed to in writing, software
 * distributed under the License is distributed on an "AS IS" BASIS,
 * WITHOUT WARRANTIES OR CONDITIONS OF ANY KIND, either express or implied.
 * See the License for the specific language governing permissions and
 * limitations under the License.
 */

package org.apache.ignite.client.handler;

import static java.util.concurrent.CompletableFuture.failedFuture;
import static org.apache.ignite.internal.util.CompletableFutures.nullCompletedFuture;
import static org.apache.ignite.lang.ErrorGroups.Common.INTERNAL_ERR;
import static org.apache.ignite.lang.ErrorGroups.Network.ADDRESS_UNRESOLVED_ERR;
import static org.apache.ignite.lang.ErrorGroups.Network.PORT_IN_USE_ERR;

import io.netty.bootstrap.ServerBootstrap;
import io.netty.channel.Channel;
import io.netty.channel.ChannelFuture;
import io.netty.channel.ChannelFutureListener;
import io.netty.channel.ChannelInitializer;
import io.netty.channel.ChannelOption;
import io.netty.handler.ssl.SslContext;
import io.netty.handler.timeout.IdleStateHandler;
import java.net.BindException;
import java.net.InetSocketAddress;
import java.nio.channels.UnresolvedAddressException;
import java.util.BitSet;
import java.util.EnumSet;
import java.util.List;
import java.util.Map;
import java.util.concurrent.CompletableFuture;
import java.util.concurrent.ConcurrentHashMap;
import java.util.concurrent.Executor;
import java.util.concurrent.TimeUnit;
import java.util.concurrent.atomic.AtomicBoolean;
import java.util.concurrent.atomic.AtomicLong;
import java.util.function.Supplier;
import org.apache.ignite.client.handler.configuration.ClientConnectorConfiguration;
import org.apache.ignite.client.handler.configuration.ClientConnectorView;
import org.apache.ignite.internal.catalog.CatalogService;
import org.apache.ignite.internal.client.proto.ClientMessageDecoder;
import org.apache.ignite.internal.client.proto.ProtocolBitmaskFeature;
import org.apache.ignite.internal.components.NodeProperties;
import org.apache.ignite.internal.compute.IgniteComputeInternal;
import org.apache.ignite.internal.compute.executor.platform.PlatformComputeConnection;
import org.apache.ignite.internal.compute.executor.platform.PlatformComputeTransport;
import org.apache.ignite.internal.hlc.ClockService;
import org.apache.ignite.internal.lang.IgniteInternalException;
import org.apache.ignite.internal.logger.IgniteLogger;
import org.apache.ignite.internal.logger.Loggers;
import org.apache.ignite.internal.lowwatermark.LowWatermark;
import org.apache.ignite.internal.manager.ComponentContext;
import org.apache.ignite.internal.manager.IgniteComponent;
import org.apache.ignite.internal.metrics.MetricManager;
import org.apache.ignite.internal.network.ClusterService;
import org.apache.ignite.internal.network.NettyBootstrapFactory;
import org.apache.ignite.internal.network.ssl.SslContextProvider;
import org.apache.ignite.internal.placementdriver.PlacementDriver;
import org.apache.ignite.internal.schema.SchemaSyncService;
import org.apache.ignite.internal.security.authentication.AuthenticationManager;
import org.apache.ignite.internal.sql.engine.QueryProcessor;
import org.apache.ignite.internal.table.IgniteTablesInternal;
import org.apache.ignite.internal.tx.TxManager;
import org.apache.ignite.internal.util.IgniteSpinBusyLock;
import org.apache.ignite.lang.IgniteException;
import org.jetbrains.annotations.Nullable;
import org.jetbrains.annotations.TestOnly;

/**
 * Client handler module maintains TCP endpoint for thin client connections.
 */
public class ClientHandlerModule implements IgniteComponent, PlatformComputeTransport {
    /** The logger. */
    private static final IgniteLogger LOG = Loggers.forClass(ClientHandlerModule.class);

    /** Supported server features. */
    private static final BitSet SUPPORTED_FEATURES = ProtocolBitmaskFeature.featuresAsBitSet(EnumSet.of(
            ProtocolBitmaskFeature.TABLE_GET_REQS_USE_QUALIFIED_NAME,
            ProtocolBitmaskFeature.TX_DIRECT_MAPPING,
            ProtocolBitmaskFeature.PLATFORM_COMPUTE_JOB,
            ProtocolBitmaskFeature.STREAMER_RECEIVER_EXECUTION_OPTIONS,
            ProtocolBitmaskFeature.TX_DELAYED_ACKS,
            ProtocolBitmaskFeature.TX_PIGGYBACK,
<<<<<<< HEAD
            ProtocolBitmaskFeature.SQL_PARTITION_AWARENESS
=======
            ProtocolBitmaskFeature.TX_ALLOW_NOOP_ENLIST
>>>>>>> c2d5eb39
    ));

    /** Connection id generator.
     * The resulting connection id is local to the current node and is intended for logging, diagnostics, and management purposes. */
    private static final AtomicLong CONNECTION_ID_GEN = new AtomicLong();

    /** Ignite tables API. */
    private final IgniteTablesInternal igniteTables;

    /** Transaction manager. */
    private final TxManager txManager;

    /** Cluster ID supplier. */
    private final Supplier<ClusterInfo> clusterInfoSupplier;

    /** Metrics. */
    private final ClientHandlerMetricSource metrics;

    /** Metric manager. */
    private final MetricManager metricManager;

    /** Netty channel. */
    @Nullable
    private volatile Channel channel;

    /** Processor. */
    private final QueryProcessor queryProcessor;

    /** Compute. */
    private final IgniteComputeInternal igniteCompute;

    /** Cluster. */
    private final ClusterService clusterService;

    /** Netty bootstrap factory. */
    private final NettyBootstrapFactory bootstrapFactory;

    private final AuthenticationManager authenticationManager;

    private final ClockService clockService;

    private final SchemaSyncService schemaSyncService;

    private final CatalogService catalogService;

    private final ClientPrimaryReplicaTracker primaryReplicaTracker;

    private final IgniteSpinBusyLock busyLock = new IgniteSpinBusyLock();

    private final AtomicBoolean stopGuard = new AtomicBoolean();

    private final ClientConnectorConfiguration clientConnectorConfiguration;

    private final Executor partitionOperationsExecutor;

    private final ConcurrentHashMap<String, CompletableFuture<PlatformComputeConnection>> computeExecutors = new ConcurrentHashMap<>();

    @TestOnly
    @SuppressWarnings("unused")
    private volatile ClientInboundMessageHandler handler;

    /**
     * Constructor.
     *
     * @param queryProcessor Sql query processor.
     * @param igniteTables Ignite.
     * @param txManager Transaction manager.
     * @param igniteCompute Compute.
     * @param clusterService Cluster.
     * @param bootstrapFactory Bootstrap factory.
     * @param clusterInfoSupplier ClusterInfo supplier.
     * @param metricManager Metric manager.
     * @param authenticationManager Authentication manager.
     * @param clockService Clock service.
     * @param clientConnectorConfiguration Configuration of the connector.
     * @param lowWatermark Low watermark.
     * @param partitionOperationsExecutor Executor for a partition operation.
     */
    public ClientHandlerModule(
            QueryProcessor queryProcessor,
            IgniteTablesInternal igniteTables,
            TxManager txManager,
            IgniteComputeInternal igniteCompute,
            ClusterService clusterService,
            NettyBootstrapFactory bootstrapFactory,
            Supplier<ClusterInfo> clusterInfoSupplier,
            MetricManager metricManager,
            ClientHandlerMetricSource metrics,
            AuthenticationManager authenticationManager,
            ClockService clockService,
            SchemaSyncService schemaSyncService,
            CatalogService catalogService,
            PlacementDriver placementDriver,
            ClientConnectorConfiguration clientConnectorConfiguration,
            LowWatermark lowWatermark,
            NodeProperties nodeProperties,
            Executor partitionOperationsExecutor
    ) {
        assert igniteTables != null;
        assert queryProcessor != null;
        assert txManager != null;
        assert igniteCompute != null;
        assert clusterService != null;
        assert bootstrapFactory != null;
        assert clusterInfoSupplier != null;
        assert metricManager != null;
        assert metrics != null;
        assert authenticationManager != null;
        assert clockService != null;
        assert schemaSyncService != null;
        assert catalogService != null;
        assert placementDriver != null;
        assert clientConnectorConfiguration != null;
        assert lowWatermark != null;
        assert nodeProperties != null;
        assert partitionOperationsExecutor != null;

        this.queryProcessor = queryProcessor;
        this.igniteTables = igniteTables;
        this.txManager = txManager;
        this.igniteCompute = igniteCompute;
        this.clusterService = clusterService;
        this.bootstrapFactory = bootstrapFactory;
        this.clusterInfoSupplier = clusterInfoSupplier;
        this.metricManager = metricManager;
        this.metrics = metrics;
        this.authenticationManager = authenticationManager;
        this.clockService = clockService;
        this.schemaSyncService = schemaSyncService;
        this.catalogService = catalogService;
        this.primaryReplicaTracker = new ClientPrimaryReplicaTracker(placementDriver, catalogService, clockService, schemaSyncService,
                lowWatermark, nodeProperties);
        this.clientConnectorConfiguration = clientConnectorConfiguration;
        this.partitionOperationsExecutor = partitionOperationsExecutor;
    }

    /** {@inheritDoc} */
    @Override
    public CompletableFuture<Void> startAsync(ComponentContext componentContext) {
        if (channel != null) {
            throw new IgniteInternalException(INTERNAL_ERR, "ClientHandlerModule is already started.");
        }

        var configuration = clientConnectorConfiguration.value();

        metricManager.registerSource(metrics);
        if (configuration.metricsEnabled()) {
            metricManager.enable(metrics);
        }

        primaryReplicaTracker.start();

        return startEndpoint(configuration).thenAccept(ch -> channel = ch);
    }

    /** {@inheritDoc} */
    @Override
    public CompletableFuture<Void> stopAsync(ComponentContext componentContext) {
        if (!stopGuard.compareAndSet(false, true)) {
            return nullCompletedFuture();
        }

        busyLock.block();

        metricManager.unregisterSource(metrics);
        primaryReplicaTracker.stop();

        var ch = channel;
        if (ch != null) {
            try {
                ch.close().await();
            } catch (InterruptedException e) {
                return failedFuture(e);
            }

            channel = null;
        }

        return nullCompletedFuture();
    }

    /**
     * Returns the local address where this handler is bound to.
     *
     * @return the local address of this module.
     * @throws IgniteInternalException if the module is not started.
     */
    public InetSocketAddress localAddress() {
        var ch = channel;
        if (ch == null) {
            throw new IgniteInternalException(INTERNAL_ERR, "ClientHandlerModule has not been started");
        }

        return (InetSocketAddress) ch.localAddress();
    }

    /** Enables request handling. */
    public void enable() {
        Channel ch = channel;
        if (ch == null) {
            throw new IgniteInternalException(INTERNAL_ERR, "ClientHandlerModule has not been started");
        }

        ch.config().setAutoRead(true);
    }

    /**
     * Starts the endpoint.
     *
     * @param configuration Configuration.
     * @return Channel future.
     */
    private CompletableFuture<Channel> startEndpoint(ClientConnectorView configuration) {
        ServerBootstrap bootstrap = bootstrapFactory.createServerBootstrap();
        CompletableFuture<Channel> result = new CompletableFuture<>();

        // Initialize SslContext once on startup to avoid initialization on each connection, and to fail in case of incorrect config.
        SslContext sslContext = configuration.ssl().enabled() ? SslContextProvider.createServerSslContext(configuration.ssl()) : null;

        bootstrap.childHandler(new ChannelInitializer<>() {
                    @Override
                    protected void initChannel(Channel ch) {
                        if (!busyLock.enterBusy()) {
                            if (LOG.isDebugEnabled()) {
                                LOG.debug("Client handler stopped, dropping client connection [remoteAddress=" + ch.remoteAddress() + ']');
                            }

                            ch.close();
                            return;
                        }

                        long connectionId = CONNECTION_ID_GEN.incrementAndGet();

                        try {
                            if (LOG.isDebugEnabled()) {
                                LOG.debug("New client connection [connectionId=" + connectionId
                                        + ", remoteAddress=" + ch.remoteAddress() + ']');
                            }

                            if (configuration.idleTimeoutMillis() > 0) {
                                IdleStateHandler idleStateHandler = new IdleStateHandler(
                                        configuration.idleTimeoutMillis(), 0, 0, TimeUnit.MILLISECONDS);

                                ch.pipeline().addLast(idleStateHandler);
                                ch.pipeline().addLast(new IdleChannelHandler(configuration.idleTimeoutMillis(), metrics, connectionId));
                            }

                            if (sslContext != null) {
                                ch.pipeline().addFirst("ssl", sslContext.newHandler(ch.alloc()));
                            }

                            ClientInboundMessageHandler messageHandler = createInboundMessageHandler(configuration, connectionId);

                            //noinspection TestOnlyProblems
                            handler = messageHandler;

                            ch.pipeline().addLast(
                                    new ClientMessageDecoder(),
                                    messageHandler
                            );

                            metrics.connectionsInitiatedIncrement();
                        } catch (Throwable t) {
                            LOG.error("Failed to initialize client connection [connectionId=" + connectionId
                                    + ", remoteAddress=" + ch.remoteAddress() + "]:" + t.getMessage(), t);

                            ch.close();
                        } finally {
                            busyLock.leaveBusy();
                        }
                    }
                })
                .option(ChannelOption.CONNECT_TIMEOUT_MILLIS, configuration.connectTimeoutMillis())
                .option(ChannelOption.AUTO_READ, false);

        int port = configuration.port();
        String[] addresses = configuration.listenAddresses();

        ChannelFuture channelFuture;
        if (addresses.length == 0) {
            channelFuture = bootstrap.bind(port);
        } else {
            if (addresses.length > 1) {
                // TODO: IGNITE-22369 - support more than one listen address.
                throw new IgniteException(INTERNAL_ERR, "Only one listen address is allowed for now, but got " + List.of(addresses));
            }

            channelFuture = bootstrap.bind(addresses[0], port);
        }

        channelFuture.addListener((ChannelFutureListener) bindFut -> {
            if (bindFut.isSuccess()) {
                if (LOG.isInfoEnabled()) {
                    LOG.info(
                            "Thin client connector endpoint started successfully [{}]",
                            (addresses.length == 0 ? "" : "address=" + addresses[0] + ",") + "port=" + port);
                }

                result.complete(bindFut.channel());
            } else if (bindFut.cause() instanceof BindException) {
                // TODO IGNITE-21614
                result.completeExceptionally(
                        new IgniteException(
                                PORT_IN_USE_ERR,
                                "Cannot start thin client connector endpoint. Port " + port + " is in use.",
                                bindFut.cause())
                );
            } else if (bindFut.cause() instanceof UnresolvedAddressException) {
                result.completeExceptionally(
                        new IgniteException(
                                ADDRESS_UNRESOLVED_ERR,
                                "Failed to start thin connector endpoint, unresolved socket address \"" + addresses[0] + "\"",
                                bindFut.cause()
                        )
                );
            } else {
                result.completeExceptionally(
                        new IgniteException(
                                INTERNAL_ERR,
                                "Failed to start thin client connector endpoint: " + bindFut.cause().getMessage(),
                                bindFut.cause()));
            }
        });

        return result;
    }

    private ClientInboundMessageHandler createInboundMessageHandler(ClientConnectorView configuration, long connectionId) {
        return new ClientInboundMessageHandler(
                igniteTables,
                txManager,
                queryProcessor,
                configuration,
                igniteCompute,
                clusterService,
                clusterInfoSupplier,
                metrics,
                authenticationManager,
                clockService,
                schemaSyncService,
                catalogService,
                connectionId,
                primaryReplicaTracker,
                partitionOperationsExecutor,
                SUPPORTED_FEATURES,
                Map.of(),
                computeExecutors::remove
        );
    }

    @TestOnly
    public ClientInboundMessageHandler handler() {
        return handler;
    }

    @Override
    public String serverAddress() {
        return "127.0.0.1:" + localAddress().getPort();
    }

    @Override
    public boolean sslEnabled() {
        return clientConnectorConfiguration.value().ssl().enabled();
    }

    @Override
    public CompletableFuture<PlatformComputeConnection> registerComputeExecutorId(String computeExecutorId) {
        return computeExecutors.computeIfAbsent(computeExecutorId, k -> new CompletableFuture<>());
    }
}<|MERGE_RESOLUTION|>--- conflicted
+++ resolved
@@ -91,11 +91,8 @@
             ProtocolBitmaskFeature.STREAMER_RECEIVER_EXECUTION_OPTIONS,
             ProtocolBitmaskFeature.TX_DELAYED_ACKS,
             ProtocolBitmaskFeature.TX_PIGGYBACK,
-<<<<<<< HEAD
+            ProtocolBitmaskFeature.TX_ALLOW_NOOP_ENLIST,
             ProtocolBitmaskFeature.SQL_PARTITION_AWARENESS
-=======
-            ProtocolBitmaskFeature.TX_ALLOW_NOOP_ENLIST
->>>>>>> c2d5eb39
     ));
 
     /** Connection id generator.
