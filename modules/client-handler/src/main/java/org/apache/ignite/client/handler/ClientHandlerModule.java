/*
 * Licensed to the Apache Software Foundation (ASF) under one or more
 * contributor license agreements. See the NOTICE file distributed with
 * this work for additional information regarding copyright ownership.
 * The ASF licenses this file to You under the Apache License, Version 2.0
 * (the "License"); you may not use this file except in compliance with
 * the License. You may obtain a copy of the License at
 *
 *      http://www.apache.org/licenses/LICENSE-2.0
 *
 * Unless required by applicable law or agreed to in writing, software
 * distributed under the License is distributed on an "AS IS" BASIS,
 * WITHOUT WARRANTIES OR CONDITIONS OF ANY KIND, either express or implied.
 * See the License for the specific language governing permissions and
 * limitations under the License.
 */

package org.apache.ignite.client.handler;

import static java.util.concurrent.CompletableFuture.failedFuture;
import static org.apache.ignite.internal.util.CompletableFutures.nullCompletedFuture;
import static org.apache.ignite.lang.ErrorGroups.Common.INTERNAL_ERR;
import static org.apache.ignite.lang.ErrorGroups.Network.ADDRESS_UNRESOLVED_ERR;
import static org.apache.ignite.lang.ErrorGroups.Network.PORT_IN_USE_ERR;

import io.netty.bootstrap.ServerBootstrap;
import io.netty.channel.Channel;
import io.netty.channel.ChannelFuture;
import io.netty.channel.ChannelFutureListener;
import io.netty.channel.ChannelInitializer;
import io.netty.channel.ChannelOption;
import io.netty.handler.ssl.SslContext;
import io.netty.handler.timeout.IdleStateHandler;
import java.net.BindException;
import java.net.InetSocketAddress;
import java.nio.channels.UnresolvedAddressException;
import java.util.BitSet;
import java.util.EnumSet;
import java.util.List;
import java.util.Map;
import java.util.concurrent.CompletableFuture;
import java.util.concurrent.ConcurrentHashMap;
import java.util.concurrent.Executor;
import java.util.concurrent.TimeUnit;
import java.util.concurrent.atomic.AtomicBoolean;
import java.util.concurrent.atomic.AtomicLong;
import java.util.function.Supplier;
import org.apache.ignite.client.handler.configuration.ClientConnectorConfiguration;
import org.apache.ignite.client.handler.configuration.ClientConnectorView;
import org.apache.ignite.internal.catalog.CatalogService;
import org.apache.ignite.internal.client.proto.ClientMessageDecoder;
import org.apache.ignite.internal.client.proto.ProtocolBitmaskFeature;
import org.apache.ignite.internal.compute.IgniteComputeInternal;
import org.apache.ignite.internal.compute.executor.platform.PlatformComputeConnection;
import org.apache.ignite.internal.compute.executor.platform.PlatformComputeTransport;
import org.apache.ignite.internal.hlc.ClockService;
import org.apache.ignite.internal.lang.IgniteInternalException;
import org.apache.ignite.internal.logger.IgniteLogger;
import org.apache.ignite.internal.logger.Loggers;
import org.apache.ignite.internal.lowwatermark.LowWatermark;
import org.apache.ignite.internal.manager.ComponentContext;
import org.apache.ignite.internal.manager.IgniteComponent;
import org.apache.ignite.internal.metrics.MetricManager;
import org.apache.ignite.internal.network.ClusterService;
import org.apache.ignite.internal.network.NettyBootstrapFactory;
import org.apache.ignite.internal.network.ssl.SslContextProvider;
import org.apache.ignite.internal.placementdriver.PlacementDriver;
import org.apache.ignite.internal.schema.SchemaSyncService;
import org.apache.ignite.internal.security.authentication.AuthenticationManager;
import org.apache.ignite.internal.sql.engine.QueryProcessor;
import org.apache.ignite.internal.table.IgniteTablesInternal;
import org.apache.ignite.internal.tx.TxManager;
import org.apache.ignite.internal.util.IgniteSpinBusyLock;
import org.apache.ignite.lang.IgniteException;
import org.jetbrains.annotations.Nullable;
import org.jetbrains.annotations.TestOnly;

/**
 * Client handler module maintains TCP endpoint for thin client connections.
 */
public class ClientHandlerModule implements IgniteComponent, PlatformComputeTransport {
    /** The logger. */
    private static final IgniteLogger LOG = Loggers.forClass(ClientHandlerModule.class);

    /** Supported server features. */
    private static final BitSet SUPPORTED_FEATURES = ProtocolBitmaskFeature.featuresAsBitSet(EnumSet.of(
            ProtocolBitmaskFeature.TABLE_GET_REQS_USE_QUALIFIED_NAME,
            ProtocolBitmaskFeature.TX_DIRECT_MAPPING,
            ProtocolBitmaskFeature.PLATFORM_COMPUTE_JOB,
<<<<<<< HEAD
            ProtocolBitmaskFeature.TX_DELAYED_ACKS
=======
            ProtocolBitmaskFeature.STREAMER_RECEIVER_EXECUTION_OPTIONS
>>>>>>> e4279a19
    ));

    /** Connection id generator.
     * The resulting connection id is local to the current node and is intended for logging, diagnostics, and management purposes. */
    private static final AtomicLong CONNECTION_ID_GEN = new AtomicLong();

    /** Ignite tables API. */
    private final IgniteTablesInternal igniteTables;

    /** Transaction manager. */
    private final TxManager txManager;

    /** Cluster ID supplier. */
    private final Supplier<ClusterInfo> clusterInfoSupplier;

    /** Metrics. */
    private final ClientHandlerMetricSource metrics;

    /** Metric manager. */
    private final MetricManager metricManager;

    /** Netty channel. */
    @Nullable
    private volatile Channel channel;

    /** Processor. */
    private final QueryProcessor queryProcessor;

    /** Compute. */
    private final IgniteComputeInternal igniteCompute;

    /** Cluster. */
    private final ClusterService clusterService;

    /** Netty bootstrap factory. */
    private final NettyBootstrapFactory bootstrapFactory;

    private final AuthenticationManager authenticationManager;

    private final ClockService clockService;

    private final SchemaSyncService schemaSyncService;

    private final CatalogService catalogService;

    private final ClientPrimaryReplicaTracker primaryReplicaTracker;

    private final IgniteSpinBusyLock busyLock = new IgniteSpinBusyLock();

    private final AtomicBoolean stopGuard = new AtomicBoolean();

    private final ClientConnectorConfiguration clientConnectorConfiguration;

    private final Executor partitionOperationsExecutor;

    private final ConcurrentHashMap<String, CompletableFuture<PlatformComputeConnection>> computeExecutors = new ConcurrentHashMap<>();

    @TestOnly
    @SuppressWarnings("unused")
    private volatile ClientInboundMessageHandler handler;

    /**
     * Constructor.
     *
     * @param queryProcessor Sql query processor.
     * @param igniteTables Ignite.
     * @param txManager Transaction manager.
     * @param igniteCompute Compute.
     * @param clusterService Cluster.
     * @param bootstrapFactory Bootstrap factory.
     * @param clusterInfoSupplier ClusterInfo supplier.
     * @param metricManager Metric manager.
     * @param authenticationManager Authentication manager.
     * @param clockService Clock service.
     * @param clientConnectorConfiguration Configuration of the connector.
     * @param lowWatermark Low watermark.
     * @param partitionOperationsExecutor Executor for a partition operation.
     */
    public ClientHandlerModule(
            QueryProcessor queryProcessor,
            IgniteTablesInternal igniteTables,
            TxManager txManager,
            IgniteComputeInternal igniteCompute,
            ClusterService clusterService,
            NettyBootstrapFactory bootstrapFactory,
            Supplier<ClusterInfo> clusterInfoSupplier,
            MetricManager metricManager,
            ClientHandlerMetricSource metrics,
            AuthenticationManager authenticationManager,
            ClockService clockService,
            SchemaSyncService schemaSyncService,
            CatalogService catalogService,
            PlacementDriver placementDriver,
            ClientConnectorConfiguration clientConnectorConfiguration,
            LowWatermark lowWatermark,
            Executor partitionOperationsExecutor
    ) {
        assert igniteTables != null;
        assert queryProcessor != null;
        assert txManager != null;
        assert igniteCompute != null;
        assert clusterService != null;
        assert bootstrapFactory != null;
        assert clusterInfoSupplier != null;
        assert metricManager != null;
        assert metrics != null;
        assert authenticationManager != null;
        assert clockService != null;
        assert schemaSyncService != null;
        assert catalogService != null;
        assert placementDriver != null;
        assert clientConnectorConfiguration != null;
        assert lowWatermark != null;
        assert partitionOperationsExecutor != null;

        this.queryProcessor = queryProcessor;
        this.igniteTables = igniteTables;
        this.txManager = txManager;
        this.igniteCompute = igniteCompute;
        this.clusterService = clusterService;
        this.bootstrapFactory = bootstrapFactory;
        this.clusterInfoSupplier = clusterInfoSupplier;
        this.metricManager = metricManager;
        this.metrics = metrics;
        this.authenticationManager = authenticationManager;
        this.clockService = clockService;
        this.schemaSyncService = schemaSyncService;
        this.catalogService = catalogService;
        this.primaryReplicaTracker = new ClientPrimaryReplicaTracker(placementDriver, catalogService, clockService, schemaSyncService,
                lowWatermark);
        this.clientConnectorConfiguration = clientConnectorConfiguration;
        this.partitionOperationsExecutor = partitionOperationsExecutor;
    }

    /** {@inheritDoc} */
    @Override
    public CompletableFuture<Void> startAsync(ComponentContext componentContext) {
        if (channel != null) {
            throw new IgniteInternalException(INTERNAL_ERR, "ClientHandlerModule is already started.");
        }

        var configuration = clientConnectorConfiguration.value();

        metricManager.registerSource(metrics);
        if (configuration.metricsEnabled()) {
            metricManager.enable(metrics);
        }

        primaryReplicaTracker.start();

        return startEndpoint(configuration).thenAccept(ch -> channel = ch);
    }

    /** {@inheritDoc} */
    @Override
    public CompletableFuture<Void> stopAsync(ComponentContext componentContext) {
        if (!stopGuard.compareAndSet(false, true)) {
            return nullCompletedFuture();
        }

        busyLock.block();

        metricManager.unregisterSource(metrics);
        primaryReplicaTracker.stop();

        var ch = channel;
        if (ch != null) {
            try {
                ch.close().await();
            } catch (InterruptedException e) {
                return failedFuture(e);
            }

            channel = null;
        }

        return nullCompletedFuture();
    }

    /**
     * Returns the local address where this handler is bound to.
     *
     * @return the local address of this module.
     * @throws IgniteInternalException if the module is not started.
     */
    public InetSocketAddress localAddress() {
        var ch = channel;
        if (ch == null) {
            throw new IgniteInternalException(INTERNAL_ERR, "ClientHandlerModule has not been started");
        }

        return (InetSocketAddress) ch.localAddress();
    }

    /** Enables request handling. */
    public void enable() {
        Channel ch = channel;
        if (ch == null) {
            throw new IgniteInternalException(INTERNAL_ERR, "ClientHandlerModule has not been started");
        }

        ch.config().setAutoRead(true);
    }

    /**
     * Starts the endpoint.
     *
     * @param configuration Configuration.
     * @return Channel future.
     */
    private CompletableFuture<Channel> startEndpoint(ClientConnectorView configuration) {
        ServerBootstrap bootstrap = bootstrapFactory.createServerBootstrap();
        CompletableFuture<Channel> result = new CompletableFuture<>();

        // Initialize SslContext once on startup to avoid initialization on each connection, and to fail in case of incorrect config.
        SslContext sslContext = configuration.ssl().enabled() ? SslContextProvider.createServerSslContext(configuration.ssl()) : null;

        bootstrap.childHandler(new ChannelInitializer<>() {
                    @Override
                    protected void initChannel(Channel ch) {
                        if (!busyLock.enterBusy()) {
                            if (LOG.isDebugEnabled()) {
                                LOG.debug("Client handler stopped, dropping client connection [remoteAddress=" + ch.remoteAddress() + ']');
                            }

                            ch.close();
                            return;
                        }

                        long connectionId = CONNECTION_ID_GEN.incrementAndGet();

                        try {
                            if (LOG.isDebugEnabled()) {
                                LOG.debug("New client connection [connectionId=" + connectionId
                                        + ", remoteAddress=" + ch.remoteAddress() + ']');
                            }

                            if (configuration.idleTimeoutMillis() > 0) {
                                IdleStateHandler idleStateHandler = new IdleStateHandler(
                                        configuration.idleTimeoutMillis(), 0, 0, TimeUnit.MILLISECONDS);

                                ch.pipeline().addLast(idleStateHandler);
                                ch.pipeline().addLast(new IdleChannelHandler(configuration.idleTimeoutMillis(), metrics, connectionId));
                            }

                            if (sslContext != null) {
                                ch.pipeline().addFirst("ssl", sslContext.newHandler(ch.alloc()));
                            }

                            ClientInboundMessageHandler messageHandler = createInboundMessageHandler(configuration, connectionId);

                            //noinspection TestOnlyProblems
                            handler = messageHandler;

                            ch.pipeline().addLast(
                                    new ClientMessageDecoder(),
                                    messageHandler
                            );

                            metrics.connectionsInitiatedIncrement();
                        } catch (Throwable t) {
                            LOG.error("Failed to initialize client connection [connectionId=" + connectionId
                                    + ", remoteAddress=" + ch.remoteAddress() + "]:" + t.getMessage(), t);

                            ch.close();
                        } finally {
                            busyLock.leaveBusy();
                        }
                    }
                })
                .option(ChannelOption.CONNECT_TIMEOUT_MILLIS, configuration.connectTimeoutMillis())
                .option(ChannelOption.AUTO_READ, false);

        int port = configuration.port();
        String[] addresses = configuration.listenAddresses();

        ChannelFuture channelFuture;
        if (addresses.length == 0) {
            channelFuture = bootstrap.bind(port);
        } else {
            if (addresses.length > 1) {
                // TODO: IGNITE-22369 - support more than one listen address.
                throw new IgniteException(INTERNAL_ERR, "Only one listen address is allowed for now, but got " + List.of(addresses));
            }

            channelFuture = bootstrap.bind(addresses[0], port);
        }

        channelFuture.addListener((ChannelFutureListener) bindFut -> {
            if (bindFut.isSuccess()) {
                if (LOG.isInfoEnabled()) {
                    LOG.info(
                            "Thin client connector endpoint started successfully [{}]",
                            (addresses.length == 0 ? "" : "address=" + addresses[0] + ",") + "port=" + port);
                }

                result.complete(bindFut.channel());
            } else if (bindFut.cause() instanceof BindException) {
                // TODO IGNITE-21614
                result.completeExceptionally(
                        new IgniteException(
                                PORT_IN_USE_ERR,
                                "Cannot start thin client connector endpoint. Port " + port + " is in use.",
                                bindFut.cause())
                );
            } else if (bindFut.cause() instanceof UnresolvedAddressException) {
                result.completeExceptionally(
                        new IgniteException(
                                ADDRESS_UNRESOLVED_ERR,
                                "Failed to start thin connector endpoint, unresolved socket address \"" + addresses[0] + "\"",
                                bindFut.cause()
                        )
                );
            } else {
                result.completeExceptionally(
                        new IgniteException(
                                INTERNAL_ERR,
                                "Failed to start thin client connector endpoint: " + bindFut.cause().getMessage(),
                                bindFut.cause()));
            }
        });

        return result;
    }

    private ClientInboundMessageHandler createInboundMessageHandler(ClientConnectorView configuration, long connectionId) {
        return new ClientInboundMessageHandler(
                igniteTables,
                txManager,
                queryProcessor,
                configuration,
                igniteCompute,
                clusterService,
                clusterInfoSupplier,
                metrics,
                authenticationManager,
                clockService,
                schemaSyncService,
                catalogService,
                connectionId,
                primaryReplicaTracker,
                partitionOperationsExecutor,
                SUPPORTED_FEATURES,
                Map.of(),
                computeExecutors::remove
        );
    }

    @TestOnly
    public ClientInboundMessageHandler handler() {
        return handler;
    }

    @Override
    public String serverAddress() {
        return "127.0.0.1:" + localAddress().getPort();
    }

    @Override
    public boolean sslEnabled() {
        return clientConnectorConfiguration.value().ssl().enabled();
    }

    @Override
    public CompletableFuture<PlatformComputeConnection> registerComputeExecutorId(String computeExecutorId) {
        return computeExecutors.computeIfAbsent(computeExecutorId, k -> new CompletableFuture<>());
    }
}<|MERGE_RESOLUTION|>--- conflicted
+++ resolved
@@ -87,11 +87,8 @@
             ProtocolBitmaskFeature.TABLE_GET_REQS_USE_QUALIFIED_NAME,
             ProtocolBitmaskFeature.TX_DIRECT_MAPPING,
             ProtocolBitmaskFeature.PLATFORM_COMPUTE_JOB,
-<<<<<<< HEAD
+            ProtocolBitmaskFeature.STREAMER_RECEIVER_EXECUTION_OPTIONS,
             ProtocolBitmaskFeature.TX_DELAYED_ACKS
-=======
-            ProtocolBitmaskFeature.STREAMER_RECEIVER_EXECUTION_OPTIONS
->>>>>>> e4279a19
     ));
 
     /** Connection id generator.
