/*
 * Licensed to the Apache Software Foundation (ASF) under one or more
 * contributor license agreements. See the NOTICE file distributed with
 * this work for additional information regarding copyright ownership.
 * The ASF licenses this file to You under the Apache License, Version 2.0
 * (the "License"); you may not use this file except in compliance with
 * the License. You may obtain a copy of the License at
 *
 *      http://www.apache.org/licenses/LICENSE-2.0
 *
 * Unless required by applicable law or agreed to in writing, software
 * distributed under the License is distributed on an "AS IS" BASIS,
 * WITHOUT WARRANTIES OR CONDITIONS OF ANY KIND, either express or implied.
 * See the License for the specific language governing permissions and
 * limitations under the License.
 */

package org.apache.ignite.client.handler.requests.table;

import static org.apache.ignite.client.handler.requests.table.ClientTableCommon.readTableAsync;

import java.nio.ByteBuffer;
import java.nio.ByteOrder;
import java.util.List;
import java.util.concurrent.CompletableFuture;
import org.apache.ignite.deployment.DeploymentUnit;
import org.apache.ignite.internal.client.proto.ClientMessagePacker;
import org.apache.ignite.internal.client.proto.ClientMessageUnpacker;
import org.apache.ignite.internal.client.proto.StreamerReceiverSerializer;
import org.apache.ignite.internal.table.partition.HashPartition;
import org.apache.ignite.table.IgniteTables;

/**
 * Client streamer batch request.
 */
public class ClientStreamerWithReceiverBatchSendRequest {
    /**
     * Processes the request.
     *
     * @param in Unpacker.
     * @param out Packer.
     * @param tables Ignite tables.
     * @return Future.
     */
    public static CompletableFuture<Void> process(
            ClientMessageUnpacker in,
            ClientMessagePacker out,
            IgniteTables tables
    ) {
        return readTableAsync(in, tables).thenCompose(table -> {
            int partition = in.unpackInt();
            List<DeploymentUnit> deploymentUnits = in.unpackDeploymentUnits();
            boolean returnResults = in.unpackBoolean();

            // Payload = binary tuple of (receiverClassName, receiverArgs, items). We pass it to the job without deserialization.
            int payloadElementCount = in.unpackInt();
            int payloadSize = in.unpackBinaryHeader();

            byte[] payloadArr = new byte[payloadSize + 4];
            var payloadBuf = ByteBuffer.wrap(payloadArr).order(ByteOrder.LITTLE_ENDIAN);

            payloadBuf.putInt(payloadElementCount);
            in.readPayload(payloadBuf);

<<<<<<< HEAD
            return table.partitionManager().primaryReplicaAsync(new HashPartition(partition)).thenCompose(primaryReplica -> {
                // Use Compute to execute receiver on the target node with failover, class loading, scheduling.
                JobExecution<Object> jobExecution = compute.executeAsyncWithFailover(
                        Set.of(primaryReplica),
                        deploymentUnits,
                        ReceiverRunnerJob.class.getName(),
                        JobExecutionOptions.DEFAULT,
                        payloadArr);

                return jobExecution.resultAsync()
                        .handle((res, err) -> {
                            if (err != null) {
                                if (err.getCause() instanceof ComputeException) {
                                    ComputeException computeErr = (ComputeException) err.getCause();
                                    throw new IgniteException(
                                            COMPUTE_JOB_FAILED_ERR,
                                            "Streamer receiver failed: " + computeErr.getMessage(), computeErr);
                                }

                                ExceptionUtils.sneakyThrow(err);
                            }

                            StreamerReceiverSerializer.serializeResults(out, returnResults ? (List<Object>) res : null);
                            return null;
                        });
            });
=======
            return table.partitionManager()
                    .primaryReplicaAsync(new HashPartition(partition))
                    .thenCompose(node -> table.internalTable().streamerReceiverRunner().runReceiverAsync(payloadArr, node, deploymentUnits))
                    .thenAccept(res -> StreamerReceiverSerializer.serializeReceiverResultsForClient(out, returnResults ? res : null));
>>>>>>> 9b271581
        });
    }
}<|MERGE_RESOLUTION|>--- conflicted
+++ resolved
@@ -62,39 +62,10 @@
             payloadBuf.putInt(payloadElementCount);
             in.readPayload(payloadBuf);
 
-<<<<<<< HEAD
-            return table.partitionManager().primaryReplicaAsync(new HashPartition(partition)).thenCompose(primaryReplica -> {
-                // Use Compute to execute receiver on the target node with failover, class loading, scheduling.
-                JobExecution<Object> jobExecution = compute.executeAsyncWithFailover(
-                        Set.of(primaryReplica),
-                        deploymentUnits,
-                        ReceiverRunnerJob.class.getName(),
-                        JobExecutionOptions.DEFAULT,
-                        payloadArr);
-
-                return jobExecution.resultAsync()
-                        .handle((res, err) -> {
-                            if (err != null) {
-                                if (err.getCause() instanceof ComputeException) {
-                                    ComputeException computeErr = (ComputeException) err.getCause();
-                                    throw new IgniteException(
-                                            COMPUTE_JOB_FAILED_ERR,
-                                            "Streamer receiver failed: " + computeErr.getMessage(), computeErr);
-                                }
-
-                                ExceptionUtils.sneakyThrow(err);
-                            }
-
-                            StreamerReceiverSerializer.serializeResults(out, returnResults ? (List<Object>) res : null);
-                            return null;
-                        });
-            });
-=======
             return table.partitionManager()
                     .primaryReplicaAsync(new HashPartition(partition))
                     .thenCompose(node -> table.internalTable().streamerReceiverRunner().runReceiverAsync(payloadArr, node, deploymentUnits))
                     .thenAccept(res -> StreamerReceiverSerializer.serializeReceiverResultsForClient(out, returnResults ? res : null));
->>>>>>> 9b271581
         });
     }
 }