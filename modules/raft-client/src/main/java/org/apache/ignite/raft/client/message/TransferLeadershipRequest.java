--- conflicted
+++ resolved
@@ -17,21 +17,13 @@
 
 package org.apache.ignite.raft.client.message;
 
-<<<<<<< HEAD
-import java.io.Serializable;
-=======
 import org.apache.ignite.network.message.NetworkMessage;
->>>>>>> e9ef6d4c
 import org.apache.ignite.raft.client.Peer;
 
 /**
  * Transfer a leadership to receiving peer.
  */
-<<<<<<< HEAD
-public interface TransferLeadershipRequest extends Serializable {
-=======
 public interface TransferLeadershipRequest extends NetworkMessage {
->>>>>>> e9ef6d4c
     /**
      * @return Group id.
      */
