/*
 * Licensed to the Apache Software Foundation (ASF) under one or more
 * contributor license agreements.  See the NOTICE file distributed with
 * this work for additional information regarding copyright ownership.
 * The ASF licenses this file to You under the Apache License, Version 2.0
 * (the "License"); you may not use this file except in compliance with
 * the License.  You may obtain a copy of the License at
 *
 *     http://www.apache.org/licenses/LICENSE-2.0
 *
 * Unless required by applicable law or agreed to in writing, software
 * distributed under the License is distributed on an "AS IS" BASIS,
 * WITHOUT WARRANTIES OR CONDITIONS OF ANY KIND, either express or implied.
 * See the License for the specific language governing permissions and
 * limitations under the License.
 */

package org.apache.ignite.raft.client.message;

<<<<<<< HEAD
import java.io.Serializable;
=======
import org.apache.ignite.network.message.NetworkMessage;
>>>>>>> e9ef6d4c
import org.apache.ignite.raft.client.Peer;

/**
 * A current leader.
 */
<<<<<<< HEAD
public interface GetLeaderResponse extends Serializable {
=======
public interface GetLeaderResponse extends NetworkMessage {
>>>>>>> e9ef6d4c
    /**
     * @return The leader.
     */
    Peer leader();

    /** */
    public interface Builder {
        /**
         * @param leader Leader
         * @return The builder.
         */
        Builder leader(Peer leaderId);

        /**
         * @return The complete message.
         * @throws IllegalStateException If the message is not in valid state.
         */
        GetLeaderResponse build();
    }
}<|MERGE_RESOLUTION|>--- conflicted
+++ resolved
@@ -17,21 +17,14 @@
 
 package org.apache.ignite.raft.client.message;
 
-<<<<<<< HEAD
 import java.io.Serializable;
-=======
 import org.apache.ignite.network.message.NetworkMessage;
->>>>>>> e9ef6d4c
 import org.apache.ignite.raft.client.Peer;
 
 /**
  * A current leader.
  */
-<<<<<<< HEAD
-public interface GetLeaderResponse extends Serializable {
-=======
-public interface GetLeaderResponse extends NetworkMessage {
->>>>>>> e9ef6d4c
+public interface GetLeaderResponse extends NetworkMessage, Serializable {
     /**
      * @return The leader.
      */
