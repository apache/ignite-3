--- conflicted
+++ resolved
@@ -25,20 +25,6 @@
     NO_LEADER(1001, "No leader is elected"),
 
     /** */
-<<<<<<< HEAD
-    LEADER_CHANGED(1002, "A peer is no longer a leader"),
-
-    /** */
-    ILLEGAL_STATE(1003, "Internal server error"),
-
-    /** */
-    BUSY(1004, "A peer is overloaded, retry later"),
-
-    /** */
-    SNAPSHOT(1005, "Snapshot error"),
-
-    /** */
-=======
     LEADER_CHANGED(1002, "Stale leader"),
 
     /** */
@@ -51,7 +37,6 @@
     SNAPSHOT(1005, "Snapshot error"),
 
     /** */
->>>>>>> 4c582c00
     STATE_MACHINE(1006, "Unrecoverable state machine error");
 
     /** */
