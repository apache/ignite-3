/*
 * Licensed to the Apache Software Foundation (ASF) under one or more
 * contributor license agreements.  See the NOTICE file distributed with
 * this work for additional information regarding copyright ownership.
 * The ASF licenses this file to You under the Apache License, Version 2.0
 * (the "License"); you may not use this file except in compliance with
 * the License.  You may obtain a copy of the License at
 *
 *     http://www.apache.org/licenses/LICENSE-2.0
 *
 * Unless required by applicable law or agreed to in writing, software
 * distributed under the License is distributed on an "AS IS" BASIS,
 * WITHOUT WARRANTIES OR CONDITIONS OF ANY KIND, either express or implied.
 * See the License for the specific language governing permissions and
 * limitations under the License.
 */

package org.apache.ignite.raft.client.message;

<<<<<<< HEAD
import java.io.Serializable;
=======
import org.apache.ignite.network.message.NetworkMessage;
>>>>>>> e9ef6d4c

/**
 * Get leader.
 */
<<<<<<< HEAD
public interface GetLeaderRequest extends Serializable {
=======
public interface GetLeaderRequest extends NetworkMessage {
>>>>>>> e9ef6d4c
    /**
     * @return Group id.
     */
    String groupId();

    /** */
    public interface Builder {
        /**
         * @param groupId Group id.
         * @return The builder.
         */
        Builder groupId(String groupId);

        /**
         * @return The complete message.
         * @throws IllegalStateException If the message is not in valid state.
         */
        GetLeaderRequest build();
    }
}<|MERGE_RESOLUTION|>--- conflicted
+++ resolved
@@ -17,20 +17,13 @@
 
 package org.apache.ignite.raft.client.message;
 
-<<<<<<< HEAD
 import java.io.Serializable;
-=======
 import org.apache.ignite.network.message.NetworkMessage;
->>>>>>> e9ef6d4c
 
 /**
  * Get leader.
  */
-<<<<<<< HEAD
-public interface GetLeaderRequest extends Serializable {
-=======
-public interface GetLeaderRequest extends NetworkMessage {
->>>>>>> e9ef6d4c
+public interface GetLeaderRequest extends NetworkMessage, Serializable {
     /**
      * @return Group id.
      */
