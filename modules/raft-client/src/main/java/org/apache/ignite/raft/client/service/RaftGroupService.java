--- conflicted
+++ resolved
@@ -49,11 +49,7 @@
     /**
      * Returns group id.
      */
-<<<<<<< HEAD
-    String groupId();
-=======
-    @NotNull ReplicationGroupId groupId();
->>>>>>> 630bc657
+    ReplicationGroupId groupId();
 
     /**
      * Returns default timeout for the operations in milliseconds.
