--- conflicted
+++ resolved
@@ -159,12 +159,9 @@
      * <p>Asynchronous variant of the previous method.
      * When the future completed, it just means, that changePeers process successfully started.
      *
-<<<<<<< HEAD
-=======
      * <p>The results of rebalance itself will be processed by the listener of raft reconfiguration event
      * (from raft/server module).
      *
->>>>>>> acd7c79e
      * <p>This operation is executed on a group leader.
      *
      * @param peers Peers.
