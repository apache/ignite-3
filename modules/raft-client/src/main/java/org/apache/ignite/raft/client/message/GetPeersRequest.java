/*
 * Licensed to the Apache Software Foundation (ASF) under one or more
 * contributor license agreements.  See the NOTICE file distributed with
 * this work for additional information regarding copyright ownership.
 * The ASF licenses this file to You under the Apache License, Version 2.0
 * (the "License"); you may not use this file except in compliance with
 * the License.  You may obtain a copy of the License at
 *
 *     http://www.apache.org/licenses/LICENSE-2.0
 *
 * Unless required by applicable law or agreed to in writing, software
 * distributed under the License is distributed on an "AS IS" BASIS,
 * WITHOUT WARRANTIES OR CONDITIONS OF ANY KIND, either express or implied.
 * See the License for the specific language governing permissions and
 * limitations under the License.
 */

package org.apache.ignite.raft.client.message;

<<<<<<< HEAD
import java.io.Serializable;

/** Get peers. */
public interface GetPeersRequest extends Serializable {
=======
import org.apache.ignite.network.message.NetworkMessage;

/** Get peers. */
public interface GetPeersRequest extends NetworkMessage {
>>>>>>> e9ef6d4c
    /**
     * @return Group id.
     */
    String groupId();

    /**
     * @return {@code True} to list only alive nodes.
     */
    boolean onlyAlive();

    /** */
    public interface Builder {
        /**
         * @param groupId Group id.
         * @return The builder.
         */
        Builder groupId(String groupId);

        /**
         * @param onlyGetAlive {@code True} to list only alive nodes.
         * @return The builder.
         */
        Builder onlyAlive(boolean onlyGetAlive);

        /**
         * @return The complete message.
         * @throws IllegalStateException If the message is not in valid state.
         */
        GetPeersRequest build();
    }
}<|MERGE_RESOLUTION|>--- conflicted
+++ resolved
@@ -17,17 +17,10 @@
 
 package org.apache.ignite.raft.client.message;
 
-<<<<<<< HEAD
-import java.io.Serializable;
-
-/** Get peers. */
-public interface GetPeersRequest extends Serializable {
-=======
 import org.apache.ignite.network.message.NetworkMessage;
 
 /** Get peers. */
 public interface GetPeersRequest extends NetworkMessage {
->>>>>>> e9ef6d4c
     /**
      * @return Group id.
      */
