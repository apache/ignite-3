--- conflicted
+++ resolved
@@ -17,11 +17,7 @@
 
 package org.apache.ignite.raft.client.message;
 
-<<<<<<< HEAD
-import java.io.Serializable;
-=======
 import org.apache.ignite.network.message.NetworkMessage;
->>>>>>> e9ef6d4c
 import org.apache.ignite.raft.client.Peer;
 import org.apache.ignite.raft.client.RaftErrorCode;
 import org.jetbrains.annotations.Nullable;
@@ -29,11 +25,7 @@
 /**
  * Raft error response. Also used as a default response when errorCode == {@link RaftErrorCode#SUCCESS}
  */
-<<<<<<< HEAD
-public interface RaftErrorResponse extends Serializable {
-=======
 public interface RaftErrorResponse extends NetworkMessage {
->>>>>>> e9ef6d4c
     /**
      * @return Error code.
      */
