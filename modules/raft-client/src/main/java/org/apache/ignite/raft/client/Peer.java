/*
 * Licensed to the Apache Software Foundation (ASF) under one or more
 * contributor license agreements.  See the NOTICE file distributed with
 * this work for additional information regarding copyright ownership.
 * The ASF licenses this file to You under the Apache License, Version 2.0
 * (the "License"); you may not use this file except in compliance with
 * the License.  You may obtain a copy of the License at
 *
 *     http://www.apache.org/licenses/LICENSE-2.0
 *
 * Unless required by applicable law or agreed to in writing, software
 * distributed under the License is distributed on an "AS IS" BASIS,
 * WITHOUT WARRANTIES OR CONDITIONS OF ANY KIND, either express or implied.
 * See the License for the specific language governing permissions and
 * limitations under the License.
 */

package org.apache.ignite.raft.client;

import java.io.Serializable;
<<<<<<< HEAD
=======
import org.apache.ignite.internal.tostring.S;
import org.apache.ignite.network.ClusterNode;
>>>>>>> 9f3e0282

/**
 * A participant of a replication group.
 */
public final class Peer implements Serializable {
    /**
     * Network node.
     */
    private final String addr;

    /**
     * Peer's local priority value, if node don't support priority election,
     * this value is {@link ElectionPriority#DISABLED}.
     */
    private final int priority;

    /**
     * @param peer Peer.
     */
    public Peer(Peer peer) {
        this.addr = peer.address();
        this.priority = peer.getPriority();
    }

    /**
     * @param node Node.
     */
    public Peer(String addr) {
        this(addr, ElectionPriority.DISABLED);
    }

    /**
     * @param node Node.
     * @param priority Election priority.
     */
    public Peer(String addr, int priority) {
        this.addr = addr;
        this.priority = priority;
    }

    /**
     * @return Node.
     */
    public String address() {
        return this.addr;
    }

    /**
     * @return Election priority.
     */
    public int getPriority() {
        return priority;
    }

    /** {@inheritDoc} */
    @Override public boolean equals(Object o) {
        if (this == o) return true;
        if (o == null || getClass() != o.getClass()) return false;

        Peer peer = (Peer) o;

        if (priority != peer.priority) return false;
        if (!addr.equals(peer.addr)) return false;

        return true;
    }

    /** {@inheritDoc} */
    @Override public int hashCode() {
        int result = addr.hashCode();
        result = 31 * result + priority;
        return result;
    }

    /** {@inheritDoc} */
    @Override public String toString() {
<<<<<<< HEAD
        return addr + '[' + priority + ']'; //  TODO asch use stringbuilder
=======
        return S.toString(Peer.class, this);
>>>>>>> 9f3e0282
    }
}<|MERGE_RESOLUTION|>--- conflicted
+++ resolved
@@ -18,11 +18,7 @@
 package org.apache.ignite.raft.client;
 
 import java.io.Serializable;
-<<<<<<< HEAD
-=======
 import org.apache.ignite.internal.tostring.S;
-import org.apache.ignite.network.ClusterNode;
->>>>>>> 9f3e0282
 
 /**
  * A participant of a replication group.
@@ -99,10 +95,6 @@
 
     /** {@inheritDoc} */
     @Override public String toString() {
-<<<<<<< HEAD
-        return addr + '[' + priority + ']'; //  TODO asch use stringbuilder
-=======
         return S.toString(Peer.class, this);
->>>>>>> 9f3e0282
     }
 }