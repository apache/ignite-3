--- conflicted
+++ resolved
@@ -17,21 +17,14 @@
 
 package org.apache.ignite.raft.client.message;
 
-<<<<<<< HEAD
 import java.io.Serializable;
-=======
 import org.apache.ignite.network.message.NetworkMessage;
->>>>>>> e9ef6d4c
 import org.apache.ignite.raft.client.Command;
 
 /**
  * Submit an action to a replication group.
  */
-<<<<<<< HEAD
-public interface ActionRequest extends Serializable {
-=======
-public interface ActionRequest<T> extends NetworkMessage {
->>>>>>> e9ef6d4c
+public interface ActionRequest<T> extends NetworkMessage, Serializable {
     /**
      * @return Group id.
      */
