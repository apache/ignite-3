--- conflicted
+++ resolved
@@ -304,58 +304,10 @@
         return fut.thenApply(resp -> ((ActionResponse) resp).result());
     }
 
-<<<<<<< HEAD
-    /**
-     * Retries request until success or time is run out.
-     *
-     * @param req Request.
-     * @param stopTime Stop time.
-     * @param <R> Return value.
-     * @return A future.
-     */
-    private <R> void sendWithRetry(NetworkMember node, Object req, long stopTime, CompletableFuture<R> fut) {
-        if (currentTimeMillis() >= stopTime) {
-            fut.completeExceptionally(new TimeoutException());
-
-            return;
-        }
-
-        CompletableFuture fut0 = cluster.invoke(node, req, timeout);
-
-        fut0.whenComplete(new BiConsumer<Object, Throwable>() {
-            @Override public void accept(Object resp, Throwable err) {
-                if (err != null)
-                    fut.completeExceptionally(err);
-                else {
-                    if (resp instanceof RaftErrorResponse) {
-                        RaftErrorResponse resp0 = (RaftErrorResponse) resp;
-
-                        if (resp0.errorCode().equals(NO_LEADER)) {
-                            timer.schedule(new TimerTask() {
-                                @Override public void run() {
-                                sendWithRetry(randomNode(), req, stopTime, fut);
-                                }
-                            }, retryDelay);
-                        }
-                        else if (resp0.errorCode().equals(LEADER_CHANGED)) {
-                            leader = resp0.newLeader(); // Update a leader.
-
-                            timer.schedule(new TimerTask() {
-                                @Override public void run() {
-                                sendWithRetry(resp0.newLeader().getNode(), req, stopTime, fut);
-                                }
-                            }, retryDelay);
-                        }
-                        else if (resp0.errorCode().equals(SUCCESS)) { // Handle default response.
-                            fut.complete(null);
-                        }
-                        else
-                            fut.completeExceptionally(new RaftException(resp0.errorCode()));
-=======
     private <R> CompletableFuture<R> sendWithRetry(NetworkMember node, NetworkMessage req, long stopTime) {
         if (currentTimeMillis() >= stopTime)
             return CompletableFuture.failedFuture(new TimeoutException());
-        return cluster.sendWithResponse(node, req, timeout)
+        return cluster.invoke(node, req, timeout)
             .thenCompose(resp -> {
                 if (resp instanceof RaftErrorResponse) {
                     RaftErrorResponse resp0 = (RaftErrorResponse)resp;
@@ -369,7 +321,6 @@
                             return CompletableFuture.completedFuture(null);
                         default:
                             return CompletableFuture.failedFuture(new RaftException(resp0.errorCode()));
->>>>>>> e9ef6d4c
                     }
                 } else
                     return CompletableFuture.completedFuture((R) resp);
