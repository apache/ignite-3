--- conflicted
+++ resolved
@@ -25,10 +25,7 @@
 import java.util.concurrent.TimeoutException;
 import java.util.function.Supplier;
 import org.apache.ignite.lang.IgniteLogger;
-<<<<<<< HEAD
-=======
 import org.apache.ignite.network.ClusterNode;
->>>>>>> 9f3e0282
 import org.apache.ignite.network.ClusterService;
 import org.apache.ignite.network.message.NetworkMessage;
 import org.apache.ignite.raft.client.Command;
@@ -102,10 +99,7 @@
      * @param peers Initial group configuration.
      * @param refreshLeader {@code True} to synchronously refresh leader on service creation.
      * @param retryDelay Retry delay.
-<<<<<<< HEAD
      * @param reuse {@code True} to reuse cluster service.
-=======
->>>>>>> 9f3e0282
      */
     public RaftGroupServiceImpl(
         String groupId,
