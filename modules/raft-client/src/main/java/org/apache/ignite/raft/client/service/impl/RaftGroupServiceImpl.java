--- conflicted
+++ resolved
@@ -19,15 +19,12 @@
 
 import java.io.IOException;
 import java.util.List;
-import java.util.Timer;
-import java.util.TimerTask;
 import java.util.concurrent.CompletableFuture;
+import java.util.concurrent.Executors;
+import java.util.concurrent.ScheduledExecutorService;
+import java.util.concurrent.TimeUnit;
 import java.util.concurrent.TimeoutException;
 import java.util.function.BiConsumer;
-<<<<<<< HEAD
-import java.util.function.BiFunction;
-=======
->>>>>>> 4c582c00
 import org.apache.ignite.lang.IgniteLogger;
 import org.apache.ignite.network.ClusterService;
 import org.apache.ignite.network.NetworkMessage;
@@ -63,78 +60,48 @@
  * The implementation of {@link RaftGroupService}
  */
 public class RaftGroupServiceImpl implements RaftGroupService {
+    /** The logger. */
+    private static final IgniteLogger LOG = IgniteLogger.forClass(RaftGroupServiceImpl.class);
+
+    /** */
+    private volatile int timeout;
+
+    /** */
+    private final String groupId;
+
+    /** */
+    private final RaftClientMessageFactory factory;
+
+    /** */
+    private volatile Peer leader;
+
+    /** */
+    private volatile List<Peer> peers;
+
+    /** */
+    private volatile List<Peer> learners;
+
+    /** */
+    private final ClusterService cluster;
+
+    /** */
+    private final long retryDelay;
+
+    /** */
+    private final ScheduledExecutorService executor = Executors.newScheduledThreadPool(1);
+
+    /** */
+    private final boolean reuse;
+
     /**
-     * The logger.
-     */
-    private static final IgniteLogger LOG = IgniteLogger.forClass(RaftGroupServiceImpl.class);
-
-    /**
-     *
-     */
-    private volatile int timeout;
-
-    /**
-     *
-     */
-    private final String groupId;
-
-    /**
-     *
-     */
-    private final RaftClientMessageFactory factory;
-
-    /**
-     *
-     */
-    private volatile Peer leader;
-
-    /**
-     *
-     */
-    private volatile List<Peer> peers;
-
-    /**
-     *
-     */
-    private volatile List<Peer> learners;
-
-    /**
-     *
-     */
-    private final ClusterService cluster;
-
-    /**
-     *
-     */
-    private final long retryDelay;
-
-    /**
-     *
-     */
-    private final Timer timer = new Timer(true);
-
-    /**
-     *
-     */
-    private final boolean reuse;
-
-    /** */
-    private final boolean reuse;
-
-    /**
-     * @param groupId       Group id.
-     * @param cluster       The cluster.
-     * @param factory       Message factory.
-     * @param timeout       Request timeout.
-     * @param peers         Initial group configuration.
+     * @param groupId Group id.
+     * @param cluster A cluster.
+     * @param factory A message factory.
+     * @param timeout Request timeout.
+     * @param peers Initial group configuration.
      * @param refreshLeader {@code True} to synchronously refresh leader on service creation.
-<<<<<<< HEAD
-     * @param retryDelay    Retry delay.
-     * @param reuse         {@code True} to reuse cluster service.
-=======
      * @param retryDelay Retry delay.
      * @param reuse {@code True} to reuse cluster service (avoid lifecycle management).
->>>>>>> 4c582c00
      */
     public RaftGroupServiceImpl(
         String groupId,
@@ -160,57 +127,44 @@
         if (refreshLeader) {
             try {
                 refreshLeader().get();
-            } catch (Exception e) {
+            }
+            catch (Exception e) {
                 LOG.error("Failed to refresh a leader", e);
             }
         }
     }
 
-    /**
-     * {@inheritDoc}
-     */
+    /** {@inheritDoc} */
     @Override public @NotNull String groupId() {
         return groupId;
     }
 
-    /**
-     * {@inheritDoc}
-     */
+    /** {@inheritDoc} */
     @Override public long timeout() {
         return timeout;
     }
 
-    /**
-     * {@inheritDoc}
-     */
+    /** {@inheritDoc} */
     @Override public void timeout(long newTimeout) {
         this.timeout = timeout;
     }
 
-    /**
-     * {@inheritDoc}
-     */
+    /** {@inheritDoc} */
     @Override public Peer leader() {
         return leader;
     }
 
-    /**
-     * {@inheritDoc}
-     */
+    /** {@inheritDoc} */
     @Override public List<Peer> peers() {
         return peers;
     }
 
-    /**
-     * {@inheritDoc}
-     */
+    /** {@inheritDoc} */
     @Override public List<Peer> learners() {
         return learners;
     }
 
-    /**
-     * {@inheritDoc}
-     */
+    /** {@inheritDoc} */
     @Override public CompletableFuture<Void> refreshLeader() {
         GetLeaderRequest req = factory.getLeaderRequest().groupId(groupId).build();
 
@@ -225,9 +179,7 @@
         });
     }
 
-    /**
-     * {@inheritDoc}
-     */
+    /** {@inheritDoc} */
     @Override public CompletableFuture<Void> refreshMembers(boolean onlyAlive) {
         GetPeersRequest req = factory.getPeersRequest().onlyAlive(onlyAlive).groupId(groupId).build();
 
@@ -248,9 +200,7 @@
         });
     }
 
-    /**
-     * {@inheritDoc}
-     */
+    /** {@inheritDoc} */
     @Override public CompletableFuture<Void> addPeers(List<Peer> peers) {
         Peer leader = this.leader;
 
@@ -270,9 +220,7 @@
         });
     }
 
-    /**
-     * {@inheritDoc}
-     */
+    /** {@inheritDoc} */
     @Override public CompletableFuture<Void> removePeers(List<Peer> peers) {
         Peer leader = this.leader;
 
@@ -292,9 +240,7 @@
         });
     }
 
-    /**
-     * {@inheritDoc}
-     */
+    /** {@inheritDoc} */
     @Override public CompletableFuture<Void> addLearners(List<Peer> learners) {
         Peer leader = this.leader;
 
@@ -314,9 +260,7 @@
         });
     }
 
-    /**
-     * {@inheritDoc}
-     */
+    /** {@inheritDoc} */
     @Override public CompletableFuture<Void> removeLearners(List<Peer> learners) {
         Peer leader = this.leader;
 
@@ -336,28 +280,13 @@
         });
     }
 
-    /**
-     * {@inheritDoc}
-     */
+    /** {@inheritDoc} */
     @Override public CompletableFuture<Void> snapshot(Peer peer) {
         SnapshotRequest req = factory.snapshotRequest().groupId(groupId).build();
 
         // Disable the timeout for a snapshot request.
         CompletableFuture<NetworkMessage> fut = cluster.messagingService().invoke(peer.address(), req, Integer.MAX_VALUE);
 
-<<<<<<< HEAD
-        return fut.handle(new BiFunction<NetworkMessage, Throwable, Void>() {
-            @Override public Void apply(NetworkMessage resp, Throwable throwable) {
-                if (resp != null) {
-                    RaftErrorResponse resp0 = (RaftErrorResponse) resp;
-
-                    if (resp0.errorCode() != null)
-                        throw new RaftException(resp0.errorCode(), resp0.errorMessage());
-                }
-
-                return null;
-            }
-=======
         return fut.thenApply(resp -> {
             if (resp != null) {
                 RaftErrorResponse resp0 = (RaftErrorResponse) resp;
@@ -367,13 +296,10 @@
             }
 
             return null;
->>>>>>> 4c582c00
-        });
-    }
-
-    /**
-     * {@inheritDoc}
-     */
+        });
+    }
+
+    /** {@inheritDoc} */
     @Override public CompletableFuture<Void> transferLeadership(Peer newLeader) {
         Peer leader = this.leader;
 
@@ -387,9 +313,7 @@
         return fut.thenApply(resp -> null);
     }
 
-    /**
-     * {@inheritDoc}
-     */
+    /** {@inheritDoc} */
     @Override public <R> CompletableFuture<R> run(Command cmd) {
         Peer leader = this.leader;
 
@@ -397,15 +321,9 @@
             return refreshLeader().thenCompose(res -> run(cmd));
 
         ActionRequest req = factory.actionRequest().command(cmd).groupId(groupId).readOnlySafe(true).build();
-<<<<<<< HEAD
 
         CompletableFuture<ActionResponse<R>> fut = new CompletableFuture<>();
 
-=======
-
-        CompletableFuture<ActionResponse<R>> fut = new CompletableFuture<>();
-
->>>>>>> 4c582c00
         sendWithRetry(leader, req, currentTimeMillis() + timeout, fut);
 
         return fut.thenApply(resp -> resp.result());
@@ -450,56 +368,6 @@
             @Override public void accept(Object resp, Throwable err) {
                 if (err != null) {
                     if (recoverable(err)) {
-<<<<<<< HEAD
-                        timer.schedule(new TimerTask() {
-                            @Override public void run() {
-                                sendWithRetry(randomNode(), req, stopTime, fut);
-                            }
-                        }, retryDelay);
-                    }
-                    else
-                        fut.completeExceptionally(err);
-                }
-                else {
-                    if (resp instanceof RaftErrorResponse) {
-                        RaftErrorResponse resp0 = (RaftErrorResponse) resp;
-
-                        if (resp0.errorCode().equals(NO_LEADER)) {
-                            timer.schedule(new TimerTask() {
-                                @Override public void run() {
-                                    sendWithRetry(randomNode(), req, stopTime, fut);
-                                }
-                            }, retryDelay);
-                        }
-                        else if (resp0.errorCode().equals(LEADER_CHANGED)) {
-                            leader = resp0.newLeader(); // Update a leader.
-
-                            timer.schedule(new TimerTask() {
-                                @Override public void run() {
-                                    sendWithRetry(resp0.newLeader(), req, stopTime, fut);
-                                }
-                            }, retryDelay);
-                        }
-                        else if (resp0.errorCode() == null) { // Handle default response.
-                            leader = peer;
-
-                            fut.complete(null); // Void response.
-                        }
-                        else
-                            fut.completeExceptionally(new RaftException(resp0.errorCode(), resp0.errorMessage()));
-                    } else {
-                        leader = peer;
-
-                        fut.complete((R) resp);
-                    }
-                }
-            }
-        });
-    }
-
-    /**
-     *
-=======
                         executor.schedule(() -> {
                             sendWithRetry(randomNode(), req, stopTime, fut);
 
@@ -547,7 +415,6 @@
 
     /**
      * Checks if an error is recoverable, for example, {@link java.net.ConnectException}.
->>>>>>> 4c582c00
      * @param t The throwable.
      * @return {@code True} if this is a recoverable exception.
      */
