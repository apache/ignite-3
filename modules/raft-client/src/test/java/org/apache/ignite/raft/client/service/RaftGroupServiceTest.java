--- conflicted
+++ resolved
@@ -68,15 +68,9 @@
 
     /** */
     private static final List<Peer> NODES = of(
-<<<<<<< HEAD
         new Peer("localhost:20000"),
         new Peer("localhost:20001"),
         new Peer("localhost:20002")
-=======
-        new Peer(new ClusterNode("id1", "node1", "foobar", 123)),
-        new Peer(new ClusterNode("id2", "node2", "foobar", 124)),
-        new Peer(new ClusterNode("id3", "node3", "foobar", 125))
->>>>>>> 9f3e0282
     );
 
     /** */
