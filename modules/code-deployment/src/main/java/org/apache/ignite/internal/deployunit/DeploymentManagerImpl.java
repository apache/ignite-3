--- conflicted
+++ resolved
@@ -84,11 +84,8 @@
 
     private static final String TMP_SUFFIX = ".tmp";
 
-<<<<<<< HEAD
-=======
     private static final ChannelType DEPLOYMENT_CHANNEL = ChannelType.register((short) 1, "DeploymentUnits");
 
->>>>>>> 0489a9e3
     /**
      * Meta storage.
      */
