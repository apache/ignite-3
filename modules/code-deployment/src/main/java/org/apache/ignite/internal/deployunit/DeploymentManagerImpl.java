/*
 * Licensed to the Apache Software Foundation (ASF) under one or more
 * contributor license agreements. See the NOTICE file distributed with
 * this work for additional information regarding copyright ownership.
 * The ASF licenses this file to You under the Apache License, Version 2.0
 * (the "License"); you may not use this file except in compliance with
 * the License. You may obtain a copy of the License at
 *
 *      http://www.apache.org/licenses/LICENSE-2.0
 *
 * Unless required by applicable law or agreed to in writing, software
 * distributed under the License is distributed on an "AS IS" BASIS,
 * WITHOUT WARRANTIES OR CONDITIONS OF ANY KIND, either express or implied.
 * See the License for the specific language governing permissions and
 * limitations under the License.
 */

package org.apache.ignite.internal.deployunit;

import static java.util.concurrent.CompletableFuture.allOf;
<<<<<<< HEAD
import static java.util.concurrent.CompletableFuture.completedFuture;
import static java.util.concurrent.CompletableFuture.failedFuture;
import static org.apache.ignite.internal.deployunit.DeploymentStatus.DEPLOYED;
import static org.apache.ignite.internal.deployunit.DeploymentStatus.OBSOLETE;
import static org.apache.ignite.internal.deployunit.DeploymentStatus.REMOVING;
import static org.apache.ignite.internal.deployunit.DeploymentStatus.UPLOADING;
=======
import static org.apache.ignite.internal.rest.api.deployment.DeploymentStatus.DEPLOYED;
import static org.apache.ignite.internal.rest.api.deployment.DeploymentStatus.OBSOLETE;
import static org.apache.ignite.internal.rest.api.deployment.DeploymentStatus.REMOVING;
import static org.apache.ignite.internal.rest.api.deployment.DeploymentStatus.UPLOADING;
>>>>>>> 3c00c0dd

import java.io.IOException;
import java.io.InputStream;
import java.nio.file.Path;
import java.util.Collections;
import java.util.List;
import java.util.Map;
import java.util.Map.Entry;
import java.util.Objects;
import java.util.concurrent.CompletableFuture;
import java.util.stream.Collectors;
import org.apache.ignite.internal.cluster.management.ClusterManagementGroupManager;
import org.apache.ignite.internal.deployunit.configuration.DeploymentConfiguration;
import org.apache.ignite.internal.deployunit.exception.DeploymentUnitAlreadyExistsException;
import org.apache.ignite.internal.deployunit.exception.DeploymentUnitNotFoundException;
import org.apache.ignite.internal.deployunit.exception.DeploymentUnitReadException;
import org.apache.ignite.internal.deployunit.key.UnitMetaSerializer;
import org.apache.ignite.internal.deployunit.metastore.EntrySubscriber;
import org.apache.ignite.internal.deployunit.metastore.SortedListAccumulator;
import org.apache.ignite.internal.deployunit.metastore.UnitStatusAccumulator;
import org.apache.ignite.internal.deployunit.metastore.UnitsAccumulator;
import org.apache.ignite.internal.deployunit.version.Version;
import org.apache.ignite.internal.logger.IgniteLogger;
import org.apache.ignite.internal.logger.Loggers;
import org.apache.ignite.internal.metastorage.MetaStorageManager;
import org.apache.ignite.network.ClusterService;

/**
 * Deployment manager implementation.
 */
public class DeploymentManagerImpl implements IgniteDeployment {

    private static final IgniteLogger LOG = Loggers.forClass(DeploymentManagerImpl.class);

    /**
     * Node working directory.
     */
    private final Path workDir;

    /**
     * Deployment configuration.
     */
    private final DeploymentConfiguration configuration;

    /**
     * Cluster management group manager.
     */
    private final ClusterManagementGroupManager cmgManager;

    /**
     * Cluster service.
     */
    private final ClusterService clusterService;

    /**
     * Deploy messaging service.
     */
    private final DeployMessagingService messaging;

    /**
     * File deployer.
     */
    private final FileDeployerService deployer;

    /**
     * Deployment units metastore service.
     */
    private final DeployMetastoreService metastore;

    /**
     * Deploy tracker.
     */
    private final DeployTracker tracker;

    /**
     * Constructor.
     *
     * @param clusterService Cluster service.
     * @param metaStorage Meta storage.
     * @param workDir Node working directory.
     * @param configuration Deployment configuration.
     * @param cmgManager Cluster management group manager.
     */
    public DeploymentManagerImpl(ClusterService clusterService,
            MetaStorageManager metaStorage,
            Path workDir,
            DeploymentConfiguration configuration,
            ClusterManagementGroupManager cmgManager) {
        this.clusterService = clusterService;
        this.configuration = configuration;
        this.cmgManager = cmgManager;
        this.workDir = workDir;
        this.tracker = new DeployTracker();
        metastore = new DeployMetastoreService(metaStorage);
        deployer = new FileDeployerService();
        messaging = new DeployMessagingService(clusterService, cmgManager, deployer, tracker);
    }

    @Override
    public CompletableFuture<Boolean> deployAsync(String id, Version version, boolean force, DeploymentUnit deploymentUnit) {
        checkId(id);
        Objects.requireNonNull(version);
        Objects.requireNonNull(deploymentUnit);

<<<<<<< HEAD
        List<String> fileNames = List.copyOf(deploymentUnit.content().keySet());
        UnitMeta meta = new UnitMeta(id, version, fileNames, UPLOADING, Collections.emptyList());
=======
        UnitMeta meta = new UnitMeta(id, version, deploymentUnit.name(), UPLOADING, Collections.emptyList());

        byte[] unitContent;
        try {
            unitContent = deploymentUnit.content().readAllBytes();
        } catch (IOException e) {
            LOG.error("Error to read deployment unit content", e);
            return CompletableFuture.failedFuture(new DeploymentUnitReadException(e));
        }
>>>>>>> 3c00c0dd

        return metastore.putIfNotExist(id, version, meta)
                .thenCompose(success -> {
                    if (success) {
                        Map<String, byte[]> unitContent;
                        try {
                            unitContent = deploymentUnit.content().entrySet().stream()
                                    .collect(Collectors.toMap(Entry::getKey, entry -> readContent(entry.getValue())));
                        } catch (DeploymentUnitReadException e) {
                            return failedFuture(e);
                        }
                        return tracker.track(id, version, deployer.deploy(id, version.render(), unitContent)
                                .thenCompose(deployed -> {
                                    if (deployed) {
                                        return metastore.updateMeta(id, version,
                                                unitMeta -> unitMeta
                                                        .addConsistentId(clusterService.topologyService().localMember().name()));
                                    }
                                    return completedFuture(false);
                                })
                                .thenApply(completed -> {
                                    if (completed) {
                                        messaging.startDeployAsyncToCmg(id, version, unitContent)
                                                .thenAccept(ids -> metastore.updateMeta(id, version, unitMeta -> {
                                                    for (String consistentId : ids) {
                                                        unitMeta.addConsistentId(consistentId);
                                                    }
                                                    unitMeta.updateStatus(DEPLOYED);
                                                }));
                                    }
                                    return completed;
                                }));
                    } else {
                        if (force) {
                            return undeployAsync(id, version)
                                    .thenCompose(v -> deployAsync(id, version, deploymentUnit));
                        }
                        LOG.warn("Failed to deploy meta of unit " + id + ":" + version + " to metastore. "
                                + "Already exists.");
                        return failedFuture(
                                new DeploymentUnitAlreadyExistsException(id,
                                        "Unit " + id + ":" + version + " already exists"));
                    }

                });
    }

    @Override
    public CompletableFuture<Void> undeployAsync(String id, Version version) {
        checkId(id);
        Objects.requireNonNull(version);

        return messaging.stopInProgressDeploy(id, version)
                .thenCompose(v -> metastore.updateMeta(id, version, true, meta -> meta.updateStatus(OBSOLETE)))
                .thenCompose(success -> {
                    if (success) {
                        //TODO: Check unit usages here. If unit used in compute task we cannot just remove it.
                        return metastore.updateMeta(id, version, true, meta -> meta.updateStatus(REMOVING));
                    }
                    return completedFuture(false);
                })
                .thenCompose(success -> {
                    if (success) {
                        return cmgManager.logicalTopology();
                    }
                    return failedFuture(new DeploymentUnitNotFoundException(
                            "Unit " + id + " with version " + version + " doesn't exist"));
                }).thenCompose(logicalTopologySnapshot -> allOf(
                        logicalTopologySnapshot.nodes().stream()
                                .map(node -> messaging.undeploy(node, id, version))
                                .toArray(CompletableFuture[]::new))
                        .thenAccept(unused -> metastore.removeIfExist(id, version)));
    }

    @Override
    public CompletableFuture<List<UnitStatus>> unitsAsync() {
        CompletableFuture<List<UnitStatus>> result = new CompletableFuture<>();
        metastore.getAll()
                .subscribe(new EntrySubscriber<>(result, new UnitsAccumulator()));
        return result;
    }

    @Override
    public CompletableFuture<List<Version>> versionsAsync(String id) {
        checkId(id);
        CompletableFuture<List<Version>> result = new CompletableFuture<>();
        metastore.getAllWithId(id)
                .subscribe(
                        new EntrySubscriber<>(
                                result,
                                new SortedListAccumulator<>(e -> UnitMetaSerializer.deserialize(e.value()).version())
                        )
                );
        return result;
    }

    @Override
    public CompletableFuture<UnitStatus> statusAsync(String id) {
        checkId(id);
        CompletableFuture<UnitStatus> result = new CompletableFuture<>();
        metastore.getAllWithId(id)
                .subscribe(new EntrySubscriber<>(result, new UnitStatusAccumulator(id)));
        return result;
    }

    @Override
    public CompletableFuture<List<UnitStatus>> findUnitByConsistentIdAsync(String consistentId) {
        Objects.requireNonNull(consistentId);

        CompletableFuture<List<UnitStatus>> result = new CompletableFuture<>();
        metastore.getAll()
                .subscribe(
                        new EntrySubscriber<>(
                                result,
                                new UnitsAccumulator(meta -> meta.consistentIdLocation().contains(consistentId))
                        )
                );
        return result;
    }

    @Override
    public void start() {
        deployer.initUnitsFolder(workDir.resolve(configuration.deploymentLocation().value()));
        messaging.subscribe();
    }

    @Override
    public void stop() throws Exception {
        tracker.cancelAll();
    }

    private static void checkId(String id) {
        Objects.requireNonNull(id);

        if (id.isBlank()) {
            throw new IllegalArgumentException("Id is blank");
        }
    }

    private static byte[] readContent(InputStream inputStream) {
        try (inputStream) {
            return inputStream.readAllBytes();
        } catch (IOException e) {
            LOG.error("Error reading deployment unit content", e);
            throw new DeploymentUnitReadException(e);
        }
    }
}<|MERGE_RESOLUTION|>--- conflicted
+++ resolved
@@ -18,19 +18,12 @@
 package org.apache.ignite.internal.deployunit;
 
 import static java.util.concurrent.CompletableFuture.allOf;
-<<<<<<< HEAD
 import static java.util.concurrent.CompletableFuture.completedFuture;
 import static java.util.concurrent.CompletableFuture.failedFuture;
-import static org.apache.ignite.internal.deployunit.DeploymentStatus.DEPLOYED;
-import static org.apache.ignite.internal.deployunit.DeploymentStatus.OBSOLETE;
-import static org.apache.ignite.internal.deployunit.DeploymentStatus.REMOVING;
-import static org.apache.ignite.internal.deployunit.DeploymentStatus.UPLOADING;
-=======
 import static org.apache.ignite.internal.rest.api.deployment.DeploymentStatus.DEPLOYED;
 import static org.apache.ignite.internal.rest.api.deployment.DeploymentStatus.OBSOLETE;
 import static org.apache.ignite.internal.rest.api.deployment.DeploymentStatus.REMOVING;
 import static org.apache.ignite.internal.rest.api.deployment.DeploymentStatus.UPLOADING;
->>>>>>> 3c00c0dd
 
 import java.io.IOException;
 import java.io.InputStream;
@@ -135,20 +128,8 @@
         Objects.requireNonNull(version);
         Objects.requireNonNull(deploymentUnit);
 
-<<<<<<< HEAD
         List<String> fileNames = List.copyOf(deploymentUnit.content().keySet());
         UnitMeta meta = new UnitMeta(id, version, fileNames, UPLOADING, Collections.emptyList());
-=======
-        UnitMeta meta = new UnitMeta(id, version, deploymentUnit.name(), UPLOADING, Collections.emptyList());
-
-        byte[] unitContent;
-        try {
-            unitContent = deploymentUnit.content().readAllBytes();
-        } catch (IOException e) {
-            LOG.error("Error to read deployment unit content", e);
-            return CompletableFuture.failedFuture(new DeploymentUnitReadException(e));
-        }
->>>>>>> 3c00c0dd
 
         return metastore.putIfNotExist(id, version, meta)
                 .thenCompose(success -> {
