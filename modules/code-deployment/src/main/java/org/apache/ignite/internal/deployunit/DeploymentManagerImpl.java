/*
 * Licensed to the Apache Software Foundation (ASF) under one or more
 * contributor license agreements. See the NOTICE file distributed with
 * this work for additional information regarding copyright ownership.
 * The ASF licenses this file to You under the Apache License, Version 2.0
 * (the "License"); you may not use this file except in compliance with
 * the License. You may obtain a copy of the License at
 *
 *      http://www.apache.org/licenses/LICENSE-2.0
 *
 * Unless required by applicable law or agreed to in writing, software
 * distributed under the License is distributed on an "AS IS" BASIS,
 * WITHOUT WARRANTIES OR CONDITIONS OF ANY KIND, either express or implied.
 * See the License for the specific language governing permissions and
 * limitations under the License.
 */

package org.apache.ignite.internal.deployunit;

import static java.util.concurrent.CompletableFuture.allOf;
import static java.util.concurrent.CompletableFuture.completedFuture;
import static java.util.concurrent.CompletableFuture.failedFuture;
import static org.apache.ignite.internal.rest.api.deployment.DeploymentStatus.DEPLOYED;
import static org.apache.ignite.internal.rest.api.deployment.DeploymentStatus.OBSOLETE;
import static org.apache.ignite.internal.rest.api.deployment.DeploymentStatus.REMOVING;

import java.nio.file.Path;
import java.util.HashMap;
import java.util.List;
import java.util.Map;
import java.util.Objects;
import java.util.concurrent.CompletableFuture;
import java.util.stream.Collectors;
import org.apache.ignite.compute.version.Version;
import org.apache.ignite.internal.cluster.management.ClusterManagementGroupManager;
import org.apache.ignite.internal.cluster.management.topology.api.LogicalTopologyService;
import org.apache.ignite.internal.deployunit.UnitStatuses.UnitStatusesBuilder;
import org.apache.ignite.internal.deployunit.configuration.DeploymentConfiguration;
import org.apache.ignite.internal.deployunit.exception.DeploymentUnitAlreadyExistsException;
import org.apache.ignite.internal.deployunit.exception.DeploymentUnitNotFoundException;
import org.apache.ignite.internal.deployunit.exception.DeploymentUnitReadException;
<<<<<<< HEAD
import org.apache.ignite.internal.deployunit.exception.DeploymentUnitUnavailableException;
=======
import org.apache.ignite.internal.deployunit.metastore.DeploymentUnitFailover;
>>>>>>> 995eba14
import org.apache.ignite.internal.deployunit.metastore.DeploymentUnitStore;
import org.apache.ignite.internal.deployunit.metastore.DeploymentUnitStoreImpl;
import org.apache.ignite.internal.deployunit.metastore.NodeStatusWatchListener;
import org.apache.ignite.internal.deployunit.metastore.status.UnitClusterStatus;
import org.apache.ignite.internal.logger.IgniteLogger;
import org.apache.ignite.internal.logger.Loggers;
import org.apache.ignite.internal.metastorage.MetaStorageManager;
import org.apache.ignite.internal.rest.api.deployment.DeploymentStatus;
import org.apache.ignite.network.ClusterService;
import org.jetbrains.annotations.Nullable;

/**
 * Deployment manager implementation.
 */
public class DeploymentManagerImpl implements IgniteDeployment {
    private static final IgniteLogger LOG = Loggers.forClass(DeploymentManagerImpl.class);

    /**
     * Node working directory.
     */
    private final Path workDir;

    /**
     * Deployment configuration.
     */
    private final DeploymentConfiguration configuration;

    /**
     * Cluster management group manager.
     */
    private final ClusterManagementGroupManager cmgManager;

    /**
     * Cluster service.
     */
    private final ClusterService clusterService;

    /**
     * Deploy messaging service.
     */
    private final DeployMessagingService messaging;

    /**
     * File deployer.
     */
    private final FileDeployerService deployer;

    /**
     * Deployment units metastore service.
     */
    private final DeploymentUnitStore deploymentUnitStore;

    /**
     * Deploy tracker.
     */
    private final DownloadTracker tracker;

    /**
     * Failover.
     */
    private final DeploymentUnitFailover failover;

    private final DeploymentUnitAccessor deploymentUnitAccessor;

    /**
     * Constructor.
     *
     * @param clusterService Cluster service.
     * @param metaStorage Meta storage.
     * @param workDir Node working directory.
     * @param configuration Deployment configuration.
     * @param cmgManager Cluster management group manager.
     */
    public DeploymentManagerImpl(
            ClusterService clusterService,
            MetaStorageManager metaStorage,
            LogicalTopologyService logicalTopology,
            Path workDir,
            DeploymentConfiguration configuration,
            ClusterManagementGroupManager cmgManager
    ) {
        this.clusterService = clusterService;
        this.configuration = configuration;
        this.cmgManager = cmgManager;
        this.workDir = workDir;
        tracker = new DownloadTracker();
        deployer = new FileDeployerService();
        messaging = new DeployMessagingService(clusterService, cmgManager, deployer, tracker);
        deploymentUnitStore = new DeploymentUnitStoreImpl(metaStorage);
<<<<<<< HEAD
        deploymentUnitAccessor = new DeploymentUnitAccessorImpl(deployer);
    }

    private void onUnitRegister(UnitNodeStatus status, Set<String> deployedNodes) {
        if (status.status() == UPLOADING) {
            messaging.downloadUnitContent(status.id(), status.version(), new ArrayList<>(deployedNodes))
                    .thenCompose(content -> deployer.deploy(status.id(), status.version(), content))
                    .thenApply(deployed -> {
                        if (deployed) {
                            return deploymentUnitStore.updateNodeStatus(
                                    getLocalNodeId(),
                                    status.id(),
                                    status.version(),
                                    DEPLOYED);
                        }
                        return deployed;
                    });
        } else if (status.status() == DEPLOYED) {
            deploymentUnitStore.getClusterStatus(status.id(), status.version())
                    .thenApply(UnitClusterStatus::initialNodesToDeploy)
                    .thenApply(deployedNodes::containsAll)
                    .thenAccept(allRequiredDeployed -> {
                        if (allRequiredDeployed) {
                            deploymentUnitStore.updateClusterStatus(status.id(), status.version(), DEPLOYED);
                        }
                    });
        }
=======
        failover = new DeploymentUnitFailover(logicalTopology, deploymentUnitStore, clusterService);
>>>>>>> 995eba14
    }

    @Override
    public CompletableFuture<Boolean> deployAsync(String id, Version version, boolean force, DeploymentUnit deploymentUnit) {
        checkId(id);
        Objects.requireNonNull(version);
        Objects.requireNonNull(deploymentUnit);

        return cmgManager.cmgNodes()
                .thenCompose(cmg -> deploymentUnitStore.createClusterStatus(id, version, cmg))
                .thenCompose(success -> {
                    if (success) {
                        return doDeploy(id, version, deploymentUnit);
                    } else {
                        if (force) {
                            return undeployAsync(id, version)
                                    .thenCompose(v -> deployAsync(id, version, deploymentUnit));
                        }
                        LOG.warn("Failed to deploy meta of unit " + id + ":" + version + " to metastore. "
                                + "Already exists.");
                        return failedFuture(
                                new DeploymentUnitAlreadyExistsException(id,
                                        "Unit " + id + ":" + version + " already exists"));
                    }

                });
    }

    private CompletableFuture<Boolean> doDeploy(String id, Version version, DeploymentUnit deploymentUnit) {
        UnitContent unitContent;
        try {
            unitContent = UnitContent.readContent(deploymentUnit);
        } catch (DeploymentUnitReadException e) {
            LOG.error("Error reading deployment unit content", e);
            return failedFuture(e);
        }
        return deployToLocalNode(id, version, unitContent)
                .thenApply(completed -> {
                    if (completed) {
                        String localNodeId = getLocalNodeId();
                        cmgManager.cmgNodes().thenAccept(nodes -> nodes.forEach(node -> {
                            if (!node.equals(localNodeId)) {
                                deploymentUnitStore.createNodeStatus(node, id, version);
                            }
                        }));
                    }
                    return completed;
                });
    }

    private CompletableFuture<Boolean> deployToLocalNode(String id, Version version, UnitContent unitContent) {
        return deployer.deploy(id, version, unitContent)
                .thenCompose(deployed -> {
                    if (deployed) {
                        return deploymentUnitStore.createNodeStatus(getLocalNodeId(), id, version, DEPLOYED);
                    }
                    return completedFuture(false);
                });
    }

    @Override
    public CompletableFuture<Boolean> undeployAsync(String id, Version version) {
        checkId(id);
        Objects.requireNonNull(version);

        return messaging.stopInProgressDeploy(id, version)
                .thenCompose(v -> deploymentUnitStore.updateClusterStatus(id, version, OBSOLETE))
                .thenCompose(success -> {
                    if (success) {
                        //TODO: Check unit usages here. If unit used in compute task we cannot just remove it.
                        return deploymentUnitStore.updateClusterStatus(id, version, REMOVING);
                    }
                    return completedFuture(false);
                })
                .thenCompose(success -> {
                    if (success) {
                        return cmgManager.logicalTopology();
                    }
                    return failedFuture(new DeploymentUnitNotFoundException(id, version));
                }).thenCompose(logicalTopologySnapshot -> allOf(
                        logicalTopologySnapshot.nodes().stream()
                                .map(node -> messaging.undeploy(node, id, version))
                                .toArray(CompletableFuture[]::new))
                ).thenCompose(unused -> deploymentUnitStore.remove(id, version));
    }

    @Override
    public CompletableFuture<List<UnitStatuses>> clusterStatusesAsync() {
        return deploymentUnitStore.getClusterStatuses()
                .thenApply(DeploymentManagerImpl::fromUnitStatuses);
    }

    @Override
    public CompletableFuture<UnitStatuses> clusterStatusesAsync(String id) {
        checkId(id);

        return deploymentUnitStore.getClusterStatuses(id)
                .thenApply(statuses -> fromUnitStatuses(id, statuses));
    }

    @Override
    public CompletableFuture<DeploymentStatus> clusterStatusAsync(String id, Version version) {
        checkId(id);
        Objects.requireNonNull(version);

        return deploymentUnitStore.getClusterStatus(id, version)
                .thenApply(DeploymentManagerImpl::extractDeploymentStatus);
    }

    @Override
    public CompletableFuture<List<Version>> versionsAsync(String id) {
        checkId(id);

        return deploymentUnitStore.getClusterStatuses(id)
                .thenApply(statuses -> statuses.stream().map(UnitClusterStatus::version)
                        .sorted()
                        .collect(Collectors.toList()));
    }

    @Override
    public CompletableFuture<List<UnitStatuses>> nodeStatusesAsync() {
        return deploymentUnitStore.getNodeStatuses(getLocalNodeId())
                .thenApply(DeploymentManagerImpl::fromUnitStatuses);
    }

    @Override
    public CompletableFuture<UnitStatuses> nodeStatusesAsync(String id) {
        checkId(id);

        return deploymentUnitStore.getNodeStatuses(getLocalNodeId(), id)
                .thenApply(statuses -> fromUnitStatuses(id, statuses));
    }

    @Override
    public CompletableFuture<DeploymentStatus> nodeStatusAsync(String id, Version version) {
        checkId(id);
        Objects.requireNonNull(version);

        return deploymentUnitStore.getNodeStatus(getLocalNodeId(), id, version)
                .thenApply(DeploymentManagerImpl::extractDeploymentStatus);
    }

    @Override
    public CompletableFuture<Void> onDemandDeploy(String id, Version version) {
        return deploymentUnitStore.getAllNodes(id, version)
                .thenCompose(nodes -> {
                    if (nodes.isEmpty()) {
                        return completedFuture(false);
                    }
                    if (nodes.contains(getLocalNodeId())) {
                        return completedFuture(true);
                    }
                    return messaging.downloadUnitContent(id, version, nodes)
                            .thenCompose(unitContent -> deployToLocalNode(id, version, unitContent));
                })
                .thenCompose(result -> {
                    if (result) {
                        return completedFuture(null);
                    } else {
                        LOG.error("Failed to deploy on demand deployment unit {}:{}", id, version);
                        return clusterStatusAsync(id, version)
                                .thenCombine(nodeStatusAsync(id, version), (clusterStatus, nodeStatus) -> {
                                    if (clusterStatus == null) {
                                        return CompletableFuture.<Void>failedFuture(
                                                new DeploymentUnitNotFoundException(id, version));
                                    } else {
                                        return CompletableFuture.<Void>failedFuture(
                                                new DeploymentUnitUnavailableException(
                                                        id,
                                                        version,
                                                        clusterStatus,
                                                        nodeStatus
                                                )
                                        );
                                    }
                                }).thenCompose(it -> it);
                    }
                });
    }

    @Override
    public CompletableFuture<Version> detectLatestDeployedVersion(String id) {
        return clusterStatusesAsync(id)
                .thenApply(statuses -> {
                    return statuses.versions()
                            .stream()
                            .filter(version -> statuses.status(version) == DEPLOYED || statuses.status(version) == UPLOADING)
                            .max(Version::compareTo)
                            .orElseThrow(() -> new DeploymentUnitNotFoundException(id));
                });
    }

    @Override
    public void start() {
        DefaultNodeCallback callback = new DefaultNodeCallback(deploymentUnitStore, messaging, deployer, clusterService, tracker);
        deployer.initUnitsFolder(workDir.resolve(configuration.deploymentLocation().value()));
        deploymentUnitStore.registerListener(new NodeStatusWatchListener(
                deploymentUnitStore,
                this::getLocalNodeId,
                callback));
        messaging.subscribe();
        failover.registerTopologyChangeCallback(callback);
    }

    @Override
    public void stop() throws Exception {
        tracker.cancelAll();
    }

    private String getLocalNodeId() {
        return clusterService.topologyService().localMember().name();
    }

    private static void checkId(String id) {
        Objects.requireNonNull(id);

        if (id.isBlank()) {
            throw new IllegalArgumentException("Id is blank");
        }
    }

    private static List<UnitStatuses> fromUnitStatuses(List<? extends UnitStatus> statuses) {
        Map<String, UnitStatusesBuilder> map = new HashMap<>();
        for (UnitStatus status : statuses) {
            map.computeIfAbsent(status.id(), UnitStatuses::builder)
                    .append(status.version(), status.status()).build();
        }
        return map.values().stream().map(UnitStatusesBuilder::build).collect(Collectors.toList());
    }

    @Nullable
    private static UnitStatuses fromUnitStatuses(String id, List<? extends UnitStatus> statuses) {
        if (statuses.isEmpty()) {
            return null;
        }

        UnitStatusesBuilder builder = UnitStatuses.builder(id);
        for (UnitStatus status : statuses) {
            builder.append(status.version(), status.status());
        }

        return builder.build();
    }

    @Nullable
    private static DeploymentStatus extractDeploymentStatus(UnitStatus status) {
        return status != null ? status.status() : null;
    }

    public DeploymentUnitAccessor deploymentUnitAccessor() {
        return deploymentUnitAccessor;
    }
}<|MERGE_RESOLUTION|>--- conflicted
+++ resolved
@@ -39,11 +39,8 @@
 import org.apache.ignite.internal.deployunit.exception.DeploymentUnitAlreadyExistsException;
 import org.apache.ignite.internal.deployunit.exception.DeploymentUnitNotFoundException;
 import org.apache.ignite.internal.deployunit.exception.DeploymentUnitReadException;
-<<<<<<< HEAD
 import org.apache.ignite.internal.deployunit.exception.DeploymentUnitUnavailableException;
-=======
 import org.apache.ignite.internal.deployunit.metastore.DeploymentUnitFailover;
->>>>>>> 995eba14
 import org.apache.ignite.internal.deployunit.metastore.DeploymentUnitStore;
 import org.apache.ignite.internal.deployunit.metastore.DeploymentUnitStoreImpl;
 import org.apache.ignite.internal.deployunit.metastore.NodeStatusWatchListener;
@@ -133,8 +130,8 @@
         deployer = new FileDeployerService();
         messaging = new DeployMessagingService(clusterService, cmgManager, deployer, tracker);
         deploymentUnitStore = new DeploymentUnitStoreImpl(metaStorage);
-<<<<<<< HEAD
         deploymentUnitAccessor = new DeploymentUnitAccessorImpl(deployer);
+        failover = new DeploymentUnitFailover(logicalTopology, deploymentUnitStore, clusterService);
     }
 
     private void onUnitRegister(UnitNodeStatus status, Set<String> deployedNodes) {
@@ -161,9 +158,6 @@
                         }
                     });
         }
-=======
-        failover = new DeploymentUnitFailover(logicalTopology, deploymentUnitStore, clusterService);
->>>>>>> 995eba14
     }
 
     @Override
