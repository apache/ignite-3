--- conflicted
+++ resolved
@@ -362,7 +362,6 @@
     @Override
     public CompletableFuture<Version> detectLatestDeployedVersion(String id) {
         return clusterStatusesAsync(id)
-<<<<<<< HEAD
                 .thenApply(statuses -> {
                     if (statuses == null) {
                         throw new DeploymentUnitNotFoundException(id, Version.LATEST);
@@ -374,13 +373,6 @@
                             .max(Version::compareTo)
                             .orElseThrow(() -> new DeploymentUnitNotFoundException(id, Version.LATEST));
                 });
-=======
-                .thenApply(statuses -> statuses.versions()
-                        .stream()
-                        .filter(version -> statuses.status(version) == DEPLOYED)
-                        .max(Version::compareTo)
-                        .orElseThrow(() -> new DeploymentUnitNotFoundException(id)));
->>>>>>> 8c537d12
     }
 
     @Override
