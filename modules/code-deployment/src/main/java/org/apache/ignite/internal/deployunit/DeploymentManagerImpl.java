/*
 * Licensed to the Apache Software Foundation (ASF) under one or more
 * contributor license agreements. See the NOTICE file distributed with
 * this work for additional information regarding copyright ownership.
 * The ASF licenses this file to You under the Apache License, Version 2.0
 * (the "License"); you may not use this file except in compliance with
 * the License. You may obtain a copy of the License at
 *
 *      http://www.apache.org/licenses/LICENSE-2.0
 *
 * Unless required by applicable law or agreed to in writing, software
 * distributed under the License is distributed on an "AS IS" BASIS,
 * WITHOUT WARRANTIES OR CONDITIONS OF ANY KIND, either express or implied.
 * See the License for the specific language governing permissions and
 * limitations under the License.
 */

package org.apache.ignite.internal.deployunit;

import static java.util.concurrent.CompletableFuture.allOf;
import static java.util.concurrent.CompletableFuture.completedFuture;
import static java.util.concurrent.CompletableFuture.failedFuture;
import static org.apache.ignite.internal.deployunit.DeploymentStatus.DEPLOYED;
import static org.apache.ignite.internal.deployunit.DeploymentStatus.OBSOLETE;

import java.nio.file.Path;
import java.util.HashMap;
import java.util.HashSet;
import java.util.List;
import java.util.Map;
import java.util.Objects;
import java.util.Set;
import java.util.concurrent.CompletableFuture;
import java.util.function.Function;
import java.util.stream.Collectors;
import org.apache.ignite.compute.version.Version;
import org.apache.ignite.internal.cluster.management.ClusterManagementGroupManager;
import org.apache.ignite.internal.cluster.management.topology.api.LogicalNode;
import org.apache.ignite.internal.cluster.management.topology.api.LogicalTopologyService;
import org.apache.ignite.internal.deployunit.UnitStatuses.UnitStatusesBuilder;
import org.apache.ignite.internal.deployunit.configuration.DeploymentConfiguration;
import org.apache.ignite.internal.deployunit.exception.DeploymentUnitAlreadyExistsException;
import org.apache.ignite.internal.deployunit.exception.DeploymentUnitNotFoundException;
import org.apache.ignite.internal.deployunit.exception.DeploymentUnitReadException;
import org.apache.ignite.internal.deployunit.exception.InvalidNodesArgumentException;
import org.apache.ignite.internal.deployunit.metastore.ClusterEventCallback;
import org.apache.ignite.internal.deployunit.metastore.ClusterEventCallbackImpl;
import org.apache.ignite.internal.deployunit.metastore.ClusterStatusWatchListener;
import org.apache.ignite.internal.deployunit.metastore.DeploymentUnitFailover;
import org.apache.ignite.internal.deployunit.metastore.DeploymentUnitStore;
import org.apache.ignite.internal.deployunit.metastore.NodeEventCallback;
import org.apache.ignite.internal.deployunit.metastore.NodeStatusWatchListener;
import org.apache.ignite.internal.deployunit.metastore.status.UnitClusterStatus;
import org.apache.ignite.internal.logger.IgniteLogger;
import org.apache.ignite.internal.logger.Loggers;
import org.apache.ignite.network.ClusterNode;
import org.apache.ignite.network.ClusterService;
import org.jetbrains.annotations.Nullable;

/**
 * Deployment manager implementation.
 */
public class DeploymentManagerImpl implements IgniteDeployment {
    private static final IgniteLogger LOG = Loggers.forClass(DeploymentManagerImpl.class);

    /**
     * Node working directory.
     */
    private final Path workDir;

    /**
     * Deployment configuration.
     */
    private final DeploymentConfiguration configuration;

    /**
     * Cluster management group manager.
     */
    private final ClusterManagementGroupManager cmgManager;

    /**
     * Deploy messaging service.
     */
    private final DeployMessagingService messaging;

    /**
     * File deployer.
     */
    private final FileDeployerService deployer;

    /**
     * Deployment units metastore service.
     */
    private final DeploymentUnitStore deploymentUnitStore;

    /**
     * Deploy tracker.
     */
    private final DownloadTracker tracker;

    /**
     * Failover.
     */
    private final DeploymentUnitFailover failover;

    /**
     * Deployment unit accessor.
     */
    private final DeploymentUnitAccessor deploymentUnitAccessor;

    private final String nodeName;

    private final NodeEventCallback nodeStatusCallback;

    private final NodeStatusWatchListener nodeStatusWatchListener;

    private final ClusterEventCallback clusterEventCallback;

    private final ClusterStatusWatchListener clusterStatusWatchListener;

    /**
     * Constructor.
     *
     * @param clusterService Cluster service.
     * @param deploymentUnitStore Deployment units metastore service.
     * @param workDir Node working directory.
     * @param configuration Deployment configuration.
     * @param cmgManager Cluster management group manager.
     * @param nodeName Node consistent ID.
     */
    public DeploymentManagerImpl(
            ClusterService clusterService,
            DeploymentUnitStore deploymentUnitStore,
            LogicalTopologyService logicalTopology,
            Path workDir,
            DeploymentConfiguration configuration,
            ClusterManagementGroupManager cmgManager,
            String nodeName
    ) {
        this.deploymentUnitStore = deploymentUnitStore;
        this.configuration = configuration;
        this.cmgManager = cmgManager;
        this.workDir = workDir;
        tracker = new DownloadTracker();
        deployer = new FileDeployerService();
        messaging = new DeployMessagingService(clusterService, cmgManager, deployer, tracker);
        deploymentUnitAccessor = new DeploymentUnitAccessorImpl(deployer);

        this.nodeName = nodeName;

        nodeStatusCallback = new DefaultNodeCallback(deploymentUnitStore, messaging, deployer, tracker, cmgManager, nodeName);
        nodeStatusWatchListener = new NodeStatusWatchListener(deploymentUnitStore, nodeName, nodeStatusCallback);

        clusterEventCallback = new ClusterEventCallbackImpl(deploymentUnitStore, deployer, cmgManager, nodeName);
        clusterStatusWatchListener = new ClusterStatusWatchListener(clusterEventCallback);

        failover = new DeploymentUnitFailover(logicalTopology, deploymentUnitStore, deployer, nodeName);
    }

    @Override
    public CompletableFuture<Boolean> deployAsync(
            String id,
            Version version,
            boolean force,
            DeploymentUnit deploymentUnit,
            InitialDeployMode deployMode
    ) {
        checkId(id);
        Objects.requireNonNull(version);
        Objects.requireNonNull(deploymentUnit);

        LOG.info("Deploying {}:{} on {}", id, version, deployMode);
        return extractNodes(deployMode)
                .thenCompose(nodesToDeploy ->
                        doDeploy(id, version, force, deploymentUnit, nodesToDeploy,
                                undeployed -> deployAsync(id, version, deploymentUnit, deployMode)
                        )
                );
    }

    @Override
    public CompletableFuture<Boolean> deployAsync(
            String id,
            Version version,
            boolean force,
            DeploymentUnit deploymentUnit,
            List<String> nodes
    ) {
        checkId(id);
        Objects.requireNonNull(version);
        Objects.requireNonNull(deploymentUnit);

        LOG.info("Deploying {}:{} on {}", id, version, nodes);
        return extractNodes(nodes)
                .thenCompose(nodesToDeploy ->
                        doDeploy(id, version, force, deploymentUnit, nodesToDeploy,
                                undeployed -> deployAsync(id, version, deploymentUnit, nodes)
                        )
                );
    }

    private CompletableFuture<Boolean> doDeploy(
            String id,
            Version version,
            boolean force,
            DeploymentUnit deploymentUnit,
            Set<String> nodesToDeploy,
            Function<Boolean, CompletableFuture<Boolean>> retryDeploy
    ) {
        return deploymentUnitStore.createClusterStatus(id, version, nodesToDeploy)
                .thenCompose(success -> {
                    if (success) {
                        return doDeploy(id, version, deploymentUnit, nodesToDeploy);
                    } else {
                        if (force) {
                            return undeployAsync(id, version)
                                    .thenCompose(retryDeploy);
                        }
                        LOG.warn("Failed to deploy meta of unit " + id + ":" + version + " to metastore. "
                                + "Already exists.");
                        return failedFuture(
                                new DeploymentUnitAlreadyExistsException(id,
                                        "Unit " + id + ":" + version + " already exists"));
                    }
                });
    }

    private CompletableFuture<Boolean> doDeploy(String id, Version version, DeploymentUnit deploymentUnit, Set<String> nodesToDeploy) {
        UnitContent unitContent;
        try {
            unitContent = UnitContent.readContent(deploymentUnit);
        } catch (DeploymentUnitReadException e) {
            LOG.error("Error reading deployment unit content", e);
            return failedFuture(e);
        }
        return deployToLocalNode(id, version, unitContent)
                .thenApply(completed -> {
                    if (completed) {
                        nodesToDeploy.forEach(node -> {
                            if (!node.equals(nodeName)) {
                                deploymentUnitStore.createNodeStatus(node, id, version);
                            }
                        });
                    }
                    return completed;
                });
    }

    private CompletableFuture<Boolean> deployToLocalNode(String id, Version version, UnitContent unitContent) {
        return deployer.deploy(id, version, unitContent)
                .thenCompose(deployed -> {
                    if (deployed) {
                        return deploymentUnitStore.createNodeStatus(nodeName, id, version, DEPLOYED);
                    }
                    return completedFuture(false);
                });
    }

    @Override
    public CompletableFuture<Boolean> undeployAsync(String id, Version version) {
        checkId(id);
        Objects.requireNonNull(version);

        LOG.info("Undeploying {}:{}", id, version);
        return messaging.stopInProgressDeploy(id, version)
                .thenCompose(v -> deploymentUnitStore.updateClusterStatus(id, version, OBSOLETE))
                .thenCompose(success -> {
                    if (success) {
                        return cmgManager.logicalTopology()
                                .thenCompose(logicalTopology -> {
                                    Set<String> logicalNodes = logicalTopology.nodes().stream()
                                            .map(LogicalNode::name)
                                            .collect(Collectors.toSet());
                                    // Set OBSOLETE status only to nodes which are present in the topology
                                    return deploymentUnitStore.getAllNodes(id, version)
                                            .thenCompose(nodes -> allOf(nodes.stream()
                                                    .filter(logicalNodes::contains)
                                                    .map(node -> deploymentUnitStore.updateNodeStatus(node, id, version, OBSOLETE))
                                                    .toArray(CompletableFuture[]::new)))
                                            .thenApply(v -> {
                                                // Now the nodes are handling the OBSOLETE node statuses and when all nodes are in the
                                                // REMOVING status, the cluster status will be changed to REMOVING
                                                return true;
                                            });
                                });
                    }
                    return failedFuture(new DeploymentUnitNotFoundException(id, version));
                });
    }

    @Override
    public CompletableFuture<List<UnitStatuses>> clusterStatusesAsync() {
        return deploymentUnitStore.getClusterStatuses()
                .thenApply(DeploymentManagerImpl::fromUnitStatuses);
    }

    @Override
    public CompletableFuture<UnitStatuses> clusterStatusesAsync(String id) {
        checkId(id);

        return deploymentUnitStore.getClusterStatuses(id)
                .thenApply(statuses -> fromUnitStatuses(id, statuses));
    }

    @Override
    public CompletableFuture<DeploymentStatus> clusterStatusAsync(String id, Version version) {
        checkId(id);
        Objects.requireNonNull(version);

        return deploymentUnitStore.getClusterStatus(id, version)
                .thenApply(DeploymentManagerImpl::extractDeploymentStatus);
    }

    @Override
    public CompletableFuture<List<Version>> versionsAsync(String id) {
        checkId(id);

        return deploymentUnitStore.getClusterStatuses(id)
                .thenApply(statuses -> statuses.stream().map(UnitClusterStatus::version)
                        .sorted()
                        .collect(Collectors.toList()));
    }

    @Override
    public CompletableFuture<List<UnitStatuses>> nodeStatusesAsync() {
        return deploymentUnitStore.getNodeStatuses(nodeName)
                .thenApply(DeploymentManagerImpl::fromUnitStatuses);
    }

    @Override
    public CompletableFuture<UnitStatuses> nodeStatusesAsync(String id) {
        checkId(id);

        return deploymentUnitStore.getNodeStatuses(nodeName, id)
                .thenApply(statuses -> fromUnitStatuses(id, statuses));
    }

    @Override
    public CompletableFuture<DeploymentStatus> nodeStatusAsync(String id, Version version) {
        checkId(id);
        Objects.requireNonNull(version);

        return deploymentUnitStore.getNodeStatus(nodeName, id, version)
                .thenApply(DeploymentManagerImpl::extractDeploymentStatus);
    }

    @Override
    public CompletableFuture<Boolean> onDemandDeploy(String id, Version version) {
        return deploymentUnitStore.getAllNodes(id, version)
                .thenCompose(nodes -> {
                    if (nodes.isEmpty()) {
                        return completedFuture(false);
                    }
                    if (nodes.contains(nodeName)) {
                        return completedFuture(true);
                    }
                    return messaging.downloadUnitContent(id, version, nodes)
                            .thenCompose(unitContent -> deployToLocalNode(id, version, unitContent));
                });
    }

    @Override
    public CompletableFuture<Version> detectLatestDeployedVersion(String id) {
        return clusterStatusesAsync(id)
<<<<<<< HEAD
                .thenApply(statuses -> statuses.versionStatuses().stream()
                        .filter(e -> e.getStatus() == DEPLOYED)
                        .reduce((first, second) -> second)
                        .orElseThrow(() -> new DeploymentUnitNotFoundException(id))
                        .getVersion());
=======
                .thenApply(statuses -> statuses.versions()
                        .stream()
                        .filter(version -> statuses.status(version) == DEPLOYED)
                        .max(Version::compareTo)
                        .orElseThrow(() -> new DeploymentUnitNotFoundException(id)));
>>>>>>> c60eda6f
    }

    @Override
    public void start() {
        deployer.initUnitsFolder(workDir.resolve(configuration.deploymentLocation().value()));
        deploymentUnitStore.registerNodeStatusListener(nodeStatusWatchListener);
        deploymentUnitStore.registerClusterStatusListener(clusterStatusWatchListener);
        messaging.subscribe();
        failover.registerTopologyChangeCallback(nodeStatusCallback, clusterEventCallback);
    }

    @Override
    public void stop() throws Exception {
        deployer.stop();
        tracker.cancelAll();
        deploymentUnitStore.unregisterNodeStatusListener(nodeStatusWatchListener);
        deploymentUnitStore.unregisterClusterStatusListener(clusterStatusWatchListener);
    }

    private static void checkId(String id) {
        Objects.requireNonNull(id);

        if (id.isBlank()) {
            throw new IllegalArgumentException("Id is blank");
        }
    }

    private static List<UnitStatuses> fromUnitStatuses(List<? extends UnitStatus> statuses) {
        Map<String, UnitStatusesBuilder> map = new HashMap<>();
        for (UnitStatus status : statuses) {
            map.computeIfAbsent(status.id(), UnitStatuses::builder)
                    .append(status.version(), status.status()).build();
        }
        return map.values().stream().map(UnitStatusesBuilder::build).collect(Collectors.toList());
    }

    @Nullable
    private static UnitStatuses fromUnitStatuses(String id, List<? extends UnitStatus> statuses) {
        if (statuses.isEmpty()) {
            return null;
        }

        UnitStatusesBuilder builder = UnitStatuses.builder(id);
        for (UnitStatus status : statuses) {
            builder.append(status.version(), status.status());
        }

        return builder.build();
    }

    @Nullable
    private static DeploymentStatus extractDeploymentStatus(UnitStatus status) {
        return status != null ? status.status() : null;
    }

    public DeploymentUnitAccessor deploymentUnitAccessor() {
        return deploymentUnitAccessor;
    }

    private CompletableFuture<Set<String>> extractNodes(InitialDeployMode deployMode) {
        switch (deployMode) {
            case ALL:
                return cmgManager.logicalTopology()
                        .thenApply(snapshot -> snapshot.nodes().stream()
                                .map(ClusterNode::name)
                                .collect(Collectors.toUnmodifiableSet()));
            case MAJORITY:
            default:
                return cmgManager.majority();
        }
    }

    /**
     * Gets a list of nodes for initial deployment. Always contains at least a majority of CMG nodes.
     *
     * @param nodes List of consistent IDs of nodes to add to the majority.
     * @return Completed future with a set of consistent IDs, or a future, completed exceptionally with
     *         {@link InvalidNodesArgumentException} if any of the nodes are not present in the logical topology.
     */
    private CompletableFuture<Set<String>> extractNodes(List<String> nodes) {
        return cmgManager.majority()
                .thenCompose(majority -> cmgManager.logicalTopology()
                        .thenApply(snapshot -> snapshot.nodes().stream()
                                .map(ClusterNode::name)
                                .collect(Collectors.toUnmodifiableSet()))
                        .thenApply(allNodes -> {
                            Set<String> result = new HashSet<>(majority);
                            for (String node : nodes) {
                                if (!allNodes.contains(node)) {
                                    throw new InvalidNodesArgumentException(
                                            "Node \"" + node + "\" is not present in the logical topology"
                                    );
                                }
                                result.add(node);
                            }
                            return result;
                        })
                );
    }
}<|MERGE_RESOLUTION|>--- conflicted
+++ resolved
@@ -362,19 +362,11 @@
     @Override
     public CompletableFuture<Version> detectLatestDeployedVersion(String id) {
         return clusterStatusesAsync(id)
-<<<<<<< HEAD
                 .thenApply(statuses -> statuses.versionStatuses().stream()
                         .filter(e -> e.getStatus() == DEPLOYED)
                         .reduce((first, second) -> second)
                         .orElseThrow(() -> new DeploymentUnitNotFoundException(id))
                         .getVersion());
-=======
-                .thenApply(statuses -> statuses.versions()
-                        .stream()
-                        .filter(version -> statuses.status(version) == DEPLOYED)
-                        .max(Version::compareTo)
-                        .orElseThrow(() -> new DeploymentUnitNotFoundException(id)));
->>>>>>> c60eda6f
     }
 
     @Override
