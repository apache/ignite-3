/*
 * Licensed to the Apache Software Foundation (ASF) under one or more
 * contributor license agreements. See the NOTICE file distributed with
 * this work for additional information regarding copyright ownership.
 * The ASF licenses this file to You under the Apache License, Version 2.0
 * (the "License"); you may not use this file except in compliance with
 * the License. You may obtain a copy of the License at
 *
 *      http://www.apache.org/licenses/LICENSE-2.0
 *
 * Unless required by applicable law or agreed to in writing, software
 * distributed under the License is distributed on an "AS IS" BASIS,
 * WITHOUT WARRANTIES OR CONDITIONS OF ANY KIND, either express or implied.
 * See the License for the specific language governing permissions and
 * limitations under the License.
 */

package org.apache.ignite.internal.deployunit;

import static java.util.concurrent.CompletableFuture.allOf;
import static java.util.concurrent.CompletableFuture.completedFuture;
import static java.util.concurrent.CompletableFuture.failedFuture;
import static org.apache.ignite.internal.deployunit.DeploymentStatus.DEPLOYED;
import static org.apache.ignite.internal.deployunit.DeploymentStatus.OBSOLETE;

import java.nio.file.Path;
import java.util.HashMap;
import java.util.List;
import java.util.Map;
import java.util.Objects;
import java.util.Set;
import java.util.concurrent.CompletableFuture;
import java.util.stream.Collectors;
import org.apache.ignite.compute.version.Version;
import org.apache.ignite.internal.cluster.management.ClusterManagementGroupManager;
import org.apache.ignite.internal.cluster.management.topology.api.LogicalNode;
import org.apache.ignite.internal.cluster.management.topology.api.LogicalTopologyService;
import org.apache.ignite.internal.deployunit.UnitStatuses.UnitStatusesBuilder;
import org.apache.ignite.internal.deployunit.configuration.DeploymentConfiguration;
import org.apache.ignite.internal.deployunit.exception.DeploymentUnitAlreadyExistsException;
import org.apache.ignite.internal.deployunit.exception.DeploymentUnitNotFoundException;
import org.apache.ignite.internal.deployunit.exception.DeploymentUnitReadException;
<<<<<<< HEAD
=======
import org.apache.ignite.internal.deployunit.exception.InvalidNodesArgumentException;
import org.apache.ignite.internal.deployunit.metastore.ClusterEventCallback;
import org.apache.ignite.internal.deployunit.metastore.ClusterEventCallbackImpl;
import org.apache.ignite.internal.deployunit.metastore.ClusterStatusWatchListener;
>>>>>>> 05173035
import org.apache.ignite.internal.deployunit.metastore.DeploymentUnitFailover;
import org.apache.ignite.internal.deployunit.metastore.DeploymentUnitStore;
import org.apache.ignite.internal.deployunit.metastore.NodeEventCallback;
import org.apache.ignite.internal.deployunit.metastore.NodeStatusWatchListener;
import org.apache.ignite.internal.deployunit.metastore.status.UnitClusterStatus;
import org.apache.ignite.internal.logger.IgniteLogger;
import org.apache.ignite.internal.logger.Loggers;
import org.apache.ignite.network.ClusterService;
import org.jetbrains.annotations.Nullable;

/**
 * Deployment manager implementation.
 */
public class DeploymentManagerImpl implements IgniteDeployment {
    private static final IgniteLogger LOG = Loggers.forClass(DeploymentManagerImpl.class);

    /**
     * Node working directory.
     */
    private final Path workDir;

    /**
     * Deployment configuration.
     */
    private final DeploymentConfiguration configuration;

    /**
     * Cluster management group manager.
     */
    private final ClusterManagementGroupManager cmgManager;

    /**
     * Deploy messaging service.
     */
    private final DeployMessagingService messaging;

    /**
     * File deployer.
     */
    private final FileDeployerService deployer;

    /**
     * Deployment units metastore service.
     */
    private final DeploymentUnitStore deploymentUnitStore;

    /**
     * Deploy tracker.
     */
    private final DownloadTracker tracker;

    /**
     * Failover.
     */
    private final DeploymentUnitFailover failover;

    /**
     * Deployment unit accessor.
     */
    private final DeploymentUnitAccessor deploymentUnitAccessor;

    private final String nodeName;

    private final NodeEventCallback nodeStatusCallback;

    private final NodeStatusWatchListener nodeStatusWatchListener;

    private final ClusterEventCallback clusterEventCallback;

    private final ClusterStatusWatchListener clusterStatusWatchListener;

    /**
     * Constructor.
     *
     * @param clusterService Cluster service.
     * @param deploymentUnitStore Deployment units metastore service.
     * @param workDir Node working directory.
     * @param configuration Deployment configuration.
     * @param cmgManager Cluster management group manager.
     * @param nodeName Node consistent ID.
     */
    public DeploymentManagerImpl(
            ClusterService clusterService,
            DeploymentUnitStore deploymentUnitStore,
            LogicalTopologyService logicalTopology,
            Path workDir,
            DeploymentConfiguration configuration,
            ClusterManagementGroupManager cmgManager,
            String nodeName
    ) {
        this.deploymentUnitStore = deploymentUnitStore;
        this.configuration = configuration;
        this.cmgManager = cmgManager;
        this.workDir = workDir;
        tracker = new DownloadTracker();
        deployer = new FileDeployerService();
        messaging = new DeployMessagingService(clusterService, cmgManager, deployer, tracker);
        deploymentUnitAccessor = new DeploymentUnitAccessorImpl(deployer);

        this.nodeName = nodeName;

        nodeStatusCallback = new DefaultNodeCallback(deploymentUnitStore, messaging, deployer, tracker, cmgManager, nodeName);
        nodeStatusWatchListener = new NodeStatusWatchListener(deploymentUnitStore, nodeName, nodeStatusCallback);

        clusterEventCallback = new ClusterEventCallbackImpl(deploymentUnitStore, deployer, cmgManager, nodeName);
        clusterStatusWatchListener = new ClusterStatusWatchListener(clusterEventCallback);

        failover = new DeploymentUnitFailover(logicalTopology, deploymentUnitStore, deployer, nodeName);
    }

    @Override
    public CompletableFuture<Boolean> deployAsync(
            String id,
            Version version,
            boolean force,
            CompletableFuture<DeploymentUnit> deploymentUnit,
            NodesToDeploy deployedNodes
    ) {
        checkId(id);
        Objects.requireNonNull(version);
        Objects.requireNonNull(deploymentUnit);

<<<<<<< HEAD
        return deployedNodes.extractNodes(cmgManager)
                .thenCompose(nodesToDeploy ->
                        doDeploy(id, version, force, deploymentUnit, nodesToDeploy)
=======
        LOG.info("Deploying {}:{} on {}", id, version, deployMode);
        return extractNodes(deployMode)
                .thenCompose(nodesToDeploy ->
                        doDeploy(id, version, force, deploymentUnit, nodesToDeploy,
                                undeployed -> deployAsync(id, version, deploymentUnit, deployMode)
                        )
                );
    }

    @Override
    public CompletableFuture<Boolean> deployAsync(
            String id,
            Version version,
            boolean force,
            DeploymentUnit deploymentUnit,
            List<String> nodes
    ) {
        checkId(id);
        Objects.requireNonNull(version);
        Objects.requireNonNull(deploymentUnit);

        LOG.info("Deploying {}:{} on {}", id, version, nodes);
        return extractNodes(nodes)
                .thenCompose(nodesToDeploy ->
                        doDeploy(id, version, force, deploymentUnit, nodesToDeploy,
                                undeployed -> deployAsync(id, version, deploymentUnit, nodes)
                        )
>>>>>>> 05173035
                );
    }

    private CompletableFuture<Boolean> doDeploy(
            String id,
            Version version,
            boolean force,
            CompletableFuture<DeploymentUnit> unitFuture,
            Set<String> nodesToDeploy
    ) {
        return deploymentUnitStore.createClusterStatus(id, version, nodesToDeploy)
                .thenCompose(success -> unitFuture.thenCompose(deploymentUnit -> {
                    if (success) {
                        return doDeploy(id, version, deploymentUnit, nodesToDeploy);
                    } else {
                        if (force) {
                            return undeployAsync(id, version)
                                    .thenCompose(u -> doDeploy(id, version, false, unitFuture, nodesToDeploy));
                        }
                        LOG.warn("Failed to deploy meta of unit " + id + ":" + version + " to metastore. "
                                + "Already exists.");
                        return failedFuture(
                                new DeploymentUnitAlreadyExistsException(id,
                                        "Unit " + id + ":" + version + " already exists"));
                    }
                }));
    }

    private CompletableFuture<Boolean> doDeploy(
            String id,
            Version version,
            DeploymentUnit deploymentUnit,
            Set<String> nodesToDeploy
    ) {
        UnitContent unitContent;
        try {
            unitContent = UnitContent.readContent(deploymentUnit);
        } catch (DeploymentUnitReadException e) {
            LOG.error("Error reading deployment unit content", e);
            return failedFuture(e);
        }
        return deployToLocalNode(id, version, unitContent)
                .thenApply(completed -> {
                    if (completed) {
                        nodesToDeploy.forEach(node -> {
                            if (!node.equals(nodeName)) {
                                deploymentUnitStore.createNodeStatus(node, id, version);
                            }
                        });
                    }
                    return completed;
                });
    }

    private CompletableFuture<Boolean> deployToLocalNode(String id, Version version, UnitContent unitContent) {
        return deployer.deploy(id, version, unitContent)
                .thenCompose(deployed -> {
                    if (deployed) {
                        return deploymentUnitStore.createNodeStatus(nodeName, id, version, DEPLOYED);
                    }
                    return completedFuture(false);
                });
    }

    @Override
    public CompletableFuture<Boolean> undeployAsync(String id, Version version) {
        checkId(id);
        Objects.requireNonNull(version);

        LOG.info("Undeploying {}:{}", id, version);
        return messaging.stopInProgressDeploy(id, version)
                .thenCompose(v -> deploymentUnitStore.updateClusterStatus(id, version, OBSOLETE))
                .thenCompose(success -> {
                    if (success) {
                        return cmgManager.logicalTopology()
                                .thenCompose(logicalTopology -> {
                                    Set<String> logicalNodes = logicalTopology.nodes().stream()
                                            .map(LogicalNode::name)
                                            .collect(Collectors.toSet());
                                    // Set OBSOLETE status only to nodes which are present in the topology
                                    return deploymentUnitStore.getAllNodes(id, version)
                                            .thenCompose(nodes -> allOf(nodes.stream()
                                                    .filter(logicalNodes::contains)
                                                    .map(node -> deploymentUnitStore.updateNodeStatus(node, id, version, OBSOLETE))
                                                    .toArray(CompletableFuture[]::new)))
                                            .thenApply(v -> {
                                                // Now the nodes are handling the OBSOLETE node statuses and when all nodes are in the
                                                // REMOVING status, the cluster status will be changed to REMOVING
                                                return true;
                                            });
                                });
                    }
                    return failedFuture(new DeploymentUnitNotFoundException(id, version));
                });
    }

    @Override
    public CompletableFuture<List<UnitStatuses>> clusterStatusesAsync() {
        return deploymentUnitStore.getClusterStatuses()
                .thenApply(DeploymentManagerImpl::fromUnitStatuses);
    }

    @Override
    public CompletableFuture<UnitStatuses> clusterStatusesAsync(String id) {
        checkId(id);

        return deploymentUnitStore.getClusterStatuses(id)
                .thenApply(statuses -> fromUnitStatuses(id, statuses));
    }

    @Override
    public CompletableFuture<DeploymentStatus> clusterStatusAsync(String id, Version version) {
        checkId(id);
        Objects.requireNonNull(version);

        return deploymentUnitStore.getClusterStatus(id, version)
                .thenApply(DeploymentManagerImpl::extractDeploymentStatus);
    }

    @Override
    public CompletableFuture<List<Version>> versionsAsync(String id) {
        checkId(id);

        return deploymentUnitStore.getClusterStatuses(id)
                .thenApply(statuses -> statuses.stream().map(UnitClusterStatus::version)
                        .sorted()
                        .collect(Collectors.toList()));
    }

    @Override
    public CompletableFuture<List<UnitStatuses>> nodeStatusesAsync() {
        return deploymentUnitStore.getNodeStatuses(nodeName)
                .thenApply(DeploymentManagerImpl::fromUnitStatuses);
    }

    @Override
    public CompletableFuture<UnitStatuses> nodeStatusesAsync(String id) {
        checkId(id);

        return deploymentUnitStore.getNodeStatuses(nodeName, id)
                .thenApply(statuses -> fromUnitStatuses(id, statuses));
    }

    @Override
    public CompletableFuture<DeploymentStatus> nodeStatusAsync(String id, Version version) {
        checkId(id);
        Objects.requireNonNull(version);

        return deploymentUnitStore.getNodeStatus(nodeName, id, version)
                .thenApply(DeploymentManagerImpl::extractDeploymentStatus);
    }

    @Override
    public CompletableFuture<Boolean> onDemandDeploy(String id, Version version) {
        return deploymentUnitStore.getAllNodes(id, version)
                .thenCompose(nodes -> {
                    if (nodes.isEmpty()) {
                        return completedFuture(false);
                    }
                    if (nodes.contains(nodeName)) {
                        return completedFuture(true);
                    }
                    return messaging.downloadUnitContent(id, version, nodes)
                            .thenCompose(unitContent -> deployToLocalNode(id, version, unitContent));
                });
    }

    @Override
    public CompletableFuture<Version> detectLatestDeployedVersion(String id) {
        return clusterStatusesAsync(id)
                .thenApply(statuses -> {
                    return statuses.versions()
                            .stream()
                            .filter(version -> statuses.status(version) == DEPLOYED)
                            .max(Version::compareTo)
                            .orElseThrow(() -> new DeploymentUnitNotFoundException(id));
                });
    }

    @Override
    public void start() {
        deployer.initUnitsFolder(workDir.resolve(configuration.deploymentLocation().value()));
        deploymentUnitStore.registerNodeStatusListener(nodeStatusWatchListener);
        deploymentUnitStore.registerClusterStatusListener(clusterStatusWatchListener);
        messaging.subscribe();
        failover.registerTopologyChangeCallback(nodeStatusCallback, clusterEventCallback);
    }

    @Override
    public void stop() throws Exception {
        tracker.cancelAll();
        deploymentUnitStore.unregisterNodeStatusListener(nodeStatusWatchListener);
        deploymentUnitStore.unregisterClusterStatusListener(clusterStatusWatchListener);
    }

    private static void checkId(String id) {
        Objects.requireNonNull(id);

        if (id.isBlank()) {
            throw new IllegalArgumentException("Id is blank");
        }
    }

    private static List<UnitStatuses> fromUnitStatuses(List<? extends UnitStatus> statuses) {
        Map<String, UnitStatusesBuilder> map = new HashMap<>();
        for (UnitStatus status : statuses) {
            map.computeIfAbsent(status.id(), UnitStatuses::builder)
                    .append(status.version(), status.status()).build();
        }
        return map.values().stream().map(UnitStatusesBuilder::build).collect(Collectors.toList());
    }

    @Nullable
    private static UnitStatuses fromUnitStatuses(String id, List<? extends UnitStatus> statuses) {
        if (statuses.isEmpty()) {
            return null;
        }

        UnitStatusesBuilder builder = UnitStatuses.builder(id);
        for (UnitStatus status : statuses) {
            builder.append(status.version(), status.status());
        }

        return builder.build();
    }

    @Nullable
    private static DeploymentStatus extractDeploymentStatus(UnitStatus status) {
        return status != null ? status.status() : null;
    }

    public DeploymentUnitAccessor deploymentUnitAccessor() {
        return deploymentUnitAccessor;
    }
}<|MERGE_RESOLUTION|>--- conflicted
+++ resolved
@@ -40,13 +40,10 @@
 import org.apache.ignite.internal.deployunit.exception.DeploymentUnitAlreadyExistsException;
 import org.apache.ignite.internal.deployunit.exception.DeploymentUnitNotFoundException;
 import org.apache.ignite.internal.deployunit.exception.DeploymentUnitReadException;
-<<<<<<< HEAD
-=======
 import org.apache.ignite.internal.deployunit.exception.InvalidNodesArgumentException;
 import org.apache.ignite.internal.deployunit.metastore.ClusterEventCallback;
 import org.apache.ignite.internal.deployunit.metastore.ClusterEventCallbackImpl;
 import org.apache.ignite.internal.deployunit.metastore.ClusterStatusWatchListener;
->>>>>>> 05173035
 import org.apache.ignite.internal.deployunit.metastore.DeploymentUnitFailover;
 import org.apache.ignite.internal.deployunit.metastore.DeploymentUnitStore;
 import org.apache.ignite.internal.deployunit.metastore.NodeEventCallback;
@@ -169,13 +166,8 @@
         Objects.requireNonNull(version);
         Objects.requireNonNull(deploymentUnit);
 
-<<<<<<< HEAD
+        LOG.info("Deploying {}:{} on {}", id, version, deployMode);
         return deployedNodes.extractNodes(cmgManager)
-                .thenCompose(nodesToDeploy ->
-                        doDeploy(id, version, force, deploymentUnit, nodesToDeploy)
-=======
-        LOG.info("Deploying {}:{} on {}", id, version, deployMode);
-        return extractNodes(deployMode)
                 .thenCompose(nodesToDeploy ->
                         doDeploy(id, version, force, deploymentUnit, nodesToDeploy,
                                 undeployed -> deployAsync(id, version, deploymentUnit, deployMode)
@@ -201,7 +193,6 @@
                         doDeploy(id, version, force, deploymentUnit, nodesToDeploy,
                                 undeployed -> deployAsync(id, version, deploymentUnit, nodes)
                         )
->>>>>>> 05173035
                 );
     }
 
