--- conflicted
+++ resolved
@@ -403,10 +403,10 @@
         return status != null ? status.status() : null;
     }
 
-<<<<<<< HEAD
     public DeploymentUnitAccessor deploymentUnitAccessor() {
         return deploymentUnitAccessor;
-=======
+    }
+
     private CompletableFuture<Set<String>> extractNodes(InitialDeployMode deployMode) {
         switch (deployMode) {
             case ALL:
@@ -446,6 +446,5 @@
                             return result;
                         })
                 );
->>>>>>> 006ddb06
     }
 }