--- conflicted
+++ resolved
@@ -93,19 +93,18 @@
             <scope>test</scope>
         </dependency>
 
-<<<<<<< HEAD
         <dependency>
             <groupId>org.apache.ignite</groupId>
             <artifactId>ignite-configuration</artifactId>
             <scope>test</scope>
             <type>test-jar</type>
-=======
+        </dependency>
+
         <!-- Logging in tests -->
         <dependency>
             <groupId>org.slf4j</groupId>
             <artifactId>slf4j-jdk14</artifactId>
             <scope>test</scope>
->>>>>>> e1507d10
         </dependency>
     </dependencies>
 
