<?xml version="1.0" encoding="UTF-8"?>

<!--
  Licensed to the Apache Software Foundation (ASF) under one or more
  contributor license agreements.  See the NOTICE file distributed with
  this work for additional information regarding copyright ownership.
  The ASF licenses this file to You under the Apache License, Version 2.0
  (the "License"); you may not use this file except in compliance with
  the License.  You may obtain a copy of the License at

       http://www.apache.org/licenses/LICENSE-2.0

  Unless required by applicable law or agreed to in writing, software
  distributed under the License is distributed on an "AS IS" BASIS,
  WITHOUT WARRANTIES OR CONDITIONS OF ANY KIND, either express or implied.
  See the License for the specific language governing permissions and
  limitations under the License.
-->

<project xmlns="http://maven.apache.org/POM/4.0.0"
         xmlns:xsi="http://www.w3.org/2001/XMLSchema-instance"
         xsi:schemaLocation="http://maven.apache.org/POM/4.0.0 http://maven.apache.org/xsd/maven-4.0.0.xsd">
    <modelVersion>4.0.0</modelVersion>

    <parent>
        <groupId>org.apache.ignite</groupId>
        <artifactId>ignite-parent</artifactId>
        <version>1</version>
        <relativePath>../../parent/pom.xml</relativePath>
    </parent>

    <artifactId>ignite-rest</artifactId>
    <version>3.0.0-SNAPSHOT</version>

    <dependencies>
        <dependency>
            <groupId>org.apache.ignite</groupId>
            <artifactId>ignite-configuration</artifactId>
        </dependency>

        <dependency>
            <groupId>org.apache.ignite</groupId>
            <artifactId>ignite-api</artifactId>
        </dependency>

        <!-- 3rd party dependencies -->
        <dependency>
            <groupId>com.google.code.gson</groupId>
            <artifactId>gson</artifactId>
        </dependency>

        <dependency>
            <groupId>io.netty</groupId>
            <artifactId>netty-common</artifactId>
        </dependency>

        <dependency>
            <groupId>io.netty</groupId>
            <artifactId>netty-buffer</artifactId>
        </dependency>

        <dependency>
            <groupId>io.netty</groupId>
            <artifactId>netty-codec</artifactId>
        </dependency>

        <dependency>
            <groupId>io.netty</groupId>
            <artifactId>netty-handler</artifactId>
        </dependency>

        <dependency>
            <groupId>io.netty</groupId>
            <artifactId>netty-codec-http</artifactId>
        </dependency>

        <!-- Test dependencies -->
        <dependency>
            <groupId>org.junit.jupiter</groupId>
            <artifactId>junit-jupiter-api</artifactId>
            <scope>test</scope>
        </dependency>

        <dependency>
            <groupId>org.junit.jupiter</groupId>
            <artifactId>junit-jupiter-engine</artifactId>
            <scope>test</scope>
        </dependency>

        <dependency>
            <groupId>org.apache.ignite</groupId>
            <artifactId>ignite-configuration</artifactId>
            <scope>test</scope>
            <type>test-jar</type>
        </dependency>

        <!-- Logging in tests -->
        <dependency>
            <groupId>org.slf4j</groupId>
            <artifactId>slf4j-jdk14</artifactId>
            <scope>test</scope>
        </dependency>
    </dependencies>

    <build>
        <resources>
            <resource>
                <directory>src/main/resources</directory>
                <filtering>true</filtering>
            </resource>
        </resources>

        <plugins>
            <plugin>
                <groupId>org.apache.maven.plugins</groupId>
                <artifactId>maven-compiler-plugin</artifactId>
                <dependencies>
                    <dependency>
                        <groupId>org.apache.ignite</groupId>
                        <artifactId>ignite-configuration-annotation-processor</artifactId>
                        <version>${project.version}</version>
                    </dependency>
                </dependencies>
                <configuration>
                    <annotationProcessorPaths>
                        <path>
<<<<<<< HEAD
                            <groupId>com.google.errorprone</groupId>
                            <artifactId>error_prone_core</artifactId>
                            <version>${errorprone-annotation-processor.version}</version>
                        </path>
                        <path>
=======
>>>>>>> b8db2136
                            <groupId>org.apache.ignite</groupId>
                            <artifactId>ignite-configuration-annotation-processor</artifactId>
                            <version>${project.version}</version>
                        </path>
                    </annotationProcessorPaths>
                </configuration>
            </plugin>
        </plugins>
    </build>
</project><|MERGE_RESOLUTION|>--- conflicted
+++ resolved
@@ -124,14 +124,11 @@
                 <configuration>
                     <annotationProcessorPaths>
                         <path>
-<<<<<<< HEAD
                             <groupId>com.google.errorprone</groupId>
                             <artifactId>error_prone_core</artifactId>
                             <version>${errorprone-annotation-processor.version}</version>
                         </path>
                         <path>
-=======
->>>>>>> b8db2136
                             <groupId>org.apache.ignite</groupId>
                             <artifactId>ignite-configuration-annotation-processor</artifactId>
                             <version>${project.version}</version>
