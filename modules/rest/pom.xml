--- conflicted
+++ resolved
@@ -58,9 +58,6 @@
             <scope>compile</scope>
         </dependency>
 
-<<<<<<< HEAD
-        <!-- Test dependencies. -->
-=======
         <dependency>
             <groupId>io.netty</groupId>
             <artifactId>netty-common</artifactId>
@@ -86,21 +83,18 @@
             <artifactId>netty-codec-http</artifactId>
         </dependency>
 
->>>>>>> d9e88e9e
         <dependency>
             <groupId>org.junit.jupiter</groupId>
             <artifactId>junit-jupiter-api</artifactId>
             <scope>test</scope>
         </dependency>
-<<<<<<< HEAD
-=======
 
+        <!-- Test dependencies. -->
         <dependency>
             <groupId>org.junit.jupiter</groupId>
             <artifactId>junit-jupiter-engine</artifactId>
             <scope>test</scope>
         </dependency>
->>>>>>> d9e88e9e
     </dependencies>
 
     <build>
