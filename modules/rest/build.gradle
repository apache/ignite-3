/*
 * Licensed to the Apache Software Foundation (ASF) under one or more
 * contributor license agreements. See the NOTICE file distributed with
 * this work for additional information regarding copyright ownership.
 * The ASF licenses this file to You under the Apache License, Version 2.0
 * (the "License"); you may not use this file except in compliance with
 * the License. You may obtain a copy of the License at
 *
 *      http://www.apache.org/licenses/LICENSE-2.0
 *
 * Unless required by applicable law or agreed to in writing, software
 * distributed under the License is distributed on an "AS IS" BASIS,
 * WITHOUT WARRANTIES OR CONDITIONS OF ANY KIND, either express or implied.
 * See the License for the specific language governing permissions and
 * limitations under the License.
 */

apply from: "$rootDir/buildscripts/java-core.gradle"
apply from: "$rootDir/buildscripts/publishing.gradle"
apply from: "$rootDir/buildscripts/java-junit5.gradle"
apply from: "$rootDir/buildscripts/java-test-fixtures.gradle"
apply from: "$rootDir/buildscripts/java-integration-test.gradle"

description = 'ignite-rest'

dependencies {
    annotationProcessor project(':ignite-configuration-annotation-processor')
    annotationProcessor libs.micronaut.inject.annotation.processor
    annotationProcessor libs.micronaut.openapi

    implementation project(':ignite-api')
    implementation project(':ignite-configuration')
    implementation project(':ignite-rest-api')
    implementation project(':ignite-core')
    implementation project(':ignite-network')
<<<<<<< HEAD
    implementation project(':ignite-security')
=======
    implementation project(':ignite-cluster-management')
    implementation project(':ignite-metrics')
>>>>>>> 4d09fd16
    implementation libs.jetbrains.annotations
    implementation libs.micronaut.inject
    implementation libs.micronaut.http.server.netty
    implementation libs.micronaut.openapi
    implementation libs.micronaut.security
    implementation libs.micronaut.security.annotations
    implementation libs.micronaut.reactor
    implementation libs.micronaut.reactor.http.client
    implementation libs.jackson.databind
    implementation libs.auto.service.annotations
    implementation libs.typesafe.config

    annotationProcessor libs.auto.service

    testAnnotationProcessor project(':ignite-configuration-annotation-processor')
    testAnnotationProcessor libs.micronaut.inject.annotation.processor

    testImplementation project(':ignite-configuration')
    testImplementation(testFixtures(project(':ignite-core')))
    testImplementation(testFixtures(project(':ignite-configuration')))
    testImplementation(testFixtures(project(':ignite-security')))
    testImplementation libs.slf4j.jdk14
<<<<<<< HEAD
    testImplementation libs.mockito.core
    testImplementation libs.hamcrest.core
    testImplementation libs.hamcrest.optional
=======
    testImplementation libs.micronaut.junit5
    testImplementation libs.micronaut.http.client

    integrationTestAnnotationProcessor libs.micronaut.inject.annotation.processor
    integrationTestAnnotationProcessor testFixtures(project(':ignite-core'))
    integrationTestAnnotationProcessor testFixtures(project(':ignite-cluster-management'))

    integrationTestImplementation project(':ignite-rest-api')
    integrationTestImplementation project(':ignite-network')
    integrationTestImplementation project(':ignite-api')
    integrationTestImplementation testFixtures(project(':ignite-core'))
    integrationTestImplementation testFixtures(project(':ignite-cluster-management'))
    integrationTestImplementation libs.micronaut.junit5
    integrationTestImplementation libs.micronaut.test
    integrationTestImplementation libs.micronaut.http.client
    integrationTestImplementation libs.micronaut.http.server.netty
    integrationTestImplementation libs.typesafe.config
>>>>>>> 4d09fd16
}

compileJava {
    options.fork = true
    options.forkOptions.jvmArgs += '-Dmicronaut.openapi.config.file=openapi/openapi.properties'
}<|MERGE_RESOLUTION|>--- conflicted
+++ resolved
@@ -33,12 +33,9 @@
     implementation project(':ignite-rest-api')
     implementation project(':ignite-core')
     implementation project(':ignite-network')
-<<<<<<< HEAD
-    implementation project(':ignite-security')
-=======
     implementation project(':ignite-cluster-management')
     implementation project(':ignite-metrics')
->>>>>>> 4d09fd16
+    implementation project(':ignite-security')
     implementation libs.jetbrains.annotations
     implementation libs.micronaut.inject
     implementation libs.micronaut.http.server.netty
@@ -61,13 +58,11 @@
     testImplementation(testFixtures(project(':ignite-configuration')))
     testImplementation(testFixtures(project(':ignite-security')))
     testImplementation libs.slf4j.jdk14
-<<<<<<< HEAD
+    testImplementation libs.micronaut.junit5
+    testImplementation libs.micronaut.http.client
     testImplementation libs.mockito.core
     testImplementation libs.hamcrest.core
     testImplementation libs.hamcrest.optional
-=======
-    testImplementation libs.micronaut.junit5
-    testImplementation libs.micronaut.http.client
 
     integrationTestAnnotationProcessor libs.micronaut.inject.annotation.processor
     integrationTestAnnotationProcessor testFixtures(project(':ignite-core'))
@@ -83,7 +78,6 @@
     integrationTestImplementation libs.micronaut.http.client
     integrationTestImplementation libs.micronaut.http.server.netty
     integrationTestImplementation libs.typesafe.config
->>>>>>> 4d09fd16
 }
 
 compileJava {
