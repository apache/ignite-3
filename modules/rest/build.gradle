--- conflicted
+++ resolved
@@ -26,12 +26,7 @@
 dependencies {
     annotationProcessor project(':ignite-configuration-annotation-processor')
     annotationProcessor libs.micronaut.inject.annotation.processor
-<<<<<<< HEAD
-    annotationProcessor libs.micronaut.openapi
-=======
     annotationProcessor libs.auto.service
-
->>>>>>> 10a58e67
     implementation project(':ignite-api')
     implementation project(':ignite-configuration')
     implementation project(':ignite-rest-api')
