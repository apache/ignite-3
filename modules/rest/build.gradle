--- conflicted
+++ resolved
@@ -53,14 +53,8 @@
     testAnnotationProcessor libs.micronaut.inject.annotation.processor
 
     testImplementation project(':ignite-configuration')
-<<<<<<< HEAD
     testImplementation testFixtures(project(':ignite-core'))
     testImplementation testFixtures(project(':ignite-configuration'))
-    testImplementation libs.hamcrest.core
-=======
-    testImplementation(testFixtures(project(':ignite-core')))
-    testImplementation(testFixtures(project(':ignite-configuration')))
->>>>>>> 2dfb1df6
     testImplementation libs.slf4j.jdk14
     testImplementation libs.micronaut.junit5
     testImplementation libs.micronaut.http.client
