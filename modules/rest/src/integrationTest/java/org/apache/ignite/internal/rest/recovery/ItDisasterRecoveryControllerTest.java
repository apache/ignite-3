--- conflicted
+++ resolved
@@ -24,7 +24,6 @@
 import static org.apache.ignite.internal.TestWrappers.unwrapIgniteImpl;
 import static org.apache.ignite.internal.catalog.CatalogManagerImpl.DEFAULT_ZONE_NAME;
 import static org.apache.ignite.internal.catalog.commands.CatalogUtils.DEFAULT_PARTITION_COUNT;
-import static org.apache.ignite.internal.lang.IgniteSystemProperties.COLOCATION_FEATURE_FLAG;
 import static org.apache.ignite.internal.lang.IgniteSystemProperties.enabledColocation;
 import static org.apache.ignite.internal.rest.constants.HttpCode.BAD_REQUEST;
 import static org.apache.ignite.internal.sql.SqlCommon.DEFAULT_SCHEMA_NAME;
@@ -70,11 +69,7 @@
 import org.apache.ignite.internal.util.CollectionUtils;
 import org.junit.jupiter.api.BeforeAll;
 import org.junit.jupiter.api.Test;
-<<<<<<< HEAD
 import org.junit.jupiter.api.condition.DisabledIf;
-=======
-import org.junit.jupiter.api.condition.DisabledIfSystemProperty;
->>>>>>> e370e737
 
 /**
  * Test for disaster recovery REST commands.
@@ -212,11 +207,7 @@
     }
 
     @Test
-<<<<<<< HEAD
     @DisabledIf("org.apache.ignite.internal.lang.IgniteSystemProperties#enabledColocation")
-=======
-    @DisabledIfSystemProperty(named = COLOCATION_FEATURE_FLAG, matches = "true")
->>>>>>> e370e737
     void testLocalPartitionsEmptyResult() {
         String path = localStatePath();
         HttpResponse<?> response = client.toBlocking().exchange(
@@ -229,11 +220,7 @@
     }
 
     // TODO: https://issues.apache.org/jira/browse/IGNITE-25448 Does not work with colocation enabled.
-<<<<<<< HEAD
     @DisabledIf("org.apache.ignite.internal.lang.IgniteSystemProperties#enabledColocation")
-=======
-    @DisabledIfSystemProperty(named = COLOCATION_FEATURE_FLAG, matches = "true")
->>>>>>> e370e737
     @Test
     void testLocalPartitionStatesByZones() {
         String path = localStatePath();
@@ -400,11 +387,7 @@
     }
 
     @Test
-<<<<<<< HEAD
     @DisabledIf("org.apache.ignite.internal.lang.IgniteSystemProperties#enabledColocation")
-=======
-    @DisabledIfSystemProperty(named = COLOCATION_FEATURE_FLAG, matches = "true")
->>>>>>> e370e737
     void testGlobalPartitionsEmptyResult() {
         String path = globalStatePath();
 
@@ -482,11 +465,7 @@
 
     @Test
     // TODO: remove this test when colocation is enabled https://issues.apache.org/jira/browse/IGNITE-22522
-<<<<<<< HEAD
     @DisabledIf("org.apache.ignite.internal.lang.IgniteSystemProperties#enabledColocation")
-=======
-    @DisabledIfSystemProperty(named = COLOCATION_FEATURE_FLAG, matches = "true")
->>>>>>> e370e737
     public void testResetPartitionTableNotFound() {
         String tableName = "PUBLIC.unknown_table";
 
@@ -529,14 +508,9 @@
                 )
         ));
     }
-<<<<<<< HEAD
+
     // TODO: https://issues.apache.org/jira/browse/IGNITE-25448 Does not work with colocation enabled.
     @DisabledIf("org.apache.ignite.internal.lang.IgniteSystemProperties#enabledColocation")
-=======
-
-    // TODO: https://issues.apache.org/jira/browse/IGNITE-25448 Does not work with colocation enabled.
-    @DisabledIfSystemProperty(named = COLOCATION_FEATURE_FLAG, matches = "true")
->>>>>>> e370e737
     @Test
     void testLocalPartitionStatesWithUpdatedEstimatedRows() {
         insertRowToAllTables(1, 1);
