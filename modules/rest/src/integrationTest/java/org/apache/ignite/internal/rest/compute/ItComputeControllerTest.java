--- conflicted
+++ resolved
@@ -366,11 +366,7 @@
     }
 
     private static JobExecution<String> runBlockingJob(IgniteImpl entryNode, Set<ClusterNode> nodes) {
-<<<<<<< HEAD
-        return entryNode.compute().submit(nodes, JobDescriptor.builder(BlockingJob.class).build(), null);
-=======
-        return entryNode.compute().submit(JobTarget.anyNode(nodes), JobDescriptor.builder(BlockingJob.class).build());
->>>>>>> 79aad62d
+        return entryNode.compute().submit(JobTarget.anyNode(nodes), JobDescriptor.builder(BlockingJob.class).build(), null);
     }
 
     private static void unblockJob() {
