/*
 * Licensed to the Apache Software Foundation (ASF) under one or more
 * contributor license agreements. See the NOTICE file distributed with
 * this work for additional information regarding copyright ownership.
 * The ASF licenses this file to You under the Apache License, Version 2.0
 * (the "License"); you may not use this file except in compliance with
 * the License. You may obtain a copy of the License at
 *
 *      http://www.apache.org/licenses/LICENSE-2.0
 *
 * Unless required by applicable law or agreed to in writing, software
 * distributed under the License is distributed on an "AS IS" BASIS,
 * WITHOUT WARRANTIES OR CONDITIONS OF ANY KIND, either express or implied.
 * See the License for the specific language governing permissions and
 * limitations under the License.
 */

package org.apache.ignite.internal.rest;

import static io.micronaut.context.env.Environment.BARE_METAL;

import io.micronaut.context.ApplicationContext;
import io.micronaut.http.server.exceptions.ServerStartupException;
import io.micronaut.http.ssl.ClientAuthentication;
import io.micronaut.openapi.annotation.OpenAPIInclude;
import io.micronaut.runtime.Micronaut;
import io.micronaut.runtime.exceptions.ApplicationStartupException;
import io.netty.handler.ssl.ClientAuth;
import io.swagger.v3.oas.annotations.OpenAPIDefinition;
import io.swagger.v3.oas.annotations.info.Contact;
import io.swagger.v3.oas.annotations.info.Info;
import io.swagger.v3.oas.annotations.info.License;
import java.net.BindException;
import java.net.InetAddress;
import java.net.UnknownHostException;
import java.util.HashMap;
import java.util.List;
import java.util.Map;
import org.apache.ignite.internal.logger.IgniteLogger;
import org.apache.ignite.internal.logger.Loggers;
import org.apache.ignite.internal.manager.IgniteComponent;
import org.apache.ignite.internal.network.configuration.KeyStoreView;
import org.apache.ignite.internal.rest.api.cluster.ClusterManagementApi;
import org.apache.ignite.internal.rest.api.cluster.TopologyApi;
import org.apache.ignite.internal.rest.api.configuration.ClusterConfigurationApi;
import org.apache.ignite.internal.rest.api.configuration.NodeConfigurationApi;
import org.apache.ignite.internal.rest.api.metric.NodeMetricApi;
import org.apache.ignite.internal.rest.api.node.NodeManagementApi;
import org.apache.ignite.internal.rest.configuration.RestConfiguration;
import org.apache.ignite.internal.rest.configuration.RestSslView;
import org.apache.ignite.internal.rest.configuration.RestView;
import org.apache.ignite.lang.ErrorGroups.Common;
import org.apache.ignite.lang.IgniteException;
import org.apache.ignite.lang.IgniteInternalException;
import org.jetbrains.annotations.Nullable;

/**
 * Rest module is responsible for starting REST endpoints for accessing and managing configuration.
 *
 * <p>It is started on port 10300 by default but it is possible to change this in configuration itself. Refer to default config file in
 * resources for the example.
 */
@OpenAPIDefinition(info = @Info(
        title = "Ignite REST module",
        version = "3.0.0-SNAPSHOT",
        license = @License(name = "Apache 2.0", url = "https://ignite.apache.org"),
        contact = @Contact(email = "user@ignite.apache.org")))
@OpenAPIInclude(classes = {
        ClusterConfigurationApi.class,
        NodeConfigurationApi.class,
        ClusterManagementApi.class,
        NodeManagementApi.class,
        NodeMetricApi.class,
        TopologyApi.class
})
public class RestComponent implements IgniteComponent {

    /** Unavailable port. */
    private static final int UNAVAILABLE_PORT = -1;

    /** Server host. */
    private static final String LOCALHOST = "localhost";

    /** Ignite logger. */
    private static final IgniteLogger LOG = Loggers.forClass(RestComponent.class);

    /** Factories that produce beans needed for REST controllers. */
    private final List<RestFactory> restFactories;

    private final RestConfiguration restConfiguration;

    /** Micronaut application context. */
    private volatile ApplicationContext context;

    /** Server port. */
    private int httpPort = UNAVAILABLE_PORT;

    /** Server SSL port. */
    private int httpsPort = UNAVAILABLE_PORT;

    /**
     * Creates a new instance of REST module.
     */
    public RestComponent(List<RestFactory> restFactories, RestConfiguration restConfiguration) {
        this.restFactories = restFactories;
        this.restConfiguration = restConfiguration;
    }

    /** {@inheritDoc} */
    @Override
    public void start() {
        RestView restConfigurationView = restConfiguration.value();
        RestSslView sslConfigurationView = restConfigurationView.ssl();

        boolean sslEnabled = sslConfigurationView.enabled();
        boolean dualProtocol = restConfiguration.dualProtocol().value();
        int desiredHttpPort = restConfigurationView.port();
        int portRange = restConfigurationView.portRange();
        int desiredHttpsPort = sslConfigurationView.port();
        int httpsPortRange = sslConfigurationView.portRange();
        int httpPortCandidate = desiredHttpPort;
        int httpsPortCandidate = desiredHttpsPort;

        while (httpPortCandidate <= desiredHttpPort + portRange
                && httpsPortCandidate <= desiredHttpsPort + httpsPortRange) {
            if (startServer(httpPortCandidate, httpsPortCandidate)) {
                return;
            }

            LOG.debug("Got exception during node start, going to try again [httpPort={}, httpsPort={}]",
                    httpPortCandidate,
                    httpsPortCandidate);

            if (sslEnabled && dualProtocol) {
                httpPortCandidate++;
                httpsPortCandidate++;
            } else if (sslEnabled) {
                httpsPortCandidate++;
            } else {
                httpPortCandidate++;
            }
        }

        LOG.debug("Unable to start REST endpoint."
                        + " Couldn't find available port for HTTP or HTTPS"
                        + " [HTTP ports=[{}, {}]],"
                        + " [HTTPS ports=[{}, {}]]",
                desiredHttpPort, (desiredHttpPort + portRange),
                desiredHttpsPort, (desiredHttpsPort + httpsPortRange));

        String msg = "Cannot start REST endpoint."
                + " Couldn't find available port for HTTP or HTTPS"
                + " [HTTP ports=[" + desiredHttpPort + ", " + desiredHttpPort + portRange + "]],"
                + " [HTTPS ports=[" + desiredHttpsPort + ", " + desiredHttpsPort + httpsPortRange + "]]";

        throw new IgniteException(Common.UNEXPECTED_ERR, msg);
    }

    /** Starts Micronaut application using the provided ports.
     *
     * @param httpPortCandidate HTTP port candidate.
     * @param httpsPortCandidate HTTPS port candidate.
     * @return {@code True} if server was started successfully, {@code False} if couldn't bind one of the ports.
     */
    private boolean startServer(int httpPortCandidate, int httpsPortCandidate) {
        try {
            httpPort = httpPortCandidate;
            httpsPort = httpsPortCandidate;
            context = buildMicronautContext(httpPortCandidate, httpsPortCandidate)
                    .deduceEnvironment(false)
                    .environments(BARE_METAL)
                    .start();
            LOG.info("REST protocol started successfully");
            return true;
        } catch (ApplicationStartupException e) {
            BindException bindException = findBindException(e);
            if (bindException != null) {
                return false;
            }
            throw new IgniteException(Common.UNEXPECTED_ERR, e);
        }
    }

    @Nullable
    private BindException findBindException(ApplicationStartupException e) {
        var throwable = e.getCause();
        while (throwable != null) {
            if (throwable instanceof BindException) {
                return (BindException) throwable;
            }
            throwable = throwable.getCause();
        }
        return null;
    }

    private Micronaut buildMicronautContext(int portCandidate, int sslPortCandidate) {
        Micronaut micronaut = Micronaut.build("");
        setFactories(micronaut);

        Map<String, Object> properties = new HashMap<>();
        properties.putAll(serverProperties(portCandidate, sslPortCandidate));
        properties.putAll(authProperties());

        return micronaut
                .properties(properties)
                .banner(false)
                .mapError(ServerStartupException.class, this::mapServerStartupException)
                .mapError(ApplicationStartupException.class, ex -> -1);
    }

    private void setFactories(Micronaut micronaut) {
        for (var factory : restFactories) {
            micronaut.singletons(factory);
        }
    }

    private int mapServerStartupException(ServerStartupException exception) {
        if (exception.getCause() instanceof BindException) {
            return -1; // -1 forces the micronaut to throw an ApplicationStartupException
        } else {
            return 1;
        }
    }

<<<<<<< HEAD
    private Map<String, Object> properties(int port, int sslPort) {
        RestSslView restSslView = restConfiguration.ssl().value();
        boolean sslEnabled = restSslView.enabled();
=======
    private Map<String, Object> serverProperties(int port, int sslPort) {
        RestSslConfiguration sslCfg = restConfiguration.ssl();
        boolean sslEnabled = sslCfg.enabled().value();
>>>>>>> 2dfb1df6

        if (sslEnabled) {
            KeyStoreView keyStore = restSslView.keyStore();
            boolean dualProtocol = restConfiguration.dualProtocol().value();

            Map<String, Object> micronautSslConfig = Map.of(
                    "micronaut.server.port", port, // Micronaut is not going to handle requests on that port, but it's required
                    "micronaut.server.dual-protocol", dualProtocol,
                    "micronaut.server.ssl.port", sslPort,
                    "micronaut.server.ssl.enabled", sslEnabled,
                    "micronaut.server.ssl.key-store.path", "file:" + keyStore.path(),
                    "micronaut.server.ssl.key-store.password", keyStore.password(),
                    "micronaut.server.ssl.key-store.type", keyStore.type()
            );

            ClientAuth clientAuth = ClientAuth.valueOf(restSslView.clientAuth().toUpperCase());
            if (ClientAuth.NONE == clientAuth) {
                return micronautSslConfig;
            }

            KeyStoreView trustStore = restSslView.trustStore();

            Map<String, Object> micronautClientAuthConfig = Map.of(
                    "micronaut.server.ssl.client-authentication", toMicronautClientAuth(clientAuth),
                    "micronaut.server.ssl.trust-store.path", "file:" + trustStore.path(),
                    "micronaut.server.ssl.trust-store.password", trustStore.password(),
                    "micronaut.server.ssl.trust-store.type", trustStore.type()
            );

            HashMap<String, Object> result = new HashMap<>();
            result.putAll(micronautSslConfig);
            result.putAll(micronautClientAuthConfig);

            return result;
        } else {
            return Map.of("micronaut.server.port", port);
        }
    }

<<<<<<< HEAD
    private static String toMicronautClientAuth(ClientAuth clientAuth) {
=======
    private Map<String, Object> authProperties() {
        return Map.of("micronaut.security.enabled", true,
                        "micronaut.security.intercept-url-map[1].pattern", "/**",
                        "micronaut.security.intercept-url-map[1].access", "isAuthenticated()");
    }

    private static void validateKeyStorePath(String keyStorePath) {
        if (keyStorePath.trim().isEmpty()) {
            throw new IgniteException(
                    Common.SSL_CONFIGURATION_ERR,
                    "Trust store path is not configured. Please check your rest.ssl.keyStore.path configuration."
            );
        }

        if (!Files.exists(Path.of(keyStorePath))) {
            throw new IgniteException(
                    Common.SSL_CONFIGURATION_ERR,
                    "Trust store file not found: " + keyStorePath + ". Please check your rest.ssl.keyStore.path configuration."
            );
        }
    }

    private static void validateTrustStore(String trustStorePath) {
        if (trustStorePath.trim().isEmpty()) {
            throw new IgniteException(
                    Common.SSL_CONFIGURATION_ERR,
                    "Key store path is not configured. Please check your rest.ssl.trustStore.path configuration."
            );
        }

        if (!Files.exists(Path.of(trustStorePath))) {
            throw new IgniteException(
                    Common.SSL_CONFIGURATION_ERR,
                    "Key store file not found: " + trustStorePath + ". Please check your rest.ssl.trustStore.path configuration."
            );
        }
    }

    private String toMicronautClientAuth(ClientAuth clientAuth) {
>>>>>>> 2dfb1df6
        switch (clientAuth) {
            case OPTIONAL: return ClientAuthentication.WANT.name().toLowerCase();
            case REQUIRE:  return ClientAuthentication.NEED.name().toLowerCase();
            default: throw new IllegalArgumentException("Can not convert " + clientAuth.name() + " to micronaut type");
        }
    }

    /** {@inheritDoc} */
    @Override
    public synchronized void stop() throws Exception {
        // TODO: IGNITE-16636 Use busy-lock approach to guard stopping RestComponent
        if (context != null) {
            context.stop();
            context = null;
        }
    }

    /**
     * Returns server port.
     *
     * @return server port or -1 if HTTP is unavailable.
     * @throws IgniteInternalException if the component has not been started yet.
     */
    public int httpPort() {
        RestView restView = restConfiguration.value();
        if (!restView.ssl().enabled() || restView.dualProtocol()) {
            return httpPort;
        } else {
            return UNAVAILABLE_PORT;
        }
    }

    /**
     * Returns server SSL port.
     *
     * @return server SSL port or -1 if HTTPS is unavailable.
     * @throws IgniteInternalException if the component has not been started yet.
     */
    public int httpsPort() {
        RestView restView = restConfiguration.value();
        if (restView.ssl().enabled()) {
            return httpsPort;
        } else {
            return UNAVAILABLE_PORT;
        }
    }

    /**
     * Returns server host.
     *
     * @return host.
     * @throws IgniteInternalException if the component has not been started yet.
     */
    public String host() {
        if (context == null) {
            throw new IgniteInternalException("RestComponent has not been started");
        }

        try {
            return InetAddress.getLocalHost().getHostAddress();
        } catch (UnknownHostException e) {
            return LOCALHOST;
        }
    }
}<|MERGE_RESOLUTION|>--- conflicted
+++ resolved
@@ -222,15 +222,9 @@
         }
     }
 
-<<<<<<< HEAD
-    private Map<String, Object> properties(int port, int sslPort) {
+    private Map<String, Object> serverProperties(int port, int sslPort) {
         RestSslView restSslView = restConfiguration.ssl().value();
         boolean sslEnabled = restSslView.enabled();
-=======
-    private Map<String, Object> serverProperties(int port, int sslPort) {
-        RestSslConfiguration sslCfg = restConfiguration.ssl();
-        boolean sslEnabled = sslCfg.enabled().value();
->>>>>>> 2dfb1df6
 
         if (sslEnabled) {
             KeyStoreView keyStore = restSslView.keyStore();
@@ -270,49 +264,13 @@
         }
     }
 
-<<<<<<< HEAD
-    private static String toMicronautClientAuth(ClientAuth clientAuth) {
-=======
     private Map<String, Object> authProperties() {
         return Map.of("micronaut.security.enabled", true,
                         "micronaut.security.intercept-url-map[1].pattern", "/**",
                         "micronaut.security.intercept-url-map[1].access", "isAuthenticated()");
     }
 
-    private static void validateKeyStorePath(String keyStorePath) {
-        if (keyStorePath.trim().isEmpty()) {
-            throw new IgniteException(
-                    Common.SSL_CONFIGURATION_ERR,
-                    "Trust store path is not configured. Please check your rest.ssl.keyStore.path configuration."
-            );
-        }
-
-        if (!Files.exists(Path.of(keyStorePath))) {
-            throw new IgniteException(
-                    Common.SSL_CONFIGURATION_ERR,
-                    "Trust store file not found: " + keyStorePath + ". Please check your rest.ssl.keyStore.path configuration."
-            );
-        }
-    }
-
-    private static void validateTrustStore(String trustStorePath) {
-        if (trustStorePath.trim().isEmpty()) {
-            throw new IgniteException(
-                    Common.SSL_CONFIGURATION_ERR,
-                    "Key store path is not configured. Please check your rest.ssl.trustStore.path configuration."
-            );
-        }
-
-        if (!Files.exists(Path.of(trustStorePath))) {
-            throw new IgniteException(
-                    Common.SSL_CONFIGURATION_ERR,
-                    "Key store file not found: " + trustStorePath + ". Please check your rest.ssl.trustStore.path configuration."
-            );
-        }
-    }
-
-    private String toMicronautClientAuth(ClientAuth clientAuth) {
->>>>>>> 2dfb1df6
+    private static String toMicronautClientAuth(ClientAuth clientAuth) {
         switch (clientAuth) {
             case OPTIONAL: return ClientAuthentication.WANT.name().toLowerCase();
             case REQUIRE:  return ClientAuthentication.NEED.name().toLowerCase();
