/*
 * Licensed to the Apache Software Foundation (ASF) under one or more
 * contributor license agreements. See the NOTICE file distributed with
 * this work for additional information regarding copyright ownership.
 * The ASF licenses this file to You under the Apache License, Version 2.0
 * (the "License"); you may not use this file except in compliance with
 * the License. You may obtain a copy of the License at
 *
 *      http://www.apache.org/licenses/LICENSE-2.0
 *
 * Unless required by applicable law or agreed to in writing, software
 * distributed under the License is distributed on an "AS IS" BASIS,
 * WITHOUT WARRANTIES OR CONDITIONS OF ANY KIND, either express or implied.
 * See the License for the specific language governing permissions and
 * limitations under the License.
 */

package org.apache.ignite.internal.rest.deployment;

import io.micronaut.http.annotation.Controller;
import io.micronaut.http.multipart.CompletedFileUpload;
import java.util.Collection;
import java.util.HashMap;
import java.util.Map;
import java.util.Set;
import java.util.concurrent.CompletableFuture;
import java.util.stream.Collectors;
import org.apache.ignite.internal.deployunit.DeploymentUnit;
import org.apache.ignite.internal.deployunit.IgniteDeployment;
import org.apache.ignite.internal.deployunit.version.UnitVersion;
import org.apache.ignite.internal.deployunit.version.Version;
import org.apache.ignite.internal.rest.api.deployment.DeploymentCodeApi;
import org.apache.ignite.internal.rest.api.deployment.DeploymentInfo;
import org.apache.ignite.internal.rest.api.deployment.UnitStatus;
import org.reactivestreams.Publisher;

/**
 * Implementation of {@link DeploymentCodeApi}.
 */
@Controller("/management/v1/deployment")
public class DeploymentManagementController implements DeploymentCodeApi {
    private final IgniteDeployment deployment;

    public DeploymentManagementController(IgniteDeployment deployment) {
        this.deployment = deployment;
    }

    @Override
<<<<<<< HEAD
    public CompletableFuture<Boolean> deploy(String unitId, String unitVersion, CompletedFileUpload unitContent) {
        try {
            DeploymentUnit deploymentUnit = toDeploymentUnit(unitContent);
            return deployment.deployAsync(unitId, UnitVersion.parse(unitVersion), deploymentUnit);
        } catch (IOException e) {
            return CompletableFuture.failedFuture(e);
        }
=======
    public CompletableFuture<Boolean> deploy(String unitId, String unitVersion, Publisher<CompletedFileUpload> unitContent) {
        CompletableFuture<DeploymentUnit> result = new CompletableFuture<>();
        unitContent.subscribe(new CompletedFileUploadSubscriber(result));
        return result.thenCompose(deploymentUnit -> deployment.deployAsync(unitId, parseVersion(unitVersion), deploymentUnit));
>>>>>>> e4a49563
    }

    @Override
    public CompletableFuture<Void> undeploy(String unitId, String unitVersion) {
        return deployment.undeployAsync(unitId, UnitVersion.parse(unitVersion));
    }

    @Override
    public CompletableFuture<Collection<UnitStatus>> units() {
        return deployment.unitsAsync().thenApply(statuses -> statuses.stream().map(DeploymentManagementController::fromUnitStatus)
                .collect(Collectors.toList()));
    }

    @Override
    public CompletableFuture<Collection<String>> versions(String unitId) {
        return deployment.versionsAsync(unitId)
                .thenApply(versions -> versions.stream().map(Version::render).collect(Collectors.toList()));
    }

    @Override
    public CompletableFuture<UnitStatus> status(String unitId) {
        return deployment.statusAsync(unitId).thenApply(DeploymentManagementController::fromUnitStatus);
    }

    @Override
    public CompletableFuture<Collection<UnitStatus>> findByConsistentId(String consistentId) {
        return deployment.findUnitByConsistentIdAsync(consistentId)
                .thenApply(units -> units.stream().map(DeploymentManagementController::fromUnitStatus)
                        .collect(Collectors.toList()));
    }

    /**
     * Mapper method.
     *
     * @param status Unit status.
     * @return Unit status DTO.
     */
    private static UnitStatus fromUnitStatus(org.apache.ignite.internal.deployunit.UnitStatus status) {
        Map<String, DeploymentInfo> versionToDeploymentStatus = new HashMap<>();
        Set<Version> versions = status.versions();
        for (Version version : versions) {
            DeploymentInfo info = new DeploymentInfo(status.status(version), status.consistentIds(version));
            versionToDeploymentStatus.put(version.render(), info);
        }
        return new UnitStatus(status.id(), versionToDeploymentStatus);
    }

    private static Version parseVersion(String unitVersion) {
        if (unitVersion == null || unitVersion.isBlank()) {
            return Version.LATEST;
        }
        return Version.parseVersion(unitVersion);
    }
}<|MERGE_RESOLUTION|>--- conflicted
+++ resolved
@@ -46,20 +46,10 @@
     }
 
     @Override
-<<<<<<< HEAD
-    public CompletableFuture<Boolean> deploy(String unitId, String unitVersion, CompletedFileUpload unitContent) {
-        try {
-            DeploymentUnit deploymentUnit = toDeploymentUnit(unitContent);
-            return deployment.deployAsync(unitId, UnitVersion.parse(unitVersion), deploymentUnit);
-        } catch (IOException e) {
-            return CompletableFuture.failedFuture(e);
-        }
-=======
     public CompletableFuture<Boolean> deploy(String unitId, String unitVersion, Publisher<CompletedFileUpload> unitContent) {
         CompletableFuture<DeploymentUnit> result = new CompletableFuture<>();
         unitContent.subscribe(new CompletedFileUploadSubscriber(result));
-        return result.thenCompose(deploymentUnit -> deployment.deployAsync(unitId, parseVersion(unitVersion), deploymentUnit));
->>>>>>> e4a49563
+        return result.thenCompose(deploymentUnit -> deployment.deployAsync(unitId, UnitVersion.parse(unitVersion), deploymentUnit));
     }
 
     @Override
@@ -106,11 +96,4 @@
         }
         return new UnitStatus(status.id(), versionToDeploymentStatus);
     }
-
-    private static Version parseVersion(String unitVersion) {
-        if (unitVersion == null || unitVersion.isBlank()) {
-            return Version.LATEST;
-        }
-        return Version.parseVersion(unitVersion);
-    }
 }