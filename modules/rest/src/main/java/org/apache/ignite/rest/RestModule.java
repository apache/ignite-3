--- conflicted
+++ resolved
@@ -29,23 +29,18 @@
 import io.netty.handler.logging.LogLevel;
 import io.netty.handler.logging.LoggingHandler;
 import java.io.Reader;
-<<<<<<< HEAD
-import java.util.List;
-=======
 import java.nio.charset.StandardCharsets;
 import java.util.Collections;
+import java.util.List;
 import java.util.Map;
->>>>>>> d9e88e9e
 import org.apache.ignite.configuration.ConfigurationRegistry;
 import org.apache.ignite.configuration.internal.util.ConfigurationUtil;
 import org.apache.ignite.configuration.validation.ConfigurationValidationException;
 import org.apache.ignite.rest.configuration.RestConfiguration;
-<<<<<<< HEAD
 import org.apache.ignite.rest.configuration.RestView;
-=======
 import org.apache.ignite.rest.netty.RestApiInitializer;
->>>>>>> d9e88e9e
 import org.apache.ignite.rest.presentation.ConfigurationPresentation;
+import org.apache.ignite.rest.presentation.json.JsonConverter;
 import org.apache.ignite.rest.presentation.json.JsonPresentation;
 import org.apache.ignite.rest.routes.Router;
 import org.slf4j.Logger;
@@ -96,34 +91,6 @@
 //        sysConfig.registerConfigurator(restConf);
     }
 
-<<<<<<< HEAD
-    /** */
-    public void start() {
-        Javalin app = startRestEndpoint();
-
-        FormatConverter converter = new JsonConverter();
-
-        app.get(CONF_URL, ctx -> {
-            ctx.result(presentation.represent());
-        });
-
-        app.get(CONF_URL + ":" + PATH_PARAM, ctx -> {
-            String configPath = ctx.pathParam(PATH_PARAM);
-
-            try {
-                List<String> path = ConfigurationUtil.split(configPath);
-
-                JsonElement json = sysConf.represent(path, JsonConverter.jsonVisitor());
-
-                ctx.result(json.toString());
-            }
-            catch (IllegalArgumentException pathE) {
-                ErrorResult eRes = new ErrorResult("CONFIG_PATH_UNRECOGNIZED", pathE.getMessage());
-
-                ctx.status(400).result(converter.convertTo("error", eRes));
-            }
-        });
-=======
     /**
      *
      */
@@ -136,11 +103,14 @@
             .get(CONF_URL + ":" + PATH_PARAM, (req, resp) -> {
                 String cfgPath = req.queryParams().get(PATH_PARAM);
                 try {
-                    resp.json(presentation.representByPath(cfgPath));
+                    List<String> path = ConfigurationUtil.split(cfgPath);
+
+                    JsonElement json = sysConf.represent(path, JsonConverter.jsonVisitor());
+
+                    ctx.result(json.toString());
                 }
                 catch (IllegalArgumentException pathE) {
                     ErrorResult eRes = new ErrorResult("CONFIG_PATH_UNRECOGNIZED", pathE.getMessage());
->>>>>>> d9e88e9e
 
                     resp.status(BAD_REQUEST);
                     resp.json(Map.of("error", eRes));
@@ -187,27 +157,17 @@
     }
 
     /** */
-<<<<<<< HEAD
-    private Javalin startRestEndpoint() {
+    private void startRestEndpoint(Router router) throws InterruptedException {
         RestView restConfigurationView = sysConf.getConfiguration(RestConfiguration.KEY).value();
 
-        int port = restConfigurationView.port();
+        int desiredPort = restConfigurationView.port();
         int portRange = restConfigurationView.portRange();
-=======
-    private void startRestEndpoint(Router router) throws InterruptedException {
-        Integer desiredPort = sysConf.getConfiguration(RestConfiguration.KEY).port().value();
-        Integer portRange = sysConf.getConfiguration(RestConfiguration.KEY).portRange().value();
->>>>>>> d9e88e9e
 
         int port = 0;
 
         if (portRange == 0) {
             try {
-<<<<<<< HEAD
-                app = Javalin.create().start(port);
-=======
-                port = (desiredPort != null ? desiredPort : DFLT_PORT);
->>>>>>> d9e88e9e
+                port = desiredPort;
             }
             catch (RuntimeException e) {
                 log.warn("Failed to start REST endpoint: ", e);
