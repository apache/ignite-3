/*
 * Licensed to the Apache Software Foundation (ASF) under one or more
 * contributor license agreements.  See the NOTICE file distributed with
 * this work for additional information regarding copyright ownership.
 * The ASF licenses this file to You under the Apache License, Version 2.0
 * (the "License"); you may not use this file except in compliance with
 * the License.  You may obtain a copy of the License at
 *
 *      http://www.apache.org/licenses/LICENSE-2.0
 *
 * Unless required by applicable law or agreed to in writing, software
 * distributed under the License is distributed on an "AS IS" BASIS,
 * WITHOUT WARRANTIES OR CONDITIONS OF ANY KIND, either express or implied.
 * See the License for the specific language governing permissions and
 * limitations under the License.
 */

package org.apache.ignite.rest;

import java.net.BindException;
import java.nio.charset.StandardCharsets;
import java.util.Map;
import io.netty.bootstrap.ServerBootstrap;
import io.netty.channel.Channel;
import io.netty.channel.ChannelFuture;
import io.netty.channel.ChannelFutureListener;
import io.netty.channel.ChannelOption;
import io.netty.channel.EventLoopGroup;
import io.netty.channel.nio.NioEventLoopGroup;
import io.netty.channel.socket.nio.NioServerSocketChannel;
import io.netty.handler.codec.http.HttpHeaderValues;
import io.netty.handler.logging.LogLevel;
import io.netty.handler.logging.LoggingHandler;
import org.apache.ignite.configuration.schemas.rest.RestConfiguration;
import org.apache.ignite.configuration.schemas.rest.RestView;
import org.apache.ignite.configuration.validation.ConfigurationValidationException;
import org.apache.ignite.internal.configuration.ConfigurationManager;
import org.apache.ignite.internal.configuration.ConfigurationRegistry;
<<<<<<< HEAD
import org.apache.ignite.lang.IgniteException;
=======
import org.apache.ignite.internal.manager.IgniteComponent;
>>>>>>> cd6d8638
import org.apache.ignite.lang.IgniteLogger;
import org.apache.ignite.rest.netty.RestApiInitializer;
import org.apache.ignite.rest.presentation.ConfigurationPresentation;
import org.apache.ignite.rest.presentation.hocon.HoconPresentation;
import org.apache.ignite.rest.routes.Router;

import static io.netty.handler.codec.http.HttpResponseStatus.BAD_REQUEST;

/**
 * Rest module is responsible for starting a REST endpoints for accessing and managing configuration.
 *
 * It is started on port 10300 by default but it is possible to change this in configuration itself.
 * Refer to default config file in resources for the example.
 */
public class RestModule implements IgniteComponent {
    /** */
    public static final int DFLT_PORT = 10300;

    /** */
    private static final String CONF_URL = "/management/v1/configuration/";

    /** */
    private static final String PATH_PARAM = "selector";

    /** Ignite logger. */
    private final IgniteLogger LOG = IgniteLogger.forClass(RestModule.class);

    /** */
    private final ConfigurationRegistry sysConf;

    /** */
    private volatile ConfigurationPresentation<String> presentation;

    /**
     * Creates a new instance of REST module.
     *
     * @param nodeCfgMgr Node configuration manager.
     */
    public RestModule(ConfigurationManager nodeCfgMgr) {
        sysConf = nodeCfgMgr.configurationRegistry();
    }

<<<<<<< HEAD
    /**
     * @param sysCfg Configuration registry.
     */
    public void prepareStart(ConfigurationRegistry sysCfg) {
        sysConf = sysCfg;

        presentation = new HoconPresentation(sysCfg);
    }
=======
    /** {@inheritDoc} */
    @Override public void start() {
        presentation = new JsonPresentation(sysConf);
>>>>>>> cd6d8638

        var router = new Router();

        router
            .get(CONF_URL, (req, resp) -> {
                resp.json(presentation.represent());
            })
            .get(CONF_URL + ":" + PATH_PARAM, (req, resp) -> {
                String cfgPath = req.queryParams().get(PATH_PARAM);
                try {
                    resp.json(presentation.representByPath(cfgPath));
                }
                catch (IllegalArgumentException pathE) {
                    ErrorResult eRes = new ErrorResult("CONFIG_PATH_UNRECOGNIZED", pathE.getMessage());

                    resp.status(BAD_REQUEST);
                    resp.json(Map.of("error", eRes));
                }
            })
            .put(CONF_URL, HttpHeaderValues.APPLICATION_JSON, (req, resp) -> {
                try {
                    presentation.update(
                        req
                            .request()
                            .content()
                            .readCharSequence(req.request().content().readableBytes(), StandardCharsets.UTF_8)
                            .toString());
                }
                catch (IllegalArgumentException e) {
                    ErrorResult eRes = new ErrorResult("INVALID_CONFIG_FORMAT", e.getMessage());

                    resp.status(BAD_REQUEST);
                    resp.json(Map.of("error", eRes));
                }
                catch (ConfigurationValidationException e) {
                    ErrorResult eRes = new ErrorResult("VALIDATION_EXCEPTION", e.getMessage());

                    resp.status(BAD_REQUEST);
                    resp.json(Map.of("error", eRes));
                }
                catch (IgniteException e) {
                    ErrorResult eRes = new ErrorResult("APPLICATION_EXCEPTION", e.getMessage());

                    resp.status(BAD_REQUEST);
                    resp.json(Map.of("error", eRes));
                }
            });

        startRestEndpoint(router);
    }

    /** */
    private ChannelFuture startRestEndpoint(Router router) {
        RestView restConfigurationView = sysConf.getConfiguration(RestConfiguration.KEY).value();

        int desiredPort = restConfigurationView.port();
        int portRange = restConfigurationView.portRange();

        int port = 0;

        Channel ch = null;

        EventLoopGroup parentGrp = new NioEventLoopGroup();
        EventLoopGroup childGrp = new NioEventLoopGroup();

        var hnd = new RestApiInitializer(router);

        // TODO: IGNITE-15132 Rest module must reuse netty infrastructure from network module
        ServerBootstrap b = new ServerBootstrap();
        b.option(ChannelOption.SO_BACKLOG, 1024);
        b.group(parentGrp, childGrp)
            .channel(NioServerSocketChannel.class)
            .handler(new LoggingHandler(LogLevel.INFO))
            .childHandler(hnd);

        for (int portCandidate = desiredPort; portCandidate <= desiredPort + portRange; portCandidate++) {
            ChannelFuture bindRes = b.bind(portCandidate).awaitUninterruptibly();
            if (bindRes.isSuccess()) {
                ch = bindRes.channel();

                ch.closeFuture().addListener(new ChannelFutureListener() {
                    @Override public void operationComplete(ChannelFuture fut) {
                        parentGrp.shutdownGracefully();
                        childGrp.shutdownGracefully();
                        LOG.error("REST component was stopped", fut.cause());
                    }
                });
                port = portCandidate;
                break;
            }
            else if (!(bindRes.cause() instanceof BindException)) {
                parentGrp.shutdownGracefully();
                childGrp.shutdownGracefully();
                throw new RuntimeException(bindRes.cause());
            }
        }

        if (ch == null) {
            String msg = "Cannot start REST endpoint. " +
                "All ports in range [" + desiredPort + ", " + (desiredPort + portRange) + "] are in use.";

            LOG.error(msg);

            parentGrp.shutdownGracefully();
            childGrp.shutdownGracefully();

            throw new RuntimeException(msg);
        }

        LOG.info("REST protocol started successfully on port " + port);

        return ch.closeFuture();
    }

    /** {@inheritDoc} */
    @Override public void stop() throws Exception {
    }
}<|MERGE_RESOLUTION|>--- conflicted
+++ resolved
@@ -36,11 +36,8 @@
 import org.apache.ignite.configuration.validation.ConfigurationValidationException;
 import org.apache.ignite.internal.configuration.ConfigurationManager;
 import org.apache.ignite.internal.configuration.ConfigurationRegistry;
-<<<<<<< HEAD
+import org.apache.ignite.internal.manager.IgniteComponent;
 import org.apache.ignite.lang.IgniteException;
-=======
-import org.apache.ignite.internal.manager.IgniteComponent;
->>>>>>> cd6d8638
 import org.apache.ignite.lang.IgniteLogger;
 import org.apache.ignite.rest.netty.RestApiInitializer;
 import org.apache.ignite.rest.presentation.ConfigurationPresentation;
@@ -83,20 +80,9 @@
         sysConf = nodeCfgMgr.configurationRegistry();
     }
 
-<<<<<<< HEAD
-    /**
-     * @param sysCfg Configuration registry.
-     */
-    public void prepareStart(ConfigurationRegistry sysCfg) {
-        sysConf = sysCfg;
-
-        presentation = new HoconPresentation(sysCfg);
-    }
-=======
     /** {@inheritDoc} */
     @Override public void start() {
-        presentation = new JsonPresentation(sysConf);
->>>>>>> cd6d8638
+        presentation = new HoconPresentation(sysConf);
 
         var router = new Router();
 
