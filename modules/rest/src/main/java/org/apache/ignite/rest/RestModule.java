--- conflicted
+++ resolved
@@ -54,13 +54,8 @@
  * It is started on port 10300 by default but it is possible to change this in configuration itself.
  * Refer to default config file in resources for the example.
  */
-<<<<<<< HEAD
-public class RestModule {
+public class RestModule implements IgniteComponent {
     /** Default port. */
-=======
-public class RestModule implements IgniteComponent {
-    /** */
->>>>>>> cd6d8638
     public static final int DFLT_PORT = 10300;
 
     /** Node configuration route. */
@@ -72,9 +67,8 @@
     /** Path parameter. */
     private static final String PATH_PARAM = "selector";
 
-<<<<<<< HEAD
-    /** Logger. */
-    private final IgniteLogger log;
+    /** Ignite logger. */
+    private final IgniteLogger LOG = IgniteLogger.forClass(RestModule.class);
 
     /** Node configuration register. */
     private final ConfigurationRegistry nodeCfgRegistry;
@@ -88,53 +82,21 @@
     /**
      * Constructor.
      *
-     * @param log Logger.
-     * @param nodeCfgRegistry Node configuration register.
-     * @param clusterCfgRegistry Cluster configuration register.
+     * @param nodeCfgMgr Node configuration manager.
+     * @param clusterCfgMgr Cluster configuration manager.
      */
     public RestModule(
-        IgniteLogger log,
-        ConfigurationRegistry nodeCfgRegistry,
-        ConfigurationRegistry clusterCfgRegistry
+        ConfigurationManager nodeCfgMgr,
+        ConfigurationManager clusterCfgMgr
     ) {
-        this.log = log;
-        this.nodeCfgRegistry = nodeCfgRegistry;
-
-        nodeCfgPresentation = new JsonPresentation(nodeCfgRegistry);
-        clusterCfgPresentation = new JsonPresentation(clusterCfgRegistry);
-    }
-
-    /**
-     * Start module.
-     *
-     * @return REST channel future.
-     * @throws InterruptedException If thread has been interrupted during the start.
-     */
-    public ChannelFuture start() throws InterruptedException {
-=======
-    /** Ignite logger. */
-    private final IgniteLogger LOG = IgniteLogger.forClass(RestModule.class);
-
-    /** */
-    private final ConfigurationRegistry sysConf;
-
-    /** */
-    private volatile ConfigurationPresentation<String> presentation;
-
-    /**
-     * Creates a new instance of REST module.
-     *
-     * @param nodeCfgMgr Node configuration manager.
-     */
-    public RestModule(ConfigurationManager nodeCfgMgr) {
-        sysConf = nodeCfgMgr.configurationRegistry();
+        nodeCfgRegistry = nodeCfgMgr.registry();
+
+        nodeCfgPresentation = new JsonPresentation(nodeCfgMgr.registry());
+        clusterCfgPresentation = new JsonPresentation(clusterCfgMgr.registry());
     }
 
     /** {@inheritDoc} */
     @Override public void start() {
-        presentation = new JsonPresentation(sysConf);
-
->>>>>>> cd6d8638
         var router = new Router();
 
         router
@@ -168,20 +130,13 @@
         startRestEndpoint(router);
     }
 
-<<<<<<< HEAD
     /**
      * Start endpoint.
      *
      * @param router Dispatcher of http requests.
-     * @throws InterruptedException If thread has been interrupted during the start.
-     */
-    private ChannelFuture startRestEndpoint(Router router) throws InterruptedException {
+     */
+    private void startRestEndpoint(Router router) {
         RestView restConfigurationView = nodeCfgRegistry.getConfiguration(RestConfiguration.KEY).value();
-=======
-    /** */
-    private ChannelFuture startRestEndpoint(Router router) {
-        RestView restConfigurationView = sysConf.getConfiguration(RestConfiguration.KEY).value();
->>>>>>> cd6d8638
 
         int desiredPort = restConfigurationView.port();
         int portRange = restConfigurationView.portRange();
@@ -196,21 +151,16 @@
         var hnd = new RestApiInitializer(router);
 
         // TODO: IGNITE-15132 Rest module must reuse netty infrastructure from network module
-        ServerBootstrap b = new ServerBootstrap();
-        b.option(ChannelOption.SO_BACKLOG, 1024);
-        b.group(parentGrp, childGrp)
+        ServerBootstrap b = new ServerBootstrap()
+            .option(ChannelOption.SO_BACKLOG, 1024)
+            .group(parentGrp, childGrp)
             .channel(NioServerSocketChannel.class)
             .handler(new LoggingHandler(LogLevel.INFO))
             .childHandler(hnd);
 
-<<<<<<< HEAD
-        for (int portCandidate = desiredPort; portCandidate < desiredPort + portRange; portCandidate++) {
-            ChannelFuture bindRes = b.bind(portCandidate).await();
-
-=======
         for (int portCandidate = desiredPort; portCandidate <= desiredPort + portRange; portCandidate++) {
             ChannelFuture bindRes = b.bind(portCandidate).awaitUninterruptibly();
->>>>>>> cd6d8638
+
             if (bindRes.isSuccess()) {
                 ch = bindRes.channel();
 
@@ -219,6 +169,7 @@
                     @Override public void operationComplete(ChannelFuture fut) {
                         parentGrp.shutdownGracefully();
                         childGrp.shutdownGracefully();
+
                         LOG.error("REST component was stopped", fut.cause());
                     }
                 });
@@ -246,17 +197,14 @@
             throw new RuntimeException(msg);
         }
 
-<<<<<<< HEAD
-        if (log.isInfoEnabled())
-            log.info("REST protocol started successfully on port " + port);
-=======
-        LOG.info("REST protocol started successfully on port " + port);
->>>>>>> cd6d8638
-
-        return ch.closeFuture();
-    }
-
-<<<<<<< HEAD
+        if (LOG.isInfoEnabled())
+            LOG.info("REST protocol started successfully on port " + port);
+    }
+
+    /** {@inheritDoc} */
+    @Override public void stop() throws Exception {
+    }
+
     /**
      * Handle a request to get the configuration by {@link #PATH_PARAM path}.
      *
@@ -329,9 +277,5 @@
             res.status(BAD_REQUEST);
             res.json(Map.of("error", eRes));
         }
-=======
-    /** {@inheritDoc} */
-    @Override public void stop() throws Exception {
->>>>>>> cd6d8638
     }
 }