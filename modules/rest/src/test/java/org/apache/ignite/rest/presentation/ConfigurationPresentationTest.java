--- conflicted
+++ resolved
@@ -55,11 +55,7 @@
     
     /** Test root configuration. */
     private static TestRootConfiguration cfg;
-<<<<<<< HEAD
-
-=======
-    
->>>>>>> a323c22d
+    
     /**
      *
      */
@@ -79,10 +75,7 @@
                 List.of(TestRootConfiguration.KEY),
                 Map.of(Value.class, Set.of(validator)),
                 new TestConfigurationStorage(LOCAL),
-<<<<<<< HEAD
-=======
                 List.of(),
->>>>>>> a323c22d
                 List.of()
         );
         
@@ -92,11 +85,7 @@
         
         cfg = cfgRegistry.getConfiguration(TestRootConfiguration.KEY);
     }
-<<<<<<< HEAD
-
-=======
-    
->>>>>>> a323c22d
+    
     /**
      *
      */
@@ -109,11 +98,7 @@
         
         cfg = null;
     }
-<<<<<<< HEAD
-
-=======
-    
->>>>>>> a323c22d
+    
     /**
      *
      */
@@ -121,11 +106,7 @@
     void beforeEach() throws Exception {
         cfg.change(cfg -> cfg.changeFoo("foo").changeSubCfg(subCfg -> subCfg.changeBar("bar"))).get(1, SECONDS);
     }
-<<<<<<< HEAD
-
-=======
-    
->>>>>>> a323c22d
+    
     /**
      *
      */
@@ -136,11 +117,7 @@
         assertEquals(s, cfgPresentation.represent());
         assertEquals(s, cfgPresentation.representByPath(null));
     }
-<<<<<<< HEAD
-
-=======
-    
->>>>>>> a323c22d
+    
     /**
      *
      */
@@ -151,11 +128,7 @@
         assertEquals("{\"bar\":\"bar\"}", cfgPresentation.representByPath("root.subCfg"));
         assertEquals("\"bar\"", cfgPresentation.representByPath("root.subCfg.bar"));
     }
-<<<<<<< HEAD
-
-=======
-    
->>>>>>> a323c22d
+    
     /**
      *
      */
@@ -166,11 +139,7 @@
                 () -> cfgPresentation.representByPath(UUID.randomUUID().toString())
         );
     }
-<<<<<<< HEAD
-
-=======
-    
->>>>>>> a323c22d
+    
     /**
      *
      */
@@ -184,11 +153,7 @@
         assertEquals("foo", cfg.subCfg().bar().value());
         assertEquals(updateVal, cfgPresentation.represent());
     }
-<<<<<<< HEAD
-
-=======
-    
->>>>>>> a323c22d
+    
     /**
      *
      */
@@ -200,11 +165,7 @@
         assertEquals("foo", cfg.subCfg().bar().value());
         assertEquals("{\"root\":{\"foo\":\"foo\",\"subCfg\":{\"bar\":\"foo\"}}}", cfgPresentation.represent());
     }
-<<<<<<< HEAD
-
-=======
-    
->>>>>>> a323c22d
+    
     /**
      *
      */
