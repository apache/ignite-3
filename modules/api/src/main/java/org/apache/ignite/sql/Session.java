/*
 * Licensed to the Apache Software Foundation (ASF) under one or more
 * contributor license agreements. See the NOTICE file distributed with
 * this work for additional information regarding copyright ownership.
 * The ASF licenses this file to You under the Apache License, Version 2.0
 * (the "License"); you may not use this file except in compliance with
 * the License. You may obtain a copy of the License at
 *
 *      http://www.apache.org/licenses/LICENSE-2.0
 *
 * Unless required by applicable law or agreed to in writing, software
 * distributed under the License is distributed on an "AS IS" BASIS,
 * WITHOUT WARRANTIES OR CONDITIONS OF ANY KIND, either express or implied.
 * See the License for the specific language governing permissions and
 * limitations under the License.
 */

package org.apache.ignite.sql;

import java.util.concurrent.CompletableFuture;
import java.util.concurrent.Flow;
import java.util.concurrent.TimeUnit;
import org.apache.ignite.sql.async.AsyncResultSet;
import org.apache.ignite.sql.reactive.ReactiveResultSet;
import org.apache.ignite.table.mapper.Mapper;
import org.apache.ignite.tx.Transaction;
import org.jetbrains.annotations.Nullable;

/**
 * SQL Session provides methods for query execution.
 *
 * <p>Session is a stateful object that holds default settings for the new queries.
 * The session object is immutable and thread-safe.
 */
public interface Session extends AutoCloseable {
    /**
     * Executes a single SQL query.
     *
     * @param transaction Transaction to execute the query within or {@code null}.
     * @param query SQL query template.
     * @param arguments Arguments for the template (optional).
     * @return SQL query result set.
     * @throws SqlException If failed.
     */
<<<<<<< HEAD
    default ResultSet<SqlRow> execute(@Nullable Transaction transaction, String query, @Nullable Object... arguments) {
        Objects.requireNonNull(query);

        try {
            return new SyncResultSetAdapter<>(executeAsync(transaction, query, arguments).join());
        } catch (CompletionException e) {
            throw IgniteExceptionUtils.sneakyThrow(IgniteExceptionUtils.copyExceptionWithCause(e));
        }
    }
=======
    ResultSet<SqlRow> execute(@Nullable Transaction transaction, String query, @Nullable Object... arguments);
>>>>>>> 8e37291b

    /**
     * Executes a single SQL statement.
     *
     * @param transaction Transaction to execute the statement within or {@code null}.
     * @param statement SQL statement to execute.
     * @param arguments Arguments for the statement.
     * @return SQL query result set.
     */
<<<<<<< HEAD
    default ResultSet<SqlRow> execute(@Nullable Transaction transaction, Statement statement, @Nullable Object... arguments) {
        Objects.requireNonNull(statement);

        try {
            return new SyncResultSetAdapter<>(executeAsync(transaction, statement, arguments).join());
        } catch (CompletionException e) {
            throw IgniteExceptionUtils.sneakyThrow(IgniteExceptionUtils.copyExceptionWithCause(e));
        }
    }
=======
    ResultSet<SqlRow> execute(@Nullable Transaction transaction, Statement statement, @Nullable Object... arguments);
>>>>>>> 8e37291b

    /**
     * Executes single SQL statement and maps results to objects with the provided mapper.
     *
     * @param transaction Transaction to execute the statement within or {@code null}.
     * @param mapper Mapper that defines the row type and the way to map columns to the type members. See {@link Mapper#of}.
     * @param query SQL query template.
     * @param arguments Arguments for the statement.
     * @param <T> A type of object contained in result set.
     * @return SQL query results set.
     */
    <T> ResultSet<T> execute(
            @Nullable Transaction transaction,
            @Nullable Mapper<T> mapper,
            String query,
<<<<<<< HEAD
            @Nullable Object... arguments) {
        Objects.requireNonNull(query);

        try {
            return new SyncResultSetAdapter<>(executeAsync(transaction, mapper, query, arguments).join());
        } catch (CompletionException e) {
            throw IgniteExceptionUtils.sneakyThrow(IgniteExceptionUtils.copyExceptionWithCause(e));
        }
    }
=======
            @Nullable Object... arguments);
>>>>>>> 8e37291b

    /**
     * Executes single SQL statement and maps results to objects with the provided mapper.
     *
     * @param transaction Transaction to execute the statement within or {@code null}.
     * @param mapper Mapper that defines the row type and the way to map columns to the type members. See {@link Mapper#of}.
     * @param statement SQL statement to execute.
     * @param arguments Arguments for the statement.
     * @param <T> A type of object contained in result set.
     * @return SQL query results set.
     */
    <T> ResultSet<T> execute(
            @Nullable Transaction transaction,
            @Nullable Mapper<T> mapper,
            Statement statement,
<<<<<<< HEAD
            @Nullable Object... arguments) {
        Objects.requireNonNull(statement);

        try {
            return new SyncResultSetAdapter<>(executeAsync(transaction, mapper, statement, arguments).join());
        } catch (CompletionException e) {
            throw IgniteExceptionUtils.sneakyThrow(IgniteExceptionUtils.copyExceptionWithCause(e));
        }
    }
=======
            @Nullable Object... arguments);
>>>>>>> 8e37291b

    /**
     * Executes SQL query in an asynchronous way.
     *
     * @param transaction Transaction to execute the query within or {@code null}.
     * @param query SQL query template.
     * @param arguments Arguments for the template (optional).
     * @return Operation future.
     * @throws SqlException If failed.
     */
    CompletableFuture<AsyncResultSet<SqlRow>> executeAsync(@Nullable Transaction transaction, String query, @Nullable Object... arguments);

    /**
     * Executes an SQL statement asynchronously.
     *
     * @param transaction Transaction to execute the statement within or {@code null}.
     * @param statement SQL statement to execute.
     * @param arguments Arguments for the statement.
     * @return Operation future.
     * @throws SqlException If failed.
     */
    CompletableFuture<AsyncResultSet<SqlRow>> executeAsync(
            @Nullable Transaction transaction,
            Statement statement,
            @Nullable Object... arguments);

    /**
     * Executes SQL statement in an asynchronous way and maps results to objects with the provided mapper.
     *
     * @param transaction Transaction to execute the statement within or {@code null}.
     * @param mapper Mapper that defines the row type and the way to map columns to the type members. See {@link Mapper#of}.
     * @param query SQL query template.
     * @param arguments Arguments for the statement.
     * @param <T> A type of object contained in result set.
     * @return Operation future.
     */
    <T> CompletableFuture<AsyncResultSet<T>> executeAsync(
            @Nullable Transaction transaction,
            @Nullable Mapper<T> mapper,
            String query,
            @Nullable Object... arguments);

    /**
     * Executes SQL statement in an asynchronous way and maps results to objects with the provided mapper.
     *
     * @param transaction Transaction to execute the statement within or {@code null}.
     * @param mapper Mapper that defines the row type and the way to map columns to the type members. See {@link Mapper#of}.
     * @param statement SQL statement to execute.
     * @param arguments Arguments for the statement.
     * @param <T> A type of object contained in result set.
     * @return Operation future.
     */
    <T> CompletableFuture<AsyncResultSet<T>> executeAsync(
            @Nullable Transaction transaction,
            @Nullable Mapper<T> mapper,
            Statement statement,
            @Nullable Object... arguments);

    /**
     * Executes SQL query in a reactive way.
     *
     * @param transaction Transaction to execute the query within or {@code null}.
     * @param query SQL query template.
     * @param arguments Arguments for the template (optional).
     * @return Reactive result.
     * @throws SqlException If failed.
     */
    ReactiveResultSet executeReactive(@Nullable Transaction transaction, String query, @Nullable Object... arguments);

    /**
     * Executes an SQL statement reactively.
     *
     * @param transaction Transaction to execute the statement within or {@code null}.
     * @param statement SQL statement.
     * @param arguments Arguments for the statement.
     * @return Reactive result.
     * @throws SqlException If failed.
     */
    ReactiveResultSet executeReactive(@Nullable Transaction transaction, Statement statement, @Nullable Object... arguments);

    /**
     * Executes a batched SQL query. Only DML queries are supported.
     *
     * @param transaction Transaction to execute the query within or {@code null}.
     * @param dmlQuery DML query template.
     * @param batch Batch of query arguments.
     * @return Number of rows affected by each query in the batch.
     * @throws SqlBatchException If the batch fails.
     */
<<<<<<< HEAD
    default long[] executeBatch(@Nullable Transaction transaction, String dmlQuery, BatchedArguments batch) {
        try {
            return executeBatchAsync(transaction, dmlQuery, batch).join();
        } catch (CompletionException e) {
            throw IgniteExceptionUtils.sneakyThrow(IgniteExceptionUtils.copyExceptionWithCause(e));
        }
    }
=======
    long[] executeBatch(@Nullable Transaction transaction, String dmlQuery, BatchedArguments batch);
>>>>>>> 8e37291b

    /**
     * Executes a batched SQL statement. Only DML queries are supported.
     *
     * @param transaction Transaction to execute the statement within or {@code null}.
     * @param dmlStatement DML statement to execute.
     * @param batch Batch of query arguments.
     * @return Number of rows affected by each query in the batch.
     * @throws SqlBatchException If the batch fails.
     */
    long[] executeBatch(@Nullable Transaction transaction, Statement dmlStatement, BatchedArguments batch);

    /**
     * Executes a batched SQL query asynchronously.
     *
     * @param transaction Transaction to execute the query within or {@code null}.
     * @param query SQL query template.
     * @param batch List of batch rows, where each row is a list of statement arguments.
     * @return Operation Future completed with the number of rows affected by each query in the batch 
     *         (if the batch succeeds), future completed with the {@link SqlBatchException} (if the batch fails).
     */
    CompletableFuture<long[]> executeBatchAsync(@Nullable Transaction transaction, String query, BatchedArguments batch);

    /**
     * Executes a batched SQL statement asynchronously.
     *
     * @param transaction Transaction to execute the statement within or {@code null}.
     * @param statement SQL statement to execute.
     * @param batch List of batch rows, where each row is a list of statement arguments.
     * @return Operation Future completed with the number of rows affected by each query in the batch 
     *         (if the batch succeeds), future completed with the {@link SqlBatchException} (if the batch fails).
     */
    CompletableFuture<long[]> executeBatchAsync(@Nullable Transaction transaction, Statement statement, BatchedArguments batch);

    /**
     * Executes a batched SQL query reactively.
     *
     * @param transaction Transaction to execute the query within or {@code null}.
     * @param query SQL query template.
     * @param batch List of batch rows, where each row is a list of statement arguments.
     * @return Publisher for the number of rows affected by the query.
     * @throws SqlException If failed.
     */
    Flow.Publisher<Long> executeBatchReactive(@Nullable Transaction transaction, String query, BatchedArguments batch);

    /**
     * Executes a batched SQL statement reactively.
     *
     * @param transaction Transaction to execute the statement within or {@code null}.
     * @param statement SQL statement to execute.
     * @param batch List of batch rows, where each row is a list of statement arguments.
     * @return Publisher for the number of rows affected by the query.
     * @throws SqlException If failed.
     */
    Flow.Publisher<Long> executeBatchReactive(@Nullable Transaction transaction, Statement statement, BatchedArguments batch);

    /**
     * Executes a multi-statement SQL query.
     *
     * @param query SQL query template.
     * @param arguments Arguments for the template (optional).
     * @throws SqlException If failed.
     */
    void executeScript(String query, @Nullable Object... arguments);

    /**
     * Executes a multi-statement SQL query.
     *
     * @param query SQL query template.
     * @param arguments Arguments for the template (optional).
     * @return Operation future.
     * @throws SqlException If failed.
     */
    CompletableFuture<Void> executeScriptAsync(String query, @Nullable Object... arguments);

    /**
     * Returns a default query timeout. If a query takes more time than specified, it will be interrupted.
     *
     * @param timeUnit Timeunit to convert timeout to.
     * @return Default query timeout in the given timeunit.
     */
    long defaultQueryTimeout(TimeUnit timeUnit);

    /**
     * Return default idle session timeout.
     *
     * <p>The maximum idle time (that is, time when no requests are performed on behalf the session) in milliseconds, after which this
     * session will be considered expired.
     *
     * @param timeUnit Timeunit to convert timeout to.
     * @return Session timeout in the given timeunit.
     */
    long idleTimeout(TimeUnit timeUnit);

    /**
     * Returns a session default schema.
     *
     * @return Session default schema.
     */
    String defaultSchema();

    /**
     * Returns a default page size, which is a maximum number of result rows that can be fetched at a time.
     *
     * @return Maximum number of rows per page.
     */
    int defaultPageSize();

    /**
     * Returns a session property.
     *
     * @param name Property name.
     * @return Property value or {@code null} if wasn't set.
     */
    @Nullable Object property(String name);

    /**
     * Invalidates a session, cleans up remote session resources, and stops all queries that are running within the current session.
     */
    @Override
    void close();

    /**
     * Invalidates a session, cleans up remote session resources, and stops all queries that are running within the current session.
     *
     * @return Operation future.
     */
    CompletableFuture<Void> closeAsync();

    /**
     * Invalidates a session, cleans up remote session resources, and stops all queries that are running within the current session.
     *
     * @return Publisher.
     */
    Flow.Publisher<Void> closeReactive();

    /**
     * Creates a new session builder from the current session.
     *
     * @return Session builder based on the current session.
     */
    SessionBuilder toBuilder();

    /**
     * Session builder.
     */
    interface SessionBuilder {
        /**
         * Returns a default query timeout.
         *
         * @param timeUnit Timeunit to convert timeout to.
         * @return Default query timeout in the given timeunit.
         */
        long defaultQueryTimeout(TimeUnit timeUnit);

        /**
         * Sets a default query timeout.
         *
         * @param timeout Query timeout value.
         * @param timeUnit Timeunit.
         * @return {@code this} for chaining.
         */
        SessionBuilder defaultQueryTimeout(long timeout, TimeUnit timeUnit);

        /**
         * Return the idle timeout.
         *
         * <p>The maximum idle time (that is, time when no requests are performed on behalf the session) in milliseconds, after which this
         * session will be considered expired.
         *
         * @param timeUnit Timeunit to convert timeout to.
         * @return Session timeout in the given timeunit.
         */
        long idleTimeout(TimeUnit timeUnit);

        /**
         * Sets idle timeout.
         *
         * <p>The maximum idle time (that is, time when no requests are performed on behalf the session) in milliseconds, after which this
         * session will be considered expired.
         *
         * @param timeout Session timeout value.
         * @param timeUnit Timeunit.
         * @return {@code this} for chaining.
         */
        SessionBuilder idleTimeout(long timeout, TimeUnit timeUnit);

        /**
         * Returns a session default schema.
         *
         * @return Session default schema.
         */
        String defaultSchema();

        /**
         * Sets a default schema for the queries to be executed within a session.
         *
         * <p>Default schema is used to resolve schema objects by their simple names or,
         * if the schema is not specified in the query text, by their canonical names.
         *
         * @param schema Default schema.
         * @return {@code this} for chaining.
         */
        SessionBuilder defaultSchema(String schema);

        /**
         * Returns a default page size, which is the maximum number of result rows that can be fetched at a time.
         *
         * @return Maximum number of rows per page.
         */
        int defaultPageSize();

        /**
         * Sets a default page size, which is the maximum number of result rows that can be fetched at a time.
         *
         * @param pageSize Maximum number of rows per page.
         * @return {@code this} for chaining.
         */
        SessionBuilder defaultPageSize(int pageSize);

        /**
         * Returns a session property.
         *
         * @param name Property name.
         * @return Property value or {@code null} if wasn't set.
         */
        @Nullable Object property(String name);

        /**
         * Sets a session property.
         *
         * @param name Property name.
         * @param value Property value.
         * @return {@code this} for chaining.
         */
        SessionBuilder property(String name, @Nullable Object value);

        /**
         * Creates an SQL session object that provides methods for executing SQL queries and holds query execution settings.
         *
         * @return Session.
         */
        Session build();
    }
}<|MERGE_RESOLUTION|>--- conflicted
+++ resolved
@@ -42,19 +42,7 @@
      * @return SQL query result set.
      * @throws SqlException If failed.
      */
-<<<<<<< HEAD
-    default ResultSet<SqlRow> execute(@Nullable Transaction transaction, String query, @Nullable Object... arguments) {
-        Objects.requireNonNull(query);
-
-        try {
-            return new SyncResultSetAdapter<>(executeAsync(transaction, query, arguments).join());
-        } catch (CompletionException e) {
-            throw IgniteExceptionUtils.sneakyThrow(IgniteExceptionUtils.copyExceptionWithCause(e));
-        }
-    }
-=======
     ResultSet<SqlRow> execute(@Nullable Transaction transaction, String query, @Nullable Object... arguments);
->>>>>>> 8e37291b
 
     /**
      * Executes a single SQL statement.
@@ -64,19 +52,7 @@
      * @param arguments Arguments for the statement.
      * @return SQL query result set.
      */
-<<<<<<< HEAD
-    default ResultSet<SqlRow> execute(@Nullable Transaction transaction, Statement statement, @Nullable Object... arguments) {
-        Objects.requireNonNull(statement);
-
-        try {
-            return new SyncResultSetAdapter<>(executeAsync(transaction, statement, arguments).join());
-        } catch (CompletionException e) {
-            throw IgniteExceptionUtils.sneakyThrow(IgniteExceptionUtils.copyExceptionWithCause(e));
-        }
-    }
-=======
     ResultSet<SqlRow> execute(@Nullable Transaction transaction, Statement statement, @Nullable Object... arguments);
->>>>>>> 8e37291b
 
     /**
      * Executes single SQL statement and maps results to objects with the provided mapper.
@@ -92,19 +68,7 @@
             @Nullable Transaction transaction,
             @Nullable Mapper<T> mapper,
             String query,
-<<<<<<< HEAD
-            @Nullable Object... arguments) {
-        Objects.requireNonNull(query);
-
-        try {
-            return new SyncResultSetAdapter<>(executeAsync(transaction, mapper, query, arguments).join());
-        } catch (CompletionException e) {
-            throw IgniteExceptionUtils.sneakyThrow(IgniteExceptionUtils.copyExceptionWithCause(e));
-        }
-    }
-=======
             @Nullable Object... arguments);
->>>>>>> 8e37291b
 
     /**
      * Executes single SQL statement and maps results to objects with the provided mapper.
@@ -120,19 +84,7 @@
             @Nullable Transaction transaction,
             @Nullable Mapper<T> mapper,
             Statement statement,
-<<<<<<< HEAD
-            @Nullable Object... arguments) {
-        Objects.requireNonNull(statement);
-
-        try {
-            return new SyncResultSetAdapter<>(executeAsync(transaction, mapper, statement, arguments).join());
-        } catch (CompletionException e) {
-            throw IgniteExceptionUtils.sneakyThrow(IgniteExceptionUtils.copyExceptionWithCause(e));
-        }
-    }
-=======
             @Nullable Object... arguments);
->>>>>>> 8e37291b
 
     /**
      * Executes SQL query in an asynchronous way.
@@ -222,17 +174,7 @@
      * @return Number of rows affected by each query in the batch.
      * @throws SqlBatchException If the batch fails.
      */
-<<<<<<< HEAD
-    default long[] executeBatch(@Nullable Transaction transaction, String dmlQuery, BatchedArguments batch) {
-        try {
-            return executeBatchAsync(transaction, dmlQuery, batch).join();
-        } catch (CompletionException e) {
-            throw IgniteExceptionUtils.sneakyThrow(IgniteExceptionUtils.copyExceptionWithCause(e));
-        }
-    }
-=======
     long[] executeBatch(@Nullable Transaction transaction, String dmlQuery, BatchedArguments batch);
->>>>>>> 8e37291b
 
     /**
      * Executes a batched SQL statement. Only DML queries are supported.
