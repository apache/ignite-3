--- conflicted
+++ resolved
@@ -72,22 +72,7 @@
      *
      * @return Table key-value view.
      */
-<<<<<<< HEAD
-    KeyValueBinaryView kvView();
-
-    /**
-     * TODO asch remove from public API.
-     * Creates a transactional view of the table.
-     *
-     * @param tx The transaction.
-     * @return Transactional table view.
-     * @see Transaction
-     * @see IgniteTransactions
-     */
-    @Override Table withTransaction(Transaction tx);
-=======
     KeyValueView<Tuple, Tuple> keyValueView();
->>>>>>> c0a3f327
 
     /**
      * Creates record view of table for record class provided.
