--- conflicted
+++ resolved
@@ -22,11 +22,8 @@
 import java.time.LocalDateTime;
 import java.time.LocalTime;
 import java.util.BitSet;
-<<<<<<< HEAD
 import java.util.Map;
-=======
 import java.util.Objects;
->>>>>>> 79c07d70
 import java.util.UUID;
 import org.apache.ignite.binary.BinaryObject;
 import org.jetbrains.annotations.NotNull;
@@ -57,7 +54,6 @@
     }
 
     /**
-<<<<<<< HEAD
      * Creates a tuple from given mapping.
      *
      * @param map Column values.
@@ -80,7 +76,9 @@
      */
     static Tuple create(Tuple tuple) {
         return new TupleImpl(tuple);
-=======
+    }
+
+    /**
      * Returns the hash code value for the tuple.
      * <p>
      * The hash code of a tuple is defined to be the sum of the hash codes of each pair of column name and column value.
@@ -140,7 +138,6 @@
         }
 
         return true;
->>>>>>> 79c07d70
     }
 
     /**
