/*
 * Licensed to the Apache Software Foundation (ASF) under one or more
 * contributor license agreements. See the NOTICE file distributed with
 * this work for additional information regarding copyright ownership.
 * The ASF licenses this file to You under the Apache License, Version 2.0
 * (the "License"); you may not use this file except in compliance with
 * the License. You may obtain a copy of the License at
 *
 *      http://www.apache.org/licenses/LICENSE-2.0
 *
 * Unless required by applicable law or agreed to in writing, software
 * distributed under the License is distributed on an "AS IS" BASIS,
 * WITHOUT WARRANTIES OR CONDITIONS OF ANY KIND, either express or implied.
 * See the License for the specific language governing permissions and
 * limitations under the License.
 */

package org.apache.ignite.compute;

import java.util.List;
import java.util.Map;
import java.util.Set;
import java.util.concurrent.CompletableFuture;
<<<<<<< HEAD
import org.apache.ignite.compute.arg.Args;
=======
import java.util.concurrent.CompletionException;
import org.apache.ignite.lang.IgniteExceptionUtils;
>>>>>>> 8d96ed95
import org.apache.ignite.network.ClusterNode;
import org.apache.ignite.table.Tuple;
import org.apache.ignite.table.mapper.Mapper;

/**
 * Provides the ability to execute Compute jobs.
 *
 * @see ComputeJob
 * @see ComputeJob#execute(JobExecutionContext, Object...)
 */
public interface IgniteCompute {
    default <R> CompletableFuture<R> execute(Set<ClusterNode> nodes, List<DeploymentUnit> units, String jobClassName) {
        return execute(nodes, units, jobClassName, Args.empty());
    }

    /**
     * Executes a {@link ComputeJob} of the given class on a single node from a set of candidate nodes.
     *
     * @param nodes    Candidate nodes; the job will be executed on one of them.
     * @param units    Deployment units. Can be empty.
     * @param jobClassName Name of the job class to execute.
     * @param args     Arguments of the job.
     * @param <R>      Job result type
     * @return CompletableFuture Job result.
     */
<<<<<<< HEAD
    <R> CompletableFuture<R> execute(Set<ClusterNode> nodes, List<DeploymentUnit> units, String jobClassName, Args args);
=======
    <R> CompletableFuture<R> executeAsync(
            Set<ClusterNode> nodes,
            List<DeploymentUnit> units,
            String jobClassName,
            Object... args
    );

    /**
     * Executes a {@link ComputeJob} of the given class on a single node from a set of candidate nodes.
     *
     * @param nodes    Candidate nodes; the job will be executed on one of them.
     * @param units    Deployment units. Can be empty.
     * @param jobClassName Name of the job class to execute.
     * @param args     Arguments of the job.
     * @param <R>      Job result type
     * @return Job result.
     */
    default <R> R execute(
            Set<ClusterNode> nodes,
            List<DeploymentUnit> units,
            String jobClassName,
            Object... args
    ) {
        try {
            return this.<R>executeAsync(nodes, units, jobClassName, args).join();
        } catch (CompletionException e) {
            throw IgniteExceptionUtils.wrap(e);
        }
    }
>>>>>>> 8d96ed95

    /**
     * Executes a job of the given class on the node where the given key is located. The node is a leader
     * of the corresponding RAFT group.
     *
     * @param tableName Name of the table whose key is used to determine the node to execute the job on.
     * @param key Key that identifies the node to execute the job on.
     * @param units Deployment units. Can be empty.
     * @param jobClassName Name of the job class to execute.
     * @param args Arguments of the job.
     * @param <R> Job result type.
     * @return CompletableFuture Job result.
     */
<<<<<<< HEAD
    <R> CompletableFuture<R> executeColocated(String tableName, Tuple key, List<DeploymentUnit> units, String jobClassName, Args args);

    default <R> CompletableFuture<R> executeColocated(String tableName, Tuple key, List<DeploymentUnit> units, String jobClassName) {
        return executeColocated(tableName, key, units, jobClassName, Args.empty());
    }
=======
    <R> CompletableFuture<R> executeColocatedAsync(
            String tableName,
            Tuple key,
            List<DeploymentUnit> units,
            String jobClassName,
            Object... args
    );
>>>>>>> 8d96ed95

    /**
     * Executes a job of the given class on the node where the given key is located. The node is a leader
     * of the corresponding RAFT group.
     *
     * @param tableName Name of the table whose key is used to determine the node to execute the job on.
     * @param key Key that identifies the node to execute the job on.
     * @param keyMapper Mapper used to map the key to a binary representation.
     * @param units Deployment units. Can be empty.
     * @param jobClassName Name of the job class to execute.
     * @param args Arguments of the job.
     * @param <R> Job result type.
     * @return CompletableFuture Job result.
     */
    <K, R> CompletableFuture<R> executeColocatedAsync(
            String tableName,
            K key,
            Mapper<K> keyMapper,
            List<DeploymentUnit> units,
            String jobClassName,
            Args args
    );

    default <K, R> CompletableFuture<R> executeColocated(
            String tableName,
            K key,
            Mapper<K> keyMapper,
            List<DeploymentUnit> units,
            String jobClassName
    ) {
        return executeColocated(tableName, key, keyMapper, units, jobClassName, Args.empty());
    }

    /**
     * Executes a job of the given class on the node where the given key is located. The node is a leader
     * of the corresponding RAFT group.
     *
     * @param tableName Name of the table whose key is used to determine the node to execute the job on.
     * @param key Key that identifies the node to execute the job on.
     * @param units Deployment units. Can be empty.
     * @param jobClassName Name of the job class to execute.
     * @param args Arguments of the job.
     * @param <R> Job result type.
     * @return Job result.
     */
    default <R> R executeColocated(
            String tableName,
            Tuple key,
            List<DeploymentUnit> units,
            String jobClassName,
            Object... args
    ) {
        try {
            return this.<R>executeColocatedAsync(tableName, key, units, jobClassName, args).join();
        } catch (CompletionException e) {
            throw IgniteExceptionUtils.wrap(e);
        }
    }

    /**
     * Executes a job of the given class on the node where the given key is located. The node is a leader
     * of the corresponding RAFT group.
     *
     * @param tableName Name of the table whose key is used to determine the node to execute the job on.
     * @param key Key that identifies the node to execute the job on.
     * @param keyMapper Mapper used to map the key to a binary representation.
     * @param units Deployment units. Can be empty.
     * @param jobClassName Name of the job class to execute.
     * @param args Arguments of the job.
     * @param <R> Job result type.
     * @return Job result.
     */
    default <K, R> R executeColocated(
            String tableName,
            K key,
            Mapper<K> keyMapper,
            List<DeploymentUnit> units,
            String jobClassName,
            Object... args
    ) {
        try {
            return this.<K, R>executeColocatedAsync(tableName, key, keyMapper, units, jobClassName, args).join();
        } catch (CompletionException e) {
            throw IgniteExceptionUtils.wrap(e);
        }
    }

    /**
     * Executes a {@link ComputeJob} of the given class on all nodes in the given node set.
     *
     * @param nodes Nodes to execute the job on.
     * @param units Deployment units. Can be empty.
     * @param jobClassName Name of the job class to execute.
     * @param args     Arguments of the job.
     * @param <R>      Job result type.
     * @return Map from node to job result future.
     */
    <R> Map<ClusterNode, CompletableFuture<R>> broadcastAsync(
            Set<ClusterNode> nodes,
            List<DeploymentUnit> units,
            String jobClassName,
            Args args
    );

    default <R> Map<ClusterNode, CompletableFuture<R>> broadcast(
            Set<ClusterNode> nodes,
            List<DeploymentUnit> units,
            String jobClassName
    ) {
        return broadcast(nodes, units, jobClassName, Args.empty());
    }
}<|MERGE_RESOLUTION|>--- conflicted
+++ resolved
@@ -21,12 +21,9 @@
 import java.util.Map;
 import java.util.Set;
 import java.util.concurrent.CompletableFuture;
-<<<<<<< HEAD
-import org.apache.ignite.compute.arg.Args;
-=======
 import java.util.concurrent.CompletionException;
 import org.apache.ignite.lang.IgniteExceptionUtils;
->>>>>>> 8d96ed95
+import org.apache.ignite.compute.arg.Args;
 import org.apache.ignite.network.ClusterNode;
 import org.apache.ignite.table.Tuple;
 import org.apache.ignite.table.mapper.Mapper;
@@ -52,9 +49,6 @@
      * @param <R>      Job result type
      * @return CompletableFuture Job result.
      */
-<<<<<<< HEAD
-    <R> CompletableFuture<R> execute(Set<ClusterNode> nodes, List<DeploymentUnit> units, String jobClassName, Args args);
-=======
     <R> CompletableFuture<R> executeAsync(
             Set<ClusterNode> nodes,
             List<DeploymentUnit> units,
@@ -76,7 +70,7 @@
             Set<ClusterNode> nodes,
             List<DeploymentUnit> units,
             String jobClassName,
-            Object... args
+            Args args
     ) {
         try {
             return this.<R>executeAsync(nodes, units, jobClassName, args).join();
@@ -84,7 +78,6 @@
             throw IgniteExceptionUtils.wrap(e);
         }
     }
->>>>>>> 8d96ed95
 
     /**
      * Executes a job of the given class on the node where the given key is located. The node is a leader
@@ -98,21 +91,16 @@
      * @param <R> Job result type.
      * @return CompletableFuture Job result.
      */
-<<<<<<< HEAD
-    <R> CompletableFuture<R> executeColocated(String tableName, Tuple key, List<DeploymentUnit> units, String jobClassName, Args args);
+    <R> CompletableFuture<R> executeColocatedAsync(
+            String tableName,
+            Tuple key,
+            List<DeploymentUnit> units,
+            String jobClassName,
+            Args args);
 
     default <R> CompletableFuture<R> executeColocated(String tableName, Tuple key, List<DeploymentUnit> units, String jobClassName) {
         return executeColocated(tableName, key, units, jobClassName, Args.empty());
     }
-=======
-    <R> CompletableFuture<R> executeColocatedAsync(
-            String tableName,
-            Tuple key,
-            List<DeploymentUnit> units,
-            String jobClassName,
-            Object... args
-    );
->>>>>>> 8d96ed95
 
     /**
      * Executes a job of the given class on the node where the given key is located. The node is a leader
@@ -133,18 +121,8 @@
             Mapper<K> keyMapper,
             List<DeploymentUnit> units,
             String jobClassName,
-            Args args
-    );
-
-    default <K, R> CompletableFuture<R> executeColocated(
-            String tableName,
-            K key,
-            Mapper<K> keyMapper,
-            List<DeploymentUnit> units,
-            String jobClassName
-    ) {
-        return executeColocated(tableName, key, keyMapper, units, jobClassName, Args.empty());
-    }
+            Object... args
+    );
 
     /**
      * Executes a job of the given class on the node where the given key is located. The node is a leader
@@ -191,13 +169,22 @@
             Mapper<K> keyMapper,
             List<DeploymentUnit> units,
             String jobClassName,
-            Object... args
-    ) {
-        try {
-            return this.<K, R>executeColocatedAsync(tableName, key, keyMapper, units, jobClassName, args).join();
-        } catch (CompletionException e) {
-            throw IgniteExceptionUtils.wrap(e);
-        }
+            Args args
+    );
+    //try {
+    //            return this.<K, R>executeColocatedAsync(tableName, key, keyMapper, units, jobClassName, args).join();
+    //        } catch (CompletionException e) {
+    //            throw IgniteExceptionUtils.wrap(e);
+    //        }
+
+    default <K, R> CompletableFuture<R> executeColocated(
+            String tableName,
+            K key,
+            Mapper<K> keyMapper,
+            List<DeploymentUnit> units,
+            String jobClassName
+    ) {
+        return executeColocated(tableName, key, keyMapper, units, jobClassName, Args.empty());
     }
 
     /**
