--- conflicted
+++ resolved
@@ -59,10 +59,7 @@
      *         cancelled (either it's not yet started, or it's already completed), or {@code null} if the job no longer exists due to
      *         exceeding the retention time limit.
      */
-<<<<<<< HEAD
     CompletableFuture<@Nullable Boolean> cancelAsync();
-=======
-    CompletableFuture<Void> cancelAsync();
 
     /**
      * Changes job priority. After priority change job will be the last in the queue of jobs with the same priority.
@@ -71,5 +68,4 @@
      * @return The future which will be completed when change priority request is processed.
      */
     CompletableFuture<Void> changePriorityAsync(int newPriority);
->>>>>>> facb0f6b
 }