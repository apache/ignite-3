/*
 * Licensed to the Apache Software Foundation (ASF) under one or more
 * contributor license agreements.  See the NOTICE file distributed with
 * this work for additional information regarding copyright ownership.
 * The ASF licenses this file to You under the Apache License, Version 2.0
 * (the "License"); you may not use this file except in compliance with
 * the License.  You may obtain a copy of the License at
 *
 *      http://www.apache.org/licenses/LICENSE-2.0
 *
 * Unless required by applicable law or agreed to in writing, software
 * distributed under the License is distributed on an "AS IS" BASIS,
 * WITHOUT WARRANTIES OR CONDITIONS OF ANY KIND, either express or implied.
 * See the License for the specific language governing permissions and
 * limitations under the License.
 */

package org.apache.ignite.table.mapper;

import java.util.HashMap;
import java.util.HashSet;
import java.util.Map;
import java.util.Objects;
import java.util.function.Function;
import org.apache.ignite.table.Tuple;
import org.jetbrains.annotations.NotNull;

/**
 * Mapper builder.
 *
 * <p>Note: builder can't be reused after the {@link #build()} method is called.
 *
 * @param <T> Type of which objects the mapper will handle.
 */
public final class MapperBuilder<T> {
    /** Target type. */
    private Class<T> targetType;

    /** Column-to-field name mapping. */
    private Map<String, String> columnToFields;

<<<<<<< HEAD
    /** {@code True} if the {@link #build()} method was called, {@code false} otherwise. */
    private boolean isStale;

=======
>>>>>>> a42b6d68
    /**
     * Creates a mapper builder for a type.
     *
     * @param targetType Target type.
     */
    MapperBuilder(@NotNull Class<T> targetType) {
        this.targetType = targetType;

        columnToFields = new HashMap<>(targetType.getDeclaredFields().length);
    }

    /**
     * Maps a field to a column.
     *
     * @param fieldName        Field name.
     * @param columnName       Column name.
     * @param fieldColumnPairs Vararg that accepts (fieldName, columnName) pairs.
     * @return {@code this} for chaining.
     * @throws IllegalArgumentException If a field name has not paired column name in {@code fieldColumnPairs}, or a column was already
     *                                  mapped to another field.
     * @throws IllegalStateException    if tries to reuse the builder after a mapping has been built.
     */
    public MapperBuilder<T> map(@NotNull String fieldName, @NotNull String columnName, String... fieldColumnPairs) {
        if (isStale) {
            throw new IllegalStateException("Mapper builder can't be reused.");
<<<<<<< HEAD
        } else if (fieldColumnPairs.length % 2 != 0) {
            throw new IllegalArgumentException("Missed a column name, which the field is mapped to.");
        } else if (columnToFields.put(Objects.requireNonNull(columnName), Objects.requireNonNull(fieldName)) != null) {
            throw new IllegalArgumentException("Mapping for a column already exists: " + columnName);
        }

        for (int i = 0; i < fieldColumnPairs.length; i += 2) {
            if (columnToFields.put(Objects.requireNonNull(fieldColumnPairs[i + 1]), Objects.requireNonNull(fieldColumnPairs[i])) != null) {
                throw new IllegalArgumentException("Mapping for a column already exists: " + columnName);
            }
        }

=======
        }

        if (columnToFields.put(Objects.requireNonNull(columnName), Objects.requireNonNull(fieldName)) != null) {
            throw new IllegalArgumentException("Mapping for a column already exists: " + columnName);
        }

>>>>>>> a42b6d68
        return this;
    }

    /**
     * Sets a converter for a column, which value must be converted before write/after read.
     *
     * @param converter  Converter for objects of {@link ColumnT} and {@link ObjectT}.
     * @param columnName Column name.
     * @param <ObjectT>  MUST match the object field type, if a field mapped to given column, or the object type {@link T}
     * @param <ColumnT>  MUST be a type, which compatible with the column type.
     */
    public <ObjectT, ColumnT> MapperBuilder<T> convert(
            @NotNull TypeConverter<ObjectT, ColumnT> converter,
            @NotNull String columnName
    ) {
        throw new UnsupportedOperationException("Not implemented yet.");
    }

    /**
     * Sets a converter for a column, which value must be converted before write/after read, and maps given field to the column.
     *
     * @param converter  Converter for objects of {@link ColumnT} and {@link ObjectT}.
     * @param fieldName  Field name.
     * @param columnName Column name.
     * @param <ObjectT>  MUST match the object field type, if the individual field mapped to given column.
     * @param <ColumnT>  MUST be a type, which compatible with the column type.
     * @throws IllegalArgumentException If converter object type doesn't match field type.
     */
    public <ObjectT, ColumnT> MapperBuilder<T> convert(
            @NotNull TypeConverter<ObjectT, ColumnT> converter,
            @NotNull String fieldName,
            @NotNull String columnName
    ) {
        throw new UnsupportedOperationException("Not implemented yet.");
    }

    /**
     * Adds a manual functional mapping for an object and row represented by tuple.
     *
     * @param objectToRow Object to tuple function.
     * @param rowToObject Tuple to object function.
     * @return {@code this} for chaining.
     */
    public MapperBuilder<T> map(Function<T, Tuple> objectToRow, Function<Tuple, T> rowToObject) {
        throw new UnsupportedOperationException("Not implemented yet.");
    }

    /**
     * Map a field to a type of given class.
     * <p>
     * TODO: Method has ambiguous signature (column name is missed) and must be dropped, TODO: use {@link #convert(TypeConverter, String)}
     * instead.
     */
    public MapperBuilder<T> map(@NotNull String fieldName, Class<?> targetClass) {
        throw new UnsupportedOperationException("Not implemented yet.");
    }

<<<<<<< HEAD
    /**
     * Adds a functional mapping for a field, the result depends on function call for every particular row.
     * <p>
     * TODO: Method has ambiguous signature, and must be dropped, use {@link #map(Function, Function)} instead.
     */
    @Deprecated
    public MapperBuilder<T> map(@NotNull String fieldName, Function<Tuple, Object> mappingFunction) {
        throw new UnsupportedOperationException("Not implemented yet.");
    }

=======
>>>>>>> a42b6d68
    /**
     * Builds mapper.
     *
     * @return Mapper.
     * @throws IllegalStateException if nothing were mapped, or more than one column were mapped to the same field, or converter object type
     *                               doesn't match the field type.
     */
    public Mapper<T> build() {
        isStale = true;

        if (columnToFields.isEmpty()) {
            throw new IllegalStateException("Empty mapping isn't allowed.");
        }

        Map<String, String> mapping = this.columnToFields;

        this.columnToFields = null;

        HashSet<String> fields = new HashSet<>(mapping.size());

        for (String f : mapping.values()) {
            if (!fields.add(f)) {
                throw new IllegalStateException("More than one column is mapped to the field: field=" + f);
            }
        }

        return new DefaultColumnMapper<>(targetType, mapping);
    }
}<|MERGE_RESOLUTION|>--- conflicted
+++ resolved
@@ -39,12 +39,8 @@
     /** Column-to-field name mapping. */
     private Map<String, String> columnToFields;
 
-<<<<<<< HEAD
     /** {@code True} if the {@link #build()} method was called, {@code false} otherwise. */
     private boolean isStale;
-
-=======
->>>>>>> a42b6d68
     /**
      * Creates a mapper builder for a type.
      *
@@ -70,7 +66,6 @@
     public MapperBuilder<T> map(@NotNull String fieldName, @NotNull String columnName, String... fieldColumnPairs) {
         if (isStale) {
             throw new IllegalStateException("Mapper builder can't be reused.");
-<<<<<<< HEAD
         } else if (fieldColumnPairs.length % 2 != 0) {
             throw new IllegalArgumentException("Missed a column name, which the field is mapped to.");
         } else if (columnToFields.put(Objects.requireNonNull(columnName), Objects.requireNonNull(fieldName)) != null) {
@@ -83,14 +78,6 @@
             }
         }
 
-=======
-        }
-
-        if (columnToFields.put(Objects.requireNonNull(columnName), Objects.requireNonNull(fieldName)) != null) {
-            throw new IllegalArgumentException("Mapping for a column already exists: " + columnName);
-        }
-
->>>>>>> a42b6d68
         return this;
     }
 
@@ -148,7 +135,6 @@
         throw new UnsupportedOperationException("Not implemented yet.");
     }
 
-<<<<<<< HEAD
     /**
      * Adds a functional mapping for a field, the result depends on function call for every particular row.
      * <p>
@@ -158,9 +144,6 @@
     public MapperBuilder<T> map(@NotNull String fieldName, Function<Tuple, Object> mappingFunction) {
         throw new UnsupportedOperationException("Not implemented yet.");
     }
-
-=======
->>>>>>> a42b6d68
     /**
      * Builds mapper.
      *
