/*
 * Licensed to the Apache Software Foundation (ASF) under one or more
 * contributor license agreements. See the NOTICE file distributed with
 * this work for additional information regarding copyright ownership.
 * The ASF licenses this file to You under the Apache License, Version 2.0
 * (the "License"); you may not use this file except in compliance with
 * the License. You may obtain a copy of the License at
 *
 *      http://www.apache.org/licenses/LICENSE-2.0
 *
 * Unless required by applicable law or agreed to in writing, software
 * distributed under the License is distributed on an "AS IS" BASIS,
 * WITHOUT WARRANTIES OR CONDITIONS OF ANY KIND, either express or implied.
 * See the License for the specific language governing permissions and
 * limitations under the License.
 */

package org.apache.ignite.sql.async;

<<<<<<< HEAD
=======
import java.util.concurrent.CompletableFuture;
>>>>>>> a5eccb4b
import org.apache.ignite.sql.ResultSet;
import org.apache.ignite.sql.ResultSetMetadata;
import org.apache.ignite.sql.Session;
import org.apache.ignite.sql.SqlRow;
import org.apache.ignite.table.mapper.Mapper;
import org.apache.ignite.tx.Transaction;
import org.jetbrains.annotations.Nullable;

/**
 * Provides methods for processing query results in an asynchronous way.
 *
 * <p>Usage example:
 * <pre><code>
 *      private CompletionStage&lt;Void&gt; fetchAllRowsInto(
 *          AsyncResultSet resultSet,
 *          List&lt;SqlRow&gt; target
 *      ) {
 *          for (var row : resultSet.currentPage()) {
 *              target.add(row);
 *          }
 *
 *          if (!resultSet.hasMorePages()) {
 *              return CompletableFuture.completedFuture(null);
 *          }
 *
 *           return resultSet.fetchNextPage()
 *              .thenCompose(res -&gt; fetchAllRowsInto(res, target));
 *      }
 * </code></pre>
 *
 * @param <T> A type of the objects contained by this result set (when row set is present). This will be either {@link SqlRow}
 *     if no explicit mapper is provided or a particular type defined by supplied mapper.
 *
 * @see ResultSet
 * @see Session#executeAsync(Transaction, String, Object...)
 * @see Session#executeAsync(Transaction, Mapper, String, Object...)
 */
public interface AsyncResultSet<T> extends AsyncClosableCursor<T> {
    /**
     * Returns metadata for query results. If the result set contains rows ({@link #hasRowSet()}, returns {@code true}).
     * If not applicable, returns {@code null}.
     *
     * @return ResultSet Metadata.
     * @see ResultSet#metadata()
     */
    @Nullable ResultSetMetadata metadata();

    /**
     * Defines whether the result of a query is a collection of rows or not.
     *
     * <p>Note: If the method returns {@code false}, calling {@link #currentPage()} will fail, and either {@link #affectedRows()} return
     * number of affected rows or {@link #wasApplied()} returns {@code true}.
     *
     * @return {@code True} if a query returned rows, {@code false} otherwise.
     */
    boolean hasRowSet();

    /**
     * Returns the number of rows affected by the DML statement execution (such as "INSERT", "UPDATE", etc.),
     * or {@code 0} if the statement returns nothing (such as "ALTER TABLE", etc), or {@code -1} if inapplicable.
     *
     * <p>Note: If the method returns {@code -1}, either {@link #hasRowSet()} or {@link #wasApplied()} returns {@code true}.
     *
     * @return Number of rows affected by the query, or {@code 0} if the statement returns nothing, or {@code -1} if not applicable.
     * @see ResultSet#affectedRows()
     */
    long affectedRows();

    /**
     * Indicates whether the query that had produced the result was a conditional query.
     * E.g., for query "Create table if not exists", the method returns {@code true} if
     * the operation was successful or {@code false} if the operation was ignored because the table already existed.
     *
     * <p>Note: If the method returns {@code false}, then either {@link #affectedRows()} returns the number of
     * affected rows, or {@link #hasRowSet()} returns {@code true}, or the conditional DDL query is not applied.
     *
     * @return {@code True} if a conditional query is applied, {@code false} otherwise.
     * @see ResultSet#wasApplied()
     */
    boolean wasApplied();

<<<<<<< HEAD
=======
    /** {@inheritDoc} */
    @Override
    CompletableFuture<? extends AsyncResultSet<T>> fetchNextPage();
>>>>>>> a5eccb4b
}<|MERGE_RESOLUTION|>--- conflicted
+++ resolved
@@ -17,10 +17,7 @@
 
 package org.apache.ignite.sql.async;
 
-<<<<<<< HEAD
-=======
 import java.util.concurrent.CompletableFuture;
->>>>>>> a5eccb4b
 import org.apache.ignite.sql.ResultSet;
 import org.apache.ignite.sql.ResultSetMetadata;
 import org.apache.ignite.sql.Session;
@@ -102,10 +99,7 @@
      */
     boolean wasApplied();
 
-<<<<<<< HEAD
-=======
     /** {@inheritDoc} */
     @Override
     CompletableFuture<? extends AsyncResultSet<T>> fetchNextPage();
->>>>>>> a5eccb4b
 }