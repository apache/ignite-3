--- conflicted
+++ resolved
@@ -68,10 +68,7 @@
      * @return Wrapped nullable value or {@code null}, if it does not exist.
      */
     default NullableValue<V> getNullable(K key) {
-<<<<<<< HEAD
-=======
         //TODO: to be implemented https://issues.apache.org/jira/browse/IGNITE-16115
->>>>>>> 2bb7144c
         throw new UnsupportedOperationException("Not implemented yet.");
     }
 
@@ -83,10 +80,7 @@
      * @see #getNullable(Object)
      */
     default @NotNull CompletableFuture<NullableValue<V>> getNullableAsync(K key) {
-<<<<<<< HEAD
-=======
         //TODO: to be implemented https://issues.apache.org/jira/browse/IGNITE-16115
->>>>>>> 2bb7144c
         throw new UnsupportedOperationException("Not implemented yet.");
     }
 
@@ -100,10 +94,7 @@
      * @throws IllegalStateException If value for the key exists, and it is {@code null}.
      */
     default V getOrDefault(K key, V defaultValue) {
-<<<<<<< HEAD
-=======
         //TODO: to be implemented https://issues.apache.org/jira/browse/IGNITE-16115
->>>>>>> 2bb7144c
         throw new UnsupportedOperationException("Not implemented yet.");
     }
 
@@ -117,10 +108,7 @@
      * @see #getOrDefault(Object, Object)
      */
     default @NotNull CompletableFuture<V> getOrDefaultAsync(K key, V defaultValue) {
-<<<<<<< HEAD
-=======
         //TODO: to be implemented https://issues.apache.org/jira/browse/IGNITE-16115
->>>>>>> 2bb7144c
         throw new UnsupportedOperationException("Not implemented yet.");
     }
 
