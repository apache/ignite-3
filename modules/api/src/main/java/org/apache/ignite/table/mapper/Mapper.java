/*
 * Licensed to the Apache Software Foundation (ASF) under one or more
 * contributor license agreements.  See the NOTICE file distributed with
 * this work for additional information regarding copyright ownership.
 * The ASF licenses this file to You under the Apache License, Version 2.0
 * (the "License"); you may not use this file except in compliance with
 * the License.  You may obtain a copy of the License at
 *
 *      http://www.apache.org/licenses/LICENSE-2.0
 *
 * Unless required by applicable law or agreed to in writing, software
 * distributed under the License is distributed on an "AS IS" BASIS,
 * WITHOUT WARRANTIES OR CONDITIONS OF ANY KIND, either express or implied.
 * See the License for the specific language governing permissions and
 * limitations under the License.
 */

package org.apache.ignite.table.mapper;

import java.lang.reflect.Modifier;
import java.time.Instant;
import java.time.LocalDate;
import java.time.LocalDateTime;
import java.time.LocalTime;
import java.util.BitSet;
import java.util.UUID;

/**
 * Mapper interface defines methods that are required for a marshaller to map class field names to table columns.
 *
 * <p>NB: Anonymous, local, inner classes, and special types are NOT supported, and mapper will not be created for them: e.g. interfaces,
 * annotation, and so on.
 *
 * @param <T> Type of which objects the mapper handles.
 * @apiNote Implementation shouldn't use this interface directly, please, use {@link PojoMapper} or {@link OneColumnMapper} instead.
 * @see PojoMapper
 * @see OneColumnMapper
 */
public interface Mapper<T> {
    /**
     * Shortcut method creates a mapper for class. Natively supported types will be mapped to a single schema column, otherwise individual
     * object fields will be mapped to columns with the same name.
     *
     * <p>Note: Natively supported types can be mapped to a single key/value column, otherwise table operation will ends up with exception.
     * Use {@link #of(Class, String)} instead, to map to a concrete column name.
     *
     * @param cls Target type.
     * @return Mapper for key objects representing a single key column.
     * @throws IllegalArgumentException If {@code cls} is of unsupported kind.
     */
    static <O> Mapper<O> of(Class<O> cls) {
        if (nativelySupported(cls)) {
            return new OneColumnMapperImpl<>(cls, null, null);
        } else {
            return builder(cls).automap().build();
        }
    }

    /**
     * Creates a mapper for the case when an object represents an only one-column.
     *
     * <p>The mapper can be used as key, value, or record mapper. However, single column record looks as degraded case.
     *
     * @param cls        Parametrized type of which objects the mapper will handle.
     * @param columnName Column name to map object to.
     * @return Mapper for objects representing a one column.
     * @throws IllegalArgumentException If {@code cls} is of unsupported kind.
     */
    static <O> Mapper<O> of(Class<O> cls, String columnName) {
        return new OneColumnMapperImpl<>(ensureNativelySupported(cls), columnName, null);
    }

    /**
     * Creates a mapper for the case when an object represents an only one-column and additional transformation is required.
     *
     * <p>The mapper can be used as key, value, or record mapper. However, single column record looks as degraded case.
     *
     * @param cls        Parametrized type of which objects the mapper will handle.
     * @param columnName Column name to map object to.
     * @param <ObjectT>  Mapper target type.
     * @param <ColumnT>  MUST be a type, which compatible with the column type.
     * @return Mapper for objects representing a one column.
     * @throws IllegalArgumentException If {@code cls} is of unsupported kind.
     */
    static <ObjectT, ColumnT> Mapper<ObjectT> of(Class<ObjectT> cls, String columnName, TypeConverter<ObjectT, ColumnT> converter) {
        return new OneColumnMapperImpl<>(cls, columnName, converter);
    }

    /**
     * Shortcut method creates a mapper for a case when object individual fields map to the column by their names.
     *
     * <p>The mapper can be used as key, value, or record mapper.
     *
     * @param cls              Parametrized type of which objects the mapper will handle.
     * @param fieldName        Object field name.
     * @param columnName       Column name.
     * @param fieldColumnPairs Vararg that accepts (fieldName, columnName) pairs.
     * @return Mapper .
     * @throws IllegalArgumentException If a field name has not paired column name in {@code fieldColumnPairs}, or {@code cls} is of
     *                                  unsupported kind.
     */
    static <O> Mapper<O> of(Class<O> cls, String fieldName, String columnName, String... fieldColumnPairs) {
        if (fieldColumnPairs.length % 2 != 0) {
            throw new IllegalArgumentException(
                    "Missed a column name, which the field is mapped to: " + fieldColumnPairs[fieldColumnPairs.length - 1]);
        }

        return builder(cls).map(fieldName, columnName, fieldColumnPairs).build();
    }

    /**
     * Creates a mapper builder for objects of given class.
     *
     * <p>Note: Builder itself can't be reused.
     *
     * @param cls Parametrized type of which objects the mapper will handle. Class MUST have the default constructor,
     * @return Mapper builder.
     * @throws IllegalArgumentException If {@code cls} is of unsupported kind.
     */
    static <O> MapperBuilder<O> builder(Class<O> cls) {
        if (nativelySupported(cls)) {
            return new MapperBuilder<>(cls, null);
        } else {
            return new MapperBuilder<>(cls);
        }
    }

    /**
     * Ensures class is of natively supported kind and can be used in one-column mapping.
     *
     * @param cls Class to validate.
     * @return {@code cls} if it is of natively supported kind.
     * @throws IllegalArgumentException If {@code cls} is invalid and can't be used in one-column mapping.
     */
<<<<<<< HEAD
    static <O> Class<O> ensureNativelySupported(Class<O> cls) {
        if (nativelySupported(cls)) {
            return cls;
        }

        throw new IllegalArgumentException("Class has no native support (type converter required): " + cls.getName());
=======
    static <T> Mapper<T> identity(Class<T> targetClass) {
        // TODO: Cache mappers (IGNITE-16094).
        return new IdentityMapper<T>(targetClass);
>>>>>>> 97bb4d0c
    }

    /**
     * Ensures class is of the supported kind for POJO mapping.
     *
     * @param cls Class to validate.
     * @return {@code cls} if it is valid POJO.
     * @throws IllegalArgumentException If {@code cls} can't be used as POJO for mapping and/or of invalid kind.
     */
    static <O> Class<O> ensureValidPojo(Class<O> cls) {
        if (nativelySupported(cls) || cls.isAnonymousClass() || cls.isLocalClass() || cls.isSynthetic() || cls.isPrimitive() || cls.isEnum()
                || cls.isArray() || cls.isAnnotation() || (cls.isMemberClass() && !Modifier.isStatic(cls.getModifiers()))
                || Modifier.isAbstract(cls.getModifiers())) {
            throw new IllegalArgumentException("Class is of unsupported kind: " + cls.getName());
        }

        try {
            cls.getDeclaredConstructor();

            return cls;
        } catch (NoSuchMethodException e) {
            throw new IllegalArgumentException("Class must have default constructor: " + cls.getName());
        }
    }

    /**
     * Checks if class is of natively supported type.
     *
     * @param type Class to check.
     * @return {@code True} if given type is supported natively, and can be mapped to a single column.
     */
    private static boolean nativelySupported(Class<?> type) {
        return !type.isPrimitive()
                && (String.class == type
                || UUID.class == type
                || BitSet.class == type
                || byte[].class == type
                || LocalDate.class == type
                || LocalTime.class == type
                || LocalDateTime.class == type
                || Instant.class == type
                || Number.class.isAssignableFrom(type)); // Byte, Short, Integer, Long, Float, Double, BigInteger, BigDecimal
    }

    /**
     * Returns a type of which object the mapper handles.
     *
     * @return Mapper target type.
     */
    Class<T> targetType();
}<|MERGE_RESOLUTION|>--- conflicted
+++ resolved
@@ -32,7 +32,8 @@
  * annotation, and so on.
  *
  * @param <T> Type of which objects the mapper handles.
- * @apiNote Implementation shouldn't use this interface directly, please, use {@link PojoMapper} or {@link OneColumnMapper} instead.
+ * @apiNote Implementation shouldn't use this interface directly, please, use {@link PojoMapper} or {@link OneColumnMapper}
+ *         instead.
  * @see PojoMapper
  * @see OneColumnMapper
  */
@@ -50,6 +51,7 @@
      */
     static <O> Mapper<O> of(Class<O> cls) {
         if (nativelySupported(cls)) {
+            // TODO: Cache mappers (IGNITE-16094).
             return new OneColumnMapperImpl<>(cls, null, null);
         } else {
             return builder(cls).automap().build();
@@ -132,18 +134,12 @@
      * @return {@code cls} if it is of natively supported kind.
      * @throws IllegalArgumentException If {@code cls} is invalid and can't be used in one-column mapping.
      */
-<<<<<<< HEAD
     static <O> Class<O> ensureNativelySupported(Class<O> cls) {
         if (nativelySupported(cls)) {
             return cls;
         }
 
         throw new IllegalArgumentException("Class has no native support (type converter required): " + cls.getName());
-=======
-    static <T> Mapper<T> identity(Class<T> targetClass) {
-        // TODO: Cache mappers (IGNITE-16094).
-        return new IdentityMapper<T>(targetClass);
->>>>>>> 97bb4d0c
     }
 
     /**
@@ -155,8 +151,8 @@
      */
     static <O> Class<O> ensureValidPojo(Class<O> cls) {
         if (nativelySupported(cls) || cls.isAnonymousClass() || cls.isLocalClass() || cls.isSynthetic() || cls.isPrimitive() || cls.isEnum()
-                || cls.isArray() || cls.isAnnotation() || (cls.isMemberClass() && !Modifier.isStatic(cls.getModifiers()))
-                || Modifier.isAbstract(cls.getModifiers())) {
+                    || cls.isArray() || cls.isAnnotation() || (cls.isMemberClass() && !Modifier.isStatic(cls.getModifiers()))
+                    || Modifier.isAbstract(cls.getModifiers())) {
             throw new IllegalArgumentException("Class is of unsupported kind: " + cls.getName());
         }
 
@@ -177,15 +173,16 @@
      */
     private static boolean nativelySupported(Class<?> type) {
         return !type.isPrimitive()
-                && (String.class == type
-                || UUID.class == type
-                || BitSet.class == type
-                || byte[].class == type
-                || LocalDate.class == type
-                || LocalTime.class == type
-                || LocalDateTime.class == type
-                || Instant.class == type
-                || Number.class.isAssignableFrom(type)); // Byte, Short, Integer, Long, Float, Double, BigInteger, BigDecimal
+                       && (String.class == type
+                                   || UUID.class == type
+                                   || BitSet.class == type
+                                   || byte[].class == type
+                                   || LocalDate.class == type
+                                   || LocalTime.class == type
+                                   || LocalDateTime.class == type
+                                   || Instant.class == type
+                                   || Number.class
+                                              .isAssignableFrom(type)); // Byte, Short, Integer, Long, Float, Double, BigInteger, BigDecimal
     }
 
     /**
