/*
 * Licensed to the Apache Software Foundation (ASF) under one or more
 * contributor license agreements.  See the NOTICE file distributed with
 * this work for additional information regarding copyright ownership.
 * The ASF licenses this file to You under the Apache License, Version 2.0
 * (the "License"); you may not use this file except in compliance with
 * the License.  You may obtain a copy of the License at
 *
 *      http://www.apache.org/licenses/LICENSE-2.0
 *
 * Unless required by applicable law or agreed to in writing, software
 * distributed under the License is distributed on an "AS IS" BASIS,
 * WITHOUT WARRANTIES OR CONDITIONS OF ANY KIND, either express or implied.
 * See the License for the specific language governing permissions and
 * limitations under the License.
 */

package org.apache.ignite.configuration.schemas.table;

import org.apache.ignite.configuration.annotation.ConfigurationRoot;
import org.apache.ignite.configuration.annotation.ConfigurationType;
import org.apache.ignite.configuration.annotation.NamedConfigValue;
import org.apache.ignite.configuration.annotation.Value;
import org.apache.ignite.configuration.schemas.store.ExistingDataStorage;

/**
 * Tables configuration schema.
 */
@SuppressWarnings("PMD.UnusedPrivateField")
@ConfigurationRoot(rootName = "table", type = ConfigurationType.DISTRIBUTED)
public class TablesConfigurationSchema {
    /** List of configured tables. */
    @NamedConfigValue
    @TableValidator
    public TableConfigurationSchema tables;

    /** Default data storage for tables. */
    @ExistingDataStorage
    @Value(hasDefault = true)
<<<<<<< HEAD
    public String defaultDataStorage = "aimem";
=======
    // TODO: IGNITE-17197 Set "pagememory" after the ticket is resolved.
    public String defaultDataStorage = "rocksdb";
>>>>>>> 6a64a74e
}<|MERGE_RESOLUTION|>--- conflicted
+++ resolved
@@ -37,10 +37,6 @@
     /** Default data storage for tables. */
     @ExistingDataStorage
     @Value(hasDefault = true)
-<<<<<<< HEAD
-    public String defaultDataStorage = "aimem";
-=======
-    // TODO: IGNITE-17197 Set "pagememory" after the ticket is resolved.
+    // TODO: IGNITE-17197 Set "aimem" after the ticket is resolved.
     public String defaultDataStorage = "rocksdb";
->>>>>>> 6a64a74e
 }