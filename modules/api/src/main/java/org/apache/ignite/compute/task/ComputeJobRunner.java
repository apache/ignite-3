/*
 * Licensed to the Apache Software Foundation (ASF) under one or more
 * contributor license agreements. See the NOTICE file distributed with
 * this work for additional information regarding copyright ownership.
 * The ASF licenses this file to You under the Apache License, Version 2.0
 * (the "License"); you may not use this file except in compliance with
 * the License. You may obtain a copy of the License at
 *
 *      http://www.apache.org/licenses/LICENSE-2.0
 *
 * Unless required by applicable law or agreed to in writing, software
 * distributed under the License is distributed on an "AS IS" BASIS,
 * WITHOUT WARRANTIES OR CONDITIONS OF ANY KIND, either express or implied.
 * See the License for the specific language governing permissions and
 * limitations under the License.
 */

package org.apache.ignite.compute.task;

import java.util.Collection;
import java.util.Collections;
import java.util.HashSet;
import java.util.Set;
import org.apache.ignite.compute.JobDescriptor;
import org.apache.ignite.network.ClusterNode;

/**
 * A description of the job to be submitted as a result of the split step of the {@link MapReduceTask}. Reflects the parameters of the
 * {@link org.apache.ignite.compute.IgniteCompute#submit(Set, JobDescriptor, Object...)} method.
 */
public class ComputeJobRunner {
    private final Set<ClusterNode> nodes;

    private final JobDescriptor jobDescriptor;


    private final Object args;

    private ComputeJobRunner(
            Set<ClusterNode> nodes,
<<<<<<< HEAD
            List<DeploymentUnit> units,
            String jobClassName,
            JobExecutionOptions options,
            Object args
=======
            JobDescriptor jobDescriptor,
            Object[] args
>>>>>>> d8fd384a
    ) {
        this.nodes = Collections.unmodifiableSet(nodes);
        this.jobDescriptor = jobDescriptor;
        this.args = args;
    }

    /**
     * Candidate nodes; the job will be executed on one of them.
     *
     * @return A set of candidate nodes.
     */
    public Set<ClusterNode> nodes() {
        return nodes;
    }

    /**
     * Job descriptor.
     *
     * @return Job descriptor.
     */
    public JobDescriptor jobDescriptor() {
        return jobDescriptor;
    }

    /**
     * Arguments of the job.
     *
     * @return Arguments of the job.
     */
    public Object args() {
        return args;
    }

    /**
     * Returns new builder using this definition.
     *
     * @return New builder.
     */
    public ComputeJobRunnerBuilder toBuilder() {
        return builder().nodes(nodes).jobDescriptor(jobDescriptor).args(args);
    }

    /**
     * Returns new builder.
     *
     * @return New builder.
     */
    public static ComputeJobRunnerBuilder builder() {
        return new ComputeJobRunnerBuilder();
    }

    /**
     * Job submit parameters builder.
     */
    public static class ComputeJobRunnerBuilder {
        private final Set<ClusterNode> nodes = new HashSet<>();

        private JobDescriptor jobDescriptor;

        private Object args;

        /**
         * Adds nodes to the set of candidate nodes.
         *
         * @param nodes A collection of candidate nodes.
         * @return Builder instance.
         */
        public ComputeJobRunnerBuilder nodes(Collection<ClusterNode> nodes) {
            this.nodes.addAll(nodes);
            return this;
        }

        /**
         * Adds a node to the set of candidate nodes.
         *
         * @param node Candidate node.
         * @return Builder instance.
         */
        public ComputeJobRunnerBuilder node(ClusterNode node) {
            nodes.add(node);
            return this;
        }

        /**
         * Sets job descriptor.
         *
         * @param jobDescriptor A job descriptor.
         * @return Builder instance.
         */
        public ComputeJobRunnerBuilder jobDescriptor(JobDescriptor jobDescriptor) {
            this.jobDescriptor = jobDescriptor;
            return this;
        }

        /**
         * Sets arguments of the job.
         *
         * @param args Arguments of the job.
         * @return Builder instance.
         */
        public ComputeJobRunnerBuilder args(Object args) {
            this.args = args;
            return this;
        }

        /**
         * Constructs a compute job description object.
         *
         * @return Description object.
         */
        public ComputeJobRunner build() {
            if (nodes.isEmpty()) {
                throw new IllegalArgumentException();
            }

            return new ComputeJobRunner(nodes, jobDescriptor, args);
        }
    }
}<|MERGE_RESOLUTION|>--- conflicted
+++ resolved
@@ -38,15 +38,8 @@
 
     private ComputeJobRunner(
             Set<ClusterNode> nodes,
-<<<<<<< HEAD
-            List<DeploymentUnit> units,
-            String jobClassName,
-            JobExecutionOptions options,
+            JobDescriptor jobDescriptor,
             Object args
-=======
-            JobDescriptor jobDescriptor,
-            Object[] args
->>>>>>> d8fd384a
     ) {
         this.nodes = Collections.unmodifiableSet(nodes);
         this.jobDescriptor = jobDescriptor;
