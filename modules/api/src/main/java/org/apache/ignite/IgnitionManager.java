--- conflicted
+++ resolved
@@ -36,40 +36,16 @@
     private static Ignition ignition;
 
     /**
-<<<<<<< HEAD
      * Starts an Ignite node with an optional bootstrap configuration from an input stream with a HOCON configuration file.
-=======
-     * Starts an Ignite node with a bootstrap configuration from a HOCON file.
->>>>>>> 9a1dd091
      *
      * <p>When this method returns, the node is partially started, and is ready to accept the init command (that is, its
      * REST endpoint is functional).
      *
      * @param nodeName Name of the node. Must not be {@code null}.
-<<<<<<< HEAD
-     * @param configStr Optional node configuration.
-     *      The following rules are used for applying the configuration properties:
-     *      <ol>
-     *        <li>Specified property overrides the existing one, if any.</li>
-     *        <li>All non-specified properties use either the previous value or use default one from
-     *            the corresponding configuration schema.</li>
-     *      </ol>
-     *      Therefore, for the initial node start (first start ever), the specified configuration augmented
-     *      with defaults, is used. If no configuration is provided, defaults are used for all
-     *      configuration properties. For a node restart, the specified properties override existing
-     *      ones, and the non-specified properties that hadn't been specified previously use the default values.
-     *      The previously specified property values are retrieved from the user-specified {@code workDir}.
-     *
-     * @param workDir Work directory for the node. Must not be {@code null}.
-     * @return CompletableFuture that resolves to an Ignite node after all components are started and the cluster initialization is
-     *         complete.
-     * @throws IgniteException If an error occurs while reading the node configuration.
-=======
      * @param cfgPath Path to the node configuration in the HOCON format. Must not be {@code null}.
      * @param workDir Work directory for the started node. Must not be {@code null}.
      * @return Completable future that resolves into an Ignite node after all components are started and the cluster initialization is
      *         complete.
->>>>>>> 9a1dd091
      */
     public static CompletableFuture<Ignite> start(String nodeName, Path cfgPath, Path workDir) {
         return start(nodeName, cfgPath, workDir, null);
@@ -82,19 +58,11 @@
      * REST endpoint is functional).
      *
      * @param nodeName Name of the node. Must not be {@code null}.
-<<<<<<< HEAD
-     * @param cfgPath  Path to the node configuration HOCON file. Can be {@code null}.
-     * @param workDir  Work directory for the node. Must not be {@code null}.
-     * @param clsLdr   Class loader to be used to load provider-configuration files and provider classes; {@code null} if the system
-     *                 class loader (or, failing that, the bootstrap class loader) is to be used.
-     * @return CompletableFuture that resolves to an Ignite node after all components are started and the cluster initialization is
-=======
      * @param cfgPath  Path to the node configuration in the HOCON format. Must not be {@code null}.
      * @param workDir  Work directory for the started node. Must not be {@code null}.
      * @param clsLdr   The class loader to be used to load provider-configuration files and provider classes, or {@code null} if the system
      *                 class loader (or, failing that, the bootstrap class loader) is to be used
      * @return Completable future that resolves into an Ignite node after all components are started and the cluster initialization is
->>>>>>> 9a1dd091
      *         complete.
      */
     // TODO IGNITE-14580 Add exception handling logic to IgnitionProcessor.
