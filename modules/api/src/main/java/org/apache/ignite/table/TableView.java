/*
 * Licensed to the Apache Software Foundation (ASF) under one or more
 * contributor license agreements.  See the NOTICE file distributed with
 * this work for additional information regarding copyright ownership.
 * The ASF licenses this file to You under the Apache License, Version 2.0
 * (the "License"); you may not use this file except in compliance with
 * the License.  You may obtain a copy of the License at
 *
 *      http://www.apache.org/licenses/LICENSE-2.0
 *
 * Unless required by applicable law or agreed to in writing, software
 * distributed under the License is distributed on an "AS IS" BASIS,
 * WITHOUT WARRANTIES OR CONDITIONS OF ANY KIND, either express or implied.
 * See the License for the specific language governing permissions and
 * limitations under the License.
 */

package org.apache.ignite.table;

import java.io.Serializable;
import java.util.Collection;
import java.util.Map;
import java.util.concurrent.CompletableFuture;
import org.apache.ignite.tx.Transaction;
import org.jetbrains.annotations.NotNull;
import org.jetbrains.annotations.Nullable;

/**
 * Table view interface provides methods to access table records.
 *
 * @param <R> Mapped record type.
 * @apiNote Some methods require a record with the only key columns set. This is not mandatory requirement
 * and value columns will be just ignored.
 */
public interface TableView<R> {
    /**
     * Gets a record with same key columns values as given one from the table.
     *
     * @param keyRec A record with key columns set.
     * The record cannot be {@code null}.
     * @return A record with all columns filled from the table.
     */
    R get(@NotNull R keyRec);

    /**
     * Asynchronously gets a record with same key columns values as given one from the table.
     *
     * @param keyRec A record with key columns set.
     * The record cannot be {@code null}.
     * @return Future representing pending completion of the operation.
     */
    @NotNull CompletableFuture<R> getAsync(@NotNull R keyRec);

    /**
     * Get records from the table.
     *
     * @param keyRecs Records with key columns set.
     * The records cannot be {@code null}.
     * @return Records with all columns filled from the table.
     */
    Collection<R> getAll(@NotNull Collection<R> keyRecs);

    /**
     * Asynchronously get records from the table.
     *
     * @param keyRecs Records with key columns set.
     * The records cannot be {@code null}.
     * @return Future representing pending completion of the operation.
     */
    @NotNull CompletableFuture<Collection<R>> getAllAsync(@NotNull Collection<R> keyRecs);

    /**
     * Inserts a record into the table if does not exist or replaces the existed one.
     *
     * @param rec A record to insert into the table.
     * The record cannot be {@code null}.
     */
    void upsert(@NotNull R rec);

    /**
     * Asynchronously inserts a record into the table if does not exist or replaces the existed one.
     *
     * @param rec A record to insert into the table.
     * The record cannot be {@code null}.
     * @return Future representing pending completion of the operation.
     */
    @NotNull CompletableFuture<Void> upsertAsync(@NotNull R rec);

    /**
     * Insert records into the table if does not exist or replaces the existed one.
     *
     * @param recs Records to insert into the table.
     * The records cannot be {@code null}.
     */
    void upsertAll(@NotNull Collection<R> recs);

    /**
     * Asynchronously inserts a record into the table if does not exist or replaces the existed one.
     *
     * @param recs Records to insert into the table.
     * The records cannot be {@code null}.
     * @return Future representing pending completion of the operation.
     */
    @NotNull CompletableFuture<Void> upsertAllAsync(@NotNull Collection<R> recs);

    /**
     * Inserts a record into the table or replaces if exists and return replaced previous record.
     *
     * @param rec A record to insert into the table.
     * The record cannot be {@code null}.
     * @return Replaced record or {@code null} if not existed.
     */
    R getAndUpsert(@NotNull R rec);

    /**
     * Asynchronously inserts a record into the table or replaces if exists and return replaced previous record.
     *
     * @param rec A record to insert into the table.
     * The record cannot be {@code null}.
     * @return Future representing pending completion of the operation.
     */
    @NotNull CompletableFuture<R> getAndUpsertAsync(@NotNull R rec);

    /**
     * Inserts a record into the table if not exists.
     *
     * @param rec A record to insert into the table.
     * The record cannot be {@code null}.
     * @return {@code True} if successful, {@code false} otherwise.
     */
    boolean insert(@NotNull R rec);

    /**
     * Asynchronously inserts a record into the table if not exists.
     *
     * @param rec A record to insert into the table.
     * The record cannot be {@code null}.
     * @return Future representing pending completion of the operation.
     */
    @NotNull CompletableFuture<Boolean> insertAsync(@NotNull R rec);

    /**
     * Insert records into the table which do not exist, skipping existed ones.
     *
     * @param recs Records to insert into the table.
     * The records cannot be {@code null}.
     * @return Skipped records.
     */
    Collection<R> insertAll(@NotNull Collection<R> recs);

    /**
     * Asynchronously insert records into the table which do not exist, skipping existed ones.
     *
     * @param recs Records to insert into the table.
     * The records cannot be {@code null}.
     * @return Future representing pending completion of the operation.
     */
    @NotNull CompletableFuture<Collection<R>> insertAllAsync(@NotNull Collection<R> recs);

    /**
     * Replaces an existed record associated with the same key columns values as the given one has.
     *
     * @param rec A record to replace with.
     * The record cannot be {@code null}.
     * @return {@code True} if old record was found and replaced successfully, {@code false} otherwise.
     */
    boolean replace(@NotNull R rec);

    /**
     * Asynchronously replaces an existed record associated with the same key columns values as the given one has.
     *
     * @param rec A record to replace with.
     * The record cannot be {@code null}.
     * @return Future representing pending completion of the operation.
     */
    @NotNull CompletableFuture<Boolean> replaceAsync(@NotNull R rec);

    /**
     * Replaces an expected record in the table with the given new one.
     *
     * @param oldRec A record to replace.
     * The record cannot be {@code null}.
     * @param newRec A record to replace with.
     * The record cannot be {@code null}.
     * @return {@code True} if the old record replaced successfully, {@code false} otherwise.
     */
    boolean replace(@NotNull R oldRec, @NotNull R newRec);

    /**
     * Asynchronously replaces an expected record in the table with the given new one.
     *
     * @param oldRec A record to replace.
     * The record cannot be {@code null}.
     * @param newRec A record to replace with.
     * The record cannot be {@code null}.
     * @return Future representing pending completion of the operation.
     */
    @NotNull CompletableFuture<Boolean> replaceAsync(@NotNull R oldRec, @NotNull R newRec);

    /**
     * Gets an existed record associated with the same key columns values as the given one has,
     * then replaces with the given one.
     *
     * @param rec A record to replace with.
     * The record cannot be {@code null}.
     * @return Replaced record or {@code null} if not existed.
     */
    R getAndReplace(@NotNull R rec);

    /**
     * Asynchronously gets an existed record associated with the same key columns values as the given one has,
     * then replaces with the given one.
     *
     * @param rec A record to replace with.
     * The record cannot be {@code null}.
     * @return Future representing pending completion of the operation.
     */
    @NotNull CompletableFuture<R> getAndReplaceAsync(@NotNull R rec);

    /**
     * Deletes a record with the same key columns values as the given one from the table.
     *
     * @param keyRec A record with key columns set.
     * The record cannot be {@code null}.
     * @return {@code True} if removed successfully, {@code false} otherwise.
     */
    boolean delete(@NotNull R keyRec);

    /**
     * Asynchronously deletes a record with the same key columns values as the given one from the table.
     *
     * @param keyRec A record with key columns set.
     * The record cannot be {@code null}.
     * @return Future representing pending completion of the operation.
     */
    @NotNull CompletableFuture<Boolean> deleteAsync(@NotNull R keyRec);

    /**
     * Deletes the given record from the table.
     *
     * @param rec A record to delete.
     * The record cannot be {@code null}.
     * @return {@code True} if removed successfully, {@code false} otherwise.
     */
    boolean deleteExact(@NotNull R rec);

    /**
     * Asynchronously deletes given record from the table.
     *
     * @param rec A record to delete.
     * The record cannot be {@code null}.
     * @return Future representing pending completion of the operation.
     */
    @NotNull CompletableFuture<Boolean> deleteExactAsync(@NotNull R rec);

    /**
     * Gets then deletes a record with the same key columns values from the table.
     *
     * @param rec A record with key columns set.
     * The record cannot be {@code null}.
     * @return Removed record or {@code null} if not existed.
     */
    R getAndDelete(@NotNull R rec);

    /**
     * Asynchronously gets then deletes a record with the same key columns values from the table.
     *
     * @param rec A record with key columns set.
     * The record cannot be {@code null}.
     * @return Future representing pending completion of the operation.
     */
    @NotNull CompletableFuture<R> getAndDeleteAsync(@NotNull R rec);

    /**
     * Remove records with the same key columns values as the given one has from the table.
     *
     * @param recs Records with key columns set.
     * The records cannot be {@code null}.
     * @return Records with key columns set that were not exists.
     */
    Collection<R> deleteAll(@NotNull Collection<R> recs);

    /**
     * Asynchronously remove records with the same key columns values as the given one has from the table.
     *
     * @param recs Records with key columns set.
     * The records cannot be {@code null}.
     * @return Future representing pending completion of the operation.
     */
    @NotNull CompletableFuture<Collection<R>> deleteAllAsync(@NotNull Collection<R> recs);

    /**
     * Remove given records from the table.
     *
     * @param recs Records to delete.
     * The records cannot be {@code null}.
     * @return Records that were not deleted.
     */
    Collection<R> deleteAllExact(@NotNull Collection<R> recs);

    /**
     * Asynchronously remove given records from the table.
     *
     * @param recs Records to delete.
     * The records cannot be {@code null}.
     * @return Future representing pending completion of the operation.
     */
    @NotNull CompletableFuture<Collection<R>> deleteAllExactAsync(@NotNull Collection<R> recs);

    /**
     * Executes an InvokeProcessor code against a record with the same key columns values as the given one has.
     *
     * @param keyRec A record with key columns set.
     * The record cannot be {@code null}.
     * @param proc Invoke processor.
     * @param <T> InvokeProcessor result type.
     * @return Results of the processing.
     */
    <T extends Serializable> T invoke(@NotNull R keyRec, InvokeProcessor<R, R, T> proc);

    /**
     * Asynchronously executes an InvokeProcessor code against a record
     * with the same key columns values as the given one has.
     *
     * @param keyRec A record with key columns set.
     * The record cannot be {@code null}.
     * @param proc Invoke processor.
     * @param <T> InvokeProcessor result type.
     * @return Future representing pending completion of the operation.
     */
    @NotNull <T extends Serializable> CompletableFuture<T> invokeAsync(@NotNull R keyRec, InvokeProcessor<R, R, T> proc);

    /**
     * Executes an InvokeProcessor code against records with the same key columns values as the given ones has.
     *
     * @param keyRecs Records with key columns set.
     * The records cannot be {@code null}.
     * @param proc Invoke processor.
     * @param <T> InvokeProcessor result type.
     * @return Results of the processing.
     */
    <T extends Serializable> Map<R, T> invokeAll(@NotNull Collection<R> keyRecs, InvokeProcessor<R, R, T> proc);

    /**
     * Asynchronously executes an InvokeProcessor against records with the same key columns values as the given ones
     * has.
     *
     * @param keyRecs Records with key columns set.
     * The records cannot be {@code null}.
     * @param proc Invoke processor.
     * @param <T> InvokeProcessor result type.
     * @return Results of the processing.
     */
    @NotNull <T extends Serializable> CompletableFuture<Map<R, T>> invokeAllAsync(@NotNull Collection<R> keyRecs,
        InvokeProcessor<R, R, T> proc);

    /**
<<<<<<< HEAD
     * @return Current transaction or null if a table is not enlisted in any transaction.
     */
    @Nullable Transaction transaction();
=======
     * @return Current transaction or null if a table is not enlisted in a transaction.
     */
    @Nullable Transaction transaction();

    /**
     * Enslists a view into the transaction.
     *
     * @param tx The transaction.
     * @return Transactional view.
     */
    TableView<R> withTransaction(Transaction tx);
>>>>>>> b67df02a
}<|MERGE_RESOLUTION|>--- conflicted
+++ resolved
@@ -355,11 +355,6 @@
         InvokeProcessor<R, R, T> proc);
 
     /**
-<<<<<<< HEAD
-     * @return Current transaction or null if a table is not enlisted in any transaction.
-     */
-    @Nullable Transaction transaction();
-=======
      * @return Current transaction or null if a table is not enlisted in a transaction.
      */
     @Nullable Transaction transaction();
@@ -371,5 +366,4 @@
      * @return Transactional view.
      */
     TableView<R> withTransaction(Transaction tx);
->>>>>>> b67df02a
 }