--- conflicted
+++ resolved
@@ -61,12 +61,6 @@
             Function<E, V> payloadFunc,
             ReceiverDescriptor receiver,
             @Nullable Flow.Subscriber<R> resultSubscriber,
-<<<<<<< HEAD
-            List<DeploymentUnit> deploymentUnits,
-            String receiverClassName,
+            @Nullable DataStreamerOptions options,
             Object receiverArgs);
-=======
-            @Nullable DataStreamerOptions options,
-            Object... receiverArgs);
->>>>>>> 79aad62d
 }