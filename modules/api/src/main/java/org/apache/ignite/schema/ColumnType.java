/*
 * Licensed to the Apache Software Foundation (ASF) under one or more
 * contributor license agreements.  See the NOTICE file distributed with
 * this work for additional information regarding copyright ownership.
 * The ASF licenses this file to You under the Apache License, Version 2.0
 * (the "License"); you may not use this file except in compliance with
 * the License.  You may obtain a copy of the License at
 *
 *      http://www.apache.org/licenses/LICENSE-2.0
 *
 * Unless required by applicable law or agreed to in writing, software
 * distributed under the License is distributed on an "AS IS" BASIS,
 * WITHOUT WARRANTIES OR CONDITIONS OF ANY KIND, either express or implied.
 * See the License for the specific language governing permissions and
 * limitations under the License.
 */

package org.apache.ignite.schema;

import java.util.Objects;

/**
 * Predefined column types.
 */
@SuppressWarnings("PublicInnerClass")
public class ColumnType {
    /** 8-bit signed int. */
    public static final ColumnType INT8 = new ColumnType(ColumnTypeSpec.INT8);

    /** 16-bit signed int. */
    public static final ColumnType INT16 = new ColumnType(ColumnTypeSpec.INT16);

    /** 32-bit signed int. */
    public static final ColumnType INT32 = new ColumnType(ColumnTypeSpec.INT32);

    /** 64-bit signed int. */
    public static final ColumnType INT64 = new ColumnType(ColumnTypeSpec.INT64);

    /** 8-bit unsigned int. */
    public static final ColumnType UINT8 = new ColumnType(ColumnTypeSpec.UINT8);

    /** 16-bit unsigned int. */
    public static final ColumnType UINT16 = new ColumnType(ColumnTypeSpec.UINT16);

    /** 32-bit unsigned int. */
    public static final ColumnType UINT32 = new ColumnType(ColumnTypeSpec.UINT32);

    /** 64-bit unsigned int. */
    public static final ColumnType UINT64 = new ColumnType(ColumnTypeSpec.UINT64);

    /** 32-bit float. */
    public static final ColumnType FLOAT = new ColumnType(ColumnTypeSpec.FLOAT);

    /** 64-bit double. */
    public static final ColumnType DOUBLE = new ColumnType(ColumnTypeSpec.DOUBLE);

    /** 128-bit UUID. */
    public static final ColumnType UUID = new ColumnType(ColumnTypeSpec.UUID);

    /**
     * Bitmask type factory method.
     *
     * @param bits Bitmask size in bits.
     * @return Bitmap type.
     */
    public static VarLenColumnType bitmaskOf(int bits) {
        return new VarLenColumnType(ColumnTypeSpec.BITMASK, bits);
    }

    /**
     * String factory method.
     *
     * @return String type.
     */
    public static VarLenColumnType string() {
        return stringOf(0);
    }

    /**
     * String factory method for fix-sized string type.
     *
     * @param length String length in chars.
     * @return String type.
     */
    public static VarLenColumnType stringOf(int length) {
        return new VarLenColumnType(ColumnTypeSpec.STRING, length);
    }

    /**
     * Blob type factory method.
     *
     * @return Blob type.
     */
    public static VarLenColumnType blobOf() {
        return blobOf(0);
    }

    /**
     * Blob type factory method for fix-sized blob.
     *
     * @param length Blob length in bytes.
     * @return Blob type.
     */
    public static VarLenColumnType blobOf(int length) {
        return new VarLenColumnType(ColumnTypeSpec.BLOB, length);
    }

    /**
     * Number type factory method.
     *
     * @param precision Precision of value.
     * @return Number type.
     */
    public static NumberColumnType numberOf(int precision) {
        if (precision <= 0)
            throw new IllegalArgumentException("Precision [" + precision + "] must be positive integer value.");

        return new NumberColumnType(ColumnTypeSpec.NUMBER, precision);
    }

    /**
     * Number type factory method.
     *
     * @return Number type.
     */
    public static NumberColumnType numberOf() {
        return new NumberColumnType(ColumnTypeSpec.NUMBER, NumberColumnType.UNLIMITED_PRECISION);
    }

    /**
     * Decimal type factory method.
     *
     * @param precision Precision.
     * @param scale Scale.
     * @return Decimal type.
     */
    public static DecimalColumnType decimalOf(int precision, int scale) {
        if (precision <= 0)
            throw new IllegalArgumentException("Precision [" + precision + "] must be positive integer value.");

        if (scale < 0)
            throw new IllegalArgumentException("Scale [" + scale + "] must be non-negative integer value.");

        if (precision < scale)
            throw new IllegalArgumentException("Precision [" + precision + "] must be" +
                " not lower than scale [ " + scale + " ].");

        return new DecimalColumnType(ColumnTypeSpec.DECIMAL, precision, scale);
    }

    /**
     * Decimal type factory method with default precision and scale values.
     *
     * @return Decimal type.
     */
    public static DecimalColumnType decimalOf() {
        return new DecimalColumnType(
            ColumnTypeSpec.DECIMAL,
            DecimalColumnType.DEFAULT_PRECISION,
            DecimalColumnType.DEFAULT_SCALE
        );
    }

    /**
     * Column type of variable length.
     */
    public static class VarLenColumnType extends ColumnType {
        /** Max length. */
        private final int length;

        /**
         * Creates variable-length column type.
         *
         * @param typeSpec Type spec.
         * @param length Type max length.
         */
        private VarLenColumnType(ColumnTypeSpec typeSpec, int length) {
            super(typeSpec);

            this.length = length;
        }

        /**
         * Max column value length.
         *
         * @return Max column value length or {@code 0} if unlimited.
         */
        public int length() {
            return length;
        }

        /** {@inheritDoc} */
        @Override public boolean equals(Object o) {
            if (this == o)
                return true;

            if (o == null || getClass() != o.getClass())
                return false;

            if (!super.equals(o))
                return false;

            VarLenColumnType type = (VarLenColumnType)o;

            return length == type.length;
        }

        /** {@inheritDoc} */
        @Override public int hashCode() {
            return Objects.hash(super.hashCode(), length);
        }
    }

    /**
     * Decimal column type.
     */
    public static class DecimalColumnType extends ColumnType {
        /** Default precision. */
        public static final int DEFAULT_PRECISION = 19;

        /** Default scale. */
        public static final int DEFAULT_SCALE = 3;

        /** Precision. */
        private final int precision;

        /** Scale. */
        private final int scale;

<<<<<<< HEAD
        /** Constructor. */
        private DecimalColumnType(ColumnTypeSpec typeSpec, int precision, int scale) {
=======
        /**
         * Creates numeric column type.
         *
         * @param typeSpec Type spec.
         * @param precision Precision.
         * @param scale Scale.
         */
        private NumericColumnType(ColumnTypeSpec typeSpec, int precision, int scale) {
>>>>>>> 7a09d672
            super(typeSpec);

            this.precision = precision;
            this.scale = scale;
        }

        /**
         * Returns column precision.
         *
         * @return Precision.
         */
        public int precision() {
            return precision;
        }

        /**
         * Returns column scale.
         *
         * @return Scale.
         */
        public int scale() {
            return scale;
        }

        /** {@inheritDoc} */
        @Override public boolean equals(Object o) {
            if (this == o)
                return true;

            if (o == null || getClass() != o.getClass())
                return false;

            if (!super.equals(o))
                return false;
<<<<<<< HEAD
            DecimalColumnType type = (DecimalColumnType)o;
=======

            NumericColumnType type = (NumericColumnType)o;

>>>>>>> 7a09d672
            return precision == type.precision &&
                scale == type.scale;
        }

        /** {@inheritDoc} */
        @Override public int hashCode() {
            return Objects.hash(super.hashCode(), precision, scale);
        }
    }

    /**
     * Number column type.
     */
    public static class NumberColumnType extends ColumnType {
        /** Undefined precision. */
        public static final int UNLIMITED_PRECISION = -1;

        /** Max precision of value. If -1, column has no precision restrictions. */
        private final int precision;

        /** Constructor. */
        private NumberColumnType(ColumnTypeSpec typeSpec, int precision) {
            super(typeSpec);

            this.precision = precision;
        }

        /**
         * @return Max value precision.
         */
        public int precision() {
            return precision;
        }

        /** {@inheritDoc} */
        @Override public boolean equals(Object o) {
            if (this == o)
                return true;
            if (o == null || getClass() != o.getClass())
                return false;
            if (!super.equals(o))
                return false;
            NumberColumnType type = (NumberColumnType)o;
            return precision == type.precision;
        }

        /** {@inheritDoc} */
        @Override public int hashCode() {
            return Objects.hash(super.hashCode(), precision);
        }
    }

    /**
     * Column type spec.
     */
    public enum ColumnTypeSpec {
        /** 8-bit signed integer. */
        INT8,

        /** 16-bit signed integer. */
        INT16,

        /** 32-bit signed integer. */
        INT32,

        /** 64-bit signed integer. */
        INT64,

        /** 8-bit unsigned integer. */
        UINT8,

        /** 16-bit unsigned integer. */
        UINT16,

        /** 32-bit unsigned integer. */
        UINT32,

        /** 64-bit unsigned integer. */
        UINT64,

        /** 32-bit single-precision floating-point number. */
        FLOAT,

        /** 64-bit double-precision floating-point number. */
        DOUBLE,

        /** A decimal floating-point number. */
        DECIMAL,

        /** 128-bit UUID. */
        UUID,

        /** Bit mask. */
        BITMASK,

        /** String. */
        STRING,

        /** Binary data. */
        BLOB,

        NUMBER,
    }

    /** Type spec. */
    private final ColumnTypeSpec typeSpec;

    /**
     * Creates column type.
     *
     * @param typeSpec Type spec.
     */
    private ColumnType(ColumnTypeSpec typeSpec) {
        this.typeSpec = typeSpec;
    }

    /**
     * Returns column type spec.
     *
     * @return Type spec.
     */
    public ColumnTypeSpec typeSpec() {
        return typeSpec;
    }

    /** {@inheritDoc} */
    @Override public boolean equals(Object o) {
        if (this == o)
            return true;

        if (o == null || getClass() != o.getClass())
            return false;

        ColumnType type = (ColumnType)o;

        return typeSpec == type.typeSpec;
    }

    /** {@inheritDoc} */
    @Override public int hashCode() {
        return Objects.hash(typeSpec);
    }
}<|MERGE_RESOLUTION|>--- conflicted
+++ resolved
@@ -227,10 +227,6 @@
         /** Scale. */
         private final int scale;
 
-<<<<<<< HEAD
-        /** Constructor. */
-        private DecimalColumnType(ColumnTypeSpec typeSpec, int precision, int scale) {
-=======
         /**
          * Creates numeric column type.
          *
@@ -238,8 +234,7 @@
          * @param precision Precision.
          * @param scale Scale.
          */
-        private NumericColumnType(ColumnTypeSpec typeSpec, int precision, int scale) {
->>>>>>> 7a09d672
+        private DecimalColumnType(ColumnTypeSpec typeSpec, int precision, int scale) {
             super(typeSpec);
 
             this.precision = precision;
@@ -274,13 +269,9 @@
 
             if (!super.equals(o))
                 return false;
-<<<<<<< HEAD
+
             DecimalColumnType type = (DecimalColumnType)o;
-=======
-
-            NumericColumnType type = (NumericColumnType)o;
-
->>>>>>> 7a09d672
+
             return precision == type.precision &&
                 scale == type.scale;
         }
