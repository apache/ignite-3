/*
 * Licensed to the Apache Software Foundation (ASF) under one or more
 * contributor license agreements. See the NOTICE file distributed with
 * this work for additional information regarding copyright ownership.
 * The ASF licenses this file to You under the Apache License, Version 2.0
 * (the "License"); you may not use this file except in compliance with
 * the License. You may obtain a copy of the License at
 *
 *      http://www.apache.org/licenses/LICENSE-2.0
 *
 * Unless required by applicable law or agreed to in writing, software
 * distributed under the License is distributed on an "AS IS" BASIS,
 * WITHOUT WARRANTIES OR CONDITIONS OF ANY KIND, either express or implied.
 * See the License for the specific language governing permissions and
 * limitations under the License.
 */

package org.apache.ignite.lang;

import it.unimi.dsi.fastutil.ints.Int2ObjectMap;
import it.unimi.dsi.fastutil.ints.Int2ObjectOpenHashMap;
import java.util.Locale;

/**
 * Defines error groups and its errors.
 */
@SuppressWarnings("PublicInnerClass")
public class ErrorGroups {
    /** List of all registered error groups. */
    private static final Int2ObjectMap<ErrorGroup> registeredGroups = new Int2ObjectOpenHashMap<>();

    /**
     * Initializes and register all error groups and error codes.
     */
    public static synchronized void initialize() {
        for (Class<?> cls : ErrorGroups.class.getDeclaredClasses()) {
            try {
                cls.getDeclaredConstructor().newInstance();
            } catch (Exception e) {
                throw new RuntimeException("Failed to initialize error groups", e);
            }
        }
    }

    /**
     * Creates a new error group with the given {@code groupName} and {@code groupCode}.
     *
     * @param groupName Group name to be created.
     * @param groupCode Group code to be created.
     * @return New error group.
     * @throws IllegalArgumentException If the specified name or group code already registered.
     *      Also, this exception is thrown if the given {@code groupName} is {@code null} or empty.
     */
    public static synchronized ErrorGroup registerGroup(String groupName, short groupCode) {
        if (groupName == null || groupName.isEmpty()) {
            throw new IllegalArgumentException("Group name is null or empty");
        }

        String grpName = groupName.toUpperCase(Locale.ENGLISH);

        if (registeredGroups.containsKey(groupCode)) {
            throw new IllegalArgumentException(
                    "Error group already registered [groupName=" + groupName + ", groupCode=" + groupCode
                            + ", registeredGroup=" + registeredGroups.get(groupCode) + ']');
        }

        for (ErrorGroup group : registeredGroups.values()) {
            if (group.name().equals(groupName)) {
                throw new IllegalArgumentException(
                        "Error group already registered [groupName=" + groupName + ", groupCode=" + groupCode
                                + ", registeredGroup=" + group + ']');
            }
        }

        ErrorGroup newGroup = new ErrorGroup(grpName, groupCode);

        registeredGroups.put(groupCode, newGroup);

        return newGroup;
    }

    /**
     * Returns group code extracted from the given full error code.
     *
     * @param code Full error code.
     * @return Group code.
     */
    public static short extractGroupCode(int code) {
        return (short) (code >>> 16);
    }

    /**
     * Returns error group identified by the given {@code groupCode}.
     *
     * @param groupCode Group code
     * @return Error Group.
     */
    public static ErrorGroup errorGroupByGroupCode(short groupCode) {
        return registeredGroups.get(groupCode);
    }

    /**
     * Returns error group identified by the given error {@code code}.
     *
     * @param code Full error code
     * @return Error Group.
     */
    public static ErrorGroup errorGroupByCode(int code) {
        return registeredGroups.get(extractGroupCode(code));
    }

    /** Common error group. */
    public static class Common {
        /** Common error group. */
        public static final ErrorGroup COMMON_ERR_GROUP = registerGroup("CMN", (short) 1);

        /** Node stopping error. */
        public static final int NODE_STOPPING_ERR = COMMON_ERR_GROUP.registerErrorCode((short) 1);

        /** Component not started error. */
        public static final int COMPONENT_NOT_STARTED_ERR = COMMON_ERR_GROUP.registerErrorCode((short) 2);

        /** Illegal argument or argument in a wrong format has been passed. */
        public static final int ILLEGAL_ARGUMENT_ERR = COMMON_ERR_GROUP.registerErrorCode((short) 3);

        /** SSL can not be configured error. */
        public static final int SSL_CONFIGURATION_ERR = COMMON_ERR_GROUP.registerErrorCode((short) 4);

        /** Operation failed because a node has left the cluster. */
        public static final int NODE_LEFT_ERR = COMMON_ERR_GROUP.registerErrorCode((short) 5);

        /**
         * This error code represents an internal error caused by faulty logic or coding in the Ignite codebase.
         * In general, this error code should be considered as a non-recoverable error
         */
        public static final int INTERNAL_ERR = COMMON_ERR_GROUP.registerErrorCode((short) 0xFFFF);
    }

    /** Tables error group. */
    public static class Table {
        /** Table error group. */
        public static final ErrorGroup TABLE_ERR_GROUP = registerGroup("TBL", (short) 2);

        /** Table already exists. */
        public static final int TABLE_ALREADY_EXISTS_ERR = TABLE_ERR_GROUP.registerErrorCode((short) 1);

        /** Table not found. */
        public static final int TABLE_NOT_FOUND_ERR = TABLE_ERR_GROUP.registerErrorCode((short) 2);

        /** Column already exists. */
        public static final int COLUMN_ALREADY_EXISTS_ERR = TABLE_ERR_GROUP.registerErrorCode((short) 3);

        /** Column not found. */
        public static final int COLUMN_NOT_FOUND_ERR = TABLE_ERR_GROUP.registerErrorCode((short) 4);

        /** Table is stopping. */
        public static final int TABLE_STOPPING_ERR = TABLE_ERR_GROUP.registerErrorCode((short) (5));

        /** Table definition is incorrect. */
        public static final int TABLE_DEFINITION_ERR = TABLE_ERR_GROUP.registerErrorCode((short) 6);

        /** Schema version mismatch. */
        public static final int SCHEMA_VERSION_MISMATCH_ERR = TABLE_ERR_GROUP.registerErrorCode((short) 7);
    }

    /** Client error group. */
    public static class Client {
        /** Client error group. */
        public static final ErrorGroup CLIENT_ERR_GROUP = registerGroup("CLIENT", (short) 3);

        /** Connection failed. */
        public static final int CONNECTION_ERR = CLIENT_ERR_GROUP.registerErrorCode((short) 1);

        /** Protocol breakdown. */
        public static final int PROTOCOL_ERR = CLIENT_ERR_GROUP.registerErrorCode((short) 2);

        /** Incompatible protocol version. */
        public static final int PROTOCOL_COMPATIBILITY_ERR = CLIENT_ERR_GROUP.registerErrorCode((short) 3);

        /** Table not found by ID. */
        public static final int TABLE_ID_NOT_FOUND_ERR = CLIENT_ERR_GROUP.registerErrorCode((short) 4);

        /** Authentication error. */
        public static final int AUTHENTICATION_ERR = CLIENT_ERR_GROUP.registerErrorCode((short) 5);

        /** Authorization error. */
        public static final int AUTHORIZATION_ERR = CLIENT_ERR_GROUP.registerErrorCode((short) 6);

        /** Configuration error. */
        public static final int CONFIGURATION_ERR = CLIENT_ERR_GROUP.registerErrorCode((short) 7);

        /** Cluster ID mismatch error. */
        public static final int CLUSTER_ID_MISMATCH_ERR = CLIENT_ERR_GROUP.registerErrorCode((short) 8);

        /** Client SSL configuration error. */
        public static final int CLIENT_SSL_CONFIGURATION_ERR = CLIENT_ERR_GROUP.registerErrorCode((short) 9);

        /** Client handshake header error. */
        public static final int HANDSHAKE_HEADER_ERR = CLIENT_ERR_GROUP.registerErrorCode((short) 10);
    }

    /** SQL error group. */
    public static class Sql {
        /** SQL error group. */
        public static final ErrorGroup SQL_ERR_GROUP = registerGroup("SQL", (short) 4);

        /** No more pages in the cursor error. */
        public static final int CURSOR_NO_MORE_PAGES_ERR = SQL_ERR_GROUP.registerErrorCode((short) 1);

        /** Query without a result set error. */
        public static final int QUERY_NO_RESULT_SET_ERR = SQL_ERR_GROUP.registerErrorCode((short) 2);

        /** Schema not found. */
        public static final int SCHEMA_NOT_FOUND_ERR = SQL_ERR_GROUP.registerErrorCode((short) 3);

        /** Cursor is already closed error. */
        public static final int CURSOR_CLOSED_ERR = SQL_ERR_GROUP.registerErrorCode((short) 4);

        /** Statement parsing error. This error is returned when an SQL statement string is not valid according to syntax rules. */
        public static final int STMT_PARSE_ERR = SQL_ERR_GROUP.registerErrorCode((short) 5);

        /**
         * Statement validation error. Although statement is grammatically correct, the semantic is in question.
         * This error may appear in following cases:
         * <ul>
         *     <li>the statement refer to relation that doesn't exists.</li>
         *     <li>the statement describes action that is prohibited by the system, like changing columns belonging to primary keys.</li>
         *     <li>the statement contains operation that is not defined for given operands' types, like addition of DATE and DECIMAL.</li>
         *     <li>etc</li>
         * </ul>
         *
         * <p>See message for details.
         */
        public static final int STMT_VALIDATION_ERR = SQL_ERR_GROUP.registerErrorCode((short) 6);

        /** Constraint violation error such as primary key violation. */
        public static final int CONSTRAINT_VIOLATION_ERR = SQL_ERR_GROUP.registerErrorCode((short) 7);

        /** Statement canceled error. Statement is canceled due to timeout, admin action, etc. */
        public static final int EXECUTION_CANCELLED_ERR = SQL_ERR_GROUP.registerErrorCode((short) 8);

        /**
         * Runtime error. Errors caused by programming errors in SQL statement itself, such errors happen during statement execution:
         * <ul>
         *     <li>Numeric overflow errors.</li>
         *     <li>Type conversion errors such as {@code SELECT CAST('abc' AS INTEGER)}.</li>
         *     <li>Function execution errors.</li>
         * </ul>
         */
        public static final int RUNTIME_ERR = SQL_ERR_GROUP.registerErrorCode((short) 9);

        /** Planning timed out without finding any valid plan. */
        public static final int PLANNING_TIMEOUT_ERR = SQL_ERR_GROUP.registerErrorCode((short) 10);

        /** Session closed error. Operation is rejected because SQL session was closed. */
        public static final int SESSION_CLOSED_ERR = SQL_ERR_GROUP.registerErrorCode((short) 11);
    }

    /** Meta storage error group. */
    public static class MetaStorage {
        /** Meta storage error group. */
        public static final ErrorGroup META_STORAGE_ERR_GROUP = registerGroup("META", (short) 5);

        /** Failed to start the underlying key value storage. */
        public static final int STARTING_STORAGE_ERR = META_STORAGE_ERR_GROUP.registerErrorCode((short) 1);

        /** Failed to restore the underlying key value storage. */
        public static final int RESTORING_STORAGE_ERR = META_STORAGE_ERR_GROUP.registerErrorCode((short) 2);

        /** Failed to compact the underlying key value storage. */
        public static final int COMPACTION_ERR = META_STORAGE_ERR_GROUP.registerErrorCode((short) 3);

        /** Failed to perform an operation on the underlying key value storage. */
        public static final int OP_EXECUTION_ERR = META_STORAGE_ERR_GROUP.registerErrorCode((short) 4);

        /** Failed to perform an operation within a specified time period. Usually in such cases the operation should be retried. */
        public static final int OP_EXECUTION_TIMEOUT_ERR = META_STORAGE_ERR_GROUP.registerErrorCode((short) 5);
    }

    /** Index error group. */
    public static class Index {
        /** Index error group. */
        public static final ErrorGroup INDEX_ERR_GROUP = registerGroup("IDX", (short) 6);

        /** Invalid index definition. */
        public static final int INVALID_INDEX_DEFINITION_ERR = INDEX_ERR_GROUP.registerErrorCode((short) 1);

        /** Index not found. */
        public static final int INDEX_NOT_FOUND_ERR = INDEX_ERR_GROUP.registerErrorCode((short) 2);

        /** Index already exists. */
        public static final int INDEX_ALREADY_EXISTS_ERR = INDEX_ERR_GROUP.registerErrorCode((short) 3);
    }

    /** Transactions error group. */
    public static class Transactions {
        /** Transactions error group. */
        public static final ErrorGroup TX_ERR_GROUP = registerGroup("TX", (short) 7);

        /** Error of tx state storage. */
        public static final int TX_STATE_STORAGE_ERR = TX_ERR_GROUP.registerErrorCode((short) 1);

        /** Tx state storage is stopped. */
        public static final int TX_STATE_STORAGE_STOPPED_ERR = TX_ERR_GROUP.registerErrorCode((short) 2);

        /** Error of unexpected tx state on state change. */
        public static final int TX_UNEXPECTED_STATE_ERR = TX_ERR_GROUP.registerErrorCode((short) 3);

        /** Failed to acquire a lock on a key due to a conflict. */
        public static final int ACQUIRE_LOCK_ERR = TX_ERR_GROUP.registerErrorCode((short) 4);

        /** Failed to acquire a lock on a key within a timeout. */
        public static final int ACQUIRE_LOCK_TIMEOUT_ERR = TX_ERR_GROUP.registerErrorCode((short) 5);

        /** Failed to commit a transaction. */
        public static final int TX_COMMIT_ERR = TX_ERR_GROUP.registerErrorCode((short) 6);

        /** Failed to rollback a transaction. */
        public static final int TX_ROLLBACK_ERR = TX_ERR_GROUP.registerErrorCode((short) 7);

        /** Failed to enlist read-write operation into read-only transaction. */
        public static final int TX_FAILED_READ_WRITE_OPERATION_ERR = TX_ERR_GROUP.registerErrorCode((short) 8);

        /** The error happens when the replica is not ready to handle a request. */
        public static final int TX_REPLICA_UNAVAILABLE_ERR = TX_ERR_GROUP.registerErrorCode((short) 9);

        /** Tx state storage rebalancing error. */
        public static final int TX_STATE_STORAGE_REBALANCE_ERR = TX_ERR_GROUP.registerErrorCode((short) 10);

        /** Error occurred when trying to create a read-only transaction with a timestamp older than the data available in the tables. */
        public static final int TX_READ_ONLY_TOO_OLD_ERR = TX_ERR_GROUP.registerErrorCode((short) 11);

        /** Failure due to an incompatible schema change. */
        public static final int TX_INCOMPATIBLE_SCHEMA_ERR = TX_ERR_GROUP.registerErrorCode((short) 12);
    }

    /** Replicator error group. */
    public static class Replicator {
        /** Replicator error group. */
        public static final ErrorGroup REPLICATOR_ERR_GROUP = registerGroup("REP", (short) 8);

        /** Common error for the replication procedure. */
        public static final int REPLICA_COMMON_ERR = REPLICATOR_ERR_GROUP.registerErrorCode((short) 1);

        /** Replica with the same identifier is already existed. */
        public static final int REPLICA_IS_ALREADY_STARTED_ERR = REPLICATOR_ERR_GROUP.registerErrorCode((short) 2);

        /** Timeout has happened during the replication procedure. */
        public static final int REPLICA_TIMEOUT_ERR = REPLICATOR_ERR_GROUP.registerErrorCode((short) 3);

        /** The error happens when the replication level try to handle an unsupported request. */
        public static final int REPLICA_UNSUPPORTED_REQUEST_ERR = REPLICATOR_ERR_GROUP.registerErrorCode((short) 4);

        /** The error happens when the replica is not ready to handle a request. */
        public static final int REPLICA_UNAVAILABLE_ERR = REPLICATOR_ERR_GROUP.registerErrorCode((short) 5);

        /** The error happens when the replica is not the current primary replica. */
        public static final int REPLICA_MISS_ERR = REPLICATOR_ERR_GROUP.registerErrorCode((short) 6);

        /** Failed to close cursor. */
        public static final int CURSOR_CLOSE_ERR = REPLICATOR_ERR_GROUP.registerErrorCode((short) 7);

        /** Stopping replica exception code. */
        public static final int REPLICA_STOPPING_ERR = REPLICATOR_ERR_GROUP.registerErrorCode((short) 8);

    }

    /** Storage error group. */
    public static class Storage {
        /** Storage error group. */
        public static final ErrorGroup STORAGE_ERR_GROUP = registerGroup("STORAGE", (short) 9);

        /** Default error code when nothing else is specified. */
        public static final int GENERIC_ERR = STORAGE_ERR_GROUP.registerErrorCode((short) 1);

        /** Failed to create a directory. */
        public static final int DIRECTORY_CREATION_ERR = STORAGE_ERR_GROUP.registerErrorCode((short) 2);

        /** Operation on closed storage. */
        public static final int ALREADY_CLOSED_ERR = STORAGE_ERR_GROUP.registerErrorCode((short) 3);

        /** Storage rebalancing error. */
        public static final int STORAGE_REBALANCE_ERR = STORAGE_ERR_GROUP.registerErrorCode((short) 4);
    }

    /** Distribution zones error group. */
    public static class DistributionZones {
        /** Distribution zones group. */
        public static final ErrorGroup DISTRIBUTION_ZONES_ERR_GROUP = registerGroup("DISTRZONES", (short) 10);

        /** Distribution zone already exists. */
        public static final int ZONE_ALREADY_EXISTS_ERR = DISTRIBUTION_ZONES_ERR_GROUP.registerErrorCode((short) 1);

        /** Distribution zone is not found. */
        public static final int ZONE_NOT_FOUND_ERR = DISTRIBUTION_ZONES_ERR_GROUP.registerErrorCode((short) 2);

        /** Distribution zone rename error. */
        public static final int ZONE_RENAME_ERR = DISTRIBUTION_ZONES_ERR_GROUP.registerErrorCode((short) 3);

        /** Distribution zone is a default distribution zone or bound to table. */
        public static final int ZONE_DROP_ERR = DISTRIBUTION_ZONES_ERR_GROUP.registerErrorCode((short) 4);

        /** Distribution zone definition error. */
        public static final int ZONE_DEFINITION_ERR = DISTRIBUTION_ZONES_ERR_GROUP.registerErrorCode((short) 5);
    }

    /** Network error group. */
    public static class Network {
        /** Network error group. */
        public static final ErrorGroup NETWORK_ERR_GROUP = registerGroup("NETWORK", (short) 11);

        /** Unresolvable consistent ID. */
        public static final int UNRESOLVABLE_CONSISTENT_ID_ERR = NETWORK_ERR_GROUP.registerErrorCode((short) 1);

        /** Port is in use. */
        public static final int PORT_IN_USE_ERR = NETWORK_ERR_GROUP.registerErrorCode((short) 2);
    }

    /** Node configuration error group. */
    public static class NodeConfiguration {
        /** Node configuration error group. */
        public static final ErrorGroup NODE_CONFIGURATION_ERR_GROUP = registerGroup("NODECFG", (short) 12);

        /** Config read error. */
        public static final int CONFIG_READ_ERR = NODE_CONFIGURATION_ERR_GROUP.registerErrorCode((short) 1);

        /** Config file creation error. */
        public static final int CONFIG_FILE_CREATE_ERR = NODE_CONFIGURATION_ERR_GROUP.registerErrorCode((short) 2);

        /** Config write error. */
        public static final int CONFIG_WRITE_ERR = NODE_CONFIGURATION_ERR_GROUP.registerErrorCode((short) 3);

        /** Config parse error. */
        public static final int CONFIG_PARSE_ERR = NODE_CONFIGURATION_ERR_GROUP.registerErrorCode((short) 4);
    }

    /** Code deployment error group. */
    public static class CodeDeployment {
        /** Code deployment error group. */
        public static final ErrorGroup CODE_DEPLOYMENT_ERR_GROUP = registerGroup("CODEDEPLOY", (short) 13);

        /** Access to non-existing deployment unit. */
        public static final int UNIT_NOT_FOUND_ERR = CODE_DEPLOYMENT_ERR_GROUP.registerErrorCode((short) 1);

        /** Unit duplicate error. */
        public static final int UNIT_ALREADY_EXISTS_ERR = CODE_DEPLOYMENT_ERR_GROUP.registerErrorCode((short) 2);

        /** Deployment unit content read error. */
        public static final int UNIT_CONTENT_READ_ERR = CODE_DEPLOYMENT_ERR_GROUP.registerErrorCode((short) 3);

        /** Deployment unit is unavailable for computing. */
        public static final int UNIT_UNAVAILABLE_ERR = CODE_DEPLOYMENT_ERR_GROUP.registerErrorCode((short) 4);
    }

    /**
     * Garbage collector error group.
     */
    public static class GarbageCollector {
        /** Garbage collector error group. */
        public static final ErrorGroup GC_ERR_GROUP = registerGroup("GC", (short) 14);

        /** Garbage collector closed error. */
        public static final int CLOSED_ERR = GC_ERR_GROUP.registerErrorCode((short) 1);
    }

    /**
     * Authentication error group.
     */
    public static class Authentication {
        /** Authentication error group. */
        public static final ErrorGroup AUTHENTICATION_ERR_GROUP = registerGroup("AUTHENTICATION", (short) 15);

        /** General authentication error. */
        public static final int COMMON_AUTHENTICATION_ERR = AUTHENTICATION_ERR_GROUP.registerErrorCode((short) 1);
    }

    /**
     * Compute error group.
     */
    public static class Compute {
        /** Compute error group. */
        public static final ErrorGroup COMPUTE_ERR_GROUP = registerGroup("COMPUTE", (short) 16);

        /** Classpath error. */
        public static final int CLASS_PATH_ERR = COMPUTE_ERR_GROUP.registerErrorCode((short) 1);

        /** Class loader error. */
        public static final int CLASS_LOADER_ERR = COMPUTE_ERR_GROUP.registerErrorCode((short) 2);
    }

<<<<<<< HEAD
    /** Catalog error group. */
    public static class Catalog {
        /** Catalog error group. */
        public static final ErrorGroup CATALOG_ERR_GROUP = ErrorGroup.newGroup("CATALOG", (short) 17);

        /** Command to the catalog has not passed the validation. See exception message for details. */
        public static final int VALIDATION_ERR = CATALOG_ERR_GROUP.registerErrorCode((short) 1);
=======
    /**
     * System view error group.
     */
    public static class SysView {

        /** System views error group. */
        public static final ErrorGroup SYSVIEW_ERR_GROUP = ErrorGroup.newGroup("SYSVIEW", (short) 17);

        /** System view definition error. */
        public static final int VIEW_DEFINITION_ERR = SYSVIEW_ERR_GROUP.registerErrorCode((short) 1);
>>>>>>> 7363d4e9
    }
}<|MERGE_RESOLUTION|>--- conflicted
+++ resolved
@@ -488,25 +488,24 @@
         public static final int CLASS_LOADER_ERR = COMPUTE_ERR_GROUP.registerErrorCode((short) 2);
     }
 
-<<<<<<< HEAD
+    /**
+     * System view error group.
+     */
+    public static class SysView {
+
+        /** System views error group. */
+        public static final ErrorGroup SYSVIEW_ERR_GROUP = registerGroup("SYSVIEW", (short) 17);
+
+        /** System view definition error. */
+        public static final int VIEW_DEFINITION_ERR = SYSVIEW_ERR_GROUP.registerErrorCode((short) 1);
+    }
+
     /** Catalog error group. */
     public static class Catalog {
         /** Catalog error group. */
-        public static final ErrorGroup CATALOG_ERR_GROUP = ErrorGroup.newGroup("CATALOG", (short) 17);
+        public static final ErrorGroup CATALOG_ERR_GROUP = registerGroup("CATALOG", (short) 18);
 
         /** Command to the catalog has not passed the validation. See exception message for details. */
         public static final int VALIDATION_ERR = CATALOG_ERR_GROUP.registerErrorCode((short) 1);
-=======
-    /**
-     * System view error group.
-     */
-    public static class SysView {
-
-        /** System views error group. */
-        public static final ErrorGroup SYSVIEW_ERR_GROUP = ErrorGroup.newGroup("SYSVIEW", (short) 17);
-
-        /** System view definition error. */
-        public static final int VIEW_DEFINITION_ERR = SYSVIEW_ERR_GROUP.registerErrorCode((short) 1);
->>>>>>> 7363d4e9
     }
 }