--- conflicted
+++ resolved
@@ -542,7 +542,6 @@
         /** Compute job failed. */
         public static final int COMPUTE_JOB_FAILED_ERR = COMPUTE_ERR_GROUP.registerErrorCode((short) 9);
 
-<<<<<<< HEAD
         /** Can not change job priority, compute job not found error. */
         public static final int CHANGE_JOB_PRIORITY_NO_JOB_ERR = COMPUTE_ERR_GROUP.registerErrorCode((short) 10);
 
@@ -551,10 +550,8 @@
 
         /** Can not resolve primary replica for colocated execution. */
         public static final int PRIMARY_REPLICA_RESOLVE_ERR = COMPUTE_ERR_GROUP.registerErrorCode((short) 12);
-=======
         /** Cannot change job priority. */
         public static final int CHANGE_JOB_PRIORITY_ERR = COMPUTE_ERR_GROUP.registerErrorCode((short) 10);
->>>>>>> f5de973f
     }
 
     /** Catalog error group. */
