/*
 * Licensed to the Apache Software Foundation (ASF) under one or more
 * contributor license agreements. See the NOTICE file distributed with
 * this work for additional information regarding copyright ownership.
 * The ASF licenses this file to You under the Apache License, Version 2.0
 * (the "License"); you may not use this file except in compliance with
 * the License. You may obtain a copy of the License at
 *
 *      http://www.apache.org/licenses/LICENSE-2.0
 *
 * Unless required by applicable law or agreed to in writing, software
 * distributed under the License is distributed on an "AS IS" BASIS,
 * WITHOUT WARRANTIES OR CONDITIONS OF ANY KIND, either express or implied.
 * See the License for the specific language governing permissions and
 * limitations under the License.
 */

package org.apache.ignite.lang;

import it.unimi.dsi.fastutil.ints.Int2ObjectMap;
import it.unimi.dsi.fastutil.ints.Int2ObjectOpenHashMap;
import java.util.Locale;
import org.apache.ignite.error.code.annotations.ErrorCodeGroup;

/**
 * Defines error groups and its errors.
 */
@SuppressWarnings("PublicInnerClass")
public class ErrorGroups {
    /** List of all registered error groups. */
    private static final Int2ObjectMap<ErrorGroup> registeredGroups = new Int2ObjectOpenHashMap<>();

    /**
     * Initializes and register all error groups and error codes.
     */
    public static synchronized void initialize() {
        for (Class<?> cls : ErrorGroups.class.getDeclaredClasses()) {
            try {
                cls.getDeclaredConstructor().newInstance();
            } catch (Exception e) {
                throw new RuntimeException("Failed to initialize error groups", e);
            }
        }
    }

    /**
     * Creates a new error group with the given {@code groupName} and {@code groupCode}.
     *
     * @param groupName Group name to be created.
     * @param groupCode Group code to be created.
     * @return New error group.
     * @throws IllegalArgumentException If the specified name or group code already registered.
     *      Also, this exception is thrown if the given {@code groupName} is {@code null} or empty.
     */
    public static synchronized ErrorGroup registerGroup(String groupName, short groupCode) {
        if (groupName == null || groupName.isEmpty()) {
            throw new IllegalArgumentException("Group name is null or empty");
        }

        String grpName = groupName.toUpperCase(Locale.ENGLISH);

        if (registeredGroups.containsKey(groupCode)) {
            throw new IllegalArgumentException(
                    "Error group already registered [groupName=" + groupName + ", groupCode=" + groupCode
                            + ", registeredGroup=" + registeredGroups.get(groupCode) + ']');
        }

        for (ErrorGroup group : registeredGroups.values()) {
            if (group.name().equals(groupName)) {
                throw new IllegalArgumentException(
                        "Error group already registered [groupName=" + groupName + ", groupCode=" + groupCode
                                + ", registeredGroup=" + group + ']');
            }
        }

        ErrorGroup newGroup = new ErrorGroup(grpName, groupCode);

        registeredGroups.put(groupCode, newGroup);

        return newGroup;
    }

    /**
     * Returns group code extracted from the given full error code.
     *
     * @param code Full error code.
     * @return Group code.
     */
    public static short extractGroupCode(int code) {
        return (short) (code >>> 16);
    }

    /**
     * Returns error group identified by the given {@code groupCode}.
     *
     * @param groupCode Group code
     * @return Error Group.
     */
    public static ErrorGroup errorGroupByGroupCode(short groupCode) {
        return registeredGroups.get(groupCode);
    }

    /**
     * Returns error group identified by the given error {@code code}.
     *
     * @param code Full error code
     * @return Error Group.
     */
    public static ErrorGroup errorGroupByCode(int code) {
        ErrorGroup grp = registeredGroups.get(extractGroupCode(code));
        assert grp != null : "group not found, code=" + code;
        return grp;
    }

    /** Common error group. */
    @ErrorCodeGroup
    public static class Common {
        /** Common error group. */
        public static final ErrorGroup COMMON_ERR_GROUP = registerGroup("CMN", (short) 1);

        /** Node stopping error. */
        public static final int NODE_STOPPING_ERR = COMMON_ERR_GROUP.registerErrorCode((short) 1);

        /** Component not started error. */
        public static final int COMPONENT_NOT_STARTED_ERR = COMMON_ERR_GROUP.registerErrorCode((short) 2);

        /** Illegal argument or argument in a wrong format has been passed. */
        public static final int ILLEGAL_ARGUMENT_ERR = COMMON_ERR_GROUP.registerErrorCode((short) 3);

        /** SSL can not be configured error. */
        public static final int SSL_CONFIGURATION_ERR = COMMON_ERR_GROUP.registerErrorCode((short) 4);

        /** Operation failed because a node has left the cluster. */
        public static final int NODE_LEFT_ERR = COMMON_ERR_GROUP.registerErrorCode((short) 5);

        /**
         * This error code represents an internal error caused by faulty logic or coding in the Ignite codebase.
         * In general, this error code should be considered as a non-recoverable error
         */
        public static final int INTERNAL_ERR = COMMON_ERR_GROUP.registerErrorCode((short) 0xFFFF);
    }

    /** Tables error group. */
    @ErrorCodeGroup
    public static class Table {
        /** Table error group. */
        public static final ErrorGroup TABLE_ERR_GROUP = registerGroup("TBL", (short) 2);

        /** Table already exists. */
        public static final int TABLE_ALREADY_EXISTS_ERR = TABLE_ERR_GROUP.registerErrorCode((short) 1);

        /** Table not found. */
        public static final int TABLE_NOT_FOUND_ERR = TABLE_ERR_GROUP.registerErrorCode((short) 2);

        /** Column already exists. */
        public static final int COLUMN_ALREADY_EXISTS_ERR = TABLE_ERR_GROUP.registerErrorCode((short) 3);

        /** Column not found. */
        public static final int COLUMN_NOT_FOUND_ERR = TABLE_ERR_GROUP.registerErrorCode((short) 4);

        /** Table is stopping. */
        public static final int TABLE_STOPPING_ERR = TABLE_ERR_GROUP.registerErrorCode((short) (5));

        /** Table definition is incorrect. */
        public static final int TABLE_DEFINITION_ERR = TABLE_ERR_GROUP.registerErrorCode((short) 6);

        /** Schema version mismatch. */
        public static final int SCHEMA_VERSION_MISMATCH_ERR = TABLE_ERR_GROUP.registerErrorCode((short) 7);
    }

    /** Client error group. */
    @ErrorCodeGroup
    public static class Client {
        /** Client error group. */
        public static final ErrorGroup CLIENT_ERR_GROUP = registerGroup("CLIENT", (short) 3);

        /** Connection failed. */
        public static final int CONNECTION_ERR = CLIENT_ERR_GROUP.registerErrorCode((short) 1);

        /** Protocol breakdown. */
        public static final int PROTOCOL_ERR = CLIENT_ERR_GROUP.registerErrorCode((short) 2);

        /** Incompatible protocol version. */
        public static final int PROTOCOL_COMPATIBILITY_ERR = CLIENT_ERR_GROUP.registerErrorCode((short) 3);

        /** Table not found by ID. */
        public static final int TABLE_ID_NOT_FOUND_ERR = CLIENT_ERR_GROUP.registerErrorCode((short) 4);

        /** Authentication error. */
        public static final int AUTHENTICATION_ERR = CLIENT_ERR_GROUP.registerErrorCode((short) 5);

        /** Authorization error. */
        public static final int AUTHORIZATION_ERR = CLIENT_ERR_GROUP.registerErrorCode((short) 6);

        /** Configuration error. */
        public static final int CONFIGURATION_ERR = CLIENT_ERR_GROUP.registerErrorCode((short) 7);

        /** Cluster ID mismatch error. */
        public static final int CLUSTER_ID_MISMATCH_ERR = CLIENT_ERR_GROUP.registerErrorCode((short) 8);

        /** Client SSL configuration error. */
        public static final int CLIENT_SSL_CONFIGURATION_ERR = CLIENT_ERR_GROUP.registerErrorCode((short) 9);

        /** Client handshake header error. */
        public static final int HANDSHAKE_HEADER_ERR = CLIENT_ERR_GROUP.registerErrorCode((short) 10);
    }

    /** SQL error group. */
    @ErrorCodeGroup
    public static class Sql {
        /** SQL error group. */
        public static final ErrorGroup SQL_ERR_GROUP = registerGroup("SQL", (short) 4);

        /** No more pages in the cursor error. */
        public static final int CURSOR_NO_MORE_PAGES_ERR = SQL_ERR_GROUP.registerErrorCode((short) 1);

        /** Query without a result set error. */
        public static final int QUERY_NO_RESULT_SET_ERR = SQL_ERR_GROUP.registerErrorCode((short) 2);

        /** Schema not found. */
        public static final int SCHEMA_NOT_FOUND_ERR = SQL_ERR_GROUP.registerErrorCode((short) 3);

        /** Cursor is already closed error. */
        public static final int CURSOR_CLOSED_ERR = SQL_ERR_GROUP.registerErrorCode((short) 4);

        /** Statement parsing error. This error is returned when an SQL statement string is not valid according to syntax rules. */
        public static final int STMT_PARSE_ERR = SQL_ERR_GROUP.registerErrorCode((short) 5);

        /**
         * Statement validation error. Although statement is grammatically correct, the semantic is in question.
         * This error may appear in following cases:
         * <ul>
         *     <li>the statement refer to relation that doesn't exists.</li>
         *     <li>the statement describes action that is prohibited by the system, like changing columns belonging to primary keys.</li>
         *     <li>the statement contains operation that is not defined for given operands' types, like addition of DATE and DECIMAL.</li>
         *     <li>etc</li>
         * </ul>
         *
         * <p>See message for details.
         */
        public static final int STMT_VALIDATION_ERR = SQL_ERR_GROUP.registerErrorCode((short) 6);

        /** Constraint violation error such as primary key violation. */
        public static final int CONSTRAINT_VIOLATION_ERR = SQL_ERR_GROUP.registerErrorCode((short) 7);

        /** Statement canceled error. Statement is canceled due to timeout, admin action, etc. */
        public static final int EXECUTION_CANCELLED_ERR = SQL_ERR_GROUP.registerErrorCode((short) 8);

        /**
         * Runtime error. Errors caused by programming errors in SQL statement itself, such errors happen during statement execution:
         * <ul>
         *     <li>Numeric overflow errors.</li>
         *     <li>Type conversion errors such as {@code SELECT CAST('abc' AS INTEGER)}.</li>
         *     <li>Function execution errors.</li>
         * </ul>
         */
        public static final int RUNTIME_ERR = SQL_ERR_GROUP.registerErrorCode((short) 9);

        /** Planning timed out without finding any valid plan. */
        public static final int PLANNING_TIMEOUT_ERR = SQL_ERR_GROUP.registerErrorCode((short) 10);

        /** Session closed error. Operation is rejected because SQL session was closed. */
        public static final int SESSION_CLOSED_ERR = SQL_ERR_GROUP.registerErrorCode((short) 11);

        /**
         * SQL engine was unable to map query on current cluster topology.
         *
         * <p>This may be due to a variety of reasons, but most probably because of all nodes hosting certain system view
         * or a table partition went offline.
         *
         * <p>See error message for details.
         */
        public static final int MAPPING_ERR = SQL_ERR_GROUP.registerErrorCode((short) 12);

        /** Execution of transaction control statement inside an external transaction is forbidden. */
        public static final int TX_CONTROL_INSIDE_EXTERNAL_TX_ERR = SQL_ERR_GROUP.registerErrorCode((short) 13);
    }

    /** Meta storage error group. */
    @ErrorCodeGroup
    public static class MetaStorage {
        /** Meta storage error group. */
        public static final ErrorGroup META_STORAGE_ERR_GROUP = registerGroup("META", (short) 5);

        /** Failed to start the underlying key value storage. */
        public static final int STARTING_STORAGE_ERR = META_STORAGE_ERR_GROUP.registerErrorCode((short) 1);

        /** Failed to restore the underlying key value storage. */
        public static final int RESTORING_STORAGE_ERR = META_STORAGE_ERR_GROUP.registerErrorCode((short) 2);

        /** Failed to compact the underlying key value storage. */
        public static final int COMPACTION_ERR = META_STORAGE_ERR_GROUP.registerErrorCode((short) 3);

        /** Failed to perform an operation on the underlying key value storage. */
        public static final int OP_EXECUTION_ERR = META_STORAGE_ERR_GROUP.registerErrorCode((short) 4);

        /** Failed to perform an operation within a specified time period. Usually in such cases the operation should be retried. */
        public static final int OP_EXECUTION_TIMEOUT_ERR = META_STORAGE_ERR_GROUP.registerErrorCode((short) 5);
    }

    /** Index error group. */
    @ErrorCodeGroup
    public static class Index {
        /** Index error group. */
        public static final ErrorGroup INDEX_ERR_GROUP = registerGroup("IDX", (short) 6);

        /** Invalid index definition. */
        public static final int INVALID_INDEX_DEFINITION_ERR = INDEX_ERR_GROUP.registerErrorCode((short) 1);

        /** Index not found. */
        public static final int INDEX_NOT_FOUND_ERR = INDEX_ERR_GROUP.registerErrorCode((short) 2);

        /** Index already exists. */
        public static final int INDEX_ALREADY_EXISTS_ERR = INDEX_ERR_GROUP.registerErrorCode((short) 3);
    }

    /** Transactions error group. */
    @ErrorCodeGroup
    public static class Transactions {
        /** Transactions error group. */
        public static final ErrorGroup TX_ERR_GROUP = registerGroup("TX", (short) 7);

        /** Error of tx state storage. */
        public static final int TX_STATE_STORAGE_ERR = TX_ERR_GROUP.registerErrorCode((short) 1);

        /** Tx state storage is stopped. */
        public static final int TX_STATE_STORAGE_STOPPED_ERR = TX_ERR_GROUP.registerErrorCode((short) 2);

        /** Error of unexpected tx state on state change. */
        public static final int TX_UNEXPECTED_STATE_ERR = TX_ERR_GROUP.registerErrorCode((short) 3);

        /** Failed to acquire a lock on a key due to a conflict. */
        public static final int ACQUIRE_LOCK_ERR = TX_ERR_GROUP.registerErrorCode((short) 4);

        /** Failed to acquire a lock on a key within a timeout. */
        public static final int ACQUIRE_LOCK_TIMEOUT_ERR = TX_ERR_GROUP.registerErrorCode((short) 5);

        /** Failed to commit a transaction. */
        public static final int TX_COMMIT_ERR = TX_ERR_GROUP.registerErrorCode((short) 6);

        /** Failed to rollback a transaction. */
        public static final int TX_ROLLBACK_ERR = TX_ERR_GROUP.registerErrorCode((short) 7);

        /** Failed to enlist read-write operation into read-only transaction. */
        public static final int TX_FAILED_READ_WRITE_OPERATION_ERR = TX_ERR_GROUP.registerErrorCode((short) 8);

        /** The error happens when the replica is not ready to handle a request. */
        public static final int TX_REPLICA_UNAVAILABLE_ERR = TX_ERR_GROUP.registerErrorCode((short) 9);

        /** Tx state storage rebalancing error. */
        public static final int TX_STATE_STORAGE_REBALANCE_ERR = TX_ERR_GROUP.registerErrorCode((short) 10);

        /** Error occurred when trying to create a read-only transaction with a timestamp older than the data available in the tables. */
        public static final int TX_READ_ONLY_TOO_OLD_ERR = TX_ERR_GROUP.registerErrorCode((short) 11);

        /** Failure due to an incompatible schema change. */
        public static final int TX_INCOMPATIBLE_SCHEMA_ERR = TX_ERR_GROUP.registerErrorCode((short) 12);

        /** Failure due to primary replica expiration. */
        public static final int TX_PRIMARY_REPLICA_EXPIRED_ERR = TX_ERR_GROUP.registerErrorCode((short) 13);

<<<<<<< HEAD
        /** Failure due to a stale operation of a completed transaction is detected. */
        public static final int TX_STALE_OPERATION_ERR = TX_ERR_GROUP.registerErrorCode((short) 14);
=======
        /** Operation failed because the transaction is already finished. */
        public static final int TX_ALREADY_FINISHED_ERR = TX_ERR_GROUP.registerErrorCode((short) 14);
>>>>>>> 1eb7a04b
    }

    /** Replicator error group. */
    @ErrorCodeGroup
    public static class Replicator {
        /** Replicator error group. */
        public static final ErrorGroup REPLICATOR_ERR_GROUP = registerGroup("REP", (short) 8);

        /** Common error for the replication procedure. */
        public static final int REPLICA_COMMON_ERR = REPLICATOR_ERR_GROUP.registerErrorCode((short) 1);

        /** Replica with the same identifier is already existed. */
        public static final int REPLICA_IS_ALREADY_STARTED_ERR = REPLICATOR_ERR_GROUP.registerErrorCode((short) 2);

        /** Timeout has happened during the replication procedure. */
        public static final int REPLICA_TIMEOUT_ERR = REPLICATOR_ERR_GROUP.registerErrorCode((short) 3);

        /** The error happens when the replication level try to handle an unsupported request. */
        public static final int REPLICA_UNSUPPORTED_REQUEST_ERR = REPLICATOR_ERR_GROUP.registerErrorCode((short) 4);

        /** The error happens when the replica is not ready to handle a request. */
        public static final int REPLICA_UNAVAILABLE_ERR = REPLICATOR_ERR_GROUP.registerErrorCode((short) 5);

        /** The error happens when the replica is not the current primary replica. */
        public static final int REPLICA_MISS_ERR = REPLICATOR_ERR_GROUP.registerErrorCode((short) 6);

        /** Failed to close cursor. */
        public static final int CURSOR_CLOSE_ERR = REPLICATOR_ERR_GROUP.registerErrorCode((short) 7);

        /** Stopping replica exception code. */
        public static final int REPLICA_STOPPING_ERR = REPLICATOR_ERR_GROUP.registerErrorCode((short) 8);

        /** Replication safe time reordering. */
        public static final int REPLICATION_SAFE_TIME_REORDERING_ERR = REPLICATOR_ERR_GROUP.registerErrorCode((short) 9);
    }

    /** Storage error group. */
    @ErrorCodeGroup
    public static class Storage {
        /** Storage error group. */
        public static final ErrorGroup STORAGE_ERR_GROUP = registerGroup("STORAGE", (short) 9);

        /** Default error code when nothing else is specified. */
        public static final int GENERIC_ERR = STORAGE_ERR_GROUP.registerErrorCode((short) 1);

        /** Failed to create a directory. */
        public static final int DIRECTORY_CREATION_ERR = STORAGE_ERR_GROUP.registerErrorCode((short) 2);

        /** Operation on closed storage. */
        public static final int ALREADY_CLOSED_ERR = STORAGE_ERR_GROUP.registerErrorCode((short) 3);

        /** Storage rebalancing error. */
        public static final int STORAGE_REBALANCE_ERR = STORAGE_ERR_GROUP.registerErrorCode((short) 4);
    }

    /** Distribution zones error group. */
    @ErrorCodeGroup
    public static class DistributionZones {
        /** Distribution zones group. */
        public static final ErrorGroup DISTRIBUTION_ZONES_ERR_GROUP = registerGroup("DISTRZONES", (short) 10);

        /** Distribution zone is not found. */
        public static final int ZONE_NOT_FOUND_ERR = DISTRIBUTION_ZONES_ERR_GROUP.registerErrorCode((short) 1);
    }

    /** Network error group. */
    @ErrorCodeGroup
    public static class Network {
        /** Network error group. */
        public static final ErrorGroup NETWORK_ERR_GROUP = registerGroup("NETWORK", (short) 11);

        /** Unresolvable consistent ID. */
        public static final int UNRESOLVABLE_CONSISTENT_ID_ERR = NETWORK_ERR_GROUP.registerErrorCode((short) 1);

        /** Port is in use. */
        public static final int PORT_IN_USE_ERR = NETWORK_ERR_GROUP.registerErrorCode((short) 2);

        /** Recipient node has left the physical topology. */
        public static final int RECIPIENT_LEFT_ERR = NETWORK_ERR_GROUP.registerErrorCode((short) 5);
    }

    /** Node configuration error group. */
    @ErrorCodeGroup
    public static class NodeConfiguration {
        /** Node configuration error group. */
        public static final ErrorGroup NODE_CONFIGURATION_ERR_GROUP = registerGroup("NODECFG", (short) 12);

        /** Config read error. */
        public static final int CONFIG_READ_ERR = NODE_CONFIGURATION_ERR_GROUP.registerErrorCode((short) 1);

        /** Config file creation error. */
        public static final int CONFIG_FILE_CREATE_ERR = NODE_CONFIGURATION_ERR_GROUP.registerErrorCode((short) 2);

        /** Config write error. */
        public static final int CONFIG_WRITE_ERR = NODE_CONFIGURATION_ERR_GROUP.registerErrorCode((short) 3);

        /** Config parse error. */
        public static final int CONFIG_PARSE_ERR = NODE_CONFIGURATION_ERR_GROUP.registerErrorCode((short) 4);
    }

    /** Code deployment error group. */
    @ErrorCodeGroup
    public static class CodeDeployment {
        /** Code deployment error group. */
        public static final ErrorGroup CODE_DEPLOYMENT_ERR_GROUP = registerGroup("CODEDEPLOY", (short) 13);

        /** Access to non-existing deployment unit. */
        public static final int UNIT_NOT_FOUND_ERR = CODE_DEPLOYMENT_ERR_GROUP.registerErrorCode((short) 1);

        /** Unit duplicate error. */
        public static final int UNIT_ALREADY_EXISTS_ERR = CODE_DEPLOYMENT_ERR_GROUP.registerErrorCode((short) 2);

        /** Deployment unit content read error. */
        public static final int UNIT_CONTENT_READ_ERR = CODE_DEPLOYMENT_ERR_GROUP.registerErrorCode((short) 3);

        /** Deployment unit is unavailable for computing. */
        public static final int UNIT_UNAVAILABLE_ERR = CODE_DEPLOYMENT_ERR_GROUP.registerErrorCode((short) 4);
    }

    /**
     * Garbage collector error group.
     */
    @ErrorCodeGroup
    public static class GarbageCollector {
        /** Garbage collector error group. */
        public static final ErrorGroup GC_ERR_GROUP = registerGroup("GC", (short) 14);

        /** Garbage collector closed error. */
        public static final int CLOSED_ERR = GC_ERR_GROUP.registerErrorCode((short) 1);
    }

    /**
     * Authentication error group.
     */
    @ErrorCodeGroup
    public static class Authentication {
        /** Authentication error group. */
        public static final ErrorGroup AUTHENTICATION_ERR_GROUP = registerGroup("AUTHENTICATION", (short) 15);

        /** Authentication error caused by unsupported authentication type. */
        public static final int UNSUPPORTED_AUTHENTICATION_TYPE_ERR = AUTHENTICATION_ERR_GROUP.registerErrorCode((short) 1);

        /** Authentication error caused by invalid credentials. */
        public static final int INVALID_CREDENTIALS_ERR = AUTHENTICATION_ERR_GROUP.registerErrorCode((short) 2);

        /** Basic authentication provider is not found. */
        public static final int BASIC_PROVIDER_ERR = AUTHENTICATION_ERR_GROUP.registerErrorCode((short) 3);
    }

    /**
     * Compute error group.
     */
    @ErrorCodeGroup
    public static class Compute {
        /** Compute error group. */
        public static final ErrorGroup COMPUTE_ERR_GROUP = registerGroup("COMPUTE", (short) 16);

        /** Classpath error. */
        public static final int CLASS_PATH_ERR = COMPUTE_ERR_GROUP.registerErrorCode((short) 1);

        /** Class loader error. */
        public static final int CLASS_LOADER_ERR = COMPUTE_ERR_GROUP.registerErrorCode((short) 2);

        /** Job class initialization error. */
        public static final int CLASS_INITIALIZATION_ERR = COMPUTE_ERR_GROUP.registerErrorCode((short) 3);

        /** Compute execution queue overflow error. */
        public static final int QUEUE_OVERFLOW_ERR = COMPUTE_ERR_GROUP.registerErrorCode((short) 4);

        /** Compute job state transfer error. */
        public static final int COMPUTE_JOB_STATE_TRANSITION_ERR = COMPUTE_ERR_GROUP.registerErrorCode((short) 5);

        /** Compute job cancel failed error. */
        public static final int CANCELLING_ERR = COMPUTE_ERR_GROUP.registerErrorCode((short) 6);

        /** Compute job result not found error. */
        public static final int RESULT_NOT_FOUND_ERR = COMPUTE_ERR_GROUP.registerErrorCode((short) 7);

        /** Compute job status can't be retrieved. */
        public static final int FAIL_TO_GET_JOB_STATUS_ERR = COMPUTE_ERR_GROUP.registerErrorCode((short) 8);

        /** Compute job failed. */
        public static final int COMPUTE_JOB_FAILED_ERR = COMPUTE_ERR_GROUP.registerErrorCode((short) 9);

        /** Cannot change job priority, compute job not found error. */
        public static final int CHANGE_JOB_PRIORITY_NO_JOB_ERR = COMPUTE_ERR_GROUP.registerErrorCode((short) 10);

        /** Cannot change job priority, compute job is already executing. */
        public static final int CHANGE_JOB_PRIORITY_JOB_EXECUTING_ERR = COMPUTE_ERR_GROUP.registerErrorCode((short) 11);

        /** Cannot resolve primary replica for colocated execution. */
        public static final int PRIMARY_REPLICA_RESOLVE_ERR = COMPUTE_ERR_GROUP.registerErrorCode((short) 12);

        /** Cannot change job priority. */
        public static final int CHANGE_JOB_PRIORITY_ERR = COMPUTE_ERR_GROUP.registerErrorCode((short) 13);
    }

    /** Catalog error group. */
    @ErrorCodeGroup
    public static class Catalog {
        /** Catalog error group. */
        public static final ErrorGroup CATALOG_ERR_GROUP = registerGroup("CATALOG", (short) 17);

        /** Command to the catalog has not passed the validation. See exception message for details. */
        public static final int VALIDATION_ERR = CATALOG_ERR_GROUP.registerErrorCode((short) 1);
    }

    /** Placement driver error group. */
    @ErrorCodeGroup
    public static class PlacementDriver {
        /** Placement driver error group. */
        public static final ErrorGroup PLACEMENT_DRIVER_ERR_GROUP = registerGroup("PLACEMENTDRIVER", (short) 18);

        /** Primary replica await timeout error. */
        public static final int PRIMARY_REPLICA_AWAIT_TIMEOUT_ERR = PLACEMENT_DRIVER_ERR_GROUP.registerErrorCode((short) 1);

        /** Primary replica await error. */
        public static final int PRIMARY_REPLICA_AWAIT_ERR = PLACEMENT_DRIVER_ERR_GROUP.registerErrorCode((short) 2);
    }
}<|MERGE_RESOLUTION|>--- conflicted
+++ resolved
@@ -359,13 +359,11 @@
         /** Failure due to primary replica expiration. */
         public static final int TX_PRIMARY_REPLICA_EXPIRED_ERR = TX_ERR_GROUP.registerErrorCode((short) 13);
 
-<<<<<<< HEAD
-        /** Failure due to a stale operation of a completed transaction is detected. */
-        public static final int TX_STALE_OPERATION_ERR = TX_ERR_GROUP.registerErrorCode((short) 14);
-=======
         /** Operation failed because the transaction is already finished. */
         public static final int TX_ALREADY_FINISHED_ERR = TX_ERR_GROUP.registerErrorCode((short) 14);
->>>>>>> 1eb7a04b
+
+        /** Failure due to a stale operation of a completed transaction is detected. */
+        public static final int TX_STALE_OPERATION_ERR = TX_ERR_GROUP.registerErrorCode((short) 15);
     }
 
     /** Replicator error group. */
