--- conflicted
+++ resolved
@@ -68,7 +68,6 @@
     IgniteCompute compute();
 
     /**
-<<<<<<< HEAD
      * Returns {@link IgniteDeployment} which can be used to deploy units.
      *
      * @return Deployment management object.
@@ -76,12 +75,8 @@
     IgniteDeployment deployment();
 
     /**
-     * Returns cluster nodes.
-     * NOTE: A temporary API to enable Compute until the permanent Cluster API becomes available.
-=======
      * Gets the cluster nodes.
      * NOTE: Temporary API to enable Compute until we have proper Cluster API.
->>>>>>> c2f8f54b
      *
      * @return Collection of cluster nodes.
      */
