--- conflicted
+++ resolved
@@ -28,11 +28,8 @@
 import static org.hamcrest.Matchers.arrayWithSize;
 import static org.hamcrest.Matchers.equalTo;
 import static org.hamcrest.Matchers.instanceOf;
-<<<<<<< HEAD
+import static org.junit.jupiter.api.Assertions.assertEquals;
 import static org.junit.jupiter.api.Assertions.assertDoesNotThrow;
-=======
-import static org.junit.jupiter.api.Assertions.assertEquals;
->>>>>>> 456e050c
 import static org.junit.jupiter.api.Assertions.assertFalse;
 import static org.junit.jupiter.api.Assertions.assertThrows;
 import static org.junit.jupiter.api.Assertions.assertTrue;
@@ -142,7 +139,30 @@
     }
 
     @Test
-<<<<<<< HEAD
+    void testToHexStringByteBuffer() {
+        ByteBuffer buffer = ByteBuffer.allocate(8);
+
+        assertEquals("00000000ffffaaaa", toHexString(buffer.rewind().putLong(0xffffaaaaL).rewind()));
+        assertEquals("00000000aaaabbbb", toHexString(buffer.rewind().putLong(0xaaaabbbbL).rewind()));
+
+        assertEquals("", toHexString(buffer.rewind().putLong(0xffffaaaaL)));
+        assertEquals("", toHexString(buffer.rewind().putLong(0xaaaabbbbL)));
+
+        assertEquals("ffffaaaa", toHexString(buffer.rewind().putLong(0xffffaaaaL).position(4)));
+        assertEquals("aaaabbbb", toHexString(buffer.rewind().putLong(0xaaaabbbbL).position(4)));
+
+        assertEquals("00001111", toHexString(buffer.rewind().limit(8).putLong(0x1111ffffaaaaL).rewind().limit(4)));
+        assertEquals("00002222", toHexString(buffer.rewind().limit(8).putLong(0x2222aaaabbbbL).rewind().limit(4)));
+
+        buffer.rewind().limit(8);
+
+        // Checks slice.
+
+        assertEquals("ffffaaaa", toHexString(buffer.rewind().putLong(0xffffaaaaL).position(4).slice()));
+        assertEquals("aaaabbbb", toHexString(buffer.rewind().putLong(0xaaaabbbbL).position(4).slice()));
+    }
+
+    @Test
     void testAwaitForWorkersStop() throws Exception {
         IgniteWorker worker0 = mock(IgniteWorker.class);
         IgniteWorker worker1 = mock(IgniteWorker.class);
@@ -164,28 +184,5 @@
 
         verify(worker0, times(2)).join();
         verify(worker1, times(2)).join();
-=======
-    void testToHexStringByteBuffer() {
-        ByteBuffer buffer = ByteBuffer.allocate(8);
-
-        assertEquals("00000000ffffaaaa", toHexString(buffer.rewind().putLong(0xffffaaaaL).rewind()));
-        assertEquals("00000000aaaabbbb", toHexString(buffer.rewind().putLong(0xaaaabbbbL).rewind()));
-
-        assertEquals("", toHexString(buffer.rewind().putLong(0xffffaaaaL)));
-        assertEquals("", toHexString(buffer.rewind().putLong(0xaaaabbbbL)));
-
-        assertEquals("ffffaaaa", toHexString(buffer.rewind().putLong(0xffffaaaaL).position(4)));
-        assertEquals("aaaabbbb", toHexString(buffer.rewind().putLong(0xaaaabbbbL).position(4)));
-
-        assertEquals("00001111", toHexString(buffer.rewind().limit(8).putLong(0x1111ffffaaaaL).rewind().limit(4)));
-        assertEquals("00002222", toHexString(buffer.rewind().limit(8).putLong(0x2222aaaabbbbL).rewind().limit(4)));
-
-        buffer.rewind().limit(8);
-
-        // Checks slice.
-
-        assertEquals("ffffaaaa", toHexString(buffer.rewind().putLong(0xffffaaaaL).position(4).slice()));
-        assertEquals("aaaabbbb", toHexString(buffer.rewind().putLong(0xaaaabbbbL).position(4).slice()));
->>>>>>> 456e050c
     }
 }