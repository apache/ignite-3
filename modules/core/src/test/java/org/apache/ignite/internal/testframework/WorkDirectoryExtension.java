/*
 * Licensed to the Apache Software Foundation (ASF) under one or more
 * contributor license agreements.  See the NOTICE file distributed with
 * this work for additional information regarding copyright ownership.
 * The ASF licenses this file to You under the Apache License, Version 2.0
 * (the "License"); you may not use this file except in compliance with
 * the License.  You may obtain a copy of the License at
 *
 *      http://www.apache.org/licenses/LICENSE-2.0
 *
 * Unless required by applicable law or agreed to in writing, software
 * distributed under the License is distributed on an "AS IS" BASIS,
 * WITHOUT WARRANTIES OR CONDITIONS OF ANY KIND, either express or implied.
 * See the License for the specific language governing permissions and
 * limitations under the License.
 */

package org.apache.ignite.internal.testframework;

import static org.junit.jupiter.api.extension.ExtensionContext.Namespace;

import java.io.IOException;
import java.lang.reflect.Field;
import java.lang.reflect.Method;
import java.lang.reflect.Modifier;
import java.nio.file.Files;
import java.nio.file.Path;
import java.util.List;
import java.util.stream.Stream;
import org.apache.ignite.internal.util.IgniteUtils;
import org.apache.ignite.lang.IgniteSystemProperties;
import org.jetbrains.annotations.Nullable;
import org.junit.jupiter.api.BeforeAll;
import org.junit.jupiter.api.extension.AfterAllCallback;
import org.junit.jupiter.api.extension.AfterEachCallback;
import org.junit.jupiter.api.extension.BeforeAllCallback;
import org.junit.jupiter.api.extension.BeforeEachCallback;
import org.junit.jupiter.api.extension.ExtensionContext;
import org.junit.jupiter.api.extension.ParameterContext;
import org.junit.jupiter.api.extension.ParameterResolutionException;
import org.junit.jupiter.api.extension.ParameterResolver;
import org.junit.platform.commons.support.AnnotationSupport;
import org.junit.platform.commons.support.HierarchyTraversalMode;

/**
 * JUnit extension for injecting temporary folders into test classes.
 *
 * <p>This extension supports both field and parameter injection of {@link Path} parameters annotated with the {@link WorkDirectory}
 * annotation.
 *
<<<<<<< HEAD
 * <p>A new temporary folder can be created for every test method (when used as a test parameter or as a member field) or a single time in a
=======
 * <p>A new temporary folder can be created for every test method (when used as a test parameter or as a member field) or a single time in
 * a
>>>>>>> a323c22d
 * test class' lifetime (when used as a parameter in a {@link BeforeAll} hook or as a static field). Temporary folders are located relative
 * to the module, where the tests are being run, and their paths depends on the lifecycle of the folder:
 *
 * <ol>
 *     <li>For test methods: "target/work/{@literal <name-of-the-test-class>/<name-of-the-test-method>_<current_time_millis>}"</li>
 *     <li>For test classes: "target/work/{@literal <name-of-the-test-class>/static_<current_time_millis>}"</li>
 * </ol>
 *
 * <p>Temporary folders are removed after tests have finished running, but this behaviour can be controlled by setting the
 * {@link WorkDirectoryExtension#KEEP_WORK_DIR_PROPERTY} property to {@code true}, in which case the created folder can
 * be kept intact for debugging purposes.
 */
public class WorkDirectoryExtension
        implements BeforeAllCallback, AfterAllCallback, BeforeEachCallback, AfterEachCallback, ParameterResolver {
    /** JUnit namespace for the extension. */
    private static final Namespace NAMESPACE = Namespace.create(WorkDirectoryExtension.class);

    /**
     * System property that, when set to {@code true}, will make the extension preserve the created directories. Default is {@code false}.
     */
    public static final String KEEP_WORK_DIR_PROPERTY = "KEEP_WORK_DIR";

    /** Base path for all temporary folders in a module. */
    private static final Path BASE_PATH = Path.of("target", "work");

    /** Name of the work directory that will be injected into {@link BeforeAll} methods or static members. */
    private static final String STATIC_FOLDER_NAME = "static";

    /**
     * Creates and injects a temporary directory into a static field.
     */
    @Override
    public void beforeAll(ExtensionContext context) throws Exception {
        Field workDirField = getWorkDirField(context);

        if (workDirField == null || !Modifier.isStatic(workDirField.getModifiers())) {
            return;
        }

        workDirField.setAccessible(true);

        workDirField.set(null, createWorkDir(context));
    }

    /** {@inheritDoc} */
    @Override
    public void afterAll(ExtensionContext context) throws Exception {
        removeWorkDir(context);

        Path testClassDir = getTestClassDir(context);

        // remove the folder for the current test class, if empty
        if (isEmpty(testClassDir)) {
            IgniteUtils.deleteIfExists(testClassDir);
        }

        // remove the base folder, if empty
<<<<<<< HEAD
        try (Stream<Path> list = Files.list(BASE_PATH)) {
            if (list.findAny().isEmpty()) {
                IgniteUtils.deleteIfExists(BASE_PATH);
            }
=======
        if (isEmpty(BASE_PATH)) {
            IgniteUtils.deleteIfExists(BASE_PATH);
>>>>>>> a323c22d
        }
    }

    /**
     * Creates and injects a temporary directory into a field.
     */
    @Override
    public void beforeEach(ExtensionContext context) throws Exception {
        Field workDirField = getWorkDirField(context);

        if (workDirField == null || Modifier.isStatic(workDirField.getModifiers())) {
            return;
        }

        workDirField.setAccessible(true);

        workDirField.set(context.getRequiredTestInstance(), createWorkDir(context));
    }

    /** {@inheritDoc} */
    @Override
    public void afterEach(ExtensionContext context) throws Exception {
        removeWorkDir(context);
    }

    /** {@inheritDoc} */
    @Override
    public boolean supportsParameter(
<<<<<<< HEAD
            ParameterContext parameterContext, ExtensionContext extensionContext
=======
            ParameterContext parameterContext,
            ExtensionContext extensionContext
>>>>>>> a323c22d
    ) throws ParameterResolutionException {
        return parameterContext.getParameter().getType().equals(Path.class)
                && parameterContext.isAnnotated(WorkDirectory.class);
    }

    /** {@inheritDoc} */
    @Override
    public Object resolveParameter(
            ParameterContext parameterContext, ExtensionContext extensionContext
    ) throws ParameterResolutionException {
        if (getWorkDirField(extensionContext) != null) {
            throw new IllegalStateException(
                    "Cannot perform parameter injection, because there exists a field annotated with @WorkDirectory"
            );
        }

        try {
            return createWorkDir(extensionContext);
        } catch (IOException e) {
            throw new ParameterResolutionException("Error when creating the work directory", e);
        }
    }

    /**
     * Creates a temporary folder for the given test method.
     */
    private static Path createWorkDir(ExtensionContext context) throws IOException {
        Path existingDir = context.getStore(NAMESPACE).get(context.getUniqueId(), Path.class);

        if (existingDir != null) {
            return existingDir;
        }
<<<<<<< HEAD

        String testClassDir = context.getRequiredTestClass().getSimpleName();
=======
>>>>>>> a323c22d

        String testMethodDir = context.getTestMethod()
                .map(Method::getName)
                .orElse(STATIC_FOLDER_NAME);

        Path workDir = getTestClassDir(context).resolve(testMethodDir + '_' + System.currentTimeMillis());

        Files.createDirectories(workDir);

        context.getStore(NAMESPACE).put(context.getUniqueId(), workDir);

        return workDir;
    }

    /**
     * Returns a path to the working directory of the test class (identified by the JUnit context).
     */
    private static Path getTestClassDir(ExtensionContext context) {
        return BASE_PATH.resolve(context.getRequiredTestClass().getSimpleName());
    }

    /**
     * Removes a previously created work directory.
     */
    private static void removeWorkDir(ExtensionContext context) {
        Path workDir = context.getStore(NAMESPACE).remove(context.getUniqueId(), Path.class);

        if (workDir != null && shouldRemoveDir()) {
            IgniteUtils.deleteIfExists(workDir);
        }
    }

    /**
     * Looks for the annotated field inside the given test class.
     *
     * @return Annotated field or {@code null} if no fields have been found
     * @throws IllegalStateException If more than one annotated fields have been found
     */
    @Nullable
    private static Field getWorkDirField(ExtensionContext context) {
        List<Field> fields = AnnotationSupport.findAnnotatedFields(
                context.getRequiredTestClass(),
                WorkDirectory.class,
                field -> field.getType().equals(Path.class),
                HierarchyTraversalMode.TOP_DOWN
        );

        if (fields.isEmpty()) {
            return null;
        }

        if (fields.size() != 1) {
            throw new IllegalStateException(String.format(
                    "Test class must have a single field of type 'java.nio.file.Path' annotated with '@WorkDirectory', "
                            + "but %d fields have been found",
                    fields.size()
            ));
        }

        return fields.get(0);
    }

    /**
     * Returns {@code true} if the extension should remove the created directories.
     */
    private static boolean shouldRemoveDir() {
        return !IgniteSystemProperties.getBoolean(KEEP_WORK_DIR_PROPERTY);
    }

    /**
     * Returns {@code true} if the given directory is empty or {@code false} if the given directory contains files or does not exist.
     */
    private static boolean isEmpty(Path dir) throws IOException {
        if (!Files.exists(dir)) {
            return false;
        }

        try (Stream<Path> list = Files.list(dir)) {
            return list.findAny().isEmpty();
        }
    }
}<|MERGE_RESOLUTION|>--- conflicted
+++ resolved
@@ -48,12 +48,8 @@
  * <p>This extension supports both field and parameter injection of {@link Path} parameters annotated with the {@link WorkDirectory}
  * annotation.
  *
-<<<<<<< HEAD
- * <p>A new temporary folder can be created for every test method (when used as a test parameter or as a member field) or a single time in a
-=======
  * <p>A new temporary folder can be created for every test method (when used as a test parameter or as a member field) or a single time in
  * a
->>>>>>> a323c22d
  * test class' lifetime (when used as a parameter in a {@link BeforeAll} hook or as a static field). Temporary folders are located relative
  * to the module, where the tests are being run, and their paths depends on the lifecycle of the folder:
  *
@@ -111,15 +107,8 @@
         }
 
         // remove the base folder, if empty
-<<<<<<< HEAD
-        try (Stream<Path> list = Files.list(BASE_PATH)) {
-            if (list.findAny().isEmpty()) {
-                IgniteUtils.deleteIfExists(BASE_PATH);
-            }
-=======
         if (isEmpty(BASE_PATH)) {
             IgniteUtils.deleteIfExists(BASE_PATH);
->>>>>>> a323c22d
         }
     }
 
@@ -148,12 +137,8 @@
     /** {@inheritDoc} */
     @Override
     public boolean supportsParameter(
-<<<<<<< HEAD
-            ParameterContext parameterContext, ExtensionContext extensionContext
-=======
             ParameterContext parameterContext,
             ExtensionContext extensionContext
->>>>>>> a323c22d
     ) throws ParameterResolutionException {
         return parameterContext.getParameter().getType().equals(Path.class)
                 && parameterContext.isAnnotated(WorkDirectory.class);
@@ -186,11 +171,6 @@
         if (existingDir != null) {
             return existingDir;
         }
-<<<<<<< HEAD
-
-        String testClassDir = context.getRequiredTestClass().getSimpleName();
-=======
->>>>>>> a323c22d
 
         String testMethodDir = context.getTestMethod()
                 .map(Method::getName)
