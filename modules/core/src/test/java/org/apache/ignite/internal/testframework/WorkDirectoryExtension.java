--- conflicted
+++ resolved
@@ -16,8 +16,6 @@
  */
 
 package org.apache.ignite.internal.testframework;
-
-import static org.junit.jupiter.api.extension.ExtensionContext.Namespace;
 
 import java.io.IOException;
 import java.lang.reflect.Field;
@@ -42,32 +40,36 @@
 import org.junit.platform.commons.support.AnnotationSupport;
 import org.junit.platform.commons.support.HierarchyTraversalMode;
 
+import static org.junit.jupiter.api.extension.ExtensionContext.Namespace;
+
 /**
  * JUnit extension for injecting temporary folders into test classes.
- *
- * <p>This extension supports both field and parameter injection of {@link Path} parameters annotated with the {@link WorkDirectory}
- * annotation.
- *
- * <p>A new temporary folder can be created for every test method (when used as a test parameter or as a member field) or a single time in a
- * test class' lifetime (when used as a parameter in a {@link BeforeAll} hook or as a static field). Temporary folders are located relative
- * to the module, where the tests are being run, and their paths depends on the lifecycle of the folder:
+ * <p>
+ * This extension supports both field and parameter injection of {@link Path} parameters annotated with the
+ * {@link WorkDirectory} annotation.
+ * <p>
+ * A new temporary folder can be created for every test method (when used as a test parameter or as a member field)
+ * or a single time in a test class' lifetime (when used as a parameter in a {@link BeforeAll} hook or as a static
+ * field). Temporary folders are located relative to the module, where the tests are being run, and their paths depends
+ * on the lifecycle of the folder:
  *
  * <ol>
  *     <li>For test methods: "target/work/{@literal <name-of-the-test-class>/<name-of-the-test-method>_<current_time_millis>}"</li>
  *     <li>For test classes: "target/work/{@literal <name-of-the-test-class>/static_<current_time_millis>}"</li>
  * </ol>
  *
- * <p>Temporary folders are removed after tests have finished running, but this behaviour can be controlled by setting the
+ * Temporary folders are removed after tests have finished running, but this behaviour can be controlled by setting the
  * {@link WorkDirectoryExtension#KEEP_WORK_DIR_PROPERTY} property to {@code true}, in which case the created folder can
  * be kept intact for debugging purposes.
  */
 public class WorkDirectoryExtension
-        implements BeforeAllCallback, AfterAllCallback, BeforeEachCallback, AfterEachCallback, ParameterResolver {
+    implements BeforeAllCallback, AfterAllCallback, BeforeEachCallback, AfterEachCallback, ParameterResolver {
     /** JUnit namespace for the extension. */
     private static final Namespace NAMESPACE = Namespace.create(WorkDirectoryExtension.class);
 
     /**
-     * System property that, when set to {@code true}, will make the extension preserve the created directories. Default is {@code false}.
+     * System property that, when set to {@code true}, will make the extension preserve the created directories.
+     * Default is {@code false}.
      */
     public static final String KEEP_WORK_DIR_PROPERTY = "KEEP_WORK_DIR";
 
@@ -80,13 +82,11 @@
     /**
      * Creates and injects a temporary directory into a static field.
      */
-    @Override
-    public void beforeAll(ExtensionContext context) throws Exception {
+    @Override public void beforeAll(ExtensionContext context) throws Exception {
         Field workDirField = getWorkDirField(context);
 
-        if (workDirField == null || !Modifier.isStatic(workDirField.getModifiers())) {
+        if (workDirField == null || !Modifier.isStatic(workDirField.getModifiers()))
             return;
-        }
 
         workDirField.setAccessible(true);
 
@@ -94,8 +94,7 @@
     }
 
     /** {@inheritDoc} */
-    @Override
-    public void afterAll(ExtensionContext context) throws Exception {
+    @Override public void afterAll(ExtensionContext context) throws Exception {
         removeWorkDir(context);
 
         Path testClassDir = getTestClassDir(context);
@@ -105,28 +104,18 @@
             IgniteUtils.deleteIfExists(testClassDir);
 
         // remove the base folder, if empty
-<<<<<<< HEAD
-        try (Stream<Path> list = Files.list(BASE_PATH)) {
-            if (list.findAny().isEmpty()) {
-                IgniteUtils.deleteIfExists(BASE_PATH);
-            }
-        }
-=======
         if (isEmpty(BASE_PATH))
             IgniteUtils.deleteIfExists(BASE_PATH);
->>>>>>> c086555b
     }
 
     /**
      * Creates and injects a temporary directory into a field.
      */
-    @Override
-    public void beforeEach(ExtensionContext context) throws Exception {
+    @Override public void beforeEach(ExtensionContext context) throws Exception {
         Field workDirField = getWorkDirField(context);
 
-        if (workDirField == null || Modifier.isStatic(workDirField.getModifiers())) {
+        if (workDirField == null || Modifier.isStatic(workDirField.getModifiers()))
             return;
-        }
 
         workDirField.setAccessible(true);
 
@@ -134,34 +123,32 @@
     }
 
     /** {@inheritDoc} */
-    @Override
-    public void afterEach(ExtensionContext context) throws Exception {
+    @Override public void afterEach(ExtensionContext context) throws Exception {
         removeWorkDir(context);
     }
 
     /** {@inheritDoc} */
-    @Override
-    public boolean supportsParameter(
-            ParameterContext parameterContext, ExtensionContext extensionContext
+    @Override public boolean supportsParameter(
+        ParameterContext parameterContext, ExtensionContext extensionContext
     ) throws ParameterResolutionException {
         return parameterContext.getParameter().getType().equals(Path.class)
-                && parameterContext.isAnnotated(WorkDirectory.class);
-    }
-
-    /** {@inheritDoc} */
-    @Override
-    public Object resolveParameter(
-            ParameterContext parameterContext, ExtensionContext extensionContext
+            && parameterContext.isAnnotated(WorkDirectory.class);
+    }
+
+    /** {@inheritDoc} */
+    @Override public Object resolveParameter(
+        ParameterContext parameterContext, ExtensionContext extensionContext
     ) throws ParameterResolutionException {
         if (getWorkDirField(extensionContext) != null) {
             throw new IllegalStateException(
-                    "Cannot perform parameter injection, because there exists a field annotated with @WorkDirectory"
+                "Cannot perform parameter injection, because there exists a field annotated with @WorkDirectory"
             );
         }
 
         try {
             return createWorkDir(extensionContext);
-        } catch (IOException e) {
+        }
+        catch (IOException e) {
             throw new ParameterResolutionException("Error when creating the work directory", e);
         }
     }
@@ -172,13 +159,12 @@
     private static Path createWorkDir(ExtensionContext context) throws IOException {
         Path existingDir = context.getStore(NAMESPACE).get(context.getUniqueId(), Path.class);
 
-        if (existingDir != null) {
+        if (existingDir != null)
             return existingDir;
-        }
 
         String testMethodDir = context.getTestMethod()
-                .map(Method::getName)
-                .orElse(STATIC_FOLDER_NAME);
+            .map(Method::getName)
+            .orElse(STATIC_FOLDER_NAME);
 
         Path workDir = getTestClassDir(context).resolve(testMethodDir + '_' + System.currentTimeMillis());
 
@@ -202,9 +188,8 @@
     private static void removeWorkDir(ExtensionContext context) {
         Path workDir = context.getStore(NAMESPACE).remove(context.getUniqueId(), Path.class);
 
-        if (workDir != null && shouldRemoveDir()) {
+        if (workDir != null && shouldRemoveDir())
             IgniteUtils.deleteIfExists(workDir);
-        }
     }
 
     /**
@@ -216,21 +201,20 @@
     @Nullable
     private static Field getWorkDirField(ExtensionContext context) {
         List<Field> fields = AnnotationSupport.findAnnotatedFields(
-                context.getRequiredTestClass(),
-                WorkDirectory.class,
-                field -> field.getType().equals(Path.class),
-                HierarchyTraversalMode.TOP_DOWN
+            context.getRequiredTestClass(),
+            WorkDirectory.class,
+            field -> field.getType().equals(Path.class),
+            HierarchyTraversalMode.TOP_DOWN
         );
 
-        if (fields.isEmpty()) {
+        if (fields.isEmpty())
             return null;
-        }
 
         if (fields.size() != 1) {
             throw new IllegalStateException(String.format(
-                    "Test class must have a single field of type 'java.nio.file.Path' annotated with '@WorkDirectory', "
-                            + "but %d fields have been found",
-                    fields.size()
+                "Test class must have a single field of type 'java.nio.file.Path' annotated with '@WorkDirectory', " +
+                    "but %d fields have been found",
+                fields.size()
             ));
         }
 
