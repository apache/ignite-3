/*
 * Licensed to the Apache Software Foundation (ASF) under one or more
 * contributor license agreements.  See the NOTICE file distributed with
 * this work for additional information regarding copyright ownership.
 * The ASF licenses this file to You under the Apache License, Version 2.0
 * (the "License"); you may not use this file except in compliance with
 * the License.  You may obtain a copy of the License at
 *
 *      http://www.apache.org/licenses/LICENSE-2.0
 *
 * Unless required by applicable law or agreed to in writing, software
 * distributed under the License is distributed on an "AS IS" BASIS,
 * WITHOUT WARRANTIES OR CONDITIONS OF ANY KIND, either express or implied.
 * See the License for the specific language governing permissions and
 * limitations under the License.
 */

package org.apache.ignite.internal.causality;

import static org.junit.jupiter.api.Assertions.assertEquals;
import static org.junit.jupiter.api.Assertions.assertFalse;
import static org.junit.jupiter.api.Assertions.assertNull;
import static org.junit.jupiter.api.Assertions.assertSame;
import static org.junit.jupiter.api.Assertions.assertThrowsExactly;
import static org.junit.jupiter.api.Assertions.assertTrue;

import java.util.concurrent.CompletableFuture;
import java.util.function.Consumer;
import org.junit.jupiter.api.Test;

/**
 * Tests of causality token implementation based on versioned value.
 * {@link VersionedValue}
 */
public class VersionedValueTest {
    /** Test value. */
    public static final int TEST_VALUE = 1;

    /** The test revision register is used to move the revision forward. */
    public static final TestRevisionRegister REGISTER = new TestRevisionRegister();

    /**
     * The test gets a value for {@link VersionedValue} before the value is calculated.
     *
     * @throws OutdatedTokenException If failed.
     */
    @Test
    public void testGetValueBeforeReady() throws OutdatedTokenException {
        VersionedValue<Integer> longVersionedValue = new VersionedValue<>(
                (integerVersionedValue, token) -> {
                    integerVersionedValue.set(token, TEST_VALUE);
                },
                REGISTER,
                2,
                null
        );

        CompletableFuture<Integer> fut = longVersionedValue.get(0);

        assertFalse(fut.isDone());

        REGISTER.moveRevision.accept(0L);

        assertTrue(fut.isDone());

        assertEquals(TEST_VALUE, fut.join());

        assertSame(fut, longVersionedValue.get(0));
    }

    /**
     * The test explicitly sets a value to {@link VersionedValue} without waiting for the revision updaste.
     *
     * @throws OutdatedTokenException If failed.
     */
    @Test
    public void testExplicitlySetValue() throws OutdatedTokenException {
        VersionedValue<Integer> longVersionedValue = new VersionedValue<>(REGISTER);

        CompletableFuture<Integer> fut = longVersionedValue.get(0);

        assertFalse(fut.isDone());

        longVersionedValue.set(0, TEST_VALUE);

        assertTrue(fut.isDone());

        assertEquals(TEST_VALUE, fut.join());

        assertSame(fut, longVersionedValue.get(0));
    }

    /**
     * The test reads a value with the specific token in which the value should not be updated.
     * The read happenes before the revision updated.
     *
     * @throws OutdatedTokenException If failed.
     */
    @Test
    public void testMissValueUpdateBeforeReady() throws OutdatedTokenException {
        VersionedValue<Integer> longVersionedValue = new VersionedValue<>(REGISTER);

        longVersionedValue.set(0, TEST_VALUE);

        REGISTER.moveRevision.accept(0L);

        CompletableFuture<Integer> fut = longVersionedValue.get(1);

        assertFalse(fut.isDone());

        REGISTER.moveRevision.accept(1L);

        assertTrue(fut.isDone());

        assertEquals(TEST_VALUE, fut.join());

        assertSame(fut.join(), longVersionedValue.get(0).join());
    }

    /**
     * The test reads a value with the specific token in which the value should not be updated.
     * The read happens after the revision updated.
     *
     * @throws OutdatedTokenException If failed.
     */
    @Test
    public void testMissValueUpdate() throws OutdatedTokenException {
        VersionedValue<Integer> longVersionedValue = new VersionedValue<>(REGISTER);

        longVersionedValue.set(0, TEST_VALUE);

        REGISTER.moveRevision.accept(0L);
        REGISTER.moveRevision.accept(1L);

        CompletableFuture<Integer> fut = longVersionedValue.get(1);

        assertTrue(fut.isDone());

        assertEquals(TEST_VALUE, fut.join());

        assertSame(fut, longVersionedValue.get(0));
    }

    /**
     * Test checks token history size.
     */
    @Test
    public void testObsoleteToken() {
        VersionedValue<Integer> longVersionedValue = new VersionedValue<>(REGISTER);

        longVersionedValue.set(0, TEST_VALUE);

        REGISTER.moveRevision.accept(0L);

        longVersionedValue.set(1, TEST_VALUE);

        REGISTER.moveRevision.accept(1L);
        REGISTER.moveRevision.accept(2L);

        assertThrowsExactly(OutdatedTokenException.class, () -> longVersionedValue.get(0));
    }

    /**
     * Checks that future will be completed automatically when the related token becomes actual.
     */
    @Test
    public void testAutocompleteFuture() throws OutdatedTokenException {
        VersionedValue<Integer> longVersionedValue = new VersionedValue<>((b, r) -> {
        }, REGISTER);

        longVersionedValue.set(0, TEST_VALUE);

        REGISTER.moveRevision.accept(0L);

        CompletableFuture<Integer> fut = longVersionedValue.get(1);

        assertFalse(fut.isDone());

        REGISTER.moveRevision.accept(1L);
        REGISTER.moveRevision.accept(2L);

        assertTrue(fut.isDone());
        assertTrue(longVersionedValue.get(2).isDone());
    }

    /**
     * Checks that the update method work as expected when the previous value is known.
     *
     * @throws Exception If failed.
     */
    @Test
    public void testUpdate() throws Exception {
        VersionedValue<Integer> longVersionedValue = new VersionedValue<>((b, r) -> {
        }, REGISTER);

        longVersionedValue.set(0, TEST_VALUE);

        REGISTER.moveRevision.accept(0L);

        CompletableFuture<Integer> fut = longVersionedValue.get(1);

        longVersionedValue.update(1, previous -> ++previous, ex -> null);

        int incrementCount = 10;

        for (int i = 0; i < incrementCount; i++) {
            longVersionedValue.update(1, previous -> ++previous, ex -> null);

            assertFalse(fut.isDone());
        }

        REGISTER.moveRevision.accept(1L);

        assertFalse(fut.isDone());

        REGISTER.moveRevision.accept(1L);

        assertEquals(TEST_VALUE + 2, fut.get());

<<<<<<< HEAD
        assertTrue(fut.isDone());
=======
        assertEquals(TEST_VALUE + incrementCount, fut.get());
>>>>>>> e6dc2fd9
    }

    /**
     * Checks that the update method work as expected when there is no history to calculate previous value.
     *
     * @throws Exception If failed.
     */
    @Test
    public void testUpdatePredefined() throws Exception {
        VersionedValue<Integer> longVersionedValue = new VersionedValue<>((b, r) -> {
        }, REGISTER);

        CompletableFuture<Integer> fut = longVersionedValue.get(0);

        assertFalse(fut.isDone());

        longVersionedValue.update(0, previous -> {
            assertNull(previous);

            return TEST_VALUE;
        }, ex -> null);

        assertFalse(fut.isDone());

        REGISTER.moveRevision.accept(0L);

        assertFalse(fut.isDone());

        REGISTER.moveRevision.accept(0L);

        assertTrue(fut.isDone());

        assertEquals(TEST_VALUE, fut.get());
    }

    /**
     * Test revision register.
     */
    private static class TestRevisionRegister implements Consumer<Consumer<Long>> {

        /** Revision consumer. */
        Consumer<Long> moveRevision;

        /** {@inheritDoc} */
        @Override
        public void accept(Consumer<Long> consumer) {
            moveRevision = consumer;
        }
    }
}<|MERGE_RESOLUTION|>--- conflicted
+++ resolved
@@ -199,7 +199,7 @@
 
         CompletableFuture<Integer> fut = longVersionedValue.get(1);
 
-        longVersionedValue.update(1, previous -> ++previous, ex -> null);
+        assertFalse(fut.isDone());
 
         int incrementCount = 10;
 
@@ -211,17 +211,9 @@
 
         REGISTER.moveRevision.accept(1L);
 
-        assertFalse(fut.isDone());
-
-        REGISTER.moveRevision.accept(1L);
-
-        assertEquals(TEST_VALUE + 2, fut.get());
-
-<<<<<<< HEAD
-        assertTrue(fut.isDone());
-=======
+        assertTrue(fut.isDone());
+
         assertEquals(TEST_VALUE + incrementCount, fut.get());
->>>>>>> e6dc2fd9
     }
 
     /**
@@ -243,10 +235,6 @@
 
             return TEST_VALUE;
         }, ex -> null);
-
-        assertFalse(fut.isDone());
-
-        REGISTER.moveRevision.accept(0L);
 
         assertFalse(fut.isDone());
 
