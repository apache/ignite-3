--- conflicted
+++ resolved
@@ -256,21 +256,12 @@
         result = LoggerMessageHelper.format("{}{}", new Object[]{"a", multiFloatA});
         assertEquals("a[[1.0, 2.0], [10.0, 20.0]]", result);
 
-<<<<<<< HEAD
-        Object[][] multiOA = new Object[][]{ia0, ia1};
-        result = LoggerMessageHelper.format("{}{}", new Object[]{"a", multiOA});
-        assertEquals("a[[1, 2, 3], [10, 20, 30]]", result);
-
-        Object[][][] multiOA3 = new Object[][][]{multiOA, multiOA};
-        result = LoggerMessageHelper.format("{}{}", new Object[]{"a", multiOA3});
-=======
         Object[][] multiOa = new Object[][]{ia0, ia1};
         result = LoggerMessageHelper.format("{}{}", new Object[]{"a", multiOa});
         assertEquals("a[[1, 2, 3], [10, 20, 30]]", result);
 
         Object[][][] multiOa3 = new Object[][][]{multiOa, multiOa};
         result = LoggerMessageHelper.format("{}{}", new Object[]{"a", multiOa3});
->>>>>>> a323c22d
         assertEquals("a[[[1, 2, 3], [10, 20, 30]], [[1, 2, 3], [10, 20, 30]]]", result);
     }
     
