/*
 * Licensed to the Apache Software Foundation (ASF) under one or more
 * contributor license agreements.  See the NOTICE file distributed with
 * this work for additional information regarding copyright ownership.
 * The ASF licenses this file to You under the Apache License, Version 2.0
 * (the "License"); you may not use this file except in compliance with
 * the License.  You may obtain a copy of the License at
 *
 *      http://www.apache.org/licenses/LICENSE-2.0
 *
 * Unless required by applicable law or agreed to in writing, software
 * distributed under the License is distributed on an "AS IS" BASIS,
 * WITHOUT WARRANTIES OR CONDITIONS OF ANY KIND, either express or implied.
 * See the License for the specific language governing permissions and
 * limitations under the License.
 */

package org.apache.ignite.internal.testframework.matchers;

import java.util.concurrent.CompletableFuture;
import java.util.concurrent.ExecutionException;
import java.util.concurrent.TimeUnit;
import java.util.concurrent.TimeoutException;
import org.hamcrest.Description;
import org.hamcrest.Matcher;
import org.hamcrest.TypeSafeMatcher;

/**
 * {@link Matcher} that awaits for the given future to complete and then forwards the result to the nested {@code matcher}.
 */
public class CompletableFutureMatcher<T> extends TypeSafeMatcher<CompletableFuture<T>> {
<<<<<<< HEAD
    /**
     *
     */
    private static final int TIMEOUT_SECONDS = 1;

    /**
     *
     */
=======
    /** Timeout in seconds. */
    private static final int TIMEOUT_SECONDS = 1;

    /** Matcher to forward the result of the completable future. */
>>>>>>> a323c22d
    private final Matcher<T> matcher;

    /**
     * Constructor.
     *
     * @param matcher Matcher to forward the result of the completable future.
     */
    private CompletableFutureMatcher(Matcher<T> matcher) {
        this.matcher = matcher;
    }

    /** {@inheritDoc} */
    @Override
    protected boolean matchesSafely(CompletableFuture<T> item) {
        try {
            return matcher.matches(item.get(TIMEOUT_SECONDS, TimeUnit.SECONDS));
        } catch (InterruptedException | ExecutionException | TimeoutException e) {
            throw new AssertionError(e);
        }
    }

    /** {@inheritDoc} */
    @Override
    public void describeTo(Description description) {
        description.appendText("is ").appendDescriptionOf(matcher);
    }

    /** {@inheritDoc} */
    @Override
    protected void describeMismatchSafely(CompletableFuture<T> item, Description mismatchDescription) {
        Object valueDescription = item.isDone() ? item.join() : item;

        mismatchDescription.appendText("was ").appendValue(valueDescription);
    }

    /**
     * Factory method.
     *
     * @param matcher matcher to forward the result of the completable future.
     */
    public static <T> CompletableFutureMatcher<T> willBe(Matcher<T> matcher) {
        return new CompletableFutureMatcher<>(matcher);
    }
}<|MERGE_RESOLUTION|>--- conflicted
+++ resolved
@@ -29,21 +29,10 @@
  * {@link Matcher} that awaits for the given future to complete and then forwards the result to the nested {@code matcher}.
  */
 public class CompletableFutureMatcher<T> extends TypeSafeMatcher<CompletableFuture<T>> {
-<<<<<<< HEAD
-    /**
-     *
-     */
-    private static final int TIMEOUT_SECONDS = 1;
-
-    /**
-     *
-     */
-=======
     /** Timeout in seconds. */
     private static final int TIMEOUT_SECONDS = 1;
 
     /** Matcher to forward the result of the completable future. */
->>>>>>> a323c22d
     private final Matcher<T> matcher;
 
     /**
