/*
 * Licensed to the Apache Software Foundation (ASF) under one or more
 * contributor license agreements.  See the NOTICE file distributed with
 * this work for additional information regarding copyright ownership.
 * The ASF licenses this file to You under the Apache License, Version 2.0
 * (the "License"); you may not use this file except in compliance with
 * the License.  You may obtain a copy of the License at
 *
 *      http://www.apache.org/licenses/LICENSE-2.0
 *
 * Unless required by applicable law or agreed to in writing, software
 * distributed under the License is distributed on an "AS IS" BASIS,
 * WITHOUT WARRANTIES OR CONDITIONS OF ANY KIND, either express or implied.
 * See the License for the specific language governing permissions and
 * limitations under the License.
 */

package org.apache.ignite.lang;

import static org.hamcrest.MatcherAssert.assertThat;
import static org.hamcrest.Matchers.equalTo;
import static org.junit.jupiter.api.Assertions.fail;

<<<<<<< HEAD
import java.util.Arrays;
import java.util.HashMap;
import java.util.Map;
=======
import java.util.UUID;
import org.apache.ignite.lang.ErrorGroups.Common;
>>>>>>> 9f270fd2
import org.junit.jupiter.api.Test;

class ErrorGroupTest {
    @Test
    void extractsCauseMessageFromIgniteExceptionMessage() {
        // Given
        String igniteExceptionMessage = "IGN-CMN-65535 TraceId:24103638-d079-4a19-a8f6-ca9c23662908 I'm the reason";

        // When
        String extractedMessage = ErrorGroup.extractCauseMessage(igniteExceptionMessage);

        // Then
        assertThat(extractedMessage, equalTo("I'm the reason"));
    }

    @Test
    void extractsEmptyCauseMessageFromIgniteExceptionMessage() {
        // Given message without the reason of the error
        String igniteExceptionMessage = "IGN-CMN-65535 TraceId:24103638-d079-4a19-a8f6-ca9c23662908";

        // When
        String extractedMessage = ErrorGroup.extractCauseMessage(igniteExceptionMessage);

        // Then
        assertThat(extractedMessage, equalTo(""));
    }

<<<<<<< HEAD
    @SuppressWarnings({"rawtypes", "OptionalGetWithoutIsPresent"})
    @Test
    void testGroupIdsAreUnique() throws IllegalAccessException {
        Map<Integer, ErrorGroup> errGroups = new HashMap<>();

        for (Class cls : ErrorGroups.class.getDeclaredClasses()) {
            var errGroupField = Arrays.stream(cls.getFields()).filter(f -> f.getName().endsWith("_ERR_GROUP")).findFirst().get();
            var errGroup = (ErrorGroup) errGroupField.get(null);

            var existing = errGroups.putIfAbsent(errGroup.code(), errGroup);

            if (existing != null) {
                fail("Duplicate error group id: " + errGroup.code() + " (" + existing.name() + ", " + errGroup.name() + ")");
            }
        }
=======
    @Test
    void createsErrorMassage() {
        // Given
        UUID traceId = UUID.fromString("24103638-d079-4a19-a8f6-ca9c23662908");
        int code = Common.UNEXPECTED_ERR;
        String reason = "I'm the reason";

        // When
        String errorMessage = ErrorGroup.errorMessage(traceId, code, reason);

        // Then
        assertThat(errorMessage, equalTo("IGN-CMN-1 TraceId:24103638-d079-4a19-a8f6-ca9c23662908 I'm the reason"));
    }

    @Test
    void doesNotDuplicateErrorCodeAndTraceId() {
        // Given
        UUID traceId = UUID.fromString("24103638-d079-4a19-a8f6-ca9c23662908");
        int code = Common.UNEXPECTED_ERR;
        IgniteInternalException cause = new IgniteInternalException(traceId, code, "I'm the\n reason\n");
        IgniteInternalException origin = new IgniteInternalException(traceId, code, cause);

        // When
        String errorMessage = origin.getMessage();

        // Then error code and traceId are not duplicated
        assertThat(errorMessage, equalTo("IGN-CMN-1 TraceId:24103638-d079-4a19-a8f6-ca9c23662908 I'm the\n reason\n"));
>>>>>>> 9f270fd2
    }
}<|MERGE_RESOLUTION|>--- conflicted
+++ resolved
@@ -21,14 +21,11 @@
 import static org.hamcrest.Matchers.equalTo;
 import static org.junit.jupiter.api.Assertions.fail;
 
-<<<<<<< HEAD
+import java.util.UUID;
+import org.apache.ignite.lang.ErrorGroups.Common;
 import java.util.Arrays;
 import java.util.HashMap;
 import java.util.Map;
-=======
-import java.util.UUID;
-import org.apache.ignite.lang.ErrorGroups.Common;
->>>>>>> 9f270fd2
 import org.junit.jupiter.api.Test;
 
 class ErrorGroupTest {
@@ -56,23 +53,6 @@
         assertThat(extractedMessage, equalTo(""));
     }
 
-<<<<<<< HEAD
-    @SuppressWarnings({"rawtypes", "OptionalGetWithoutIsPresent"})
-    @Test
-    void testGroupIdsAreUnique() throws IllegalAccessException {
-        Map<Integer, ErrorGroup> errGroups = new HashMap<>();
-
-        for (Class cls : ErrorGroups.class.getDeclaredClasses()) {
-            var errGroupField = Arrays.stream(cls.getFields()).filter(f -> f.getName().endsWith("_ERR_GROUP")).findFirst().get();
-            var errGroup = (ErrorGroup) errGroupField.get(null);
-
-            var existing = errGroups.putIfAbsent(errGroup.code(), errGroup);
-
-            if (existing != null) {
-                fail("Duplicate error group id: " + errGroup.code() + " (" + existing.name() + ", " + errGroup.name() + ")");
-            }
-        }
-=======
     @Test
     void createsErrorMassage() {
         // Given
@@ -100,6 +80,22 @@
 
         // Then error code and traceId are not duplicated
         assertThat(errorMessage, equalTo("IGN-CMN-1 TraceId:24103638-d079-4a19-a8f6-ca9c23662908 I'm the\n reason\n"));
->>>>>>> 9f270fd2
+    }
+
+    @SuppressWarnings({"rawtypes", "OptionalGetWithoutIsPresent"})
+    @Test
+    void testGroupIdsAreUnique() throws IllegalAccessException {
+        Map<Integer, ErrorGroup> errGroups = new HashMap<>();
+
+        for (Class cls : ErrorGroups.class.getDeclaredClasses()) {
+            var errGroupField = Arrays.stream(cls.getFields()).filter(f -> f.getName().endsWith("_ERR_GROUP")).findFirst().get();
+            var errGroup = (ErrorGroup) errGroupField.get(null);
+
+            var existing = errGroups.putIfAbsent(errGroup.code(), errGroup);
+
+            if (existing != null) {
+                fail("Duplicate error group id: " + errGroup.code() + " (" + existing.name() + ", " + errGroup.name() + ")");
+            }
+        }
     }
 }