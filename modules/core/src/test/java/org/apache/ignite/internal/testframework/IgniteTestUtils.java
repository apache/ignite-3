--- conflicted
+++ resolved
@@ -528,7 +528,38 @@
     }
 
     /**
-<<<<<<< HEAD
+     * Returns {@code true} if the operating system is Windows.
+     */
+    public static boolean isWindowsOs() {
+        return System.getProperty("os.name").toLowerCase(Locale.US).contains("win");
+    }
+
+    /**
+     * Returns a short version of the method name, such as "testShortMethodName" to "tsmn".
+     *
+     * @param methodName Method name for example "testShortMethodName".
+     */
+    public static String shortTestMethodName(String methodName) {
+        assert !methodName.isBlank() : methodName;
+
+        StringBuilder sb = new StringBuilder();
+
+        char[] chars = methodName.trim().toCharArray();
+
+        sb.append(chars[0]);
+
+        for (int i = 1; i < chars.length; i++) {
+            char c = chars[i];
+
+            if (Character.isUpperCase(c)) {
+                sb.append(c);
+            }
+        }
+
+        return sb.toString().toLowerCase();
+    }
+
+    /**
      * Throw an exception as if it were unchecked.
      *
      * <p>This method erases type of the exception in the thrown clause, so checked exception could be thrown without need to wrap it with
@@ -563,36 +594,5 @@
         assert false;
 
         return null;
-=======
-     * Returns {@code true} if the operating system is Windows.
-     */
-    public static boolean isWindowsOs() {
-        return System.getProperty("os.name").toLowerCase(Locale.US).contains("win");
-    }
-
-    /**
-     * Returns a short version of the method name, such as "testShortMethodName" to "tsmn".
-     *
-     * @param methodName Method name for example "testShortMethodName".
-     */
-    public static String shortTestMethodName(String methodName) {
-        assert !methodName.isBlank() : methodName;
-
-        StringBuilder sb = new StringBuilder();
-
-        char[] chars = methodName.trim().toCharArray();
-
-        sb.append(chars[0]);
-
-        for (int i = 1; i < chars.length; i++) {
-            char c = chars[i];
-
-            if (Character.isUpperCase(c)) {
-                sb.append(c);
-            }
-        }
-
-        return sb.toString().toLowerCase();
->>>>>>> 1166902a
     }
 }