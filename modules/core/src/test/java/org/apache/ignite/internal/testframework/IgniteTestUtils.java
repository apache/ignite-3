/*
 * Licensed to the Apache Software Foundation (ASF) under one or more
 * contributor license agreements.  See the NOTICE file distributed with
 * this work for additional information regarding copyright ownership.
 * The ASF licenses this file to You under the Apache License, Version 2.0
 * (the "License"); you may not use this file except in compliance with
 * the License.  You may obtain a copy of the License at
 *
 *      http://www.apache.org/licenses/LICENSE-2.0
 *
 * Unless required by applicable law or agreed to in writing, software
 * distributed under the License is distributed on an "AS IS" BASIS,
 * WITHOUT WARRANTIES OR CONDITIONS OF ANY KIND, either express or implied.
 * See the License for the specific language governing permissions and
 * limitations under the License.
 */

package org.apache.ignite.internal.testframework;

import java.lang.reflect.Field;
import java.lang.reflect.Modifier;
import java.util.BitSet;
import java.util.Random;
import java.util.function.BooleanSupplier;
import org.apache.ignite.lang.IgniteInternalException;
import org.jetbrains.annotations.NotNull;
import org.jetbrains.annotations.Nullable;

import static java.lang.Thread.sleep;
import static org.junit.jupiter.api.Assertions.fail;

/**
 * Utility class for tests.
 */
public final class IgniteTestUtils {
    /**
     * Set object field value via reflection.
     *
     * @param obj Object to set field value to.
     * @param fieldName Field name to set value for.
     * @param val New field value.
     * @throws IgniteInternalException In case of error.
     */
    public static void setFieldValue(Object obj, String fieldName, Object val) throws IgniteInternalException {
        assert obj != null;
        assert fieldName != null;

        try {
            Class<?> cls = obj instanceof Class ? (Class)obj : obj.getClass();

            Field field = cls.getDeclaredField(fieldName);

            boolean isFinal = (field.getModifiers() & Modifier.FINAL) != 0;

            boolean isStatic = (field.getModifiers() & Modifier.STATIC) != 0;

            /**
             * http://java.sun.com/docs/books/jls/third_edition/html/memory.html#17.5.3
             * If a final field is initialized to a compile-time constant in the field declaration,
             *   changes to the final field may not be observed.
             */
            if (isFinal && isStatic)
                throw new IgniteInternalException("Modification of static final field through reflection.");

            boolean accessible = field.isAccessible();

            if (!accessible)
                field.setAccessible(true);

            field.set(obj, val);
        }
        catch (NoSuchFieldException | IllegalAccessException e) {
            throw new IgniteInternalException("Failed to set object field [obj=" + obj + ", field=" + fieldName + ']', e);
        }
    }

    /**
     * Set object field value via reflection.
     *
     * @param obj Object to set field value to.
     * @param cls Class to get field from.
     * @param fieldName Field name to set value for.
     * @param val New field value.
     * @throws IgniteInternalException In case of error.
     */
    public static void setFieldValue(Object obj, Class cls, String fieldName, Object val) throws IgniteInternalException {
        assert fieldName != null;

        try {
            Field field = cls.getDeclaredField(fieldName);

            boolean accessible = field.isAccessible();

            if (!accessible)
                field.setAccessible(true);

            boolean isFinal = (field.getModifiers() & Modifier.FINAL) != 0;

            boolean isStatic = (field.getModifiers() & Modifier.STATIC) != 0;

            /**
             * http://java.sun.com/docs/books/jls/third_edition/html/memory.html#17.5.3
             * If a final field is initialized to a compile-time constant in the field declaration,
             *   changes to the final field may not be observed.
             */
            if (isFinal && isStatic)
                throw new IgniteInternalException("Modification of static final field through reflection.");

            if (isFinal) {
                Field modifiersField = Field.class.getDeclaredField("modifiers");

                modifiersField.setAccessible(true);

                modifiersField.setInt(field, field.getModifiers() & ~Modifier.FINAL);
            }

            field.set(obj, val);
        }
        catch (NoSuchFieldException | IllegalAccessException e) {
            throw new IgniteInternalException("Failed to set object field [obj=" + obj + ", field=" + fieldName + ']', e);
        }
    }

    /**
     * Checks whether runnable throws exception, which is itself of a specified
     * class, or has a cause of the specified class.
     *
     * @param run Runnable to check.
     * @param cls Expected exception class.
     * @return Thrown throwable.
     */
    @Nullable public static Throwable assertThrowsWithCause(
        @NotNull Runnable run,
        @NotNull Class<? extends Throwable> cls
    ) {
        try {
            run.run();
        }
        catch (Throwable e) {
            if (!hasCause(e, cls, null))
                fail("Exception is neither of a specified class, nor has a cause of the specified class: " + cls, e);

            return e;
        }

        throw new AssertionError("Exception has not been thrown.");
    }

    /**
     * Checks if passed in {@code 'Throwable'} has given class in {@code 'cause'} hierarchy
     * <b>including</b> that throwable itself.
     * <p>
     * Note that this method follows includes {@link Throwable#getSuppressed()}
     * into check.
     *
     * @param t Throwable to check.
     * @param cls Cause classes to check.
     * @param msg Message text that should be in cause (if {@code null}, message won't be checked).
     * @return {@code True} if one of the causing exception is an instance of passed in classes,
     *      {@code false} otherwise.
     */
    private static boolean hasCause(
        @NotNull Throwable t,
        @NotNull Class<?> cls,
        @Nullable String msg
    ) {
        for (Throwable th = t; th != null; th = th.getCause()) {
            if (cls.isAssignableFrom(th.getClass())) {
                if (msg != null) {
                    if (th.getMessage() != null && th.getMessage().contains(msg))
                        return true;
                    else
                        continue;
                }

                return true;
            }

            for (Throwable n : th.getSuppressed()) {
                if (hasCause(n, cls, msg))
                    return true;
            }

            if (th.getCause() == th)
                break;
        }

        return false;
    }

    /**
     * Waits for the condition.
     *
     * @param cond Condition.
     * @param timeoutMillis Timeout in milliseconds.
     * @return {@code True} if the condition was satisfied within the timeout.
     * @throws InterruptedException If waiting was interrupted.
     */
    @SuppressWarnings("BusyWait") public static boolean waitForCondition(BooleanSupplier cond, long timeoutMillis)
        throws InterruptedException {
        long stop = System.currentTimeMillis() + timeoutMillis;

        while (System.currentTimeMillis() < stop) {
            if (cond.getAsBoolean())
                return true;

            sleep(50);
        }

        return false;
    }

    /**
     * @param rnd Random generator.
<<<<<<< HEAD
     * @param len Byte array length.
     * @return Random byte array.
     */
    public static byte[] randomBytes(Random rnd, int len) {
        byte[] data = new byte[len];
        rnd.nextBytes(data);

        return data;
    }

    /**
     * @param rnd Random generator.
=======
>>>>>>> e7d7ea66
     * @param bits Amount of bits in bitset.
     * @return Random BitSet.
     */
    public static BitSet randomBitSet(Random rnd, int bits) {
        BitSet set = new BitSet();

        for (int i = 0; i < bits; i++) {
            if (rnd.nextBoolean())
                set.set(i);
        }

        return set;
    }

    /**
     * @param rnd Random generator.
<<<<<<< HEAD
=======
     * @param len Byte array length.
     * @return Random byte array.
     */
    public static byte[] randomBytes(Random rnd, int len) {
        byte[] data = new byte[len];
        rnd.nextBytes(data);

        return data;
    }

    /**
     * @param rnd Random generator.
>>>>>>> e7d7ea66
     * @param len String length.
     * @return Random string.
     */
    public static String randomString(Random rnd, int len) {
        StringBuilder sb = new StringBuilder();

        while (sb.length() < len) {
            char pt = (char)rnd.nextInt(Character.MAX_VALUE + 1);

            if (Character.isDefined(pt) &&
                Character.getType(pt) != Character.PRIVATE_USE &&
                !Character.isSurrogate(pt))
                sb.append(pt);
        }

        return sb.toString();
    }
}<|MERGE_RESOLUTION|>--- conflicted
+++ resolved
@@ -212,7 +212,22 @@
 
     /**
      * @param rnd Random generator.
-<<<<<<< HEAD
+     * @param bits Amount of bits in bitset.
+     * @return Random BitSet.
+     */
+    public static BitSet randomBitSet(Random rnd, int bits) {
+        BitSet set = new BitSet();
+
+        for (int i = 0; i < bits; i++) {
+            if (rnd.nextBoolean())
+                set.set(i);
+        }
+
+        return set;
+    }
+
+    /**
+     * @param rnd Random generator.
      * @param len Byte array length.
      * @return Random byte array.
      */
@@ -225,39 +240,6 @@
 
     /**
      * @param rnd Random generator.
-=======
->>>>>>> e7d7ea66
-     * @param bits Amount of bits in bitset.
-     * @return Random BitSet.
-     */
-    public static BitSet randomBitSet(Random rnd, int bits) {
-        BitSet set = new BitSet();
-
-        for (int i = 0; i < bits; i++) {
-            if (rnd.nextBoolean())
-                set.set(i);
-        }
-
-        return set;
-    }
-
-    /**
-     * @param rnd Random generator.
-<<<<<<< HEAD
-=======
-     * @param len Byte array length.
-     * @return Random byte array.
-     */
-    public static byte[] randomBytes(Random rnd, int len) {
-        byte[] data = new byte[len];
-        rnd.nextBytes(data);
-
-        return data;
-    }
-
-    /**
-     * @param rnd Random generator.
->>>>>>> e7d7ea66
      * @param len String length.
      * @return Random string.
      */
