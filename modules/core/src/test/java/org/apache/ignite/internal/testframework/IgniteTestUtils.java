--- conflicted
+++ resolved
@@ -17,9 +17,6 @@
 
 package org.apache.ignite.internal.testframework;
 
-import static java.lang.Thread.sleep;
-import static org.junit.jupiter.api.Assertions.fail;
-
 import java.lang.reflect.Field;
 import java.lang.reflect.Method;
 import java.lang.reflect.Modifier;
@@ -32,6 +29,9 @@
 import org.jetbrains.annotations.Nullable;
 import org.junit.jupiter.api.TestInfo;
 
+import static java.lang.Thread.sleep;
+import static org.junit.jupiter.api.Assertions.fail;
+
 /**
  * Utility class for tests.
  */
@@ -39,9 +39,9 @@
     /**
      * Set object field value via reflection.
      *
-     * @param obj       Object to set field value to.
+     * @param obj Object to set field value to.
      * @param fieldName Field name to set value for.
-     * @param val       New field value.
+     * @param val New field value.
      * @throws IgniteInternalException In case of error.
      */
     public static void setFieldValue(Object obj, String fieldName, Object val) throws IgniteInternalException {
@@ -49,7 +49,7 @@
         assert fieldName != null;
 
         try {
-            Class<?> cls = obj instanceof Class ? (Class) obj : obj.getClass();
+            Class<?> cls = obj instanceof Class ? (Class)obj : obj.getClass();
 
             Field field = cls.getDeclaredField(fieldName);
 
@@ -57,23 +57,22 @@
 
             boolean isStatic = (field.getModifiers() & Modifier.STATIC) != 0;
 
-            /*
+            /**
              * http://java.sun.com/docs/books/jls/third_edition/html/memory.html#17.5.3
              * If a final field is initialized to a compile-time constant in the field declaration,
              *   changes to the final field may not be observed.
              */
-            if (isFinal && isStatic) {
+            if (isFinal && isStatic)
                 throw new IgniteInternalException("Modification of static final field through reflection.");
-            }
 
             boolean accessible = field.isAccessible();
 
-            if (!accessible) {
+            if (!accessible)
                 field.setAccessible(true);
-            }
 
             field.set(obj, val);
-        } catch (NoSuchFieldException | IllegalAccessException e) {
+        }
+        catch (NoSuchFieldException | IllegalAccessException e) {
             throw new IgniteInternalException("Failed to set object field [obj=" + obj + ", field=" + fieldName + ']', e);
         }
     }
@@ -81,10 +80,10 @@
     /**
      * Set object field value via reflection.
      *
-     * @param obj       Object to set field value to.
-     * @param cls       Class to get field from.
+     * @param obj Object to set field value to.
+     * @param cls Class to get field from.
      * @param fieldName Field name to set value for.
-     * @param val       New field value.
+     * @param val New field value.
      * @throws IgniteInternalException In case of error.
      */
     public static void setFieldValue(Object obj, Class cls, String fieldName, Object val) throws IgniteInternalException {
@@ -95,22 +94,20 @@
 
             boolean accessible = field.isAccessible();
 
-            if (!accessible) {
+            if (!accessible)
                 field.setAccessible(true);
-            }
 
             boolean isFinal = (field.getModifiers() & Modifier.FINAL) != 0;
 
             boolean isStatic = (field.getModifiers() & Modifier.STATIC) != 0;
 
-            /*
+            /**
              * http://java.sun.com/docs/books/jls/third_edition/html/memory.html#17.5.3
              * If a final field is initialized to a compile-time constant in the field declaration,
              *   changes to the final field may not be observed.
              */
-            if (isFinal && isStatic) {
+            if (isFinal && isStatic)
                 throw new IgniteInternalException("Modification of static final field through reflection.");
-            }
 
             if (isFinal) {
                 Field modifiersField = Field.class.getDeclaredField("modifiers");
@@ -121,29 +118,30 @@
             }
 
             field.set(obj, val);
-        } catch (NoSuchFieldException | IllegalAccessException e) {
+        }
+        catch (NoSuchFieldException | IllegalAccessException e) {
             throw new IgniteInternalException("Failed to set object field [obj=" + obj + ", field=" + fieldName + ']', e);
         }
     }
 
     /**
-     * Checks whether runnable throws exception, which is itself of a specified class, or has a cause of the specified class.
+     * Checks whether runnable throws exception, which is itself of a specified
+     * class, or has a cause of the specified class.
      *
      * @param run Runnable to check.
      * @param cls Expected exception class.
      * @return Thrown throwable.
      */
-    @Nullable
-    public static Throwable assertThrowsWithCause(
-            @NotNull Runnable run,
-            @NotNull Class<? extends Throwable> cls
+    @Nullable public static Throwable assertThrowsWithCause(
+        @NotNull Runnable run,
+        @NotNull Class<? extends Throwable> cls
     ) {
         try {
             run.run();
-        } catch (Throwable e) {
-            if (!hasCause(e, cls, null)) {
+        }
+        catch (Throwable e) {
+            if (!hasCause(e, cls, null))
                 fail("Exception is neither of a specified class, nor has a cause of the specified class: " + cls, e);
-            }
 
             return e;
         }
@@ -154,41 +152,40 @@
     /**
      * Checks if passed in {@code 'Throwable'} has given class in {@code 'cause'} hierarchy
      * <b>including</b> that throwable itself.
-     *
-     * <p>Note that this method follows includes {@link Throwable#getSuppressed()} into check.
-     *
-     * @param t   Throwable to check.
+     * <p>
+     * Note that this method follows includes {@link Throwable#getSuppressed()}
+     * into check.
+     *
+     * @param t Throwable to check.
      * @param cls Cause classes to check.
      * @param msg Message text that should be in cause (if {@code null}, message won't be checked).
-     * @return {@code True} if one of the causing exception is an instance of passed in classes, {@code false} otherwise.
+     * @return {@code True} if one of the causing exception is an instance of passed in classes,
+     *      {@code false} otherwise.
      */
     public static boolean hasCause(
-            @NotNull Throwable t,
-            @NotNull Class<?> cls,
-            @Nullable String msg
+        @NotNull Throwable t,
+        @NotNull Class<?> cls,
+        @Nullable String msg
     ) {
         for (Throwable th = t; th != null; th = th.getCause()) {
             if (cls.isAssignableFrom(th.getClass())) {
                 if (msg != null) {
-                    if (th.getMessage() != null && th.getMessage().contains(msg)) {
+                    if (th.getMessage() != null && th.getMessage().contains(msg))
                         return true;
-                    } else {
+                    else
                         continue;
-                    }
                 }
 
                 return true;
             }
 
             for (Throwable n : th.getSuppressed()) {
-                if (hasCause(n, cls, msg)) {
+                if (hasCause(n, cls, msg))
                     return true;
-                }
             }
 
-            if (th.getCause() == th) {
+            if (th.getCause() == th)
                 break;
-            }
         }
 
         return false;
@@ -197,20 +194,18 @@
     /**
      * Waits for the condition.
      *
-     * @param cond          Condition.
+     * @param cond Condition.
      * @param timeoutMillis Timeout in milliseconds.
      * @return {@code True} if the condition was satisfied within the timeout.
      * @throws InterruptedException If waiting was interrupted.
      */
-    @SuppressWarnings("BusyWait")
-    public static boolean waitForCondition(BooleanSupplier cond, long timeoutMillis)
-            throws InterruptedException {
+    @SuppressWarnings("BusyWait") public static boolean waitForCondition(BooleanSupplier cond, long timeoutMillis)
+        throws InterruptedException {
         long stop = System.currentTimeMillis() + timeoutMillis;
 
         while (System.currentTimeMillis() < stop) {
-            if (cond.getAsBoolean()) {
+            if (cond.getAsBoolean())
                 return true;
-            }
 
             sleep(50);
         }
@@ -219,7 +214,7 @@
     }
 
     /**
-     * @param rnd  Random generator.
+     * @param rnd Random generator.
      * @param bits Amount of bits in bitset.
      * @return Random BitSet.
      */
@@ -227,9 +222,8 @@
         BitSet set = new BitSet();
 
         for (int i = 0; i < bits; i++) {
-            if (rnd.nextBoolean()) {
+            if (rnd.nextBoolean())
                 set.set(i);
-            }
         }
 
         return set;
@@ -256,11 +250,12 @@
         StringBuilder sb = new StringBuilder();
 
         while (sb.length() < len) {
-            char pt = (char) rnd.nextInt(Character.MAX_VALUE + 1);
-
-            if (Character.isDefined(pt) && Character.getType(pt) != Character.PRIVATE_USE && !Character.isSurrogate(pt)) {
+            char pt = (char)rnd.nextInt(Character.MAX_VALUE + 1);
+
+            if (Character.isDefined(pt) &&
+                Character.getType(pt) != Character.PRIVATE_USE &&
+                !Character.isSurrogate(pt))
                 sb.append(pt);
-            }
         }
 
         return sb.toString();
@@ -269,22 +264,10 @@
     /**
      * Creates a unique Ignite node name for the given test.
      */
-<<<<<<< HEAD
-    public static String testNodeName(TestInfo testInfo, int port) {
-        return testInfo.getTestClass()
-                .map(Class::getCanonicalName)
-                .map(name -> testInfo.getTestMethod()
-                        .map(method -> name + '#' + method.getName())
-                        .orElse(name)
-                )
-                .map(name -> name + ':' + port)
-                .orElseThrow();
-=======
     public static String testNodeName(TestInfo testInfo, int idx) {
         return LoggerMessageHelper.format("{}_{}_{}",
             testInfo.getTestClass().map(Class::getSimpleName).orElseGet(() -> "null"),
             testInfo.getTestMethod().map(Method::getName).orElseGet(() -> "null"),
             idx);
->>>>>>> c086555b
     }
 }