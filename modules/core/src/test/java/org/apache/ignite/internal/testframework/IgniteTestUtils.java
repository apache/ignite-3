/*
 * Licensed to the Apache Software Foundation (ASF) under one or more
 * contributor license agreements.  See the NOTICE file distributed with
 * this work for additional information regarding copyright ownership.
 * The ASF licenses this file to You under the Apache License, Version 2.0
 * (the "License"); you may not use this file except in compliance with
 * the License.  You may obtain a copy of the License at
 *
 *      http://www.apache.org/licenses/LICENSE-2.0
 *
 * Unless required by applicable law or agreed to in writing, software
 * distributed under the License is distributed on an "AS IS" BASIS,
 * WITHOUT WARRANTIES OR CONDITIONS OF ANY KIND, either express or implied.
 * See the License for the specific language governing permissions and
 * limitations under the License.
 */

package org.apache.ignite.internal.testframework;

import static java.lang.Thread.sleep;
import static org.junit.jupiter.api.Assertions.fail;

import java.lang.reflect.Field;
import java.lang.reflect.Method;
import java.lang.reflect.Modifier;
import java.util.BitSet;
import java.util.Random;
import java.util.function.BooleanSupplier;
import org.apache.ignite.lang.IgniteInternalException;
import org.apache.ignite.lang.LoggerMessageHelper;
import org.jetbrains.annotations.NotNull;
import org.jetbrains.annotations.Nullable;
import org.junit.jupiter.api.TestInfo;

/**
 * Utility class for tests.
 */
public final class IgniteTestUtils {
    /**
     * Set object field value via reflection.
     *
     * @param obj       Object to set field value to.
     * @param fieldName Field name to set value for.
     * @param val       New field value.
     * @throws IgniteInternalException In case of error.
     */
    public static void setFieldValue(Object obj, String fieldName, Object val) throws IgniteInternalException {
        assert obj != null;
        assert fieldName != null;

        try {
            Class<?> cls = obj instanceof Class ? (Class) obj : obj.getClass();

            Field field = cls.getDeclaredField(fieldName);

            boolean isFinal = (field.getModifiers() & Modifier.FINAL) != 0;

            boolean isStatic = (field.getModifiers() & Modifier.STATIC) != 0;

            /*
             * http://java.sun.com/docs/books/jls/third_edition/html/memory.html#17.5.3
             * If a final field is initialized to a compile-time constant in the field declaration,
             *   changes to the final field may not be observed.
             */
            if (isFinal && isStatic) {
                throw new IgniteInternalException("Modification of static final field through reflection.");
            }

            boolean accessible = field.isAccessible();

            if (!accessible) {
                field.setAccessible(true);
            }

            field.set(obj, val);
        } catch (NoSuchFieldException | IllegalAccessException e) {
            throw new IgniteInternalException("Failed to set object field [obj=" + obj + ", field=" + fieldName + ']', e);
        }
    }

    /**
     * Set object field value via reflection.
     *
     * @param obj       Object to set field value to.
     * @param cls       Class to get field from.
     * @param fieldName Field name to set value for.
     * @param val       New field value.
     * @throws IgniteInternalException In case of error.
     */
    public static void setFieldValue(Object obj, Class cls, String fieldName, Object val) throws IgniteInternalException {
        assert fieldName != null;

        try {
            Field field = cls.getDeclaredField(fieldName);

            boolean accessible = field.isAccessible();

            if (!accessible) {
                field.setAccessible(true);
            }

            boolean isFinal = (field.getModifiers() & Modifier.FINAL) != 0;

            boolean isStatic = (field.getModifiers() & Modifier.STATIC) != 0;

            /*
             * http://java.sun.com/docs/books/jls/third_edition/html/memory.html#17.5.3
             * If a final field is initialized to a compile-time constant in the field declaration,
             *   changes to the final field may not be observed.
             */
            if (isFinal && isStatic) {
                throw new IgniteInternalException("Modification of static final field through reflection.");
            }

            if (isFinal) {
                Field modifiersField = Field.class.getDeclaredField("modifiers");

                modifiersField.setAccessible(true);

                modifiersField.setInt(field, field.getModifiers() & ~Modifier.FINAL);
            }

            field.set(obj, val);
        } catch (NoSuchFieldException | IllegalAccessException e) {
            throw new IgniteInternalException("Failed to set object field [obj=" + obj + ", field=" + fieldName + ']', e);
        }
    }

    /**
     * Checks whether runnable throws exception, which is itself of a specified class, or has a cause of the specified class.
     *
     * @param run Runnable to check.
     * @param cls Expected exception class.
     * @return Thrown throwable.
     */
    @Nullable
    public static Throwable assertThrowsWithCause(
            @NotNull Runnable run,
            @NotNull Class<? extends Throwable> cls
    ) {
        try {
            run.run();
        } catch (Throwable e) {
            if (!hasCause(e, cls, null)) {
                fail("Exception is neither of a specified class, nor has a cause of the specified class: " + cls, e);
            }

            return e;
        }

        throw new AssertionError("Exception has not been thrown.");
    }

    /**
     * Checks if passed in {@code 'Throwable'} has given class in {@code 'cause'} hierarchy
     * <b>including</b> that throwable itself.
     *
     * <p>Note that this method follows includes {@link Throwable#getSuppressed()} into check.
     *
     * @param t   Throwable to check.
     * @param cls Cause classes to check.
     * @param msg Message text that should be in cause (if {@code null}, message won't be checked).
     * @return {@code True} if one of the causing exception is an instance of passed in classes, {@code false} otherwise.
     */
    public static boolean hasCause(
            @NotNull Throwable t,
            @NotNull Class<?> cls,
            @Nullable String msg
    ) {
        for (Throwable th = t; th != null; th = th.getCause()) {
            if (cls.isAssignableFrom(th.getClass())) {
                if (msg != null) {
                    if (th.getMessage() != null && th.getMessage().contains(msg)) {
                        return true;
                    } else {
                        continue;
                    }
                }

                return true;
            }

            for (Throwable n : th.getSuppressed()) {
                if (hasCause(n, cls, msg)) {
                    return true;
                }
            }

            if (th.getCause() == th) {
                break;
            }
        }

        return false;
    }

    /**
     * Waits for the condition.
     *
     * @param cond          Condition.
     * @param timeoutMillis Timeout in milliseconds.
     * @return {@code True} if the condition was satisfied within the timeout.
     * @throws InterruptedException If waiting was interrupted.
     */
    @SuppressWarnings("BusyWait")
<<<<<<< HEAD
    public static boolean waitForCondition(BooleanSupplier cond, long timeoutMillis)
            throws InterruptedException {
=======
    public static boolean waitForCondition(BooleanSupplier cond, long timeoutMillis) throws InterruptedException {
>>>>>>> a323c22d
        long stop = System.currentTimeMillis() + timeoutMillis;

        while (System.currentTimeMillis() < stop) {
            if (cond.getAsBoolean()) {
                return true;
            }

            sleep(50);
        }

        return false;
    }

    /**
<<<<<<< HEAD
=======
     * Returns random BitSet.
     *
>>>>>>> a323c22d
     * @param rnd  Random generator.
     * @param bits Amount of bits in bitset.
     * @return Random BitSet.
     */
    public static BitSet randomBitSet(Random rnd, int bits) {
        BitSet set = new BitSet();

        for (int i = 0; i < bits; i++) {
            if (rnd.nextBoolean()) {
                set.set(i);
            }
        }

        return set;
    }

    /**
     * Returns random byte array.
     *
     * @param rnd Random generator.
     * @param len Byte array length.
     * @return Random byte array.
     */
    public static byte[] randomBytes(Random rnd, int len) {
        byte[] data = new byte[len];
        rnd.nextBytes(data);

        return data;
    }

    /**
     * Returns random string.
     *
     * @param rnd Random generator.
     * @param len String length.
     * @return Random string.
     */
    public static String randomString(Random rnd, int len) {
        StringBuilder sb = new StringBuilder();

        while (sb.length() < len) {
            char pt = (char) rnd.nextInt(Character.MAX_VALUE + 1);

<<<<<<< HEAD
            if (Character.isDefined(pt) && Character.getType(pt) != Character.PRIVATE_USE && !Character.isSurrogate(pt)) {
=======
            if (Character.isDefined(pt)
                    && Character.getType(pt) != Character.PRIVATE_USE
                    && !Character.isSurrogate(pt)
            ) {
>>>>>>> a323c22d
                sb.append(pt);
            }
        }

        return sb.toString();
    }

    /**
     * Creates a unique Ignite node name for the given test.
     */
<<<<<<< HEAD
    public static String testNodeName(TestInfo testInfo, int port) {
        return testInfo.getTestClass()
                .map(Class::getCanonicalName)
                .map(name -> testInfo.getTestMethod()
                        .map(method -> name + '#' + method.getName())
                        .orElse(name)
                )
                .map(name -> name + ':' + port)
                .orElseThrow();
=======
    public static String testNodeName(TestInfo testInfo, int idx) {
        return LoggerMessageHelper.format("{}_{}_{}",
            testInfo.getTestClass().map(Class::getSimpleName).orElseGet(() -> "null"),
            testInfo.getTestMethod().map(Method::getName).orElseGet(() -> "null"),
            idx);
>>>>>>> a323c22d
    }
}<|MERGE_RESOLUTION|>--- conflicted
+++ resolved
@@ -203,12 +203,7 @@
      * @throws InterruptedException If waiting was interrupted.
      */
     @SuppressWarnings("BusyWait")
-<<<<<<< HEAD
-    public static boolean waitForCondition(BooleanSupplier cond, long timeoutMillis)
-            throws InterruptedException {
-=======
     public static boolean waitForCondition(BooleanSupplier cond, long timeoutMillis) throws InterruptedException {
->>>>>>> a323c22d
         long stop = System.currentTimeMillis() + timeoutMillis;
 
         while (System.currentTimeMillis() < stop) {
@@ -223,11 +218,8 @@
     }
 
     /**
-<<<<<<< HEAD
-=======
      * Returns random BitSet.
      *
->>>>>>> a323c22d
      * @param rnd  Random generator.
      * @param bits Amount of bits in bitset.
      * @return Random BitSet.
@@ -271,14 +263,10 @@
         while (sb.length() < len) {
             char pt = (char) rnd.nextInt(Character.MAX_VALUE + 1);
 
-<<<<<<< HEAD
-            if (Character.isDefined(pt) && Character.getType(pt) != Character.PRIVATE_USE && !Character.isSurrogate(pt)) {
-=======
             if (Character.isDefined(pt)
                     && Character.getType(pt) != Character.PRIVATE_USE
                     && !Character.isSurrogate(pt)
             ) {
->>>>>>> a323c22d
                 sb.append(pt);
             }
         }
@@ -289,22 +277,10 @@
     /**
      * Creates a unique Ignite node name for the given test.
      */
-<<<<<<< HEAD
-    public static String testNodeName(TestInfo testInfo, int port) {
-        return testInfo.getTestClass()
-                .map(Class::getCanonicalName)
-                .map(name -> testInfo.getTestMethod()
-                        .map(method -> name + '#' + method.getName())
-                        .orElse(name)
-                )
-                .map(name -> name + ':' + port)
-                .orElseThrow();
-=======
     public static String testNodeName(TestInfo testInfo, int idx) {
         return LoggerMessageHelper.format("{}_{}_{}",
             testInfo.getTestClass().map(Class::getSimpleName).orElseGet(() -> "null"),
             testInfo.getTestMethod().map(Method::getName).orElseGet(() -> "null"),
             idx);
->>>>>>> a323c22d
     }
 }