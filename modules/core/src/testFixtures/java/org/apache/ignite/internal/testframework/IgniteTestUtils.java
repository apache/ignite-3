/*
 * Licensed to the Apache Software Foundation (ASF) under one or more
 * contributor license agreements. See the NOTICE file distributed with
 * this work for additional information regarding copyright ownership.
 * The ASF licenses this file to You under the Apache License, Version 2.0
 * (the "License"); you may not use this file except in compliance with
 * the License. You may obtain a copy of the License at
 *
 *      http://www.apache.org/licenses/LICENSE-2.0
 *
 * Unless required by applicable law or agreed to in writing, software
 * distributed under the License is distributed on an "AS IS" BASIS,
 * WITHOUT WARRANTIES OR CONDITIONS OF ANY KIND, either express or implied.
 * See the License for the specific language governing permissions and
 * limitations under the License.
 */

package org.apache.ignite.internal.testframework;

import static java.lang.Thread.sleep;
import static java.nio.file.StandardOpenOption.CREATE;
import static java.nio.file.StandardOpenOption.WRITE;
import static org.hamcrest.MatcherAssert.assertThat;
import static org.hamcrest.Matchers.containsString;
import static org.junit.jupiter.api.Assertions.assertEquals;
<<<<<<< HEAD
=======
import static org.junit.jupiter.api.Assertions.assertInstanceOf;
>>>>>>> 07b16467
import static org.junit.jupiter.api.Assertions.fail;

import java.io.IOException;
import java.lang.invoke.MethodHandles;
import java.lang.invoke.VarHandle;
import java.lang.reflect.Field;
import java.lang.reflect.Method;
import java.lang.reflect.Modifier;
import java.net.URISyntaxException;
import java.net.URL;
import java.nio.ByteBuffer;
import java.nio.channels.SeekableByteChannel;
import java.nio.file.Files;
import java.nio.file.Path;
import java.util.ArrayList;
import java.util.Arrays;
import java.util.BitSet;
import java.util.Collection;
import java.util.Collections;
import java.util.List;
import java.util.Random;
import java.util.Set;
import java.util.concurrent.Callable;
import java.util.concurrent.CompletableFuture;
import java.util.concurrent.CompletionStage;
import java.util.concurrent.ConcurrentHashMap;
import java.util.concurrent.CyclicBarrier;
import java.util.concurrent.ThreadFactory;
import java.util.concurrent.TimeUnit;
import java.util.function.BooleanSupplier;
import java.util.function.Predicate;
import java.util.stream.IntStream;
import java.util.stream.Stream;
import org.apache.ignite.internal.lang.IgniteInternalException;
import org.apache.ignite.internal.lang.IgniteStringFormatter;
import org.apache.ignite.internal.lang.RunnableX;
import org.apache.ignite.internal.logger.IgniteLogger;
import org.apache.ignite.internal.logger.Loggers;
import org.apache.ignite.internal.thread.NamedThreadFactory;
import org.apache.ignite.internal.util.ExceptionUtils;
import org.apache.ignite.lang.IgniteException;
import org.hamcrest.CustomMatcher;
import org.jetbrains.annotations.Nullable;
import org.junit.jupiter.api.Assertions;
import org.junit.jupiter.api.TestInfo;
import org.junit.jupiter.api.function.Executable;

/**
 * Utility class for tests.
 */
public final class IgniteTestUtils {
    private static final IgniteLogger LOG = Loggers.forClass(IgniteTestUtils.class);

    private static final int TIMEOUT_SEC = 30;

    private static final VarHandle MODIFIERS;

    static {
        try {
            MethodHandles.Lookup lookup = MethodHandles.privateLookupIn(Field.class, MethodHandles.lookup());
            MODIFIERS = lookup.findVarHandle(Field.class, "modifiers", int.class);
        } catch (IllegalAccessException | NoSuchFieldException ex) {
            throw new ExceptionInInitializerError(ex);
        }
    }

    /**
     * Set object field value via reflection.
     *
     * @param obj       Object to set field value to.
     * @param fieldName Field name to set value for.
     * @param val       New field value.
     * @throws IgniteInternalException In case of error.
     */
    public static void setFieldValue(Object obj, String fieldName, @Nullable Object val) throws IgniteInternalException {
        assert obj != null;
        assert fieldName != null;

        try {
            Class<?> cls = obj instanceof Class ? (Class<?>) obj : obj.getClass();

            Field field = cls.getDeclaredField(fieldName);

            boolean isFinal = (field.getModifiers() & Modifier.FINAL) != 0;

            boolean isStatic = (field.getModifiers() & Modifier.STATIC) != 0;

            /*
             * http://java.sun.com/docs/books/jls/third_edition/html/memory.html#17.5.3
             * If a final field is initialized to a compile-time constant in the field declaration,
             *   changes to the final field may not be observed.
             */
            if (isFinal && isStatic) {
                throw new IgniteInternalException("Modification of static final field through reflection.");
            }

            if (!field.canAccess(obj)) {
                field.setAccessible(true);
            }

            field.set(obj, val);
        } catch (NoSuchFieldException | IllegalAccessException e) {
            throw new IgniteInternalException("Failed to set object field [obj=" + obj + ", field=" + fieldName + ']', e);
        }
    }

    /**
     * Set object field value via reflection.
     *
     * @param obj       Object to set field value to.
     * @param cls       Class to get field from.
     * @param fieldName Field name to set value for.
     * @param val       New field value.
     * @throws IgniteInternalException In case of error.
     */
    public static void setFieldValue(Object obj, Class<?> cls, String fieldName, Object val) throws IgniteInternalException {
        assert fieldName != null;

        try {
            Field field = cls.getDeclaredField(fieldName);

            if (!field.canAccess(obj)) {
                field.setAccessible(true);
            }

            boolean isFinal = (field.getModifiers() & Modifier.FINAL) != 0;

            boolean isStatic = (field.getModifiers() & Modifier.STATIC) != 0;

            /*
             * http://java.sun.com/docs/books/jls/third_edition/html/memory.html#17.5.3
             * If a final field is initialized to a compile-time constant in the field declaration,
             *   changes to the final field may not be observed.
             */
            if (isFinal && isStatic) {
                throw new IgniteInternalException("Modification of static final field through reflection.");
            }

            if (isFinal) {
                MODIFIERS.set(field, field.getModifiers() & ~Modifier.FINAL);
            }

            field.set(obj, val);
        } catch (NoSuchFieldException | IllegalAccessException e) {
            throw new IgniteInternalException("Failed to set object field [obj=" + obj + ", field=" + fieldName + ']', e);
        }
    }

    /**
     * Finds a field in the given {@code target} object of the {@code declaredClass} type.
     *
     * @param target        target object from which to get field ({@code null} for static methods)
     * @param declaredClass class on which the field is declared
     * @param fieldName     name of the field
     * @return field
     */
    public static Field getField(@Nullable Object target, Class<?> declaredClass, String fieldName) {
        Field field;
        try {
            field = declaredClass.getDeclaredField(fieldName);
        } catch (NoSuchFieldException e) {
            throw new IgniteInternalException("Did not find a field", e);
        }

        if (!field.canAccess(target)) {
            field.setAccessible(true);
        }

        return field;
    }

    /**
     * Returns field value.
     *
     * @param target        target object from which to get field value ({@code null} for static methods)
     * @param declaredClass class on which the field is declared
     * @param fieldName     name of the field
     * @return field value
     */
    public static <T> T getFieldValue(@Nullable Object target, Class<?> declaredClass, String fieldName) {
        try {
            return (T) getField(target, declaredClass, fieldName).get(target);
        } catch (IllegalAccessException e) {
            throw new IgniteInternalException("Cannot get field value", e);
        }
    }

    /**
     * Get object field value via reflection.
     *
     * @param obj Object or class to get field value from.
     * @param fieldNames Field names to get value for: obj->field1->field2->...->fieldN.
     * @param <T> Expected field class.
     * @return Field value.
     * @throws IgniteInternalException In case of error.
     */
    public static <T> T getFieldValue(@Nullable Object obj, String... fieldNames) {
        assert obj != null;
        assert fieldNames != null;
        assert fieldNames.length >= 1;

        for (String fieldName : fieldNames) {
            Class<?> cls = obj instanceof Class ? (Class<?>) obj : obj.getClass();

            try {
                obj = getFieldValue(obj, cls, fieldName);
            } catch (IgniteInternalException e) {
                // Resolve inner class, if not an inner field.
                Class<?> innerCls = getInnerClass(cls, fieldName);

                if (innerCls == null) {
                    throw new IgniteInternalException("Failed to get object field [obj=" + obj
                            + ", fieldNames=" + Arrays.toString(fieldNames) + ']', e);
                }

                obj = innerCls;
            }
        }

        return (T) obj;
    }

    /**
     * Get inner class by its name from the enclosing class.
     *
     * @param parentCls Parent class to resolve inner class for.
     * @param innerClsName Name of the inner class.
     * @return Inner class.
     */
    @Nullable public static <T> Class<T> getInnerClass(Class<?> parentCls, String innerClsName) {
        for (Class<?> cls : parentCls.getDeclaredClasses()) {
            if (innerClsName.equals(cls.getSimpleName())) {
                return (Class<T>) cls;
            }
        }

        return null;
    }

    /**
     * Checks whether runnable throws exception, which is itself of a specified class.
     *
     * @param cls Expected exception class.
     * @param run Runnable to check.
     * @param errorMessageFragment Fragment of the error text in the expected exception, {@code null} if not to be checked.
     * @return Thrown throwable.
     */
    public static <T extends Throwable> T assertThrows(
            Class<T> cls,
            Executable run,
            @Nullable String errorMessageFragment
    ) {
        T throwable = Assertions.assertThrows(cls, run);

        if (errorMessageFragment != null) {
            assertThat(throwable.getMessage(), containsString(errorMessageFragment));
        }

        return throwable;
    }

    /**
<<<<<<< HEAD
     * Checks whether runnable throws exception, which is itself of a specified class.
     *
     * @param cls Expected exception class.
     * @param run Runnable to check.
     * @param errorCode Error code to be checked.
     * @param errorMessageFragment Fragment of the error text in the expected exception, {@code null} if not to be checked.
     * @return Thrown throwable.
     */
    public static <T extends IgniteException> T assertThrows(
            Class<T> cls,
            Executable run,
            int errorCode,
            @Nullable String errorMessageFragment
    ) {
        T ie = assertThrows(cls, run, errorMessageFragment);

        assertEquals(errorCode, ie.code(), "Error code doesn't match");

        return ie;
=======
     * Checks whether runnable throws the correct {@link IgniteException}, which is itself of a specified class.
     *
     * @param expectedClass Expected exception class.
     * @param expectedErrorCode Expected error code of the {@link IgniteException}.
     * @param run Runnable to check.
     * @param errorMessageFragment Fragment of the error text in the expected exception, {@code null} if not to be checked.
     * @return Thrown throwable.
     */
    public static Throwable assertThrowsWithCode(
            Class<? extends IgniteException> expectedClass,
            int expectedErrorCode,
            Executable run,
            @Nullable String errorMessageFragment
    ) {
        try {
            run.execute();
        } catch (Throwable throwable) {
            assertInstanceOf(expectedClass, throwable);

            IgniteException igniteException = (IgniteException) throwable;
            assertEquals(expectedErrorCode, igniteException.code());

            if (errorMessageFragment != null) {
                assertThat(throwable.getMessage(), containsString(errorMessageFragment));
            }

            return throwable;
        }

        throw new AssertionError("Exception has not been thrown.");
>>>>>>> 07b16467
    }

    /**
     * Checks whether runnable throws exception, which is itself of a specified class, or has a cause of the specified class.
     *
     * @param run Runnable to check.
     * @param cls Expected exception class.
     * @return Thrown throwable.
     */
    public static Throwable assertThrowsWithCause(
            RunnableX run,
            Class<? extends Throwable> cls
    ) {
        return assertThrowsWithCause(run, cls, null);
    }

    /**
     * Checks whether runnable throws exception, which is itself of a specified class, or has a cause of the specified class.
     *
     * @param run Runnable to check.
     * @param cls Expected exception class.
     * @param msg Message text that should be in cause (if {@code null}, message won't be checked).
     * @return Thrown throwable.
     */
    public static Throwable assertThrowsWithCause(
            RunnableX run,
            Class<? extends Throwable> cls,
            @Nullable String msg
    ) {
        try {
            run.run();
        } catch (Throwable e) {
            if (!hasCause(e, cls, msg)) {
                fail("Exception is neither of a specified class, nor has a cause of the specified class: " + cls, e);
            }

            return e;
        }

        throw new AssertionError("Exception has not been thrown.");
    }

    /**
     * Checks if passed in {@code 'Throwable'} has given class in {@code 'cause'} hierarchy
     * <b>including</b> that throwable itself.
     *
     * <p>Note that this method follows includes {@link Throwable#getSuppressed()} into check.
     *
     * @param t   Throwable to check.
     * @param cls Cause classes to check.
     * @param messageFragment Fragment that must be a substring of a cause message (if {@code null}, message won't be checked).
     * @return {@code True} if one of the causing exception is an instance of passed in classes, {@code false} otherwise.
     */
    public static boolean hasCause(
            Throwable t,
            Class<?> cls,
            @Nullable String messageFragment
    ) {
        for (Throwable th = t; th != null; th = th.getCause()) {
            if (cls.isAssignableFrom(th.getClass())) {
                if (messageFragment == null) {
                    return true;
                }

                if (th.getMessage() != null && th.getMessage().contains(messageFragment)) {
                    return true;
                }
            }

            for (Throwable n : th.getSuppressed()) {
                if (hasCause(n, cls, messageFragment)) {
                    return true;
                }
            }

            if (th.getCause() == th) {
                break;
            }
        }

        return false;
    }

    /**
     * Checks if passed in {@code 'Throwable'} has given class in {@code 'cause'} hierarchy
     * <b>including</b> that throwable itself.
     *
     * <p>Note that this method follows includes {@link Throwable#getSuppressed()} into check.
     *
     * @param t   Throwable to check.
     * @param cls Cause classes to check.
     * @return reference to the cause error if found, otherwise returns {@code null}.
     */
    public static <T extends Throwable> @Nullable T cause(Throwable t, Class<T> cls) {
        return cause(t, cls, null);
    }

    /**
     * Checks if passed in {@code 'Throwable'} has given class in {@code 'cause'} hierarchy
     * <b>including</b> that throwable itself.
     *
     * <p>Note that this method follows includes {@link Throwable#getSuppressed()} into check.
     *
     * @param t   Throwable to check.
     * @param cls Cause classes to check.
     * @param msg Message text that should be in cause (if {@code null}, message won't be checked).
     * @return reference to the cause error if found, otherwise returns {@code null}.
     */
    public static <T extends Throwable> @Nullable T cause(
            Throwable t,
            Class<T> cls,
            @Nullable String msg
    ) {
        for (Throwable th = t; th != null; th = th.getCause()) {
            if (cls.isAssignableFrom(th.getClass())) {
                if (msg != null) {
                    if (th.getMessage() != null && th.getMessage().contains(msg)) {
                        return (T) th;
                    } else {
                        continue;
                    }
                }

                return (T) th;
            }

            if (th.getCause() == th) {
                break;
            }
        }

        return null;
    }

    /**
     * Runs runnable task asyncronously.
     *
     * @param task Runnable.
     * @return Future with task result.
     */
    public static CompletableFuture<?> runAsync(RunnableX task) {
        return runAsync(task, "async-runnable-runner");
    }

    /**
     * Runs runnable task asyncronously.
     *
     * @param task Runnable.
     * @return Future with task result.
     */
    public static CompletableFuture<?> runAsync(RunnableX task, String threadName) {
        return runAsync(() -> {
            try {
                task.run();
            } catch (Throwable e) {
                sneakyThrow(e);
            }

            return null;
        }, threadName);
    }

    /**
     * Runs callable task asyncronously.
     *
     * @param task Callable.
     * @return Future with task result.
     */
    public static <T> CompletableFuture<T> runAsync(Callable<T> task) {
        return runAsync(task, "async-callable-runner");
    }

    /**
     * Runs callable task asyncronously.
     *
     * @param task Callable.
     * @param threadName Thread name.
     * @return Future with task result.
     */
    public static <T> CompletableFuture<T> runAsync(Callable<T> task, String threadName) {
        NamedThreadFactory thrFactory = new NamedThreadFactory(threadName, LOG);

        CompletableFuture<T> fut = new CompletableFuture<T>();

        thrFactory.newThread(() -> {
            try {
                // Execute task.
                T res = task.call();

                fut.complete(res);
            } catch (Throwable e) {
                fut.completeExceptionally(e);
            }
        }).start();

        return fut;
    }

    /**
     * Runs callable tasks each in separate threads.
     *
     * @param calls Callable tasks.
     * @param threadFactory Thread factory.
     * @return Execution time in milliseconds.
     * @throws Exception If failed.
     */
    public static long runMultiThreaded(Iterable<Callable<?>> calls, ThreadFactory threadFactory) throws Exception {
        Collection<Thread> threads = new ArrayList<>();

        Collection<CompletableFuture<?>> futures = new ArrayList<>();

        for (Callable<?> task : calls) {
            CompletableFuture<?> fut = new CompletableFuture<>();

            futures.add(fut);

            threads.add(threadFactory.newThread(() -> {
                try {
                    // Execute task.
                    task.call();

                    fut.complete(null);
                } catch (Throwable e) {
                    fut.completeExceptionally(e);
                }
            }));
        }

        long time = System.currentTimeMillis();

        for (Thread t : threads) {
            t.start();
        }

        // Wait threads finish their job.
        try {
            for (Thread t : threads) {
                t.join();
            }
        } catch (InterruptedException e) {
            for (Thread t : threads) {
                t.interrupt();
            }

            throw e;
        }

        time = System.currentTimeMillis() - time;

        for (CompletableFuture<?> fut : futures) {
            fut.join();
        }

        return time;
    }

    /**
     * Runs callable tasks in specified number of threads.
     *
     * @param call Callable.
     * @param threadNum Number of threads.
     * @param threadName Thread names.
     * @return Execution time in milliseconds.
     * @throws Exception If failed.
     */
    public static long runMultiThreaded(Callable<?> call, int threadNum, String threadName) throws Exception {
        List<Callable<?>> calls = Collections.nCopies(threadNum, call);

        NamedThreadFactory threadFactory = new NamedThreadFactory(threadName, LOG);

        return runMultiThreaded(calls, threadFactory);
    }

    /**
     * Runs runnable object in specified number of threads.
     *
     * @param run Target runnable.
     * @param threadNum Number of threads.
     * @param threadName Thread name.
     * @return Future for the run. Future returns execution time in milliseconds.
     */
    public static CompletableFuture<Long> runMultiThreadedAsync(Runnable run, int threadNum, String threadName) {
        return runMultiThreadedAsync(() -> {
            run.run();

            return null;
        }, threadNum, threadName);
    }

    /**
     * Runs callable object in specified number of threads.
     *
     * @param call Callable.
     * @param threadNum Number of threads.
     * @param threadName Thread names.
     * @return Future for the run. Future returns execution time in milliseconds.
     */
    public static CompletableFuture<Long> runMultiThreadedAsync(Callable<?> call, int threadNum, String threadName) {
        List<Callable<?>> calls = Collections.<Callable<?>>nCopies(threadNum, call);

        NamedThreadFactory threadFactory = new NamedThreadFactory(threadName, LOG);

        return runAsync(() -> runMultiThreaded(calls, threadFactory));
    }

    /**
     * Waits for the condition.
     *
     * @param cond Condition.
     * @param timeoutMillis Timeout in milliseconds.
     * @return {@code True} if the condition was satisfied within the timeout.
     * @throws InterruptedException If waiting was interrupted.
     */
    public static boolean waitForCondition(BooleanSupplier cond, long timeoutMillis) throws InterruptedException {
        return waitForCondition(cond, 10, timeoutMillis);
    }

    /**
     * Waits for the condition.
     *
     * @param cond Condition.
     * @param sleepMillis Sleep im milliseconds.
     * @param timeoutMillis Timeout in milliseconds.
     * @return {@code True} if the condition was satisfied within the timeout.
     * @throws InterruptedException If waiting was interrupted.
     */
    @SuppressWarnings("BusyWait")
    public static boolean waitForCondition(BooleanSupplier cond, long sleepMillis, long timeoutMillis) throws InterruptedException {
        long stop = System.currentTimeMillis() + timeoutMillis;

        while (System.currentTimeMillis() < stop) {
            if (cond.getAsBoolean()) {
                return true;
            }

            sleep(sleepMillis);
        }

        return false;
    }

    /**
     * Returns random BitSet.
     *
     * @param rnd  Random generator.
     * @param bits Amount of bits in bitset.
     * @return Random BitSet.
     */
    public static BitSet randomBitSet(Random rnd, int bits) {
        BitSet set = new BitSet();

        for (int i = 0; i < bits; i++) {
            if (rnd.nextBoolean()) {
                set.set(i);
            }
        }

        return set;
    }

    /**
     * Returns random byte array.
     *
     * @param rnd Random generator.
     * @param len Byte array length.
     * @return Random byte array.
     */
    public static byte[] randomBytes(Random rnd, int len) {
        byte[] data = new byte[len];
        rnd.nextBytes(data);

        return data;
    }

    /**
     * Returns random string.
     *
     * @param rnd Random generator.
     * @param len String length.
     * @return Random string.
     */
    public static String randomString(Random rnd, int len) {
        StringBuilder sb = new StringBuilder();

        while (sb.length() < len) {
            char pt = (char) rnd.nextInt(Character.MAX_VALUE + 1);

            if (Character.isDefined(pt)
                    && Character.getType(pt) != Character.PRIVATE_USE
                    && !Character.isSurrogate(pt)
            ) {
                sb.append(pt);
            }
        }

        return sb.toString();
    }

    /**
     * Creates a unique Ignite node name for the given test.
     *
     * @param testInfo Test info.
     * @param idx Node index.
     *
     * @return Node name.
     */
    public static String testNodeName(TestInfo testInfo, int idx) {
        String testMethodName = testInfo.getTestMethod().map(Method::getName).orElse("null");
        String testClassName = testInfo.getTestClass().map(Class::getSimpleName).orElse("null");

        return IgniteStringFormatter.format("{}_{}_{}",
                        shortTestMethodName(testClassName),
                        shortTestMethodName(testMethodName),
                        idx);
    }

    /**
     * Returns a short version of the method name, such as "testShortMethodName" to "tsmn".
     *
     * @param methodName Method name for example "testShortMethodName".
     */
    public static String shortTestMethodName(String methodName) {
        assert !methodName.isBlank() : methodName;

        StringBuilder sb = new StringBuilder();

        char[] chars = methodName.trim().toCharArray();

        sb.append(chars[0]);

        for (int i = 1; i < chars.length; i++) {
            char c = chars[i];

            if (Character.isUpperCase(c)) {
                sb.append(c);
            }
        }

        return sb.toString().toLowerCase();
    }

    /**
     * Throw an exception as if it were unchecked.
     *
     * <p>This method erases type of the exception in the thrown clause, so checked exception could be thrown without need to wrap it with
     * unchecked one or adding a similar throws clause to the upstream methods.
     */
    public static <E extends Throwable> void sneakyThrow(Throwable e) throws E {
        throw (E) e;
    }

    /**
     * Awaits completion of the given stage and returns its result.
     *
     * @param stage The stage.
     * @param timeout Maximum time to wait.
     * @param unit Time unit of the timeout argument.
     * @param <T> Type of the result returned by the stage.
     * @return A result of the stage.
     */
    @SuppressWarnings("UnusedReturnValue")
    public static <T> @Nullable T await(CompletionStage<T> stage, long timeout, TimeUnit unit) {
        try {
            return stage.toCompletableFuture().get(timeout, unit);
        } catch (Throwable e) {
            // In tests, we generally interested in original exception,
            // rather than ExecutionException generated by the future's
            // contract. But topmost frame keeps important information
            // about failed operation in clients code. So, let's keep
            // this information in a kinda unusual yet sufficient for
            // further debug way
            Throwable original = ExceptionUtils.unwrapCause(e);

            if (original != e) {
                original.addSuppressed(new RuntimeException("This is a trimmed root"));
            }

            sneakyThrow(original);
        }

        assert false;

        return null;
    }

    /**
     * Awaits completion of the given stage and returns its result.
     *
     * @param stage The stage.
     * @param <T> Type of the result returned by the stage.
     * @return A result of the stage.
     */
    @SuppressWarnings("UnusedReturnValue")
    public static <T> @Nullable T await(CompletionStage<T> stage) {
        return await(stage, TIMEOUT_SEC, TimeUnit.SECONDS);
    }

    /**
     * {@link #runRace(long, RunnableX...)} with default timeout of 10 seconds.
     */
    public static void runRace(RunnableX... actions) {
        runRace(TimeUnit.SECONDS.toMillis(10), actions);
    }

    /**
     * Runs all actions, each in a separate thread, having a {@link CyclicBarrier} before calling {@link RunnableX#run()}.
     * Waits for threads completion or fails with the assertion if timeout exceeded.
     *
     * @throws AssertionError In case of timeout or if any of the runnables thrown an exception.
     */
    public static void runRace(long timeoutMillis, RunnableX... actions) {
        int length = actions.length;

        CyclicBarrier barrier = new CyclicBarrier(length);

        Set<Throwable> throwables = ConcurrentHashMap.newKeySet();

        Thread[] threads = IntStream.range(0, length).mapToObj(i -> new Thread(() -> {
            try {
                barrier.await();

                actions[i].run();
            } catch (Throwable e) {
                throwables.add(e);
            }
        })).toArray(Thread[]::new);

        Stream.of(threads).forEach(Thread::start);

        long endTs = System.currentTimeMillis() + timeoutMillis;

        try {
            for (Thread thread : threads) {
                thread.join(Math.max(1, endTs - System.currentTimeMillis()));

                if (thread.isAlive()) {
                    throw new InterruptedException(); // Interrupt all actions and fail the race.
                }
            }
        } catch (InterruptedException e) {
            for (Thread thread : threads) {
                thread.interrupt();
            }

            fail("Race operations took too long.");
        }

        if (!throwables.isEmpty()) {
            AssertionError assertionError = new AssertionError("One or several threads have failed.");

            for (Throwable throwable : throwables) {
                assertionError.addSuppressed(throwable);
            }

            throw assertionError;
        }
    }

    /**
     * Returns a file system path for a resource name.
     *
     * @param cls A class.
     * @param resourceName A resource name.
     * @return A file system path matching the path component of the resource URL.
     */
    public static String getResourcePath(Class<?> cls, String resourceName) {
        return getPath(cls.getClassLoader().getResource(resourceName)).toString();
    }

    /**
     * Converts a URL to a file system path.
     *
     * <p>This method is needed to get a proper file system name on the Windows platform. For portable code
     * it should be used instead of URL::getPath().
     *
     * <p>For example, given a URL <i>file:///C:/dir/file.ext</i>, this method returns a Windows-specific
     * path: <i>C:\dir\file.ext</i>.
     *
     * <p>While the URL::getPath() method returns a path that will not work for file system API on Windows:
     * <i>/C:/dir/file.ext</i>.
     *
     * <p>There is no such problem on UNIX-like systems where given an URL <i>file:///dir/file.ext</i>,
     * both methods return the same result: <i>/dir/file.ext</i>
     *
     * @param url A resource URL.
     * @return A file system path matching the path component of the URL.
     */
    public static Path getPath(URL url) {
        try {
            return Path.of(url.toURI());
        } catch (URISyntaxException e) {
            throw new RuntimeException(e); // Shouldn't happen if the URL is obtained from the class loader.
        }
    }

    /**
     * Adds escape characters before backslashes in a path (on Windows), e.g. for the HOCON config parser.
     *
     * <p>For example, given a path argument <i>C:\dir\file.ext</i>, this method returns <i>C:\\dir\\file.ext</i>.
     *
     * @param path A path string.
     * @return A path string with escaped backslashes.
     */
    public static String escapeWindowsPath(String path) {
        return path.replace("\\", "\\\\");
    }

    /**
     * Generate file with dummy content with provided size.
     *
     * @param file File path.
     * @param fileSize File size in bytes.
     * @throws IOException if an I/O error is thrown.
     */
    public static void fillDummyFile(Path file, long fileSize) throws IOException {
        try (SeekableByteChannel channel = Files.newByteChannel(file, WRITE, CREATE)) {
            channel.position(fileSize - 4);

            ByteBuffer buf = ByteBuffer.allocate(4).putInt(2);
            buf.rewind();
            channel.write(buf);
        }
    }

    /**
     * Predicate matcher.
     *
     * @param <DataT> Data type.
     */
    public static class PredicateMatcher<DataT> extends CustomMatcher<DataT> {
        /** Predicate. */
        private final Predicate<DataT> predicate;

        /**
         * Constructor.
         *
         * @param pred Predicate.
         * @param msg Error description.
         */
        public PredicateMatcher(Predicate<DataT> pred, String msg) {
            super(msg);

            predicate = pred;
        }

        /** {@inheritDoc} */
        @Override
        public boolean matches(Object o) {
            return predicate.test((DataT) o);
        }
    }
}<|MERGE_RESOLUTION|>--- conflicted
+++ resolved
@@ -23,10 +23,7 @@
 import static org.hamcrest.MatcherAssert.assertThat;
 import static org.hamcrest.Matchers.containsString;
 import static org.junit.jupiter.api.Assertions.assertEquals;
-<<<<<<< HEAD
-=======
 import static org.junit.jupiter.api.Assertions.assertInstanceOf;
->>>>>>> 07b16467
 import static org.junit.jupiter.api.Assertions.fail;
 
 import java.io.IOException;
@@ -274,12 +271,12 @@
      * @param errorMessageFragment Fragment of the error text in the expected exception, {@code null} if not to be checked.
      * @return Thrown throwable.
      */
-    public static <T extends Throwable> T assertThrows(
-            Class<T> cls,
+    public static Throwable assertThrows(
+            Class<? extends Throwable> cls,
             Executable run,
             @Nullable String errorMessageFragment
     ) {
-        T throwable = Assertions.assertThrows(cls, run);
+        Throwable throwable = Assertions.assertThrows(cls, run);
 
         if (errorMessageFragment != null) {
             assertThat(throwable.getMessage(), containsString(errorMessageFragment));
@@ -289,27 +286,6 @@
     }
 
     /**
-<<<<<<< HEAD
-     * Checks whether runnable throws exception, which is itself of a specified class.
-     *
-     * @param cls Expected exception class.
-     * @param run Runnable to check.
-     * @param errorCode Error code to be checked.
-     * @param errorMessageFragment Fragment of the error text in the expected exception, {@code null} if not to be checked.
-     * @return Thrown throwable.
-     */
-    public static <T extends IgniteException> T assertThrows(
-            Class<T> cls,
-            Executable run,
-            int errorCode,
-            @Nullable String errorMessageFragment
-    ) {
-        T ie = assertThrows(cls, run, errorMessageFragment);
-
-        assertEquals(errorCode, ie.code(), "Error code doesn't match");
-
-        return ie;
-=======
      * Checks whether runnable throws the correct {@link IgniteException}, which is itself of a specified class.
      *
      * @param expectedClass Expected exception class.
@@ -340,7 +316,6 @@
         }
 
         throw new AssertionError("Exception has not been thrown.");
->>>>>>> 07b16467
     }
 
     /**
