/*
 * Licensed to the Apache Software Foundation (ASF) under one or more
 * contributor license agreements. See the NOTICE file distributed with
 * this work for additional information regarding copyright ownership.
 * The ASF licenses this file to You under the Apache License, Version 2.0
 * (the "License"); you may not use this file except in compliance with
 * the License. You may obtain a copy of the License at
 *
 *      http://www.apache.org/licenses/LICENSE-2.0
 *
 * Unless required by applicable law or agreed to in writing, software
 * distributed under the License is distributed on an "AS IS" BASIS,
 * WITHOUT WARRANTIES OR CONDITIONS OF ANY KIND, either express or implied.
 * See the License for the specific language governing permissions and
 * limitations under the License.
 */

package org.apache.ignite.internal.testframework;

import com.typesafe.config.ConfigException;
import com.typesafe.config.parser.ConfigDocument;
import com.typesafe.config.parser.ConfigDocumentFactory;
import java.io.IOException;
import java.nio.file.Files;
import java.nio.file.Path;
import java.nio.file.StandardOpenOption;
<<<<<<< HEAD
import java.util.Map;
import java.util.Map.Entry;
=======
import java.util.Objects;
>>>>>>> 95107c31
import java.util.concurrent.CompletableFuture;
import org.apache.ignite.Ignite;
import org.apache.ignite.IgnitionManager;
import org.apache.ignite.InitParameters;
import org.apache.ignite.InitParametersBuilder;
import org.apache.ignite.internal.util.Constants;
import org.apache.ignite.lang.IgniteException;
import org.jetbrains.annotations.Nullable;

/** Helper class for starting a node with a string-based configuration. */
public class TestIgnitionManager {

    /** Default name of configuration file. */
    public static final String DEFAULT_CONFIG_NAME = "ignite-config.conf";

    private static final int DEFAULT_SCALECUBE_METADATA_TIMEOUT = 10_000;

    /** Default DelayDuration in ms used for tests that is set on node init. */
    public static final int DEFAULT_DELAY_DURATION_MS = 100;

    private static final int DEFAULT_METASTORAGE_IDLE_SYNC_TIME_INTERVAL_MS = 10;

    /** Default partition idle SafeTime interval in ms used for tests that is set on node init. */
    public static final int DEFAULT_PARTITION_IDLE_SYNC_TIME_INTERVAL_MS = 100;

    /** Map with default node configuration values. */
    private static final Map<String, String> DEFAULT_NODE_CONFIG = Map.of(
            "aipersist.defaultRegion.size", Integer.toString(256 * Constants.MiB),
            "aimem.defaultRegion.initSize", Integer.toString(256 * Constants.MiB),
            "aimem.defaultRegion.maxSize", Integer.toString(256 * Constants.MiB)
    );

    /** Map with default cluster configuration values. */
    private static final Map<String, String> DEFAULT_CLUSTER_CONFIG = Map.of(
            "schemaSync.delayDuration", Integer.toString(DEFAULT_DELAY_DURATION_MS),
            "metaStorage.idleSyncTimeInterval", Integer.toString(DEFAULT_METASTORAGE_IDLE_SYNC_TIME_INTERVAL_MS),
            "replication.idleSafeTimePropagationDuration", Integer.toString(DEFAULT_PARTITION_IDLE_SYNC_TIME_INTERVAL_MS)
    );

    /**
     * Starts an Ignite node with an optional bootstrap configuration from an input stream with HOCON configs.
     *
     * <p>Test defaults are mixed to the configuration (only if the corresponding config keys are not explicitly defined).
     *
     * <p>When this method returns, the node is partially started and ready to accept the init command (that is, its
     * REST endpoint is functional).
     *
     * @param nodeName Name of the node. Must not be {@code null}.
     * @param configStr Optional node configuration.
     *      Following rules are used for applying the configuration properties:
     *      <ol>
     *        <li>Specified property overrides existing one or just applies itself if it wasn't
     *            previously specified.</li>
     *        <li>All non-specified properties either use previous value or use default one from
     *            corresponding configuration schema.</li>
     *      </ol>
     *      So that, in case of initial node start (first start ever) specified configuration, supplemented
     *      with defaults, is used. If no configuration was provided defaults are used for all
     *      configuration properties. In case of node restart, specified properties override existing
     *      ones, non specified properties that also weren't specified previously use default values.
     *      Please pay attention that previously specified properties are searched in the
     *      {@code workDir} specified by the user.
     *
     * @param workDir Work directory for the started node. Must not be {@code null}.
     * @return Completable future that resolves into an Ignite node after all components are started and the cluster initialization is
     *         complete.
     * @throws IgniteException If error occurs while reading node configuration.
     */
    public static CompletableFuture<Ignite> start(String nodeName, @Nullable String configStr, Path workDir) {
        String enrichedConfig = enrichValidConfigWithTestDefaults(configStr);

        try {
            Files.createDirectories(workDir);
            Path configPath = workDir.resolve(DEFAULT_CONFIG_NAME);
<<<<<<< HEAD

            addDefaultsToConfigurationFile(configStr, configPath);
=======
            if (configStr == null) {
                // Null config might mean that this is a restart, so we should not rewrite the existing config file.
                if (Files.notExists(configPath)) {
                    Files.createFile(configPath);
                }
            } else {
                assert enrichedConfig != null;

                Files.writeString(configPath, enrichedConfig,
                        StandardOpenOption.SYNC, StandardOpenOption.CREATE, StandardOpenOption.TRUNCATE_EXISTING);
            }
>>>>>>> 95107c31

            return IgnitionManager.start(nodeName, configPath, workDir);
        } catch (IOException e) {
            throw new IgniteException("Couldn't write node config.", e);
        }
    }

    private static @Nullable String enrichValidConfigWithTestDefaults(@Nullable String configStr) {
        try {
            return enrichConfigWithTestDefaults(configStr);
        } catch (ConfigException e) {
            // Config is invalid, let Ignite itself reject it in a predictable way.
            return configStr;
        }
    }

    private static String enrichConfigWithTestDefaults(@Nullable String configStr) {
        ConfigDocument configDocument = parseNullableConfigString(configStr);

        configDocument = applyTestDefault(
                configDocument,
                "network.membership.scaleCube.metadataTimeout",
                Integer.toString(DEFAULT_SCALECUBE_METADATA_TIMEOUT)
        );

        return configDocument.render();
    }

    /**
     * Writes default values into the configuration file, according to the same rules that are used in {@link #start(String, String, Path)}.
     */
    public static void addDefaultsToConfigurationFile(Path configPath) {
        try {
            addDefaultsToConfigurationFile(null, configPath);
        } catch (IOException e) {
            throw new IgniteException("Couldn't update node configuration file", e);
        }
    }

    private static void addDefaultsToConfigurationFile(@Nullable String configStr, Path configPath) throws IOException {
        if (configStr == null && Files.exists(configPath)) {
            // Nothing to do.
            return;
        }

        Files.writeString(configPath, applyTestDefaultsToConfig(configStr, DEFAULT_NODE_CONFIG),
                StandardOpenOption.SYNC, StandardOpenOption.CREATE, StandardOpenOption.TRUNCATE_EXISTING);
    }

    /**
     * Initializes a cluster using test defaults for cluster configuration values that are not
     * specified explicitly.
     *
     * @param parameters Init parameters.
     * @see IgnitionManager#init(InitParameters)
     */
    public static void init(InitParameters parameters) {
        IgnitionManager.init(applyTestDefaultsToClusterConfig(parameters));
    }

    private static InitParameters applyTestDefaultsToClusterConfig(InitParameters params) {
        InitParametersBuilder builder = new InitParametersBuilder()
                .clusterName(params.clusterName())
                .destinationNodeName(params.nodeName())
                .metaStorageNodeNames(params.metaStorageNodeNames())
                .cmgNodeNames(params.cmgNodeNames());

<<<<<<< HEAD
        builder.clusterConfiguration(applyTestDefaultsToConfig(params.clusterConfiguration(), DEFAULT_CLUSTER_CONFIG));

        return builder.build();
    }

    private static String applyTestDefaultsToConfig(@Nullable String configStr, Map<String, String> defaults) {
        if (configStr == null) {
            configStr = "{}";
        }

        ConfigDocument configDocument;

        try {
            configDocument = ConfigDocumentFactory.parseString(configStr);
        } catch (ConfigException e) {
            // Preserve original broken content, it might be broken on purpose.
            return configStr;
        }
=======
        ConfigDocument configDocument = parseNullableConfigString(params.clusterConfiguration());
>>>>>>> 95107c31

        for (Entry<String, String> entry : defaults.entrySet()) {
            configDocument = applyTestDefault(
                    configDocument,
                    entry.getKey(),
                    entry.getValue()
            );
        }

        return configDocument.render();
    }

    private static ConfigDocument parseNullableConfigString(@Nullable String configString) {
        String configToParse = Objects.requireNonNullElse(configString, "{}");

        return ConfigDocumentFactory.parseString(configToParse);
    }

    private static ConfigDocument applyTestDefault(ConfigDocument document, String path, String value) {
        if (document.hasPath(path)) {
            return document;
        } else {
            return document.withValueText(path, value);
        }
    }
}<|MERGE_RESOLUTION|>--- conflicted
+++ resolved
@@ -17,19 +17,15 @@
 
 package org.apache.ignite.internal.testframework;
 
-import com.typesafe.config.ConfigException;
 import com.typesafe.config.parser.ConfigDocument;
 import com.typesafe.config.parser.ConfigDocumentFactory;
 import java.io.IOException;
 import java.nio.file.Files;
 import java.nio.file.Path;
 import java.nio.file.StandardOpenOption;
-<<<<<<< HEAD
 import java.util.Map;
 import java.util.Map.Entry;
-=======
 import java.util.Objects;
->>>>>>> 95107c31
 import java.util.concurrent.CompletableFuture;
 import org.apache.ignite.Ignite;
 import org.apache.ignite.IgnitionManager;
@@ -57,6 +53,7 @@
 
     /** Map with default node configuration values. */
     private static final Map<String, String> DEFAULT_NODE_CONFIG = Map.of(
+            "network.membership.scaleCube.metadataTimeout", Integer.toString(DEFAULT_SCALECUBE_METADATA_TIMEOUT),
             "aipersist.defaultRegion.size", Integer.toString(256 * Constants.MiB),
             "aimem.defaultRegion.initSize", Integer.toString(256 * Constants.MiB),
             "aimem.defaultRegion.maxSize", Integer.toString(256 * Constants.MiB)
@@ -104,48 +101,13 @@
         try {
             Files.createDirectories(workDir);
             Path configPath = workDir.resolve(DEFAULT_CONFIG_NAME);
-<<<<<<< HEAD
 
             addDefaultsToConfigurationFile(configStr, configPath);
-=======
-            if (configStr == null) {
-                // Null config might mean that this is a restart, so we should not rewrite the existing config file.
-                if (Files.notExists(configPath)) {
-                    Files.createFile(configPath);
-                }
-            } else {
-                assert enrichedConfig != null;
-
-                Files.writeString(configPath, enrichedConfig,
-                        StandardOpenOption.SYNC, StandardOpenOption.CREATE, StandardOpenOption.TRUNCATE_EXISTING);
-            }
->>>>>>> 95107c31
 
             return IgnitionManager.start(nodeName, configPath, workDir);
         } catch (IOException e) {
             throw new IgniteException("Couldn't write node config.", e);
         }
-    }
-
-    private static @Nullable String enrichValidConfigWithTestDefaults(@Nullable String configStr) {
-        try {
-            return enrichConfigWithTestDefaults(configStr);
-        } catch (ConfigException e) {
-            // Config is invalid, let Ignite itself reject it in a predictable way.
-            return configStr;
-        }
-    }
-
-    private static String enrichConfigWithTestDefaults(@Nullable String configStr) {
-        ConfigDocument configDocument = parseNullableConfigString(configStr);
-
-        configDocument = applyTestDefault(
-                configDocument,
-                "network.membership.scaleCube.metadataTimeout",
-                Integer.toString(DEFAULT_SCALECUBE_METADATA_TIMEOUT)
-        );
-
-        return configDocument.render();
     }
 
     /**
@@ -187,7 +149,6 @@
                 .metaStorageNodeNames(params.metaStorageNodeNames())
                 .cmgNodeNames(params.cmgNodeNames());
 
-<<<<<<< HEAD
         builder.clusterConfiguration(applyTestDefaultsToConfig(params.clusterConfiguration(), DEFAULT_CLUSTER_CONFIG));
 
         return builder.build();
@@ -206,9 +167,6 @@
             // Preserve original broken content, it might be broken on purpose.
             return configStr;
         }
-=======
-        ConfigDocument configDocument = parseNullableConfigString(params.clusterConfiguration());
->>>>>>> 95107c31
 
         for (Entry<String, String> entry : defaults.entrySet()) {
             configDocument = applyTestDefault(
