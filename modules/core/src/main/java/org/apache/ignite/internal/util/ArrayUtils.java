/*
 * Licensed to the Apache Software Foundation (ASF) under one or more
 * contributor license agreements.  See the NOTICE file distributed with
 * this work for additional information regarding copyright ownership.
 * The ASF licenses this file to You under the Apache License, Version 2.0
 * (the "License"); you may not use this file except in compliance with
 * the License.  You may obtain a copy of the License at
 *
 *      http://www.apache.org/licenses/LICENSE-2.0
 *
 * Unless required by applicable law or agreed to in writing, software
 * distributed under the License is distributed on an "AS IS" BASIS,
 * WITHOUT WARRANTIES OR CONDITIONS OF ANY KIND, either express or implied.
 * See the License for the specific language governing permissions and
 * limitations under the License.
 */

package org.apache.ignite.internal.util;

import java.util.Arrays;
import java.util.Collections;
import java.util.List;
import org.apache.ignite.lang.IgniteInternalException;
import org.jetbrains.annotations.Nullable;

/**
 * Utility class provides various method for manipulating arrays.
 */
@SuppressWarnings("SwitchStatementWithTooFewBranches")
public final class ArrayUtils {
    /** Empty array of byte. */
    public static final byte[] BYTE_EMPTY_ARRAY = new byte[0];
    
    /** Empty array of short. */
    public static final short[] SHORT_EMPTY_ARRAY = new short[0];
    
    /** Empty array of int. */
    public static final int[] INT_EMPTY_ARRAY = new int[0];
    
    /** Empty array of long. */
    public static final long[] LONG_EMPTY_ARRAY = new long[0];
    
    /** Empty array of float. */
    public static final float[] FLOAT_EMPTY_ARRAY = new float[0];
    
    /** Empty array of double. */
    public static final double[] DOUBLE_EMPTY_ARRAY = new double[0];
    
    /** Empty array of char. */
    public static final char[] CHAR_EMPTY_ARRAY = new char[0];
    
    /** Empty array of boolean. */
    public static final boolean[] BOOLEAN_EMPTY_ARRAY = new boolean[0];
    
    /** Empty object array. */
    public static final Object[] OBJECT_EMPTY_ARRAY = new Object[0];
<<<<<<< HEAD

    /**
     *
     */
=======
    
    /** {@code byte} array factory. */
>>>>>>> a323c22d
    public static final ArrayFactory<byte[]> BYTE_ARRAY = new ArrayFactory<>() {
        @Override
        public byte[] of(int len) {
            if (len < 0) {
                throw new IgniteInternalException("Read invalid byte array length: " + len);
            }
<<<<<<< HEAD

=======
            
>>>>>>> a323c22d
            switch (len) {
                case 0:
                    return BYTE_EMPTY_ARRAY;
                
                default:
                    return new byte[len];
            }
        }
    };
<<<<<<< HEAD

    /**
     *
     */
=======
    
    /** {@code short} array factory. */
>>>>>>> a323c22d
    public static final ArrayFactory<short[]> SHORT_ARRAY = new ArrayFactory<>() {
        @Override
        public short[] of(int len) {
            if (len < 0) {
                throw new IgniteInternalException("Read invalid short array length: " + len);
            }
<<<<<<< HEAD

=======
            
>>>>>>> a323c22d
            switch (len) {
                case 0:
                    return SHORT_EMPTY_ARRAY;
                
                default:
                    return new short[len];
            }
        }
    };
<<<<<<< HEAD

    /**
     *
     */
=======
    
    /** {@code int} array factory. */
>>>>>>> a323c22d
    public static final ArrayFactory<int[]> INT_ARRAY = new ArrayFactory<>() {
        @Override
        public int[] of(int len) {
            if (len < 0) {
                throw new IgniteInternalException("Read invalid int array length: " + len);
            }
<<<<<<< HEAD

=======
            
>>>>>>> a323c22d
            switch (len) {
                case 0:
                    return INT_EMPTY_ARRAY;
                
                default:
                    return new int[len];
            }
        }
    };
<<<<<<< HEAD

    /**
     *
     */
=======
    
    /** {@code long} array factory. */
>>>>>>> a323c22d
    public static final ArrayFactory<long[]> LONG_ARRAY = new ArrayFactory<>() {
        @Override
        public long[] of(int len) {
            if (len < 0) {
                throw new IgniteInternalException("Read invalid long array length: " + len);
            }
<<<<<<< HEAD

=======
            
>>>>>>> a323c22d
            switch (len) {
                case 0:
                    return LONG_EMPTY_ARRAY;
                
                default:
                    return new long[len];
            }
        }
    };
<<<<<<< HEAD

    /**
     *
     */
=======
    
    /** {@code float} array factory. */
>>>>>>> a323c22d
    public static final ArrayFactory<float[]> FLOAT_ARRAY = new ArrayFactory<>() {
        @Override
        public float[] of(int len) {
            if (len < 0) {
                throw new IgniteInternalException("Read invalid float array length: " + len);
            }
<<<<<<< HEAD

=======
            
>>>>>>> a323c22d
            switch (len) {
                case 0:
                    return FLOAT_EMPTY_ARRAY;
                
                default:
                    return new float[len];
            }
        }
    };
<<<<<<< HEAD

    /**
     *
     */
=======
    
    /** {@code double} array factory. */
>>>>>>> a323c22d
    public static final ArrayFactory<double[]> DOUBLE_ARRAY = new ArrayFactory<>() {
        @Override
        public double[] of(int len) {
            if (len < 0) {
                throw new IgniteInternalException("Read invalid double array length: " + len);
            }
<<<<<<< HEAD

=======
            
>>>>>>> a323c22d
            switch (len) {
                case 0:
                    return DOUBLE_EMPTY_ARRAY;
                
                default:
                    return new double[len];
            }
        }
    };
<<<<<<< HEAD

    /**
     *
     */
=======
    
    /** {@code char} array factory. */
>>>>>>> a323c22d
    public static final ArrayFactory<char[]> CHAR_ARRAY = new ArrayFactory<>() {
        @Override
        public char[] of(int len) {
            if (len < 0) {
                throw new IgniteInternalException("Read invalid char array length: " + len);
            }
<<<<<<< HEAD

=======
            
>>>>>>> a323c22d
            switch (len) {
                case 0:
                    return CHAR_EMPTY_ARRAY;
                
                default:
                    return new char[len];
            }
        }
    };
<<<<<<< HEAD

    /**
     *
     */
=======
    
    /** {@code boolean} array factory. */
>>>>>>> a323c22d
    public static final ArrayFactory<boolean[]> BOOLEAN_ARRAY = new ArrayFactory<>() {
        @Override
        public boolean[] of(int len) {
            if (len < 0) {
                throw new IgniteInternalException("Read invalid boolean array length: " + len);
            }
<<<<<<< HEAD

=======
            
>>>>>>> a323c22d
            switch (len) {
                case 0:
                    return BOOLEAN_EMPTY_ARRAY;
                
                default:
                    return new boolean[len];
            }
        }
    };
    
    /**
     * Returns {@code true} if {@code null} or an empty array is provided, {@code false} otherwise.
     *
     * @param arr Array to check.
     * @param <T> Array element type.
     * @return {@code true} if {@code null} or an empty array is provided, {@code false} otherwise.
     */
    public static <T> boolean nullOrEmpty(T[] arr) {
        return arr == null || arr.length == 0;
    }
    
    /**
     * Returns {@code true} if {@code null} or an empty array is provided, {@code false} otherwise.
     *
     * @param arr Array to check.
     * @return {@code true} if {@code null} or an empty array is provided, {@code false} otherwise.
     */
    public static boolean nullOrEmpty(byte[] arr) {
        return arr == null || arr.length == 0;
    }
    
    /**
     * Returns {@code true} if {@code null} or an empty array is provided, {@code false} otherwise.
     *
     * @param arr Array to check.
     * @return {@code true} if {@code null} or an empty array is provided, {@code false} otherwise.
     */
    public static boolean nullOrEmpty(short[] arr) {
        return arr == null || arr.length == 0;
    }
    
    /**
     * Returns {@code true} if {@code null} or an empty array is provided, {@code false} otherwise.
     *
     * @param arr Array to check.
     * @return {@code true} if {@code null} or an empty array is provided, {@code false} otherwise.
     */
    public static boolean nullOrEmpty(int[] arr) {
        return arr == null || arr.length == 0;
    }
    
    /**
     * Returns {@code true} if {@code null} or an empty array is provided, {@code false} otherwise.
     *
     * @param arr Array to check.
     * @return {@code true} if {@code null} or an empty array is provided, {@code false} otherwise.
     */
    public static boolean nullOrEmpty(long[] arr) {
        return arr == null || arr.length == 0;
    }
    
    /**
     * Returns {@code true} if {@code null} or an empty array is provided, {@code false} otherwise.
     *
     * @param arr Array to check.
     * @return {@code true} if {@code null} or an empty array is provided, {@code false} otherwise.
     */
    public static boolean nullOrEmpty(float[] arr) {
        return arr == null || arr.length == 0;
    }
    
    /**
     * Returns {@code true} if {@code null} or an empty array is provided, {@code false} otherwise.
     *
     * @param arr Array to check.
     * @return {@code true} if {@code null} or an empty array is provided, {@code false} otherwise.
     */
    public static boolean nullOrEmpty(double[] arr) {
        return arr == null || arr.length == 0;
    }
    
    /**
     * Returns {@code true} if {@code null} or an empty array is provided, {@code false} otherwise.
     *
     * @param arr Array to check.
     * @return {@code true} if {@code null} or an empty array is provided, {@code false} otherwise.
     */
    public static boolean nullOrEmpty(boolean[] arr) {
        return arr == null || arr.length == 0;
    }
    
    /**
     * Converts array to {@link List}. Note that resulting list cannot be altered in size, as it it based on the passed in array - only
     * current elements can be changed.
     *
     * <p>Note that unlike {@link Arrays#asList(Object[])}, this method is {@code null}-safe. If {@code null} is passed in, then empty list
     * will be returned.
     *
     * @param vals Array of values
     * @param <T>  Array type.
     * @return {@link List} instance for array.
     */
    @SafeVarargs
    public static <T> List<T> asList(@Nullable T... vals) {
        return nullOrEmpty(vals) ? Collections.emptyList() : Arrays.asList(vals);
    }
    
    /**
     * Concatenates an elements to an array.
     *
     * @param arr Array.
     * @param obj One or more elements.
     * @param <T> Type of the elements of the array.
     * @return Concatenated array.
     */
    @SafeVarargs
    public static <T> T[] concat(@Nullable T[] arr, T... obj) {
        T[] newArr;
<<<<<<< HEAD

=======
        
>>>>>>> a323c22d
        if (arr == null || arr.length == 0) {
            newArr = obj;
        } else {
            newArr = Arrays.copyOf(arr, arr.length + obj.length);
            
            System.arraycopy(obj, 0, newArr, arr.length, obj.length);
        }
        
        return newArr;
    }
    
    /**
     * Stub.
     */
    private ArrayUtils() {
        // No op.
    }
}<|MERGE_RESOLUTION|>--- conflicted
+++ resolved
@@ -54,26 +54,15 @@
     
     /** Empty object array. */
     public static final Object[] OBJECT_EMPTY_ARRAY = new Object[0];
-<<<<<<< HEAD
-
-    /**
-     *
-     */
-=======
     
     /** {@code byte} array factory. */
->>>>>>> a323c22d
     public static final ArrayFactory<byte[]> BYTE_ARRAY = new ArrayFactory<>() {
         @Override
         public byte[] of(int len) {
             if (len < 0) {
                 throw new IgniteInternalException("Read invalid byte array length: " + len);
             }
-<<<<<<< HEAD
-
-=======
-            
->>>>>>> a323c22d
+            
             switch (len) {
                 case 0:
                     return BYTE_EMPTY_ARRAY;
@@ -83,26 +72,15 @@
             }
         }
     };
-<<<<<<< HEAD
-
-    /**
-     *
-     */
-=======
     
     /** {@code short} array factory. */
->>>>>>> a323c22d
     public static final ArrayFactory<short[]> SHORT_ARRAY = new ArrayFactory<>() {
         @Override
         public short[] of(int len) {
             if (len < 0) {
                 throw new IgniteInternalException("Read invalid short array length: " + len);
             }
-<<<<<<< HEAD
-
-=======
-            
->>>>>>> a323c22d
+            
             switch (len) {
                 case 0:
                     return SHORT_EMPTY_ARRAY;
@@ -112,26 +90,15 @@
             }
         }
     };
-<<<<<<< HEAD
-
-    /**
-     *
-     */
-=======
     
     /** {@code int} array factory. */
->>>>>>> a323c22d
     public static final ArrayFactory<int[]> INT_ARRAY = new ArrayFactory<>() {
         @Override
         public int[] of(int len) {
             if (len < 0) {
                 throw new IgniteInternalException("Read invalid int array length: " + len);
             }
-<<<<<<< HEAD
-
-=======
-            
->>>>>>> a323c22d
+            
             switch (len) {
                 case 0:
                     return INT_EMPTY_ARRAY;
@@ -141,26 +108,15 @@
             }
         }
     };
-<<<<<<< HEAD
-
-    /**
-     *
-     */
-=======
     
     /** {@code long} array factory. */
->>>>>>> a323c22d
     public static final ArrayFactory<long[]> LONG_ARRAY = new ArrayFactory<>() {
         @Override
         public long[] of(int len) {
             if (len < 0) {
                 throw new IgniteInternalException("Read invalid long array length: " + len);
             }
-<<<<<<< HEAD
-
-=======
-            
->>>>>>> a323c22d
+            
             switch (len) {
                 case 0:
                     return LONG_EMPTY_ARRAY;
@@ -170,26 +126,15 @@
             }
         }
     };
-<<<<<<< HEAD
-
-    /**
-     *
-     */
-=======
     
     /** {@code float} array factory. */
->>>>>>> a323c22d
     public static final ArrayFactory<float[]> FLOAT_ARRAY = new ArrayFactory<>() {
         @Override
         public float[] of(int len) {
             if (len < 0) {
                 throw new IgniteInternalException("Read invalid float array length: " + len);
             }
-<<<<<<< HEAD
-
-=======
-            
->>>>>>> a323c22d
+            
             switch (len) {
                 case 0:
                     return FLOAT_EMPTY_ARRAY;
@@ -199,26 +144,15 @@
             }
         }
     };
-<<<<<<< HEAD
-
-    /**
-     *
-     */
-=======
     
     /** {@code double} array factory. */
->>>>>>> a323c22d
     public static final ArrayFactory<double[]> DOUBLE_ARRAY = new ArrayFactory<>() {
         @Override
         public double[] of(int len) {
             if (len < 0) {
                 throw new IgniteInternalException("Read invalid double array length: " + len);
             }
-<<<<<<< HEAD
-
-=======
-            
->>>>>>> a323c22d
+            
             switch (len) {
                 case 0:
                     return DOUBLE_EMPTY_ARRAY;
@@ -228,26 +162,15 @@
             }
         }
     };
-<<<<<<< HEAD
-
-    /**
-     *
-     */
-=======
     
     /** {@code char} array factory. */
->>>>>>> a323c22d
     public static final ArrayFactory<char[]> CHAR_ARRAY = new ArrayFactory<>() {
         @Override
         public char[] of(int len) {
             if (len < 0) {
                 throw new IgniteInternalException("Read invalid char array length: " + len);
             }
-<<<<<<< HEAD
-
-=======
-            
->>>>>>> a323c22d
+            
             switch (len) {
                 case 0:
                     return CHAR_EMPTY_ARRAY;
@@ -257,26 +180,15 @@
             }
         }
     };
-<<<<<<< HEAD
-
-    /**
-     *
-     */
-=======
     
     /** {@code boolean} array factory. */
->>>>>>> a323c22d
     public static final ArrayFactory<boolean[]> BOOLEAN_ARRAY = new ArrayFactory<>() {
         @Override
         public boolean[] of(int len) {
             if (len < 0) {
                 throw new IgniteInternalException("Read invalid boolean array length: " + len);
             }
-<<<<<<< HEAD
-
-=======
-            
->>>>>>> a323c22d
+            
             switch (len) {
                 case 0:
                     return BOOLEAN_EMPTY_ARRAY;
@@ -395,11 +307,7 @@
     @SafeVarargs
     public static <T> T[] concat(@Nullable T[] arr, T... obj) {
         T[] newArr;
-<<<<<<< HEAD
-
-=======
         
->>>>>>> a323c22d
         if (arr == null || arr.length == 0) {
             newArr = obj;
         } else {
