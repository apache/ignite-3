/*
 * Licensed to the Apache Software Foundation (ASF) under one or more
 * contributor license agreements.  See the NOTICE file distributed with
 * this work for additional information regarding copyright ownership.
 * The ASF licenses this file to You under the Apache License, Version 2.0
 * (the "License"); you may not use this file except in compliance with
 * the License.  You may obtain a copy of the License at
 *
 *      http://www.apache.org/licenses/LICENSE-2.0
 *
 * Unless required by applicable law or agreed to in writing, software
 * distributed under the License is distributed on an "AS IS" BASIS,
 * WITHOUT WARRANTIES OR CONDITIONS OF ANY KIND, either express or implied.
 * See the License for the specific language governing permissions and
 * limitations under the License.
 */

package org.apache.ignite.internal.util;

import java.util.Collection;
<<<<<<< HEAD
import java.util.HashSet;
import java.util.List;
import java.util.Map;
=======
import java.util.Collections;
import java.util.HashSet;
import java.util.Iterator;
import java.util.List;
import java.util.Map;
import java.util.NoSuchElementException;
>>>>>>> 2a26649b
import java.util.Set;
import org.jetbrains.annotations.Nullable;

import static java.util.Collections.addAll;
<<<<<<< HEAD
=======
import static java.util.Collections.emptyIterator;
>>>>>>> 2a26649b
import static java.util.Collections.unmodifiableSet;

/**
 * Utility class provides various method to work with collections.
 */
public final class CollectionUtils {
    /**
     * Tests if the given collection is either {@code null} or empty.
     *
     * @param col Collection to check.
     * @return Whether or not the given collection is {@code null} or empty.
     */
    public static boolean nullOrEmpty(@Nullable Collection<?> col) {
        return col == null || col.isEmpty();
    }

    /**
     * Tests if the given collection is either {@code null} or empty.
     *
     * @param c Collection to test.
     * @return Whether or not the given collection is {@code null} or empty.
     */
    public static boolean nullOrEmpty(@Nullable Iterable<?> c) {
        return c == null || (c instanceof Collection<?> ? ((Collection<?>) c).isEmpty() : !c.iterator().hasNext());
    }

    /**
     * Tests if the given collection is either {@code null} or empty.
     *
     * @param col Collection to check.
     * @return Whether or not the given collection is {@code null} or empty.
     */
    public static boolean nullOrEmpty(@Nullable Map<?, ?> col) {
        return col == null || col.isEmpty();
    }

    /**
     * Gets first element from given list or returns {@code null} if list is empty.
     *
     * @param list List to retrieve the first element.
     * @param <T> Type of the elements of the list.
     * @return The first element of the given list or {@code null} in case the list is empty.
     */
    public static <T> T first(List<? extends T> list) {
        if (nullOrEmpty(list))
            return null;

        return list.get(0);
    }

    /**
     * Union set and items.
     *
     * @param set Set.
     * @param ts Items.
     * @param <T> Type of the elements of the list.
     * @return Immutable union of set and items.
     */
    @SafeVarargs
    public static <T> Set<T> union(@Nullable Set<T> set, @Nullable T... ts) {
        if (nullOrEmpty(set))
            return ts == null || ts.length == 0 ? Set.of() : Set.of(ts);
        else if (ts == null || ts.length == 0)
            return unmodifiableSet(set);
        else {
            Set<T> res = new HashSet<>(set);

            addAll(res, ts);

            return unmodifiableSet(res);
        }
    }

<<<<<<< HEAD
=======
    /**
     * Create a lazy concatenation of iterables.
     * <p>
     * NOTE: {@link Iterator#remove} - not supported.
     *
     * @param iterables Iterables.
     * @param <T> Type of the elements.
     * @return Concatenation of iterables.
     */
    @SafeVarargs
    public static <T> Iterable<? extends T> concat(@Nullable Iterable<? extends T>... iterables) {
        if (iterables == null || iterables.length == 0)
            return Collections::emptyIterator;
        else {
            return () -> new Iterator<T>() {
                /** Current index at {@code iterables}. */
                int i = 0;

                /** Current iterator. */
                Iterator<? extends T> curr = emptyIterator();

                /** {@inheritDoc} */
                @Override public boolean hasNext() {
                    while (!curr.hasNext() && i < iterables.length)
                        curr = iterables[i++].iterator();

                    return curr.hasNext();
                }

                /** {@inheritDoc} */
                @Override public T next() {
                    if (!hasNext())
                        throw new NoSuchElementException();
                    else
                        return curr.next();
                }
            };
        }
    }

>>>>>>> 2a26649b
    /** Stub. */
    private CollectionUtils() {
        // No op.
    }
}<|MERGE_RESOLUTION|>--- conflicted
+++ resolved
@@ -18,26 +18,17 @@
 package org.apache.ignite.internal.util;
 
 import java.util.Collection;
-<<<<<<< HEAD
-import java.util.HashSet;
-import java.util.List;
-import java.util.Map;
-=======
 import java.util.Collections;
 import java.util.HashSet;
 import java.util.Iterator;
 import java.util.List;
 import java.util.Map;
 import java.util.NoSuchElementException;
->>>>>>> 2a26649b
 import java.util.Set;
 import org.jetbrains.annotations.Nullable;
 
 import static java.util.Collections.addAll;
-<<<<<<< HEAD
-=======
 import static java.util.Collections.emptyIterator;
->>>>>>> 2a26649b
 import static java.util.Collections.unmodifiableSet;
 
 /**
@@ -111,8 +102,6 @@
         }
     }
 
-<<<<<<< HEAD
-=======
     /**
      * Create a lazy concatenation of iterables.
      * <p>
@@ -153,7 +142,6 @@
         }
     }
 
->>>>>>> 2a26649b
     /** Stub. */
     private CollectionUtils() {
         // No op.
