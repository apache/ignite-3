/*
 * Licensed to the Apache Software Foundation (ASF) under one or more
 * contributor license agreements.  See the NOTICE file distributed with
 * this work for additional information regarding copyright ownership.
 * The ASF licenses this file to You under the Apache License, Version 2.0
 * (the "License"); you may not use this file except in compliance with
 * the License.  You may obtain a copy of the License at
 *
 *      http://www.apache.org/licenses/LICENSE-2.0
 *
 * Unless required by applicable law or agreed to in writing, software
 * distributed under the License is distributed on an "AS IS" BASIS,
 * WITHOUT WARRANTIES OR CONDITIONS OF ANY KIND, either express or implied.
 * See the License for the specific language governing permissions and
 * limitations under the License.
 */

package org.apache.ignite.internal.util;

import static java.util.Collections.addAll;
import static java.util.Collections.emptyIterator;
<<<<<<< HEAD
=======
import static java.util.Collections.emptyList;
import static java.util.Collections.unmodifiableCollection;
>>>>>>> a323c22d
import static java.util.Collections.unmodifiableSet;

import java.util.AbstractCollection;
import java.util.Collection;
import java.util.Collections;
import java.util.HashSet;
import java.util.Iterator;
import java.util.List;
import java.util.Map;
import java.util.NoSuchElementException;
import java.util.Set;
import java.util.function.Function;
import org.jetbrains.annotations.Nullable;

/**
 * Utility class provides various method to work with collections.
 */
public final class CollectionUtils {
    /**
     * Tests if the given collection is either {@code null} or empty.
     *
     * @param col Collection to check.
     * @return Whether or not the given collection is {@code null} or empty.
     */
    public static boolean nullOrEmpty(@Nullable Collection<?> col) {
        return col == null || col.isEmpty();
    }
    
    /**
     * Tests if the given collection is either {@code null} or empty.
     *
     * @param c Collection to test.
     * @return Whether or not the given collection is {@code null} or empty.
     */
    public static boolean nullOrEmpty(@Nullable Iterable<?> c) {
        return c == null || (c instanceof Collection<?> ? ((Collection<?>) c).isEmpty() : !c.iterator().hasNext());
    }
    
    /**
     * Tests if the given collection is either {@code null} or empty.
     *
     * @param col Collection to check.
     * @return Whether or not the given collection is {@code null} or empty.
     */
    public static boolean nullOrEmpty(@Nullable Map<?, ?> col) {
        return col == null || col.isEmpty();
    }
    
    /**
     * Gets first element from given list or returns {@code null} if list is empty.
     *
     * @param list List to retrieve the first element.
     * @param <T>  Type of the elements of the list.
     * @return The first element of the given list or {@code null} in case the list is empty.
     */
    public static <T> T first(List<? extends T> list) {
        if (nullOrEmpty(list)) {
            return null;
        }
<<<<<<< HEAD

=======
        
>>>>>>> a323c22d
        return list.get(0);
    }
    
    /**
     * Union set and items.
     *
     * @param set Set.
     * @param ts  Items.
<<<<<<< HEAD
     * @param <T> Type of the elements of the list.
=======
     * @param <T> Type of the elements of set and items..
>>>>>>> a323c22d
     * @return Immutable union of set and items.
     */
    @SafeVarargs
    public static <T> Set<T> union(@Nullable Set<T> set, @Nullable T... ts) {
        if (nullOrEmpty(set)) {
            return ts == null || ts.length == 0 ? Set.of() : Set.of(ts);
<<<<<<< HEAD
        } else if (ts == null || ts.length == 0) {
            return unmodifiableSet(set);
        } else {
            Set<T> res = new HashSet<>(set);

            addAll(res, ts);

            return unmodifiableSet(res);
=======
        }
    
        if (ts == null || ts.length == 0) {
            return unmodifiableSet(set);
>>>>>>> a323c22d
        }
        
        Set<T> res = new HashSet<>(set);
        
        addAll(res, ts);
        
        return unmodifiableSet(res);
    }
    
    /**
     * Union collections.
     *
     * @param collections Collections.
     * @param <T>         Type of the elements of collections.
     * @return Immutable union of collections.
     */
    @SafeVarargs
    public static <T> Collection<T> union(Collection<T>... collections) {
        if (collections == null || collections.length == 0) {
            return List.of();
        }
        
        return new AbstractCollection<>() {
            /** Total size of the collections. */
            int size = -1;
            
            /** {@inheritDoc} */
            @Override
            public Iterator<T> iterator() {
                return concat(collections).iterator();
            }
            
            /** {@inheritDoc} */
            @Override
            public int size() {
                if (size == -1) {
                    int s = 0;
                    
                    for (Collection<T> collection : collections) {
                        s += collection.size();
                    }
                    
                    size = s;
                }
                
                return size;
            }
        };
    }
    
    /**
     * Create a lazy concatenation of iterables.
     *
     * <p>NOTE: {@link Iterator#remove} - not supported.
     *
     * @param iterables Iterables.
     * @param <T>       Type of the elements.
     * @return Concatenation of iterables.
     */
    @SafeVarargs
    public static <T> Iterable<T> concat(@Nullable Iterable<? extends T>... iterables) {
        if (iterables == null || iterables.length == 0) {
            return Collections::emptyIterator;
<<<<<<< HEAD
        } else {
            return () -> new Iterator<T>() {
                /** Current index at {@code iterables}. */
                int idx = 0;

                /** Current iterator. */
                Iterator<? extends T> curr = emptyIterator();

                /** {@inheritDoc} */
                @Override
                public boolean hasNext() {
                    while (!curr.hasNext() && idx < iterables.length) {
                        curr = iterables[idx++].iterator();
                    }

                    return curr.hasNext();
                }

                /** {@inheritDoc} */
                @Override
                public T next() {
                    if (!hasNext()) {
                        throw new NoSuchElementException();
                    } else {
                        return curr.next();
                    }
=======
        }
        
        return () -> new Iterator<>() {
            /** Current index at {@code iterables}. */
            int idx = 0;
            
            /** Current iterator. */
            Iterator<? extends T> curr = emptyIterator();
            
            /** {@inheritDoc} */
            @Override
            public boolean hasNext() {
                while (!curr.hasNext() && idx < iterables.length) {
                    curr = iterables[idx++].iterator();
                }
                
                return curr.hasNext();
            }
            
            /** {@inheritDoc} */
            @Override
            public T next() {
                if (!hasNext()) {
                    throw new NoSuchElementException();
                } else {
                    return curr.next();
>>>>>>> a323c22d
                }
            }
        };
    }
    
    /**
     * Create a collection view that can only be read.
     *
     * @param collection Basic collection.
     * @param mapper     Conversion function.
     * @param <T1>       Base type of the collection.
     * @param <T2>       Type for view.
     * @return Read-only collection view.
     */
    public static <T1, T2> Collection<T2> viewReadOnly(
            @Nullable Collection<? extends T1> collection,
            @Nullable Function<? super T1, ? extends T2> mapper
    ) {
        if (nullOrEmpty(collection)) {
<<<<<<< HEAD
            return Collections.emptyList();
        } else if (mapper == null) {
            return (Collection<T2>) collection;
        } else {
            return new AbstractCollection<>() {
                /** {@inheritDoc} */
                @Override
                public Iterator<T2> iterator() {
                    Iterator<? extends T1> iterator = collection.iterator();

                    return new Iterator<>() {
                        /** {@inheritDoc} */
                        @Override
                        public boolean hasNext() {
                            return iterator.hasNext();
                        }

                        /** {@inheritDoc} */
                        @Override
                        public T2 next() {
                            return mapper.apply(iterator.next());
                        }
                    };
                }

                /** {@inheritDoc} */
                @Override
                public int size() {
                    return collection.size();
                }

                /** {@inheritDoc} */
                @Override
                public boolean isEmpty() {
                    return collection.isEmpty();
=======
            return emptyList();
        }
    
        if (mapper == null) {
            return unmodifiableCollection((Collection<T2>) collection);
        }
        
        return new AbstractCollection<>() {
            /** {@inheritDoc} */
            @Override
            public Iterator<T2> iterator() {
                Iterator<? extends T1> iterator = collection.iterator();
                
                return new Iterator<>() {
                    /** {@inheritDoc} */
                    @Override
                    public boolean hasNext() {
                        return iterator.hasNext();
                    }
                    
                    /** {@inheritDoc} */
                    @Override
                    public T2 next() {
                        return mapper.apply(iterator.next());
                    }
                };
            }
            
            /** {@inheritDoc} */
            @Override
            public int size() {
                return collection.size();
            }
            
            /** {@inheritDoc} */
            @Override
            public boolean isEmpty() {
                return collection.isEmpty();
            }
        };
    }
    
    /**
     * Difference of two sets.
     *
     * @param a   First set.
     * @param b   Second set.
     * @param <T> Type of the elements.
     * @return Immutable set of elements of the first without the second.
     */
    public static <T> Set<T> difference(@Nullable Set<T> a, @Nullable Set<T> b) {
        if (nullOrEmpty(a)) {
            return Set.of();
        } else if (nullOrEmpty(b)) {
            return unmodifiableSet(a);
        }
        
        // Lazy initialization.
        Set<T> res = null;
        
        for (T t : a) {
            if (!b.contains(t)) {
                if (res == null) {
                    res = new HashSet<>();
>>>>>>> a323c22d
                }
                
                res.add(t);
            }
        }
        
        return res == null ? Set.of() : unmodifiableSet(res);
    }
    
    /** Stub. */
    private CollectionUtils() {
        // No op.
    }
}<|MERGE_RESOLUTION|>--- conflicted
+++ resolved
@@ -19,11 +19,8 @@
 
 import static java.util.Collections.addAll;
 import static java.util.Collections.emptyIterator;
-<<<<<<< HEAD
-=======
 import static java.util.Collections.emptyList;
 import static java.util.Collections.unmodifiableCollection;
->>>>>>> a323c22d
 import static java.util.Collections.unmodifiableSet;
 
 import java.util.AbstractCollection;
@@ -83,11 +80,7 @@
         if (nullOrEmpty(list)) {
             return null;
         }
-<<<<<<< HEAD
-
-=======
-        
->>>>>>> a323c22d
+        
         return list.get(0);
     }
     
@@ -96,32 +89,17 @@
      *
      * @param set Set.
      * @param ts  Items.
-<<<<<<< HEAD
-     * @param <T> Type of the elements of the list.
-=======
      * @param <T> Type of the elements of set and items..
->>>>>>> a323c22d
      * @return Immutable union of set and items.
      */
     @SafeVarargs
     public static <T> Set<T> union(@Nullable Set<T> set, @Nullable T... ts) {
         if (nullOrEmpty(set)) {
             return ts == null || ts.length == 0 ? Set.of() : Set.of(ts);
-<<<<<<< HEAD
-        } else if (ts == null || ts.length == 0) {
-            return unmodifiableSet(set);
-        } else {
-            Set<T> res = new HashSet<>(set);
-
-            addAll(res, ts);
-
-            return unmodifiableSet(res);
-=======
         }
     
         if (ts == null || ts.length == 0) {
             return unmodifiableSet(set);
->>>>>>> a323c22d
         }
         
         Set<T> res = new HashSet<>(set);
@@ -185,34 +163,6 @@
     public static <T> Iterable<T> concat(@Nullable Iterable<? extends T>... iterables) {
         if (iterables == null || iterables.length == 0) {
             return Collections::emptyIterator;
-<<<<<<< HEAD
-        } else {
-            return () -> new Iterator<T>() {
-                /** Current index at {@code iterables}. */
-                int idx = 0;
-
-                /** Current iterator. */
-                Iterator<? extends T> curr = emptyIterator();
-
-                /** {@inheritDoc} */
-                @Override
-                public boolean hasNext() {
-                    while (!curr.hasNext() && idx < iterables.length) {
-                        curr = iterables[idx++].iterator();
-                    }
-
-                    return curr.hasNext();
-                }
-
-                /** {@inheritDoc} */
-                @Override
-                public T next() {
-                    if (!hasNext()) {
-                        throw new NoSuchElementException();
-                    } else {
-                        return curr.next();
-                    }
-=======
         }
         
         return () -> new Iterator<>() {
@@ -239,7 +189,6 @@
                     throw new NoSuchElementException();
                 } else {
                     return curr.next();
->>>>>>> a323c22d
                 }
             }
         };
@@ -259,43 +208,6 @@
             @Nullable Function<? super T1, ? extends T2> mapper
     ) {
         if (nullOrEmpty(collection)) {
-<<<<<<< HEAD
-            return Collections.emptyList();
-        } else if (mapper == null) {
-            return (Collection<T2>) collection;
-        } else {
-            return new AbstractCollection<>() {
-                /** {@inheritDoc} */
-                @Override
-                public Iterator<T2> iterator() {
-                    Iterator<? extends T1> iterator = collection.iterator();
-
-                    return new Iterator<>() {
-                        /** {@inheritDoc} */
-                        @Override
-                        public boolean hasNext() {
-                            return iterator.hasNext();
-                        }
-
-                        /** {@inheritDoc} */
-                        @Override
-                        public T2 next() {
-                            return mapper.apply(iterator.next());
-                        }
-                    };
-                }
-
-                /** {@inheritDoc} */
-                @Override
-                public int size() {
-                    return collection.size();
-                }
-
-                /** {@inheritDoc} */
-                @Override
-                public boolean isEmpty() {
-                    return collection.isEmpty();
-=======
             return emptyList();
         }
     
@@ -360,7 +272,6 @@
             if (!b.contains(t)) {
                 if (res == null) {
                     res = new HashSet<>();
->>>>>>> a323c22d
                 }
                 
                 res.add(t);
