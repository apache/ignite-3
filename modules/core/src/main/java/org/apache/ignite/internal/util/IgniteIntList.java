--- conflicted
+++ resolved
@@ -33,21 +33,6 @@
  * Minimal list API to work with primitive ints. This list exists to avoid boxing/unboxing when using standard list from Java.
  */
 public class IgniteIntList implements Externalizable {
-<<<<<<< HEAD
-    /**
-     *
-     */
-    private static final long serialVersionUID = 0L;
-
-    /**
-     *
-     */
-    private int[] arr;
-
-    /**
-     *
-     */
-=======
     /** Serial version uid. */
     private static final long serialVersionUID = 0L;
 
@@ -55,7 +40,6 @@
     private int[] arr;
 
     /** Index. */
->>>>>>> a323c22d
     private int idx;
 
     /**
@@ -101,11 +85,8 @@
     }
 
     /**
-<<<<<<< HEAD
-=======
      * Constructor.
      *
->>>>>>> a323c22d
      * @param arr  Array.
      * @param size Size.
      */
@@ -200,11 +181,8 @@
     }
 
     /**
-<<<<<<< HEAD
-=======
      * Adds all elements from {@code from} to {@code to}.
      *
->>>>>>> a323c22d
      * @param to   To list.
      * @param from From list.
      * @return To list (passed in or created).
@@ -548,11 +526,8 @@
     }
 
     /**
-<<<<<<< HEAD
-=======
      * Writes list to {@code out}.
      *
->>>>>>> a323c22d
      * @param out  Output to write to.
      * @param list List.
      * @throws IOException If failed.
