--- conflicted
+++ resolved
@@ -44,10 +44,7 @@
     public static final int HYBRID_TIMESTAMP_SIZE = Long.BYTES;
 
     /** A constant holding the maximum value a {@code HybridTimestamp} can have. */
-<<<<<<< HEAD
     public static final HybridTimestamp MAX_VALUE = new HybridTimestamp(Long.MAX_VALUE);
-=======
-    public static final HybridTimestamp MAX_VALUE = new HybridTimestamp(Long.MAX_VALUE, Integer.MAX_VALUE);
 
     /** The constant holds the minimum value which {@code HybridTimestamp} might formally have. */
     public static final HybridTimestamp MIN_VALUE = new HybridTimestamp(1L, -1);
@@ -57,10 +54,6 @@
      * TODO: IGNITE-18978 Method to comparison timestamps with clock skew.
      */
     private static final long CLOCK_SKEW = 7L;
-
-    /** Physical clock. */
-    private final long physical;
->>>>>>> 5346cd04
 
     /** Long time value, that consists of physical time in higher 6 bytes and logical time in lower 2 bytes. */
     private final long time;
@@ -148,13 +141,10 @@
 
     /**
      * Returns a new hybrid timestamp with incremented logical component.
-<<<<<<< HEAD
      *
      * @return The hybrid timestamp.
      *
      * @throws ArithmeticException on the long overflow.
-=======
->>>>>>> 5346cd04
      */
     public HybridTimestamp addTicks(int ticks) {
         assert ticks >= 0;
