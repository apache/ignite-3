/*
 * Licensed to the Apache Software Foundation (ASF) under one or more
 * contributor license agreements. See the NOTICE file distributed with
 * this work for additional information regarding copyright ownership.
 * The ASF licenses this file to You under the Apache License, Version 2.0
 * (the "License"); you may not use this file except in compliance with
 * the License. You may obtain a copy of the License at
 *
 *      http://www.apache.org/licenses/LICENSE-2.0
 *
 * Unless required by applicable law or agreed to in writing, software
 * distributed under the License is distributed on an "AS IS" BASIS,
 * WITHOUT WARRANTIES OR CONDITIONS OF ANY KIND, either express or implied.
 * See the License for the specific language governing permissions and
 * limitations under the License.
 */

package org.apache.ignite.internal.util;

import static org.apache.ignite.internal.util.IgniteUtils.jdkVersion;
import static org.apache.ignite.internal.util.IgniteUtils.majorJavaVersion;

import java.lang.invoke.MethodHandle;
import java.lang.invoke.MethodHandles;
import java.lang.invoke.MethodType;
import java.lang.reflect.Constructor;
import java.lang.reflect.Field;
import java.lang.reflect.InvocationTargetException;
import java.lang.reflect.Method;
import java.nio.Buffer;
import java.nio.ByteBuffer;
import java.nio.ByteOrder;
import java.security.AccessController;
import java.security.PrivilegedAction;
import java.security.PrivilegedActionException;
import java.security.PrivilegedExceptionAction;
import sun.misc.Unsafe;

/**
 * Wrapper for the {@link sun.misc.Unsafe} class.
 *
 * <p>All memory access operations have the following properties:
 * <ul>
 * <li>All {@code putXxx(long addr, xxx val)}, {@code getXxx(long addr)}, {@code putXxx(byte[] arr, long off, xxx val)},
 * {@code getXxx(byte[] arr, long off)} and corresponding methods with {@code LE} suffix are alignment aware
 * and can be safely used with unaligned pointers.</li>
 * <li>All {@code putXxxField(Object obj, long fieldOff, xxx val)} and {@code getXxxField(Object obj, long fieldOff)}
 * methods are not alignment aware and can't be safely used with unaligned pointers. This methods can be safely used
 * for object field values access because all object fields addresses are aligned.</li>
 * <li>All {@code putXxxLE(...)} and {@code getXxxLE(...)} methods assumes that the byte order is fixed as little-endian
 * while native byte order is big-endian. So it is client code responsibility to check native byte order before
 * invoking these methods.</li>
 * </ul>
 */
public abstract class GridUnsafe {
    /** Native byte order. */
    public static final ByteOrder NATIVE_BYTE_ORDER = ByteOrder.nativeOrder();

    /** Unsafe. */
    private static final Unsafe UNSAFE = unsafe();

    /** Page size. */
    private static final int PAGE_SIZE = UNSAFE.pageSize();

    /** Empty page. */
    private static final byte[] EMPTY_PAGE = new byte[PAGE_SIZE];

    /** Unaligned flag. */
    private static final boolean UNALIGNED = unaligned();

    /** Per-byte copy threshold. */
    private static final long PER_BYTE_THRESHOLD = 0L;

    /** Flag indicating whether system's native order is big endian. */
    public static final boolean IS_BIG_ENDIAN = ByteOrder.nativeOrder() == ByteOrder.BIG_ENDIAN;

    /** Address size. */
    public static final int ADDR_SIZE = UNSAFE.addressSize();

    /** {@code byte} array offset. */
    public static final long BYTE_ARR_OFF = UNSAFE.arrayBaseOffset(byte[].class);

    /** {@code byte} array offset. */
    public static final int BYTE_ARR_INT_OFF = UNSAFE.arrayBaseOffset(byte[].class);

    /** {@code short} array offset. */
    public static final long SHORT_ARR_OFF = UNSAFE.arrayBaseOffset(short[].class);

    /** {@code int} array offset. */
    public static final long INT_ARR_OFF = UNSAFE.arrayBaseOffset(int[].class);

    /** {@code long} array offset. */
    public static final long LONG_ARR_OFF = UNSAFE.arrayBaseOffset(long[].class);

    /** {@code float} array offset. */
    public static final long FLOAT_ARR_OFF = UNSAFE.arrayBaseOffset(float[].class);

    /** {@code double} array offset. */
    public static final long DOUBLE_ARR_OFF = UNSAFE.arrayBaseOffset(double[].class);

    /** {@code char} array offset. */
    public static final long CHAR_ARR_OFF = UNSAFE.arrayBaseOffset(char[].class);

    /** {@code boolean} array offset. */
    public static final long BOOLEAN_ARR_OFF = UNSAFE.arrayBaseOffset(boolean[].class);

    /** {@link java.nio.Buffer#address} field offset. */
    private static final long DIRECT_BUF_ADDR_OFF = bufferAddressOffset();

    /**
     * Implementation used to wrap a region if an unmanaged memory in a {@link ByteBuffer}.
     */
    private static final PointerWrapping POINTER_WRAPPING;

    static {
        Object nioAccessObj = null;

        MethodHandle directBufMtd = null;
        MethodHandle directBufCtorWithIntLen = null;
        MethodHandle directBufCtorWithLongLen = null;

        if (majorJavaVersion(jdkVersion()) < 12) {
            // for old java prefer Java NIO & Shared Secrets object init way
            try {
                nioAccessObj = javaNioAccessObject();
                directBufMtd = newDirectBufferMethodHandle(nioAccessObj);
            } catch (Exception e) {
                nioAccessObj = null;
                directBufMtd = null;

                try {
                    directBufCtorWithIntLen = createAndTestNewDirectBufferCtor(int.class);
                } catch (Exception exFallback) {
                    // noinspection CallToPrintStackTrace
                    exFallback.printStackTrace(); // NOPMD

                    e.addSuppressed(exFallback);

                    throw e; // Fallback was not successful.
                }

                if (directBufCtorWithIntLen == null) {
                    throw e;
                }
            }
        } else {
            try {
                directBufCtorWithIntLen = createAndTestNewDirectBufferCtor(int.class);
            } catch (Exception e) {
                try {
<<<<<<< HEAD
                    nioAccessObj = javaNioAccessObject();
                    directBufMtd = newDirectBufferMethodHandle(nioAccessObj);
                } catch (Exception exFallback) {
                    // noinspection CallToPrintStackTrace
                    exFallback.printStackTrace(); // NOPMD

                    e.addSuppressed(exFallback);

                    throw e; // Fallback to shared secrets failed.
                }
=======
                    directBufCtorWithLongLen = createAndTestNewDirectBufferCtor(long.class);
                } catch (Exception e2) {
                    try {
                        nioAccessObj = javaNioAccessObject();
                        directBufMtd = newDirectBufferMethodHandle(nioAccessObj);
                    } catch (Exception exFallback) {
                        //noinspection CallToPrintStackTrace
                        exFallback.printStackTrace();

                        e.addSuppressed(exFallback);

                        throw e; // Fallback to shared secrets failed.
                    }
>>>>>>> 11641b10

                    if (nioAccessObj == null || directBufMtd == null) {
                        throw e;
                    }
                }
            }
        }

        if (directBufMtd != null && nioAccessObj != null) {
            POINTER_WRAPPING = new JavaNioPointerWrapping(directBufMtd, nioAccessObj);
        } else if (directBufCtorWithIntLen != null) {
            POINTER_WRAPPING = new WrapWithIntDirectBufferConstructor(directBufCtorWithIntLen);
        } else if (directBufCtorWithLongLen != null) {
            POINTER_WRAPPING = new WrapWithLongDirectBufferConstructor(directBufCtorWithLongLen);
        } else {
            POINTER_WRAPPING = new BrokenPointerWrapping();
        }
    }

    /**
     * Ensure singleton.
     */
    private GridUnsafe() {
        // No-op.
    }

    /**
     * Wraps a pointer to unmanaged memory into a direct byte buffer.
     *
     * @param ptr Pointer to wrap.
     * @param len Memory location length.
     * @return Byte buffer wrapping the given memory.
     */
    public static ByteBuffer wrapPointer(long ptr, int len) {
        return POINTER_WRAPPING.wrapPointer(ptr, len);
    }

    /**
     * Wraps a pointer to unmanaged memory into a direct byte buffer. Uses the constructor of the direct byte buffer.
     *
     * @param ptr         Pointer to wrap.
     * @param len         Memory location length.
     * @param constructor Constructor to use. Should create an instance of a direct ByteBuffer.
     * @return Byte buffer wrapping the given memory.
     */
    static ByteBuffer wrapPointerDirectBufferConstructor(long ptr, int len, MethodHandle constructor) {
        try {
            ByteBuffer newDirectBuf = (ByteBuffer) constructor.invokeExact(ptr, len);

            return newDirectBuf.order(NATIVE_BYTE_ORDER);
        } catch (Throwable e) {
            throw new RuntimeException("DirectByteBuffer#constructor is unavailable."
                    + FeatureChecker.JAVA_VER_SPECIFIC_WARN, e);
        }
    }

    /**
     * Wraps a pointer to unmanaged memory into a direct byte buffer. Uses the constructor of the direct byte buffer.
     *
     * @param ptr         Pointer to wrap.
     * @param len         Memory location length.
     * @param constructor Constructor to use. Should create an instance of a direct ByteBuffer.
     * @return Byte buffer wrapping the given memory.
     */
    static ByteBuffer wrapPointerDirectBufferConstructor(long ptr, long len, MethodHandle constructor) {
        try {
            ByteBuffer newDirectBuf = (ByteBuffer) constructor.invokeExact(ptr, len);

            return newDirectBuf.order(NATIVE_BYTE_ORDER);
        } catch (Throwable e) {
            throw new RuntimeException("DirectByteBuffer#constructor is unavailable."
                    + FeatureChecker.JAVA_VER_SPECIFIC_WARN, e);
        }
    }

    /**
     * Returns allocated direct buffer.
     *
     * @param len Length.
     * @return Allocated direct buffer.
     */
    public static ByteBuffer allocateBuffer(int len) {
        long ptr = allocateMemory(len);

        return wrapPointer(ptr, len);
    }

    /**
     * Frees buffer.
     *
     * @param buf Direct buffer allocated by {@link #allocateBuffer(int)}.
     */
    public static void freeBuffer(ByteBuffer buf) {
        long ptr = bufferAddress(buf);

        freeMemory(ptr);
    }

    /**
     * Returns reallocated direct buffer.
     *
     * @param buf Buffer.
     * @param len New length.
     * @return Reallocated direct buffer.
     */
    public static ByteBuffer reallocateBuffer(ByteBuffer buf, int len) {
        long ptr = bufferAddress(buf);

        long newPtr = reallocateMemory(ptr, len);

        return wrapPointer(newPtr, len);
    }

    /**
     * Gets a boolean value from an object field.
     *
     * @param obj      Object.
     * @param fieldOff Field offset.
     * @return Boolean value from object field.
     */
    public static boolean getBooleanField(Object obj, long fieldOff) {
        return UNSAFE.getBoolean(obj, fieldOff);
    }

    /**
     * Stores a boolean value into an object field.
     *
     * @param obj      Object.
     * @param fieldOff Field offset.
     * @param val      Value.
     */
    public static void putBooleanField(Object obj, long fieldOff, boolean val) {
        UNSAFE.putBoolean(obj, fieldOff, val);
    }

    /**
     * Gets a byte value from an object field.
     *
     * @param obj      Object.
     * @param fieldOff Field offset.
     * @return Byte value from object field.
     */
    public static byte getByteField(Object obj, long fieldOff) {
        return UNSAFE.getByte(obj, fieldOff);
    }

    /**
     * Stores a byte value into an object field.
     *
     * @param obj      Object.
     * @param fieldOff Field offset.
     * @param val      Value.
     */
    public static void putByteField(Object obj, long fieldOff, byte val) {
        UNSAFE.putByte(obj, fieldOff, val);
    }

    /**
     * Gets a short value from an object field.
     *
     * @param obj      Object.
     * @param fieldOff Field offset.
     * @return Short value from object field.
     */
    public static short getShortField(Object obj, long fieldOff) {
        return UNSAFE.getShort(obj, fieldOff);
    }

    /**
     * Stores a short value into an object field.
     *
     * @param obj      Object.
     * @param fieldOff Field offset.
     * @param val      Value.
     */
    public static void putShortField(Object obj, long fieldOff, short val) {
        UNSAFE.putShort(obj, fieldOff, val);
    }

    /**
     * Gets a char value from an object field.
     *
     * @param obj      Object.
     * @param fieldOff Field offset.
     * @return Char value from object field.
     */
    public static char getCharField(Object obj, long fieldOff) {
        return UNSAFE.getChar(obj, fieldOff);
    }

    /**
     * Stores a char value into an object field.
     *
     * @param obj      Object.
     * @param fieldOff Field offset.
     * @param val      Value.
     */
    public static void putCharField(Object obj, long fieldOff, char val) {
        UNSAFE.putChar(obj, fieldOff, val);
    }

    /**
     * Gets an integer value from an object field.
     *
     * @param obj      Object.
     * @param fieldOff Field offset.
     * @return Integer value from object field.
     */
    public static int getIntField(Object obj, long fieldOff) {
        return UNSAFE.getInt(obj, fieldOff);
    }

    /**
     * Stores an integer value into an object field.
     *
     * @param obj      Object.
     * @param fieldOff Field offset.
     * @param val      Value.
     */
    public static void putIntField(Object obj, long fieldOff, int val) {
        UNSAFE.putInt(obj, fieldOff, val);
    }

    /**
     * Gets a long value from an object field.
     *
     * @param obj      Object.
     * @param fieldOff Field offset.
     * @return Long value from object field.
     */
    public static long getLongField(Object obj, long fieldOff) {
        return UNSAFE.getLong(obj, fieldOff);
    }

    /**
     * Stores a long value into an object field.
     *
     * @param obj      Object.
     * @param fieldOff Field offset.
     * @param val      Value.
     */
    public static void putLongField(Object obj, long fieldOff, long val) {
        UNSAFE.putLong(obj, fieldOff, val);
    }

    /**
     * Gets a float value from an object field.
     *
     * @param obj      Object.
     * @param fieldOff Field offset.
     * @return Float value from object field.
     */
    public static float getFloatField(Object obj, long fieldOff) {
        return UNSAFE.getFloat(obj, fieldOff);
    }

    /**
     * Stores a float value into an object field.
     *
     * @param obj      Object.
     * @param fieldOff Field offset.
     * @param val      Value.
     */
    public static void putFloatField(Object obj, long fieldOff, float val) {
        UNSAFE.putFloat(obj, fieldOff, val);
    }

    /**
     * Gets a double value from an object field.
     *
     * @param obj      Object.
     * @param fieldOff Field offset.
     * @return Double value from object field.
     */
    public static double getDoubleField(Object obj, long fieldOff) {
        return UNSAFE.getDouble(obj, fieldOff);
    }

    /**
     * Stores a double value into an object field.
     *
     * @param obj      Object.
     * @param fieldOff Field offset.
     * @param val      Value.
     */
    public static void putDoubleField(Object obj, long fieldOff, double val) {
        UNSAFE.putDouble(obj, fieldOff, val);
    }

    /**
     * Gets a reference from an object field.
     *
     * @param obj      Object.
     * @param fieldOff Field offset.
     * @return Reference from object field.
     */
    public static Object getObjectField(Object obj, long fieldOff) {
        return UNSAFE.getObject(obj, fieldOff);
    }

    /**
     * Stores a reference value into an object field.
     *
     * @param obj      Object.
     * @param fieldOff Field offset.
     * @param val      Value.
     */
    public static void putObjectField(Object obj, long fieldOff, Object val) {
        UNSAFE.putObject(obj, fieldOff, val);
    }

    /**
     * Gets a boolean value from a byte array.
     *
     * @param arr Byte array.
     * @param off Offset.
     * @return Boolean value from byte array.
     */
    public static boolean getBoolean(byte[] arr, long off) {
        return UNSAFE.getBoolean(arr, off);
    }

    /**
     * Stores a boolean value into a byte array.
     *
     * @param arr Byte array.
     * @param off Offset.
     * @param val Value.
     */
    public static void putBoolean(byte[] arr, long off, boolean val) {
        UNSAFE.putBoolean(arr, off, val);
    }

    /**
     * Gets a byte value from a byte array.
     *
     * @param arr Byte array.
     * @param off Offset.
     * @return Byte value from byte array.
     */
    public static byte getByte(byte[] arr, long off) {
        return UNSAFE.getByte(arr, off);
    }

    /**
     * Gets byte value from given address.
     *
     * @param addr Address.
     * @return Byte value from given address.
     */
    public static byte getByte(long addr) {
        return UNSAFE.getByte(addr);
    }

    /**
     * Stores a byte value into a byte array.
     *
     * @param arr Byte array.
     * @param off Offset.
     * @param val Value.
     */
    public static void putByte(byte[] arr, long off, byte val) {
        UNSAFE.putByte(arr, off, val);
    }

    /**
     * Stores given byte value.
     *
     * @param addr Address.
     * @param val  Value.
     */
    public static void putByte(long addr, byte val) {
        UNSAFE.putByte(addr, val);
    }

    /**
     * Gets a short value from a byte array. Alignment aware.
     *
     * @param arr Byte array.
     * @param off Offset.
     * @return Short value from byte array.
     */
    public static short getShort(byte[] arr, long off) {
        return UNALIGNED ? UNSAFE.getShort(arr, off) : getShortByByte(arr, off, IS_BIG_ENDIAN);
    }

    /**
     * Gets short value from given address. Alignment aware.
     *
     * @param addr Address.
     * @return Short value from given address.
     */
    public static short getShort(long addr) {
        return UNALIGNED ? UNSAFE.getShort(addr) : getShortByByte(addr, IS_BIG_ENDIAN);
    }

    /**
     * Stores a short value into a byte array. Alignment aware.
     *
     * @param arr Byte array.
     * @param off Offset.
     * @param val Value.
     */
    public static void putShort(byte[] arr, long off, short val) {
        if (UNALIGNED) {
            UNSAFE.putShort(arr, off, val);
        } else {
            putShortByByte(arr, off, val, IS_BIG_ENDIAN);
        }
    }

    /**
     * Stores given short value. Alignment aware.
     *
     * @param addr Address.
     * @param val  Value.
     */
    public static void putShort(long addr, short val) {
        if (UNALIGNED) {
            UNSAFE.putShort(addr, val);
        } else {
            putShortByByte(addr, val, IS_BIG_ENDIAN);
        }
    }

    /**
     * Gets a char value from a byte array. Alignment aware.
     *
     * @param arr Byte array.
     * @param off Offset.
     * @return Char value from byte array.
     */
    public static char getChar(byte[] arr, long off) {
        return UNALIGNED ? UNSAFE.getChar(arr, off) : getCharByByte(arr, off, IS_BIG_ENDIAN);
    }

    /**
     * Gets char value from given address. Alignment aware.
     *
     * @param addr Address.
     * @return Char value from given address.
     */
    public static char getChar(long addr) {
        return UNALIGNED ? UNSAFE.getChar(addr) : getCharByByte(addr, IS_BIG_ENDIAN);
    }

    /**
     * Stores a char value into a byte array. Alignment aware.
     *
     * @param arr Byte array.
     * @param off Offset.
     * @param val Value.
     */
    public static void putChar(byte[] arr, long off, char val) {
        if (UNALIGNED) {
            UNSAFE.putChar(arr, off, val);
        } else {
            putCharByByte(arr, off, val, IS_BIG_ENDIAN);
        }
    }

    /**
     * Stores given char value. Alignment aware.
     *
     * @param addr Address.
     * @param val  Value.
     */
    public static void putChar(long addr, char val) {
        if (UNALIGNED) {
            UNSAFE.putChar(addr, val);
        } else {
            putCharByByte(addr, val, IS_BIG_ENDIAN);
        }
    }

    /**
     * Gets an integer value from a byte array. Alignment aware.
     *
     * @param arr Byte array.
     * @param off Offset.
     * @return Integer value from byte array.
     */
    public static int getInt(byte[] arr, long off) {
        return UNALIGNED ? UNSAFE.getInt(arr, off) : getIntByByte(arr, off, IS_BIG_ENDIAN);
    }

    /**
     * Gets integer value from given address. Alignment aware.
     *
     * @param addr Address.
     * @return Integer value from given address.
     */
    public static int getInt(long addr) {
        return UNALIGNED ? UNSAFE.getInt(addr) : getIntByByte(addr, IS_BIG_ENDIAN);
    }

    /**
     * Stores an integer value into a byte array. Alignment aware.
     *
     * @param arr Byte array.
     * @param off Offset.
     * @param val Value.
     */
    public static void putInt(byte[] arr, long off, int val) {
        if (UNALIGNED) {
            UNSAFE.putInt(arr, off, val);
        } else {
            putIntByByte(arr, off, val, IS_BIG_ENDIAN);
        }
    }

    /**
     * Stores given integer value. Alignment aware.
     *
     * @param addr Address.
     * @param val  Value.
     */
    public static void putInt(long addr, int val) {
        if (UNALIGNED) {
            UNSAFE.putInt(addr, val);
        } else {
            putIntByByte(addr, val, IS_BIG_ENDIAN);
        }
    }

    /**
     * Gets a long value from a byte array. Alignment aware.
     *
     * @param arr Byte array.
     * @param off Offset.
     * @return Long value from byte array.
     */
    public static long getLong(byte[] arr, long off) {
        return UNALIGNED ? UNSAFE.getLong(arr, off) : getLongByByte(arr, off, IS_BIG_ENDIAN);
    }

    /**
     * Gets long value from given address. Alignment aware.
     *
     * @param addr Address.
     * @return Long value from given address.
     */
    public static long getLong(long addr) {
        return UNALIGNED ? UNSAFE.getLong(addr) : getLongByByte(addr, IS_BIG_ENDIAN);
    }

    /**
     * Stores a long value into a byte array. Alignment aware.
     *
     * @param arr Byte array.
     * @param off Offset.
     * @param val Value.
     */
    public static void putLong(byte[] arr, long off, long val) {
        if (UNALIGNED) {
            UNSAFE.putLong(arr, off, val);
        } else {
            putLongByByte(arr, off, val, IS_BIG_ENDIAN);
        }
    }

    /**
     * Stores given integer value. Alignment aware.
     *
     * @param addr Address.
     * @param val  Value.
     */
    public static void putLong(long addr, long val) {
        if (UNALIGNED) {
            UNSAFE.putLong(addr, val);
        } else {
            putLongByByte(addr, val, IS_BIG_ENDIAN);
        }
    }

    /**
     * Gets a float value from a byte array. Alignment aware.
     *
     * @param arr Object.
     * @param off Offset.
     * @return Float value from byte array.
     */
    public static float getFloat(byte[] arr, long off) {
        return UNALIGNED ? UNSAFE.getFloat(arr, off) : Float.intBitsToFloat(getIntByByte(arr, off, IS_BIG_ENDIAN));
    }

    /**
     * Gets float value from given address. Alignment aware.
     *
     * @param addr Address.
     * @return Float value from given address.
     */
    public static float getFloat(long addr) {
        return UNALIGNED ? UNSAFE.getFloat(addr) : Float.intBitsToFloat(getIntByByte(addr, IS_BIG_ENDIAN));
    }

    /**
     * Stores a float value into a byte array. Alignment aware.
     *
     * @param arr Byte array.
     * @param off Offset.
     * @param val Value.
     */
    public static void putFloat(byte[] arr, long off, float val) {
        if (UNALIGNED) {
            UNSAFE.putFloat(arr, off, val);
        } else {
            putIntByByte(arr, off, Float.floatToIntBits(val), IS_BIG_ENDIAN);
        }
    }

    /**
     * Stores given float value. Alignment aware.
     *
     * @param addr Address.
     * @param val  Value.
     */
    public static void putFloat(long addr, float val) {
        if (UNALIGNED) {
            UNSAFE.putFloat(addr, val);
        } else {
            putIntByByte(addr, Float.floatToIntBits(val), IS_BIG_ENDIAN);
        }
    }

    /**
     * Gets a double value from a byte array. Alignment aware.
     *
     * @param arr byte array.
     * @param off Offset.
     * @return Double value from byte array. Alignment aware.
     */
    public static double getDouble(byte[] arr, long off) {
        return UNALIGNED ? UNSAFE.getDouble(arr, off) : Double.longBitsToDouble(getLongByByte(arr, off, IS_BIG_ENDIAN));
    }

    /**
     * Gets double value from given address. Alignment aware.
     *
     * @param addr Address.
     * @return Double value from given address.
     */
    public static double getDouble(long addr) {
        return UNALIGNED ? UNSAFE.getDouble(addr) : Double.longBitsToDouble(getLongByByte(addr, IS_BIG_ENDIAN));
    }

    /**
     * Stores a double value into a byte array. Alignment aware.
     *
     * @param arr Byte array.
     * @param off Offset.
     * @param val Value.
     */
    public static void putDouble(byte[] arr, long off, double val) {
        if (UNALIGNED) {
            UNSAFE.putDouble(arr, off, val);
        } else {
            putLongByByte(arr, off, Double.doubleToLongBits(val), IS_BIG_ENDIAN);
        }
    }

    /**
     * Stores given double value. Alignment aware.
     *
     * @param addr Address.
     * @param val  Value.
     */
    public static void putDouble(long addr, double val) {
        if (UNALIGNED) {
            UNSAFE.putDouble(addr, val);
        } else {
            putLongByByte(addr, Double.doubleToLongBits(val), IS_BIG_ENDIAN);
        }
    }

    /**
     * Gets short value from byte array assuming that value stored in little-endian byte order and native byte order is big-endian.
     * Alignment aware.
     *
     * @param arr Byte array.
     * @param off Offset.
     * @return Short value from byte array.
     */
    public static short getShortLittleEndian(byte[] arr, long off) {
        return UNALIGNED ? Short.reverseBytes(UNSAFE.getShort(arr, off)) : getShortByByte(arr, off, false);
    }

    /**
     * Gets short value from given address assuming that value stored in little-endian byte order and native byte order is big-endian.
     * Alignment aware.
     *
     * @param addr Address.
     * @return Short value from given address.
     */
    public static short getShortLittleEndian(long addr) {
        return UNALIGNED ? Short.reverseBytes(UNSAFE.getShort(addr)) : getShortByByte(addr, false);
    }

    /**
     * Stores short value into byte array assuming that value should be stored in little-endian byte order and native byte order is
     * big-endian. Alignment aware.
     *
     * @param arr Byte array.
     * @param off Offset.
     * @param val Value.
     */
    public static void putShortLittleEndian(byte[] arr, long off, short val) {
        if (UNALIGNED) {
            UNSAFE.putShort(arr, off, Short.reverseBytes(val));
        } else {
            putShortByByte(arr, off, val, false);
        }
    }

    /**
     * Stores given short value assuming that value should be stored in little-endian byte order and native byte order is big-endian.
     * Alignment aware.
     *
     * @param addr Address.
     * @param val  Value.
     */
    public static void putShortLittleEndian(long addr, short val) {
        if (UNALIGNED) {
            UNSAFE.putShort(addr, Short.reverseBytes(val));
        } else {
            putShortByByte(addr, val, false);
        }
    }

    /**
     * Gets char value from byte array assuming that value stored in little-endian byte order and native byte order is big-endian. Alignment
     * aware.
     *
     * @param arr Byte array.
     * @param off Offset.
     * @return Char value from byte array.
     */
    public static char getCharLittleEndian(byte[] arr, long off) {
        return UNALIGNED ? Character.reverseBytes(UNSAFE.getChar(arr, off)) : getCharByByte(arr, off, false);
    }

    /**
     * Gets char value from given address assuming that value stored in little-endian byte order and native byte order is big-endian.
     * Alignment aware.
     *
     * @param addr Address.
     * @return Char value from given address.
     */
    public static char getCharLittleEndian(long addr) {
        return UNALIGNED ? Character.reverseBytes(UNSAFE.getChar(addr)) : getCharByByte(addr, false);
    }

    /**
     * Stores char value into byte array assuming that value should be stored in little-endian byte order and native byte order is
     * big-endian. Alignment aware.
     *
     * @param arr Byte array.
     * @param off Offset.
     * @param val Value.
     */
    public static void putCharLittleEndian(byte[] arr, long off, char val) {
        if (UNALIGNED) {
            UNSAFE.putChar(arr, off, Character.reverseBytes(val));
        } else {
            putCharByByte(arr, off, val, false);
        }
    }

    /**
     * Stores given char value assuming that value should be stored in little-endian byte order and native byte order is big-endian.
     * Alignment aware.
     *
     * @param addr Address.
     * @param val  Value.
     */
    public static void putCharLittleEndian(long addr, char val) {
        if (UNALIGNED) {
            UNSAFE.putChar(addr, Character.reverseBytes(val));
        } else {
            putCharByByte(addr, val, false);
        }
    }

    /**
     * Gets integer value from byte array assuming that value stored in little-endian byte order and native byte order is big-endian.
     * Alignment aware.
     *
     * @param arr Byte array.
     * @param off Offset.
     * @return Integer value from byte array.
     */
    public static int getIntLittleEndian(byte[] arr, long off) {
        return UNALIGNED ? Integer.reverseBytes(UNSAFE.getInt(arr, off)) : getIntByByte(arr, off, false);
    }

    /**
     * Gets integer value from given address assuming that value stored in little-endian byte order and native byte order is big-endian.
     * Alignment aware.
     *
     * @param addr Address.
     * @return Integer value from given address.
     */
    public static int getIntLittleEndian(long addr) {
        return UNALIGNED ? Integer.reverseBytes(UNSAFE.getInt(addr)) : getIntByByte(addr, false);
    }

    /**
     * Stores integer value into byte array assuming that value should be stored in little-endian byte order and native byte order is
     * big-endian. Alignment aware.
     *
     * @param arr Byte array.
     * @param off Offset.
     * @param val Value.
     */
    public static void putIntLittleEndian(byte[] arr, long off, int val) {
        if (UNALIGNED) {
            UNSAFE.putInt(arr, off, Integer.reverseBytes(val));
        } else {
            putIntByByte(arr, off, val, false);
        }
    }

    /**
     * Stores given integer value assuming that value should be stored in little-endian byte order and native byte order is big-endian.
     * Alignment aware.
     *
     * @param addr Address.
     * @param val  Value.
     */
    public static void putIntLittleEndian(long addr, int val) {
        if (UNALIGNED) {
            UNSAFE.putInt(addr, Integer.reverseBytes(val));
        } else {
            putIntByByte(addr, val, false);
        }
    }

    /**
     * Gets long value from byte array assuming that value stored in little-endian byte order and native byte order is big-endian. Alignment
     * aware.
     *
     * @param arr Byte array.
     * @param off Offset.
     * @return Long value from byte array.
     */
    public static long getLongLittleEndian(byte[] arr, long off) {
        return UNALIGNED ? Long.reverseBytes(UNSAFE.getLong(arr, off)) : getLongByByte(arr, off, false);
    }

    /**
     * Gets long value from given address assuming that value stored in little-endian byte order and native byte order is big-endian.
     * Alignment aware.
     *
     * @param addr Address.
     * @return Long value from given address.
     */
    public static long getLongLittleEndian(long addr) {
        return UNALIGNED ? Long.reverseBytes(UNSAFE.getLong(addr)) : getLongByByte(addr, false);
    }

    /**
     * Stores long value into byte array assuming that value should be stored in little-endian byte order and native byte order is
     * big-endian. Alignment aware.
     *
     * @param arr Byte array.
     * @param off Offset.
     * @param val Value.
     */
    public static void putLongLittleEndian(byte[] arr, long off, long val) {
        if (UNALIGNED) {
            UNSAFE.putLong(arr, off, Long.reverseBytes(val));
        } else {
            putLongByByte(arr, off, val, false);
        }
    }

    /**
     * Stores given integer value assuming that value should be stored in little-endian byte order and native byte order is big-endian.
     * Alignment aware.
     *
     * @param addr Address.
     * @param val  Value.
     */
    public static void putLongLittleEndian(long addr, long val) {
        if (UNALIGNED) {
            UNSAFE.putLong(addr, Long.reverseBytes(val));
        } else {
            putLongByByte(addr, val, false);
        }
    }

    /**
     * Gets float value from byte array assuming that value stored in little-endian byte order and native byte order is big-endian.
     * Alignment aware.
     *
     * @param arr Byte array.
     * @param off Offset.
     * @return Float value from byte array.
     */
    public static float getFloatLittleEndian(byte[] arr, long off) {
        return Float.intBitsToFloat(
                UNALIGNED ? Integer.reverseBytes(UNSAFE.getInt(arr, off)) : getIntByByte(arr, off, false)
        );
    }

    /**
     * Gets float value from given address assuming that value stored in little-endian byte order and native byte order is big-endian.
     * Alignment aware.
     *
     * @param addr Address.
     * @return Float value from given address.
     */
    public static float getFloatLittleEndian(long addr) {
        return Float.intBitsToFloat(UNALIGNED ? Integer.reverseBytes(UNSAFE.getInt(addr)) : getIntByByte(addr, false));
    }

    /**
     * Stores float value into byte array assuming that value should be stored in little-endian byte order and native byte order is
     * big-endian. Alignment aware.
     *
     * @param arr Byte array.
     * @param off Offset.
     * @param val Value.
     */
    public static void putFloatLittleEndian(byte[] arr, long off, float val) {
        int intVal = Float.floatToIntBits(val);

        if (UNALIGNED) {
            UNSAFE.putInt(arr, off, Integer.reverseBytes(intVal));
        } else {
            putIntByByte(arr, off, intVal, false);
        }
    }

    /**
     * Stores given float value assuming that value should be stored in little-endian byte order and native byte order is big-endian.
     * Alignment aware.
     *
     * @param addr Address.
     * @param val  Value.
     */
    public static void putFloatLittleEndian(long addr, float val) {
        int intVal = Float.floatToIntBits(val);

        if (UNALIGNED) {
            UNSAFE.putInt(addr, Integer.reverseBytes(intVal));
        } else {
            putIntByByte(addr, intVal, false);
        }
    }

    /**
     * Gets double value from byte array assuming that value stored in little-endian byte order and native byte order is big-endian.
     * Alignment aware.
     *
     * @param arr Byte array.
     * @param off Offset.
     * @return Double value from byte array.
     */
    public static double getDoubleLittleEndian(byte[] arr, long off) {
        return Double.longBitsToDouble(
                UNALIGNED ? Long.reverseBytes(UNSAFE.getLong(arr, off)) : getLongByByte(arr, off, false)
        );
    }

    /**
     * Gets double value from given address assuming that value stored in little-endian byte order and native byte order is big-endian.
     * Alignment aware.
     *
     * @param addr Address.
     * @return Double value from given address.
     */
    public static double getDoubleLittleEndian(long addr) {
        return Double.longBitsToDouble(
                UNALIGNED ? Long.reverseBytes(UNSAFE.getLong(addr)) : getLongByByte(addr, false)
        );
    }

    /**
     * Stores double value into byte array assuming that value should be stored in little-endian byte order and native byte order is
     * big-endian. Alignment aware.
     *
     * @param arr Byte array.
     * @param off Offset.
     * @param val Value.
     */
    public static void putDoubleLittleEndian(byte[] arr, long off, double val) {
        long longVal = Double.doubleToLongBits(val);

        if (UNALIGNED) {
            UNSAFE.putLong(arr, off, Long.reverseBytes(longVal));
        } else {
            putLongByByte(arr, off, longVal, false);
        }
    }

    /**
     * Stores given double value assuming that value should be stored in little-endian byte order and native byte order is big-endian.
     * Alignment aware.
     *
     * @param addr Address.
     * @param val  Value.
     */
    public static void putDoubleLittleEndian(long addr, double val) {
        long longVal = Double.doubleToLongBits(val);

        if (UNALIGNED) {
            UNSAFE.putLong(addr, Long.reverseBytes(longVal));
        } else {
            putLongByByte(addr, longVal, false);
        }
    }

    /**
     * Returns static field offset.
     *
     * @param field Field.
     * @return Static field offset.
     */
    public static long staticFieldOffset(Field field) {
        return UNSAFE.staticFieldOffset(field);
    }

    /**
     * Returns object field offset.
     *
     * @param field Field.
     * @return Object field offset.
     */
    public static long objectFieldOffset(Field field) {
        return UNSAFE.objectFieldOffset(field);
    }

    /**
     * Returns static field base.
     *
     * @param field Field.
     * @return Static field base.
     */
    public static Object staticFieldBase(Field field) {
        return UNSAFE.staticFieldBase(field);
    }

    /**
     * Allocates memory.
     *
     * @param size Size.
     * @return address.
     */
    public static long allocateMemory(long size) {
        return UNSAFE.allocateMemory(size);
    }

    /**
     * Reallocates memory.
     *
     * @param addr Address.
     * @param len  Length.
     * @return address.
     */
    public static long reallocateMemory(long addr, long len) {
        return UNSAFE.reallocateMemory(addr, len);
    }

    /**
     * Fills memory with given value.
     *
     * @param addr Address.
     * @param len  Length.
     * @param val  Value.
     */
    public static void setMemory(long addr, long len, byte val) {
        UNSAFE.setMemory(addr, len, val);
    }

    /**
     * Fills memory with zeroes.
     *
     * @param addr Address.
     * @param len Length.
     */
    public static void zeroMemory(long addr, long len) {
        long off = 0;

        for (; off + PAGE_SIZE <= len; off += PAGE_SIZE) {
            GridUnsafe.copyMemory(EMPTY_PAGE, GridUnsafe.BYTE_ARR_OFF, null, addr + off, PAGE_SIZE);
        }

        if (len != off) {
            GridUnsafe.copyMemory(EMPTY_PAGE, GridUnsafe.BYTE_ARR_OFF, null, addr + off, len - off);
        }
    }

    /**
     * Copy memory between offheap locations.
     *
     * @param srcAddr Source address.
     * @param dstAddr Destination address.
     * @param len     Length.
     */
    public static void copyOffheapOffheap(long srcAddr, long dstAddr, long len) {
        if (len <= PER_BYTE_THRESHOLD) {
            for (int i = 0; i < len; i++) {
                UNSAFE.putByte(dstAddr + i, UNSAFE.getByte(srcAddr + i));
            }
        } else {
            UNSAFE.copyMemory(srcAddr, dstAddr, len);
        }
    }

    /**
     * Copy memory from offheap to heap.
     *
     * @param srcAddr Source address.
     * @param dstBase Destination base.
     * @param dstOff  Destination offset.
     * @param len     Length.
     */
    public static void copyOffheapHeap(long srcAddr, Object dstBase, long dstOff, long len) {
        if (len <= PER_BYTE_THRESHOLD) {
            for (int i = 0; i < len; i++) {
                UNSAFE.putByte(dstBase, dstOff + i, UNSAFE.getByte(srcAddr + i));
            }
        } else {
            UNSAFE.copyMemory(null, srcAddr, dstBase, dstOff, len);
        }
    }

    /**
     * Copy memory from heap to offheap.
     *
     * @param srcBase Source base.
     * @param srcOff  Source offset.
     * @param dstAddr Destination address.
     * @param len     Length.
     */
    public static void copyHeapOffheap(Object srcBase, long srcOff, long dstAddr, long len) {
        if (len <= PER_BYTE_THRESHOLD) {
            for (int i = 0; i < len; i++) {
                UNSAFE.putByte(dstAddr + i, UNSAFE.getByte(srcBase, srcOff + i));
            }
        } else {
            UNSAFE.copyMemory(srcBase, srcOff, null, dstAddr, len);
        }
    }

    /**
     * Copies memory.
     *
     * @param src Source.
     * @param dst Dst.
     * @param len Length.
     */
    public static void copyMemory(long src, long dst, long len) {
        UNSAFE.copyMemory(src, dst, len);
    }

    /**
     * Sets all bytes in a given block of memory to a copy of another block.
     *
     * @param srcBase Source base.
     * @param srcOff  Source offset.
     * @param dstBase Dst base.
     * @param dstOff  Dst offset.
     * @param len     Length.
     */
    public static void copyMemory(Object srcBase, long srcOff, Object dstBase, long dstOff, long len) {
        if (len <= PER_BYTE_THRESHOLD && srcBase != null && dstBase != null) {
            for (int i = 0; i < len; i++) {
                UNSAFE.putByte(dstBase, dstOff + i, UNSAFE.getByte(srcBase, srcOff + i));
            }
        } else {
            UNSAFE.copyMemory(srcBase, srcOff, dstBase, dstOff, len);
        }
    }

    /**
     * Frees memory.
     *
     * @param addr Address.
     */
    public static void freeMemory(long addr) {
        UNSAFE.freeMemory(addr);
    }

    /**
     * Returns the offset of the first element in the storage allocation of a given array class.
     *
     * @param cls Class.
     * @return the offset of the first element in the storage allocation of a given array class.
     */
    public static int arrayBaseOffset(Class cls) {
        return UNSAFE.arrayBaseOffset(cls);
    }

    /**
     * Allocates instance of given class.
     *
     * @param cls Class.
     * @return Allocated instance.
     * @throws InstantiationException If failed to instantiate class.
     */
    public static Object allocateInstance(Class cls) throws InstantiationException {
        return UNSAFE.allocateInstance(cls);
    }

    /**
     * Integer CAS.
     *
     * @param obj Object.
     * @param off Offset.
     * @param exp Expected.
     * @param upd Upd.
     * @return {@code True} if operation completed successfully, {@code false} - otherwise.
     */
    public static boolean compareAndSwapInt(Object obj, long off, int exp, int upd) {
        return UNSAFE.compareAndSwapInt(obj, off, exp, upd);
    }

    /**
     * Long CAS.
     *
     * @param obj Object.
     * @param off Offset.
     * @param exp Expected.
     * @param upd Upd.
     * @return {@code True} if operation completed successfully, {@code false} - otherwise.
     */
    public static boolean compareAndSwapLong(Object obj, long off, long exp, long upd) {
        return UNSAFE.compareAndSwapLong(obj, off, exp, upd);
    }

    /**
     * Atomically increments value stored in an integer pointed by {@code ptr}.
     *
     * @param ptr Pointer to an integer.
     * @return Updated value.
     */
    public static int incrementAndGetInt(long ptr) {
        return UNSAFE.getAndAddInt(null, ptr, 1) + 1;
    }

    /**
     * Atomically increments value stored in an integer pointed by {@code ptr}.
     *
     * @param ptr Pointer to an integer.
     * @return Updated value.
     */
    public static int decrementAndGetInt(long ptr) {
        return UNSAFE.getAndAddInt(null, ptr, -1) - 1;
    }

    /**
     * Gets byte value with volatile semantic.
     *
     * @param obj Object.
     * @param off Offset.
     * @return Byte value.
     */
    public static byte getByteVolatile(Object obj, long off) {
        return UNSAFE.getByteVolatile(obj, off);
    }

    /**
     * Stores byte value with volatile semantic.
     *
     * @param obj Object.
     * @param off Offset.
     * @param val Value.
     */
    public static void putByteVolatile(Object obj, long off, byte val) {
        UNSAFE.putByteVolatile(obj, off, val);
    }

    /**
     * Gets integer value with volatile semantic.
     *
     * @param obj Object.
     * @param off Offset.
     * @return Integer value.
     */
    public static int getIntVolatile(Object obj, long off) {
        return UNSAFE.getIntVolatile(obj, off);
    }

    /**
     * Stores integer value with volatile semantic.
     *
     * @param obj Object.
     * @param off Offset.
     * @param val Value.
     */
    public static void putIntVolatile(Object obj, long off, int val) {
        UNSAFE.putIntVolatile(obj, off, val);
    }

    /**
     * Gets long value with volatile semantic.
     *
     * @param obj Object.
     * @param off Offset.
     * @return Long value.
     */
    public static long getLongVolatile(Object obj, long off) {
        return UNSAFE.getLongVolatile(obj, off);
    }

    /**
     * Stores long value with volatile semantic.
     *
     * @param obj Object.
     * @param off Offset.
     * @param val Value.
     */
    public static void putLongVolatile(Object obj, long off, long val) {
        UNSAFE.putLongVolatile(obj, off, val);
    }

    /**
     * Stores reference value with volatile semantic.
     *
     * @param obj Object.
     * @param off Offset.
     * @param val Value.
     */
    public static void putObjectVolatile(Object obj, long off, Object val) {
        UNSAFE.putObjectVolatile(obj, off, val);
    }

    /**
     * Returns page size.
     *
     * @return Page size.
     */
    public static int pageSize() {
        return PAGE_SIZE;
    }

    /**
     * Returns address of {@link Buffer} instance.
     *
     * @param buf Buffer.
     * @return Buffer memory address.
     */
    public static long bufferAddress(ByteBuffer buf) {
        assert buf.isDirect();
        return UNSAFE.getLong(buf, DIRECT_BUF_ADDR_OFF);
    }

    /**
     * Invokes some method on {@code sun.misc.Unsafe} instance.
     *
     * @param mtd  Method.
     * @param args Arguments.
     * @return Method invocation result.
     */
    public static Object invoke(Method mtd, Object... args) {
        try {
            return mtd.invoke(UNSAFE, args);
        } catch (IllegalAccessException | InvocationTargetException e) {
            throw new RuntimeException("Unsafe invocation failed [cls=" + UNSAFE.getClass() + ", mtd=" + mtd + ']', e);
        }
    }

    /**
     * Cleans direct {@code java.nio.ByteBuffer}.
     *
     * @param buf Direct buffer.
     */
    public static void cleanDirectBuffer(ByteBuffer buf) {
        assert buf.isDirect();

        UNSAFE.invokeCleaner(buf);
    }

    /**
     * Returns unaligned flag.
     */
    private static boolean unaligned() {
        String arch = System.getProperty("os.arch");

        return "i386".equals(arch) || "x86".equals(arch) || "amd64".equals(arch) || "x86_64".equals(arch);
    }

    /**
     * Returns instance of Unsafe class.
     *
     * @return Instance of Unsafe class.
     */
    private static Unsafe unsafe() {
        try {
            return Unsafe.getUnsafe();
        } catch (SecurityException ignored) {
            try {
                return AccessController.doPrivileged(
                        new PrivilegedExceptionAction<Unsafe>() {
                            @Override
                            public Unsafe run() throws Exception {
                                Field f = Unsafe.class.getDeclaredField("theUnsafe");

                                f.setAccessible(true);

                                return (Unsafe) f.get(null);
                            }
                        });
            } catch (PrivilegedActionException e) {
                throw new RuntimeException("Could not initialize intrinsics.", e.getCause());
            }
        }
    }

    /**
     * Return buffer address offset.
     *
     * @return Buffer address offset.
     */
    private static long bufferAddressOffset() {
        final ByteBuffer maybeDirectBuf = ByteBuffer.allocateDirect(1);

        Field addrField = AccessController.doPrivileged(new PrivilegedAction<Field>() {
            @Override
            public Field run() {
                try {
                    Field addrFld = Buffer.class.getDeclaredField("address");

                    addrFld.setAccessible(true);

                    if (addrFld.getLong(maybeDirectBuf) == 0) {
                        throw new RuntimeException("java.nio.DirectByteBuffer.address field is unavailable.");
                    }

                    return addrFld;
                } catch (Exception e) {
                    throw new RuntimeException("java.nio.DirectByteBuffer.address field is unavailable.", e);
                }
            }
        });

        return UNSAFE.objectFieldOffset(addrField);
    }

    /**
     * Returns {@code JavaNioAccess} instance from private API for corresponding Java version.
     *
     * @return {@code JavaNioAccess} instance for corresponding Java version.
     * @throws RuntimeException If getting access to the private API is failed.
     */
    private static Object javaNioAccessObject() {
        String pkgName = accessPackage();

        try {
            Class<?> cls = Class.forName(pkgName + ".SharedSecrets");

            Method mth = cls.getMethod("getJavaNioAccess");

            return mth.invoke(null);
        } catch (ReflectiveOperationException e) {
            throw new RuntimeException(pkgName + ".JavaNioAccess class is unavailable."
                    + FeatureChecker.JAVA_VER_SPECIFIC_WARN, e);
        }
    }

    /**
     * Returns reference to {@code JavaNioAccess.newDirectByteBuffer} method from private API for corresponding Java version.
     *
     * @param nioAccessObj Java NIO access object.
     * @return Reference to {@code JavaNioAccess.newDirectByteBuffer} method
     * @throws RuntimeException If getting access to the private API is failed.
     */
    private static MethodHandle newDirectBufferMethodHandle(Object nioAccessObj) {
        try {
            Class<?> cls = nioAccessObj.getClass();

            Method mtd = cls.getMethod("newDirectByteBuffer", long.class, int.class, Object.class);

            AccessController.doPrivileged((PrivilegedExceptionAction<?>) () -> {
                mtd.setAccessible(true);

                return null;
            });

            MethodType mtdType = MethodType.methodType(
                    ByteBuffer.class,
                    Object.class,
                    long.class,
                    int.class,
                    Object.class
            );

            return MethodHandles.lookup()
                    .unreflect(mtd)
                    .asType(mtdType);
        } catch (ReflectiveOperationException | PrivilegedActionException e) {
            throw new RuntimeException(accessPackage() + ".JavaNioAccess#newDirectByteBuffer() method is unavailable."
                    + FeatureChecker.JAVA_VER_SPECIFIC_WARN, e);
        }
    }

    /**
     * Returns access package name.
     *
     * @return Access package name.
     */
    private static String accessPackage() {
        return "jdk.internal.access";
    }


    /**
     * Creates and tests contructor for Direct ByteBuffer. Test is wrapping one-byte unsafe memory into a buffer.
     *
     * @param lengthType Type of the length parameter.
     * @return constructor for creating direct ByteBuffers.
     */
    private static MethodHandle createAndTestNewDirectBufferCtor(Class<?> lengthType) {
        assert lengthType == int.class || lengthType == long.class : "Unsupported type of length: " + lengthType;

        MethodHandle ctorCandidate = createNewDirectBufferCtor(lengthType);

        int l = 1;
        long ptr = UNSAFE.allocateMemory(l);

        try {
            ByteBuffer buf = lengthType == int.class ? wrapPointerDirectBufferConstructor(ptr, l, ctorCandidate)
                    : wrapPointerDirectBufferConstructor(ptr, (long) l, ctorCandidate);

            if (!buf.isDirect()) {
                throw new IllegalArgumentException("Buffer expected to be direct, internal error during #wrapPointerDirectBufCtor()");
            }
        } finally {
            UNSAFE.freeMemory(ptr);
        }

        return ctorCandidate;
    }


    /**
     * Simply create some instance of direct Byte Buffer and try to get it's class declared constructor.
     *
     * @param lengthType Type of the length parameter.
     * @return constructor for creating direct ByteBuffers.
     */
    private static MethodHandle createNewDirectBufferCtor(Class<?> lengthType) {
        try {
            ByteBuffer buf = ByteBuffer.allocateDirect(1).order(NATIVE_BYTE_ORDER);

            Constructor<?> ctor = buf.getClass().getDeclaredConstructor(long.class, lengthType);

            AccessController.doPrivileged((PrivilegedExceptionAction<?>) () -> {
                ctor.setAccessible(true);

                return null;
            });

            MethodType mtdType = MethodType.methodType(
                    ByteBuffer.class,
                    long.class,
                    lengthType
            );

            return MethodHandles.lookup()
                    .unreflectConstructor(ctor)
                    .asType(mtdType);
        } catch (ReflectiveOperationException | PrivilegedActionException e) {
            throw new RuntimeException("Unable to set up byte buffer creation using reflection :" + e.getMessage(), e);
        }
    }

    /**
     * Returns {@code short} value.
     *
     * @param obj       Object.
     * @param off       Offset.
     * @param bigEndian Order of value bytes in memory. If {@code true} - big-endian, otherwise little-endian.
     * @return {@code short} value.
     */
    private static short getShortByByte(Object obj, long off, boolean bigEndian) {
        if (bigEndian) {
            return (short) (UNSAFE.getByte(obj, off) << 8 | (UNSAFE.getByte(obj, off + 1) & 0xff));
        } else {
            return (short) (UNSAFE.getByte(obj, off + 1) << 8 | (UNSAFE.getByte(obj, off) & 0xff));
        }
    }

    /**
     * Returns {@code short} value.
     *
     * @param addr      Address.
     * @param bigEndian Order of value bytes in memory. If {@code true} - big-endian, otherwise little-endian.
     * @return {@code short} value.
     */
    private static short getShortByByte(long addr, boolean bigEndian) {
        if (bigEndian) {
            return (short) (UNSAFE.getByte(addr) << 8 | (UNSAFE.getByte(addr + 1) & 0xff));
        } else {
            return (short) (UNSAFE.getByte(addr + 1) << 8 | (UNSAFE.getByte(addr) & 0xff));
        }
    }

    /**
     * Sets {@code short} value.
     *
     * @param obj       Object.
     * @param off       Offset.
     * @param val       Value.
     * @param bigEndian Order of value bytes in memory. If {@code true} - big-endian, otherwise little-endian.
     */
    private static void putShortByByte(Object obj, long off, short val, boolean bigEndian) {
        if (bigEndian) {
            UNSAFE.putByte(obj, off, (byte) (val >> 8));
            UNSAFE.putByte(obj, off + 1, (byte) val);
        } else {
            UNSAFE.putByte(obj, off + 1, (byte) (val >> 8));
            UNSAFE.putByte(obj, off, (byte) val);
        }
    }

    /**
     * Sets {@code short} value.
     *
     * @param addr      Address.
     * @param val       Value.
     * @param bigEndian Order of value bytes in memory. If {@code true} - big-endian, otherwise little-endian.
     */
    private static void putShortByByte(long addr, short val, boolean bigEndian) {
        if (bigEndian) {
            UNSAFE.putByte(addr, (byte) (val >> 8));
            UNSAFE.putByte(addr + 1, (byte) val);
        } else {
            UNSAFE.putByte(addr + 1, (byte) (val >> 8));
            UNSAFE.putByte(addr, (byte) val);
        }
    }

    /**
     * Returns {@code char} value.
     *
     * @param obj       Object.
     * @param off       Offset.
     * @param bigEndian Order of value bytes in memory. If {@code true} - big-endian, otherwise little-endian.
     * @return {@code char} value.
     */
    private static char getCharByByte(Object obj, long off, boolean bigEndian) {
        if (bigEndian) {
            return (char) (UNSAFE.getByte(obj, off) << 8 | (UNSAFE.getByte(obj, off + 1) & 0xff));
        } else {
            return (char) (UNSAFE.getByte(obj, off + 1) << 8 | (UNSAFE.getByte(obj, off) & 0xff));
        }
    }

    /**
     * Returns {@code char} value.
     *
     * @param addr      Address.
     * @param bigEndian Order of value bytes in memory. If {@code true} - big-endian, otherwise little-endian.
     * @return {@code char} value.
     */
    private static char getCharByByte(long addr, boolean bigEndian) {
        if (bigEndian) {
            return (char) (UNSAFE.getByte(addr) << 8 | (UNSAFE.getByte(addr + 1) & 0xff));
        } else {
            return (char) (UNSAFE.getByte(addr + 1) << 8 | (UNSAFE.getByte(addr) & 0xff));
        }
    }

    /**
     * Sets {@code char} value.
     *
     * @param obj       Object.
     * @param addr      Address.
     * @param val       Value.
     * @param bigEndian Order of value bytes in memory. If {@code true} - big-endian, otherwise little-endian.
     */
    private static void putCharByByte(Object obj, long addr, char val, boolean bigEndian) {
        if (bigEndian) {
            UNSAFE.putByte(obj, addr, (byte) (val >> 8));
            UNSAFE.putByte(obj, addr + 1, (byte) val);
        } else {
            UNSAFE.putByte(obj, addr + 1, (byte) (val >> 8));
            UNSAFE.putByte(obj, addr, (byte) val);
        }
    }

    /**
     * Sets {@code char} value.
     *
     * @param addr      Address.
     * @param val       Value.
     * @param bigEndian Order of value bytes in memory. If {@code true} - big-endian, otherwise little-endian.
     */
    private static void putCharByByte(long addr, char val, boolean bigEndian) {
        if (bigEndian) {
            UNSAFE.putByte(addr, (byte) (val >> 8));
            UNSAFE.putByte(addr + 1, (byte) val);
        } else {
            UNSAFE.putByte(addr + 1, (byte) (val >> 8));
            UNSAFE.putByte(addr, (byte) val);
        }
    }

    /**
     * Returns {@code int} value.
     *
     * @param obj       Object.
     * @param addr      Address.
     * @param bigEndian Order of value bytes in memory. If {@code true} - big-endian, otherwise little-endian.
     * @return {@code int} value.
     */
    private static int getIntByByte(Object obj, long addr, boolean bigEndian) {
        if (bigEndian) {
            return (((int) UNSAFE.getByte(obj, addr)) << 24)
                    | (((int) UNSAFE.getByte(obj, addr + 1) & 0xff) << 16)
                    | (((int) UNSAFE.getByte(obj, addr + 2) & 0xff) << 8)
                    | (((int) UNSAFE.getByte(obj, addr + 3) & 0xff));
        } else {
            return (((int) UNSAFE.getByte(obj, addr + 3)) << 24)
                    | (((int) UNSAFE.getByte(obj, addr + 2) & 0xff) << 16)
                    | (((int) UNSAFE.getByte(obj, addr + 1) & 0xff) << 8)
                    | (((int) UNSAFE.getByte(obj, addr) & 0xff));
        }
    }

    /**
     * Sets {@code int} value.
     *
     * @param addr      Address.
     * @param bigEndian Order of value bytes in memory. If {@code true} - big-endian, otherwise little-endian.
     * @return {@code int} value.
     */
    private static int getIntByByte(long addr, boolean bigEndian) {
        if (bigEndian) {
            return (((int) UNSAFE.getByte(addr)) << 24)
                    | (((int) UNSAFE.getByte(addr + 1) & 0xff) << 16)
                    | (((int) UNSAFE.getByte(addr + 2) & 0xff) << 8)
                    | (((int) UNSAFE.getByte(addr + 3) & 0xff));
        } else {
            return (((int) UNSAFE.getByte(addr + 3)) << 24)
                    | (((int) UNSAFE.getByte(addr + 2) & 0xff) << 16)
                    | (((int) UNSAFE.getByte(addr + 1) & 0xff) << 8)
                    | (((int) UNSAFE.getByte(addr) & 0xff));
        }
    }

    /**
     * Sets {@code int} value.
     *
     * @param obj       Object.
     * @param addr      Address.
     * @param val       Value.
     * @param bigEndian Order of value bytes in memory. If {@code true} - big-endian, otherwise little-endian.
     */
    private static void putIntByByte(Object obj, long addr, int val, boolean bigEndian) {
        if (bigEndian) {
            UNSAFE.putByte(obj, addr, (byte) (val >> 24));
            UNSAFE.putByte(obj, addr + 1, (byte) (val >> 16));
            UNSAFE.putByte(obj, addr + 2, (byte) (val >> 8));
            UNSAFE.putByte(obj, addr + 3, (byte) (val));
        } else {
            UNSAFE.putByte(obj, addr + 3, (byte) (val >> 24));
            UNSAFE.putByte(obj, addr + 2, (byte) (val >> 16));
            UNSAFE.putByte(obj, addr + 1, (byte) (val >> 8));
            UNSAFE.putByte(obj, addr, (byte) (val));
        }
    }

    /**
     * Sets {@code int} value.
     *
     * @param addr      Address.
     * @param val       Value.
     * @param bigEndian Order of value bytes in memory. If {@code true} - big-endian, otherwise little-endian.
     */
    private static void putIntByByte(long addr, int val, boolean bigEndian) {
        if (bigEndian) {
            UNSAFE.putByte(addr, (byte) (val >> 24));
            UNSAFE.putByte(addr + 1, (byte) (val >> 16));
            UNSAFE.putByte(addr + 2, (byte) (val >> 8));
            UNSAFE.putByte(addr + 3, (byte) (val));
        } else {
            UNSAFE.putByte(addr + 3, (byte) (val >> 24));
            UNSAFE.putByte(addr + 2, (byte) (val >> 16));
            UNSAFE.putByte(addr + 1, (byte) (val >> 8));
            UNSAFE.putByte(addr, (byte) (val));
        }
    }

    /**
     * Returns {@code long} value.
     *
     * @param obj       Object.
     * @param addr      Address.
     * @param bigEndian Order of value bytes in memory. If {@code true} - big-endian, otherwise little-endian.
     * @return {@code long} value.
     */
    private static long getLongByByte(Object obj, long addr, boolean bigEndian) {
        if (bigEndian) {
            return (((long) UNSAFE.getByte(obj, addr)) << 56)
                    | (((long) UNSAFE.getByte(obj, addr + 1) & 0xff) << 48)
                    | (((long) UNSAFE.getByte(obj, addr + 2) & 0xff) << 40)
                    | (((long) UNSAFE.getByte(obj, addr + 3) & 0xff) << 32)
                    | (((long) UNSAFE.getByte(obj, addr + 4) & 0xff) << 24)
                    | (((long) UNSAFE.getByte(obj, addr + 5) & 0xff) << 16)
                    | (((long) UNSAFE.getByte(obj, addr + 6) & 0xff) << 8)
                    | (((long) UNSAFE.getByte(obj, addr + 7) & 0xff));
        } else {
            return (((long) UNSAFE.getByte(obj, addr + 7)) << 56)
                    | (((long) UNSAFE.getByte(obj, addr + 6) & 0xff) << 48)
                    | (((long) UNSAFE.getByte(obj, addr + 5) & 0xff) << 40)
                    | (((long) UNSAFE.getByte(obj, addr + 4) & 0xff) << 32)
                    | (((long) UNSAFE.getByte(obj, addr + 3) & 0xff) << 24)
                    | (((long) UNSAFE.getByte(obj, addr + 2) & 0xff) << 16)
                    | (((long) UNSAFE.getByte(obj, addr + 1) & 0xff) << 8)
                    | (((long) UNSAFE.getByte(obj, addr) & 0xff));
        }
    }

    /**
     * Returns {@code long} value.
     *
     * @param addr      Address.
     * @param bigEndian Order of value bytes in memory. If {@code true} - big-endian, otherwise little-endian.
     * @return {@code long} value.
     */
    private static long getLongByByte(long addr, boolean bigEndian) {
        if (bigEndian) {
            return (((long) UNSAFE.getByte(addr)) << 56)
                    | (((long) UNSAFE.getByte(addr + 1) & 0xff) << 48)
                    | (((long) UNSAFE.getByte(addr + 2) & 0xff) << 40)
                    | (((long) UNSAFE.getByte(addr + 3) & 0xff) << 32)
                    | (((long) UNSAFE.getByte(addr + 4) & 0xff) << 24)
                    | (((long) UNSAFE.getByte(addr + 5) & 0xff) << 16)
                    | (((long) UNSAFE.getByte(addr + 6) & 0xff) << 8)
                    | (((long) UNSAFE.getByte(addr + 7) & 0xff));
        } else {
            return (((long) UNSAFE.getByte(addr + 7)) << 56)
                    | (((long) UNSAFE.getByte(addr + 6) & 0xff) << 48)
                    | (((long) UNSAFE.getByte(addr + 5) & 0xff) << 40)
                    | (((long) UNSAFE.getByte(addr + 4) & 0xff) << 32)
                    | (((long) UNSAFE.getByte(addr + 3) & 0xff) << 24)
                    | (((long) UNSAFE.getByte(addr + 2) & 0xff) << 16)
                    | (((long) UNSAFE.getByte(addr + 1) & 0xff) << 8)
                    | (((long) UNSAFE.getByte(addr) & 0xff));
        }
    }

    /**
     * Sets {@code long} value.
     *
     * @param obj       Object.
     * @param addr      Address.
     * @param val       Value.
     * @param bigEndian Order of value bytes in memory. If {@code true} - big-endian, otherwise little-endian.
     */
    private static void putLongByByte(Object obj, long addr, long val, boolean bigEndian) {
        if (bigEndian) {
            UNSAFE.putByte(obj, addr, (byte) (val >> 56));
            UNSAFE.putByte(obj, addr + 1, (byte) (val >> 48));
            UNSAFE.putByte(obj, addr + 2, (byte) (val >> 40));
            UNSAFE.putByte(obj, addr + 3, (byte) (val >> 32));
            UNSAFE.putByte(obj, addr + 4, (byte) (val >> 24));
            UNSAFE.putByte(obj, addr + 5, (byte) (val >> 16));
            UNSAFE.putByte(obj, addr + 6, (byte) (val >> 8));
            UNSAFE.putByte(obj, addr + 7, (byte) (val));
        } else {
            UNSAFE.putByte(obj, addr + 7, (byte) (val >> 56));
            UNSAFE.putByte(obj, addr + 6, (byte) (val >> 48));
            UNSAFE.putByte(obj, addr + 5, (byte) (val >> 40));
            UNSAFE.putByte(obj, addr + 4, (byte) (val >> 32));
            UNSAFE.putByte(obj, addr + 3, (byte) (val >> 24));
            UNSAFE.putByte(obj, addr + 2, (byte) (val >> 16));
            UNSAFE.putByte(obj, addr + 1, (byte) (val >> 8));
            UNSAFE.putByte(obj, addr, (byte) (val));
        }
    }

    /**
     * Sets {@code long} value.
     *
     * @param addr      Address.
     * @param val       Value.
     * @param bigEndian Order of value bytes in memory. If {@code true} - big-endian, otherwise little-endian.
     */
    private static void putLongByByte(long addr, long val, boolean bigEndian) {
        if (bigEndian) {
            UNSAFE.putByte(addr, (byte) (val >> 56));
            UNSAFE.putByte(addr + 1, (byte) (val >> 48));
            UNSAFE.putByte(addr + 2, (byte) (val >> 40));
            UNSAFE.putByte(addr + 3, (byte) (val >> 32));
            UNSAFE.putByte(addr + 4, (byte) (val >> 24));
            UNSAFE.putByte(addr + 5, (byte) (val >> 16));
            UNSAFE.putByte(addr + 6, (byte) (val >> 8));
            UNSAFE.putByte(addr + 7, (byte) (val));
        } else {
            UNSAFE.putByte(addr + 7, (byte) (val >> 56));
            UNSAFE.putByte(addr + 6, (byte) (val >> 48));
            UNSAFE.putByte(addr + 5, (byte) (val >> 40));
            UNSAFE.putByte(addr + 4, (byte) (val >> 32));
            UNSAFE.putByte(addr + 3, (byte) (val >> 24));
            UNSAFE.putByte(addr + 2, (byte) (val >> 16));
            UNSAFE.putByte(addr + 1, (byte) (val >> 8));
            UNSAFE.putByte(addr, (byte) (val));
        }
    }

    /**
     * Returns {@code True} if equals.
     *
     * @param ptr1 First pointer.
     * @param ptr2 Second pointer.
     * @param size Memory size.
     * @return {@code True} if equals.
     */
    public static boolean compare(long ptr1, long ptr2, int size) {
        assert ptr1 > 0 : ptr1;
        assert ptr2 > 0 : ptr2;
        assert size > 0 : size;

        if (ptr1 == ptr2) {
            return true;
        }

        int words = size / 8;

        for (int i = 0; i < words; i++) {
            long w1 = getLong(ptr1);
            long w2 = getLong(ptr2);

            if (w1 != w2) {
                return false;
            }

            ptr1 += 8;
            ptr2 += 8;
        }

        int left = size % 8;

        for (int i = 0; i < left; i++) {
            byte b1 = getByte(ptr1);
            byte b2 = getByte(ptr2);

            if (b1 != b2) {
                return false;
            }

            ptr1++;
            ptr2++;
        }

        return true;
    }
}<|MERGE_RESOLUTION|>--- conflicted
+++ resolved
@@ -148,32 +148,19 @@
                 directBufCtorWithIntLen = createAndTestNewDirectBufferCtor(int.class);
             } catch (Exception e) {
                 try {
-<<<<<<< HEAD
-                    nioAccessObj = javaNioAccessObject();
-                    directBufMtd = newDirectBufferMethodHandle(nioAccessObj);
-                } catch (Exception exFallback) {
-                    // noinspection CallToPrintStackTrace
-                    exFallback.printStackTrace(); // NOPMD
-
-                    e.addSuppressed(exFallback);
-
-                    throw e; // Fallback to shared secrets failed.
-                }
-=======
                     directBufCtorWithLongLen = createAndTestNewDirectBufferCtor(long.class);
                 } catch (Exception e2) {
                     try {
                         nioAccessObj = javaNioAccessObject();
                         directBufMtd = newDirectBufferMethodHandle(nioAccessObj);
                     } catch (Exception exFallback) {
-                        //noinspection CallToPrintStackTrace
-                        exFallback.printStackTrace();
+                        // noinspection CallToPrintStackTrace
+                        exFallback.printStackTrace(); // NOPMD
 
                         e.addSuppressed(exFallback);
 
                         throw e; // Fallback to shared secrets failed.
                     }
->>>>>>> 11641b10
 
                     if (nioAccessObj == null || directBufMtd == null) {
                         throw e;
