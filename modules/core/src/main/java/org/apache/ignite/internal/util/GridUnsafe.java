/*
 * Licensed to the Apache Software Foundation (ASF) under one or more
 * contributor license agreements.  See the NOTICE file distributed with
 * this work for additional information regarding copyright ownership.
 * The ASF licenses this file to You under the Apache License, Version 2.0
 * (the "License"); you may not use this file except in compliance with
 * the License.  You may obtain a copy of the License at
 *
 *      http://www.apache.org/licenses/LICENSE-2.0
 *
 * Unless required by applicable law or agreed to in writing, software
 * distributed under the License is distributed on an "AS IS" BASIS,
 * WITHOUT WARRANTIES OR CONDITIONS OF ANY KIND, either express or implied.
 * See the License for the specific language governing permissions and
 * limitations under the License.
 */

package org.apache.ignite.internal.util;

import static org.apache.ignite.internal.util.IgniteUtils.jdkVersion;
import static org.apache.ignite.internal.util.IgniteUtils.majorJavaVersion;

import java.lang.invoke.MethodHandle;
import java.lang.invoke.MethodHandles;
import java.lang.invoke.MethodType;
import java.lang.reflect.Constructor;
import java.lang.reflect.Field;
import java.lang.reflect.InvocationTargetException;
import java.lang.reflect.Method;
import java.nio.Buffer;
import java.nio.ByteBuffer;
import java.nio.ByteOrder;
import java.security.AccessController;
import java.security.PrivilegedAction;
import java.security.PrivilegedActionException;
import java.security.PrivilegedExceptionAction;
import org.jetbrains.annotations.NotNull;
import org.jetbrains.annotations.Nullable;
import sun.misc.Unsafe;

/**
 * Wrapper for the {@link sun.misc.Unsafe} class.
 *
 * <p>All memory access operations have the following properties:
 * <ul>
 * <li>All {@code putXxx(long addr, xxx val)}, {@code getXxx(long addr)}, {@code putXxx(byte[] arr, long off, xxx val)},
 * {@code getXxx(byte[] arr, long off)} and corresponding methods with {@code LE} suffix are alignment aware
 * and can be safely used with unaligned pointers.</li>
 * <li>All {@code putXxxField(Object obj, long fieldOff, xxx val)} and {@code getXxxField(Object obj, long fieldOff)}
 * methods are not alignment aware and can't be safely used with unaligned pointers. This methods can be safely used
 * for object field values access because all object fields addresses are aligned.</li>
 * <li>All {@code putXxxLE(...)} and {@code getXxxLE(...)} methods assumes that the byte order is fixed as little-endian
 * while native byte order is big-endian. So it is client code responsibility to check native byte order before
 * invoking these methods.</li>
 * </ul>
 */
public abstract class GridUnsafe {
<<<<<<< HEAD
    /**
     *
     */
=======
    /** Native byte order. */
>>>>>>> a323c22d
    public static final ByteOrder NATIVE_BYTE_ORDER = ByteOrder.nativeOrder();

    /** Unsafe. */
    private static final Unsafe UNSAFE = unsafe();

    /** Unaligned flag. */
    private static final boolean UNALIGNED = unaligned();

    /** Per-byte copy threshold. */
    private static final long PER_BYTE_THRESHOLD = 0L;

    /** Big endian. */
    public static final boolean BIG_ENDIAN = ByteOrder.nativeOrder() == ByteOrder.BIG_ENDIAN;

    /** Address size. */
    public static final int ADDR_SIZE = UNSAFE.addressSize();

<<<<<<< HEAD
    /**
     *
     */
    public static final long BYTE_ARR_OFF = UNSAFE.arrayBaseOffset(byte[].class);

    /**
     *
     */
    public static final int BYTE_ARR_INT_OFF = UNSAFE.arrayBaseOffset(byte[].class);

    /**
     *
     */
    public static final long SHORT_ARR_OFF = UNSAFE.arrayBaseOffset(short[].class);

    /**
     *
     */
    public static final long INT_ARR_OFF = UNSAFE.arrayBaseOffset(int[].class);

    /**
     *
     */
    public static final long LONG_ARR_OFF = UNSAFE.arrayBaseOffset(long[].class);

    /**
     *
     */
    public static final long FLOAT_ARR_OFF = UNSAFE.arrayBaseOffset(float[].class);

    /**
     *
     */
    public static final long DOUBLE_ARR_OFF = UNSAFE.arrayBaseOffset(double[].class);

    /**
     *
     */
    public static final long CHAR_ARR_OFF = UNSAFE.arrayBaseOffset(char[].class);

    /**
     *
     */
=======
    /** {@code byte} array offset. */
    public static final long BYTE_ARR_OFF = UNSAFE.arrayBaseOffset(byte[].class);
    
    /** {@code byte} array offset. */
    public static final int BYTE_ARR_INT_OFF = UNSAFE.arrayBaseOffset(byte[].class);
    
    /** {@code short} array offset. */
    public static final long SHORT_ARR_OFF = UNSAFE.arrayBaseOffset(short[].class);
    
    /** {@code int} array offset. */
    public static final long INT_ARR_OFF = UNSAFE.arrayBaseOffset(int[].class);
    
    /** {@code long} array offset. */
    public static final long LONG_ARR_OFF = UNSAFE.arrayBaseOffset(long[].class);
    
    /** {@code float} array offset. */
    public static final long FLOAT_ARR_OFF = UNSAFE.arrayBaseOffset(float[].class);
    
    /** {@code double} array offset. */
    public static final long DOUBLE_ARR_OFF = UNSAFE.arrayBaseOffset(double[].class);
    
    /** {@code char} array offset. */
    public static final long CHAR_ARR_OFF = UNSAFE.arrayBaseOffset(char[].class);
    
    /** {@code boolean} array offset. */
>>>>>>> a323c22d
    public static final long BOOLEAN_ARR_OFF = UNSAFE.arrayBaseOffset(boolean[].class);

    /** {@link java.nio.Buffer#address} field offset. */
    private static final long DIRECT_BUF_ADDR_OFF = bufferAddressOffset();

    /** Null object. */
    private static final Object NULL_OBJ = null;

    /** JavaNioAccess object. If {@code null} then {@link #NEW_DIRECT_BUF_CONSTRUCTOR} should be available. */
    @Nullable
    private static final Object JAVA_NIO_ACCESS_OBJ;

    /**
     * JavaNioAccess#newDirectByteBuffer method handle. Usually {@code null} if {@link #JAVA_NIO_ACCESS_OBJ} is {@code null}. If {@code
     * null} then {@link #NEW_DIRECT_BUF_CONSTRUCTOR} should be available.
     */
    @Nullable
    private static final MethodHandle NEW_DIRECT_BUF_MH;

    /**
     * New direct buffer class constructor obtained and tested using reflection. If {@code null} then both {@link #JAVA_NIO_ACCESS_OBJ} and
     * {@link #NEW_DIRECT_BUF_MH} should be not {@code null}.
     */
    @Nullable
    private static final MethodHandle NEW_DIRECT_BUF_CONSTRUCTOR;

    static {
        Object nioAccessObj = null;

        MethodHandle directBufMtd = null;
        MethodHandle directBufCtor = null;

        if (majorJavaVersion(jdkVersion()) < 12) {
            // for old java prefer Java NIO & Shared Secrets obect init way
            try {
                nioAccessObj = javaNioAccessObject();
                directBufMtd = newDirectBufferMethodHandle(nioAccessObj);
            } catch (Exception e) {
                nioAccessObj = null;
                directBufMtd = null;

                try {
                    directBufCtor = createAndTestNewDirectBufferCtor();
                } catch (Exception exFallback) {
                    //noinspection CallToPrintStackTrace
                    exFallback.printStackTrace();

                    e.addSuppressed(exFallback);

                    throw e; // Fallback was not successful.
                }

                if (directBufCtor == null) {
                    throw e;
                }
            }
        } else {
            try {
                directBufCtor = createAndTestNewDirectBufferCtor();
            } catch (Exception e) {
                try {
                    nioAccessObj = javaNioAccessObject();
                    directBufMtd = newDirectBufferMethodHandle(nioAccessObj);
                } catch (Exception exFallback) {
                    //noinspection CallToPrintStackTrace
                    exFallback.printStackTrace();

                    e.addSuppressed(exFallback);

                    throw e; // Fallback to shared secrets failed.
                }

                if (nioAccessObj == null || directBufMtd == null) {
                    throw e;
                }
            }
        }

        JAVA_NIO_ACCESS_OBJ = nioAccessObj;
        NEW_DIRECT_BUF_MH = directBufMtd;

        NEW_DIRECT_BUF_CONSTRUCTOR = directBufCtor;
    }

    /**
     * Ensure singleton.
     */
    private GridUnsafe() {
        // No-op.
    }

    /**
     * Wraps a pointer to unmanaged memory into a direct byte buffer.
     *
     * @param ptr Pointer to wrap.
     * @param len Memory location length.
     * @return Byte buffer wrapping the given memory.
     */
    public static ByteBuffer wrapPointer(long ptr, int len) {
        if (NEW_DIRECT_BUF_MH != null && JAVA_NIO_ACCESS_OBJ != null) {
            return wrapPointerJavaNio(ptr, len, NEW_DIRECT_BUF_MH, JAVA_NIO_ACCESS_OBJ);
        } else if (NEW_DIRECT_BUF_CONSTRUCTOR != null) {
            return wrapPointerDirectBufferConstructor(ptr, len, NEW_DIRECT_BUF_CONSTRUCTOR);
        } else {
            throw new RuntimeException(
                    "All alternatives for a new DirectByteBuffer() creation failed: " + FeatureChecker.JAVA_VER_SPECIFIC_WARN);
        }
    }

    /**
     * Wraps a pointer to unmanaged memory into a direct byte buffer. Uses the constructor of the direct byte buffer.
     *
     * @param ptr         Pointer to wrap.
     * @param len         Memory location length.
     * @param constructor Constructor to use. Should create an instance of a direct ByteBuffer.
     * @return Byte buffer wrapping the given memory.
     */
    @NotNull
    private static ByteBuffer wrapPointerDirectBufferConstructor(long ptr, int len, MethodHandle constructor) {
        try {
            ByteBuffer newDirectBuf = (ByteBuffer) constructor.invokeExact(ptr, len);

            return newDirectBuf.order(NATIVE_BYTE_ORDER);
        } catch (Throwable e) {
            throw new RuntimeException("DirectByteBuffer#constructor is unavailable."
                    + FeatureChecker.JAVA_VER_SPECIFIC_WARN, e);
        }
    }

    /**
     * Wraps a pointer to unmanaged memory into a direct byte buffer. Uses the JavaNioAccess object.
     *
     * @param ptr              Pointer to wrap.
     * @param len              Memory location length.
     * @param newDirectBufMh   Method handle which should return an instance of a direct byte buffer.
     * @param javaNioAccessObj Object to invoke method.
     * @return Byte buffer wrapping the given memory.
     */
    @NotNull
    private static ByteBuffer wrapPointerJavaNio(
            long ptr,
            int len,
            @NotNull MethodHandle newDirectBufMh,
            @NotNull Object javaNioAccessObj
    ) {
        try {
            ByteBuffer buf = (ByteBuffer) newDirectBufMh.invokeExact(javaNioAccessObj, ptr, len, NULL_OBJ);

            assert buf.isDirect();

            buf.order(NATIVE_BYTE_ORDER);

            return buf;
        } catch (Throwable e) {
            throw new RuntimeException("JavaNioAccess#newDirectByteBuffer() method is unavailable."
                    + FeatureChecker.JAVA_VER_SPECIFIC_WARN, e);
        }
    }

    /**
     * Returns allocated direct buffer.
     *
     * @param len Length.
     * @return Allocated direct buffer.
     */
    public static ByteBuffer allocateBuffer(int len) {
        long ptr = allocateMemory(len);

        return wrapPointer(ptr, len);
    }

    /**
     * Frees buffer.
     *
     * @param buf Direct buffer allocated by {@link #allocateBuffer(int)}.
     */
    public static void freeBuffer(ByteBuffer buf) {
        long ptr = bufferAddress(buf);

        freeMemory(ptr);
    }

    /**
<<<<<<< HEAD
=======
     * Returns reallocated direct buffer.
     *
>>>>>>> a323c22d
     * @param buf Buffer.
     * @param len New length.
     * @return Reallocated direct buffer.
     */
    public static ByteBuffer reallocateBuffer(ByteBuffer buf, int len) {
        long ptr = bufferAddress(buf);

        long newPtr = reallocateMemory(ptr, len);

        return wrapPointer(newPtr, len);
    }

    /**
     * Gets a boolean value from an object field.
     *
     * @param obj      Object.
     * @param fieldOff Field offset.
     * @return Boolean value from object field.
     */
    public static boolean getBooleanField(Object obj, long fieldOff) {
        return UNSAFE.getBoolean(obj, fieldOff);
    }

    /**
     * Stores a boolean value into an object field.
     *
     * @param obj      Object.
     * @param fieldOff Field offset.
     * @param val      Value.
     */
    public static void putBooleanField(Object obj, long fieldOff, boolean val) {
        UNSAFE.putBoolean(obj, fieldOff, val);
    }

    /**
     * Gets a byte value from an object field.
     *
     * @param obj      Object.
     * @param fieldOff Field offset.
     * @return Byte value from object field.
     */
    public static byte getByteField(Object obj, long fieldOff) {
        return UNSAFE.getByte(obj, fieldOff);
    }

    /**
     * Stores a byte value into an object field.
     *
     * @param obj      Object.
     * @param fieldOff Field offset.
     * @param val      Value.
     */
    public static void putByteField(Object obj, long fieldOff, byte val) {
        UNSAFE.putByte(obj, fieldOff, val);
    }

    /**
     * Gets a short value from an object field.
     *
     * @param obj      Object.
     * @param fieldOff Field offset.
     * @return Short value from object field.
     */
    public static short getShortField(Object obj, long fieldOff) {
        return UNSAFE.getShort(obj, fieldOff);
    }

    /**
     * Stores a short value into an object field.
     *
     * @param obj      Object.
     * @param fieldOff Field offset.
     * @param val      Value.
     */
    public static void putShortField(Object obj, long fieldOff, short val) {
        UNSAFE.putShort(obj, fieldOff, val);
    }

    /**
     * Gets a char value from an object field.
     *
     * @param obj      Object.
     * @param fieldOff Field offset.
     * @return Char value from object field.
     */
    public static char getCharField(Object obj, long fieldOff) {
        return UNSAFE.getChar(obj, fieldOff);
    }

    /**
     * Stores a char value into an object field.
     *
     * @param obj      Object.
     * @param fieldOff Field offset.
     * @param val      Value.
     */
    public static void putCharField(Object obj, long fieldOff, char val) {
        UNSAFE.putChar(obj, fieldOff, val);
    }

    /**
     * Gets an integer value from an object field.
     *
     * @param obj      Object.
     * @param fieldOff Field offset.
     * @return Integer value from object field.
     */
    public static int getIntField(Object obj, long fieldOff) {
        return UNSAFE.getInt(obj, fieldOff);
    }

    /**
     * Stores an integer value into an object field.
     *
     * @param obj      Object.
     * @param fieldOff Field offset.
     * @param val      Value.
     */
    public static void putIntField(Object obj, long fieldOff, int val) {
        UNSAFE.putInt(obj, fieldOff, val);
    }

    /**
     * Gets a long value from an object field.
     *
     * @param obj      Object.
     * @param fieldOff Field offset.
     * @return Long value from object field.
     */
    public static long getLongField(Object obj, long fieldOff) {
        return UNSAFE.getLong(obj, fieldOff);
    }

    /**
     * Stores a long value into an object field.
     *
     * @param obj      Object.
     * @param fieldOff Field offset.
     * @param val      Value.
     */
    public static void putLongField(Object obj, long fieldOff, long val) {
        UNSAFE.putLong(obj, fieldOff, val);
    }

    /**
     * Gets a float value from an object field.
     *
     * @param obj      Object.
     * @param fieldOff Field offset.
     * @return Float value from object field.
     */
    public static float getFloatField(Object obj, long fieldOff) {
        return UNSAFE.getFloat(obj, fieldOff);
    }

    /**
     * Stores a float value into an object field.
     *
     * @param obj      Object.
     * @param fieldOff Field offset.
     * @param val      Value.
     */
    public static void putFloatField(Object obj, long fieldOff, float val) {
        UNSAFE.putFloat(obj, fieldOff, val);
    }

    /**
     * Gets a double value from an object field.
     *
     * @param obj      Object.
     * @param fieldOff Field offset.
     * @return Double value from object field.
     */
    public static double getDoubleField(Object obj, long fieldOff) {
        return UNSAFE.getDouble(obj, fieldOff);
    }

    /**
     * Stores a double value into an object field.
     *
     * @param obj      Object.
     * @param fieldOff Field offset.
     * @param val      Value.
     */
    public static void putDoubleField(Object obj, long fieldOff, double val) {
        UNSAFE.putDouble(obj, fieldOff, val);
    }

    /**
     * Gets a reference from an object field.
     *
     * @param obj      Object.
     * @param fieldOff Field offset.
     * @return Reference from object field.
     */
    public static Object getObjectField(Object obj, long fieldOff) {
        return UNSAFE.getObject(obj, fieldOff);
    }

    /**
     * Stores a reference value into an object field.
     *
     * @param obj      Object.
     * @param fieldOff Field offset.
     * @param val      Value.
     */
    public static void putObjectField(Object obj, long fieldOff, Object val) {
        UNSAFE.putObject(obj, fieldOff, val);
    }

    /**
     * Gets a boolean value from a byte array.
     *
     * @param arr Byte array.
     * @param off Offset.
     * @return Boolean value from byte array.
     */
    public static boolean getBoolean(byte[] arr, long off) {
        return UNSAFE.getBoolean(arr, off);
    }

    /**
     * Stores a boolean value into a byte array.
     *
     * @param arr Byte array.
     * @param off Offset.
     * @param val Value.
     */
    public static void putBoolean(byte[] arr, long off, boolean val) {
        UNSAFE.putBoolean(arr, off, val);
    }

    /**
     * Gets a byte value from a byte array.
     *
     * @param arr Byte array.
     * @param off Offset.
     * @return Byte value from byte array.
     */
    public static byte getByte(byte[] arr, long off) {
        return UNSAFE.getByte(arr, off);
    }

    /**
     * Gets byte value from given address.
     *
     * @param addr Address.
     * @return Byte value from given address.
     */
    public static byte getByte(long addr) {
        return UNSAFE.getByte(addr);
    }

    /**
     * Stores a byte value into a byte array.
     *
     * @param arr Byte array.
     * @param off Offset.
     * @param val Value.
     */
    public static void putByte(byte[] arr, long off, byte val) {
        UNSAFE.putByte(arr, off, val);
    }

    /**
     * Stores given byte value.
     *
     * @param addr Address.
     * @param val  Value.
     */
    public static void putByte(long addr, byte val) {
        UNSAFE.putByte(addr, val);
    }

    /**
     * Gets a short value from a byte array. Alignment aware.
     *
     * @param arr Byte array.
     * @param off Offset.
     * @return Short value from byte array.
     */
    public static short getShort(byte[] arr, long off) {
        return UNALIGNED ? UNSAFE.getShort(arr, off) : getShortByByte(arr, off, BIG_ENDIAN);
    }

    /**
     * Gets short value from given address. Alignment aware.
     *
     * @param addr Address.
     * @return Short value from given address.
     */
    public static short getShort(long addr) {
        return UNALIGNED ? UNSAFE.getShort(addr) : getShortByByte(addr, BIG_ENDIAN);
    }

    /**
     * Stores a short value into a byte array. Alignment aware.
     *
     * @param arr Byte array.
     * @param off Offset.
     * @param val Value.
     */
    public static void putShort(byte[] arr, long off, short val) {
        if (UNALIGNED) {
            UNSAFE.putShort(arr, off, val);
        } else {
            putShortByByte(arr, off, val, BIG_ENDIAN);
        }
    }

    /**
     * Stores given short value. Alignment aware.
     *
     * @param addr Address.
     * @param val  Value.
     */
    public static void putShort(long addr, short val) {
        if (UNALIGNED) {
            UNSAFE.putShort(addr, val);
        } else {
            putShortByByte(addr, val, BIG_ENDIAN);
        }
    }

    /**
     * Gets a char value from a byte array. Alignment aware.
     *
     * @param arr Byte array.
     * @param off Offset.
     * @return Char value from byte array.
     */
    public static char getChar(byte[] arr, long off) {
        return UNALIGNED ? UNSAFE.getChar(arr, off) : getCharByByte(arr, off, BIG_ENDIAN);
    }

    /**
     * Gets char value from given address. Alignment aware.
     *
     * @param addr Address.
     * @return Char value from given address.
     */
    public static char getChar(long addr) {
        return UNALIGNED ? UNSAFE.getChar(addr) : getCharByByte(addr, BIG_ENDIAN);
    }

    /**
     * Stores a char value into a byte array. Alignment aware.
     *
     * @param arr Byte array.
     * @param off Offset.
     * @param val Value.
     */
    public static void putChar(byte[] arr, long off, char val) {
        if (UNALIGNED) {
            UNSAFE.putChar(arr, off, val);
        } else {
            putCharByByte(arr, off, val, BIG_ENDIAN);
        }
    }

    /**
     * Stores given char value. Alignment aware.
     *
     * @param addr Address.
     * @param val  Value.
     */
    public static void putChar(long addr, char val) {
        if (UNALIGNED) {
            UNSAFE.putChar(addr, val);
        } else {
            putCharByByte(addr, val, BIG_ENDIAN);
        }
    }

    /**
     * Gets an integer value from a byte array. Alignment aware.
     *
     * @param arr Byte array.
     * @param off Offset.
     * @return Integer value from byte array.
     */
    public static int getInt(byte[] arr, long off) {
        return UNALIGNED ? UNSAFE.getInt(arr, off) : getIntByByte(arr, off, BIG_ENDIAN);
    }

    /**
     * Gets integer value from given address. Alignment aware.
     *
     * @param addr Address.
     * @return Integer value from given address.
     */
    public static int getInt(long addr) {
        return UNALIGNED ? UNSAFE.getInt(addr) : getIntByByte(addr, BIG_ENDIAN);
    }

    /**
     * Stores an integer value into a byte array. Alignment aware.
     *
     * @param arr Byte array.
     * @param off Offset.
     * @param val Value.
     */
    public static void putInt(byte[] arr, long off, int val) {
        if (UNALIGNED) {
            UNSAFE.putInt(arr, off, val);
        } else {
            putIntByByte(arr, off, val, BIG_ENDIAN);
        }
    }

    /**
     * Stores given integer value. Alignment aware.
     *
     * @param addr Address.
     * @param val  Value.
     */
    public static void putInt(long addr, int val) {
        if (UNALIGNED) {
            UNSAFE.putInt(addr, val);
        } else {
            putIntByByte(addr, val, BIG_ENDIAN);
        }
    }

    /**
     * Gets a long value from a byte array. Alignment aware.
     *
     * @param arr Byte array.
     * @param off Offset.
     * @return Long value from byte array.
     */
    public static long getLong(byte[] arr, long off) {
        return UNALIGNED ? UNSAFE.getLong(arr, off) : getLongByByte(arr, off, BIG_ENDIAN);
    }

    /**
     * Gets long value from given address. Alignment aware.
     *
     * @param addr Address.
     * @return Long value from given address.
     */
    public static long getLong(long addr) {
        return UNALIGNED ? UNSAFE.getLong(addr) : getLongByByte(addr, BIG_ENDIAN);
    }

    /**
     * Stores a long value into a byte array. Alignment aware.
     *
     * @param arr Byte array.
     * @param off Offset.
     * @param val Value.
     */
    public static void putLong(byte[] arr, long off, long val) {
        if (UNALIGNED) {
            UNSAFE.putLong(arr, off, val);
        } else {
            putLongByByte(arr, off, val, BIG_ENDIAN);
        }
    }

    /**
     * Stores given integer value. Alignment aware.
     *
     * @param addr Address.
     * @param val  Value.
     */
    public static void putLong(long addr, long val) {
        if (UNALIGNED) {
            UNSAFE.putLong(addr, val);
        } else {
            putLongByByte(addr, val, BIG_ENDIAN);
        }
    }

    /**
     * Gets a float value from a byte array. Alignment aware.
     *
     * @param arr Object.
     * @param off Offset.
     * @return Float value from byte array.
     */
    public static float getFloat(byte[] arr, long off) {
        return UNALIGNED ? UNSAFE.getFloat(arr, off) : Float.intBitsToFloat(getIntByByte(arr, off, BIG_ENDIAN));
    }

    /**
     * Gets float value from given address. Alignment aware.
     *
     * @param addr Address.
     * @return Float value from given address.
     */
    public static float getFloat(long addr) {
        return UNALIGNED ? UNSAFE.getFloat(addr) : Float.intBitsToFloat(getIntByByte(addr, BIG_ENDIAN));
    }

    /**
     * Stores a float value into a byte array. Alignment aware.
     *
     * @param arr Byte array.
     * @param off Offset.
     * @param val Value.
     */
    public static void putFloat(byte[] arr, long off, float val) {
        if (UNALIGNED) {
            UNSAFE.putFloat(arr, off, val);
        } else {
            putIntByByte(arr, off, Float.floatToIntBits(val), BIG_ENDIAN);
        }
<<<<<<< HEAD
    }

    /**
     * Stores given float value. Alignment aware.
     *
     * @param addr Address.
     * @param val  Value.
     */
    public static void putFloat(long addr, float val) {
        if (UNALIGNED) {
            UNSAFE.putFloat(addr, val);
        } else {
            putIntByByte(addr, Float.floatToIntBits(val), BIG_ENDIAN);
        }
    }

    /**
     * Gets a double value from a byte array. Alignment aware.
     *
     * @param arr byte array.
     * @param off Offset.
     * @return Double value from byte array. Alignment aware.
     */
    public static double getDouble(byte[] arr, long off) {
        return UNALIGNED ? UNSAFE.getDouble(arr, off) : Double.longBitsToDouble(getLongByByte(arr, off, BIG_ENDIAN));
    }

    /**
     * Gets double value from given address. Alignment aware.
     *
     * @param addr Address.
     * @return Double value from given address.
     */
    public static double getDouble(long addr) {
        return UNALIGNED ? UNSAFE.getDouble(addr) : Double.longBitsToDouble(getLongByByte(addr, BIG_ENDIAN));
    }

    /**
     * Stores a double value into a byte array. Alignment aware.
     *
     * @param arr Byte array.
     * @param off Offset.
     * @param val Value.
     */
    public static void putDouble(byte[] arr, long off, double val) {
        if (UNALIGNED) {
            UNSAFE.putDouble(arr, off, val);
        } else {
            putLongByByte(arr, off, Double.doubleToLongBits(val), BIG_ENDIAN);
        }
    }

    /**
     * Stores given double value. Alignment aware.
     *
     * @param addr Address.
     * @param val  Value.
     */
    public static void putDouble(long addr, double val) {
        if (UNALIGNED) {
            UNSAFE.putDouble(addr, val);
        } else {
            putLongByByte(addr, Double.doubleToLongBits(val), BIG_ENDIAN);
        }
    }

    /**
     * Gets short value from byte array assuming that value stored in little-endian byte order and native byte order is big-endian.
     * Alignment aware.
     *
     * @param arr Byte array.
     * @param off Offset.
     * @return Short value from byte array.
     */
    public static short getShortLE(byte[] arr, long off) {
        return UNALIGNED ? Short.reverseBytes(UNSAFE.getShort(arr, off)) : getShortByByte(arr, off, false);
    }

    /**
     * Gets short value from given address assuming that value stored in little-endian byte order and native byte order is big-endian.
     * Alignment aware.
     *
     * @param addr Address.
     * @return Short value from given address.
     */
    public static short getShortLE(long addr) {
        return UNALIGNED ? Short.reverseBytes(UNSAFE.getShort(addr)) : getShortByByte(addr, false);
    }

    /**
     * Stores short value into byte array assuming that value should be stored in little-endian byte order and native byte order is
     * big-endian. Alignment aware.
     *
     * @param arr Byte array.
     * @param off Offset.
     * @param val Value.
     */
    public static void putShortLE(byte[] arr, long off, short val) {
        if (UNALIGNED) {
            UNSAFE.putShort(arr, off, Short.reverseBytes(val));
        } else {
            putShortByByte(arr, off, val, false);
        }
    }

    /**
     * Stores given short value assuming that value should be stored in little-endian byte order and native byte order is big-endian.
     * Alignment aware.
     *
     * @param addr Address.
     * @param val  Value.
     */
    public static void putShortLE(long addr, short val) {
        if (UNALIGNED) {
            UNSAFE.putShort(addr, Short.reverseBytes(val));
        } else {
            putShortByByte(addr, val, false);
        }
    }

    /**
     * Gets char value from byte array assuming that value stored in little-endian byte order and native byte order is big-endian. Alignment
     * aware.
     *
     * @param arr Byte array.
     * @param off Offset.
     * @return Char value from byte array.
     */
    public static char getCharLE(byte[] arr, long off) {
        return UNALIGNED ? Character.reverseBytes(UNSAFE.getChar(arr, off)) : getCharByByte(arr, off, false);
    }

    /**
     * Gets char value from given address assuming that value stored in little-endian byte order and native byte order is big-endian.
=======
    }

    /**
     * Stores given float value. Alignment aware.
     *
     * @param addr Address.
     * @param val  Value.
     */
    public static void putFloat(long addr, float val) {
        if (UNALIGNED) {
            UNSAFE.putFloat(addr, val);
        } else {
            putIntByByte(addr, Float.floatToIntBits(val), BIG_ENDIAN);
        }
    }

    /**
     * Gets a double value from a byte array. Alignment aware.
     *
     * @param arr byte array.
     * @param off Offset.
     * @return Double value from byte array. Alignment aware.
     */
    public static double getDouble(byte[] arr, long off) {
        return UNALIGNED ? UNSAFE.getDouble(arr, off) : Double.longBitsToDouble(getLongByByte(arr, off, BIG_ENDIAN));
    }

    /**
     * Gets double value from given address. Alignment aware.
     *
     * @param addr Address.
     * @return Double value from given address.
     */
    public static double getDouble(long addr) {
        return UNALIGNED ? UNSAFE.getDouble(addr) : Double.longBitsToDouble(getLongByByte(addr, BIG_ENDIAN));
    }

    /**
     * Stores a double value into a byte array. Alignment aware.
     *
     * @param arr Byte array.
     * @param off Offset.
     * @param val Value.
     */
    public static void putDouble(byte[] arr, long off, double val) {
        if (UNALIGNED) {
            UNSAFE.putDouble(arr, off, val);
        } else {
            putLongByByte(arr, off, Double.doubleToLongBits(val), BIG_ENDIAN);
        }
    }

    /**
     * Stores given double value. Alignment aware.
     *
     * @param addr Address.
     * @param val  Value.
     */
    public static void putDouble(long addr, double val) {
        if (UNALIGNED) {
            UNSAFE.putDouble(addr, val);
        } else {
            putLongByByte(addr, Double.doubleToLongBits(val), BIG_ENDIAN);
        }
    }

    /**
     * Gets short value from byte array assuming that value stored in little-endian byte order and native byte order is big-endian.
     * Alignment aware.
     *
     * @param arr Byte array.
     * @param off Offset.
     * @return Short value from byte array.
     */
    public static short getShortLittleEndian(byte[] arr, long off) {
        return UNALIGNED ? Short.reverseBytes(UNSAFE.getShort(arr, off)) : getShortByByte(arr, off, false);
    }

    /**
     * Gets short value from given address assuming that value stored in little-endian byte order and native byte order is big-endian.
     * Alignment aware.
     *
     * @param addr Address.
     * @return Short value from given address.
     */
    public static short getShortLittleEndian(long addr) {
        return UNALIGNED ? Short.reverseBytes(UNSAFE.getShort(addr)) : getShortByByte(addr, false);
    }

    /**
     * Stores short value into byte array assuming that value should be stored in little-endian byte order and native byte order is
     * big-endian. Alignment aware.
     *
     * @param arr Byte array.
     * @param off Offset.
     * @param val Value.
     */
    public static void putShortLittleEndian(byte[] arr, long off, short val) {
        if (UNALIGNED) {
            UNSAFE.putShort(arr, off, Short.reverseBytes(val));
        } else {
            putShortByByte(arr, off, val, false);
        }
    }

    /**
     * Stores given short value assuming that value should be stored in little-endian byte order and native byte order is big-endian.
     * Alignment aware.
     *
     * @param addr Address.
     * @param val  Value.
     */
    public static void putShortLittleEndian(long addr, short val) {
        if (UNALIGNED) {
            UNSAFE.putShort(addr, Short.reverseBytes(val));
        } else {
            putShortByByte(addr, val, false);
        }
    }

    /**
     * Gets char value from byte array assuming that value stored in little-endian byte order and native byte order is big-endian. Alignment
     * aware.
     *
     * @param arr Byte array.
     * @param off Offset.
     * @return Char value from byte array.
     */
    public static char getCharLittleEndian(byte[] arr, long off) {
        return UNALIGNED ? Character.reverseBytes(UNSAFE.getChar(arr, off)) : getCharByByte(arr, off, false);
    }

    /**
     * Gets char value from given address assuming that value stored in little-endian byte order and native byte order is big-endian.
     * Alignment aware.
     *
     * @param addr Address.
     * @return Char value from given address.
     */
    public static char getCharLittleEndian(long addr) {
        return UNALIGNED ? Character.reverseBytes(UNSAFE.getChar(addr)) : getCharByByte(addr, false);
    }

    /**
     * Stores char value into byte array assuming that value should be stored in little-endian byte order and native byte order is
     * big-endian. Alignment aware.
     *
     * @param arr Byte array.
     * @param off Offset.
     * @param val Value.
     */
    public static void putCharLittleEndian(byte[] arr, long off, char val) {
        if (UNALIGNED) {
            UNSAFE.putChar(arr, off, Character.reverseBytes(val));
        } else {
            putCharByByte(arr, off, val, false);
        }
    }

    /**
     * Stores given char value assuming that value should be stored in little-endian byte order and native byte order is big-endian.
     * Alignment aware.
     *
     * @param addr Address.
     * @param val  Value.
     */
    public static void putCharLittleEndian(long addr, char val) {
        if (UNALIGNED) {
            UNSAFE.putChar(addr, Character.reverseBytes(val));
        } else {
            putCharByByte(addr, val, false);
        }
    }

    /**
     * Gets integer value from byte array assuming that value stored in little-endian byte order and native byte order is big-endian.
     * Alignment aware.
     *
     * @param arr Byte array.
     * @param off Offset.
     * @return Integer value from byte array.
     */
    public static int getIntLittleEndian(byte[] arr, long off) {
        return UNALIGNED ? Integer.reverseBytes(UNSAFE.getInt(arr, off)) : getIntByByte(arr, off, false);
    }

    /**
     * Gets integer value from given address assuming that value stored in little-endian byte order and native byte order is big-endian.
     * Alignment aware.
     *
     * @param addr Address.
     * @return Integer value from given address.
     */
    public static int getIntLittleEndian(long addr) {
        return UNALIGNED ? Integer.reverseBytes(UNSAFE.getInt(addr)) : getIntByByte(addr, false);
    }

    /**
     * Stores integer value into byte array assuming that value should be stored in little-endian byte order and native byte order is
     * big-endian. Alignment aware.
     *
     * @param arr Byte array.
     * @param off Offset.
     * @param val Value.
     */
    public static void putIntLittleEndian(byte[] arr, long off, int val) {
        if (UNALIGNED) {
            UNSAFE.putInt(arr, off, Integer.reverseBytes(val));
        } else {
            putIntByByte(arr, off, val, false);
        }
    }

    /**
     * Stores given integer value assuming that value should be stored in little-endian byte order and native byte order is big-endian.
>>>>>>> a323c22d
     * Alignment aware.
     *
     * @param addr Address.
     * @param val  Value.
     */
    public static void putIntLittleEndian(long addr, int val) {
        if (UNALIGNED) {
            UNSAFE.putInt(addr, Integer.reverseBytes(val));
        } else {
            putIntByByte(addr, val, false);
        }
    }

    /**
<<<<<<< HEAD
     * Stores char value into byte array assuming that value should be stored in little-endian byte order and native byte order is
     * big-endian. Alignment aware.
     *
     * @param arr Byte array.
     * @param off Offset.
     * @param val Value.
     */
    public static void putCharLE(byte[] arr, long off, char val) {
        if (UNALIGNED) {
            UNSAFE.putChar(arr, off, Character.reverseBytes(val));
        } else {
            putCharByByte(arr, off, val, false);
        }
    }

    /**
     * Stores given char value assuming that value should be stored in little-endian byte order and native byte order is big-endian.
     * Alignment aware.
     *
     * @param addr Address.
     * @param val  Value.
     */
    public static void putCharLE(long addr, char val) {
        if (UNALIGNED) {
            UNSAFE.putChar(addr, Character.reverseBytes(val));
        } else {
            putCharByByte(addr, val, false);
        }
    }

    /**
     * Gets integer value from byte array assuming that value stored in little-endian byte order and native byte order is big-endian.
     * Alignment aware.
     *
     * @param arr Byte array.
     * @param off Offset.
     * @return Integer value from byte array.
     */
    public static int getIntLE(byte[] arr, long off) {
        return UNALIGNED ? Integer.reverseBytes(UNSAFE.getInt(arr, off)) : getIntByByte(arr, off, false);
    }

    /**
     * Gets integer value from given address assuming that value stored in little-endian byte order and native byte order is big-endian.
=======
     * Gets long value from byte array assuming that value stored in little-endian byte order and native byte order is big-endian. Alignment
     * aware.
     *
     * @param arr Byte array.
     * @param off Offset.
     * @return Long value from byte array.
     */
    public static long getLongLittleEndian(byte[] arr, long off) {
        return UNALIGNED ? Long.reverseBytes(UNSAFE.getLong(arr, off)) : getLongByByte(arr, off, false);
    }

    /**
     * Gets long value from given address assuming that value stored in little-endian byte order and native byte order is big-endian.
>>>>>>> a323c22d
     * Alignment aware.
     *
     * @param addr Address.
     * @return Long value from given address.
     */
    public static long getLongLittleEndian(long addr) {
        return UNALIGNED ? Long.reverseBytes(UNSAFE.getLong(addr)) : getLongByByte(addr, false);
    }

    /**
<<<<<<< HEAD
     * Stores integer value into byte array assuming that value should be stored in little-endian byte order and native byte order is
=======
     * Stores long value into byte array assuming that value should be stored in little-endian byte order and native byte order is
>>>>>>> a323c22d
     * big-endian. Alignment aware.
     *
     * @param arr Byte array.
     * @param off Offset.
     * @param val Value.
     */
<<<<<<< HEAD
    public static void putIntLE(byte[] arr, long off, int val) {
        if (UNALIGNED) {
            UNSAFE.putInt(arr, off, Integer.reverseBytes(val));
        } else {
            putIntByByte(arr, off, val, false);
        }
    }

    /**
     * Stores given integer value assuming that value should be stored in little-endian byte order and native byte order is big-endian.
     * Alignment aware.
     *
     * @param addr Address.
     * @param val  Value.
     */
    public static void putIntLE(long addr, int val) {
        if (UNALIGNED) {
            UNSAFE.putInt(addr, Integer.reverseBytes(val));
        } else {
            putIntByByte(addr, val, false);
        }
    }

    /**
     * Gets long value from byte array assuming that value stored in little-endian byte order and native byte order is big-endian. Alignment
     * aware.
     *
     * @param arr Byte array.
     * @param off Offset.
     * @return Long value from byte array.
     */
    public static long getLongLE(byte[] arr, long off) {
        return UNALIGNED ? Long.reverseBytes(UNSAFE.getLong(arr, off)) : getLongByByte(arr, off, false);
    }

    /**
     * Gets long value from given address assuming that value stored in little-endian byte order and native byte order is big-endian.
=======
    public static void putLongLittleEndian(byte[] arr, long off, long val) {
        if (UNALIGNED) {
            UNSAFE.putLong(arr, off, Long.reverseBytes(val));
        } else {
            putLongByByte(arr, off, val, false);
        }
    }

    /**
     * Stores given integer value assuming that value should be stored in little-endian byte order and native byte order is big-endian.
>>>>>>> a323c22d
     * Alignment aware.
     *
     * @param addr Address.
     * @param val  Value.
     */
    public static void putLongLittleEndian(long addr, long val) {
        if (UNALIGNED) {
            UNSAFE.putLong(addr, Long.reverseBytes(val));
        } else {
            putLongByByte(addr, val, false);
        }
    }

    /**
<<<<<<< HEAD
     * Stores long value into byte array assuming that value should be stored in little-endian byte order and native byte order is
     * big-endian. Alignment aware.
     *
     * @param arr Byte array.
     * @param off Offset.
     * @param val Value.
     */
    public static void putLongLE(byte[] arr, long off, long val) {
        if (UNALIGNED) {
            UNSAFE.putLong(arr, off, Long.reverseBytes(val));
        } else {
            putLongByByte(arr, off, val, false);
        }
    }

    /**
     * Stores given integer value assuming that value should be stored in little-endian byte order and native byte order is big-endian.
     * Alignment aware.
     *
     * @param addr Address.
     * @param val  Value.
     */
    public static void putLongLE(long addr, long val) {
        if (UNALIGNED) {
            UNSAFE.putLong(addr, Long.reverseBytes(val));
        } else {
            putLongByByte(addr, val, false);
        }
    }

    /**
     * Gets float value from byte array assuming that value stored in little-endian byte order and native byte order is big-endian.
     * Alignment aware.
     *
     * @param arr Byte array.
     * @param off Offset.
     * @return Float value from byte array.
     */
    public static float getFloatLE(byte[] arr, long off) {
=======
     * Gets float value from byte array assuming that value stored in little-endian byte order and native byte order is big-endian.
     * Alignment aware.
     *
     * @param arr Byte array.
     * @param off Offset.
     * @return Float value from byte array.
     */
    public static float getFloatLittleEndian(byte[] arr, long off) {
>>>>>>> a323c22d
        return Float.intBitsToFloat(
                UNALIGNED ? Integer.reverseBytes(UNSAFE.getInt(arr, off)) : getIntByByte(arr, off, false)
        );
    }

    /**
     * Gets float value from given address assuming that value stored in little-endian byte order and native byte order is big-endian.
     * Alignment aware.
     *
     * @param addr Address.
     * @return Float value from given address.
     */
    public static float getFloatLittleEndian(long addr) {
        return Float.intBitsToFloat(UNALIGNED ? Integer.reverseBytes(UNSAFE.getInt(addr)) : getIntByByte(addr, false));
    }

    /**
     * Stores float value into byte array assuming that value should be stored in little-endian byte order and native byte order is
     * big-endian. Alignment aware.
     *
     * @param arr Byte array.
     * @param off Offset.
     * @param val Value.
     */
<<<<<<< HEAD
    public static void putFloatLE(byte[] arr, long off, float val) {
=======
    public static void putFloatLittleEndian(byte[] arr, long off, float val) {
>>>>>>> a323c22d
        int intVal = Float.floatToIntBits(val);

        if (UNALIGNED) {
            UNSAFE.putInt(arr, off, Integer.reverseBytes(intVal));
        } else {
            putIntByByte(arr, off, intVal, false);
        }
    }

    /**
     * Stores given float value assuming that value should be stored in little-endian byte order and native byte order is big-endian.
     * Alignment aware.
     *
     * @param addr Address.
     * @param val  Value.
     */
<<<<<<< HEAD
    public static void putFloatLE(long addr, float val) {
=======
    public static void putFloatLittleEndian(long addr, float val) {
>>>>>>> a323c22d
        int intVal = Float.floatToIntBits(val);

        if (UNALIGNED) {
            UNSAFE.putInt(addr, Integer.reverseBytes(intVal));
        } else {
            putIntByByte(addr, intVal, false);
        }
    }

    /**
     * Gets double value from byte array assuming that value stored in little-endian byte order and native byte order is big-endian.
     * Alignment aware.
     *
     * @param arr Byte array.
     * @param off Offset.
     * @return Double value from byte array.
     */
<<<<<<< HEAD
    public static double getDoubleLE(byte[] arr, long off) {
=======
    public static double getDoubleLittleEndian(byte[] arr, long off) {
>>>>>>> a323c22d
        return Double.longBitsToDouble(
                UNALIGNED ? Long.reverseBytes(UNSAFE.getLong(arr, off)) : getLongByByte(arr, off, false)
        );
    }

    /**
     * Gets double value from given address assuming that value stored in little-endian byte order and native byte order is big-endian.
     * Alignment aware.
     *
     * @param addr Address.
     * @return Double value from given address.
     */
    public static double getDoubleLittleEndian(long addr) {
        return Double.longBitsToDouble(
                UNALIGNED ? Long.reverseBytes(UNSAFE.getLong(addr)) : getLongByByte(addr, false)
        );
    }

    /**
     * Stores double value into byte array assuming that value should be stored in little-endian byte order and native byte order is
     * big-endian. Alignment aware.
     *
     * @param arr Byte array.
     * @param off Offset.
     * @param val Value.
     */
<<<<<<< HEAD
    public static void putDoubleLE(byte[] arr, long off, double val) {
=======
    public static void putDoubleLittleEndian(byte[] arr, long off, double val) {
>>>>>>> a323c22d
        long longVal = Double.doubleToLongBits(val);

        if (UNALIGNED) {
            UNSAFE.putLong(arr, off, Long.reverseBytes(longVal));
        } else {
            putLongByByte(arr, off, longVal, false);
        }
    }

    /**
     * Stores given double value assuming that value should be stored in little-endian byte order and native byte order is big-endian.
     * Alignment aware.
     *
     * @param addr Address.
     * @param val  Value.
     */
<<<<<<< HEAD
    public static void putDoubleLE(long addr, double val) {
=======
    public static void putDoubleLittleEndian(long addr, double val) {
>>>>>>> a323c22d
        long longVal = Double.doubleToLongBits(val);

        if (UNALIGNED) {
            UNSAFE.putLong(addr, Long.reverseBytes(longVal));
        } else {
            putLongByByte(addr, longVal, false);
        }
    }

    /**
     * Returns static field offset.
     *
     * @param field Field.
     * @return Static field offset.
     */
    public static long staticFieldOffset(Field field) {
        return UNSAFE.staticFieldOffset(field);
    }

    /**
     * Returns object field offset.
     *
     * @param field Field.
     * @return Object field offset.
     */
    public static long objectFieldOffset(Field field) {
        return UNSAFE.objectFieldOffset(field);
    }

    /**
     * Returns static field base.
     *
     * @param field Field.
     * @return Static field base.
     */
    public static Object staticFieldBase(Field field) {
        return UNSAFE.staticFieldBase(field);
    }

    /**
     * Allocates memory.
     *
     * @param size Size.
     * @return address.
     */
    public static long allocateMemory(long size) {
        return UNSAFE.allocateMemory(size);
    }

    /**
     * Reallocates memory.
     *
     * @param addr Address.
     * @param len  Length.
     * @return address.
     */
    public static long reallocateMemory(long addr, long len) {
        return UNSAFE.reallocateMemory(addr, len);
    }

    /**
     * Fills memory with given value.
     *
     * @param addr Address.
     * @param len  Length.
     * @param val  Value.
     */
    public static void setMemory(long addr, long len, byte val) {
        UNSAFE.setMemory(addr, len, val);
    }

    /**
     * Copy memory between offheap locations.
     *
     * @param srcAddr Source address.
     * @param dstAddr Destination address.
     * @param len     Length.
     */
    public static void copyOffheapOffheap(long srcAddr, long dstAddr, long len) {
        if (len <= PER_BYTE_THRESHOLD) {
            for (int i = 0; i < len; i++) {
                UNSAFE.putByte(dstAddr + i, UNSAFE.getByte(srcAddr + i));
            }
        } else {
            UNSAFE.copyMemory(srcAddr, dstAddr, len);
        }
    }

    /**
     * Copy memory from offheap to heap.
     *
     * @param srcAddr Source address.
     * @param dstBase Destination base.
     * @param dstOff  Destination offset.
     * @param len     Length.
     */
    public static void copyOffheapHeap(long srcAddr, Object dstBase, long dstOff, long len) {
        if (len <= PER_BYTE_THRESHOLD) {
            for (int i = 0; i < len; i++) {
                UNSAFE.putByte(dstBase, dstOff + i, UNSAFE.getByte(srcAddr + i));
            }
        } else {
            UNSAFE.copyMemory(null, srcAddr, dstBase, dstOff, len);
        }
    }

    /**
     * Copy memory from heap to offheap.
     *
     * @param srcBase Source base.
     * @param srcOff  Source offset.
     * @param dstAddr Destination address.
     * @param len     Length.
     */
    public static void copyHeapOffheap(Object srcBase, long srcOff, long dstAddr, long len) {
        if (len <= PER_BYTE_THRESHOLD) {
            for (int i = 0; i < len; i++) {
                UNSAFE.putByte(dstAddr + i, UNSAFE.getByte(srcBase, srcOff + i));
            }
        } else {
            UNSAFE.copyMemory(srcBase, srcOff, null, dstAddr, len);
        }
    }

    /**
     * Copies memory.
     *
     * @param src Source.
     * @param dst Dst.
     * @param len Length.
     */
    public static void copyMemory(long src, long dst, long len) {
        UNSAFE.copyMemory(src, dst, len);
    }

    /**
     * Sets all bytes in a given block of memory to a copy of another block.
     *
     * @param srcBase Source base.
     * @param srcOff  Source offset.
     * @param dstBase Dst base.
     * @param dstOff  Dst offset.
     * @param len     Length.
     */
    public static void copyMemory(Object srcBase, long srcOff, Object dstBase, long dstOff, long len) {
        if (len <= PER_BYTE_THRESHOLD && srcBase != null && dstBase != null) {
            for (int i = 0; i < len; i++) {
                UNSAFE.putByte(dstBase, dstOff + i, UNSAFE.getByte(srcBase, srcOff + i));
            }
        } else {
            UNSAFE.copyMemory(srcBase, srcOff, dstBase, dstOff, len);
        }
    }

    /**
     * Frees memory.
     *
     * @param addr Address.
     */
    public static void freeMemory(long addr) {
        UNSAFE.freeMemory(addr);
    }

    /**
     * Returns the offset of the first element in the storage allocation of a given array class.
     *
     * @param cls Class.
     * @return the offset of the first element in the storage allocation of a given array class.
     */
    public static int arrayBaseOffset(Class cls) {
        return UNSAFE.arrayBaseOffset(cls);
    }

    /**
     * Allocates instance of given class.
     *
     * @param cls Class.
     * @return Allocated instance.
     * @throws InstantiationException If failed to instantiate class.
     */
    public static Object allocateInstance(Class cls) throws InstantiationException {
        return UNSAFE.allocateInstance(cls);
    }

    /**
     * Integer CAS.
     *
     * @param obj Object.
     * @param off Offset.
     * @param exp Expected.
     * @param upd Upd.
     * @return {@code True} if operation completed successfully, {@code false} - otherwise.
     */
    public static boolean compareAndSwapInt(Object obj, long off, int exp, int upd) {
        return UNSAFE.compareAndSwapInt(obj, off, exp, upd);
    }

    /**
     * Long CAS.
     *
     * @param obj Object.
     * @param off Offset.
     * @param exp Expected.
     * @param upd Upd.
     * @return {@code True} if operation completed successfully, {@code false} - otherwise.
     */
    public static boolean compareAndSwapLong(Object obj, long off, long exp, long upd) {
        return UNSAFE.compareAndSwapLong(obj, off, exp, upd);
    }

    /**
     * Atomically increments value stored in an integer pointed by {@code ptr}.
     *
     * @param ptr Pointer to an integer.
     * @return Updated value.
     */
    public static int incrementAndGetInt(long ptr) {
        return UNSAFE.getAndAddInt(null, ptr, 1) + 1;
    }

    /**
     * Atomically increments value stored in an integer pointed by {@code ptr}.
     *
     * @param ptr Pointer to an integer.
     * @return Updated value.
     */
    public static int decrementAndGetInt(long ptr) {
        return UNSAFE.getAndAddInt(null, ptr, -1) - 1;
    }

    /**
     * Gets byte value with volatile semantic.
     *
     * @param obj Object.
     * @param off Offset.
     * @return Byte value.
     */
    public static byte getByteVolatile(Object obj, long off) {
        return UNSAFE.getByteVolatile(obj, off);
    }

    /**
     * Stores byte value with volatile semantic.
     *
     * @param obj Object.
     * @param off Offset.
     * @param val Value.
     */
    public static void putByteVolatile(Object obj, long off, byte val) {
        UNSAFE.putByteVolatile(obj, off, val);
    }

    /**
     * Gets integer value with volatile semantic.
     *
     * @param obj Object.
     * @param off Offset.
     * @return Integer value.
     */
    public static int getIntVolatile(Object obj, long off) {
        return UNSAFE.getIntVolatile(obj, off);
    }

    /**
     * Stores integer value with volatile semantic.
     *
     * @param obj Object.
     * @param off Offset.
     * @param val Value.
     */
    public static void putIntVolatile(Object obj, long off, int val) {
        UNSAFE.putIntVolatile(obj, off, val);
    }

    /**
     * Gets long value with volatile semantic.
     *
     * @param obj Object.
     * @param off Offset.
     * @return Long value.
     */
    public static long getLongVolatile(Object obj, long off) {
        return UNSAFE.getLongVolatile(obj, off);
    }

    /**
     * Stores long value with volatile semantic.
     *
     * @param obj Object.
     * @param off Offset.
     * @param val Value.
     */
    public static void putLongVolatile(Object obj, long off, long val) {
        UNSAFE.putLongVolatile(obj, off, val);
    }

    /**
     * Stores reference value with volatile semantic.
     *
     * @param obj Object.
     * @param off Offset.
     * @param val Value.
     */
    public static void putObjectVolatile(Object obj, long off, Object val) {
        UNSAFE.putObjectVolatile(obj, off, val);
    }

    /**
     * Returns page size.
     *
     * @return Page size.
     */
    public static int pageSize() {
        return UNSAFE.pageSize();
    }

    /**
     * Returns address of {@link Buffer} instance.
     *
     * @param buf Buffer.
     * @return Buffer memory address.
     */
    public static long bufferAddress(ByteBuffer buf) {
        assert buf.isDirect();
        return UNSAFE.getLong(buf, DIRECT_BUF_ADDR_OFF);
    }

    /**
     * Invokes some method on {@code sun.misc.Unsafe} instance.
     *
     * @param mtd  Method.
     * @param args Arguments.
     * @return Method invocation result.
     */
    public static Object invoke(Method mtd, Object... args) {
        try {
            return mtd.invoke(UNSAFE, args);
        } catch (IllegalAccessException | InvocationTargetException e) {
            throw new RuntimeException("Unsafe invocation failed [cls=" + UNSAFE.getClass() + ", mtd=" + mtd + ']', e);
        }
    }

    /**
     * Cleans direct {@code java.nio.ByteBuffer}.
     *
     * @param buf Direct buffer.
     */
    public static void cleanDirectBuffer(ByteBuffer buf) {
        assert buf.isDirect();

        UNSAFE.invokeCleaner(buf);
    }

    /**
     * Returns unaligned flag.
     */
    private static boolean unaligned() {
        String arch = System.getProperty("os.arch");

        return "i386".equals(arch) || "x86".equals(arch) || "amd64".equals(arch) || "x86_64".equals(arch);
    }

    /**
     * Returns instance of Unsafe class.
     *
     * @return Instance of Unsafe class.
     */
    private static Unsafe unsafe() {
        try {
            return Unsafe.getUnsafe();
        } catch (SecurityException ignored) {
            try {
                return AccessController.doPrivileged(
                        new PrivilegedExceptionAction<Unsafe>() {
                            @Override
                            public Unsafe run() throws Exception {
                                Field f = Unsafe.class.getDeclaredField("theUnsafe");

                                f.setAccessible(true);

                                return (Unsafe) f.get(null);
                            }
                        });
            } catch (PrivilegedActionException e) {
                throw new RuntimeException("Could not initialize intrinsics.", e.getCause());
            }
        }
    }

    /**
<<<<<<< HEAD
     *
=======
     * Return buffer address offset.
     *
     * @return Buffer address offset.
>>>>>>> a323c22d
     */
    private static long bufferAddressOffset() {
        final ByteBuffer maybeDirectBuf = ByteBuffer.allocateDirect(1);

        Field addrField = AccessController.doPrivileged(new PrivilegedAction<Field>() {
            @Override
            public Field run() {
                try {
                    Field addrFld = Buffer.class.getDeclaredField("address");

                    addrFld.setAccessible(true);

                    if (addrFld.getLong(maybeDirectBuf) == 0) {
                        throw new RuntimeException("java.nio.DirectByteBuffer.address field is unavailable.");
                    }

                    return addrFld;
                } catch (Exception e) {
                    throw new RuntimeException("java.nio.DirectByteBuffer.address field is unavailable.", e);
                }
            }
        });

        return UNSAFE.objectFieldOffset(addrField);
    }

    /**
     * Returns {@code JavaNioAccess} instance from private API for corresponding Java version.
     *
     * @return {@code JavaNioAccess} instance for corresponding Java version.
     * @throws RuntimeException If getting access to the private API is failed.
     */
    private static Object javaNioAccessObject() {
        String pkgName = miscPackage();

        try {
            Class<?> cls = Class.forName(pkgName + ".misc.SharedSecrets");

            Method mth = cls.getMethod("getJavaNioAccess");

            return mth.invoke(null);
        } catch (ReflectiveOperationException e) {
            throw new RuntimeException(pkgName + ".misc.JavaNioAccess class is unavailable."
                    + FeatureChecker.JAVA_VER_SPECIFIC_WARN, e);
        }
    }

    /**
     * Returns reference to {@code JavaNioAccess.newDirectByteBuffer} method from private API for corresponding Java version.
     *
     * @param nioAccessObj Java NIO access object.
     * @return Reference to {@code JavaNioAccess.newDirectByteBuffer} method
     * @throws RuntimeException If getting access to the private API is failed.
     */
    private static MethodHandle newDirectBufferMethodHandle(Object nioAccessObj) {
        try {
            Class<?> cls = nioAccessObj.getClass();

            Method mtd = cls.getMethod("newDirectByteBuffer", long.class, int.class, Object.class);

            AccessController.doPrivileged((PrivilegedExceptionAction<?>) () -> {
                mtd.setAccessible(true);

                return null;
            });

            MethodType mtdType = MethodType.methodType(
                    ByteBuffer.class,
                    Object.class,
                    long.class,
                    int.class,
                    Object.class
            );

            return MethodHandles.lookup()
                    .unreflect(mtd)
                    .asType(mtdType);
        } catch (ReflectiveOperationException | PrivilegedActionException e) {
            throw new RuntimeException(miscPackage() + ".JavaNioAccess#newDirectByteBuffer() method is unavailable."
                    + FeatureChecker.JAVA_VER_SPECIFIC_WARN, e);
        }
    }

    /**
<<<<<<< HEAD
     *
=======
     * Returns misc package name.
     *
     * @return Misc package name.
>>>>>>> a323c22d
     */
    @NotNull
    private static String miscPackage() {
        int javaVer = majorJavaVersion(jdkVersion());

        return javaVer < 9 ? "sun" : "jdk.internal";
    }


    /**
     * Creates and tests contructor for Direct ByteBuffer. Test is wrapping one-byte unsafe memory into a buffer.
     *
     * @return constructor for creating direct ByteBuffers.
     */
    @NotNull
    private static MethodHandle createAndTestNewDirectBufferCtor() {
        MethodHandle ctorCandidate = createNewDirectBufferCtor();

        int l = 1;
        long ptr = UNSAFE.allocateMemory(l);

        try {
            ByteBuffer buf = wrapPointerDirectBufferConstructor(ptr, l, ctorCandidate);

            if (!buf.isDirect()) {
                throw new IllegalArgumentException("Buffer expected to be direct, internal error during #wrapPointerDirectBufCtor()");
            }
        } finally {
            UNSAFE.freeMemory(ptr);
        }

        return ctorCandidate;
    }


    /**
     * Simply create some instance of direct Byte Buffer and try to get it's class declared constructor.
     *
     * @return constructor for creating direct ByteBuffers.
     */
    @NotNull
    private static MethodHandle createNewDirectBufferCtor() {
        try {
            ByteBuffer buf = ByteBuffer.allocateDirect(1).order(NATIVE_BYTE_ORDER);

            Constructor<?> ctor = buf.getClass().getDeclaredConstructor(long.class, int.class);

            AccessController.doPrivileged((PrivilegedExceptionAction<?>) () -> {
                ctor.setAccessible(true);

                return null;
            });

            MethodType mtdType = MethodType.methodType(
                    ByteBuffer.class,
                    long.class,
                    int.class
            );

            return MethodHandles.lookup()
                    .unreflectConstructor(ctor)
                    .asType(mtdType);
        } catch (NoSuchMethodException | SecurityException | PrivilegedActionException | IllegalAccessException e) {
            throw new RuntimeException("Unable to set up byte buffer creation using reflections :" + e.getMessage(), e);
        }
    }

    /**
<<<<<<< HEAD
=======
     * Returns {@code short} value.
     *
>>>>>>> a323c22d
     * @param obj       Object.
     * @param off       Offset.
     * @param bigEndian Order of value bytes in memory. If {@code true} - big-endian, otherwise little-endian.
     * @return {@code short} value.
     */
    private static short getShortByByte(Object obj, long off, boolean bigEndian) {
        if (bigEndian) {
            return (short) (UNSAFE.getByte(obj, off) << 8 | (UNSAFE.getByte(obj, off + 1) & 0xff));
        } else {
            return (short) (UNSAFE.getByte(obj, off + 1) << 8 | (UNSAFE.getByte(obj, off) & 0xff));
        }
    }

    /**
<<<<<<< HEAD
=======
     * Returns {@code short} value.
     *
>>>>>>> a323c22d
     * @param addr      Address.
     * @param bigEndian Order of value bytes in memory. If {@code true} - big-endian, otherwise little-endian.
     * @return {@code short} value.
     */
    private static short getShortByByte(long addr, boolean bigEndian) {
        if (bigEndian) {
            return (short) (UNSAFE.getByte(addr) << 8 | (UNSAFE.getByte(addr + 1) & 0xff));
        } else {
            return (short) (UNSAFE.getByte(addr + 1) << 8 | (UNSAFE.getByte(addr) & 0xff));
        }
    }

    /**
<<<<<<< HEAD
=======
     * Sets {@code short} value.
     *
>>>>>>> a323c22d
     * @param obj       Object.
     * @param off       Offset.
     * @param val       Value.
     * @param bigEndian Order of value bytes in memory. If {@code true} - big-endian, otherwise little-endian.
     */
    private static void putShortByByte(Object obj, long off, short val, boolean bigEndian) {
        if (bigEndian) {
            UNSAFE.putByte(obj, off, (byte) (val >> 8));
            UNSAFE.putByte(obj, off + 1, (byte) val);
        } else {
            UNSAFE.putByte(obj, off + 1, (byte) (val >> 8));
            UNSAFE.putByte(obj, off, (byte) val);
        }
    }

    /**
<<<<<<< HEAD
=======
     * Sets {@code short} value.
     *
>>>>>>> a323c22d
     * @param addr      Address.
     * @param val       Value.
     * @param bigEndian Order of value bytes in memory. If {@code true} - big-endian, otherwise little-endian.
     */
    private static void putShortByByte(long addr, short val, boolean bigEndian) {
        if (bigEndian) {
            UNSAFE.putByte(addr, (byte) (val >> 8));
            UNSAFE.putByte(addr + 1, (byte) val);
        } else {
            UNSAFE.putByte(addr + 1, (byte) (val >> 8));
            UNSAFE.putByte(addr, (byte) val);
        }
    }

    /**
<<<<<<< HEAD
=======
     * Returns {@code char} value.
     *
>>>>>>> a323c22d
     * @param obj       Object.
     * @param off       Offset.
     * @param bigEndian Order of value bytes in memory. If {@code true} - big-endian, otherwise little-endian.
     * @return {@code char} value.
     */
    private static char getCharByByte(Object obj, long off, boolean bigEndian) {
        if (bigEndian) {
            return (char) (UNSAFE.getByte(obj, off) << 8 | (UNSAFE.getByte(obj, off + 1) & 0xff));
        } else {
            return (char) (UNSAFE.getByte(obj, off + 1) << 8 | (UNSAFE.getByte(obj, off) & 0xff));
        }
    }

    /**
<<<<<<< HEAD
=======
     * Returns {@code char} value.
     *
>>>>>>> a323c22d
     * @param addr      Address.
     * @param bigEndian Order of value bytes in memory. If {@code true} - big-endian, otherwise little-endian.
     * @return {@code char} value.
     */
    private static char getCharByByte(long addr, boolean bigEndian) {
        if (bigEndian) {
            return (char) (UNSAFE.getByte(addr) << 8 | (UNSAFE.getByte(addr + 1) & 0xff));
        } else {
            return (char) (UNSAFE.getByte(addr + 1) << 8 | (UNSAFE.getByte(addr) & 0xff));
        }
    }

    /**
<<<<<<< HEAD
=======
     * Sets {@code char} value.
     *
>>>>>>> a323c22d
     * @param obj       Object.
     * @param addr      Address.
     * @param val       Value.
     * @param bigEndian Order of value bytes in memory. If {@code true} - big-endian, otherwise little-endian.
     */
    private static void putCharByByte(Object obj, long addr, char val, boolean bigEndian) {
        if (bigEndian) {
            UNSAFE.putByte(obj, addr, (byte) (val >> 8));
            UNSAFE.putByte(obj, addr + 1, (byte) val);
        } else {
            UNSAFE.putByte(obj, addr + 1, (byte) (val >> 8));
            UNSAFE.putByte(obj, addr, (byte) val);
        }
    }

    /**
<<<<<<< HEAD
=======
     * Sets {@code char} value.
     *
>>>>>>> a323c22d
     * @param addr      Address.
     * @param val       Value.
     * @param bigEndian Order of value bytes in memory. If {@code true} - big-endian, otherwise little-endian.
     */
    private static void putCharByByte(long addr, char val, boolean bigEndian) {
        if (bigEndian) {
            UNSAFE.putByte(addr, (byte) (val >> 8));
            UNSAFE.putByte(addr + 1, (byte) val);
        } else {
            UNSAFE.putByte(addr + 1, (byte) (val >> 8));
            UNSAFE.putByte(addr, (byte) val);
        }
    }

    /**
<<<<<<< HEAD
=======
     * Returns {@code int} value.
     *
>>>>>>> a323c22d
     * @param obj       Object.
     * @param addr      Address.
     * @param bigEndian Order of value bytes in memory. If {@code true} - big-endian, otherwise little-endian.
     * @return {@code int} value.
     */
    private static int getIntByByte(Object obj, long addr, boolean bigEndian) {
        if (bigEndian) {
            return (((int) UNSAFE.getByte(obj, addr)) << 24)
                    | (((int) UNSAFE.getByte(obj, addr + 1) & 0xff) << 16)
                    | (((int) UNSAFE.getByte(obj, addr + 2) & 0xff) << 8)
                    | (((int) UNSAFE.getByte(obj, addr + 3) & 0xff));
        } else {
            return (((int) UNSAFE.getByte(obj, addr + 3)) << 24)
                    | (((int) UNSAFE.getByte(obj, addr + 2) & 0xff) << 16)
                    | (((int) UNSAFE.getByte(obj, addr + 1) & 0xff) << 8)
                    | (((int) UNSAFE.getByte(obj, addr) & 0xff));
        }
    }

    /**
<<<<<<< HEAD
=======
     * Sets {@code int} value.
     *
>>>>>>> a323c22d
     * @param addr      Address.
     * @param bigEndian Order of value bytes in memory. If {@code true} - big-endian, otherwise little-endian.
     * @return {@code int} value.
     */
    private static int getIntByByte(long addr, boolean bigEndian) {
        if (bigEndian) {
            return (((int) UNSAFE.getByte(addr)) << 24)
                    | (((int) UNSAFE.getByte(addr + 1) & 0xff) << 16)
                    | (((int) UNSAFE.getByte(addr + 2) & 0xff) << 8)
                    | (((int) UNSAFE.getByte(addr + 3) & 0xff));
        } else {
            return (((int) UNSAFE.getByte(addr + 3)) << 24)
                    | (((int) UNSAFE.getByte(addr + 2) & 0xff) << 16)
                    | (((int) UNSAFE.getByte(addr + 1) & 0xff) << 8)
                    | (((int) UNSAFE.getByte(addr) & 0xff));
        }
    }

    /**
<<<<<<< HEAD
=======
     * Sets {@code int} value.
     *
>>>>>>> a323c22d
     * @param obj       Object.
     * @param addr      Address.
     * @param val       Value.
     * @param bigEndian Order of value bytes in memory. If {@code true} - big-endian, otherwise little-endian.
     */
    private static void putIntByByte(Object obj, long addr, int val, boolean bigEndian) {
        if (bigEndian) {
            UNSAFE.putByte(obj, addr, (byte) (val >> 24));
            UNSAFE.putByte(obj, addr + 1, (byte) (val >> 16));
            UNSAFE.putByte(obj, addr + 2, (byte) (val >> 8));
            UNSAFE.putByte(obj, addr + 3, (byte) (val));
        } else {
            UNSAFE.putByte(obj, addr + 3, (byte) (val >> 24));
            UNSAFE.putByte(obj, addr + 2, (byte) (val >> 16));
            UNSAFE.putByte(obj, addr + 1, (byte) (val >> 8));
            UNSAFE.putByte(obj, addr, (byte) (val));
        }
    }

    /**
<<<<<<< HEAD
=======
     * Sets {@code int} value.
     *
>>>>>>> a323c22d
     * @param addr      Address.
     * @param val       Value.
     * @param bigEndian Order of value bytes in memory. If {@code true} - big-endian, otherwise little-endian.
     */
    private static void putIntByByte(long addr, int val, boolean bigEndian) {
        if (bigEndian) {
            UNSAFE.putByte(addr, (byte) (val >> 24));
            UNSAFE.putByte(addr + 1, (byte) (val >> 16));
            UNSAFE.putByte(addr + 2, (byte) (val >> 8));
            UNSAFE.putByte(addr + 3, (byte) (val));
        } else {
            UNSAFE.putByte(addr + 3, (byte) (val >> 24));
            UNSAFE.putByte(addr + 2, (byte) (val >> 16));
            UNSAFE.putByte(addr + 1, (byte) (val >> 8));
            UNSAFE.putByte(addr, (byte) (val));
        }
    }

    /**
<<<<<<< HEAD
=======
     * Returns {@code long} value.
     *
>>>>>>> a323c22d
     * @param obj       Object.
     * @param addr      Address.
     * @param bigEndian Order of value bytes in memory. If {@code true} - big-endian, otherwise little-endian.
     * @return {@code long} value.
     */
    private static long getLongByByte(Object obj, long addr, boolean bigEndian) {
        if (bigEndian) {
            return (((long) UNSAFE.getByte(obj, addr)) << 56)
                    | (((long) UNSAFE.getByte(obj, addr + 1) & 0xff) << 48)
                    | (((long) UNSAFE.getByte(obj, addr + 2) & 0xff) << 40)
                    | (((long) UNSAFE.getByte(obj, addr + 3) & 0xff) << 32)
                    | (((long) UNSAFE.getByte(obj, addr + 4) & 0xff) << 24)
                    | (((long) UNSAFE.getByte(obj, addr + 5) & 0xff) << 16)
                    | (((long) UNSAFE.getByte(obj, addr + 6) & 0xff) << 8)
                    | (((long) UNSAFE.getByte(obj, addr + 7) & 0xff));
        } else {
            return (((long) UNSAFE.getByte(obj, addr + 7)) << 56)
                    | (((long) UNSAFE.getByte(obj, addr + 6) & 0xff) << 48)
                    | (((long) UNSAFE.getByte(obj, addr + 5) & 0xff) << 40)
                    | (((long) UNSAFE.getByte(obj, addr + 4) & 0xff) << 32)
                    | (((long) UNSAFE.getByte(obj, addr + 3) & 0xff) << 24)
                    | (((long) UNSAFE.getByte(obj, addr + 2) & 0xff) << 16)
                    | (((long) UNSAFE.getByte(obj, addr + 1) & 0xff) << 8)
                    | (((long) UNSAFE.getByte(obj, addr) & 0xff));
        }
    }

    /**
<<<<<<< HEAD
=======
     * Returns {@code long} value.
     *
>>>>>>> a323c22d
     * @param addr      Address.
     * @param bigEndian Order of value bytes in memory. If {@code true} - big-endian, otherwise little-endian.
     * @return {@code long} value.
     */
    private static long getLongByByte(long addr, boolean bigEndian) {
        if (bigEndian) {
            return (((long) UNSAFE.getByte(addr)) << 56)
                    | (((long) UNSAFE.getByte(addr + 1) & 0xff) << 48)
                    | (((long) UNSAFE.getByte(addr + 2) & 0xff) << 40)
                    | (((long) UNSAFE.getByte(addr + 3) & 0xff) << 32)
                    | (((long) UNSAFE.getByte(addr + 4) & 0xff) << 24)
                    | (((long) UNSAFE.getByte(addr + 5) & 0xff) << 16)
                    | (((long) UNSAFE.getByte(addr + 6) & 0xff) << 8)
                    | (((long) UNSAFE.getByte(addr + 7) & 0xff));
        } else {
            return (((long) UNSAFE.getByte(addr + 7)) << 56)
                    | (((long) UNSAFE.getByte(addr + 6) & 0xff) << 48)
                    | (((long) UNSAFE.getByte(addr + 5) & 0xff) << 40)
                    | (((long) UNSAFE.getByte(addr + 4) & 0xff) << 32)
                    | (((long) UNSAFE.getByte(addr + 3) & 0xff) << 24)
                    | (((long) UNSAFE.getByte(addr + 2) & 0xff) << 16)
                    | (((long) UNSAFE.getByte(addr + 1) & 0xff) << 8)
                    | (((long) UNSAFE.getByte(addr) & 0xff));
        }
    }

    /**
<<<<<<< HEAD
=======
     * Sets {@code long} value.
     *
>>>>>>> a323c22d
     * @param obj       Object.
     * @param addr      Address.
     * @param val       Value.
     * @param bigEndian Order of value bytes in memory. If {@code true} - big-endian, otherwise little-endian.
     */
    private static void putLongByByte(Object obj, long addr, long val, boolean bigEndian) {
        if (bigEndian) {
            UNSAFE.putByte(obj, addr, (byte) (val >> 56));
            UNSAFE.putByte(obj, addr + 1, (byte) (val >> 48));
            UNSAFE.putByte(obj, addr + 2, (byte) (val >> 40));
            UNSAFE.putByte(obj, addr + 3, (byte) (val >> 32));
            UNSAFE.putByte(obj, addr + 4, (byte) (val >> 24));
            UNSAFE.putByte(obj, addr + 5, (byte) (val >> 16));
            UNSAFE.putByte(obj, addr + 6, (byte) (val >> 8));
            UNSAFE.putByte(obj, addr + 7, (byte) (val));
        } else {
            UNSAFE.putByte(obj, addr + 7, (byte) (val >> 56));
            UNSAFE.putByte(obj, addr + 6, (byte) (val >> 48));
            UNSAFE.putByte(obj, addr + 5, (byte) (val >> 40));
            UNSAFE.putByte(obj, addr + 4, (byte) (val >> 32));
            UNSAFE.putByte(obj, addr + 3, (byte) (val >> 24));
            UNSAFE.putByte(obj, addr + 2, (byte) (val >> 16));
            UNSAFE.putByte(obj, addr + 1, (byte) (val >> 8));
            UNSAFE.putByte(obj, addr, (byte) (val));
        }
    }

    /**
<<<<<<< HEAD
=======
     * Sets {@code long} value.
     *
>>>>>>> a323c22d
     * @param addr      Address.
     * @param val       Value.
     * @param bigEndian Order of value bytes in memory. If {@code true} - big-endian, otherwise little-endian.
     */
    private static void putLongByByte(long addr, long val, boolean bigEndian) {
        if (bigEndian) {
            UNSAFE.putByte(addr, (byte) (val >> 56));
            UNSAFE.putByte(addr + 1, (byte) (val >> 48));
            UNSAFE.putByte(addr + 2, (byte) (val >> 40));
            UNSAFE.putByte(addr + 3, (byte) (val >> 32));
            UNSAFE.putByte(addr + 4, (byte) (val >> 24));
            UNSAFE.putByte(addr + 5, (byte) (val >> 16));
            UNSAFE.putByte(addr + 6, (byte) (val >> 8));
            UNSAFE.putByte(addr + 7, (byte) (val));
        } else {
            UNSAFE.putByte(addr + 7, (byte) (val >> 56));
            UNSAFE.putByte(addr + 6, (byte) (val >> 48));
            UNSAFE.putByte(addr + 5, (byte) (val >> 40));
            UNSAFE.putByte(addr + 4, (byte) (val >> 32));
            UNSAFE.putByte(addr + 3, (byte) (val >> 24));
            UNSAFE.putByte(addr + 2, (byte) (val >> 16));
            UNSAFE.putByte(addr + 1, (byte) (val >> 8));
            UNSAFE.putByte(addr, (byte) (val));
        }
    }

    /**
     * Returns {@code True} if equals.
     *
     * @param ptr1 First pointer.
     * @param ptr2 Second pointer.
     * @param size Memory size.
     * @return {@code True} if equals.
     */
    public static boolean compare(long ptr1, long ptr2, int size) {
        assert ptr1 > 0 : ptr1;
        assert ptr2 > 0 : ptr2;
        assert size > 0 : size;

        if (ptr1 == ptr2) {
            return true;
        }

        int words = size / 8;

        for (int i = 0; i < words; i++) {
            long w1 = getLong(ptr1);
            long w2 = getLong(ptr2);

            if (w1 != w2) {
                return false;
            }

            ptr1 += 8;
            ptr2 += 8;
        }

        int left = size % 8;

        for (int i = 0; i < left; i++) {
            byte b1 = getByte(ptr1);
            byte b2 = getByte(ptr2);

            if (b1 != b2) {
                return false;
            }

            ptr1++;
            ptr2++;
        }

        return true;
    }
}<|MERGE_RESOLUTION|>--- conflicted
+++ resolved
@@ -55,13 +55,7 @@
  * </ul>
  */
 public abstract class GridUnsafe {
-<<<<<<< HEAD
-    /**
-     *
-     */
-=======
     /** Native byte order. */
->>>>>>> a323c22d
     public static final ByteOrder NATIVE_BYTE_ORDER = ByteOrder.nativeOrder();
 
     /** Unsafe. */
@@ -79,51 +73,6 @@
     /** Address size. */
     public static final int ADDR_SIZE = UNSAFE.addressSize();
 
-<<<<<<< HEAD
-    /**
-     *
-     */
-    public static final long BYTE_ARR_OFF = UNSAFE.arrayBaseOffset(byte[].class);
-
-    /**
-     *
-     */
-    public static final int BYTE_ARR_INT_OFF = UNSAFE.arrayBaseOffset(byte[].class);
-
-    /**
-     *
-     */
-    public static final long SHORT_ARR_OFF = UNSAFE.arrayBaseOffset(short[].class);
-
-    /**
-     *
-     */
-    public static final long INT_ARR_OFF = UNSAFE.arrayBaseOffset(int[].class);
-
-    /**
-     *
-     */
-    public static final long LONG_ARR_OFF = UNSAFE.arrayBaseOffset(long[].class);
-
-    /**
-     *
-     */
-    public static final long FLOAT_ARR_OFF = UNSAFE.arrayBaseOffset(float[].class);
-
-    /**
-     *
-     */
-    public static final long DOUBLE_ARR_OFF = UNSAFE.arrayBaseOffset(double[].class);
-
-    /**
-     *
-     */
-    public static final long CHAR_ARR_OFF = UNSAFE.arrayBaseOffset(char[].class);
-
-    /**
-     *
-     */
-=======
     /** {@code byte} array offset. */
     public static final long BYTE_ARR_OFF = UNSAFE.arrayBaseOffset(byte[].class);
     
@@ -149,7 +98,6 @@
     public static final long CHAR_ARR_OFF = UNSAFE.arrayBaseOffset(char[].class);
     
     /** {@code boolean} array offset. */
->>>>>>> a323c22d
     public static final long BOOLEAN_ARR_OFF = UNSAFE.arrayBaseOffset(boolean[].class);
 
     /** {@link java.nio.Buffer#address} field offset. */
@@ -333,11 +281,8 @@
     }
 
     /**
-<<<<<<< HEAD
-=======
      * Returns reallocated direct buffer.
      *
->>>>>>> a323c22d
      * @param buf Buffer.
      * @param len New length.
      * @return Reallocated direct buffer.
@@ -846,7 +791,6 @@
         } else {
             putIntByByte(arr, off, Float.floatToIntBits(val), BIG_ENDIAN);
         }
-<<<<<<< HEAD
     }
 
     /**
@@ -921,7 +865,7 @@
      * @param off Offset.
      * @return Short value from byte array.
      */
-    public static short getShortLE(byte[] arr, long off) {
+    public static short getShortLittleEndian(byte[] arr, long off) {
         return UNALIGNED ? Short.reverseBytes(UNSAFE.getShort(arr, off)) : getShortByByte(arr, off, false);
     }
 
@@ -932,7 +876,7 @@
      * @param addr Address.
      * @return Short value from given address.
      */
-    public static short getShortLE(long addr) {
+    public static short getShortLittleEndian(long addr) {
         return UNALIGNED ? Short.reverseBytes(UNSAFE.getShort(addr)) : getShortByByte(addr, false);
     }
 
@@ -944,7 +888,7 @@
      * @param off Offset.
      * @param val Value.
      */
-    public static void putShortLE(byte[] arr, long off, short val) {
+    public static void putShortLittleEndian(byte[] arr, long off, short val) {
         if (UNALIGNED) {
             UNSAFE.putShort(arr, off, Short.reverseBytes(val));
         } else {
@@ -959,7 +903,7 @@
      * @param addr Address.
      * @param val  Value.
      */
-    public static void putShortLE(long addr, short val) {
+    public static void putShortLittleEndian(long addr, short val) {
         if (UNALIGNED) {
             UNSAFE.putShort(addr, Short.reverseBytes(val));
         } else {
@@ -975,141 +919,6 @@
      * @param off Offset.
      * @return Char value from byte array.
      */
-    public static char getCharLE(byte[] arr, long off) {
-        return UNALIGNED ? Character.reverseBytes(UNSAFE.getChar(arr, off)) : getCharByByte(arr, off, false);
-    }
-
-    /**
-     * Gets char value from given address assuming that value stored in little-endian byte order and native byte order is big-endian.
-=======
-    }
-
-    /**
-     * Stores given float value. Alignment aware.
-     *
-     * @param addr Address.
-     * @param val  Value.
-     */
-    public static void putFloat(long addr, float val) {
-        if (UNALIGNED) {
-            UNSAFE.putFloat(addr, val);
-        } else {
-            putIntByByte(addr, Float.floatToIntBits(val), BIG_ENDIAN);
-        }
-    }
-
-    /**
-     * Gets a double value from a byte array. Alignment aware.
-     *
-     * @param arr byte array.
-     * @param off Offset.
-     * @return Double value from byte array. Alignment aware.
-     */
-    public static double getDouble(byte[] arr, long off) {
-        return UNALIGNED ? UNSAFE.getDouble(arr, off) : Double.longBitsToDouble(getLongByByte(arr, off, BIG_ENDIAN));
-    }
-
-    /**
-     * Gets double value from given address. Alignment aware.
-     *
-     * @param addr Address.
-     * @return Double value from given address.
-     */
-    public static double getDouble(long addr) {
-        return UNALIGNED ? UNSAFE.getDouble(addr) : Double.longBitsToDouble(getLongByByte(addr, BIG_ENDIAN));
-    }
-
-    /**
-     * Stores a double value into a byte array. Alignment aware.
-     *
-     * @param arr Byte array.
-     * @param off Offset.
-     * @param val Value.
-     */
-    public static void putDouble(byte[] arr, long off, double val) {
-        if (UNALIGNED) {
-            UNSAFE.putDouble(arr, off, val);
-        } else {
-            putLongByByte(arr, off, Double.doubleToLongBits(val), BIG_ENDIAN);
-        }
-    }
-
-    /**
-     * Stores given double value. Alignment aware.
-     *
-     * @param addr Address.
-     * @param val  Value.
-     */
-    public static void putDouble(long addr, double val) {
-        if (UNALIGNED) {
-            UNSAFE.putDouble(addr, val);
-        } else {
-            putLongByByte(addr, Double.doubleToLongBits(val), BIG_ENDIAN);
-        }
-    }
-
-    /**
-     * Gets short value from byte array assuming that value stored in little-endian byte order and native byte order is big-endian.
-     * Alignment aware.
-     *
-     * @param arr Byte array.
-     * @param off Offset.
-     * @return Short value from byte array.
-     */
-    public static short getShortLittleEndian(byte[] arr, long off) {
-        return UNALIGNED ? Short.reverseBytes(UNSAFE.getShort(arr, off)) : getShortByByte(arr, off, false);
-    }
-
-    /**
-     * Gets short value from given address assuming that value stored in little-endian byte order and native byte order is big-endian.
-     * Alignment aware.
-     *
-     * @param addr Address.
-     * @return Short value from given address.
-     */
-    public static short getShortLittleEndian(long addr) {
-        return UNALIGNED ? Short.reverseBytes(UNSAFE.getShort(addr)) : getShortByByte(addr, false);
-    }
-
-    /**
-     * Stores short value into byte array assuming that value should be stored in little-endian byte order and native byte order is
-     * big-endian. Alignment aware.
-     *
-     * @param arr Byte array.
-     * @param off Offset.
-     * @param val Value.
-     */
-    public static void putShortLittleEndian(byte[] arr, long off, short val) {
-        if (UNALIGNED) {
-            UNSAFE.putShort(arr, off, Short.reverseBytes(val));
-        } else {
-            putShortByByte(arr, off, val, false);
-        }
-    }
-
-    /**
-     * Stores given short value assuming that value should be stored in little-endian byte order and native byte order is big-endian.
-     * Alignment aware.
-     *
-     * @param addr Address.
-     * @param val  Value.
-     */
-    public static void putShortLittleEndian(long addr, short val) {
-        if (UNALIGNED) {
-            UNSAFE.putShort(addr, Short.reverseBytes(val));
-        } else {
-            putShortByByte(addr, val, false);
-        }
-    }
-
-    /**
-     * Gets char value from byte array assuming that value stored in little-endian byte order and native byte order is big-endian. Alignment
-     * aware.
-     *
-     * @param arr Byte array.
-     * @param off Offset.
-     * @return Char value from byte array.
-     */
     public static char getCharLittleEndian(byte[] arr, long off) {
         return UNALIGNED ? Character.reverseBytes(UNSAFE.getChar(arr, off)) : getCharByByte(arr, off, false);
     }
@@ -1197,7 +1006,6 @@
 
     /**
      * Stores given integer value assuming that value should be stored in little-endian byte order and native byte order is big-endian.
->>>>>>> a323c22d
      * Alignment aware.
      *
      * @param addr Address.
@@ -1212,52 +1020,6 @@
     }
 
     /**
-<<<<<<< HEAD
-     * Stores char value into byte array assuming that value should be stored in little-endian byte order and native byte order is
-     * big-endian. Alignment aware.
-     *
-     * @param arr Byte array.
-     * @param off Offset.
-     * @param val Value.
-     */
-    public static void putCharLE(byte[] arr, long off, char val) {
-        if (UNALIGNED) {
-            UNSAFE.putChar(arr, off, Character.reverseBytes(val));
-        } else {
-            putCharByByte(arr, off, val, false);
-        }
-    }
-
-    /**
-     * Stores given char value assuming that value should be stored in little-endian byte order and native byte order is big-endian.
-     * Alignment aware.
-     *
-     * @param addr Address.
-     * @param val  Value.
-     */
-    public static void putCharLE(long addr, char val) {
-        if (UNALIGNED) {
-            UNSAFE.putChar(addr, Character.reverseBytes(val));
-        } else {
-            putCharByByte(addr, val, false);
-        }
-    }
-
-    /**
-     * Gets integer value from byte array assuming that value stored in little-endian byte order and native byte order is big-endian.
-     * Alignment aware.
-     *
-     * @param arr Byte array.
-     * @param off Offset.
-     * @return Integer value from byte array.
-     */
-    public static int getIntLE(byte[] arr, long off) {
-        return UNALIGNED ? Integer.reverseBytes(UNSAFE.getInt(arr, off)) : getIntByByte(arr, off, false);
-    }
-
-    /**
-     * Gets integer value from given address assuming that value stored in little-endian byte order and native byte order is big-endian.
-=======
      * Gets long value from byte array assuming that value stored in little-endian byte order and native byte order is big-endian. Alignment
      * aware.
      *
@@ -1271,7 +1033,6 @@
 
     /**
      * Gets long value from given address assuming that value stored in little-endian byte order and native byte order is big-endian.
->>>>>>> a323c22d
      * Alignment aware.
      *
      * @param addr Address.
@@ -1282,23 +1043,18 @@
     }
 
     /**
-<<<<<<< HEAD
-     * Stores integer value into byte array assuming that value should be stored in little-endian byte order and native byte order is
-=======
      * Stores long value into byte array assuming that value should be stored in little-endian byte order and native byte order is
->>>>>>> a323c22d
      * big-endian. Alignment aware.
      *
      * @param arr Byte array.
      * @param off Offset.
      * @param val Value.
      */
-<<<<<<< HEAD
-    public static void putIntLE(byte[] arr, long off, int val) {
-        if (UNALIGNED) {
-            UNSAFE.putInt(arr, off, Integer.reverseBytes(val));
-        } else {
-            putIntByByte(arr, off, val, false);
+    public static void putLongLittleEndian(byte[] arr, long off, long val) {
+        if (UNALIGNED) {
+            UNSAFE.putLong(arr, off, Long.reverseBytes(val));
+        } else {
+            putLongByByte(arr, off, val, false);
         }
     }
 
@@ -1309,78 +1065,7 @@
      * @param addr Address.
      * @param val  Value.
      */
-    public static void putIntLE(long addr, int val) {
-        if (UNALIGNED) {
-            UNSAFE.putInt(addr, Integer.reverseBytes(val));
-        } else {
-            putIntByByte(addr, val, false);
-        }
-    }
-
-    /**
-     * Gets long value from byte array assuming that value stored in little-endian byte order and native byte order is big-endian. Alignment
-     * aware.
-     *
-     * @param arr Byte array.
-     * @param off Offset.
-     * @return Long value from byte array.
-     */
-    public static long getLongLE(byte[] arr, long off) {
-        return UNALIGNED ? Long.reverseBytes(UNSAFE.getLong(arr, off)) : getLongByByte(arr, off, false);
-    }
-
-    /**
-     * Gets long value from given address assuming that value stored in little-endian byte order and native byte order is big-endian.
-=======
-    public static void putLongLittleEndian(byte[] arr, long off, long val) {
-        if (UNALIGNED) {
-            UNSAFE.putLong(arr, off, Long.reverseBytes(val));
-        } else {
-            putLongByByte(arr, off, val, false);
-        }
-    }
-
-    /**
-     * Stores given integer value assuming that value should be stored in little-endian byte order and native byte order is big-endian.
->>>>>>> a323c22d
-     * Alignment aware.
-     *
-     * @param addr Address.
-     * @param val  Value.
-     */
     public static void putLongLittleEndian(long addr, long val) {
-        if (UNALIGNED) {
-            UNSAFE.putLong(addr, Long.reverseBytes(val));
-        } else {
-            putLongByByte(addr, val, false);
-        }
-    }
-
-    /**
-<<<<<<< HEAD
-     * Stores long value into byte array assuming that value should be stored in little-endian byte order and native byte order is
-     * big-endian. Alignment aware.
-     *
-     * @param arr Byte array.
-     * @param off Offset.
-     * @param val Value.
-     */
-    public static void putLongLE(byte[] arr, long off, long val) {
-        if (UNALIGNED) {
-            UNSAFE.putLong(arr, off, Long.reverseBytes(val));
-        } else {
-            putLongByByte(arr, off, val, false);
-        }
-    }
-
-    /**
-     * Stores given integer value assuming that value should be stored in little-endian byte order and native byte order is big-endian.
-     * Alignment aware.
-     *
-     * @param addr Address.
-     * @param val  Value.
-     */
-    public static void putLongLE(long addr, long val) {
         if (UNALIGNED) {
             UNSAFE.putLong(addr, Long.reverseBytes(val));
         } else {
@@ -1396,17 +1081,7 @@
      * @param off Offset.
      * @return Float value from byte array.
      */
-    public static float getFloatLE(byte[] arr, long off) {
-=======
-     * Gets float value from byte array assuming that value stored in little-endian byte order and native byte order is big-endian.
-     * Alignment aware.
-     *
-     * @param arr Byte array.
-     * @param off Offset.
-     * @return Float value from byte array.
-     */
     public static float getFloatLittleEndian(byte[] arr, long off) {
->>>>>>> a323c22d
         return Float.intBitsToFloat(
                 UNALIGNED ? Integer.reverseBytes(UNSAFE.getInt(arr, off)) : getIntByByte(arr, off, false)
         );
@@ -1431,11 +1106,7 @@
      * @param off Offset.
      * @param val Value.
      */
-<<<<<<< HEAD
-    public static void putFloatLE(byte[] arr, long off, float val) {
-=======
     public static void putFloatLittleEndian(byte[] arr, long off, float val) {
->>>>>>> a323c22d
         int intVal = Float.floatToIntBits(val);
 
         if (UNALIGNED) {
@@ -1452,11 +1123,7 @@
      * @param addr Address.
      * @param val  Value.
      */
-<<<<<<< HEAD
-    public static void putFloatLE(long addr, float val) {
-=======
     public static void putFloatLittleEndian(long addr, float val) {
->>>>>>> a323c22d
         int intVal = Float.floatToIntBits(val);
 
         if (UNALIGNED) {
@@ -1474,11 +1141,7 @@
      * @param off Offset.
      * @return Double value from byte array.
      */
-<<<<<<< HEAD
-    public static double getDoubleLE(byte[] arr, long off) {
-=======
     public static double getDoubleLittleEndian(byte[] arr, long off) {
->>>>>>> a323c22d
         return Double.longBitsToDouble(
                 UNALIGNED ? Long.reverseBytes(UNSAFE.getLong(arr, off)) : getLongByByte(arr, off, false)
         );
@@ -1505,11 +1168,7 @@
      * @param off Offset.
      * @param val Value.
      */
-<<<<<<< HEAD
-    public static void putDoubleLE(byte[] arr, long off, double val) {
-=======
     public static void putDoubleLittleEndian(byte[] arr, long off, double val) {
->>>>>>> a323c22d
         long longVal = Double.doubleToLongBits(val);
 
         if (UNALIGNED) {
@@ -1526,11 +1185,7 @@
      * @param addr Address.
      * @param val  Value.
      */
-<<<<<<< HEAD
-    public static void putDoubleLE(long addr, double val) {
-=======
     public static void putDoubleLittleEndian(long addr, double val) {
->>>>>>> a323c22d
         long longVal = Double.doubleToLongBits(val);
 
         if (UNALIGNED) {
@@ -1921,13 +1576,9 @@
     }
 
     /**
-<<<<<<< HEAD
-     *
-=======
      * Return buffer address offset.
      *
      * @return Buffer address offset.
->>>>>>> a323c22d
      */
     private static long bufferAddressOffset() {
         final ByteBuffer maybeDirectBuf = ByteBuffer.allocateDirect(1);
@@ -2012,13 +1663,9 @@
     }
 
     /**
-<<<<<<< HEAD
-     *
-=======
      * Returns misc package name.
      *
      * @return Misc package name.
->>>>>>> a323c22d
      */
     @NotNull
     private static String miscPackage() {
@@ -2087,11 +1734,8 @@
     }
 
     /**
-<<<<<<< HEAD
-=======
      * Returns {@code short} value.
      *
->>>>>>> a323c22d
      * @param obj       Object.
      * @param off       Offset.
      * @param bigEndian Order of value bytes in memory. If {@code true} - big-endian, otherwise little-endian.
@@ -2106,11 +1750,8 @@
     }
 
     /**
-<<<<<<< HEAD
-=======
      * Returns {@code short} value.
      *
->>>>>>> a323c22d
      * @param addr      Address.
      * @param bigEndian Order of value bytes in memory. If {@code true} - big-endian, otherwise little-endian.
      * @return {@code short} value.
@@ -2124,11 +1765,8 @@
     }
 
     /**
-<<<<<<< HEAD
-=======
      * Sets {@code short} value.
      *
->>>>>>> a323c22d
      * @param obj       Object.
      * @param off       Offset.
      * @param val       Value.
@@ -2145,11 +1783,8 @@
     }
 
     /**
-<<<<<<< HEAD
-=======
      * Sets {@code short} value.
      *
->>>>>>> a323c22d
      * @param addr      Address.
      * @param val       Value.
      * @param bigEndian Order of value bytes in memory. If {@code true} - big-endian, otherwise little-endian.
@@ -2165,11 +1800,8 @@
     }
 
     /**
-<<<<<<< HEAD
-=======
      * Returns {@code char} value.
      *
->>>>>>> a323c22d
      * @param obj       Object.
      * @param off       Offset.
      * @param bigEndian Order of value bytes in memory. If {@code true} - big-endian, otherwise little-endian.
@@ -2184,11 +1816,8 @@
     }
 
     /**
-<<<<<<< HEAD
-=======
      * Returns {@code char} value.
      *
->>>>>>> a323c22d
      * @param addr      Address.
      * @param bigEndian Order of value bytes in memory. If {@code true} - big-endian, otherwise little-endian.
      * @return {@code char} value.
@@ -2202,11 +1831,8 @@
     }
 
     /**
-<<<<<<< HEAD
-=======
      * Sets {@code char} value.
      *
->>>>>>> a323c22d
      * @param obj       Object.
      * @param addr      Address.
      * @param val       Value.
@@ -2223,11 +1849,8 @@
     }
 
     /**
-<<<<<<< HEAD
-=======
      * Sets {@code char} value.
      *
->>>>>>> a323c22d
      * @param addr      Address.
      * @param val       Value.
      * @param bigEndian Order of value bytes in memory. If {@code true} - big-endian, otherwise little-endian.
@@ -2243,11 +1866,8 @@
     }
 
     /**
-<<<<<<< HEAD
-=======
      * Returns {@code int} value.
      *
->>>>>>> a323c22d
      * @param obj       Object.
      * @param addr      Address.
      * @param bigEndian Order of value bytes in memory. If {@code true} - big-endian, otherwise little-endian.
@@ -2268,11 +1888,8 @@
     }
 
     /**
-<<<<<<< HEAD
-=======
      * Sets {@code int} value.
      *
->>>>>>> a323c22d
      * @param addr      Address.
      * @param bigEndian Order of value bytes in memory. If {@code true} - big-endian, otherwise little-endian.
      * @return {@code int} value.
@@ -2292,11 +1909,8 @@
     }
 
     /**
-<<<<<<< HEAD
-=======
      * Sets {@code int} value.
      *
->>>>>>> a323c22d
      * @param obj       Object.
      * @param addr      Address.
      * @param val       Value.
@@ -2317,11 +1931,8 @@
     }
 
     /**
-<<<<<<< HEAD
-=======
      * Sets {@code int} value.
      *
->>>>>>> a323c22d
      * @param addr      Address.
      * @param val       Value.
      * @param bigEndian Order of value bytes in memory. If {@code true} - big-endian, otherwise little-endian.
@@ -2341,11 +1952,8 @@
     }
 
     /**
-<<<<<<< HEAD
-=======
      * Returns {@code long} value.
      *
->>>>>>> a323c22d
      * @param obj       Object.
      * @param addr      Address.
      * @param bigEndian Order of value bytes in memory. If {@code true} - big-endian, otherwise little-endian.
@@ -2374,11 +1982,8 @@
     }
 
     /**
-<<<<<<< HEAD
-=======
      * Returns {@code long} value.
      *
->>>>>>> a323c22d
      * @param addr      Address.
      * @param bigEndian Order of value bytes in memory. If {@code true} - big-endian, otherwise little-endian.
      * @return {@code long} value.
@@ -2406,11 +2011,8 @@
     }
 
     /**
-<<<<<<< HEAD
-=======
      * Sets {@code long} value.
      *
->>>>>>> a323c22d
      * @param obj       Object.
      * @param addr      Address.
      * @param val       Value.
@@ -2439,11 +2041,8 @@
     }
 
     /**
-<<<<<<< HEAD
-=======
      * Sets {@code long} value.
      *
->>>>>>> a323c22d
      * @param addr      Address.
      * @param val       Value.
      * @param bigEndian Order of value bytes in memory. If {@code true} - big-endian, otherwise little-endian.
