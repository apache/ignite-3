/*
 * Licensed to the Apache Software Foundation (ASF) under one or more
 * contributor license agreements.  See the NOTICE file distributed with
 * this work for additional information regarding copyright ownership.
 * The ASF licenses this file to You under the Apache License, Version 2.0
 * (the "License"); you may not use this file except in compliance with
 * the License.  You may obtain a copy of the License at
 *
 *      http://www.apache.org/licenses/LICENSE-2.0
 *
 * Unless required by applicable law or agreed to in writing, software
 * distributed under the License is distributed on an "AS IS" BASIS,
 * WITHOUT WARRANTIES OR CONDITIONS OF ANY KIND, either express or implied.
 * See the License for the specific language governing permissions and
 * limitations under the License.
 */

package org.apache.ignite.internal.tostring;

import static java.util.Objects.nonNull;
import static org.apache.ignite.lang.IgniteSystemProperties.IGNITE_SENSITIVE_DATA_LOGGING;
import static org.apache.ignite.lang.IgniteSystemProperties.IGNITE_TO_STRING_COLLECTION_LIMIT;
import static org.apache.ignite.lang.IgniteSystemProperties.IGNITE_TO_STRING_IGNORE_RUNTIME_EXCEPTION;
import static org.apache.ignite.lang.IgniteSystemProperties.getBoolean;
import static org.apache.ignite.lang.IgniteSystemProperties.getInteger;
import static org.apache.ignite.lang.IgniteSystemProperties.getString;

import java.io.Externalizable;
import java.io.InputStream;
import java.io.OutputStream;
import java.io.Serializable;
import java.lang.invoke.MethodHandles;
import java.lang.invoke.VarHandle;
import java.lang.reflect.Array;
import java.lang.reflect.Field;
import java.lang.reflect.Modifier;
import java.util.ArrayList;
import java.util.Arrays;
import java.util.Collection;
import java.util.Collections;
import java.util.ConcurrentModificationException;
import java.util.EventListener;
import java.util.IdentityHashMap;
import java.util.Iterator;
import java.util.List;
import java.util.Map;
import java.util.concurrent.ConcurrentHashMap;
import java.util.concurrent.atomic.AtomicReference;
import java.util.concurrent.locks.Condition;
import java.util.concurrent.locks.Lock;
import java.util.concurrent.locks.ReadWriteLock;
import java.util.function.Function;
import java.util.function.Supplier;
import org.apache.ignite.lang.IgniteInternalException;
import org.apache.ignite.lang.IgniteStringBuilder;
import org.apache.ignite.lang.IgniteSystemProperties;
import org.jetbrains.annotations.NotNull;
import org.jetbrains.annotations.Nullable;

/**
 * Provides auto-generation framework for {@code toString()} output.
 *
 * <p>In case of recursion, object fields will be printed only for the first entry to prevent recursion, and all the next repeated entrances
 * will be shown as "ClassName@hash".
 *
 * <p>Default exclusion policy (can be overridden with {@link IgniteToStringInclude} annotation):
 * <ul>
 * <li>fields with {@link IgniteToStringExclude} annotation
 * <li>classes with {@link IgniteToStringExclude} annotation
 * <li>static fields
 * <li>non-private fields
 * <li>arrays
 * <li>fields of type {@link Object}
 * <li>fields of type {@link Thread}
 * <li>fields of type {@link Runnable}
 * <li>fields of type {@link Serializable}
 * <li>fields of type {@link Externalizable}
 * <li>{@link InputStream} implementations
 * <li>{@link OutputStream} implementations
 * <li>{@link EventListener} implementations
 * <li>{@link Lock} implementations
 * <li>{@link ReadWriteLock} implementations
 * <li>{@link Condition} implementations
 * <li>{@link Map} implementations
 * <li>{@link Collection} implementations
 * </ul>
 */
@SuppressWarnings({"BooleanParameter", "NonFinalUtilityClass"})
public class IgniteToStringBuilder {
    /** Empty array instance. */
    private static final Object[] EMPTY_ARRAY = new Object[0];

    /** Max collection elements to be written. */
    private static final int COLLECTION_LIMIT = getInteger(IGNITE_TO_STRING_COLLECTION_LIMIT, 100);

    /** Ignore flag for runtime exceptions while building string. */
    private static final boolean IGNORE_RUNTIME_EXCEPTION = !getBoolean(IGNITE_TO_STRING_IGNORE_RUNTIME_EXCEPTION, false);

    /** Supplier for {@link #includeSensitive} with default behavior. */
    private static final AtomicReference<Supplier<SensitiveDataLoggingPolicy>> SENS_DATA_LOG_SUP_REF =
            new AtomicReference<>(new Supplier<>() {
                /** Sensitive data logging policy. */
                final SensitiveDataLoggingPolicy sensitiveDataLoggingPolicy =
                        SensitiveDataLoggingPolicy.valueOf(getString(IGNITE_SENSITIVE_DATA_LOGGING, "hash").toUpperCase());

                /** {@inheritDoc} */
                @Override
                public SensitiveDataLoggingPolicy get() {
                    return sensitiveDataLoggingPolicy;
                }
            });

    /** Every thread has its own string builder. */
<<<<<<< HEAD
    private static final ThreadLocal<SBLimitedLength> threadLocSB = ThreadLocal.withInitial(() ->
            new SBLimitedLength(256));
=======
    private static final ThreadLocal<StringBuilderLimitedLength> threadLocSB = ThreadLocal.withInitial(() ->
            new StringBuilderLimitedLength(256));
>>>>>>> a323c22d

    /**
     * Tracks the objects currently printing in the string builder.
     *
     * <p>Since {@code toString()} methods can be chain-called from the same thread we have to keep a map of this objects pointed to the
     * position of previous occurrence and remove/add them in each {@code toString(...)} apply.
     */
    private static final ThreadLocal<IdentityHashMap<Object, EntryReference>> savedObjects = ThreadLocal.withInitial(IdentityHashMap::new);

    /** Class cache. */
    private static final Map<String, ClassDescriptor> classCache = new ConcurrentHashMap<>();

    /**
     * Initialization-on-demand holder.
     *
     * @see <a href= "https://en.wikipedia.org/wiki/Initialization-on-demand_holder_idiom">
     * "Initialization-on-demand holder idiom"</a>
     */
    private static final class Holder {
        /** Supplier holder for {@link #includeSensitive} and {@link #getSensitiveDataLogging}. */
        static final Supplier<SensitiveDataLoggingPolicy> SENS_DATA_LOG_SUP = SENS_DATA_LOG_SUP_REF.get();
    }

    /**
     * Returns {@link SensitiveDataLoggingPolicy} Log levels for sensitive data.
     *
     * @return {@link SensitiveDataLoggingPolicy} Log levels for sensitive data
     */
    public static SensitiveDataLoggingPolicy getSensitiveDataLogging() {
        return Holder.SENS_DATA_LOG_SUP.get();
    }

    /**
     * Setting the logic of the {@link #includeSensitive} and {@link #getSensitiveDataLogging} methods.
     *
     * <p>Overrides default supplier that uses {@link IgniteSystemProperties#IGNITE_SENSITIVE_DATA_LOGGING} system property.
     *
     * <b>Important!</b> Changing the logic is possible only until the first
     * call of {@link #includeSensitive} or {@link #getSensitiveDataLogging} methods.
     *
     * @param sup {@link SensitiveDataLoggingPolicy} supplier.
     */
    public static void setSensitiveDataLoggingPolicySupplier(Supplier<SensitiveDataLoggingPolicy> sup) {
        assert nonNull(sup);

        SENS_DATA_LOG_SUP_REF.set(sup);
    }

    /**
     * Return include sensitive data flag.
     *
     * @return {@code true} if need to include sensitive data, {@code false} otherwise.
     * @see IgniteToStringBuilder#setSensitiveDataLoggingPolicySupplier(Supplier)
     */
    public static boolean includeSensitive() {
        return Holder.SENS_DATA_LOG_SUP.get() == SensitiveDataLoggingPolicy.PLAIN;
    }

    /**
     * Returns hexed identity hashcode.
     *
     * @param obj Object.
     * @return Hexed identity hashcode.
     */
    public static String identity(Object obj) {
        return '@' + Integer.toHexString(System.identityHashCode(obj));
    }

    /**
     * Produces auto-generated output of string presentation for given object and its declaration class.
     *
     * @param <T>   Type of the object.
     * @param cls   Declaration class of the object. Note that this should not be a runtime class.
     * @param obj   Object to get a string presentation for.
     * @param name0 Additional parameter name.
     * @param val0  Additional parameter value.
     * @param name1 Additional parameter name.
     * @param val1  Additional parameter value.
     * @param name2 Additional parameter name.
     * @param val2  Additional parameter value.
     * @param name3 Additional parameter name.
     * @param val3  Additional parameter value.
     * @param name4 Additional parameter name.
     * @param val4  Additional parameter value.
     * @return String presentation of the given object.
     */
    public static <T> String toString(Class<T> cls, T obj,
            String name0, Object val0,
            String name1, Object val1,
            String name2, Object val2,
            String name3, Object val3,
            String name4, Object val4) {
        return toString(cls,
                obj,
                name0, val0, false,
                name1, val1, false,
                name2, val2, false,
                name3, val3, false,
                name4, val4, false);
    }

    /**
     * Produces auto-generated output of string presentation for given object and its declaration class.
     *
     * @param <T>   Type of the object.
     * @param cls   Declaration class of the object. Note that this should not be a runtime class.
     * @param obj   Object to get a string presentation for.
     * @param name0 Additional parameter name.
     * @param val0  Additional parameter value.
     * @param name1 Additional parameter name.
     * @param val1  Additional parameter value.
     * @param name2 Additional parameter name.
     * @param val2  Additional parameter value.
     * @param name3 Additional parameter name.
     * @param val3  Additional parameter value.
     * @param name4 Additional parameter name.
     * @param val4  Additional parameter value.
     * @param name5 Additional parameter name.
     * @param val5  Additional parameter value.
     * @return String presentation of the given object.
     */
    public static <T> String toString(Class<T> cls, T obj,
            String name0, Object val0,
            String name1, Object val1,
            String name2, Object val2,
            String name3, Object val3,
            String name4, Object val4,
            String name5, Object val5) {
        return toString(cls,
                obj,
                name0, val0, false,
                name1, val1, false,
                name2, val2, false,
                name3, val3, false,
                name4, val4, false,
                name5, val5, false);
    }

    /**
     * Produces auto-generated output of string presentation for given object and its declaration class.
     *
     * @param <T>   Type of the object.
     * @param cls   Declaration class of the object. Note that this should not be a runtime class.
     * @param obj   Object to get a string presentation for.
     * @param name0 Additional parameter name.
     * @param val0  Additional parameter value.
     * @param name1 Additional parameter name.
     * @param val1  Additional parameter value.
     * @param name2 Additional parameter name.
     * @param val2  Additional parameter value.
     * @param name3 Additional parameter name.
     * @param val3  Additional parameter value.
     * @param name4 Additional parameter name.
     * @param val4  Additional parameter value.
     * @param name5 Additional parameter name.
     * @param val5  Additional parameter value.
     * @param name6 Additional parameter name.
     * @param val6  Additional parameter value.
     * @return String presentation of the given object.
     */
    public static <T> String toString(Class<T> cls, T obj,
            String name0, Object val0,
            String name1, Object val1,
            String name2, Object val2,
            String name3, Object val3,
            String name4, Object val4,
            String name5, Object val5,
            String name6, Object val6) {
        return toString(cls,
                obj,
                name0, val0, false,
                name1, val1, false,
                name2, val2, false,
                name3, val3, false,
                name4, val4, false,
                name5, val5, false,
                name6, val6, false);
    }

    /**
     * Produces auto-generated output of string presentation for given object and its declaration class.
     *
     * @param <T>   Type of the object.
     * @param cls   Declaration class of the object. Note that this should not be a runtime class.
     * @param obj   Object to get a string presentation for.
     * @param name0 Additional parameter name.
     * @param val0  Additional parameter value.
     * @param sens0 Property sensitive flag.
     * @param name1 Additional parameter name.
     * @param val1  Additional parameter value.
     * @param sens1 Property sensitive flag.
     * @param name2 Additional parameter name.
     * @param val2  Additional parameter value.
     * @param sens2 Property sensitive flag.
     * @param name3 Additional parameter name.
     * @param val3  Additional parameter value.
     * @param sens3 Property sensitive flag.
     * @param name4 Additional parameter name.
     * @param val4  Additional parameter value.
     * @param sens4 Property sensitive flag.
     * @return String presentation of the given object.
     */
    public static <T> String toString(Class<T> cls, T obj,
            String name0, Object val0, boolean sens0,
            String name1, Object val1, boolean sens1,
            String name2, Object val2, boolean sens2,
            String name3, Object val3, boolean sens3,
            String name4, Object val4, boolean sens4) {
        assert cls != null;
        assert obj != null;
        assert name0 != null;
        assert name1 != null;
        assert name2 != null;
        assert name3 != null;
        assert name4 != null;

        Object[] addNames = new Object[5];
        Object[] addVals = new Object[5];
        boolean[] addSens = new boolean[5];

        addNames[0] = name0;
        addVals[0] = val0;
        addSens[0] = sens0;
        addNames[1] = name1;
        addVals[1] = val1;
        addSens[1] = sens1;
        addNames[2] = name2;
        addVals[2] = val2;
        addSens[2] = sens2;
        addNames[3] = name3;
        addVals[3] = val3;
        addSens[3] = sens3;
        addNames[4] = name4;
        addVals[4] = val4;
        addSens[4] = sens4;

        StringBuilderLimitedLength sb = threadLocSB.get();

        boolean newStr = sb.length() == 0;

        try {
            return toStringImpl(cls, sb, obj, addNames, addVals, addSens, 5);
        } finally {
            if (newStr) {
                sb.reset();
            }
        }
    }

    /**
     * Produces auto-generated output of string presentation for given object and its declaration class.
     *
     * @param <T>   Type of the object.
     * @param cls   Declaration class of the object. Note that this should not be a runtime class.
     * @param obj   Object to get a string presentation for.
     * @param name0 Additional parameter name.
     * @param val0  Additional parameter value.
     * @param sens0 Property sensitive flag.
     * @param name1 Additional parameter name.
     * @param val1  Additional parameter value.
     * @param sens1 Property sensitive flag.
     * @param name2 Additional parameter name.
     * @param val2  Additional parameter value.
     * @param sens2 Property sensitive flag.
     * @param name3 Additional parameter name.
     * @param val3  Additional parameter value.
     * @param sens3 Property sensitive flag.
     * @param name4 Additional parameter name.
     * @param val4  Additional parameter value.
     * @param sens4 Property sensitive flag.
     * @param name5 Additional parameter name.
     * @param val5  Additional parameter value.
     * @param sens5 Property sensitive flag.
     * @return String presentation of the given object.
     */
    public static <T> String toString(Class<T> cls, T obj,
            String name0, Object val0, boolean sens0,
            String name1, Object val1, boolean sens1,
            String name2, Object val2, boolean sens2,
            String name3, Object val3, boolean sens3,
            String name4, Object val4, boolean sens4,
            String name5, Object val5, boolean sens5) {
        assert cls != null;
        assert obj != null;
        assert name0 != null;
        assert name1 != null;
        assert name2 != null;
        assert name3 != null;
        assert name4 != null;
        assert name5 != null;

        Object[] addNames = new Object[6];
        Object[] addVals = new Object[6];
        boolean[] addSens = new boolean[6];

        addNames[0] = name0;
        addVals[0] = val0;
        addSens[0] = sens0;
        addNames[1] = name1;
        addVals[1] = val1;
        addSens[1] = sens1;
        addNames[2] = name2;
        addVals[2] = val2;
        addSens[2] = sens2;
        addNames[3] = name3;
        addVals[3] = val3;
        addSens[3] = sens3;
        addNames[4] = name4;
        addVals[4] = val4;
        addSens[4] = sens4;
        addNames[5] = name5;
        addVals[5] = val5;
        addSens[5] = sens5;

        StringBuilderLimitedLength sb = threadLocSB.get();

        boolean newStr = sb.length() == 0;

        try {
            return toStringImpl(cls, sb, obj, addNames, addVals, addSens, 6);
        } finally {
            if (newStr) {
                sb.reset();
            }
        }
    }

    /**
     * Produces auto-generated output of string presentation for given object and its declaration class.
     *
     * @param <T>   Type of the object.
     * @param cls   Declaration class of the object. Note that this should not be a runtime class.
     * @param obj   Object to get a string presentation for.
     * @param name0 Additional parameter name.
     * @param val0  Additional parameter value.
     * @param sens0 Property sensitive flag.
     * @param name1 Additional parameter name.
     * @param val1  Additional parameter value.
     * @param sens1 Property sensitive flag.
     * @param name2 Additional parameter name.
     * @param val2  Additional parameter value.
     * @param sens2 Property sensitive flag.
     * @param name3 Additional parameter name.
     * @param val3  Additional parameter value.
     * @param sens3 Property sensitive flag.
     * @param name4 Additional parameter name.
     * @param val4  Additional parameter value.
     * @param sens4 Property sensitive flag.
     * @param name5 Additional parameter name.
     * @param val5  Additional parameter value.
     * @param sens5 Property sensitive flag.
     * @param name6 Additional parameter name.
     * @param val6  Additional parameter value.
     * @param sens6 Property sensitive flag.
     * @return String presentation of the given object.
     */
    public static <T> String toString(Class<T> cls, T obj,
            String name0, Object val0, boolean sens0,
            String name1, Object val1, boolean sens1,
            String name2, Object val2, boolean sens2,
            String name3, Object val3, boolean sens3,
            String name4, Object val4, boolean sens4,
            String name5, Object val5, boolean sens5,
            String name6, Object val6, boolean sens6) {
        assert cls != null;
        assert obj != null;
        assert name0 != null;
        assert name1 != null;
        assert name2 != null;
        assert name3 != null;
        assert name4 != null;
        assert name5 != null;
        assert name6 != null;

        Object[] addNames = new Object[7];
        Object[] addVals = new Object[7];
        boolean[] addSens = new boolean[7];

        addNames[0] = name0;
        addVals[0] = val0;
        addSens[0] = sens0;
        addNames[1] = name1;
        addVals[1] = val1;
        addSens[1] = sens1;
        addNames[2] = name2;
        addVals[2] = val2;
        addSens[2] = sens2;
        addNames[3] = name3;
        addVals[3] = val3;
        addSens[3] = sens3;
        addNames[4] = name4;
        addVals[4] = val4;
        addSens[4] = sens4;
        addNames[5] = name5;
        addVals[5] = val5;
        addSens[5] = sens5;
        addNames[6] = name6;
        addVals[6] = val6;
        addSens[6] = sens6;

        StringBuilderLimitedLength sb = threadLocSB.get();

        boolean newStr = sb.length() == 0;

        try {
            return toStringImpl(cls, sb, obj, addNames, addVals, addSens, 7);
        } finally {
            if (newStr) {
                sb.reset();
            }
        }
    }

    /**
     * Produces auto-generated output of string presentation for given object and its declaration class.
     *
     * @param <T>   Type of the object.
     * @param cls   Declaration class of the object. Note that this should not be a runtime class.
     * @param obj   Object to get a string presentation for.
     * @param name0 Additional parameter name.
     * @param val0  Additional parameter value.
     * @param name1 Additional parameter name.
     * @param val1  Additional parameter value.
     * @param name2 Additional parameter name.
     * @param val2  Additional parameter value.
     * @param name3 Additional parameter name.
     * @param val3  Additional parameter value.
     * @return String presentation of the given object.
     */
    public static <T> String toString(Class<T> cls, T obj,
            String name0, Object val0,
            String name1, Object val1,
            String name2, Object val2,
            String name3, Object val3) {
        return toString(cls, obj,
                name0, val0, false,
                name1, val1, false,
                name2, val2, false,
                name3, val3, false);
    }

    /**
     * Produces auto-generated output of string presentation for given object and its declaration class.
     *
     * @param <T>   Type of the object.
     * @param cls   Declaration class of the object. Note that this should not be a runtime class.
     * @param obj   Object to get a string presentation for.
     * @param name0 Additional parameter name.
     * @param val0  Additional parameter value.
     * @param sens0 Property sensitive flag.
     * @param name1 Additional parameter name.
     * @param val1  Additional parameter value.
     * @param sens1 Property sensitive flag.
     * @param name2 Additional parameter name.
     * @param val2  Additional parameter value.
     * @param sens2 Property sensitive flag.
     * @param name3 Additional parameter name.
     * @param val3  Additional parameter value.
     * @param sens3 Property sensitive flag.
     * @return String presentation of the given object.
     */
    public static <T> String toString(Class<T> cls, T obj,
            String name0, Object val0, boolean sens0,
            String name1, Object val1, boolean sens1,
            String name2, Object val2, boolean sens2,
            String name3, Object val3, boolean sens3) {
        assert cls != null;
        assert obj != null;
        assert name0 != null;
        assert name1 != null;
        assert name2 != null;
        assert name3 != null;

        Object[] addNames = new Object[4];
        Object[] addVals = new Object[4];
        boolean[] addSens = new boolean[4];

        addNames[0] = name0;
        addVals[0] = val0;
        addSens[0] = sens0;
        addNames[1] = name1;
        addVals[1] = val1;
        addSens[1] = sens1;
        addNames[2] = name2;
        addVals[2] = val2;
        addSens[2] = sens2;
        addNames[3] = name3;
        addVals[3] = val3;
        addSens[3] = sens3;

        StringBuilderLimitedLength sb = threadLocSB.get();

        boolean newStr = sb.length() == 0;

        try {
            return toStringImpl(cls, sb, obj, addNames, addVals, addSens, 4);
        } finally {
            if (newStr) {
                sb.reset();
            }
        }
    }

    /**
     * Produces auto-generated output of string presentation for given object and its declaration class.
     *
     * @param <T>   Type of the object.
     * @param cls   Declaration class of the object. Note that this should not be a runtime class.
     * @param obj   Object to get a string presentation for.
     * @param name0 Additional parameter name.
     * @param val0  Additional parameter value.
     * @param name1 Additional parameter name.
     * @param val1  Additional parameter value.
     * @param name2 Additional parameter name.
     * @param val2  Additional parameter value.
     * @return String presentation of the given object.
     */
    public static <T> String toString(Class<T> cls, T obj,
            String name0, Object val0,
            String name1, Object val1,
            String name2, Object val2) {
        return toString(cls,
                obj,
                name0, val0, false,
                name1, val1, false,
                name2, val2, false);
    }

    /**
     * Produces auto-generated output of string presentation for given object and its declaration class.
     *
     * @param <T>   Type of the object.
     * @param cls   Declaration class of the object. Note that this should not be a runtime class.
     * @param obj   Object to get a string presentation for.
     * @param name0 Additional parameter name.
     * @param val0  Additional parameter value.
     * @param sens0 Property sensitive flag.
     * @param name1 Additional parameter name.
     * @param val1  Additional parameter value.
     * @param sens1 Property sensitive flag.
     * @param name2 Additional parameter name.
     * @param val2  Additional parameter value.
     * @param sens2 Property sensitive flag.
     * @return String presentation of the given object.
     */
    public static <T> String toString(Class<T> cls, T obj,
            String name0, Object val0, boolean sens0,
            String name1, Object val1, boolean sens1,
            String name2, Object val2, boolean sens2) {
        assert cls != null;
        assert obj != null;
        assert name0 != null;
        assert name1 != null;
        assert name2 != null;

        Object[] addNames = new Object[3];
        Object[] addVals = new Object[3];
        boolean[] addSens = new boolean[3];

        addNames[0] = name0;
        addVals[0] = val0;
        addSens[0] = sens0;
        addNames[1] = name1;
        addVals[1] = val1;
        addSens[1] = sens1;
        addNames[2] = name2;
        addVals[2] = val2;
        addSens[2] = sens2;

        StringBuilderLimitedLength sb = threadLocSB.get();

        boolean newStr = sb.length() == 0;

        try {
            return toStringImpl(cls, sb, obj, addNames, addVals, addSens, 3);
        } finally {
            if (newStr) {
                sb.reset();
            }
        }
    }

    /**
     * Produces auto-generated output of string presentation for given object and its declaration class.
     *
     * @param <T>   Type of the object.
     * @param cls   Declaration class of the object. Note that this should not be a runtime class.
     * @param obj   Object to get a string presentation for.
     * @param name0 Additional parameter name.
     * @param val0  Additional parameter value.
     * @param name1 Additional parameter name.
     * @param val1  Additional parameter value.
     * @return String presentation of the given object.
     */
    public static <T> String toString(Class<T> cls, T obj,
            String name0, Object val0,
            String name1, Object val1) {
        return toString(cls, obj, name0, val0, false, name1, val1, false);
    }

    /**
     * Produces auto-generated output of string presentation for given object and its declaration class.
     *
     * @param <T>   Type of the object.
     * @param cls   Declaration class of the object. Note that this should not be a runtime class.
     * @param obj   Object to get a string presentation for.
     * @param name0 Additional parameter name.
     * @param val0  Additional parameter value.
     * @param sens0 Property sensitive flag.
     * @param name1 Additional parameter name.
     * @param val1  Additional parameter value.
     * @param sens1 Property sensitive flag.
     * @return String presentation of the given object.
     */
    public static <T> String toString(Class<T> cls, T obj,
            String name0, Object val0, boolean sens0,
            String name1, Object val1, boolean sens1) {
        assert cls != null;
        assert obj != null;
        assert name0 != null;
        assert name1 != null;

        Object[] addNames = new Object[2];
        Object[] addVals = new Object[2];
        boolean[] addSens = new boolean[2];

        addNames[0] = name0;
        addVals[0] = val0;
        addSens[0] = sens0;
        addNames[1] = name1;
        addVals[1] = val1;
        addSens[1] = sens1;

        StringBuilderLimitedLength sb = threadLocSB.get();

        boolean newStr = sb.length() == 0;

        try {
            return toStringImpl(cls, sb, obj, addNames, addVals, addSens, 2);
        } finally {
            if (newStr) {
                sb.reset();
            }
        }
    }

    /**
     * Produces auto-generated output of string presentation for given object and its declaration class.
     *
     * @param <T>  Type of the object.
     * @param cls  Declaration class of the object. Note that this should not be a runtime class.
     * @param obj  Object to get a string presentation for.
     * @param name Additional parameter name.
     * @param val  Additional parameter value.
     * @return String presentation of the given object.
     */
    public static <T> String toString(Class<T> cls, T obj, String name, @Nullable Object val) {
        return toString(cls, obj, name, val, false);
    }

    /**
     * Produces auto-generated output of string presentation for given object and its declaration class.
     *
     * @param <T>  Type of the object.
     * @param cls  Declaration class of the object. Note that this should not be a runtime class.
     * @param obj  Object to get a string presentation for.
     * @param name Additional parameter name.
     * @param val  Additional parameter value.
     * @param sens Property sensitive flag.
     * @return String presentation of the given object.
     */
    public static <T> String toString(Class<T> cls, T obj, String name, @Nullable Object val, boolean sens) {
        assert cls != null;
        assert obj != null;
        assert name != null;

        Object[] addNames = new Object[1];
        Object[] addVals = new Object[1];
        boolean[] addSens = new boolean[1];

        addNames[0] = name;
        addVals[0] = val;
        addSens[0] = sens;

        StringBuilderLimitedLength sb = threadLocSB.get();

        boolean newStr = sb.length() == 0;

        try {
            return toStringImpl(cls, sb, obj, addNames, addVals, addSens, 1);
        } finally {
            if (newStr) {
                sb.reset();
            }
        }
    }

    /**
     * Produces auto-generated output of string presentation for given object and its declaration class.
     *
     * @param <T> Type of the object.
     * @param cls Declaration class of the object. Note that this should not be a runtime class.
     * @param obj Object to get a string presentation for.
     * @return String presentation of the given object.
     */
    public static <T> String toString(Class<T> cls, T obj) {
        assert cls != null;
        assert obj != null;

        StringBuilderLimitedLength sb = threadLocSB.get();

        boolean newStr = sb.length() == 0;

        try {
            return toStringImpl(cls, sb, obj, EMPTY_ARRAY, EMPTY_ARRAY, null, 0);
        } finally {
            if (newStr) {
                sb.reset();
            }
        }
    }

    /**
     * Produces auto-generated output of string presentation for given object and its declaration class.
     *
     * @param <T>    Type of the object.
     * @param cls    Declaration class of the object. Note that this should not be a runtime class.
     * @param obj    Object to get a string presentation for.
     * @param parent String representation of parent.
     * @return String presentation of the given object.
     */
    public static <T> String toString(Class<T> cls, T obj, String parent) {
        return parent != null ? toString(cls, obj, "super", parent) : toString(cls, obj);
    }

    /**
     * Print value with length limitation.
     *
     * @param buf buffer to print to.
     * @param val value to print, can be {@code null}.
     */
    private static void toString(StringBuilderLimitedLength buf, Object val) {
        toString(buf, null, val);
    }

    /**
     * Print value with length limitation.
     *
     * @param buf buffer to print to.
     * @param cls value class.
     * @param val value to print.
     */
    private static void toString(StringBuilderLimitedLength buf, Class<?> cls, Object val) {
        if (val == null) {
            buf.app("null");

            return;
        }

        if (cls == null) {
            cls = val.getClass();
        }

        if (cls.isPrimitive()) {
            buf.app(val);

            return;
        }

        IdentityHashMap<Object, EntryReference> svdObjs = savedObjects.get();

        if (handleRecursion(buf, val, cls, svdObjs)) {
            return;
        }

        svdObjs.put(val, new EntryReference(buf.length()));

        try {
            if (cls.isArray()) {
                addArray(buf, cls, val);
            } else if (val instanceof Collection) {
                addCollection(buf, (Collection<?>) val);
            } else if (val instanceof Map) {
                addMap(buf, (Map<?, ?>) val);
            } else {
<<<<<<< HEAD
                buf.a(val);
=======
                buf.app(val);
>>>>>>> a323c22d
            }
        } finally {
            svdObjs.remove(val);
        }
    }

    /**
<<<<<<< HEAD
     * Produces uniformed output of string with context properties
=======
     * Produces uniformed output of string with context properties.
>>>>>>> a323c22d
     *
     * @param str  Output prefix or {@code null} if empty.
     * @param name Property name.
     * @param val  Property value.
     * @return String presentation.
     */
    public static String toString(String str, String name, @Nullable Object val) {
        return toString(str, name, val, false);
    }

    /**
<<<<<<< HEAD
     * Produces uniformed output of string with context properties
=======
     * Produces uniformed output of string with context properties.
>>>>>>> a323c22d
     *
     * @param str  Output prefix or {@code null} if empty.
     * @param name Property name.
     * @param val  Property value.
     * @param sens Property sensitive flag.
     * @return String presentation.
     */
    public static String toString(String str, String name, @Nullable Object val, boolean sens) {
        assert name != null;

        Object[] propNames = new Object[1];
        Object[] propVals = new Object[1];
        boolean[] propSens = new boolean[1];

        propNames[0] = name;
        propVals[0] = val;
        propSens[0] = sens;

<<<<<<< HEAD
        SBLimitedLength sb = threadLocSB.get();
=======
        StringBuilderLimitedLength sb = threadLocSB.get();
>>>>>>> a323c22d

        boolean newStr = sb.length() == 0;

        try {
            return toStringImpl(str, sb, propNames, propVals, propSens, 1);
        } finally {
            if (newStr) {
                sb.reset();
            }
        }
    }

    /**
<<<<<<< HEAD
     * Produces uniformed output of string with context properties
=======
     * Produces uniformed output of string with context properties.
>>>>>>> a323c22d
     *
     * @param str   Output prefix or {@code null} if empty.
     * @param name0 Property name.
     * @param val0  Property value.
     * @param name1 Property name.
     * @param val1  Property value.
     * @return String presentation.
     */
    public static String toString(String str, String name0, @Nullable Object val0, String name1,
            @Nullable Object val1) {
        return toString(str, name0, val0, false, name1, val1, false);
    }

    /**
<<<<<<< HEAD
     * Produces uniformed output of string with context properties
=======
     * Produces uniformed output of string with context properties.
>>>>>>> a323c22d
     *
     * @param str   Output prefix or {@code null} if empty.
     * @param name0 Property name.
     * @param val0  Property value.
     * @param name1 Property name.
     * @param val1  Property value.
     * @param name2 Property name.
     * @param val2  Property value.
     * @return String presentation.
     */
    public static String toString(String str, String name0, @Nullable Object val0, String name1,
            @Nullable Object val1, String name2, @Nullable Object val2) {
        return toString(str, name0, val0, false, name1, val1, false, name2, val2, false);
    }

    /**
<<<<<<< HEAD
     * Produces uniformed output of string with context properties
=======
     * Produces uniformed output of string with context properties.
>>>>>>> a323c22d
     *
     * @param str   Output prefix or {@code null} if empty.
     * @param name0 Property name.
     * @param val0  Property value.
     * @param sens0 Property sensitive flag.
     * @param name1 Property name.
     * @param val1  Property value.
     * @param sens1 Property sensitive flag.
     * @return String presentation.
     */
    public static String toString(String str,
            String name0, @Nullable Object val0, boolean sens0,
            String name1, @Nullable Object val1, boolean sens1) {
        assert name0 != null;
        assert name1 != null;

        Object[] propNames = new Object[2];
        Object[] propVals = new Object[2];
        boolean[] propSens = new boolean[2];

        propNames[0] = name0;
        propVals[0] = val0;
        propSens[0] = sens0;
        propNames[1] = name1;
        propVals[1] = val1;
        propSens[1] = sens1;

<<<<<<< HEAD
        SBLimitedLength sb = threadLocSB.get();
=======
        StringBuilderLimitedLength sb = threadLocSB.get();
>>>>>>> a323c22d

        boolean newStr = sb.length() == 0;

        try {
            return toStringImpl(str, sb, propNames, propVals, propSens, 2);
        } finally {
            if (newStr) {
                sb.reset();
            }
        }
    }

    /**
<<<<<<< HEAD
     * Produces uniformed output of string with context properties
=======
     * Produces uniformed output of string with context properties.
>>>>>>> a323c22d
     *
     * @param str   Output prefix or {@code null} if empty.
     * @param name0 Property name.
     * @param val0  Property value.
     * @param sens0 Property sensitive flag.
     * @param name1 Property name.
     * @param val1  Property value.
     * @param sens1 Property sensitive flag.
     * @param name2 Property name.
     * @param val2  Property value.
     * @param sens2 Property sensitive flag.
     * @return String presentation.
     */
    public static String toString(String str,
            String name0, @Nullable Object val0, boolean sens0,
            String name1, @Nullable Object val1, boolean sens1,
            String name2, @Nullable Object val2, boolean sens2) {
        assert name0 != null;
        assert name1 != null;
        assert name2 != null;

        Object[] propNames = new Object[3];
        Object[] propVals = new Object[3];
        boolean[] propSens = new boolean[3];

        propNames[0] = name0;
        propVals[0] = val0;
        propSens[0] = sens0;
        propNames[1] = name1;
        propVals[1] = val1;
        propSens[1] = sens1;
        propNames[2] = name2;
        propVals[2] = val2;
        propSens[2] = sens2;

<<<<<<< HEAD
        SBLimitedLength sb = threadLocSB.get();
=======
        StringBuilderLimitedLength sb = threadLocSB.get();
>>>>>>> a323c22d

        boolean newStr = sb.length() == 0;

        try {
            return toStringImpl(str, sb, propNames, propVals, propSens, 3);
        } finally {
            if (newStr) {
                sb.reset();
            }
        }
    }

    /**
<<<<<<< HEAD
     * Produces uniformed output of string with context properties
=======
     * Produces uniformed output of string with context properties.
>>>>>>> a323c22d
     *
     * @param str   Output prefix or {@code null} if empty.
     * @param name0 Property name.
     * @param val0  Property value.
     * @param sens0 Property sensitive flag.
     * @param name1 Property name.
     * @param val1  Property value.
     * @param sens1 Property sensitive flag.
     * @param name2 Property name.
     * @param val2  Property value.
     * @param sens2 Property sensitive flag.
     * @param name3 Property name.
     * @param val3  Property value.
     * @param sens3 Property sensitive flag.
     * @return String presentation.
     */
    public static String toString(String str,
            String name0, @Nullable Object val0, boolean sens0,
            String name1, @Nullable Object val1, boolean sens1,
            String name2, @Nullable Object val2, boolean sens2,
            String name3, @Nullable Object val3, boolean sens3) {
        assert name0 != null;
        assert name1 != null;
        assert name2 != null;
        assert name3 != null;

        Object[] propNames = new Object[4];
        Object[] propVals = new Object[4];
        boolean[] propSens = new boolean[4];

        propNames[0] = name0;
        propVals[0] = val0;
        propSens[0] = sens0;
        propNames[1] = name1;
        propVals[1] = val1;
        propSens[1] = sens1;
        propNames[2] = name2;
        propVals[2] = val2;
        propSens[2] = sens2;
        propNames[3] = name3;
        propVals[3] = val3;
        propSens[3] = sens3;

        StringBuilderLimitedLength sb = threadLocSB.get();

        boolean newStr = sb.length() == 0;

        try {
            return toStringImpl(str, sb, propNames, propVals, propSens, 4);
        } finally {
            if (newStr) {
                sb.reset();
            }
        }
    }

    /**
     * Produces uniformed output of string with context properties.
     *
     * @param str   Output prefix or {@code null} if empty.
     * @param name0 Property name.
     * @param val0  Property value.
     * @param sens0 Property sensitive flag.
     * @param name1 Property name.
     * @param val1  Property value.
     * @param sens1 Property sensitive flag.
     * @param name2 Property name.
     * @param val2  Property value.
     * @param sens2 Property sensitive flag.
     * @param name3 Property name.
     * @param val3  Property value.
     * @param sens3 Property sensitive flag.
     * @param name4 Property name.
     * @param val4  Property value.
     * @param sens4 Property sensitive flag.
     * @return String presentation.
     */
    public static String toString(String str,
            String name0, @Nullable Object val0, boolean sens0,
            String name1, @Nullable Object val1, boolean sens1,
            String name2, @Nullable Object val2, boolean sens2,
            String name3, @Nullable Object val3, boolean sens3,
            String name4, @Nullable Object val4, boolean sens4) {
        assert name0 != null;
        assert name1 != null;
        assert name2 != null;
        assert name3 != null;
        assert name4 != null;

        Object[] propNames = new Object[5];
        Object[] propVals = new Object[5];
        boolean[] propSens = new boolean[5];

        propNames[0] = name0;
        propVals[0] = val0;
        propSens[0] = sens0;
        propNames[1] = name1;
        propVals[1] = val1;
        propSens[1] = sens1;
        propNames[2] = name2;
        propVals[2] = val2;
        propSens[2] = sens2;
        propNames[3] = name3;
        propVals[3] = val3;
        propSens[3] = sens3;
        propNames[4] = name4;
        propVals[4] = val4;
        propSens[4] = sens4;

        StringBuilderLimitedLength sb = threadLocSB.get();

        boolean newStr = sb.length() == 0;

        try {
            return toStringImpl(str, sb, propNames, propVals, propSens, 5);
        } finally {
            if (newStr) {
                sb.reset();
            }
        }
    }

    /**
     * Produces uniformed output of string with context properties.
     *
     * @param str   Output prefix or {@code null} if empty.
     * @param name0 Property name.
     * @param val0  Property value.
     * @param sens0 Property sensitive flag.
     * @param name1 Property name.
     * @param val1  Property value.
     * @param sens1 Property sensitive flag.
     * @param name2 Property name.
     * @param val2  Property value.
     * @param sens2 Property sensitive flag.
     * @param name3 Property name.
     * @param val3  Property value.
     * @param sens3 Property sensitive flag.
     * @param name4 Property name.
     * @param val4  Property value.
     * @param sens4 Property sensitive flag.
     * @param name5 Property name.
     * @param val5  Property value.
     * @param sens5 Property sensitive flag.
     * @return String presentation.
     */
    public static String toString(String str,
            String name0, @Nullable Object val0, boolean sens0,
            String name1, @Nullable Object val1, boolean sens1,
            String name2, @Nullable Object val2, boolean sens2,
            String name3, @Nullable Object val3, boolean sens3,
            String name4, @Nullable Object val4, boolean sens4,
            String name5, @Nullable Object val5, boolean sens5) {
        assert name0 != null;
        assert name1 != null;
        assert name2 != null;
        assert name3 != null;
        assert name4 != null;
        assert name5 != null;

        Object[] propNames = new Object[6];
        Object[] propVals = new Object[6];
        boolean[] propSens = new boolean[6];

        propNames[0] = name0;
        propVals[0] = val0;
        propSens[0] = sens0;
        propNames[1] = name1;
        propVals[1] = val1;
        propSens[1] = sens1;
        propNames[2] = name2;
        propVals[2] = val2;
        propSens[2] = sens2;
        propNames[3] = name3;
        propVals[3] = val3;
        propSens[3] = sens3;
        propNames[4] = name4;
        propVals[4] = val4;
        propSens[4] = sens4;
        propNames[5] = name5;
        propVals[5] = val5;
        propSens[5] = sens5;

        StringBuilderLimitedLength sb = threadLocSB.get();

        boolean newStr = sb.length() == 0;

        try {
            return toStringImpl(str, sb, propNames, propVals, propSens, 6);
        } finally {
            if (newStr) {
                sb.reset();
            }
        }
    }

    /**
     * Produces uniformed output of string with context properties.
     *
     * @param str   Output prefix or {@code null} if empty.
     * @param name0 Property name.
     * @param val0  Property value.
     * @param sens0 Property sensitive flag.
     * @param name1 Property name.
     * @param val1  Property value.
     * @param sens1 Property sensitive flag.
     * @param name2 Property name.
     * @param val2  Property value.
     * @param sens2 Property sensitive flag.
     * @param name3 Property name.
     * @param val3  Property value.
     * @param sens3 Property sensitive flag.
     * @param name4 Property name.
     * @param val4  Property value.
     * @param sens4 Property sensitive flag.
     * @param name5 Property name.
     * @param val5  Property value.
     * @param sens5 Property sensitive flag.
     * @param name6 Property name.
     * @param val6  Property value.
     * @param sens6 Property sensitive flag.
     * @return String presentation.
     */
    public static String toString(String str,
            String name0, @Nullable Object val0, boolean sens0,
            String name1, @Nullable Object val1, boolean sens1,
            String name2, @Nullable Object val2, boolean sens2,
            String name3, @Nullable Object val3, boolean sens3,
            String name4, @Nullable Object val4, boolean sens4,
            String name5, @Nullable Object val5, boolean sens5,
            String name6, @Nullable Object val6, boolean sens6) {
        assert name0 != null;
        assert name1 != null;
        assert name2 != null;
        assert name3 != null;
        assert name4 != null;
        assert name5 != null;
        assert name6 != null;

        Object[] propNames = new Object[7];
        Object[] propVals = new Object[7];
        boolean[] propSens = new boolean[7];

        propNames[0] = name0;
        propVals[0] = val0;
        propSens[0] = sens0;
        propNames[1] = name1;
        propVals[1] = val1;
        propSens[1] = sens1;
        propNames[2] = name2;
        propVals[2] = val2;
        propSens[2] = sens2;
        propNames[3] = name3;
        propVals[3] = val3;
        propSens[3] = sens3;
        propNames[4] = name4;
        propVals[4] = val4;
        propSens[4] = sens4;
        propNames[5] = name5;
        propVals[5] = val5;
        propSens[5] = sens5;
        propNames[6] = name6;
        propVals[6] = val6;
        propSens[6] = sens6;

<<<<<<< HEAD
        SBLimitedLength sb = threadLocSB.get();
=======
        StringBuilderLimitedLength sb = threadLocSB.get();
>>>>>>> a323c22d

        boolean newStr = sb.length() == 0;

        try {
            return toStringImpl(str, sb, propNames, propVals, propSens, 7);
        } finally {
            if (newStr) {
                sb.reset();
            }
        }
    }

    /**
<<<<<<< HEAD
     * Produces uniformed output of string with context properties
=======
     * Produces uniformed output of string with context properties.
>>>>>>> a323c22d
     *
     * @param str      Output prefix or {@code null} if empty.
     * @param triplets Triplets {@code {name, value, sensitivity}}.
     * @return String presentation.
     */
    public static String toString(String str, Object... triplets) {
        if (triplets.length % 3 != 0) {
            throw new IllegalArgumentException("Array length must be a multiple of 3");
        }

        int propCnt = triplets.length / 3;

        Object[] propNames = new Object[propCnt];
        Object[] propVals = new Object[propCnt];
        boolean[] propSens = new boolean[propCnt];

        for (int i = 0; i < propCnt; i++) {
            Object name = triplets[i * 3];

            assert name != null;

            propNames[i] = name;

            propVals[i] = triplets[i * 3 + 1];

            Object sens = triplets[i * 3 + 2];

            assert sens instanceof Boolean;

            propSens[i] = (Boolean) sens;
        }

<<<<<<< HEAD
        SBLimitedLength sb = threadLocSB.get();
=======
        StringBuilderLimitedLength sb = threadLocSB.get();
>>>>>>> a323c22d

        boolean newStr = sb.length() == 0;

        try {
            return toStringImpl(str, sb, propNames, propVals, propSens, propCnt);
        } finally {
            if (newStr) {
                sb.reset();
            }
        }
    }

    /**
     * Writes array to buffer.
     *
     * @param buf     String builder buffer.
     * @param arrType Type of the array.
     * @param obj     Array object.
     */
<<<<<<< HEAD
    private static void addArray(SBLimitedLength buf, Class arrType, Object obj) {
        if (arrType.getComponentType().isPrimitive()) {
            buf.a(arrayToString(obj));
=======
    private static void addArray(StringBuilderLimitedLength buf, Class arrType, Object obj) {
        if (arrType.getComponentType().isPrimitive()) {
            buf.app(arrayToString(obj));
>>>>>>> a323c22d

            return;
        }

        Object[] arr = (Object[]) obj;

<<<<<<< HEAD
        buf.a(arrType.getSimpleName()).a(" [");
=======
        buf.app(arrType.getSimpleName()).app(" [");
>>>>>>> a323c22d

        for (int i = 0; i < arr.length; i++) {
            toString(buf, arr[i]);

            if (i == COLLECTION_LIMIT - 1 || i == arr.length - 1) {
                break;
            }

<<<<<<< HEAD
            buf.a(", ");
=======
            buf.app(", ");
>>>>>>> a323c22d
        }

        handleOverflow(buf, arr.length);

<<<<<<< HEAD
        buf.a(']');
=======
        buf.app(']');
>>>>>>> a323c22d
    }

    /**
     * Writes collection to buffer.
     *
     * @param buf String builder buffer.
     * @param col Collection object.
     */
<<<<<<< HEAD
    private static void addCollection(SBLimitedLength buf, Collection<?> col) {
        buf.a(col.getClass().getSimpleName()).a(" [");
=======
    private static void addCollection(StringBuilderLimitedLength buf, Collection<?> col) {
        buf.app(col.getClass().getSimpleName()).app(" [");
>>>>>>> a323c22d

        int cnt = 0;
        boolean needHandleOverflow = true;

        Iterator<?> iter = col.iterator();
        int colSize = col.size();

        while (iter.hasNext()) {
            Object obj;

            try {
                obj = iter.next();
            } catch (ConcurrentModificationException e) {
                handleConcurrentModification(buf, cnt, colSize);

                needHandleOverflow = false;
                break;
            }

            toString(buf, obj);

            if (++cnt == COLLECTION_LIMIT || cnt == colSize) {
                break;
            }

<<<<<<< HEAD
            buf.a(", ");
=======
            buf.app(", ");
>>>>>>> a323c22d
        }

        if (needHandleOverflow) {
            handleOverflow(buf, colSize);
        }

<<<<<<< HEAD
        buf.a(']');
=======
        buf.app(']');
>>>>>>> a323c22d
    }

    /**
     * Writes map to buffer.
     *
     * @param buf String builder buffer.
     * @param map Map object.
     */
<<<<<<< HEAD
    private static <K, V> void addMap(SBLimitedLength buf, Map<K, V> map) {
        buf.a(map.getClass().getSimpleName()).a(" {");
=======
    private static <K, V> void addMap(StringBuilderLimitedLength buf, Map<K, V> map) {
        buf.app(map.getClass().getSimpleName()).app(" {");
>>>>>>> a323c22d

        int cnt = 0;
        boolean needHandleOverflow = true;

        Iterator<Map.Entry<K, V>> iter = map.entrySet().iterator();
        int mapSize = map.size();

        while (iter.hasNext()) {
            Object key;
            Object value;

            try {
                Map.Entry<K, V> entry = iter.next();

                key = entry.getKey();
                value = entry.getValue();
            } catch (ConcurrentModificationException e) {
                handleConcurrentModification(buf, cnt, mapSize);

                needHandleOverflow = false;
                break;
            }

            toString(buf, key);

<<<<<<< HEAD
            buf.a('=');
=======
            buf.app('=');
>>>>>>> a323c22d

            toString(buf, value);

            if (++cnt == COLLECTION_LIMIT || cnt == mapSize) {
                break;
            }

<<<<<<< HEAD
            buf.a(", ");
=======
            buf.app(", ");
>>>>>>> a323c22d
        }

        if (needHandleOverflow) {
            handleOverflow(buf, mapSize);
        }

<<<<<<< HEAD
        buf.a('}');
=======
        buf.app('}');
>>>>>>> a323c22d
    }

    /**
     * Writes overflow message to buffer if needed.
     *
     * @param buf  String builder buffer.
     * @param size Size to compare with limit.
     */
<<<<<<< HEAD
    private static void handleOverflow(SBLimitedLength buf, int size) {
        int overflow = size - COLLECTION_LIMIT;

        if (overflow > 0) {
            buf.a("... and ").a(overflow).a(" more");
=======
    private static void handleOverflow(StringBuilderLimitedLength buf, int size) {
        int overflow = size - COLLECTION_LIMIT;

        if (overflow > 0) {
            buf.app("... and ").app(overflow).app(" more");
>>>>>>> a323c22d
        }
    }

    /**
     * Writes message about situation of ConcurrentModificationException caught when iterating over collection.
     *
     * @param buf             String builder buffer.
     * @param writtenElements Number of elements successfully written to output.
     * @param size            Overall size of collection.
     */
<<<<<<< HEAD
    private static void handleConcurrentModification(SBLimitedLength buf, int writtenElements, int size) {
        buf.a("... concurrent modification was detected, ").a(writtenElements).a(" out of ").a(size)
                .a(" were written");
=======
    private static void handleConcurrentModification(StringBuilderLimitedLength buf, int writtenElements, int size) {
        buf.app("... concurrent modification was detected, ").app(writtenElements).app(" out of ").app(size)
                .app(" were written");
>>>>>>> a323c22d
    }

    /**
     * Creates an uniformed string presentation for the given object.
     *
     * @param <T>      Type of object.
     * @param cls      Class of the object.
     * @param buf      String builder buffer.
     * @param obj      Object for which to get string presentation.
     * @param addNames Names of additional values to be included.
     * @param addVals  Additional values to be included.
     * @param addSens  Sensitive flag of values or {@code null} if all values are not sensitive.
     * @param addLen   How many additional values will be included.
     * @return String presentation of the given object.
     */
    private static <T> String toStringImpl(
            Class<T> cls,
<<<<<<< HEAD
            SBLimitedLength buf,
=======
            StringBuilderLimitedLength buf,
>>>>>>> a323c22d
            T obj,
            Object[] addNames,
            Object[] addVals,
            @Nullable boolean[] addSens,
            int addLen) {
        assert cls != null;
        assert buf != null;
        assert obj != null;
        assert addNames != null;
        assert addVals != null;
        assert addNames.length == addVals.length;
        assert addLen <= addNames.length;
<<<<<<< HEAD

        boolean newStr = buf.length() == 0;

        IdentityHashMap<Object, EntryReference> svdObjs = savedObjects.get();

        if (newStr) {
            svdObjs.put(obj, new EntryReference(buf.length()));
        }

        try {
            int len = buf.length();

            String s = toStringImpl0(cls, buf, obj, addNames, addVals, addSens, addLen);

            if (newStr) {
                return s;
            }

            buf.setLength(len);

=======

        boolean newStr = buf.length() == 0;

        IdentityHashMap<Object, EntryReference> svdObjs = savedObjects.get();

        if (newStr) {
            svdObjs.put(obj, new EntryReference(buf.length()));
        }

        try {
            int len = buf.length();

            String s = toStringImpl0(cls, buf, obj, addNames, addVals, addSens, addLen);

            if (newStr) {
                return s;
            }

            buf.setLength(len);

>>>>>>> a323c22d
            return s.substring(len);
        } finally {
            if (newStr) {
                svdObjs.remove(obj);
            }
        }
    }

    /**
     * Creates an uniformed string presentation for the binary-like object.
     *
     * @param str       Output prefix or {@code null} if empty.
     * @param buf       String builder buffer.
     * @param propNames Names of object properties.
     * @param propVals  Property values.
     * @param propSens  Sensitive flag of values or {@code null} if all values is not sensitive.
     * @param propCnt   Properties count.
     * @return String presentation of the object.
     */
<<<<<<< HEAD
    private static String toStringImpl(String str, SBLimitedLength buf, Object[] propNames, Object[] propVals,
=======
    private static String toStringImpl(String str, StringBuilderLimitedLength buf, Object[] propNames, Object[] propVals,
>>>>>>> a323c22d
            boolean[] propSens, int propCnt) {

        final boolean newStr = buf.length() == 0;

        if (str != null) {
<<<<<<< HEAD
            buf.a(str).a(" ");
        }

        buf.a("[");

        appendVals(buf, true, propNames, propVals, propSens, propCnt);

        buf.a(']');
=======
            buf.app(str).app(" ");
        }

        buf.app("[");

        appendVals(buf, true, propNames, propVals, propSens, propCnt);

        buf.app(']');
>>>>>>> a323c22d

        if (newStr) {
            return buf.toString();
        }

        // Called from another ITSB.toString(), so this string is already in the buffer and shouldn't be returned.
        return "";
    }

    /**
     * Creates an uniformed string presentation for the given object.
     *
     * @param cls      Class of the object.
     * @param buf      String builder buffer.
     * @param obj      Object for which to get string presentation.
     * @param addNames Names of additional values to be included.
     * @param addVals  Additional values to be included.
     * @param addSens  Sensitive flag of values or {@code null} if all values are not sensitive.
     * @param addLen   How many additional values will be included.
     * @param <T>      Type of object.
     * @return String presentation of the given object.
     */
    private static <T> String toStringImpl0(
            Class<T> cls,
<<<<<<< HEAD
            SBLimitedLength buf,
=======
            StringBuilderLimitedLength buf,
>>>>>>> a323c22d
            T obj,
            Object[] addNames,
            Object[] addVals,
            @Nullable boolean[] addSens,
            int addLen
    ) {
        try {
            ClassDescriptor cd = getClassDescriptor(cls);

            assert cd != null;

<<<<<<< HEAD
            buf.a(cd.getSimpleClassName());
=======
            buf.app(cd.getSimpleClassName());
>>>>>>> a323c22d

            EntryReference ref = savedObjects.get().get(obj);

            if (ref != null && ref.hashNeeded) {
<<<<<<< HEAD
                buf.a(identity(obj));
=======
                buf.app(identity(obj));
>>>>>>> a323c22d

                ref.hashNeeded = false;
            }

<<<<<<< HEAD
            buf.a(" [");
=======
            buf.app(" [");
>>>>>>> a323c22d

            boolean first = true;

            for (FieldDescriptor fd : cd.getFields()) {
                if (!first) {
<<<<<<< HEAD
                    buf.a(", ");
=======
                    buf.app(", ");
>>>>>>> a323c22d
                } else {
                    first = false;
                }

<<<<<<< HEAD
                buf.a(fd.getName()).a('=');

                final VarHandle fH = fd.varHandle();

                switch (fd.type()) {
                    case FieldDescriptor.FIELD_TYPE_OBJECT:
                        try {
                            toString(buf, fd.fieldClass(), fH.get(obj));
                        } catch (RuntimeException e) {
                            if (IGNORE_RUNTIME_EXCEPTION) {
                                buf.a("Runtime exception was caught when building string representation: "
                                        + e.getMessage());
                            } else {
                                throw e;
                            }
                        }

                        break;
                    case FieldDescriptor.FIELD_TYPE_BYTE:
                        buf.a((byte) fH.get(obj));

                        break;
                    case FieldDescriptor.FIELD_TYPE_BOOLEAN:
                        buf.a((boolean) fH.get(obj));

                        break;
                    case FieldDescriptor.FIELD_TYPE_CHAR:
                        buf.a((char) fH.get(obj));

                        break;
                    case FieldDescriptor.FIELD_TYPE_SHORT:
                        buf.a((short) fH.get(obj));

                        break;
                    case FieldDescriptor.FIELD_TYPE_INT:
                        buf.a((int) fH.get(obj));

                        break;
                    case FieldDescriptor.FIELD_TYPE_FLOAT:
                        buf.a((float) fH.get(obj));

                        break;
                    case FieldDescriptor.FIELD_TYPE_LONG:
                        buf.a((long) fH.get(obj));

                        break;
                    case FieldDescriptor.FIELD_TYPE_DOUBLE:
                        buf.a((double) fH.get(obj));

                        break;
                    default:
                        break;
                }
            }

            appendVals(buf, first, addNames, addVals, addSens, addLen);

            buf.a(']');
=======
                buf.app(fd.getName()).app('=');

                final VarHandle fH = fd.varHandle();

                switch (fd.type()) {
                    case FieldDescriptor.FIELD_TYPE_OBJECT:
                        try {
                            toString(buf, fd.fieldClass(), fH.get(obj));
                        } catch (RuntimeException e) {
                            if (IGNORE_RUNTIME_EXCEPTION) {
                                buf.app("Runtime exception was caught when building string representation: "
                                        + e.getMessage());
                            } else {
                                throw e;
                            }
                        }

                        break;
                    case FieldDescriptor.FIELD_TYPE_BYTE:
                        buf.app((byte) fH.get(obj));

                        break;
                    case FieldDescriptor.FIELD_TYPE_BOOLEAN:
                        buf.app((boolean) fH.get(obj));

                        break;
                    case FieldDescriptor.FIELD_TYPE_CHAR:
                        buf.app((char) fH.get(obj));

                        break;
                    case FieldDescriptor.FIELD_TYPE_SHORT:
                        buf.app((short) fH.get(obj));

                        break;
                    case FieldDescriptor.FIELD_TYPE_INT:
                        buf.app((int) fH.get(obj));

                        break;
                    case FieldDescriptor.FIELD_TYPE_FLOAT:
                        buf.app((float) fH.get(obj));

                        break;
                    case FieldDescriptor.FIELD_TYPE_LONG:
                        buf.app((long) fH.get(obj));

                        break;
                    case FieldDescriptor.FIELD_TYPE_DOUBLE:
                        buf.app((double) fH.get(obj));

                        break;
                    default:
                        break;
                }
            }

            appendVals(buf, first, addNames, addVals, addSens, addLen);

            buf.app(']');
>>>>>>> a323c22d

            return buf.toString();
        } catch (Exception e) { // Specifically catching all exceptions.
            // Remove entry from cache to avoid potential memory leak
            // in case new class loader got loaded under the same identity hash.
            classCache.remove(cls.getName() + System.identityHashCode(cls.getClassLoader()));

            // No other option here.
            throw new IgniteInternalException(e);
<<<<<<< HEAD
=======
        }
    }

    /**
     * Returns limited string representation of array.
     *
     * @param arr Array object. Each value is automatically wrapped if it has a primitive type.
     * @return String representation of an array.
     */
    public static String arrayToString(Object arr) {
        if (arr == null) {
            return "null";
>>>>>>> a323c22d
        }
    }

<<<<<<< HEAD
    /**
     * Returns limited string representation of array.
     *
     * @param arr Array object. Each value is automatically wrapped if it has a primitive type.
     * @return String representation of an array.
     */
    public static String arrayToString(Object arr) {
        if (arr == null) {
            return "null";
        }

        String res;

        int arrLen;

=======
        String res;

        int arrLen;

>>>>>>> a323c22d
        if (arr instanceof Object[]) {
            Object[] objArr = (Object[]) arr;

            arrLen = objArr.length;

            if (arrLen > COLLECTION_LIMIT) {
                objArr = Arrays.copyOf(objArr, COLLECTION_LIMIT);
            }

            res = Arrays.toString(objArr);
        } else {
            res = toStringWithLimit(arr, COLLECTION_LIMIT);

            arrLen = Array.getLength(arr);
        }

        if (arrLen > COLLECTION_LIMIT) {
<<<<<<< HEAD
            StringBuilder resSB = new StringBuilder(res);

            resSB.deleteCharAt(resSB.length() - 1);

            resSB.append("... and ").append(arrLen - COLLECTION_LIMIT).append(" more]");

            res = resSB.toString();
=======
            StringBuilder sb = new StringBuilder(res);

            sb.deleteCharAt(sb.length() - 1);

            sb.append("... and ").append(arrLen - COLLECTION_LIMIT).append(" more]");

            res = sb.toString();
>>>>>>> a323c22d
        }

        return res;
    }

    /**
     * Returns limited string representation of array.
     *
     * @param arr   Input array. Each value is automatically wrapped if it has a primitive type.
     * @param limit max array items to string limit.
     * @return String representation of an array.
     */
    private static String toStringWithLimit(Object arr, int limit) {
        int arrIdxMax = Array.getLength(arr) - 1;

        if (arrIdxMax == -1) {
            return "[]";
        }
<<<<<<< HEAD

        int idxMax = Math.min(arrIdxMax, limit);

        StringBuilder b = new StringBuilder();

        b.append('[');

        for (int i = 0; i <= idxMax; ++i) {
            b.append(Array.get(arr, i));

            if (i == idxMax) {
                return b.append(']').toString();
            }

            b.append(", ");
        }

=======

        int idxMax = Math.min(arrIdxMax, limit);

        StringBuilder b = new StringBuilder();

        b.append('[');

        for (int i = 0; i <= idxMax; ++i) {
            b.append(Array.get(arr, i));

            if (i == idxMax) {
                return b.append(']').toString();
            }

            b.append(", ");
        }

>>>>>>> a323c22d
        return b.toString();
    }

    /**
     * Append additional values to the buffer.
     *
     * @param buf      Buffer.
     * @param first    First value flag.
     * @param addNames Names of additional values to be included.
     * @param addVals  Additional values to be included.
     * @param addSens  Sensitive flag of values or {@code null} if all values are not sensitive.
     * @param addLen   How many additional values will be included.
     */
<<<<<<< HEAD
    private static void appendVals(SBLimitedLength buf,
=======
    private static void appendVals(StringBuilderLimitedLength buf,
>>>>>>> a323c22d
            boolean first,
            Object[] addNames,
            Object[] addVals,
            boolean[] addSens,
            int addLen) {
        if (addLen > 0) {
            for (int i = 0; i < addLen; i++) {
                Object addVal = addVals[i];

                if (addVal != null) {
                    if (addSens != null && addSens[i] && !includeSensitive()) {
                        continue;
                    }

                    IgniteToStringInclude incAnn = addVal.getClass().getAnnotation(IgniteToStringInclude.class);

                    if (incAnn != null && incAnn.sensitive() && !includeSensitive()) {
                        continue;
                    }
                }

                if (!first) {
<<<<<<< HEAD
                    buf.a(", ");
=======
                    buf.app(", ");
>>>>>>> a323c22d
                } else {
                    first = false;
                }

                buf.app(addNames[i]).app('=');

                toString(buf, addVal);
            }
        }
    }

    /**
     * Returns descriptor for the class.
     *
     * @param cls Class.
     * @param <T> Type of the object.
     * @return Descriptor for the class.
     * @throws IllegalAccessException If failed.
     */
    private static <T> ClassDescriptor getClassDescriptor(Class<T> cls) throws IllegalAccessException {
        assert cls != null;

        String key = cls.getName() + System.identityHashCode(cls.getClassLoader());

        ClassDescriptor cd = classCache.get(key);

        if (cd != null) {
            return cd;
        }

        cd = new ClassDescriptor(cls);

        final MethodHandles.Lookup lookup = MethodHandles.privateLookupIn(cls, MethodHandles.lookup());

        for (Field f : cls.getDeclaredFields()) {
            boolean add = false;

            Class<?> type = f.getType();

            final IgniteToStringInclude incFld = f.getAnnotation(IgniteToStringInclude.class);
            final IgniteToStringInclude incType = type.getAnnotation(IgniteToStringInclude.class);

            if (incFld != null || incType != null) {
                // Information is not sensitive when both the field and the field type are not sensitive.
                // When @IgniteToStringInclude is not present then the flag is false by default for that attribute.
                final boolean notSens = (incFld == null || !incFld.sensitive()) && (incType == null || !incType.sensitive());
                add = notSens || includeSensitive();
            } else if (!f.isAnnotationPresent(IgniteToStringExclude.class)
                    && !type.isAnnotationPresent(IgniteToStringExclude.class)
            ) {
                if (
                        // Include only private non-static
                        Modifier.isPrivate(f.getModifiers()) && !Modifier.isStatic(f.getModifiers())
                                // No direct objects & serializable.
                                && Object.class != type
                                && Serializable.class != type
                                && Externalizable.class != type

                                // No arrays.
                                && !type.isArray()

                                // Exclude collections, IO, etc.
                                && !EventListener.class.isAssignableFrom(type)
                                && !Map.class.isAssignableFrom(type)
                                && !Collection.class.isAssignableFrom(type)
                                && !InputStream.class.isAssignableFrom(type)
                                && !OutputStream.class.isAssignableFrom(type)
                                && !Thread.class.isAssignableFrom(type)
                                && !Runnable.class.isAssignableFrom(type)
                                && !Lock.class.isAssignableFrom(type)
                                && !ReadWriteLock.class.isAssignableFrom(type)
                                && !Condition.class.isAssignableFrom(type)
                ) {
                    add = true;
                }
            }

            if (add) {
                FieldDescriptor fd = new FieldDescriptor(f, lookup.unreflectVarHandle(f));

                // Get order, if any.
                final IgniteToStringOrder annOrder = f.getAnnotation(IgniteToStringOrder.class);
                if (annOrder != null) {
                    fd.setOrder(annOrder.value());
                }

                cd.addField(fd);
            }
        }

        cd.sortFields();

        classCache.putIfAbsent(key, cd);

        return cd;
    }

    /**
     * Returns sorted and compacted string representation of given {@code col}. Two nearby numbers with difference at most 1 are compacted
     * to one continuous segment. E.g. collection of [1, 2, 3, 5, 6, 7, 10] will be compacted to [1-3, 5-7, 10].
     *
     * @param col Collection of integers.
     * @return Compacted string representation of given collections.
     */
    public static String compact(Collection<Integer> col) {
        return compact(col, i -> i + 1);
    }

    /**
     * Returns sorted and compacted string representation of given {@code col}. Two nearby numbers are compacted to one continuous segment.
     * E.g. collection of [1, 2, 3, 5, 6, 7, 10] with {@code nextValFun = i -> i + 1} will be compacted to [1-3, 5-7, 10].
     *
     * @param col        Collection of numbers.
     * @param nextValFun Function to get nearby number.
     * @param <T>        Comparable number type.
     * @return Compacted string representation of given collections.
     */
    public static <T extends Number & Comparable<? super T>> String compact(
            Collection<T> col,
            Function<T, T> nextValFun
    ) {
        assert nonNull(col);
        assert nonNull(nextValFun);

        if (col.isEmpty()) {
            return "[]";
        }

        IgniteStringBuilder sb = new IgniteStringBuilder();
        sb.app('[');

        List<T> l = new ArrayList<>(col);
        Collections.sort(l);

        T left = l.get(0);
        T right = left;
        for (int i = 1; i < l.size(); i++) {
            T val = l.get(i);

            if (right.compareTo(val) == 0 || nextValFun.apply(right).compareTo(val) == 0) {
                right = val;
                continue;
            }

            if (left.compareTo(right) == 0) {
<<<<<<< HEAD
                sb.a(left);
            } else {
                sb.a(left).a('-').a(right);
=======
                sb.app(left);
            } else {
                sb.app(left).app('-').app(right);
>>>>>>> a323c22d
            }

            sb.app(',').app(' ');

            left = right = val;
        }

        if (left.compareTo(right) == 0) {
<<<<<<< HEAD
            sb.a(left);
        } else {
            sb.a(left).a('-').a(right);
=======
            sb.app(left);
        } else {
            sb.app(left).app('-').app(right);
>>>>>>> a323c22d
        }

        sb.app(']');

        return sb.toString();
    }

    /**
     * Checks that object is already saved. In positive case this method inserts hash to the saved object entry (if needed) and name@hash
     * for current entry. Further toString operations are not needed for current object.
     *
     * @param buf     String builder buffer.
     * @param obj     Object.
     * @param cls     Class.
     * @param svdObjs Map with saved objects to handle recursion.
     * @return {@code True} if object is already saved and name@hash was added to buffer. {@code False} if it wasn't saved previously and it
     *      should be saved.
     */
    private static boolean handleRecursion(
<<<<<<< HEAD
            SBLimitedLength buf,
=======
            StringBuilderLimitedLength buf,
>>>>>>> a323c22d
            Object obj,
            @NotNull Class<?> cls,
            IdentityHashMap<Object, EntryReference> svdObjs
    ) {
        EntryReference ref = svdObjs.get(obj);

        if (ref == null) {
            return false;
        }

        int pos = ref.pos;

        String name = cls.getSimpleName();
        String hash = identity(obj);
        String savedName = name + hash;
        String charsAtPos = buf.impl().substring(pos, pos + savedName.length());

        if (!buf.isOverflowed() && !savedName.equals(charsAtPos)) {
            if (charsAtPos.startsWith(cls.getSimpleName())) {
                buf.ins(pos + name.length(), hash);

                incValues(svdObjs, obj, hash.length());
            } else {
                ref.hashNeeded = true;
            }
        }

        buf.app(savedName);

        return true;
    }

    /**
     * Increment positions of already presented objects afterward given object.
     *
     * @param svdObjs Map with objects already presented in the buffer.
     * @param obj     Object.
     * @param hashLen Length of the object's hash.
     */
    private static void incValues(IdentityHashMap<Object, EntryReference> svdObjs, Object obj, int hashLen) {
        int baseline = svdObjs.get(obj).pos;

        for (IdentityHashMap.Entry<Object, EntryReference> entry : svdObjs.entrySet()) {
            EntryReference ref = entry.getValue();

            int pos = ref.pos;

            if (pos > baseline) {
                ref.pos = pos + hashLen;
            }
        }
    }

    /**
     * Stub.
     */
    protected IgniteToStringBuilder() {
        // No op.
    }

    /**
     * Entry reference.
     */
    private static class EntryReference {
        /** Position. */
        int pos;

        /** First object entry needs hash to be written. */
        boolean hashNeeded;

        /**
         * Constructor.
         *
         * @param pos Position.
         */
        private EntryReference(int pos) {
            this.pos = pos;
            hashNeeded = false;
        }
    }
}<|MERGE_RESOLUTION|>--- conflicted
+++ resolved
@@ -111,13 +111,8 @@
             });
 
     /** Every thread has its own string builder. */
-<<<<<<< HEAD
-    private static final ThreadLocal<SBLimitedLength> threadLocSB = ThreadLocal.withInitial(() ->
-            new SBLimitedLength(256));
-=======
     private static final ThreadLocal<StringBuilderLimitedLength> threadLocSB = ThreadLocal.withInitial(() ->
             new StringBuilderLimitedLength(256));
->>>>>>> a323c22d
 
     /**
      * Tracks the objects currently printing in the string builder.
@@ -903,11 +898,7 @@
             } else if (val instanceof Map) {
                 addMap(buf, (Map<?, ?>) val);
             } else {
-<<<<<<< HEAD
-                buf.a(val);
-=======
                 buf.app(val);
->>>>>>> a323c22d
             }
         } finally {
             svdObjs.remove(val);
@@ -915,11 +906,7 @@
     }
 
     /**
-<<<<<<< HEAD
-     * Produces uniformed output of string with context properties
-=======
      * Produces uniformed output of string with context properties.
->>>>>>> a323c22d
      *
      * @param str  Output prefix or {@code null} if empty.
      * @param name Property name.
@@ -931,11 +918,7 @@
     }
 
     /**
-<<<<<<< HEAD
-     * Produces uniformed output of string with context properties
-=======
      * Produces uniformed output of string with context properties.
->>>>>>> a323c22d
      *
      * @param str  Output prefix or {@code null} if empty.
      * @param name Property name.
@@ -954,11 +937,7 @@
         propVals[0] = val;
         propSens[0] = sens;
 
-<<<<<<< HEAD
-        SBLimitedLength sb = threadLocSB.get();
-=======
         StringBuilderLimitedLength sb = threadLocSB.get();
->>>>>>> a323c22d
 
         boolean newStr = sb.length() == 0;
 
@@ -972,11 +951,7 @@
     }
 
     /**
-<<<<<<< HEAD
-     * Produces uniformed output of string with context properties
-=======
      * Produces uniformed output of string with context properties.
->>>>>>> a323c22d
      *
      * @param str   Output prefix or {@code null} if empty.
      * @param name0 Property name.
@@ -991,11 +966,7 @@
     }
 
     /**
-<<<<<<< HEAD
-     * Produces uniformed output of string with context properties
-=======
      * Produces uniformed output of string with context properties.
->>>>>>> a323c22d
      *
      * @param str   Output prefix or {@code null} if empty.
      * @param name0 Property name.
@@ -1012,11 +983,7 @@
     }
 
     /**
-<<<<<<< HEAD
-     * Produces uniformed output of string with context properties
-=======
      * Produces uniformed output of string with context properties.
->>>>>>> a323c22d
      *
      * @param str   Output prefix or {@code null} if empty.
      * @param name0 Property name.
@@ -1044,11 +1011,7 @@
         propVals[1] = val1;
         propSens[1] = sens1;
 
-<<<<<<< HEAD
-        SBLimitedLength sb = threadLocSB.get();
-=======
         StringBuilderLimitedLength sb = threadLocSB.get();
->>>>>>> a323c22d
 
         boolean newStr = sb.length() == 0;
 
@@ -1062,11 +1025,7 @@
     }
 
     /**
-<<<<<<< HEAD
-     * Produces uniformed output of string with context properties
-=======
      * Produces uniformed output of string with context properties.
->>>>>>> a323c22d
      *
      * @param str   Output prefix or {@code null} if empty.
      * @param name0 Property name.
@@ -1102,11 +1061,7 @@
         propVals[2] = val2;
         propSens[2] = sens2;
 
-<<<<<<< HEAD
-        SBLimitedLength sb = threadLocSB.get();
-=======
         StringBuilderLimitedLength sb = threadLocSB.get();
->>>>>>> a323c22d
 
         boolean newStr = sb.length() == 0;
 
@@ -1120,11 +1075,7 @@
     }
 
     /**
-<<<<<<< HEAD
-     * Produces uniformed output of string with context properties
-=======
      * Produces uniformed output of string with context properties.
->>>>>>> a323c22d
      *
      * @param str   Output prefix or {@code null} if empty.
      * @param name0 Property name.
@@ -1390,11 +1341,7 @@
         propVals[6] = val6;
         propSens[6] = sens6;
 
-<<<<<<< HEAD
-        SBLimitedLength sb = threadLocSB.get();
-=======
         StringBuilderLimitedLength sb = threadLocSB.get();
->>>>>>> a323c22d
 
         boolean newStr = sb.length() == 0;
 
@@ -1408,11 +1355,7 @@
     }
 
     /**
-<<<<<<< HEAD
-     * Produces uniformed output of string with context properties
-=======
      * Produces uniformed output of string with context properties.
->>>>>>> a323c22d
      *
      * @param str      Output prefix or {@code null} if empty.
      * @param triplets Triplets {@code {name, value, sensitivity}}.
@@ -1445,11 +1388,7 @@
             propSens[i] = (Boolean) sens;
         }
 
-<<<<<<< HEAD
-        SBLimitedLength sb = threadLocSB.get();
-=======
         StringBuilderLimitedLength sb = threadLocSB.get();
->>>>>>> a323c22d
 
         boolean newStr = sb.length() == 0;
 
@@ -1469,26 +1408,16 @@
      * @param arrType Type of the array.
      * @param obj     Array object.
      */
-<<<<<<< HEAD
-    private static void addArray(SBLimitedLength buf, Class arrType, Object obj) {
-        if (arrType.getComponentType().isPrimitive()) {
-            buf.a(arrayToString(obj));
-=======
     private static void addArray(StringBuilderLimitedLength buf, Class arrType, Object obj) {
         if (arrType.getComponentType().isPrimitive()) {
             buf.app(arrayToString(obj));
->>>>>>> a323c22d
 
             return;
         }
 
         Object[] arr = (Object[]) obj;
 
-<<<<<<< HEAD
-        buf.a(arrType.getSimpleName()).a(" [");
-=======
         buf.app(arrType.getSimpleName()).app(" [");
->>>>>>> a323c22d
 
         for (int i = 0; i < arr.length; i++) {
             toString(buf, arr[i]);
@@ -1497,20 +1426,12 @@
                 break;
             }
 
-<<<<<<< HEAD
-            buf.a(", ");
-=======
             buf.app(", ");
->>>>>>> a323c22d
         }
 
         handleOverflow(buf, arr.length);
 
-<<<<<<< HEAD
-        buf.a(']');
-=======
         buf.app(']');
->>>>>>> a323c22d
     }
 
     /**
@@ -1519,13 +1440,8 @@
      * @param buf String builder buffer.
      * @param col Collection object.
      */
-<<<<<<< HEAD
-    private static void addCollection(SBLimitedLength buf, Collection<?> col) {
-        buf.a(col.getClass().getSimpleName()).a(" [");
-=======
     private static void addCollection(StringBuilderLimitedLength buf, Collection<?> col) {
         buf.app(col.getClass().getSimpleName()).app(" [");
->>>>>>> a323c22d
 
         int cnt = 0;
         boolean needHandleOverflow = true;
@@ -1551,22 +1467,14 @@
                 break;
             }
 
-<<<<<<< HEAD
-            buf.a(", ");
-=======
             buf.app(", ");
->>>>>>> a323c22d
         }
 
         if (needHandleOverflow) {
             handleOverflow(buf, colSize);
         }
 
-<<<<<<< HEAD
-        buf.a(']');
-=======
         buf.app(']');
->>>>>>> a323c22d
     }
 
     /**
@@ -1575,13 +1483,8 @@
      * @param buf String builder buffer.
      * @param map Map object.
      */
-<<<<<<< HEAD
-    private static <K, V> void addMap(SBLimitedLength buf, Map<K, V> map) {
-        buf.a(map.getClass().getSimpleName()).a(" {");
-=======
     private static <K, V> void addMap(StringBuilderLimitedLength buf, Map<K, V> map) {
         buf.app(map.getClass().getSimpleName()).app(" {");
->>>>>>> a323c22d
 
         int cnt = 0;
         boolean needHandleOverflow = true;
@@ -1607,11 +1510,7 @@
 
             toString(buf, key);
 
-<<<<<<< HEAD
-            buf.a('=');
-=======
             buf.app('=');
->>>>>>> a323c22d
 
             toString(buf, value);
 
@@ -1619,22 +1518,14 @@
                 break;
             }
 
-<<<<<<< HEAD
-            buf.a(", ");
-=======
             buf.app(", ");
->>>>>>> a323c22d
         }
 
         if (needHandleOverflow) {
             handleOverflow(buf, mapSize);
         }
 
-<<<<<<< HEAD
-        buf.a('}');
-=======
         buf.app('}');
->>>>>>> a323c22d
     }
 
     /**
@@ -1643,19 +1534,11 @@
      * @param buf  String builder buffer.
      * @param size Size to compare with limit.
      */
-<<<<<<< HEAD
-    private static void handleOverflow(SBLimitedLength buf, int size) {
-        int overflow = size - COLLECTION_LIMIT;
-
-        if (overflow > 0) {
-            buf.a("... and ").a(overflow).a(" more");
-=======
     private static void handleOverflow(StringBuilderLimitedLength buf, int size) {
         int overflow = size - COLLECTION_LIMIT;
 
         if (overflow > 0) {
             buf.app("... and ").app(overflow).app(" more");
->>>>>>> a323c22d
         }
     }
 
@@ -1666,15 +1549,9 @@
      * @param writtenElements Number of elements successfully written to output.
      * @param size            Overall size of collection.
      */
-<<<<<<< HEAD
-    private static void handleConcurrentModification(SBLimitedLength buf, int writtenElements, int size) {
-        buf.a("... concurrent modification was detected, ").a(writtenElements).a(" out of ").a(size)
-                .a(" were written");
-=======
     private static void handleConcurrentModification(StringBuilderLimitedLength buf, int writtenElements, int size) {
         buf.app("... concurrent modification was detected, ").app(writtenElements).app(" out of ").app(size)
                 .app(" were written");
->>>>>>> a323c22d
     }
 
     /**
@@ -1692,11 +1569,7 @@
      */
     private static <T> String toStringImpl(
             Class<T> cls,
-<<<<<<< HEAD
-            SBLimitedLength buf,
-=======
             StringBuilderLimitedLength buf,
->>>>>>> a323c22d
             T obj,
             Object[] addNames,
             Object[] addVals,
@@ -1709,7 +1582,6 @@
         assert addVals != null;
         assert addNames.length == addVals.length;
         assert addLen <= addNames.length;
-<<<<<<< HEAD
 
         boolean newStr = buf.length() == 0;
 
@@ -1730,28 +1602,6 @@
 
             buf.setLength(len);
 
-=======
-
-        boolean newStr = buf.length() == 0;
-
-        IdentityHashMap<Object, EntryReference> svdObjs = savedObjects.get();
-
-        if (newStr) {
-            svdObjs.put(obj, new EntryReference(buf.length()));
-        }
-
-        try {
-            int len = buf.length();
-
-            String s = toStringImpl0(cls, buf, obj, addNames, addVals, addSens, addLen);
-
-            if (newStr) {
-                return s;
-            }
-
-            buf.setLength(len);
-
->>>>>>> a323c22d
             return s.substring(len);
         } finally {
             if (newStr) {
@@ -1771,35 +1621,20 @@
      * @param propCnt   Properties count.
      * @return String presentation of the object.
      */
-<<<<<<< HEAD
-    private static String toStringImpl(String str, SBLimitedLength buf, Object[] propNames, Object[] propVals,
-=======
     private static String toStringImpl(String str, StringBuilderLimitedLength buf, Object[] propNames, Object[] propVals,
->>>>>>> a323c22d
             boolean[] propSens, int propCnt) {
 
         final boolean newStr = buf.length() == 0;
 
         if (str != null) {
-<<<<<<< HEAD
-            buf.a(str).a(" ");
-        }
-
-        buf.a("[");
+            buf.app(str).app(" ");
+        }
+
+        buf.app("[");
 
         appendVals(buf, true, propNames, propVals, propSens, propCnt);
 
-        buf.a(']');
-=======
-            buf.app(str).app(" ");
-        }
-
-        buf.app("[");
-
-        appendVals(buf, true, propNames, propVals, propSens, propCnt);
-
         buf.app(']');
->>>>>>> a323c22d
 
         if (newStr) {
             return buf.toString();
@@ -1824,11 +1659,7 @@
      */
     private static <T> String toStringImpl0(
             Class<T> cls,
-<<<<<<< HEAD
-            SBLimitedLength buf,
-=======
             StringBuilderLimitedLength buf,
->>>>>>> a323c22d
             T obj,
             Object[] addNames,
             Object[] addVals,
@@ -1840,103 +1671,27 @@
 
             assert cd != null;
 
-<<<<<<< HEAD
-            buf.a(cd.getSimpleClassName());
-=======
             buf.app(cd.getSimpleClassName());
->>>>>>> a323c22d
 
             EntryReference ref = savedObjects.get().get(obj);
 
             if (ref != null && ref.hashNeeded) {
-<<<<<<< HEAD
-                buf.a(identity(obj));
-=======
                 buf.app(identity(obj));
->>>>>>> a323c22d
 
                 ref.hashNeeded = false;
             }
 
-<<<<<<< HEAD
-            buf.a(" [");
-=======
             buf.app(" [");
->>>>>>> a323c22d
 
             boolean first = true;
 
             for (FieldDescriptor fd : cd.getFields()) {
                 if (!first) {
-<<<<<<< HEAD
-                    buf.a(", ");
-=======
                     buf.app(", ");
->>>>>>> a323c22d
                 } else {
                     first = false;
                 }
 
-<<<<<<< HEAD
-                buf.a(fd.getName()).a('=');
-
-                final VarHandle fH = fd.varHandle();
-
-                switch (fd.type()) {
-                    case FieldDescriptor.FIELD_TYPE_OBJECT:
-                        try {
-                            toString(buf, fd.fieldClass(), fH.get(obj));
-                        } catch (RuntimeException e) {
-                            if (IGNORE_RUNTIME_EXCEPTION) {
-                                buf.a("Runtime exception was caught when building string representation: "
-                                        + e.getMessage());
-                            } else {
-                                throw e;
-                            }
-                        }
-
-                        break;
-                    case FieldDescriptor.FIELD_TYPE_BYTE:
-                        buf.a((byte) fH.get(obj));
-
-                        break;
-                    case FieldDescriptor.FIELD_TYPE_BOOLEAN:
-                        buf.a((boolean) fH.get(obj));
-
-                        break;
-                    case FieldDescriptor.FIELD_TYPE_CHAR:
-                        buf.a((char) fH.get(obj));
-
-                        break;
-                    case FieldDescriptor.FIELD_TYPE_SHORT:
-                        buf.a((short) fH.get(obj));
-
-                        break;
-                    case FieldDescriptor.FIELD_TYPE_INT:
-                        buf.a((int) fH.get(obj));
-
-                        break;
-                    case FieldDescriptor.FIELD_TYPE_FLOAT:
-                        buf.a((float) fH.get(obj));
-
-                        break;
-                    case FieldDescriptor.FIELD_TYPE_LONG:
-                        buf.a((long) fH.get(obj));
-
-                        break;
-                    case FieldDescriptor.FIELD_TYPE_DOUBLE:
-                        buf.a((double) fH.get(obj));
-
-                        break;
-                    default:
-                        break;
-                }
-            }
-
-            appendVals(buf, first, addNames, addVals, addSens, addLen);
-
-            buf.a(']');
-=======
                 buf.app(fd.getName()).app('=');
 
                 final VarHandle fH = fd.varHandle();
@@ -1995,7 +1750,6 @@
             appendVals(buf, first, addNames, addVals, addSens, addLen);
 
             buf.app(']');
->>>>>>> a323c22d
 
             return buf.toString();
         } catch (Exception e) { // Specifically catching all exceptions.
@@ -2005,8 +1759,6 @@
 
             // No other option here.
             throw new IgniteInternalException(e);
-<<<<<<< HEAD
-=======
         }
     }
 
@@ -2019,32 +1771,12 @@
     public static String arrayToString(Object arr) {
         if (arr == null) {
             return "null";
->>>>>>> a323c22d
-        }
-    }
-
-<<<<<<< HEAD
-    /**
-     * Returns limited string representation of array.
-     *
-     * @param arr Array object. Each value is automatically wrapped if it has a primitive type.
-     * @return String representation of an array.
-     */
-    public static String arrayToString(Object arr) {
-        if (arr == null) {
-            return "null";
         }
 
         String res;
 
         int arrLen;
 
-=======
-        String res;
-
-        int arrLen;
-
->>>>>>> a323c22d
         if (arr instanceof Object[]) {
             Object[] objArr = (Object[]) arr;
 
@@ -2062,15 +1794,6 @@
         }
 
         if (arrLen > COLLECTION_LIMIT) {
-<<<<<<< HEAD
-            StringBuilder resSB = new StringBuilder(res);
-
-            resSB.deleteCharAt(resSB.length() - 1);
-
-            resSB.append("... and ").append(arrLen - COLLECTION_LIMIT).append(" more]");
-
-            res = resSB.toString();
-=======
             StringBuilder sb = new StringBuilder(res);
 
             sb.deleteCharAt(sb.length() - 1);
@@ -2078,7 +1801,6 @@
             sb.append("... and ").append(arrLen - COLLECTION_LIMIT).append(" more]");
 
             res = sb.toString();
->>>>>>> a323c22d
         }
 
         return res;
@@ -2097,7 +1819,6 @@
         if (arrIdxMax == -1) {
             return "[]";
         }
-<<<<<<< HEAD
 
         int idxMax = Math.min(arrIdxMax, limit);
 
@@ -2115,25 +1836,6 @@
             b.append(", ");
         }
 
-=======
-
-        int idxMax = Math.min(arrIdxMax, limit);
-
-        StringBuilder b = new StringBuilder();
-
-        b.append('[');
-
-        for (int i = 0; i <= idxMax; ++i) {
-            b.append(Array.get(arr, i));
-
-            if (i == idxMax) {
-                return b.append(']').toString();
-            }
-
-            b.append(", ");
-        }
-
->>>>>>> a323c22d
         return b.toString();
     }
 
@@ -2147,11 +1849,7 @@
      * @param addSens  Sensitive flag of values or {@code null} if all values are not sensitive.
      * @param addLen   How many additional values will be included.
      */
-<<<<<<< HEAD
-    private static void appendVals(SBLimitedLength buf,
-=======
     private static void appendVals(StringBuilderLimitedLength buf,
->>>>>>> a323c22d
             boolean first,
             Object[] addNames,
             Object[] addVals,
@@ -2174,11 +1872,7 @@
                 }
 
                 if (!first) {
-<<<<<<< HEAD
-                    buf.a(", ");
-=======
                     buf.app(", ");
->>>>>>> a323c22d
                 } else {
                     first = false;
                 }
@@ -2324,15 +2018,9 @@
             }
 
             if (left.compareTo(right) == 0) {
-<<<<<<< HEAD
-                sb.a(left);
-            } else {
-                sb.a(left).a('-').a(right);
-=======
                 sb.app(left);
             } else {
                 sb.app(left).app('-').app(right);
->>>>>>> a323c22d
             }
 
             sb.app(',').app(' ');
@@ -2341,15 +2029,9 @@
         }
 
         if (left.compareTo(right) == 0) {
-<<<<<<< HEAD
-            sb.a(left);
-        } else {
-            sb.a(left).a('-').a(right);
-=======
             sb.app(left);
         } else {
             sb.app(left).app('-').app(right);
->>>>>>> a323c22d
         }
 
         sb.app(']');
@@ -2369,11 +2051,7 @@
      *      should be saved.
      */
     private static boolean handleRecursion(
-<<<<<<< HEAD
-            SBLimitedLength buf,
-=======
             StringBuilderLimitedLength buf,
->>>>>>> a323c22d
             Object obj,
             @NotNull Class<?> cls,
             IdentityHashMap<Object, EntryReference> svdObjs
