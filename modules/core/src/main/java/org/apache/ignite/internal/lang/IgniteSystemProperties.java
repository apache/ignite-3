/*
 * Licensed to the Apache Software Foundation (ASF) under one or more
 * contributor license agreements. See the NOTICE file distributed with
 * this work for additional information regarding copyright ownership.
 * The ASF licenses this file to You under the Apache License, Version 2.0
 * (the "License"); you may not use this file except in compliance with
 * the License. You may obtain a copy of the License at
 *
 *      http://www.apache.org/licenses/LICENSE-2.0
 *
 * Unless required by applicable law or agreed to in writing, software
 * distributed under the License is distributed on an "AS IS" BASIS,
 * WITHOUT WARRANTIES OR CONDITIONS OF ANY KIND, either express or implied.
 * See the License for the specific language governing permissions and
 * limitations under the License.
 */

package org.apache.ignite.internal.lang;

import java.util.Iterator;
import java.util.Map;
import java.util.Properties;
import org.apache.ignite.internal.components.NodeProperties;
import org.apache.ignite.internal.tostring.IgniteToStringBuilder;
import org.jetbrains.annotations.Nullable;

/**
 * Contains constants for all system properties and environmental variables in Ignite. These properties and variables can be used to affect
 * the behavior of Ignite.
 */
public final class IgniteSystemProperties {
    /**
     * Setting to {@code PLAIN} enables writing sensitive information in {@code toString()} output. Setting to {@code HASH"} enables writing
     * hash of sensitive information in {@code toString()} output. Setting to {@code NONE} disables writing sensitive information in {@code
     * toString()} output.
     *
     * <p>Default: {@code HASH}.
     *
     * @see IgniteToStringBuilder
     */
    public static final String IGNITE_SENSITIVE_DATA_LOGGING = "IGNITE_SENSITIVE_DATA_LOGGING";

    /** Name of the property controlling whether thread assertions are enabled. */
    public static final String THREAD_ASSERTIONS_ENABLED = "IGNITE_THREAD_ASSERTIONS_ENABLED";

    /** Name of the property controlling whether logging long handling of messages and events is enabled. */
    public static final String LONG_HANDLING_LOGGING_ENABLED = "IGNITE_LONG_HANDLING_LOGGING_ENABLED";

    /** Name of the property controlling whether, when a thread assertion is triggered, it should also be written to the log. */
    public static final String THREAD_ASSERTIONS_LOG_BEFORE_THROWING = "THREAD_ASSERTIONS_LOG_BEFORE_THROWING";

    /** Skip replication in a benchmark. */
    public static final String IGNITE_SKIP_REPLICATION_IN_BENCHMARK = "IGNITE_SKIP_REPLICATION_IN_BENCHMARK";

    /** Skip storage update in a benchmark. */
    public static final String IGNITE_SKIP_STORAGE_UPDATE_IN_BENCHMARK = "IGNITE_SKIP_STORAGE_UPDATE_IN_BENCHMARK";

<<<<<<< HEAD
    /** Use shared event loop. */
    public static final String IGNITE_USE_SHARED_EVENT_LOOP = "IGNITE_USE_SHARED_EVENT_LOOP";
=======
    // TODO https://issues.apache.org/jira/browse/IGNITE-22522 Remove this feature flag.
    /** Enables zone based replication (aka colocation) feature. */
    public static final String COLOCATION_FEATURE_FLAG = "IGNITE_ZONE_BASED_REPLICATION";
>>>>>>> d0388362

    /**
     * Enforces singleton.
     */
    private IgniteSystemProperties() {
        // No-op.
    }

    // TODO https://issues.apache.org/jira/browse/IGNITE-22522 Remove.
    /**
     * Feature flag for zone based colocation track.
     *
     * <p>Do not use in production code (apart from {@link NodeProperties} implementations). If a component needs colocation status,
     * it should get one from {@link NodeProperties}.
     */
    @Deprecated
    public static boolean colocationEnabled() {
        return getBoolean(COLOCATION_FEATURE_FLAG, true);
    }

    /**
     * Gets either system property or environment variable with given name and convert to enum of given class.
     *
     * @param enumCls Enum class.
     * @param name    Name of the system property or environment variable.
     * @param <E>     Enum type.
     * @return Enum value or {@code null} if the property is not set.
     */
    public static <E extends Enum<E>> E getEnum(Class<E> enumCls, String name) {
        return getEnum(enumCls, name, null);
    }

    /**
     * Gets either system property or environment variable with given name and convert to enum of given class.
     *
     * @param name Name of the system property or environment variable.
     * @param dflt Default value.
     * @param <E>  Enum type.
     * @return Enum value or the given default.
     */
    public static <E extends Enum<E>> E getEnum(String name, E dflt) {
        return getEnum(dflt.getDeclaringClass(), name, dflt);
    }

    /**
     * Gets either system property or environment variable with given name and convert to enum of given class.
     *
     * @param enumCls Enum type.
     * @param name    Name of the system property or environment variable.
     * @param dflt    Default value.
     * @param <E>     Enum type.
     * @return Enum value or the given default.
     */
    private static <E extends Enum<E>> E getEnum(Class<E> enumCls, String name, E dflt) {
        assert enumCls != null;

        String val = getString(name);

        if (val == null) {
            return dflt;
        }

        try {
            return Enum.valueOf(enumCls, val);
        } catch (IllegalArgumentException ignore) {
            return dflt;
        }
    }

    /**
     * Gets either system property or environment variable with given name.
     *
     * @param name Name of the system property or environment variable.
     * @return Value of the system property or environment variable. Returns {@code null} if neither can be found for given name.
     */
    @Nullable
    public static String getString(String name) {
        assert name != null;

        String v = System.getProperty(name);

        if (v == null) {
            v = System.getenv(name);
        }

        return v;
    }

    /**
     * Gets either system property or environment variable with given name.
     *
     * @param name Name of the system property or environment variable.
     * @param dflt Default value.
     * @return Value of the system property or environment variable. Returns {@code dflt} if neither can be found for given name.
     */
    public static String getString(String name, String dflt) {
        String val = getString(name);

        return val == null ? dflt : val;
    }

    /**
     * Gets either system property or environment variable with given name. The result is transformed to {@code boolean} using {@code
     * Boolean.valueOf()} method.
     *
     * @param name Name of the system property or environment variable.
     * @return Boolean value of the system property or environment variable. Returns {@code False} in case neither system property nor
     *      environment variable with given name is found.
     */
    public static boolean getBoolean(String name) {
        return getBoolean(name, false);
    }

    /**
     * Gets either system property or environment variable with given name. The result is transformed to {@code boolean} using {@code
     * Boolean.valueOf()} method.
     *
     * @param name Name of the system property or environment variable.
     * @param dflt Default value.
     * @return Boolean value of the system property or environment variable. Returns default value in case neither system property nor
     *      environment variable with given name is found.
     */
    public static boolean getBoolean(String name, boolean dflt) {
        String val = getString(name);

        return val == null ? dflt : Boolean.parseBoolean(val);
    }

    /**
     * Gets either system property or environment variable with given name. The result is transformed to {@code int} using {@code
     * Integer.parseInt()} method.
     *
     * @param name Name of the system property or environment variable.
     * @param dflt Default value.
     * @return Integer value of the system property or environment variable. Returns default value in case neither system property nor
     *      environment variable with given name is found.
     */
    public static int getInteger(String name, int dflt) {
        String s = getString(name);

        if (s == null) {
            return dflt;
        }

        int res;

        try {
            res = Integer.parseInt(s);
        } catch (NumberFormatException ignore) {
            res = dflt;
        }

        return res;
    }

    /**
     * Gets either system property or environment variable with given name. The result is transformed to {@code float} using {@code
     * Float.parseFloat()} method.
     *
     * @param name Name of the system property or environment variable.
     * @param dflt Default value.
     * @return Float value of the system property or environment variable. Returns default value in case neither system property nor
     *      environment variable with given name is found.
     */
    public static float getFloat(String name, float dflt) {
        String s = getString(name);

        if (s == null) {
            return dflt;
        }

        float res;

        try {
            res = Float.parseFloat(s);
        } catch (NumberFormatException ignore) {
            res = dflt;
        }

        return res;
    }

    /**
     * Gets either system property or environment variable with given name. The result is transformed to {@code long} using {@code
     * Long.parseLong()} method.
     *
     * @param name Name of the system property or environment variable.
     * @param dflt Default value.
     * @return Integer value of the system property or environment variable. Returns default value in case neither system property nor
     *      environment variable with given name is found.
     */
    public static long getLong(String name, long dflt) {
        String s = getString(name);

        if (s == null) {
            return dflt;
        }

        long res;

        try {
            res = Long.parseLong(s);
        } catch (NumberFormatException ignore) {
            res = dflt;
        }

        return res;
    }

    /**
     * Gets either system property or environment variable with given name. The result is transformed to {@code double} using {@code
     * Double.parseDouble()} method.
     *
     * @param name Name of the system property or environment variable.
     * @param dflt Default value.
     * @return Integer value of the system property or environment variable. Returns default value in case neither system property nor
     *      environment variable with given name is found.
     */
    public static double getDouble(String name, double dflt) {
        String s = getString(name);

        if (s == null) {
            return dflt;
        }

        double res;

        try {
            res = Double.parseDouble(s);
        } catch (NumberFormatException ignore) {
            res = dflt;
        }

        return res;
    }

    /**
     * Gets snapshot of system properties. Snapshot could be used for thread safe iteration over system properties. Non-string properties
     * are removed before return.
     *
     * @return Snapshot of system properties.
     */
    public static Properties snapshot() {
        Properties sysProps = (Properties) System.getProperties().clone();

        Iterator<Map.Entry<Object, Object>> iter = sysProps.entrySet().iterator();

        while (iter.hasNext()) {
            Map.Entry entry = iter.next();

            if (!(entry.getValue() instanceof String) || !(entry.getKey() instanceof String)) {
                iter.remove();
            }
        }

        return sysProps;
    }
}<|MERGE_RESOLUTION|>--- conflicted
+++ resolved
@@ -55,14 +55,12 @@
     /** Skip storage update in a benchmark. */
     public static final String IGNITE_SKIP_STORAGE_UPDATE_IN_BENCHMARK = "IGNITE_SKIP_STORAGE_UPDATE_IN_BENCHMARK";
 
-<<<<<<< HEAD
-    /** Use shared event loop. */
-    public static final String IGNITE_USE_SHARED_EVENT_LOOP = "IGNITE_USE_SHARED_EVENT_LOOP";
-=======
     // TODO https://issues.apache.org/jira/browse/IGNITE-22522 Remove this feature flag.
     /** Enables zone based replication (aka colocation) feature. */
     public static final String COLOCATION_FEATURE_FLAG = "IGNITE_ZONE_BASED_REPLICATION";
->>>>>>> d0388362
+
+    /** Use shared event loop. */
+    public static final String IGNITE_USE_SHARED_EVENT_LOOP = "IGNITE_USE_SHARED_EVENT_LOOP";
 
     /**
      * Enforces singleton.
