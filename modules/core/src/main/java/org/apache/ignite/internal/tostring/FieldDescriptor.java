/*
 * Licensed to the Apache Software Foundation (ASF) under one or more
 * contributor license agreements.  See the NOTICE file distributed with
 * this work for additional information regarding copyright ownership.
 * The ASF licenses this file to You under the Apache License, Version 2.0
 * (the "License"); you may not use this file except in compliance with
 * the License.  You may obtain a copy of the License at
 *
 *      http://www.apache.org/licenses/LICENSE-2.0
 *
 * Unless required by applicable law or agreed to in writing, software
 * distributed under the License is distributed on an "AS IS" BASIS,
 * WITHOUT WARRANTIES OR CONDITIONS OF ANY KIND, either express or implied.
 * See the License for the specific language governing permissions and
 * limitations under the License.
 */

package org.apache.ignite.internal.tostring;

import java.lang.invoke.VarHandle;
import java.lang.reflect.Field;
import java.lang.reflect.Modifier;
import org.intellij.lang.annotations.MagicConstant;

/**
 * Simple field descriptor containing field name and its order in the class descriptor.
 */
class FieldDescriptor {
<<<<<<< HEAD
    /**
     *
     */
    public static final int FIELD_TYPE_OBJECT = 0;

    /**
     *
     */
    public static final int FIELD_TYPE_BYTE = 1;

    /**
     *
     */
    public static final int FIELD_TYPE_BOOLEAN = 2;

    /**
     *
     */
    public static final int FIELD_TYPE_CHAR = 3;

    /**
     *
     */
    public static final int FIELD_TYPE_SHORT = 4;

    /**
     *
     */
    public static final int FIELD_TYPE_INT = 5;

    /**
     *
     */
    public static final int FIELD_TYPE_FLOAT = 6;

    /**
     *
     */
    public static final int FIELD_TYPE_LONG = 7;

    /**
     *
     */
=======
    /** Field type: {@link Object}. */
    public static final int FIELD_TYPE_OBJECT = 0;
    
    /** Field type: {@code byte}. */
    public static final int FIELD_TYPE_BYTE = 1;
    
    /** Field type: {@code boolean}. */
    public static final int FIELD_TYPE_BOOLEAN = 2;
    
    /** Field type: {@code char}. */
    public static final int FIELD_TYPE_CHAR = 3;
    
    /** Field type: {@code short}. */
    public static final int FIELD_TYPE_SHORT = 4;
    
    /** Field type: {@code int}. */
    public static final int FIELD_TYPE_INT = 5;
    
    /** Field type: {@code float}. */
    public static final int FIELD_TYPE_FLOAT = 6;
    
    /** Field type: {@code long}. */
    public static final int FIELD_TYPE_LONG = 7;
    
    /** Field type: {@code double}. */
>>>>>>> a323c22d
    public static final int FIELD_TYPE_DOUBLE = 8;

    /** Field name. */
    private final String name;

<<<<<<< HEAD
    /**
     *
     */
=======
    /** Field order. */
>>>>>>> a323c22d
    private int order = Integer.MAX_VALUE;

    /** Field VarHandle. */
    private final VarHandle varHandle;

    /** Numeric constant for the field's type. One of {@code FIELD_TYPE_*} constants of current class. */
    private final int type;

    /** Class of the field. Upper bound in case of generic field types. */
    private final Class<?> cls;

    /**
<<<<<<< HEAD
=======
     * Constructor.
     *
>>>>>>> a323c22d
     * @param field     Field descriptor.
     * @param varHandle Field VarHandle.
     */
    FieldDescriptor(Field field, VarHandle varHandle) {
        assert (field.getModifiers() & Modifier.STATIC) == 0 : "Static fields are not allowed here: " + field;

        this.varHandle = varHandle;

        cls = field.getType();

        name = field.getName();

        if (!cls.isPrimitive()) {
            type = FIELD_TYPE_OBJECT;
        } else {
            if (cls == byte.class) {
                type = FIELD_TYPE_BYTE;
            } else if (cls == boolean.class) {
                type = FIELD_TYPE_BOOLEAN;
            } else if (cls == char.class) {
                type = FIELD_TYPE_CHAR;
            } else if (cls == short.class) {
                type = FIELD_TYPE_SHORT;
            } else if (cls == int.class) {
                type = FIELD_TYPE_INT;
            } else if (cls == float.class) {
                type = FIELD_TYPE_FLOAT;
            } else if (cls == long.class) {
                type = FIELD_TYPE_LONG;
            } else if (cls == double.class) {
                type = FIELD_TYPE_DOUBLE;
            } else {
                throw new IllegalArgumentException("Unexpected primitive type: " + cls);
            }
        }
    }

    /**
     * Returns field order.
     *
     * @return Field order.
     */
    int getOrder() {
        return order;
    }

    /**
     * Sets field order.
     *
     * @param order Field order.
     */
    void setOrder(int order) {
        this.order = order;
    }

    /**
     * Returns field VarHandle.
     *
     * @return Field VarHandle.
     */
    public VarHandle varHandle() {
        return varHandle;
    }

    /**
     * Returns numeric constant for the field's type. One of {@code FIELD_TYPE_*} constants of current class.
     *
     * @return Numeric constant for the field's type. One of {@code FIELD_TYPE_*} constants of current class.
     */
    @MagicConstant(valuesFromClass = FieldDescriptor.class)
    public int type() {
        return type;
    }

    /**
     * Returns field class.
     *
     * @return Field class.
     */
    public Class<?> fieldClass() {
        return cls;
    }

    /**
     * Returns field name.
     *
     * @return Field name.
     */
    String getName() {
        return name;
    }
}<|MERGE_RESOLUTION|>--- conflicted
+++ resolved
@@ -26,51 +26,6 @@
  * Simple field descriptor containing field name and its order in the class descriptor.
  */
 class FieldDescriptor {
-<<<<<<< HEAD
-    /**
-     *
-     */
-    public static final int FIELD_TYPE_OBJECT = 0;
-
-    /**
-     *
-     */
-    public static final int FIELD_TYPE_BYTE = 1;
-
-    /**
-     *
-     */
-    public static final int FIELD_TYPE_BOOLEAN = 2;
-
-    /**
-     *
-     */
-    public static final int FIELD_TYPE_CHAR = 3;
-
-    /**
-     *
-     */
-    public static final int FIELD_TYPE_SHORT = 4;
-
-    /**
-     *
-     */
-    public static final int FIELD_TYPE_INT = 5;
-
-    /**
-     *
-     */
-    public static final int FIELD_TYPE_FLOAT = 6;
-
-    /**
-     *
-     */
-    public static final int FIELD_TYPE_LONG = 7;
-
-    /**
-     *
-     */
-=======
     /** Field type: {@link Object}. */
     public static final int FIELD_TYPE_OBJECT = 0;
     
@@ -96,19 +51,12 @@
     public static final int FIELD_TYPE_LONG = 7;
     
     /** Field type: {@code double}. */
->>>>>>> a323c22d
     public static final int FIELD_TYPE_DOUBLE = 8;
 
     /** Field name. */
     private final String name;
 
-<<<<<<< HEAD
-    /**
-     *
-     */
-=======
     /** Field order. */
->>>>>>> a323c22d
     private int order = Integer.MAX_VALUE;
 
     /** Field VarHandle. */
@@ -121,11 +69,8 @@
     private final Class<?> cls;
 
     /**
-<<<<<<< HEAD
-=======
      * Constructor.
      *
->>>>>>> a323c22d
      * @param field     Field descriptor.
      * @param varHandle Field VarHandle.
      */
