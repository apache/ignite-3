--- conflicted
+++ resolved
@@ -59,9 +59,6 @@
         this.latestTime = currentTime();
     }
 
-<<<<<<< HEAD
-    private static long currentTime() {
-=======
     /**
      * System current time in milliseconds shifting left to free insignificant bytes.
      * This method is marked with a public modifier to mock in tests because there is no way to mock currentTimeMillis.
@@ -69,7 +66,6 @@
      * @return Current time in milliseconds shifted right on two bytes.
      */
     public static long currentTime() {
->>>>>>> f7153bb1
         return System.currentTimeMillis() << LOGICAL_TIME_BITS_SIZE;
     }
 
