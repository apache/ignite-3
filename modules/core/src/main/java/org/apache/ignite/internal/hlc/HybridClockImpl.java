/*
 * Licensed to the Apache Software Foundation (ASF) under one or more
 * contributor license agreements. See the NOTICE file distributed with
 * this work for additional information regarding copyright ownership.
 * The ASF licenses this file to You under the Apache License, Version 2.0
 * (the "License"); you may not use this file except in compliance with
 * the License. You may obtain a copy of the License at
 *
 *      http://www.apache.org/licenses/LICENSE-2.0
 *
 * Unless required by applicable law or agreed to in writing, software
 * distributed under the License is distributed on an "AS IS" BASIS,
 * WITHOUT WARRANTIES OR CONDITIONS OF ANY KIND, either express or implied.
 * See the License for the specific language governing permissions and
 * limitations under the License.
 */

package org.apache.ignite.internal.hlc;

import static java.lang.Math.max;
import static java.time.Clock.systemUTC;
import static org.apache.ignite.internal.hlc.HybridTimestamp.LOGICAL_TIME_BITS_SIZE;

import java.lang.invoke.MethodHandles;
import java.lang.invoke.VarHandle;
import org.apache.ignite.internal.tostring.S;

/**
 * A Hybrid Logical Clock implementation.
 */
public class HybridClockImpl implements HybridClock {
    /**
     * Var handle for {@link #latestTime}.
     */
    private static final VarHandle LATEST_TIME;

    static {
        try {
            LATEST_TIME = MethodHandles.lookup().findVarHandle(HybridClockImpl.class, "latestTime", long.class);
        } catch (NoSuchFieldException | IllegalAccessException e) {
            throw new ExceptionInInitializerError(e);
        }
    }

    private volatile long latestTime;

    /**
     * The constructor which initializes the latest time to current time by system clock.
     */
    public HybridClockImpl() {
        this.latestTime = currentTime();
    }

<<<<<<< HEAD
    private static long currentTime() {
        return systemUTC().instant().toEpochMilli() << LOGICAL_TIME_BITS_SIZE;
    }

    @Override
    public long nowLong() {
=======
    /**
     * The constructor which initializes the latest time to some initial time.
     *
     * @param initialTime Initial time.
     */
    public HybridClockImpl(HybridTimestamp initialTime) {
        this.latestTime = initialTime;
    }

    /** {@inheritDoc} */
    @Override
    public HybridTimestamp now() {
>>>>>>> 5346cd04
        while (true) {
            long now = currentTime();

            // Read the latest time after accessing UTC time to reduce contention.
            long oldLatestTime = latestTime;

            long newLatestTime = max(oldLatestTime + 1, now);

            if (LATEST_TIME.compareAndSet(this, oldLatestTime, newLatestTime)) {
                return newLatestTime;
            }
        }
    }

<<<<<<< HEAD
    @Override
    public HybridTimestamp now() {
        return HybridTimestamp.of(nowLong());
    }

    /**
     * Creates a timestamp for a received event.
     *
     * @param requestTime Timestamp from request.
     * @return The hybrid timestamp.
     */
=======
    /** {@inheritDoc} */
>>>>>>> 5346cd04
    @Override
    public HybridTimestamp update(HybridTimestamp requestTime) {
        while (true) {
            long now = currentTime();

            // Read the latest time after accessing UTC time to reduce contention.
            long oldLatestTime = this.latestTime;

            long newLatestTime = max(requestTime.longValue() + 1, max(now, oldLatestTime + 1));

            if (LATEST_TIME.compareAndSet(this, oldLatestTime, newLatestTime)) {
                return HybridTimestamp.of(newLatestTime);
            }
        }
    }

    /** {@inheritDoc} */
    @Override
    public String toString() {
        return S.toString(HybridClock.class, this);
    }
}<|MERGE_RESOLUTION|>--- conflicted
+++ resolved
@@ -51,14 +51,6 @@
         this.latestTime = currentTime();
     }
 
-<<<<<<< HEAD
-    private static long currentTime() {
-        return systemUTC().instant().toEpochMilli() << LOGICAL_TIME_BITS_SIZE;
-    }
-
-    @Override
-    public long nowLong() {
-=======
     /**
      * The constructor which initializes the latest time to some initial time.
      *
@@ -68,10 +60,12 @@
         this.latestTime = initialTime;
     }
 
-    /** {@inheritDoc} */
+    private static long currentTime() {
+        return systemUTC().instant().toEpochMilli() << LOGICAL_TIME_BITS_SIZE;
+    }
+
     @Override
-    public HybridTimestamp now() {
->>>>>>> 5346cd04
+    public long nowLong() {
         while (true) {
             long now = currentTime();
 
@@ -86,7 +80,6 @@
         }
     }
 
-<<<<<<< HEAD
     @Override
     public HybridTimestamp now() {
         return HybridTimestamp.of(nowLong());
@@ -98,9 +91,6 @@
      * @param requestTime Timestamp from request.
      * @return The hybrid timestamp.
      */
-=======
-    /** {@inheritDoc} */
->>>>>>> 5346cd04
     @Override
     public HybridTimestamp update(HybridTimestamp requestTime) {
         while (true) {
