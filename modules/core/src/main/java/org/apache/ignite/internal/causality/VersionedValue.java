/*
 * Licensed to the Apache Software Foundation (ASF) under one or more
 * contributor license agreements.  See the NOTICE file distributed with
 * this work for additional information regarding copyright ownership.
 * The ASF licenses this file to You under the Apache License, Version 2.0
 * (the "License"); you may not use this file except in compliance with
 * the License.  You may obtain a copy of the License at
 *
 *      http://www.apache.org/licenses/LICENSE-2.0
 *
 * Unless required by applicable law or agreed to in writing, software
 * distributed under the License is distributed on an "AS IS" BASIS,
 * WITHOUT WARRANTIES OR CONDITIONS OF ANY KIND, either express or implied.
 * See the License for the specific language governing permissions and
 * limitations under the License.
 */

package org.apache.ignite.internal.causality;

import static java.util.concurrent.CompletableFuture.completedFuture;
import static java.util.concurrent.CompletableFuture.failedFuture;

import java.util.ArrayList;
import java.util.List;
import java.util.Map.Entry;
import java.util.concurrent.CancellationException;
import java.util.concurrent.CompletableFuture;
import java.util.concurrent.CompletionException;
import java.util.concurrent.ConcurrentNavigableMap;
import java.util.concurrent.ConcurrentSkipListMap;
import java.util.concurrent.CopyOnWriteArrayList;
import java.util.concurrent.atomic.AtomicReference;
import java.util.concurrent.locks.ReadWriteLock;
import java.util.concurrent.locks.ReentrantReadWriteLock;
import java.util.function.BiFunction;
import java.util.function.Consumer;
import java.util.function.Function;
import java.util.function.Supplier;
import org.apache.ignite.lang.IgniteInternalException;
import org.apache.ignite.lang.IgniteStringFormatter;
import org.apache.ignite.lang.IgniteTriConsumer;

/**
 * Parametrized type to store several versions of the value.
 * A value can be available through the causality token, which is represented by long.
 *
 * @param <T> Type of real value.
 */
public class VersionedValue<T> {
    /** Token until the value is initialized. */
    private static final long NOT_INITIALIZED = -1L;

    /** Default history size. */
    private static final int DEFAULT_HISTORY_SIZE = 2;

    /** Size of stored history. */
    private final int historySize;

    /** List of completion listeners, see {@link #whenComplete(IgniteTriConsumer)}. */
    private final List<IgniteTriConsumer<Long, T, Throwable>> completionListeners = new CopyOnWriteArrayList<>();

    /** Versioned value storage. */
    private final ConcurrentNavigableMap<Long, CompletableFuture<T>> history = new ConcurrentSkipListMap<>();

    /**
     * This lock guarantees that the history is not trimming {@link #trimToSize(long)} during getting a value from versioned storage {@link
     * #get(long)}.
     */
    private final ReadWriteLock trimHistoryLock = new ReentrantReadWriteLock();

    /** Initial future. The future will be completed when {@link VersionedValue} sets a first value. */
    private final CompletableFuture<T> initFut = new CompletableFuture<>();

    /** The supplier may provide a value which will used as a default. */
    private final Supplier<T> defaultValSupplier;

    /** Update mutex. */
    private final Object updateMutex = new Object();

    /** Value that can be used as default. */
    private final AtomicReference<T> defaultValRef;

    /** Last applied causality token. */
    private volatile long actualToken = NOT_INITIALIZED;

    /**
     * Future that will be completed after all updates over the value in context of current causality token will be performed.
     * This {@code updaterFuture} is {@code null} if no updates in context of current causality token have been initiated.
     * See {@link #update(long, BiFunction)}.
     */
    private volatile CompletableFuture<T> updaterFuture = null;

    /**
     * Constructor.
     *
     * @param observableRevisionUpdater     A closure intended to connect this VersionedValue with a revision updater, that this
     *                                      VersionedValue should be able to listen to, for receiving storage revision updates.
     *                                      This closure is called once on a construction of this VersionedValue and accepts a
     *                                      {@code Function<Long, CompletableFuture<?>>} that should be called on every update of
     *                                      storage revision as a listener. IMPORTANT: Revision update shouldn't happen
     *                                      concurrently with {@link #complete(long, T)} operations.
     * @param historySize                   Size of the history of changes to store, including last applied token.
     * @param defaultVal                    Supplier of the default value, that is used on {@link #update(long, BiFunction)} to
     *                                      evaluate the default value if the value is not initialized yet. It is not guaranteed to
     *                                      execute only once.
     */
    public VersionedValue(
            Consumer<Function<Long, CompletableFuture<?>>> observableRevisionUpdater,
            int historySize,
            Supplier<T> defaultVal
    ) {
        this.historySize = historySize;

        this.defaultValSupplier = defaultVal;

        this.defaultValRef = defaultValSupplier == null ? null : new AtomicReference<>();

        if (observableRevisionUpdater != null) {
            observableRevisionUpdater.accept(this::completeOnRevision);
        }
    }

    /**
     * Constructor.
     *
     * @param observableRevisionUpdater     A closure intended to connect this VersionedValue with a revision updater, that this
     *                                      VersionedValue should be able to listen to, for receiving storage revision updates.
     *                                      This closure is called once on a construction of this VersionedValue and accepts a
     *                                      {@code Function<Long, CompletableFuture<?>>} that should be called on every update of
     *                                      storage revision as a listener. IMPORTANT: Revision update shouldn't happen
     *                                      concurrently with {@link #complete(long, T)} operations.
     * @param defaultVal                    Supplier of the default value, that is used on {@link #update(long, BiFunction)} to
     *                                      evaluate the default value if the value is not initialized yet. It is not guaranteed to
     *                                      execute only once.
     */
    public VersionedValue(
            Consumer<Function<Long, CompletableFuture<?>>> observableRevisionUpdater,
            Supplier<T> defaultVal
    ) {
        this(observableRevisionUpdater, DEFAULT_HISTORY_SIZE, defaultVal);
    }

    /**
     * Constructor with default history size that equals 2. See {@link #VersionedValue(Consumer, int, Supplier)}.
     *
     * @param observableRevisionUpdater     A closure intended to connect this VersionedValue with a revision updater, that this
     *                                      VersionedValue should be able to listen to, for receiving storage revision updates.
     *                                      This closure is called once on a construction of this VersionedValue and accepts a
     *                                      {@code Function<Long, CompletableFuture<?>>} that should be called on every update of
     *                                      storage revision as a listener. IMPORTANT: Revision update shouldn't happen
     *                                      concurrently with {@link #complete(long, T)} operations.
     */
    public VersionedValue(Consumer<Function<Long, CompletableFuture<?>>> observableRevisionUpdater) {
        this(observableRevisionUpdater, DEFAULT_HISTORY_SIZE, null);
    }

    /**
     * Creates a future for this value and causality token, or returns it if it already exists.
     *
     * <p>The returned future is associated with an update having the given causality token and completes when this update is finished
     * applying.
     *
     * @param causalityToken Causality token. Let's assume that the update associated with token N is already applied to this value. Then,
     *                       if token N is given as an argument, a completed future will be returned. If token N - 1 is given, this method
     *                       returns the result in the state that is actual for the given token. If the token is strongly outdated, {@link
     *                       OutdatedTokenException} is thrown. If token N + 1 is given, this method will return a future that will be
     *                       completed when the update associated with token N + 1 will have been applied. Tokens that greater than N by
     *                       more than 1 should never be passed.
     * @return The future.
     * @throws OutdatedTokenException If outdated token is passed as an argument.
     */
    public CompletableFuture<T> get(long causalityToken) {
        if (initFut.isDone()) {
            return getInternal(causalityToken);
        }

        return initFut.thenCompose(o -> getInternal(causalityToken));
    }

    /**
     * Gets a future corresponding the token when the {@link VersionedValue} is already initiated.
     *
     * @param causalityToken Causality token.
     * @return The future.
     */
    private CompletableFuture<T> getInternal(long causalityToken) {
        long actualToken0 = this.actualToken;

        if (history.floorEntry(causalityToken) == null) {
            throw new OutdatedTokenException(causalityToken, actualToken0, historySize);
        }

        if (causalityToken <= actualToken0) {
            return getValueForPreviousToken(causalityToken);
        }

        trimHistoryLock.readLock().lock();

        try {
            if (causalityToken <= actualToken0) {
                return getValueForPreviousToken(causalityToken);
            }

            var fut = new CompletableFuture<T>();

            CompletableFuture<T> previousFut = history.putIfAbsent(causalityToken, fut);

            return previousFut == null ? fut : previousFut;
        } finally {
            trimHistoryLock.readLock().unlock();
        }
    }

    /**
     * Gets the latest value of completed future.
     */
    public T latest() {
        for (CompletableFuture<T> fut : history.descendingMap().values()) {
            if (fut.isDone()) {
                return fut.join();
            }
        }

        return getDefault();
    }

    /**
     * Creates (if needed) and returns a default value.
     *
     * @return The value.
     */
    private T getDefault() {
        if (defaultValSupplier != null && defaultValRef.get() == null) {
            T defaultVal = defaultValSupplier.get();

            assert defaultVal != null : "Default value can't be null.";

            defaultValRef.compareAndSet(null, defaultVal);
        }

        return defaultValRef == null ? null : defaultValRef.get();
    }

    /**
     * Gets a value for less or equal token than the actual {@link #actualToken}.
     *
     * @param causalityToken Causality token.
     * @return A completed future that contains a value.
     * @throws OutdatedTokenException If outdated token is passed as an argument.
     */
    private CompletableFuture<T> getValueForPreviousToken(long causalityToken) {
        Entry<Long, CompletableFuture<T>> histEntry = history.floorEntry(causalityToken);

        if (histEntry == null) {
            throw new OutdatedTokenException(causalityToken, actualToken, historySize);
        }

        return histEntry.getValue();
    }

    /**
     * Save the version of the value associated with the given causality token. If someone has got a future to await the value associated
     * with the given causality token (see {@link #get(long)}, then the future will be completed.
     *
     * @param causalityToken Causality token.
     */
    public void complete(long causalityToken) {
        completeOnRevision(causalityToken);
    }

    /**
     * Save the version of the value associated with the given causality token. If someone has got a future to await the value associated
     * with the given causality token (see {@link #get(long)}, then the future will be completed.
     *
     * @param causalityToken Causality token.
     * @param value          Current value.
     */
    public void complete(long causalityToken, T value) {
        long actualToken0 = actualToken;

        if (actualToken0 == NOT_INITIALIZED) {
            history.put(causalityToken, initFut);
        }

<<<<<<< HEAD
        assert actualToken0 == NOT_INITIALIZED || actualToken0 < causalityToken : IgniteStringFormatter.format(
                "Token must be greater than actual [token={}, actual={}]", causalityToken, actualToken0);
=======
        checkToken(actualToken0, causalityToken);
>>>>>>> 8e22afb9

        completeInternal(causalityToken, value, null);
    }

    /**
     * Save the exception associated with the given causality token. If someone has got a future to await the value associated
     * with the given causality token (see {@link #get(long)}, then the future will be completed.
     *
     * @param causalityToken Causality token.
     * @param throwable An exception.
     */
    public void completeExceptionally(long causalityToken, Throwable throwable) {
        long actualToken0 = actualToken;

        if (actualToken0 == NOT_INITIALIZED) {
            history.put(causalityToken, initFut);
        }

<<<<<<< HEAD
        assert actualToken0 == NOT_INITIALIZED || actualToken0 < causalityToken : IgniteStringFormatter.format(
                "Token must be greater than actual [token={}, actual={}]", causalityToken, actualToken0);
=======
        checkToken(actualToken0, causalityToken);
>>>>>>> 8e22afb9

        completeInternal(causalityToken, null, throwable);
    }

    /**
     * This internal method assigns either value or exception according to specific token.
     *
     * @param causalityToken Causality token.
     * @param value          Value to set.
     * @param throwable      An exception.
     */
    private void completeInternal(long causalityToken, T value, Throwable throwable) {
        CompletableFuture<T> res = history.putIfAbsent(
                causalityToken,
                throwable == null ? completedFuture(value) : failedFuture(throwable)
        );

        if (res == null) {
            notifyCompletionListeners(causalityToken, value, throwable);

            return;
        }

        assert !res.isDone() : completeInternalConflictErrorMessage(res, causalityToken, value, throwable);

        if (throwable == null) {
            res.complete(value);
        } else {
            res.completeExceptionally(throwable);
        }

        notifyCompletionListeners(causalityToken, value, throwable);
    }

    /**
     * Builds an error message for the case when there is a conflict between history and a value or exception that is going to be
     * saved.
     *
     * @param future Future.
     * @param token Token.
     * @param value Value.
     * @param throwable Throwable.
     * @return Error message.
     */
    private String completeInternalConflictErrorMessage(CompletableFuture<T> future, long token, T value, Throwable throwable) {
        return future.handle(
            (prevValue, prevThrowable) ->
                IgniteStringFormatter.format(
                    "Different values associated with the token [token={}, value={}, exception={}, prevValue={}, prevException={}]",
                    token,
                    value,
                    throwable,
                    prevValue,
                    prevThrowable
                )
        )
        .join();
    }

    /**
     * Updates the value using the given updater. The updater receives the value on previous token, or default value
     * (see constructor) if the value isn't initialized, or current intermediate value, if this method has been already
     * called for the same token; and returns a new value.<br>
     * The updater will be called after updaters that had been passed to previous calls of this method complete.
     * If an exception ({@link CancellationException} or {@link CompletionException}) was thrown when calculating the value for previous
     * token, then updater is used to process the exception and calculate a new value.<br>
     * This method can be called multiple times for the same token, and doesn't complete the future created for this token.
     * The future is supposed to be completed by storage revision update or a call of {@link #complete(long)} in this case.
     * If this method has been called at least once on the given token, the updater will receive a value that was evaluated
     * by updater on previous call, as intermediate result.<br>
     * As the order of multiple calls of this method on the same token is unknown, operations done by the updater must be
     * commutative. For example:
     * <ul>
     *     <li>this method was called for token N-1 and updater evaluated the value V1;</li>
     *     <li>a storage revision update happened;</li>
     *     <li>this method is called for token N, updater receives V1 and evaluates V2;</li>
     *     <li>this method is called once again for token N, then the updater receives V2 as intermediate result and evaluates V3;</li>
     *     <li>storage revision update happens and the future for token N completes with value V3.</li>
     * </ul>
     * Regardless of order in which this method's calls are made, V3 should be the final result.
     * <br>
     * The method should return a future that will be completed when {@code updater} completes.
     *
     * @param causalityToken Causality token.
     * @param updater        The binary function that accepts previous value and exception, if present, and update it to compute
     *                       the new value.
     * @return               Future for updated value.
     */
<<<<<<< HEAD
    public T update(long causalityToken, Function<T, T> complete, Function<Throwable, T> fail) {
        long actualToken0 = actualToken;

        assert actualToken0 == NOT_INITIALIZED || actualToken0 < causalityToken : IgniteStringFormatter.format(
                "Token must be greater than actual [token={}, actual={}]", causalityToken, actualToken0);

        try {
            synchronized (updateMutex) {
                T previousValue;

                if (isUpdating) {
                    previousValue = tempValue;
                } else {
                    Entry<Long, CompletableFuture<T>> histEntry = history.floorEntry(actualToken0);

                    if (histEntry == null) {
                        previousValue = getDefault();
                    } else {
                        assert histEntry.getValue().isDone() : "Previous value should be ready.";

                        previousValue = histEntry.getValue().join();
                    }
                }
=======
    public CompletableFuture<T> update(
            long causalityToken,
            BiFunction<T, Throwable, CompletableFuture<T>> updater
    ) {
        long actualToken0 = this.actualToken;
>>>>>>> 8e22afb9

        checkToken(actualToken0, causalityToken);

        synchronized (updateMutex) {
            CompletableFuture<T> updaterFuture = this.updaterFuture;

            CompletableFuture<T> future = updaterFuture == null ? previousOrDefaultValueFuture(actualToken0) : updaterFuture;

            CompletableFuture<CompletableFuture<T>> f0 = future
                    .handle(updater::apply)
                    .handle((fut, e) -> e == null ? fut : failedFuture(e));

            updaterFuture = f0.thenCompose(Function.identity());

            this.updaterFuture = updaterFuture;

            return updaterFuture;
        }
    }

    /**
     * Add listener for completions of this versioned value on every token. It will be called on every {@link #complete(long)},
     * {@link #complete(long, Object)}, {@link #completeExceptionally(long, Throwable)} and also, if none of mentioned methods was
     * called explicitly, on storage revision update,
     *
     * @param action Action to perform.
     */
    public void whenComplete(IgniteTriConsumer<Long, T, Throwable> action) {
        completionListeners.add(action);
    }

    /**
     * Removes a completion listener, see {@link #whenComplete(IgniteTriConsumer)}.
     *
     * @param action Action to remove.
     */
    public void removeWhenComplete(IgniteTriConsumer<Long, T, Throwable> action) {
        completionListeners.remove(action);
    }

    /**
     * Notify completion listeners.
     *
     * @param causalityToken Token.
     * @param value Value.
     * @param throwable Throwable.
     */
    private void notifyCompletionListeners(long causalityToken, T value, Throwable throwable) {
        Throwable unpackedThrowable = throwable instanceof CompletionException ? throwable.getCause() : throwable;

        List<Exception> exceptions = new ArrayList<>();

        for (IgniteTriConsumer<Long, T, Throwable> listener : completionListeners) {
            try {
                listener.accept(causalityToken, value, unpackedThrowable);
            } catch (Exception e) {
                exceptions.add(e);
            }
        }

        if (!exceptions.isEmpty()) {
            IgniteInternalException ex = new IgniteInternalException();

            exceptions.forEach(ex::addSuppressed);

            throw ex;
        }
    }

    /**
     * Complete because of explicit token update. This also triggers completion of a future created for the given causality token.
     * This future completes after all updaters are complete (see {@link #update(long, BiFunction)}).
     *
     * @param causalityToken Token.
     * @return Future.
     */
    private CompletableFuture<?> completeOnRevision(long causalityToken) {
        long actualToken0 = actualToken;

        assert causalityToken > actualToken0 : IgniteStringFormatter.format(
                "New token should be greater than current [current={}, new={}]", actualToken0, causalityToken);

        if (actualToken0 == NOT_INITIALIZED) {
            history.put(causalityToken, initFut);
        }

        synchronized (updateMutex) {
            CompletableFuture<T> updaterFuture0 = updaterFuture;

            CompletableFuture<?> completeUpdatesFuture = updaterFuture0 == null
                    ? completedFuture(null)
                    : updaterFuture0.whenComplete((v, t) -> completeInternal(causalityToken, v, t));

            updaterFuture = null;

            actualToken = causalityToken;

            return completeUpdatesFuture.thenRun(() -> {
                completeRelatedFuture(causalityToken);

                if (history.size() > 1 && causalityToken - history.firstKey() >= historySize) {
                    trimToSize(causalityToken);
                }

                Entry<Long, CompletableFuture<T>> entry = history.floorEntry(causalityToken);

                assert entry != null && entry.getValue().isDone() : IgniteStringFormatter.format(
                    "Future for the token is not completed [token={}]", causalityToken);
            });
        }
    }

    /**
     * Completes a future related with a specific causality token. It is called only on storage revision update.
     *
     * @param causalityToken The token which is becoming an actual.
     */
    private void completeRelatedFuture(long causalityToken) {
        Entry<Long, CompletableFuture<T>> entry = history.floorEntry(causalityToken);

        CompletableFuture<T> future = entry.getValue();

        if (!future.isDone()) {
            Entry<Long, CompletableFuture<T>> entryBefore = history.headMap(causalityToken).lastEntry();

            CompletableFuture<T> previousFuture = entryBefore == null ? completedFuture(getDefault()) : entryBefore.getValue();

            assert previousFuture.isDone() : IgniteStringFormatter.format("No future for token [token={}]", causalityToken);

            previousFuture.whenComplete((t, throwable) -> {
                if (throwable != null) {
                    future.completeExceptionally(throwable);

                    notifyCompletionListeners(causalityToken, null, throwable);
                } else {
                    future.complete(t);

                    notifyCompletionListeners(causalityToken, t, null);
                }
            });
        } else if (entry.getKey() < causalityToken) {
            // Notifying listeners when there were neither updates nor explicit completions.
            // This future is previous, it is always done.
            future.whenComplete((v, e) -> notifyCompletionListeners(causalityToken, v, e));
        }
    }

    /**
     * Return a future for previous or default value.
     *
     * @param actualToken Token.
     * @return Future.
     */
    private CompletableFuture<T> previousOrDefaultValueFuture(long actualToken) {
        Entry<Long, CompletableFuture<T>> histEntry = history.floorEntry(actualToken);

        if (histEntry == null) {
            return completedFuture(getDefault());
        } else {
            CompletableFuture<T> prevFuture = histEntry.getValue();

            assert prevFuture.isDone() : "Previous value should be ready.";

            return prevFuture;
        }
    }

    /**
     * Trims the storage to history size.
     *
     * @param causalityToken Last token which is being applied.
     */
    private void trimToSize(long causalityToken) {
        Long lastToken = history.lastKey();

        trimHistoryLock.writeLock().lock();

        try {
            for (Long token : history.keySet()) {
                if (token != lastToken && causalityToken - token >= historySize) {
                    history.remove(token);
                }
            }
        } finally {
            trimHistoryLock.writeLock().unlock();
        }
    }

    /**
     * Check that the given causality token os correct according to the actual token.
     *
     * @param actualToken Actual token.
     * @param causalityToken Causality token.
     */
    private static void checkToken(long actualToken, long causalityToken) {
        assert actualToken == NOT_INITIALIZED || actualToken + 1 == causalityToken : IgniteStringFormatter.format(
            "Token must be greater than actual by exactly 1 [token={}, actual={}]", causalityToken, actualToken);
    }
}<|MERGE_RESOLUTION|>--- conflicted
+++ resolved
@@ -282,12 +282,7 @@
             history.put(causalityToken, initFut);
         }
 
-<<<<<<< HEAD
-        assert actualToken0 == NOT_INITIALIZED || actualToken0 < causalityToken : IgniteStringFormatter.format(
-                "Token must be greater than actual [token={}, actual={}]", causalityToken, actualToken0);
-=======
         checkToken(actualToken0, causalityToken);
->>>>>>> 8e22afb9
 
         completeInternal(causalityToken, value, null);
     }
@@ -306,12 +301,7 @@
             history.put(causalityToken, initFut);
         }
 
-<<<<<<< HEAD
-        assert actualToken0 == NOT_INITIALIZED || actualToken0 < causalityToken : IgniteStringFormatter.format(
-                "Token must be greater than actual [token={}, actual={}]", causalityToken, actualToken0);
-=======
         checkToken(actualToken0, causalityToken);
->>>>>>> 8e22afb9
 
         completeInternal(causalityToken, null, throwable);
     }
@@ -400,37 +390,11 @@
      *                       the new value.
      * @return               Future for updated value.
      */
-<<<<<<< HEAD
-    public T update(long causalityToken, Function<T, T> complete, Function<Throwable, T> fail) {
-        long actualToken0 = actualToken;
-
-        assert actualToken0 == NOT_INITIALIZED || actualToken0 < causalityToken : IgniteStringFormatter.format(
-                "Token must be greater than actual [token={}, actual={}]", causalityToken, actualToken0);
-
-        try {
-            synchronized (updateMutex) {
-                T previousValue;
-
-                if (isUpdating) {
-                    previousValue = tempValue;
-                } else {
-                    Entry<Long, CompletableFuture<T>> histEntry = history.floorEntry(actualToken0);
-
-                    if (histEntry == null) {
-                        previousValue = getDefault();
-                    } else {
-                        assert histEntry.getValue().isDone() : "Previous value should be ready.";
-
-                        previousValue = histEntry.getValue().join();
-                    }
-                }
-=======
     public CompletableFuture<T> update(
             long causalityToken,
             BiFunction<T, Throwable, CompletableFuture<T>> updater
     ) {
         long actualToken0 = this.actualToken;
->>>>>>> 8e22afb9
 
         checkToken(actualToken0, causalityToken);
 
@@ -626,7 +590,7 @@
      * @param causalityToken Causality token.
      */
     private static void checkToken(long actualToken, long causalityToken) {
-        assert actualToken == NOT_INITIALIZED || actualToken + 1 == causalityToken : IgniteStringFormatter.format(
-            "Token must be greater than actual by exactly 1 [token={}, actual={}]", causalityToken, actualToken);
+        assert actualToken == NOT_INITIALIZED || actualToken < causalityToken : IgniteStringFormatter.format(
+                "Token must be greater than actual [token={}, actual={}]", causalityToken, actualToken);
     }
 }