--- conflicted
+++ resolved
@@ -282,14 +282,9 @@
             history.put(causalityToken, initFut);
         }
 
-<<<<<<< HEAD
-        assert actualToken0 == NOT_INITIALIZED || actualToken0 < causalityToken : IgniteStringFormatter.format(
-                "Token must be greater than actual [token={}, actual={}]", causalityToken, actualToken0);
-=======
         checkToken(actualToken0, causalityToken);
 
         completeInternal(causalityToken, value, null);
->>>>>>> acd7c79e
 
         completeOnRevision(causalityToken);
     }
@@ -308,10 +303,6 @@
             history.put(causalityToken, initFut);
         }
 
-<<<<<<< HEAD
-        assert actualToken0 == NOT_INITIALIZED || actualToken0 < causalityToken : IgniteStringFormatter.format(
-                "Token must be greater than actual [token={}, actual={}]", causalityToken, actualToken0);
-=======
         checkToken(actualToken0, causalityToken);
 
         completeInternal(causalityToken, null, throwable);
@@ -348,7 +339,6 @@
 
         notifyCompletionListeners(causalityToken, value, throwable);
     }
->>>>>>> acd7c79e
 
     /**
      * Builds an error message for the case when there is a conflict between history and a value or exception that is going to be
@@ -404,37 +394,11 @@
      *                       the new value.
      * @return               Future for updated value.
      */
-<<<<<<< HEAD
-    public T update(long causalityToken, Function<T, T> complete, Function<Throwable, T> fail) {
-        long actualToken0 = actualToken;
-
-        assert actualToken0 == NOT_INITIALIZED || actualToken0 < causalityToken : IgniteStringFormatter.format(
-                "Token must be greater than actual [token={}, actual={}]", causalityToken, actualToken0);
-
-        try {
-            synchronized (updateMutex) {
-                T previousValue;
-
-                if (isUpdating) {
-                    previousValue = tempValue;
-                } else {
-                    Entry<Long, CompletableFuture<T>> histEntry = history.floorEntry(actualToken0);
-
-                    if (histEntry == null) {
-                        previousValue = getDefault();
-                    } else {
-                        assert histEntry.getValue().isDone() : "Previous value should be ready.";
-
-                        previousValue = histEntry.getValue().join();
-                    }
-                }
-=======
     public CompletableFuture<T> update(
             long causalityToken,
             BiFunction<T, Throwable, CompletableFuture<T>> updater
     ) {
         long actualToken0 = this.actualToken;
->>>>>>> acd7c79e
 
         checkToken(actualToken0, causalityToken);
 
