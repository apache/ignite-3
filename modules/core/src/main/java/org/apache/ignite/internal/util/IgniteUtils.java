--- conflicted
+++ resolved
@@ -360,7 +360,6 @@
     }
 
     /**
-<<<<<<< HEAD
      * Deletes a file or a directory with all sub-directories and files.
      *
      * @param path File or directory to delete.
@@ -388,11 +387,12 @@
         catch (IOException e) {
             return false;
         }
-=======
+    }
+
+    /**
      * @return {@code True} if assertions enabled.
      */
     public static boolean assertionsEnabled() {
         return assertionsEnabled;
->>>>>>> 2ef376c7
     }
 }