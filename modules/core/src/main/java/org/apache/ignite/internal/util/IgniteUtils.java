/*
 * Licensed to the Apache Software Foundation (ASF) under one or more
 * contributor license agreements.  See the NOTICE file distributed with
 * this work for additional information regarding copyright ownership.
 * The ASF licenses this file to You under the Apache License, Version 2.0
 * (the "License"); you may not use this file except in compliance with
 * the License.  You may obtain a copy of the License at
 *
 *      http://www.apache.org/licenses/LICENSE-2.0
 *
 * Unless required by applicable law or agreed to in writing, software
 * distributed under the License is distributed on an "AS IS" BASIS,
 * WITHOUT WARRANTIES OR CONDITIONS OF ANY KIND, either express or implied.
 * See the License for the specific language governing permissions and
 * limitations under the License.
 */

package org.apache.ignite.internal.util;

import java.io.IOException;
import java.nio.file.AtomicMoveNotSupportedException;
import java.nio.file.FileVisitResult;
import java.nio.file.Files;
import java.nio.file.NoSuchFileException;
import java.nio.file.Path;
import java.nio.file.SimpleFileVisitor;
import java.nio.file.StandardCopyOption;
import java.nio.file.attribute.BasicFileAttributes;
import java.time.LocalDateTime;
import java.time.format.DateTimeFormatter;
import java.util.Arrays;
import java.util.Collection;
import java.util.HashMap;
import java.util.LinkedHashMap;
import java.util.Map;
import java.util.Objects;
import java.util.concurrent.ConcurrentHashMap;
import java.util.concurrent.ConcurrentMap;
import java.util.concurrent.ExecutorService;
import java.util.concurrent.TimeUnit;
import java.util.concurrent.atomic.AtomicReference;
import java.util.function.Predicate;
import java.util.stream.Stream;
import org.apache.ignite.lang.IgniteLogger;
import org.apache.ignite.lang.IgniteStringBuilder;
import org.apache.ignite.lang.IgniteStringFormatter;
import org.jetbrains.annotations.Nullable;

/**
 * Collection of utility methods used throughout the system.
 */
public class IgniteUtils {
    /** Byte bit-mask. */
    private static final int MASK = 0xf;

    /** The moment will be used as a start monotonic time. */
    private static final long BEGINNING_OF_TIME = System.nanoTime();

    /** Version of the JDK. */
    private static final String jdkVer = System.getProperty("java.specification.version");

    /** Class loader used to load Ignite. */
    private static final ClassLoader igniteClassLoader = IgniteUtils.class.getClassLoader();

    /** Indicates that assertions are enabled. */
    private static final boolean assertionsEnabled = IgniteUtils.class.desiredAssertionStatus();

    /**
     * Gets the current monotonic time in milliseconds. This is the amount of milliseconds which passed from an arbitrary moment in the
     * past.
     */
    public static long monotonicMs() {
        return TimeUnit.NANOSECONDS.toMillis(System.nanoTime() - BEGINNING_OF_TIME);
    }

    /** Primitive class map. */
    private static final Map<String, Class<?>> primitiveMap = Map.of(
            "byte", byte.class,
            "short", short.class,
            "int", int.class,
            "long", long.class,
            "float", float.class,
            "double", double.class,
            "char", char.class,
            "boolean", boolean.class,
            "void", void.class
    );

    /** Class cache. */
    private static final ConcurrentMap<ClassLoader, ConcurrentMap<String, Class<?>>> classCache = new ConcurrentHashMap<>();

    /**
     * Get JDK version.
     *
     * @return JDK version.
     */
    public static String jdkVersion() {
        return jdkVer;
    }

    /**
     * Get major Java version from a string.
     *
     * @param verStr Version string.
     * @return Major version or zero if failed to resolve.
     */
    public static int majorJavaVersion(String verStr) {
        if (verStr == null || verStr.isEmpty()) {
            return 0;
        }

        try {
            String[] parts = verStr.split("\\.");

            int major = Integer.parseInt(parts[0]);

            if (parts.length == 1) {
                return major;
            }

            int minor = Integer.parseInt(parts[1]);

            return major == 1 ? minor : major;
        } catch (Exception e) {
            return 0;
        }
    }

    /**
     * Returns a capacity that is sufficient to keep the map from being resized as long as it grows no larger than expSize and the load
     * factor is &gt;= its default (0.75).
     *
     * <p>Copy pasted from guava. See com.google.common.collect.Maps#capacity(int)
     *
     * @param expSize Expected size of the created map.
     * @return Capacity.
     */
    public static int capacity(int expSize) {
        if (expSize < 3) {
            return expSize + 1;
        }

        if (expSize < (1 << 30)) {
            return expSize + expSize / 3;
        }

        return Integer.MAX_VALUE; // any large value
    }

    /**
     * Creates new {@link HashMap} with expected size.
     *
     * @param expSize Expected size of the created map.
     * @param <K>     Type of the map's keys.
     * @param <V>     Type of the map's values.
     * @return New map.
     */
    public static <K, V> HashMap<K, V> newHashMap(int expSize) {
        return new HashMap<>(capacity(expSize));
    }

    /**
     * Creates new {@link LinkedHashMap} with expected size.
     *
     * @param expSize Expected size of created map.
     * @param <K>     Type of the map's keys.
     * @param <V>     Type of the map's values.
     * @return New map.
     */
    public static <K, V> LinkedHashMap<K, V> newLinkedHashMap(int expSize) {
        return new LinkedHashMap<>(capacity(expSize));
    }

    /**
     * Applies a supplemental hash function to a given hashCode, which defends against poor quality hash functions.  This is critical
     * because ConcurrentHashMap uses power-of-two length hash tables, that otherwise encounter collisions for hashCodes that do not differ
     * in lower or upper bits.
     *
     * <p>This function has been taken from Java 8 ConcurrentHashMap with slightly modifications.
     *
     * @param h Value to hash.
     * @return Hash value.
     */
    public static int hash(int h) {
        // Spread bits to regularize both segment and index locations,
        // using variant of single-word Wang/Jenkins hash.
        h += (h << 15) ^ 0xffffcd7d;
        h ^= (h >>> 10);
        h += (h << 3);
        h ^= (h >>> 6);
        h += (h << 2) + (h << 14);

        return h ^ (h >>> 16);
    }

    /**
     * Applies a supplemental hash function to a given hashCode, which defends against poor quality hash functions.  This is critical
     * because ConcurrentHashMap uses power-of-two length hash tables, that otherwise encounter collisions for hashCodes that do not differ
     * in lower or upper bits.
     *
     * <p>This function has been taken from Java 8 ConcurrentHashMap with slightly modifications.
     *
     * @param obj Value to hash.
     * @return Hash value.
     */
    public static int hash(Object obj) {
        return hash(obj.hashCode());
    }

    /**
     * A primitive override of {@link #hash(Object)} to avoid unnecessary boxing.
     *
     * @param key Value to hash.
     * @return Hash value.
     */
    public static int hash(long key) {
        int val = (int) (key ^ (key >>> 32));

        return hash(val);
    }

    /**
     * Converts byte array to hex string.
     *
     * @param arr Array of bytes.
     * @return Hex string.
     */
    public static String toHexString(byte[] arr) {
        return toHexString(arr, Integer.MAX_VALUE);
    }

    /**
     * Converts byte array to hex string.
     *
     * @param arr    Array of bytes.
     * @param maxLen Maximum length of result string. Rounds down to a power of two.
     * @return Hex string.
     */
    public static String toHexString(byte[] arr, int maxLen) {
        assert maxLen >= 0 : "maxLem must be not negative.";

        int capacity = Math.min(arr.length << 1, maxLen);

        int lim = capacity >> 1;

        StringBuilder sb = new StringBuilder(capacity);

        for (int i = 0; i < lim; i++) {
            addByteAsHex(sb, arr[i]);
        }

        return sb.toString().toUpperCase();
    }

    /**
     * Appends {@code byte} in hexadecimal format.
     *
     * @param sb String builder.
     * @param b  Byte to add in hexadecimal format.
     */
    private static void addByteAsHex(StringBuilder sb, byte b) {
        sb.append(Integer.toHexString(MASK & b >>> 4)).append(Integer.toHexString(MASK & b));
    }

    /**
     * Returns a hex string representation of the given long value.
     *
     * @param val Value to convert to string.
     * @return Hex string.
     */
    //TODO IGNITE-16350 Consider renaming or moving into other class.
    public static String hexLong(long val) {
        return new IgniteStringBuilder(16).appendHex(val).toString();
    }

    /**
     * Returns a hex string representation of the given integer value.
     *
     * @param val Value to convert to string.
     * @return Hex string.
     */
    //TODO IGNITE-16350 Consider renaming or moving into other class.
    public static String hexInt(int val) {
        return new IgniteStringBuilder(8).appendHex(val).toString();
    }

    /**
     * Returns size in human-readable format.
     *
     * @param bytes Number of bytes to display.
     * @param si If {@code true}, then unit base is 1000, otherwise unit base is 1024.
     * @return Formatted size.
     */
    public static String readableSize(long bytes, boolean si) {
        int unit = si ? 1000 : 1024;

        if (bytes < unit) {
            return bytes + " B";
        }

        int exp = (int) (Math.log(bytes) / Math.log(unit));

        String pre = (si ? "kMGTPE" : "KMGTPE").charAt(exp - 1) + (si ? "" : "i");

        return String.format("%.1f %sB", bytes / Math.pow(unit, exp), pre);
    }

    /**
     * Gets absolute value for integer. If integer is {@link Integer#MIN_VALUE}, then {@code 0} is returned.
     *
     * @param i Integer.
     * @return Absolute value.
     */
    public static int safeAbs(int i) {
        i = Math.abs(i);

        return i < 0 ? 0 : i;
    }

    /**
     * Returns a first non-null value in a given array, if such is present.
     *
     * @param vals Input array.
     * @return First non-null value, or {@code null}, if array is empty or contains only nulls.
     */
    @SafeVarargs
    @Nullable
    public static <T> T firstNotNull(@Nullable T... vals) {
        if (vals == null) {
            return null;
        }

        for (T val : vals) {
            if (val != null) {
                return val;
            }
        }

        return null;
    }

    /**
     * Returns class loader used to load Ignite itself.
     *
     * @return Class loader used to load Ignite itself.
     */
    public static ClassLoader igniteClassLoader() {
        return igniteClassLoader;
    }

    /**
     * Gets class for provided name. Accepts primitive types names.
     *
     * @param clsName Class name.
     * @param ldr     Class loader.
     * @return Class.
     * @throws ClassNotFoundException If class not found.
     */
    public static Class<?> forName(String clsName, @Nullable ClassLoader ldr) throws ClassNotFoundException {
        return forName(clsName, ldr, null);
    }

    /**
     * Gets class for provided name. Accepts primitive types names.
     *
     * @param clsName   Class name.
     * @param ldr       Class loader.
     * @param clsFilter Predicate to filter class names.
     * @return Class.
     * @throws ClassNotFoundException If class not found.
     */
    public static Class<?> forName(
            String clsName,
            @Nullable ClassLoader ldr,
            Predicate<String> clsFilter
    ) throws ClassNotFoundException {
        assert clsName != null;

        Class<?> cls = primitiveMap.get(clsName);

        if (cls != null) {
            return cls;
        }

        if (ldr == null) {
            ldr = igniteClassLoader;
        }

        ConcurrentMap<String, Class<?>> ldrMap = classCache.get(ldr);

        if (ldrMap == null) {
            ConcurrentMap<String, Class<?>> old = classCache.putIfAbsent(ldr, ldrMap = new ConcurrentHashMap<>());

            if (old != null) {
                ldrMap = old;
            }
        }

        cls = ldrMap.get(clsName);

        if (cls == null) {
            if (clsFilter != null && !clsFilter.test(clsName)) {
                throw new ClassNotFoundException("Deserialization of class " + clsName + " is disallowed.");
            }

            cls = Class.forName(clsName, true, ldr);

            Class<?> old = ldrMap.putIfAbsent(clsName, cls);

            if (old != null) {
                cls = old;
            }
        }

        return cls;
    }

    /**
     * Deletes a file or a directory with all sub-directories and files.
     *
     * @param path File or directory to delete.
     * @return {@code true} if the file or directory is successfully deleted or does not exist, {@code false} otherwise
     */
    public static boolean deleteIfExists(Path path) {
        try {
            Files.walkFileTree(path, new SimpleFileVisitor<>() {
                @Override
                public FileVisitResult postVisitDirectory(Path dir, IOException exc) throws IOException {
                    if (exc != null) {
                        throw exc;
                    }

                    Files.delete(dir);

                    return FileVisitResult.CONTINUE;
                }

                @Override
                public FileVisitResult visitFile(Path file, BasicFileAttributes attrs) throws IOException {
                    Files.delete(file);

                    return FileVisitResult.CONTINUE;
                }
            });

            return true;
        } catch (NoSuchFileException e) {
            return true;
        } catch (IOException e) {
            return false;
        }
    }

    /**
     * Checks if assertions enabled.
     *
     * @return {@code true} if assertions enabled.
     */
    public static boolean assertionsEnabled() {
        return assertionsEnabled;
    }

    /**
     * Shuts down the given executor service gradually, first disabling new submissions and later, if necessary, cancelling remaining
     * tasks.
     *
     * <p>The method takes the following steps:
     *
     * <ol>
     *   <li>calls {@link ExecutorService#shutdown()}, disabling acceptance of new submitted tasks.
     *   <li>awaits executor service termination for half of the specified timeout.
     *   <li>if the timeout expires, it calls {@link ExecutorService#shutdownNow()}, cancelling
     *       pending tasks and interrupting running tasks.
     *   <li>awaits executor service termination for the other half of the specified timeout.
     * </ol>
     *
     * <p>If, at any step of the process, the calling thread is interrupted, the method calls {@link
     * ExecutorService#shutdownNow()} and returns.
     *
     * @param service the {@code ExecutorService} to shut down
     * @param timeout the maximum time to wait for the {@code ExecutorService} to terminate
     * @param unit    the time unit of the timeout argument
     */
    public static void shutdownAndAwaitTermination(ExecutorService service, long timeout, TimeUnit unit) {
        long halfTimeoutNanos = unit.toNanos(timeout) / 2;

        // Disable new tasks from being submitted
        service.shutdown();

        try {
            // Wait for half the duration of the timeout for existing tasks to terminate
            if (!service.awaitTermination(halfTimeoutNanos, TimeUnit.NANOSECONDS)) {
                // Cancel currently executing tasks
                service.shutdownNow();
                // Wait the other half of the timeout for tasks to respond to being cancelled
                service.awaitTermination(halfTimeoutNanos, TimeUnit.NANOSECONDS);
            }
        } catch (InterruptedException ie) {
            // Preserve interrupt status
            Thread.currentThread().interrupt();
            // (Re-)Cancel if current thread also interrupted
            service.shutdownNow();
        }
    }

    /**
     * Closes all provided objects. If any of the {@link AutoCloseable#close} methods throw an exception, only the first thrown exception
     * will be propagated to the caller, after all other objects are closed, similar to the try-with-resources block.
     *
     * @param closeables Stream of objects to close.
     * @throws Exception If failed to close.
     */
    public static void closeAll(Stream<? extends AutoCloseable> closeables) throws Exception {
        AtomicReference<Exception> ex = new AtomicReference<>();

        closeables.filter(Objects::nonNull).forEach(closeable -> {
            try {
                closeable.close();
            } catch (Exception e) {
                if (!ex.compareAndSet(null, e)) {
                    ex.get().addSuppressed(e);
                }
            }
        });

        if (ex.get() != null) {
            throw ex.get();
        }
    }

    /**
     * Closes all provided objects. If any of the {@link AutoCloseable#close} methods throw an exception, only the first thrown exception
     * will be propagated to the caller, after all other objects are closed, similar to the try-with-resources block.
     *
     * @param closeables Collection of objects to close.
     * @throws Exception If failed to close.
     */
    public static void closeAll(Collection<? extends AutoCloseable> closeables) throws Exception {
        closeAll(closeables.stream());
    }

    /**
     * Closes all provided objects.
     *
     * @param closeables Array of closeable objects to close.
     * @throws Exception If failed to close.
     * @see #closeAll(Collection)
     */
    public static void closeAll(AutoCloseable... closeables) throws Exception {
        closeAll(Arrays.stream(closeables));
    }

    /**
     * Short date format pattern for log messages in "quiet" mode. Only time is included since we don't expect "quiet" mode to be used for
     * longer runs.
     */
    private static final DateTimeFormatter SHORT_DATE_FMT = DateTimeFormatter.ofPattern("HH:mm:ss");

    /**
     * Prints stack trace of the current thread to provided logger.
     *
     * @param log Logger.
     * @param msg Message to print with the stack.
     * @deprecated Calls to this method should never be committed to master.
     */
    public static void dumpStack(IgniteLogger log, String msg, Object... params) {
        String reason = "Dumping stack.";

        var err = new Exception(IgniteStringFormatter.format(msg, params));

        if (log != null) {
            log.error(reason, err);
        } else {
            System.err.println("[" + LocalDateTime.now().format(SHORT_DATE_FMT) + "] (err) " + reason);

            err.printStackTrace(System.err);
        }
    }

    /**
     * Atomically moves or renames a file to a target file.
     *
     * @param sourcePath The path to the file to move.
     * @param targetPath The path to the target file.
     * @param log        Optional logger.
     * @return The path to the target file.
     * @throws IOException If the source file cannot be moved to the target.
     */
    public static Path atomicMoveFile(Path sourcePath, Path targetPath, @Nullable IgniteLogger log) throws IOException {
        // Move temp file to target path atomically.
        // The code comes from
        // https://github.com/jenkinsci/jenkins/blob/master/core/src/main/java/hudson/util/AtomicFileWriter.java#L187
        Objects.requireNonNull(sourcePath, "sourcePath");
        Objects.requireNonNull(targetPath, "targetPath");

        Path success;

        try {
            success = Files.move(sourcePath, targetPath, StandardCopyOption.ATOMIC_MOVE);
        } catch (final IOException e) {
            // If it falls here that can mean many things. Either that the atomic move is not supported,
            // or something wrong happened. Anyway, let's try to be over-diagnosing
            if (log != null) {
                if (e instanceof AtomicMoveNotSupportedException) {
                    log.warn("Atomic move not supported. falling back to non-atomic move, error: {}.", e.getMessage());
                } else {
                    log.warn("Unable to move atomically, falling back to non-atomic move, error: {}.", e.getMessage());
                }

                if (targetPath.toFile().exists() && log.isInfoEnabled()) {
                    log.info("The target file {} was already existing.", targetPath);
                }
            }

            try {
                success = Files.move(sourcePath, targetPath, StandardCopyOption.REPLACE_EXISTING);
            } catch (final IOException e1) {
                e1.addSuppressed(e);

                if (log != null) {
                    log.warn("Unable to move {} to {}. Attempting to delete {} and abandoning.",
                            sourcePath,
                            targetPath,
                            sourcePath);
                }

                try {
                    Files.deleteIfExists(sourcePath);
                } catch (final IOException e2) {
                    e2.addSuppressed(e1);

                    if (log != null) {
                        log.warn("Unable to delete {}, good bye then!", sourcePath);
                    }

                    throw e2;
                }

                throw e1;
            }
        }

        return success;
    }

    /**
     * Tests if given string is {@code null} or empty.
     *
     * @param s String to test.
     * @return Whether or not the given string is {@code null} or empty.
     */
    public static boolean nullOrEmpty(@Nullable String s) {
        return s == null || s.isEmpty();
    }

    /**
<<<<<<< HEAD
     * Return {@code obj} if not null, otherwise {@code defaultObj}.
     *
     * @param obj Object.
     * @param defaultObj Default object.
     * @param <O> Object type.
     * @return Object or default object.
     */
    public static <O> O nonNullOrElse(O obj, O defaultObj) {
        return (obj != null) ? obj : defaultObj;
=======
     * Returns {@code true} If the given value is power of 2 (0 is not power of 2).
     *
     * @param i Value.
     */
    public static boolean isPow2(int i) {
        return i > 0 && (i & (i - 1)) == 0;
>>>>>>> 916a007a
    }
}<|MERGE_RESOLUTION|>--- conflicted
+++ resolved
@@ -654,7 +654,6 @@
     }
 
     /**
-<<<<<<< HEAD
      * Return {@code obj} if not null, otherwise {@code defaultObj}.
      *
      * @param obj Object.
@@ -664,13 +663,14 @@
      */
     public static <O> O nonNullOrElse(O obj, O defaultObj) {
         return (obj != null) ? obj : defaultObj;
-=======
+    }
+
+    /**
      * Returns {@code true} If the given value is power of 2 (0 is not power of 2).
      *
      * @param i Value.
      */
     public static boolean isPow2(int i) {
         return i > 0 && (i & (i - 1)) == 0;
->>>>>>> 916a007a
     }
 }