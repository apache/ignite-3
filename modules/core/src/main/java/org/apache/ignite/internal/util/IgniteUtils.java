/*
 * Licensed to the Apache Software Foundation (ASF) under one or more
 * contributor license agreements. See the NOTICE file distributed with
 * this work for additional information regarding copyright ownership.
 * The ASF licenses this file to You under the Apache License, Version 2.0
 * (the "License"); you may not use this file except in compliance with
 * the License. You may obtain a copy of the License at
 *
 *      http://www.apache.org/licenses/LICENSE-2.0
 *
 * Unless required by applicable law or agreed to in writing, software
 * distributed under the License is distributed on an "AS IS" BASIS,
 * WITHOUT WARRANTIES OR CONDITIONS OF ANY KIND, either express or implied.
 * See the License for the specific language governing permissions and
 * limitations under the License.
 */

package org.apache.ignite.internal.util;

import static org.apache.ignite.lang.ErrorGroups.Common.NODE_STOPPING_ERR;

import java.io.IOException;
import java.lang.reflect.Field;
import java.lang.reflect.Modifier;
import java.nio.ByteBuffer;
import java.nio.file.AtomicMoveNotSupportedException;
import java.nio.file.FileVisitResult;
import java.nio.file.Files;
import java.nio.file.NoSuchFileException;
import java.nio.file.Path;
import java.nio.file.SimpleFileVisitor;
import java.nio.file.StandardCopyOption;
import java.nio.file.attribute.BasicFileAttributes;
import java.time.LocalDateTime;
import java.time.format.DateTimeFormatter;
import java.util.ArrayList;
import java.util.Arrays;
import java.util.Collection;
import java.util.HashMap;
import java.util.Iterator;
import java.util.LinkedHashMap;
import java.util.List;
import java.util.Map;
import java.util.Objects;
import java.util.Optional;
import java.util.concurrent.CancellationException;
import java.util.concurrent.CompletableFuture;
import java.util.concurrent.ConcurrentHashMap;
import java.util.concurrent.ConcurrentMap;
import java.util.concurrent.ExecutionException;
import java.util.concurrent.Executor;
import java.util.concurrent.ExecutorService;
import java.util.concurrent.TimeUnit;
import java.util.concurrent.atomic.AtomicReference;
import java.util.function.Consumer;
import java.util.function.Function;
import java.util.function.Predicate;
import java.util.function.Supplier;
import java.util.stream.Stream;
import javax.management.MalformedObjectNameException;
import javax.management.ObjectName;
import org.apache.ignite.internal.close.ManuallyCloseable;
import org.apache.ignite.internal.logger.IgniteLogger;
import org.apache.ignite.internal.util.worker.IgniteWorker;
import org.apache.ignite.lang.IgniteInternalException;
import org.apache.ignite.lang.IgniteStringBuilder;
import org.apache.ignite.lang.IgniteStringFormatter;
import org.apache.ignite.lang.NodeStoppingException;
import org.jetbrains.annotations.Nullable;

/**
 * Collection of utility methods used throughout the system.
 */
public class IgniteUtils {
    /** Byte bit-mask. */
    private static final int MASK = 0xf;

    /** The moment will be used as a start monotonic time. */
    private static final long BEGINNING_OF_TIME = System.nanoTime();

    /** Version of the JDK. */
    private static final String jdkVer = System.getProperty("java.specification.version");

    /** Class loader used to load Ignite. */
    private static final ClassLoader igniteClassLoader = IgniteUtils.class.getClassLoader();

    /** Indicates that assertions are enabled. */
    private static final boolean assertionsEnabled = IgniteUtils.class.desiredAssertionStatus();

    /**
     * Gets the current monotonic time in milliseconds. This is the amount of milliseconds which passed from an arbitrary moment in the
     * past.
     */
    public static long monotonicMs() {
        return TimeUnit.NANOSECONDS.toMillis(System.nanoTime() - BEGINNING_OF_TIME);
    }

    /** Primitive class map. */
    private static final Map<String, Class<?>> primitiveMap = Map.of(
            "byte", byte.class,
            "short", short.class,
            "int", int.class,
            "long", long.class,
            "float", float.class,
            "double", double.class,
            "char", char.class,
            "boolean", boolean.class,
            "void", void.class
    );

    /** Class cache. */
    private static final ConcurrentMap<ClassLoader, ConcurrentMap<String, Class<?>>> classCache = new ConcurrentHashMap<>();

    /**
     * Root package for JMX MBeans.
     */
    private static final String JMX_MBEAN_PACKAGE = "org.apache";

    /**
     * Get JDK version.
     *
     * @return JDK version.
     */
    public static String jdkVersion() {
        return jdkVer;
    }

    /**
     * Get major Java version from a string.
     *
     * @param verStr Version string.
     * @return Major version or zero if failed to resolve.
     */
    public static int majorJavaVersion(String verStr) {
        if (verStr == null || verStr.isEmpty()) {
            return 0;
        }

        try {
            String[] parts = verStr.split("\\.");

            int major = Integer.parseInt(parts[0]);

            if (parts.length == 1) {
                return major;
            }

            int minor = Integer.parseInt(parts[1]);

            return major == 1 ? minor : major;
        } catch (Exception e) {
            return 0;
        }
    }

    /**
     * Returns a capacity that is sufficient to keep the map from being resized as long as it grows no larger than expSize and the load
     * factor is &gt;= its default (0.75).
     *
     * <p>Copy pasted from guava. See com.google.common.collect.Maps#capacity(int)
     *
     * @param expSize Expected size of the created map.
     * @return Capacity.
     */
    public static int capacity(int expSize) {
        if (expSize < 3) {
            return expSize + 1;
        }

        if (expSize < (1 << 30)) {
            return expSize + expSize / 3;
        }

        return Integer.MAX_VALUE; // any large value
    }

    /**
     * Creates new {@link HashMap} with expected size.
     *
     * @param expSize Expected size of the created map.
     * @param <K>     Type of the map's keys.
     * @param <V>     Type of the map's values.
     * @return New map.
     */
    public static <K, V> HashMap<K, V> newHashMap(int expSize) {
        return new HashMap<>(capacity(expSize));
    }

    /**
     * Creates new {@link LinkedHashMap} with expected size.
     *
     * @param expSize Expected size of created map.
     * @param <K>     Type of the map's keys.
     * @param <V>     Type of the map's values.
     * @return New map.
     */
    public static <K, V> LinkedHashMap<K, V> newLinkedHashMap(int expSize) {
        return new LinkedHashMap<>(capacity(expSize));
    }

    /**
     * Applies a supplemental hash function to a given hashCode, which defends against poor quality hash functions.  This is critical
     * because ConcurrentHashMap uses power-of-two length hash tables, that otherwise encounter collisions for hashCodes that do not differ
     * in lower or upper bits.
     *
     * <p>This function has been taken from Java 8 ConcurrentHashMap with slightly modifications.
     *
     * @param h Value to hash.
     * @return Hash value.
     */
    public static int hash(int h) {
        // Spread bits to regularize both segment and index locations,
        // using variant of single-word Wang/Jenkins hash.
        h += (h << 15) ^ 0xffffcd7d;
        h ^= (h >>> 10);
        h += (h << 3);
        h ^= (h >>> 6);
        h += (h << 2) + (h << 14);

        return h ^ (h >>> 16);
    }

    /**
     * Applies a supplemental hash function to a given hashCode, which defends against poor quality hash functions.  This is critical
     * because ConcurrentHashMap uses power-of-two length hash tables, that otherwise encounter collisions for hashCodes that do not differ
     * in lower or upper bits.
     *
     * <p>This function has been taken from Java 8 ConcurrentHashMap with slightly modifications.
     *
     * @param obj Value to hash.
     * @return Hash value.
     */
    public static int hash(Object obj) {
        return hash(obj.hashCode());
    }

    /**
     * A primitive override of {@link #hash(Object)} to avoid unnecessary boxing.
     *
     * @param key Value to hash.
     * @return Hash value.
     */
    public static int hash(long key) {
        int val = (int) (key ^ (key >>> 32));

        return hash(val);
    }

    /**
     * Converts byte array to hex string.
     *
     * @param arr Array of bytes.
     * @return Hex string.
     */
    public static String toHexString(byte[] arr) {
        return toHexString(arr, Integer.MAX_VALUE);
    }

    /**
     * Converts byte array to hex string.
     *
     * @param arr    Array of bytes.
     * @param maxLen Maximum length of result string. Rounds down to a power of two.
     * @return Hex string.
     */
    public static String toHexString(byte[] arr, int maxLen) {
        assert maxLen >= 0 : "maxLem must be not negative.";

        int capacity = Math.min(arr.length << 1, maxLen);

        int lim = capacity >> 1;

        StringBuilder sb = new StringBuilder(capacity);

        for (int i = 0; i < lim; i++) {
            addByteAsHex(sb, arr[i]);
        }

        return sb.toString().toUpperCase();
    }

    /**
     * Returns hex representation of memory region.
     *
     * @param addr Pointer in memory.
     * @param len How much byte to read.
     */
    public static String toHexString(long addr, int len) {
        StringBuilder sb = new StringBuilder(len * 2);

        for (int i = 0; i < len; i++) {
            // Can not use getLong because on little-endian it produces wrong result.
            addByteAsHex(sb, GridUnsafe.getByte(addr + i));
        }

        return sb.toString();
    }

    /**
     * Returns hex representation of memory region.
     *
     * @param buf Buffer which content should be converted to string.
     */
    public static String toHexString(ByteBuffer buf) {
        StringBuilder sb = new StringBuilder(buf.capacity() * 2);

        for (int i = buf.position(); i < buf.limit(); i++) {
            // Can not use getLong because on little-endian it produces wrong result.
            addByteAsHex(sb, buf.get(i));
        }

        return sb.toString();
    }

    /**
     * Returns byte array represented by given hex string.
     *
     * @param s String containing a hex representation of bytes.
     * @return A byte array.
     */
    public static byte[] fromHexString(String s) {
        var len = s.length();

        assert (len & 1) == 0 : "length should be even";

        var data = new byte[len / 2];

        for (int i = 0; i < len; i += 2) {
            data[i / 2] = (byte) ((Character.digit(s.charAt(i), 16) << 4)
                    + Character.digit(s.charAt(i + 1), 16));
        }

        return data;
    }

    /**
     * Appends {@code byte} in hexadecimal format.
     *
     * @param sb String builder.
     * @param b  Byte to add in hexadecimal format.
     */
    private static void addByteAsHex(StringBuilder sb, byte b) {
        sb.append(Integer.toHexString(MASK & b >>> 4)).append(Integer.toHexString(MASK & b));
    }

    /**
     * Returns a hex string representation of the given long value.
     *
     * @param val Value to convert to string.
     * @return Hex string.
     */
    //TODO IGNITE-16350 Consider renaming or moving into other class.
    public static String hexLong(long val) {
        return new IgniteStringBuilder(16).appendHex(val).toString();
    }

    /**
     * Returns a hex string representation of the given integer value.
     *
     * @param val Value to convert to string.
     * @return Hex string.
     */
    //TODO IGNITE-16350 Consider renaming or moving into other class.
    public static String hexInt(int val) {
        return new IgniteStringBuilder(8).appendHex(val).toString();
    }

    /**
     * Returns size in human-readable format.
     *
     * @param bytes Number of bytes to display.
     * @param si If {@code true}, then unit base is 1000, otherwise unit base is 1024.
     * @return Formatted size.
     */
    public static String readableSize(long bytes, boolean si) {
        int unit = si ? 1000 : 1024;

        if (bytes < unit) {
            return bytes + " B";
        }

        int exp = (int) (Math.log(bytes) / Math.log(unit));

        String pre = (si ? "kMGTPE" : "KMGTPE").charAt(exp - 1) + (si ? "" : "i");

        return String.format("%.1f %sB", bytes / Math.pow(unit, exp), pre);
    }

    /**
     * Gets absolute value for integer. If integer is {@link Integer#MIN_VALUE}, then {@code 0} is returned.
     *
     * @param i Integer.
     * @return Absolute value.
     */
    public static int safeAbs(int i) {
        return Math.max(Math.abs(i), 0);
    }

    /**
     * Gets absolute value for long. If long is {@link Long#MIN_VALUE}, then {@code 0} is returned.
     *
     * @param i Long value.
     * @return Absolute value.
     */
    public static long safeAbs(long i) {
        return Math.max(Math.abs(i), 0);
    }

    /**
     * Returns a first non-null value in a given array, if such is present.
     *
     * @param vals Input array.
     * @return First non-null value, or {@code null}, if array is empty or contains only nulls.
     */
    @SafeVarargs
    @Nullable
    public static <T> T firstNotNull(@Nullable T... vals) {
        if (vals == null) {
            return null;
        }

        for (T val : vals) {
            if (val != null) {
                return val;
            }
        }

        return null;
    }

    /**
     * Returns class loader used to load Ignite itself.
     *
     * @return Class loader used to load Ignite itself.
     */
    public static ClassLoader igniteClassLoader() {
        return igniteClassLoader;
    }

    /**
     * Gets class for provided name. Accepts primitive types names.
     *
     * @param clsName Class name.
     * @param ldr     Class loader.
     * @return Class.
     * @throws ClassNotFoundException If class not found.
     */
    public static Class<?> forName(String clsName, @Nullable ClassLoader ldr) throws ClassNotFoundException {
        return forName(clsName, ldr, null);
    }

    /**
     * Gets class for provided name. Accepts primitive types names.
     *
     * @param clsName   Class name.
     * @param ldr       Class loader.
     * @param clsFilter Predicate to filter class names.
     * @return Class.
     * @throws ClassNotFoundException If class not found.
     */
    public static Class<?> forName(
            String clsName,
            @Nullable ClassLoader ldr,
            Predicate<String> clsFilter
    ) throws ClassNotFoundException {
        assert clsName != null;

        Class<?> cls = primitiveMap.get(clsName);

        if (cls != null) {
            return cls;
        }

        if (ldr == null) {
            ldr = igniteClassLoader;
        }

        ConcurrentMap<String, Class<?>> ldrMap = classCache.get(ldr);

        if (ldrMap == null) {
            ConcurrentMap<String, Class<?>> old = classCache.putIfAbsent(ldr, ldrMap = new ConcurrentHashMap<>());

            if (old != null) {
                ldrMap = old;
            }
        }

        cls = ldrMap.get(clsName);

        if (cls == null) {
            if (clsFilter != null && !clsFilter.test(clsName)) {
                throw new ClassNotFoundException("Deserialization of class " + clsName + " is disallowed.");
            }

            cls = Class.forName(clsName, true, ldr);

            Class<?> old = ldrMap.putIfAbsent(clsName, cls);

            if (old != null) {
                cls = old;
            }
        }

        return cls;
    }

    /**
     * Deletes a file or a directory with all sub-directories and files.
     *
     * @param path File or directory to delete.
     * @return {@code true} if the file or directory is successfully deleted or does not exist, {@code false} otherwise
     */
    public static boolean deleteIfExists(Path path) {
        try {
            deleteIfExistsThrowable(path);
            return true;
        } catch (NoSuchFileException e) {
            return true;
        } catch (IOException e) {
            return false;
        }
    }

    /**
     * Deletes a file or a directory with all sub-directories and files.
     *
     * @param path File or directory to delete.
     * @throws IOException if an I/O error is thrown by a visitor method
     */
    public static void deleteIfExistsThrowable(Path path) throws IOException {
        Files.walkFileTree(path, new SimpleFileVisitor<>() {
            @Override
            public FileVisitResult postVisitDirectory(Path dir, IOException exc) throws IOException {
                if (exc != null) {
                    throw exc;
                }

                Files.delete(dir);

                return FileVisitResult.CONTINUE;
            }

            @Override
            public FileVisitResult visitFile(Path file, BasicFileAttributes attrs) throws IOException {
                Files.delete(file);

                return FileVisitResult.CONTINUE;
            }
        });
    }

    /**
     * Checks if assertions enabled.
     *
     * @return {@code true} if assertions enabled.
     */
    public static boolean assertionsEnabled() {
        return assertionsEnabled;
    }

    /**
     * Shuts down the given executor service gradually, first disabling new submissions and later, if necessary, cancelling remaining
     * tasks.
     *
     * <p>The method takes the following steps:
     *
     * <ol>
     *   <li>calls {@link ExecutorService#shutdown()}, disabling acceptance of new submitted tasks.
     *   <li>awaits executor service termination for half of the specified timeout.
     *   <li>if the timeout expires, it calls {@link ExecutorService#shutdownNow()}, cancelling
     *       pending tasks and interrupting running tasks.
     *   <li>awaits executor service termination for the other half of the specified timeout.
     * </ol>
     *
     * <p>If, at any step of the process, the calling thread is interrupted, the method calls {@link
     * ExecutorService#shutdownNow()} and returns.
     *
     * @param service the {@code ExecutorService} to shut down
     * @param timeout the maximum time to wait for the {@code ExecutorService} to terminate
     * @param unit    the time unit of the timeout argument
     */
    public static void shutdownAndAwaitTermination(ExecutorService service, long timeout, TimeUnit unit) {
        long halfTimeoutNanos = unit.toNanos(timeout) / 2;

        // Disable new tasks from being submitted
        service.shutdown();

        try {
            // Wait for half the duration of the timeout for existing tasks to terminate
            if (!service.awaitTermination(halfTimeoutNanos, TimeUnit.NANOSECONDS)) {
                // Cancel currently executing tasks
                service.shutdownNow();
                // Wait the other half of the timeout for tasks to respond to being cancelled
                service.awaitTermination(halfTimeoutNanos, TimeUnit.NANOSECONDS);
            }
        } catch (InterruptedException ie) {
            // Preserve interrupt status
            Thread.currentThread().interrupt();
            // (Re-)Cancel if current thread also interrupted
            service.shutdownNow();
        }
    }

    /**
     * Closes all provided objects. If any of the {@link AutoCloseable#close} methods throw an exception, only the first thrown exception
     * will be propagated to the caller, after all other objects are closed, similar to the try-with-resources block.
     *
     * @param closeables Stream of objects to close.
     * @throws Exception If failed to close.
     */
    public static void closeAll(Stream<? extends AutoCloseable> closeables) throws Exception {
        AtomicReference<Exception> ex = new AtomicReference<>();

        closeables.filter(Objects::nonNull).forEach(closeable -> {
            try {
                closeable.close();
            } catch (Exception e) {
                if (!ex.compareAndSet(null, e)) {
                    ex.get().addSuppressed(e);
                }
            }
        });

        if (ex.get() != null) {
            throw ex.get();
        }
    }

    /**
     * Closes all provided objects. If any of the {@link AutoCloseable#close} methods throw an exception, only the first thrown exception
     * will be propagated to the caller, after all other objects are closed, similar to the try-with-resources block.
     *
     * @param closeables Collection of objects to close.
     * @throws Exception If failed to close.
     */
    public static void closeAll(Collection<? extends AutoCloseable> closeables) throws Exception {
        closeAll(closeables.stream());
    }

    /**
     * Closes all provided objects.
     *
     * @param closeables Array of closeable objects to close.
     * @throws Exception If failed to close.
     * @see #closeAll(Collection)
     */
    public static void closeAll(AutoCloseable... closeables) throws Exception {
        closeAll(Arrays.stream(closeables));
    }

    /**
     * Closes all provided objects. If any of the {@link ManuallyCloseable#close} methods throw an exception,
     * only the first thrown exception will be propagated to the caller, after all other objects are closed,
     * similar to the try-with-resources block.
     *
     * @param closeables Stream of objects to close.
     * @throws Exception If failed to close.
     */
    public static void closeAllManually(Stream<? extends ManuallyCloseable> closeables) throws Exception {
        AtomicReference<Exception> ex = new AtomicReference<>();

        closeables.filter(Objects::nonNull).forEach(closeable -> {
            try {
                closeable.close();
            } catch (Exception e) {
                if (!ex.compareAndSet(null, e)) {
                    ex.get().addSuppressed(e);
                }
            }
        });

        if (ex.get() != null) {
            throw ex.get();
        }
    }

    /**
     * Closes all provided objects.
     *
     * @param closeables Array of closeable objects to close.
     * @throws Exception If failed to close.
     * @see #closeAll(Collection)
     */
    public static void closeAllManually(ManuallyCloseable... closeables) throws Exception {
        closeAllManually(Arrays.stream(closeables));
    }

    /**
     * Short date format pattern for log messages in "quiet" mode. Only time is included since we don't expect "quiet" mode to be used for
     * longer runs.
     */
    private static final DateTimeFormatter SHORT_DATE_FMT = DateTimeFormatter.ofPattern("HH:mm:ss");

    /**
     * Prints stack trace of the current thread to provided logger.
     *
     * @param log Logger.
     * @param msg Message to print with the stack.
     * @deprecated Calls to this method should never be committed to master.
     */
    public static void dumpStack(IgniteLogger log, String msg, Object... params) {
        String reason = "Dumping stack";

        var err = new Exception(IgniteStringFormatter.format(msg, params));

        if (log != null) {
            log.warn(reason, err);
        } else {
            System.err.println("[" + LocalDateTime.now().format(SHORT_DATE_FMT) + "] (err) " + reason);

            err.printStackTrace(System.err);
        }
    }

    /**
     * Atomically moves or renames a file to a target file.
     *
     * @param sourcePath The path to the file to move.
     * @param targetPath The path to the target file.
     * @param log        Optional logger.
     * @return The path to the target file.
     * @throws IOException If the source file cannot be moved to the target.
     */
    public static Path atomicMoveFile(Path sourcePath, Path targetPath, @Nullable IgniteLogger log) throws IOException {
        // Move temp file to target path atomically.
        // The code comes from
        // https://github.com/jenkinsci/jenkins/blob/master/core/src/main/java/hudson/util/AtomicFileWriter.java#L187
        Objects.requireNonNull(sourcePath, "sourcePath");
        Objects.requireNonNull(targetPath, "targetPath");

        Path success;

        try {
            success = Files.move(sourcePath, targetPath, StandardCopyOption.ATOMIC_MOVE);
        } catch (final IOException e) {
            // If it falls here that can mean many things. Either that the atomic move is not supported,
            // or something wrong happened. Anyway, let's try to be over-diagnosing
            if (log != null) {
                if (e instanceof AtomicMoveNotSupportedException) {
                    log.info("Atomic move not supported. Falling back to non-atomic move [reason={}]", e.getMessage());
                } else {
                    log.info("Unable to move atomically. Falling back to non-atomic move [reason={}]", e.getMessage());
                }

                if (targetPath.toFile().exists() && log.isInfoEnabled()) {
                    log.info("The target file already exists [path={}]", targetPath);
                }
            }

            try {
                success = Files.move(sourcePath, targetPath, StandardCopyOption.REPLACE_EXISTING);
            } catch (final IOException e1) {
                e1.addSuppressed(e);

                if (log != null) {
                    log.warn("Unable to move file. Going to delete source [sourcePath={}, targetPath={}]",
                            sourcePath,
                            targetPath
                    );
                }

                try {
                    Files.deleteIfExists(sourcePath);
                } catch (final IOException e2) {
                    e2.addSuppressed(e1);

                    if (log != null) {
                        log.warn("Unable to delete file [path={}]", sourcePath);
                    }

                    throw e2;
                }

                throw e1;
            }
        }

        return success;
    }

    /**
     * Return {@code obj} if not null, otherwise {@code defaultObj}.
     *
     * @param obj Object.
     * @param defaultObj Default object.
     * @param <O> Object type.
     * @return Object or default object.
     */
    public static <O> O nonNullOrElse(O obj, O defaultObj) {
        return (obj != null) ? obj : defaultObj;
    }

    /**
     * Returns {@code true} If the given value is power of 2 (0 is not power of 2).
     *
     * @param i Value.
     */
    public static boolean isPow2(int i) {
        return i > 0 && (i & (i - 1)) == 0;
    }

    /**
     * Returns {@code true} If the given value is power of 2 (0 is not power of 2).
     *
     * @param i Value.
     */
    public static boolean isPow2(long i) {
        return i > 0 && (i & (i - 1)) == 0;
    }

    /**
     * Waits if necessary for this future to complete, and then returns its result ignoring interrupts.
     *
     * @return Result value.
     * @throws CancellationException If this future was cancelled.
     * @throws ExecutionException If this future completed exceptionally.
     */
    public static <T> T getUninterruptibly(CompletableFuture<T> future) throws ExecutionException {
        boolean interrupted = false;

        try {
            while (true) {
                try {
                    return future.get();
                } catch (InterruptedException e) {
                    interrupted = true;
                }
            }
        } finally {
            if (interrupted) {
                Thread.currentThread().interrupt();
            }
        }
    }

    /**
     * Stops workers from given collection and waits for their completion.
     *
     * @param workers Workers collection.
     * @param cancel Whether it should cancel workers.
     * @param log Logger.
     */
    public static void awaitForWorkersStop(Collection<IgniteWorker> workers, boolean cancel, @Nullable IgniteLogger log) {
        if (cancel) {
            workers.forEach(IgniteWorker::cancel);
        }

        for (IgniteWorker worker : workers) {
            try {
                worker.join();
            } catch (Exception e) {
                if (log != null && log.isWarnEnabled()) {
                    log.debug("Unable to cancel ignite worker [worker={}, reason={}]", worker.toString(), e.getMessage());
                }
            }
        }
    }

    /**
     * Method that runs the provided {@code fn} in {@code busyLock}.
     *
     * @param busyLock Component's busy lock
     * @param fn Function to run
     * @param <T> Type of returned value from {@code fn}
     * @return Result of the provided function
     */
    public static <T> T inBusyLock(IgniteSpinBusyLock busyLock, Supplier<T> fn) {
        if (!busyLock.enterBusy()) {
            throw new IgniteInternalException(NODE_STOPPING_ERR, new NodeStoppingException());
        }
        try {
            return fn.get();
        } finally {
            busyLock.leaveBusy();
        }
    }

    /**
     * Method that runs the provided {@code fn} in {@code busyLock}.
     *
     * @param busyLock Component's busy lock
     * @param fn Runnable to run
     */
    public static void inBusyLock(IgniteSpinBusyLock busyLock, Runnable fn) {
        if (!busyLock.enterBusy()) {
            throw new IgniteInternalException(NODE_STOPPING_ERR, new NodeStoppingException());
        }
        try {
            fn.run();
        } finally {
            busyLock.leaveBusy();
        }
    }

    /**
     * Collects all the fields of given class which are defined as a public static within the specified class.
     *
     * @param sourceCls The class to lookup fields in.
     * @param targetCls Type of the fields of interest.
     * @return A mapping name to property itself.
     */
    public static <T> List<T> collectStaticFields(Class<?> sourceCls, Class<? extends T> targetCls) {
        List<T> result = new ArrayList<>();

        for (Field f : sourceCls.getDeclaredFields()) {
            if (!targetCls.equals(f.getType())
                    || !Modifier.isStatic(f.getModifiers())
                    || !Modifier.isPublic(f.getModifiers())) {
                continue;
            }

            try {
                T value = targetCls.cast(f.get(sourceCls));

                result.add(value);
            } catch (IllegalAccessException e) {
                // should not happen
                throw new AssertionError(e);
            }
        }

        return result;
    }

    /**
     * Cancels the future and runs a consumer on future's result if it was completed before the cancellation.
     * Does nothing if future is cancelled or completed exceptionally.
     *
     * @param future Future.
     * @param consumer Consumer that accepts future's result.
     * @param <T> Future's result type.
     */
    public static <T> void cancelOrConsume(CompletableFuture<T> future, Consumer<T> consumer) {
        future.cancel(true);

        if (future.isCancelled() || future.isCompletedExceptionally()) {
            return;
        }

        assert future.isDone();

        T res = future.join();

        assert res != null;

        consumer.accept(res);
    }

    /**
     * Produce new MBean name according to received group and name.
     *
     * @param group pkg:group=value part of MBean name.
     * @param name pkg:name=value part of MBean name.
     * @return new ObjectName.
     * @throws MalformedObjectNameException if MBean name can't be formed from the received arguments.
     */
    public static ObjectName makeMbeanName(String group, String name) throws MalformedObjectNameException {
        return new ObjectName(String.format("%s:group=%s,name=%s", JMX_MBEAN_PACKAGE, group, name));
    }

    /**
     * Filter the collection using the given predicate.
     *
     * @param collection Collection.
     * @param predicate Predicate.
     * @return Filtered list.
     */
    public static <T> List<T> filter(Collection<T> collection, Predicate<T> predicate) {
        List<T> result = new ArrayList<>();

        for (T e : collection) {
            if (predicate.test(e)) {
                result.add(e);
            }
        }

        return result;
    }

    /**
     * Find any element in given collection.
     *
     * @param collection Collection.
     * @return Optional containing element (if present).
     */
    public static <T> Optional<T> findAny(Collection<T> collection) {
        return findAny(collection, null);
    }

    /**
     * Find any element in given collection for which the predicate returns {@code true}.
     *
     * @param collection Collection.
     * @param predicate Predicate.
     * @return Optional containing element (if present).
     */
    public static <T> Optional<T> findAny(Collection<T> collection, @Nullable Predicate<T> predicate) {
        if (!collection.isEmpty()) {
            for (Iterator<T> it = collection.iterator(); it.hasNext(); ) {
                T t = it.next();

                if (predicate == null || predicate.test(t)) {
                    return Optional.ofNullable(t);
                }
            }
        }

        return Optional.empty();
    }

    /**
<<<<<<< HEAD
     * Utility method to check if one byte array starts with a specified sequence of bytes.
     *
     * @param key The array to check.
     * @param prefix The prefix bytes to test for.
     * @return {@code true} if the key starts with the bytes from the prefix.
     */
    public static boolean startsWith(byte[] key, byte[] prefix) {
        return key.length >= prefix.length
                && Arrays.equals(key, 0, prefix.length, prefix, 0, prefix.length);
=======
     * Retries operation until it succeeds or fails with exception that is different than the given.
     *
     * @param operation Operation.
     * @param stopRetryCondition Condition that accepts the exception if one has been thrown, and defines whether retries should be stopped.
     * @param executor Executor to make retry in.
     * @return Future that is completed when operation is successful or failed with other exception than the given.
     */
    public static <T> CompletableFuture<T> retryOperationUntilSuccess(
            Supplier<CompletableFuture<T>> operation,
            Function<Throwable, Boolean> stopRetryCondition,
            Executor executor
    ) {
        CompletableFuture<T> fut = new CompletableFuture<>();

        retryOperationUntilSuccess(operation, stopRetryCondition, fut, executor);

        return fut;
    }

    /**
     * Retries operation until it succeeds or fails with exception that is different than the given.
     *
     * @param operation Operation.
     * @param stopRetryCondition Condition that accepts the exception if one has been thrown, and defines whether retries should be stopped.
     * @param executor Executor to make retry in.
     * @param fut Future that is completed when operation is successful or failed with other exception than the given.
     */
    public static <T> void retryOperationUntilSuccess(
            Supplier<CompletableFuture<T>> operation,
            Function<Throwable, Boolean> stopRetryCondition,
            CompletableFuture<T> fut,
            Executor executor
    ) {
        operation.get()
                .whenComplete((res, e) -> {
                    if (e == null) {
                        fut.complete(res);
                    } else {
                        if (stopRetryCondition.apply(e)) {
                            fut.completeExceptionally(e);
                        } else {
                            executor.execute(() -> retryOperationUntilSuccess(operation, stopRetryCondition, fut, executor));
                        }
                    }
                });
>>>>>>> a67c0670
    }
}<|MERGE_RESOLUTION|>--- conflicted
+++ resolved
@@ -1009,17 +1009,6 @@
     }
 
     /**
-<<<<<<< HEAD
-     * Utility method to check if one byte array starts with a specified sequence of bytes.
-     *
-     * @param key The array to check.
-     * @param prefix The prefix bytes to test for.
-     * @return {@code true} if the key starts with the bytes from the prefix.
-     */
-    public static boolean startsWith(byte[] key, byte[] prefix) {
-        return key.length >= prefix.length
-                && Arrays.equals(key, 0, prefix.length, prefix, 0, prefix.length);
-=======
      * Retries operation until it succeeds or fails with exception that is different than the given.
      *
      * @param operation Operation.
@@ -1065,6 +1054,17 @@
                         }
                     }
                 });
->>>>>>> a67c0670
+    }
+
+    /**
+     * Utility method to check if one byte array starts with a specified sequence of bytes.
+     *
+     * @param key The array to check.
+     * @param prefix The prefix bytes to test for.
+     * @return {@code true} if the key starts with the bytes from the prefix.
+     */
+    public static boolean startsWith(byte[] key, byte[] prefix) {
+        return key.length >= prefix.length
+                && Arrays.equals(key, 0, prefix.length, prefix, 0, prefix.length);
     }
 }