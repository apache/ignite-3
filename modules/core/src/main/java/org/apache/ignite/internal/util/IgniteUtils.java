--- conflicted
+++ resolved
@@ -66,8 +66,6 @@
     private static final ConcurrentMap<ClassLoader, ConcurrentMap<String, Class<?>>> classCache =
         new ConcurrentHashMap<>();
 
-<<<<<<< HEAD
-=======
     /*
       Initializes enterprise check.
      */
@@ -85,21 +83,8 @@
         finally {
             assertionsEnabled = assertionsEnabled0;
         }
-
-        IgniteUtils.jdkVer = System.getProperty("java.specification.version");
-
-        primitiveMap.put("byte", byte.class);
-        primitiveMap.put("short", short.class);
-        primitiveMap.put("int", int.class);
-        primitiveMap.put("long", long.class);
-        primitiveMap.put("float", float.class);
-        primitiveMap.put("double", double.class);
-        primitiveMap.put("char", char.class);
-        primitiveMap.put("boolean", boolean.class);
-        primitiveMap.put("void", void.class);
-    }
-
->>>>>>> 972672ff
+    }
+
     /**
      * Get JDK version.
      *
@@ -348,14 +333,7 @@
         if (ldr == null)
             ldr = igniteClassLoader;
 
-        ConcurrentMap<String, Class<?>> ldrMap = classCache.get(ldr);
-
-        if (ldrMap == null) {
-            ConcurrentMap<String, Class<?>> old = classCache.putIfAbsent(ldr, ldrMap = new ConcurrentHashMap<>());
-
-            if (old != null)
-                ldrMap = old;
-        }
+        ConcurrentMap<String, Class<?>> ldrMap = classCache.computeIfAbsent(ldr, k -> new ConcurrentHashMap<>());
 
         cls = ldrMap.get(clsName);
 
@@ -365,7 +343,7 @@
 
             cls = Class.forName(clsName, true, ldr);
 
-            Class old = ldrMap.putIfAbsent(clsName, cls);
+            Class<?> old = ldrMap.putIfAbsent(clsName, cls);
 
             if (old != null)
                 cls = old;
@@ -375,7 +353,43 @@
     }
 
     /**
-<<<<<<< HEAD
+     * @return {@code True} if assertions enabled.
+     */
+    public static boolean assertionsEnabled() {
+        return assertionsEnabled;
+    }
+
+    /**
+     * Deletes a file or a directory with all sub-directories and files.
+     *
+     * @param path File or directory to delete.
+     * @return {@code true} if and only if the file or directory is successfully deleted,
+     *      {@code false} otherwise
+     */
+    public static boolean delete(Path path) {
+        try {
+            Files.walkFileTree(path, new SimpleFileVisitor<>() {
+                @Override public FileVisitResult postVisitDirectory(Path dir, IOException exc) throws IOException {
+                    Files.delete(dir);
+
+                    return FileVisitResult.CONTINUE;
+                }
+
+                @Override public FileVisitResult visitFile(Path file, BasicFileAttributes attrs) throws IOException {
+                    Files.delete(file);
+
+                    return FileVisitResult.CONTINUE;
+                }
+            });
+
+            return true;
+        }
+        catch (IOException e) {
+            return false;
+        }
+    }
+
+    /**
      * Shuts down the given executor service gradually, first disabling new submissions and later, if
      * necessary, cancelling remaining tasks.
      *
@@ -416,36 +430,6 @@
             Thread.currentThread().interrupt();
             // (Re-)Cancel if current thread also interrupted
             service.shutdownNow();
-        }
-    }
-
-    /**
-     * Deletes a file or a directory with all sub-directories and files.
-     *
-     * @param path File or directory to delete.
-     * @return {@code true} if and only if the file or directory is successfully deleted,
-     *      {@code false} otherwise
-     */
-    public static boolean delete(Path path) {
-        try {
-            Files.walkFileTree(path, new SimpleFileVisitor<>() {
-                @Override public FileVisitResult postVisitDirectory(Path dir, IOException exc) throws IOException {
-                    Files.delete(dir);
-
-                    return FileVisitResult.CONTINUE;
-                }
-
-                @Override public FileVisitResult visitFile(Path file, BasicFileAttributes attrs) throws IOException {
-                    Files.delete(file);
-
-                    return FileVisitResult.CONTINUE;
-                }
-            });
-
-            return true;
-        }
-        catch (IOException e) {
-            return false;
         }
     }
 
@@ -473,11 +457,5 @@
 
         if (ex != null)
             throw ex;
-=======
-     * @return {@code True} if assertions enabled.
-     */
-    public static boolean assertionsEnabled() {
-        return assertionsEnabled;
->>>>>>> 972672ff
     }
 }