--- conflicted
+++ resolved
@@ -38,13 +38,7 @@
  * An {@link ExecutorService} that executes submitted tasks using pooled grid threads.
  */
 public class StripedThreadPoolExecutor implements ExecutorService {
-<<<<<<< HEAD
-    /**
-     *
-     */
-=======
     /** Executors. */
->>>>>>> a323c22d
     private final ExecutorService[] execs;
 
     /**
