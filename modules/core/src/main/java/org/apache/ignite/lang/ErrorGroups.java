--- conflicted
+++ resolved
@@ -392,7 +392,31 @@
     }
 
     /**
-<<<<<<< HEAD
+     * Code deployment error group.
+     */
+    public static class CodeDeployment {
+        /**
+         * Code deployment error group.
+         */
+        public static final ErrorGroup CODE_DEPLOYMENT_ERR_GROUP = ErrorGroup.newGroup("CODEDEPLOY", 13);
+
+        /**
+         * Access to non-existing deployment unit.
+         */
+        public static final int UNIT_NOT_FOUND_ERR = CODE_DEPLOYMENT_ERR_GROUP.registerErrorCode(1);
+
+        /**
+         * Unit duplicate error.
+         */
+        public static final int UNIT_ALREADY_EXISTS_ERR = CODE_DEPLOYMENT_ERR_GROUP.registerErrorCode(2);
+
+        /**
+         * Deployment unit content read error.
+         */
+        public static final int UNIT_CONTENT_READ_ERR = CODE_DEPLOYMENT_ERR_GROUP.registerErrorCode(3);
+    }
+
+    /**
      * Garbage collector error group.
      */
     public static class Gc {
@@ -401,29 +425,5 @@
 
         /** Garbage collector closed error. */
         public static final int CLOSED_ERR = GC_ERR_GROUP.registerErrorCode(1);
-=======
-     * Code deployment error group.
-     */
-    public static class CodeDeployment {
-        /**
-         * Code deployment error group.
-         */
-        public static final ErrorGroup CODE_DEPLOYMENT_ERR_GROUP = ErrorGroup.newGroup("CODEDEPLOY", 13);
-
-        /**
-         * Access to non-existing deployment unit.
-         */
-        public static final int UNIT_NOT_FOUND_ERR = CODE_DEPLOYMENT_ERR_GROUP.registerErrorCode(1);
-
-        /**
-         * Unit duplicate error.
-         */
-        public static final int UNIT_ALREADY_EXISTS_ERR = CODE_DEPLOYMENT_ERR_GROUP.registerErrorCode(2);
-
-        /**
-         * Deployment unit content read error.
-         */
-        public static final int UNIT_CONTENT_READ_ERR = CODE_DEPLOYMENT_ERR_GROUP.registerErrorCode(3);
->>>>>>> 4d09fd16
     }
 }