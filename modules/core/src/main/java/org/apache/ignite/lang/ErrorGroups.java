--- conflicted
+++ resolved
@@ -40,7 +40,7 @@
         public static final int SSL_CONFIGURATION_ERR = COMMON_ERR_GROUP.registerErrorCode((short) 4);
 
         /** Operation failed because a node has left the cluster. */
-        public static final int NODE_LEFT_ERR = COMMON_ERR_GROUP.registerErrorCode(5);
+        public static final int NODE_LEFT_ERR = COMMON_ERR_GROUP.registerErrorCode((short) 5);
 
         /**
          * This error code represents an internal error caused by faulty logic or coding in the Ignite codebase.
@@ -120,24 +120,17 @@
         /** Session not found error. */
         public static final int SESSION_NOT_FOUND_ERR = SQL_ERR_GROUP.registerErrorCode((short) 2);
 
-<<<<<<< HEAD
-=======
-        /** Invalid query error. */
-        public static final int QUERY_INVALID_ERR = SQL_ERR_GROUP.registerErrorCode((short) 3);
-
->>>>>>> f1efc25c
         /** Query without a result set error. */
         public static final int QUERY_NO_RESULT_SET_ERR = SQL_ERR_GROUP.registerErrorCode((short) 4);
 
-<<<<<<< HEAD
         /** Schema not found. */
-        public static final int SCHEMA_NOT_FOUND_ERR = SQL_ERR_GROUP.registerErrorCode(5);
+        public static final int SCHEMA_NOT_FOUND_ERR = SQL_ERR_GROUP.registerErrorCode((short) 5);
 
         /** Cursor is already closed error. */
-        public static final int CURSOR_CLOSED_ERR = SQL_ERR_GROUP.registerErrorCode(6);
+        public static final int CURSOR_CLOSED_ERR = SQL_ERR_GROUP.registerErrorCode((short) 6);
 
         /** Statement parsing error. This error is returned when an SQL statement string is not valid according to syntax rules. */
-        public static final int STMT_PARSE_ERR = SQL_ERR_GROUP.registerErrorCode(7);
+        public static final int STMT_PARSE_ERR = SQL_ERR_GROUP.registerErrorCode((short) 7);
 
         /**
          * Statement validation error. Although statement is grammatically correct, the semantic is in question.
@@ -151,13 +144,13 @@
          *
          * <p>See message for details.
          */
-        public static final int STMT_VALIDATION_ERR = SQL_ERR_GROUP.registerErrorCode(8);
+        public static final int STMT_VALIDATION_ERR = SQL_ERR_GROUP.registerErrorCode((short) 8);
 
         /** Constraint violation error such as primary key violation. */
-        public static final int CONSTRAINT_VIOLATION_ERR = SQL_ERR_GROUP.registerErrorCode(9);
+        public static final int CONSTRAINT_VIOLATION_ERR = SQL_ERR_GROUP.registerErrorCode((short) 9);
 
         /** Statement canceled error. Statement is canceled due to timeout, admin action, etc. */
-        public static final int EXECUTION_CANCELLED_ERR = SQL_ERR_GROUP.registerErrorCode(10);
+        public static final int EXECUTION_CANCELLED_ERR = SQL_ERR_GROUP.registerErrorCode((short) 10);
 
         /**
          * Runtime error. Errors caused by programming errors in SQL statement itself, such errors happen during statement execution:
@@ -167,98 +160,13 @@
          *     <li>Function execution errors.</li>
          * </ul>
          */
-        public static final int RUNTIME_ERR = SQL_ERR_GROUP.registerErrorCode(11);
+        public static final int RUNTIME_ERR = SQL_ERR_GROUP.registerErrorCode((short) 11);
 
         /** Planning timed out without finding any valid plan. */
-        public static final int PLANNING_TIMEOUT_ERR = SQL_ERR_GROUP.registerErrorCode(12);
+        public static final int PLANNING_TIMEOUT_ERR = SQL_ERR_GROUP.registerErrorCode((short) 12);
 
         /** Session closed error. Operation is rejected because SQL session was closed. */
-        public static final int SESSION_CLOSED_ERR = SQL_ERR_GROUP.registerErrorCode(13);
-=======
-        /** Missing primary key error. */
-        public static final int PRIMARY_KEY_MISSING_ERR = SQL_ERR_GROUP.registerErrorCode((short) 5);
-
-        /** Multiple primary keys error. */
-        public static final int PRIMARY_KEYS_MULTIPLE_ERR = SQL_ERR_GROUP.registerErrorCode((short) 6);
-
-        /** Schema not found. */
-        public static final int SCHEMA_NOT_FOUND_ERR = SQL_ERR_GROUP.registerErrorCode((short) 7);
-
-        /** Storage engine not valid. */
-        public static final int STORAGE_ENGINE_NOT_VALID_ERR = SQL_ERR_GROUP.registerErrorCode((short) 8);
-
-        /** Cursor is already closed error. */
-        public static final int CURSOR_CLOSED_ERR = SQL_ERR_GROUP.registerErrorCode((short) 9);
-
-        /** Constraint violation: some keys can't be inserted because they violate unique constraint PK. */
-        public static final int DUPLICATE_KEYS_ERR = SQL_ERR_GROUP.registerErrorCode((short) 10);
-
-        /** Constraint violation: deleting a column that belongs to the index. */
-        public static final int DROP_IDX_COLUMN_CONSTRAINT_ERR = SQL_ERR_GROUP.registerErrorCode((short) 11);
-
-        /**  Too many grouping expressions. */
-        public static final int TOO_MANY_GROUPING_EXPRESSIONS_ERR = SQL_ERR_GROUP.registerErrorCode((short) 12);
-
-        /** Unsupported sql operation. */
-        public static final int UNSUPPORTED_SQL_OPERATION_KIND_ERR = SQL_ERR_GROUP.registerErrorCode((short) 13);
-
-        /** Unsupported DDL operation. */
-        public static final int UNSUPPORTED_DDL_OPERATION_ERR = SQL_ERR_GROUP.registerErrorCode((short) 14);
-
-        /** Query validation error. */
-        public static final int QUERY_VALIDATION_ERR = SQL_ERR_GROUP.registerErrorCode((short) 15);
-
-        /** Object is not found in schema. */
-        public static final int OBJECT_NOT_FOUND_ERR = SQL_ERR_GROUP.registerErrorCode((short) 16);
-
-        /** Object already exists in schema. */
-        public static final int OBJECT_ALREADY_EXISTS_ERR = SQL_ERR_GROUP.registerErrorCode((short) 17);
-
-        /** Query mapping error. */
-        public static final int QUERY_MAPPING_ERR = SQL_ERR_GROUP.registerErrorCode((short) 19);
-
-        /** DDL execution error. */
-        public static final int DDL_EXEC_ERR = SQL_ERR_GROUP.registerErrorCode((short) 20);
-
-        /** DML result error. */
-        public static final int INVALID_DML_RESULT_ERR = SQL_ERR_GROUP.registerErrorCode((short) 21);
-
-        /** SQL data type to relational conversion error. */
-        public static final int SQL_TO_REL_CONVERSION_ERR = SQL_ERR_GROUP.registerErrorCode((short) 22);
-
-        /** Relational expression serialization error. */
-        public static final int REL_SERIALIZATION_ERR = SQL_ERR_GROUP.registerErrorCode((short) 23);
-
-        /** Relational expression deserialization error. */
-        public static final int REL_DESERIALIZATION_ERR = SQL_ERR_GROUP.registerErrorCode((short) 24);
-
-        /** Class not found error. */
-        public static final int CLASS_NOT_FOUND_ERR = SQL_ERR_GROUP.registerErrorCode((short) 25);
-
-        /** Expression compilation error. */
-        public static final int EXPRESSION_COMPILATION_ERR = SQL_ERR_GROUP.registerErrorCode((short) 26);
-
-        /** Node left the cluster. */
-        public static final int NODE_LEFT_ERR = SQL_ERR_GROUP.registerErrorCode((short) 27);
-
-        /** Operation aborted/interrupted error. */
-        public static final int OPERATION_INTERRUPTED_ERR = SQL_ERR_GROUP.registerErrorCode((short) 29);
-
-        /** An error occurred while canceling the operation. */
-        public static final int CANCEL_OPERATION_ERR = SQL_ERR_GROUP.registerErrorCode((short) 30);
-
-        /** Session expired error. */
-        public static final int SESSION_EXPIRED_ERR = SQL_ERR_GROUP.registerErrorCode((short) 31);
-
-        /** Schema evaluation error. */
-        public static final int SCHEMA_EVALUATION_ERR = SQL_ERR_GROUP.registerErrorCode((short) 32);
-
-        /** Execution cancelled. */
-        public static final int EXECUTION_CANCELLED_ERR = SQL_ERR_GROUP.registerErrorCode((short) 33);
-
-        /** Planning timeouted without any valid plan. */
-        public static final int PLANNING_TIMEOUTED_ERR = SQL_ERR_GROUP.registerErrorCode((short) 34);
->>>>>>> f1efc25c
+        public static final int SESSION_CLOSED_ERR = SQL_ERR_GROUP.registerErrorCode((short) 13);
     }
 
     /** Meta storage error group. */
@@ -291,14 +199,10 @@
         public static final int INVALID_INDEX_DEFINITION_ERR = INDEX_ERR_GROUP.registerErrorCode((short) 1);
 
         /** Index not found. */
-<<<<<<< HEAD
-        public static final int INDEX_NOT_FOUND_ERR = INDEX_ERR_GROUP.registerErrorCode(2);
+        public static final int INDEX_NOT_FOUND_ERR = INDEX_ERR_GROUP.registerErrorCode((short) 2);
 
         /** Index already exists. */
-        public static int INDEX_ALREADY_EXISTS_ERR = INDEX_ERR_GROUP.registerErrorCode(3);
-=======
-        public static final int INDEX_NOT_FOUND_ERR = INDEX_ERR_GROUP.registerErrorCode((short) 2);
->>>>>>> f1efc25c
+        public static int INDEX_ALREADY_EXISTS_ERR = INDEX_ERR_GROUP.registerErrorCode((short) 3);
     }
 
     /** Transactions error group. */
