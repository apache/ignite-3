--- conflicted
+++ resolved
@@ -176,18 +176,16 @@
         public static final ErrorGroup TX_ERR_GROUP = ErrorGroup.newGroup("TX", 3);
 
         /** Error on creation of tx state storage. */
-        public static int TX_STATE_STORAGE_CREATE_ERR = TX_ERR_GROUP.registerErrorCode(1);
+        public static final int TX_STATE_STORAGE_CREATE_ERR = TX_ERR_GROUP.registerErrorCode(1);
 
         /** Error on destruction of tx state storage. */
-        public static int TX_STATE_STORAGE_DESTROY_ERR = TX_ERR_GROUP.registerErrorCode(2);
+        public static final int TX_STATE_STORAGE_DESTROY_ERR = TX_ERR_GROUP.registerErrorCode(2);
 
         /** Error of tx state storage. */
-        public static int TX_STATE_STORAGE_ERR = TX_ERR_GROUP.registerErrorCode(3);
-<<<<<<< HEAD
-=======
+        public static final int TX_STATE_STORAGE_ERR = TX_ERR_GROUP.registerErrorCode(3);
 
         /** Error of unexpected tx state on state change. */
-        public static int TX_UNEXPECTED_STATE = TX_ERR_GROUP.registerErrorCode(4);
+        public static final int TX_UNEXPECTED_STATE = TX_ERR_GROUP.registerErrorCode(4);
     }
 
     /** Replicator error group. */
@@ -196,22 +194,21 @@
         public static final ErrorGroup REPLICATOR_ERR_GROUP = ErrorGroup.newGroup("REP", 4);
 
         /** Common error for the replication procedure. */
-        public static int REPLICA_COMMON_ERR = REPLICATOR_ERR_GROUP.registerErrorCode(1);
+        public static final int REPLICA_COMMON_ERR = REPLICATOR_ERR_GROUP.registerErrorCode(1);
 
         /** Replica with the same identifier is already existed. */
-        public static int REPLICA_ALREADY_IS_STARTED_ERR = REPLICATOR_ERR_GROUP.registerErrorCode(2);
+        public static final int REPLICA_ALREADY_IS_STARTED_ERR = REPLICATOR_ERR_GROUP.registerErrorCode(2);
 
         /** Timeout has happened during the replication procedure. */
-        public static int REPLICA_TIMEOUT_ERR = REPLICATOR_ERR_GROUP.registerErrorCode(3);
+        public static final int REPLICA_TIMEOUT_ERR = REPLICATOR_ERR_GROUP.registerErrorCode(3);
 
         /** The error happens when the replication level try to handle an unsupported request.  */
-        public static int REPLICA_UNSUPPORTED_REQUEST_ERR = REPLICATOR_ERR_GROUP.registerErrorCode(4);
+        public static final int REPLICA_UNSUPPORTED_REQUEST_ERR = REPLICATOR_ERR_GROUP.registerErrorCode(4);
 
         /** The error happens when the replica is not ready to handle a request.  */
-        public static int REPLICA_UNAVAILABLE_ERR = REPLICATOR_ERR_GROUP.registerErrorCode(5);
+        public static final int REPLICA_UNAVAILABLE_ERR = REPLICATOR_ERR_GROUP.registerErrorCode(5);
 
         /** The error happens when the replica is not the current primary replica. */
-        public static int REPLICA_MISS_ERR = REPLICATOR_ERR_GROUP.registerErrorCode(6);
->>>>>>> bdce30b1
+        public static final int REPLICA_MISS_ERR = REPLICATOR_ERR_GROUP.registerErrorCode(6);
     }
 }