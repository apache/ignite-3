/*
 * Licensed to the Apache Software Foundation (ASF) under one or more
 * contributor license agreements. See the NOTICE file distributed with
 * this work for additional information regarding copyright ownership.
 * The ASF licenses this file to You under the Apache License, Version 2.0
 * (the "License"); you may not use this file except in compliance with
 * the License. You may obtain a copy of the License at
 *
 *      http://www.apache.org/licenses/LICENSE-2.0
 *
 * Unless required by applicable law or agreed to in writing, software
 * distributed under the License is distributed on an "AS IS" BASIS,
 * WITHOUT WARRANTIES OR CONDITIONS OF ANY KIND, either express or implied.
 * See the License for the specific language governing permissions and
 * limitations under the License.
 */

package org.apache.ignite.lang;

/**
 * Defines error groups and its errors.
 */
@SuppressWarnings("PublicInnerClass")
public class ErrorGroups {
    /** Common error group. */
    public static class Common {
        /** Common error group. */
        public static final ErrorGroup COMMON_ERR_GROUP = ErrorGroup.newGroup("CMN", (short) 1);

        /** Node stopping error. */
        public static final int NODE_STOPPING_ERR = COMMON_ERR_GROUP.registerErrorCode((short) 1);

        /** Component not started error. */
        public static final int COMPONENT_NOT_STARTED_ERR = COMMON_ERR_GROUP.registerErrorCode((short) 2);

        /** Illegal argument or argument in a wrong format has been passed. */
        public static final int ILLEGAL_ARGUMENT_ERR = COMMON_ERR_GROUP.registerErrorCode((short) 3);

        /** SSL can not be configured error. */
        public static final int SSL_CONFIGURATION_ERR = COMMON_ERR_GROUP.registerErrorCode((short) 4);

        /**
         * This error code represents an internal error caused by faulty logic or coding in the Ignite codebase.
         * In general, this error code should be considered as a non-recoverable error
         */
        public static final int INTERNAL_ERR = COMMON_ERR_GROUP.registerErrorCode((short) 0xFFFF);
    }

    /** Tables error group. */
    public static class Table {
        /** Table error group. */
        public static final ErrorGroup TABLE_ERR_GROUP = ErrorGroup.newGroup("TBL", (short) 2);

        /** Table already exists. */
        public static final int TABLE_ALREADY_EXISTS_ERR = TABLE_ERR_GROUP.registerErrorCode((short) 1);

        /** Table not found. */
        public static final int TABLE_NOT_FOUND_ERR = TABLE_ERR_GROUP.registerErrorCode((short) 2);

        /** Column already exists. */
        public static final int COLUMN_ALREADY_EXISTS_ERR = TABLE_ERR_GROUP.registerErrorCode((short) 3);

        /** Column not found. */
        public static final int COLUMN_NOT_FOUND_ERR = TABLE_ERR_GROUP.registerErrorCode((short) 4);

        /** Table is stopping. */
        public static final int TABLE_STOPPING_ERR = TABLE_ERR_GROUP.registerErrorCode((short) (5));

        /** Table definition is incorrect. */
        public static final int TABLE_DEFINITION_ERR = TABLE_ERR_GROUP.registerErrorCode((short) 6);
    }

    /** Client error group. */
    public static class Client {
        /** Client error group. */
        public static final ErrorGroup CLIENT_ERR_GROUP = ErrorGroup.newGroup("CLIENT", (short) 3);

        /** Connection failed. */
        public static final int CONNECTION_ERR = CLIENT_ERR_GROUP.registerErrorCode((short) 1);

        /** Protocol breakdown. */
        public static final int PROTOCOL_ERR = CLIENT_ERR_GROUP.registerErrorCode((short) 2);

        /** Incompatible protocol version. */
        public static final int PROTOCOL_COMPATIBILITY_ERR = CLIENT_ERR_GROUP.registerErrorCode((short) 3);

        /** Table not found by ID. */
        public static final int TABLE_ID_NOT_FOUND_ERR = CLIENT_ERR_GROUP.registerErrorCode((short) 4);

        /** Authentication error. */
        public static final int AUTHENTICATION_ERR = CLIENT_ERR_GROUP.registerErrorCode((short) 5);

        /** Authorization error. */
        public static final int AUTHORIZATION_ERR = CLIENT_ERR_GROUP.registerErrorCode((short) 6);

        /** Configuration error. */
        public static final int CONFIGURATION_ERR = CLIENT_ERR_GROUP.registerErrorCode((short) 7);

        /** Cluster ID mismatch error. */
        public static final int CLUSTER_ID_MISMATCH_ERR = CLIENT_ERR_GROUP.registerErrorCode((short) 8);

        /** Client SSL configuration error. */
        public static final int CLIENT_SSL_CONFIGURATION_ERR = CLIENT_ERR_GROUP.registerErrorCode((short) 9);

        /** Client handshake header error. */
        public static final int HANDSHAKE_HEADER_ERR = CLIENT_ERR_GROUP.registerErrorCode((short) 10);
    }

    /** SQL error group. */
    public static class Sql {
        /** SQL error group. */
        public static final ErrorGroup SQL_ERR_GROUP = ErrorGroup.newGroup("SQL", (short) 4);

        /** No more pages in the cursor error. */
        public static final int CURSOR_NO_MORE_PAGES_ERR = SQL_ERR_GROUP.registerErrorCode((short) 1);

        /** Session not found error. */
        public static final int SESSION_NOT_FOUND_ERR = SQL_ERR_GROUP.registerErrorCode((short) 2);

        /** Invalid query error. */
        public static final int QUERY_INVALID_ERR = SQL_ERR_GROUP.registerErrorCode((short) 3);

        /** Query without a result set error. */
        public static final int QUERY_NO_RESULT_SET_ERR = SQL_ERR_GROUP.registerErrorCode((short) 4);

        /** Missing primary key error. */
        public static final int PRIMARY_KEY_MISSING_ERR = SQL_ERR_GROUP.registerErrorCode((short) 5);

        /** Multiple primary keys error. */
        public static final int PRIMARY_KEYS_MULTIPLE_ERR = SQL_ERR_GROUP.registerErrorCode((short) 6);

        /** Schema not found. */
        public static final int SCHEMA_NOT_FOUND_ERR = SQL_ERR_GROUP.registerErrorCode((short) 7);

        /** Storage engine not valid. */
        public static final int STORAGE_ENGINE_NOT_VALID_ERR = SQL_ERR_GROUP.registerErrorCode((short) 8);

        /** Cursor is already closed error. */
        public static final int CURSOR_CLOSED_ERR = SQL_ERR_GROUP.registerErrorCode((short) 9);

        /** Constraint violation: some keys can't be inserted because they violate unique constraint PK. */
        public static final int DUPLICATE_KEYS_ERR = SQL_ERR_GROUP.registerErrorCode((short) 10);

        /** Constraint violation: deleting a column that belongs to the index. */
        public static final int DROP_IDX_COLUMN_CONSTRAINT_ERR = SQL_ERR_GROUP.registerErrorCode((short) 11);

        /**  Too many grouping expressions. */
        public static final int TOO_MANY_GROUPING_EXPRESSIONS_ERR = SQL_ERR_GROUP.registerErrorCode((short) 12);

        /** Unsupported sql operation. */
        public static final int UNSUPPORTED_SQL_OPERATION_KIND_ERR = SQL_ERR_GROUP.registerErrorCode((short) 13);

        /** Unsupported DDL operation. */
        public static final int UNSUPPORTED_DDL_OPERATION_ERR = SQL_ERR_GROUP.registerErrorCode((short) 14);

        /** Query validation error. */
        public static final int QUERY_VALIDATION_ERR = SQL_ERR_GROUP.registerErrorCode((short) 15);

        /** Object is not found in schema. */
        public static final int OBJECT_NOT_FOUND_ERR = SQL_ERR_GROUP.registerErrorCode((short) 16);

        /** Object already exists in schema. */
        public static final int OBJECT_ALREADY_EXISTS_ERR = SQL_ERR_GROUP.registerErrorCode((short) 17);

        /** Query mapping error. */
        public static final int QUERY_MAPPING_ERR = SQL_ERR_GROUP.registerErrorCode((short) 19);

        /** DDL execution error. */
        public static final int DDL_EXEC_ERR = SQL_ERR_GROUP.registerErrorCode((short) 20);

        /** DML result error. */
        public static final int INVALID_DML_RESULT_ERR = SQL_ERR_GROUP.registerErrorCode((short) 21);

        /** SQL data type to relational conversion error. */
        public static final int SQL_TO_REL_CONVERSION_ERR = SQL_ERR_GROUP.registerErrorCode((short) 22);

        /** Relational expression serialization error. */
        public static final int REL_SERIALIZATION_ERR = SQL_ERR_GROUP.registerErrorCode((short) 23);

        /** Relational expression deserialization error. */
        public static final int REL_DESERIALIZATION_ERR = SQL_ERR_GROUP.registerErrorCode((short) 24);

        /** Class not found error. */
        public static final int CLASS_NOT_FOUND_ERR = SQL_ERR_GROUP.registerErrorCode((short) 25);

        /** Expression compilation error. */
        public static final int EXPRESSION_COMPILATION_ERR = SQL_ERR_GROUP.registerErrorCode((short) 26);

        /** Node left the cluster. */
        public static final int NODE_LEFT_ERR = SQL_ERR_GROUP.registerErrorCode((short) 27);

        /** Operation aborted/interrupted error. */
        public static final int OPERATION_INTERRUPTED_ERR = SQL_ERR_GROUP.registerErrorCode((short) 29);

        /** An error occurred while canceling the operation. */
        public static final int CANCEL_OPERATION_ERR = SQL_ERR_GROUP.registerErrorCode((short) 30);

        /** Session expired error. */
        public static final int SESSION_EXPIRED_ERR = SQL_ERR_GROUP.registerErrorCode((short) 31);

        /** Schema evaluation error. */
        public static final int SCHEMA_EVALUATION_ERR = SQL_ERR_GROUP.registerErrorCode((short) 32);

        /** Execution cancelled. */
<<<<<<< HEAD
        public static final int EXECUTION_CANCELLED_ERR = SQL_ERR_GROUP.registerErrorCode(33);

        /** Planning timeouted without any valid plan. */
        public static final int PLANNING_TIMEOUTED_ERR = SQL_ERR_GROUP.registerErrorCode(34);
=======
        public static final int EXECUTION_CANCELLED_ERR = SQL_ERR_GROUP.registerErrorCode((short) 33);
>>>>>>> 93ebaf44
    }

    /** Meta storage error group. */
    public static class MetaStorage {
        /** Meta storage error group. */
        public static final ErrorGroup META_STORAGE_ERR_GROUP = ErrorGroup.newGroup("META", (short) 5);

        /** Failed to start the underlying key value storage. */
        public static final int STARTING_STORAGE_ERR = META_STORAGE_ERR_GROUP.registerErrorCode((short) 1);

        /** Failed to restore the underlying key value storage. */
        public static final int RESTORING_STORAGE_ERR = META_STORAGE_ERR_GROUP.registerErrorCode((short) 2);

        /** Failed to compact the underlying key value storage. */
        public static final int COMPACTION_ERR = META_STORAGE_ERR_GROUP.registerErrorCode((short) 3);

        /** Failed to perform an operation on the underlying key value storage. */
        public static final int OP_EXECUTION_ERR = META_STORAGE_ERR_GROUP.registerErrorCode((short) 4);

        /** Failed to perform an operation within a specified time period. Usually in such cases the operation should be retried. */
        public static final int OP_EXECUTION_TIMEOUT_ERR = META_STORAGE_ERR_GROUP.registerErrorCode((short) 5);
    }

    /** Index error group. */
    public static class Index {
        /** Index error group. */
        public static final ErrorGroup INDEX_ERR_GROUP = ErrorGroup.newGroup("IDX", (short) 6);

        /** Invalid index definition. */
        public static final int INVALID_INDEX_DEFINITION_ERR = INDEX_ERR_GROUP.registerErrorCode((short) 1);

        /** Index not found. */
        public static final int INDEX_NOT_FOUND_ERR = INDEX_ERR_GROUP.registerErrorCode((short) 2);
    }

    /** Transactions error group. */
    public static class Transactions {
        /** Transactions error group. */
        public static final ErrorGroup TX_ERR_GROUP = ErrorGroup.newGroup("TX", (short) 7);

        /** Error of tx state storage. */
        public static final int TX_STATE_STORAGE_ERR = TX_ERR_GROUP.registerErrorCode((short) 1);

        /** Tx state storage is stopped. */
        public static final int TX_STATE_STORAGE_STOPPED_ERR = TX_ERR_GROUP.registerErrorCode((short) 2);

        /** Error of unexpected tx state on state change. */
        public static final int TX_UNEXPECTED_STATE_ERR = TX_ERR_GROUP.registerErrorCode((short) 3);

        /** Failed to acquire a lock on a key due to a conflict. */
        public static final int ACQUIRE_LOCK_ERR = TX_ERR_GROUP.registerErrorCode((short) 4);

        /** Failed to acquire a lock on a key within a timeout. */
        public static final int ACQUIRE_LOCK_TIMEOUT_ERR = TX_ERR_GROUP.registerErrorCode((short) 5);

        /** Failed to commit a transaction. */
        public static final int TX_COMMIT_ERR = TX_ERR_GROUP.registerErrorCode((short) 6);

        /** Failed to rollback a transaction. */
        public static final int TX_ROLLBACK_ERR = TX_ERR_GROUP.registerErrorCode((short) 7);

        /** Failed to enlist read-write operation into read-only transaction. */
        public static final int TX_FAILED_READ_WRITE_OPERATION_ERR = TX_ERR_GROUP.registerErrorCode((short) 8);

        /** The error happens when the replica is not ready to handle a request. */
        public static final int TX_REPLICA_UNAVAILABLE_ERR = TX_ERR_GROUP.registerErrorCode((short) 9);

        /** Tx state storage rebalancing error. */
        public static final int TX_STATE_STORAGE_REBALANCE_ERR = TX_ERR_GROUP.registerErrorCode((short) 10);

        /** Error occurred when trying to create a read-only transaction with a timestamp older than the data available in the tables. */
        public static final int TX_READ_ONLY_TOO_OLD_ERR = TX_ERR_GROUP.registerErrorCode((short) 11);

        /** Failure due to an incompatible schema change. */
        public static final int TX_INCOMPATIBLE_SCHEMA_ERR = TX_ERR_GROUP.registerErrorCode((short) 12);
    }

    /** Replicator error group. */
    public static class Replicator {
        /** Replicator error group. */
        public static final ErrorGroup REPLICATOR_ERR_GROUP = ErrorGroup.newGroup("REP", (short) 8);

        /** Common error for the replication procedure. */
        public static final int REPLICA_COMMON_ERR = REPLICATOR_ERR_GROUP.registerErrorCode((short) 1);

        /** Replica with the same identifier is already existed. */
        public static final int REPLICA_IS_ALREADY_STARTED_ERR = REPLICATOR_ERR_GROUP.registerErrorCode((short) 2);

        /** Timeout has happened during the replication procedure. */
        public static final int REPLICA_TIMEOUT_ERR = REPLICATOR_ERR_GROUP.registerErrorCode((short) 3);

        /** The error happens when the replication level try to handle an unsupported request. */
        public static final int REPLICA_UNSUPPORTED_REQUEST_ERR = REPLICATOR_ERR_GROUP.registerErrorCode((short) 4);

        /** The error happens when the replica is not ready to handle a request. */
        public static final int REPLICA_UNAVAILABLE_ERR = REPLICATOR_ERR_GROUP.registerErrorCode((short) 5);

        /** The error happens when the replica is not the current primary replica. */
        public static final int REPLICA_MISS_ERR = REPLICATOR_ERR_GROUP.registerErrorCode((short) 6);

        /** Failed to close cursor. */
        public static final int CURSOR_CLOSE_ERR = REPLICATOR_ERR_GROUP.registerErrorCode((short) 7);

        /** Stopping replica exception code. */
        public static final int REPLICA_STOPPING_ERR = REPLICATOR_ERR_GROUP.registerErrorCode((short) 8);

    }

    /** Storage error group. */
    public static class Storage {
        /** Storage error group. */
        public static final ErrorGroup STORAGE_ERR_GROUP = ErrorGroup.newGroup("STORAGE", (short) 9);

        /** Default error code when nothing else is specified. */
        public static final int GENERIC_ERR = STORAGE_ERR_GROUP.registerErrorCode((short) 1);

        /** Failed to create a directory. */
        public static final int DIRECTORY_CREATION_ERR = STORAGE_ERR_GROUP.registerErrorCode((short) 2);

        /** Operation on closed storage. */
        public static final int ALREADY_CLOSED_ERR = STORAGE_ERR_GROUP.registerErrorCode((short) 3);

        /** Storage rebalancing error. */
        public static final int STORAGE_REBALANCE_ERR = STORAGE_ERR_GROUP.registerErrorCode((short) 4);
    }

    /** Distribution zones error group. */
    public static class DistributionZones {
        /** Distribution zones group. */
        public static final ErrorGroup DISTRIBUTION_ZONES_ERR_GROUP = ErrorGroup.newGroup("DISTRZONES", (short) 10);

        /** Distribution zone already exists. */
        public static final int ZONE_ALREADY_EXISTS_ERR = DISTRIBUTION_ZONES_ERR_GROUP.registerErrorCode((short) 1);

        /** Distribution zone is not found. */
        public static final int ZONE_NOT_FOUND_ERR = DISTRIBUTION_ZONES_ERR_GROUP.registerErrorCode((short) 2);

        /** Distribution zone rename error. */
        public static final int ZONE_RENAME_ERR = DISTRIBUTION_ZONES_ERR_GROUP.registerErrorCode((short) 3);

        /** Distribution zone is a default distribution zone or bound to table. */
        public static final int ZONE_DROP_ERR = DISTRIBUTION_ZONES_ERR_GROUP.registerErrorCode((short) 4);

        /** Distribution zone definition error. */
        public static final int ZONE_DEFINITION_ERR = DISTRIBUTION_ZONES_ERR_GROUP.registerErrorCode((short) 5);
    }

    /** Network error group. */
    public static class Network {
        /** Network error group. */
        public static final ErrorGroup NETWORK_ERR_GROUP = ErrorGroup.newGroup("NETWORK", (short) 11);

        /** Unresolvable consistent ID. */
        public static final int UNRESOLVABLE_CONSISTENT_ID_ERR = NETWORK_ERR_GROUP.registerErrorCode((short) 1);

        /** Port is in use. */
        public static final int PORT_IN_USE_ERR = NETWORK_ERR_GROUP.registerErrorCode((short) 2);
    }

    /** Node configuration error group. */
    public static class NodeConfiguration {
        /** Node configuration error group. */
        public static final ErrorGroup NODE_CONFIGURATION_ERR_GROUP = ErrorGroup.newGroup("NODECFG", (short) 12);

        /** Config read error. */
        public static final int CONFIG_READ_ERR = NODE_CONFIGURATION_ERR_GROUP.registerErrorCode((short) 1);

        /** Config file creation error. */
        public static final int CONFIG_FILE_CREATE_ERR = NODE_CONFIGURATION_ERR_GROUP.registerErrorCode((short) 2);

        /** Config write error. */
        public static final int CONFIG_WRITE_ERR = NODE_CONFIGURATION_ERR_GROUP.registerErrorCode((short) 3);

        /** Config parse error. */
        public static final int CONFIG_PARSE_ERR = NODE_CONFIGURATION_ERR_GROUP.registerErrorCode((short) 4);
    }

    /** Code deployment error group. */
    public static class CodeDeployment {
        /** Code deployment error group. */
        public static final ErrorGroup CODE_DEPLOYMENT_ERR_GROUP = ErrorGroup.newGroup("CODEDEPLOY", (short) 13);

        /** Access to non-existing deployment unit. */
        public static final int UNIT_NOT_FOUND_ERR = CODE_DEPLOYMENT_ERR_GROUP.registerErrorCode((short) 1);

        /** Unit duplicate error. */
        public static final int UNIT_ALREADY_EXISTS_ERR = CODE_DEPLOYMENT_ERR_GROUP.registerErrorCode((short) 2);

        /** Deployment unit content read error. */
        public static final int UNIT_CONTENT_READ_ERR = CODE_DEPLOYMENT_ERR_GROUP.registerErrorCode((short) 3);

        /** Deployment unit is unavailable for computing. */
        public static final int UNIT_UNAVAILABLE_ERR = CODE_DEPLOYMENT_ERR_GROUP.registerErrorCode((short) 4);
    }

    /**
     * Garbage collector error group.
     */
    public static class GarbageCollector {
        /** Garbage collector error group. */
        public static final ErrorGroup GC_ERR_GROUP = ErrorGroup.newGroup("GC", (short) 14);

        /** Garbage collector closed error. */
        public static final int CLOSED_ERR = GC_ERR_GROUP.registerErrorCode((short) 1);
    }

    /**
     * Authentication error group.
     */
    public static class Authentication {
        /** Authentication error group. */
        public static final ErrorGroup AUTHENTICATION_ERR_GROUP = ErrorGroup.newGroup("AUTHENTICATION", (short) 15);

        /** General authentication error. */
        public static final int COMMON_AUTHENTICATION_ERR = AUTHENTICATION_ERR_GROUP.registerErrorCode((short) 1);
    }

    /**
     * Compute error group.
     */
    public static class Compute {
        /** Compute error group. */
        public static final ErrorGroup COMPUTE_ERR_GROUP = ErrorGroup.newGroup("COMPUTE", (short) 16);

        /** Classpath error. */
        public static final int CLASS_PATH_ERR = COMPUTE_ERR_GROUP.registerErrorCode((short) 1);

        /** Class loader error. */
        public static final int CLASS_LOADER_ERR = COMPUTE_ERR_GROUP.registerErrorCode((short) 2);
    }
}<|MERGE_RESOLUTION|>--- conflicted
+++ resolved
@@ -202,14 +202,10 @@
         public static final int SCHEMA_EVALUATION_ERR = SQL_ERR_GROUP.registerErrorCode((short) 32);
 
         /** Execution cancelled. */
-<<<<<<< HEAD
-        public static final int EXECUTION_CANCELLED_ERR = SQL_ERR_GROUP.registerErrorCode(33);
+        public static final int EXECUTION_CANCELLED_ERR = SQL_ERR_GROUP.registerErrorCode((short) 33);
 
         /** Planning timeouted without any valid plan. */
-        public static final int PLANNING_TIMEOUTED_ERR = SQL_ERR_GROUP.registerErrorCode(34);
-=======
-        public static final int EXECUTION_CANCELLED_ERR = SQL_ERR_GROUP.registerErrorCode((short) 33);
->>>>>>> 93ebaf44
+        public static final int PLANNING_TIMEOUTED_ERR = SQL_ERR_GROUP.registerErrorCode((short) 34);
     }
 
     /** Meta storage error group. */
