--- conflicted
+++ resolved
@@ -187,30 +187,32 @@
         /** Error of tx state storage. */
         public static final int TX_STATE_STORAGE_ERR = TX_ERR_GROUP.registerErrorCode(3);
 
-<<<<<<< HEAD
+        /** Tx state storage is stopped. */
+        public static final int TX_STATE_STORAGE_STOPPED_ERR = TX_ERR_GROUP.registerErrorCode(4);
+
         /** Error of unexpected tx state on state change. */
-        public static final int TX_UNEXPECTED_STATE = TX_ERR_GROUP.registerErrorCode(4);
+        public static final int TX_UNEXPECTED_STATE = TX_ERR_GROUP.registerErrorCode(5);
 
         /** Failed to release a lock on a key. */
-        public static final int RELEASE_LOCK_ERR = TX_ERR_GROUP.registerErrorCode(5);
+        public static final int RELEASE_LOCK_ERR = TX_ERR_GROUP.registerErrorCode(6);
 
         /** Failed to acquire a lock on a key due to a conflict. */
-        public static final int ACQUIRE_LOCK_ERR = TX_ERR_GROUP.registerErrorCode(6);
+        public static final int ACQUIRE_LOCK_ERR = TX_ERR_GROUP.registerErrorCode(7);
 
         /** Failed to downgrade a lock on a key due to a conflict. */
-        public static final int DOWNGRADE_LOCK_ERR = TX_ERR_GROUP.registerErrorCode(7);
+        public static final int DOWNGRADE_LOCK_ERR = TX_ERR_GROUP.registerErrorCode(8);
 
         /** Failed to commit a transaction. */
-        public static final int TX_COMMIT_ERR = TX_ERR_GROUP.registerErrorCode(8);
+        public static final int TX_COMMIT_ERR = TX_ERR_GROUP.registerErrorCode(9);
 
         /** Failed to rollback a transaction. */
-        public static final int TX_ROLLBACK_ERR = TX_ERR_GROUP.registerErrorCode(9);
+        public static final int TX_ROLLBACK_ERR = TX_ERR_GROUP.registerErrorCode(10);
     }
 
     /** Replicator error group. */
     public static class Replicator {
         /** Replicator error group. */
-        public static final ErrorGroup REPLICATOR_ERR_GROUP = ErrorGroup.newGroup("REP", 4);
+        public static final ErrorGroup REPLICATOR_ERR_GROUP = ErrorGroup.newGroup("REP", 8);
 
         /** Common error for the replication procedure. */
         public static final int REPLICA_COMMON_ERR = REPLICATOR_ERR_GROUP.registerErrorCode(1);
@@ -229,9 +231,5 @@
 
         /** The error happens when the replica is not the current primary replica. */
         public static final int REPLICA_MISS_ERR = REPLICATOR_ERR_GROUP.registerErrorCode(6);
-=======
-        /** Tx state storage is stopped. */
-        public static final int TX_STATE_STORAGE_STOPPED_ERR = TX_ERR_GROUP.registerErrorCode(4);
->>>>>>> a4345bd5
     }
 }