--- conflicted
+++ resolved
@@ -70,14 +70,10 @@
         public static final int TABLE_STOPPING_ERR = TABLE_ERR_GROUP.registerErrorCode((short) (5));
 
         /** Table definition is incorrect. */
-<<<<<<< HEAD
-        public static final int TABLE_DEFINITION_ERR = TABLE_ERR_GROUP.registerErrorCode(6);
+        public static final int TABLE_DEFINITION_ERR = TABLE_ERR_GROUP.registerErrorCode((short) 6);
 
         /** Schema version mismatch. */
         public static final int SCHEMA_VERSION_MISMATCH_ERR = TABLE_ERR_GROUP.registerErrorCode(7);
-=======
-        public static final int TABLE_DEFINITION_ERR = TABLE_ERR_GROUP.registerErrorCode((short) 6);
->>>>>>> a8a37e69
     }
 
     /** Client error group. */
