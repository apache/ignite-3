/*
 * Licensed to the Apache Software Foundation (ASF) under one or more
 * contributor license agreements. See the NOTICE file distributed with
 * this work for additional information regarding copyright ownership.
 * The ASF licenses this file to You under the Apache License, Version 2.0
 * (the "License"); you may not use this file except in compliance with
 * the License. You may obtain a copy of the License at
 *
 *      http://www.apache.org/licenses/LICENSE-2.0
 *
 * Unless required by applicable law or agreed to in writing, software
 * distributed under the License is distributed on an "AS IS" BASIS,
 * WITHOUT WARRANTIES OR CONDITIONS OF ANY KIND, either express or implied.
 * See the License for the specific language governing permissions and
 * limitations under the License.
 */

package org.apache.ignite.internal.catalog.sql;

import static org.apache.ignite.catalog.ColumnSorted.column;
import static org.apache.ignite.catalog.ColumnType.INTEGER;
import static org.apache.ignite.catalog.ColumnType.VARCHAR;
import static org.apache.ignite.catalog.SortOrder.DESC_NULLS_LAST;
import static org.apache.ignite.catalog.definitions.ColumnDefinition.column;
import static org.apache.ignite.internal.testframework.IgniteTestUtils.assertThrows;
import static org.hamcrest.MatcherAssert.assertThat;
import static org.hamcrest.Matchers.is;

import org.apache.ignite.catalog.ColumnType;
import org.apache.ignite.catalog.IndexType;
import org.apache.ignite.catalog.annotations.Column;
import org.apache.ignite.catalog.annotations.Id;
import org.apache.ignite.catalog.definitions.TableDefinition;
import org.apache.ignite.catalog.definitions.ZoneDefinition;
import org.apache.ignite.internal.catalog.sql.CreateFromAnnotationsTest.Pojo;
import org.junit.jupiter.api.Test;

@SuppressWarnings("ThrowableNotThrown")
class CreateFromDefinitionTest {
    @Test
    void createFromZoneBuilderSimple() {
        ZoneDefinition zone = ZoneDefinition.builder("zone_test").storageProfiles("default").build();

        assertThat(createZone(zone), is("CREATE ZONE zone_test WITH STORAGE_PROFILES='default';"));
    }

    @Test
    void createFromZoneBuilder() {
        ZoneDefinition zone = ZoneDefinition.builder("zone_test")
                .ifNotExists()
                .partitions(3)
                .replicas(3)
                .affinity("affinity")
                .dataNodesAutoAdjust(1)
                .dataNodesAutoAdjustScaleDown(2)
                .dataNodesAutoAdjustScaleUp(3)
                .filter("filter")
                .storageProfiles("default")
                .build();

        assertThat(
                createZone(zone),
                is("CREATE ZONE IF NOT EXISTS zone_test WITH STORAGE_PROFILES='default', PARTITIONS=3, REPLICAS=3,"
                        + " AFFINITY_FUNCTION='affinity',"
                        + " DATA_NODES_AUTO_ADJUST=1, DATA_NODES_AUTO_ADJUST_SCALE_UP=3, DATA_NODES_AUTO_ADJUST_SCALE_DOWN=2,"
                        + " DATA_NODES_FILTER='filter';")
        );
    }

    @Test
    void invalidTableDefinition() {
        assertThrows(IllegalArgumentException.class,
                () -> createTable(TableDefinition.builder("empty").build()),
                "Columns list must not be empty.");
    }

    @Test
    void createFromTableBuilderSimple() {
        TableDefinition table = TableDefinition.builder("builder_test")
                .columns(column("id", INTEGER))
                .build();

        assertThat(createTable(table), is("CREATE TABLE PUBLIC.builder_test (id int);"));
    }

    @Test
    void createFromTableBuilder() {
        TableDefinition table = TableDefinition.builder("builder_test")
                .ifNotExists()
                .colocateBy("id", "id_str")
                .zone("zone_test")
                .columns(
                        column("id", INTEGER),
                        column("id_str", VARCHAR),
                        column("f_name", ColumnType.varchar(20).notNull().defaultValue("a"))
                )
                .primaryKey("id", "id_str")
                .index("id_str", "f_name")
                .index("ix_test", IndexType.SORTED, column("id_str").asc(), column("f_name").sort(DESC_NULLS_LAST))
                .build();

        assertThat(
                createTable(table),
                is("CREATE TABLE IF NOT EXISTS PUBLIC.builder_test"
                        + " (id int, id_str varchar, f_name varchar(20) NOT NULL DEFAULT 'a', PRIMARY KEY (id, id_str))"
                        + " COLOCATE BY (id, id_str) WITH PRIMARY_ZONE='ZONE_TEST';"
<<<<<<< HEAD
                        + "CREATE INDEX IF NOT EXISTS ix_id_str_f_name ON PUBLIC.builder_test (id_str, f_name);"
                        + "CREATE INDEX IF NOT EXISTS ix_test ON PUBLIC.builder_test USING SORTED (id_str asc, f_name desc nulls last);")
        );

        assertThat(
                createTableQuoted(table),
                is("CREATE TABLE IF NOT EXISTS \"PUBLIC\".\"builder_test\""
                        + " (\"id\" int, \"id_str\" varchar, \"f_name\" varchar(20) NOT NULL DEFAULT 'a', PRIMARY KEY (\"id\", \"id_str\"))"
                        + " COLOCATE BY (\"id\", \"id_str\") WITH PRIMARY_ZONE='ZONE_TEST';"
                        + "CREATE INDEX IF NOT EXISTS \"ix_id_str_f_name\" ON \"PUBLIC\".\"builder_test\" (\"id_str\", \"f_name\");"
                        + "CREATE INDEX IF NOT EXISTS \"ix_test\" ON \"PUBLIC\".\"builder_test\""
                        + " USING SORTED (\"id_str\" asc, \"f_name\" desc nulls last);")
        );
=======
                        + System.lineSeparator()
                        + "CREATE INDEX IF NOT EXISTS ix_id_str_f_name ON builder_test (id_str, f_name);"
                        + System.lineSeparator()
                        + "CREATE INDEX IF NOT EXISTS ix_test ON builder_test USING SORTED (id_str asc, f_name desc nulls last);")
        );
>>>>>>> 73a2c77d
    }

    @Test
    void createFromKeyValueViewPrimitiveKeyAndValue() {
        // primitive/boxed key class is a primary key with default name 'id'
        TableDefinition tableDefinition = TableDefinition.builder("primitive_test")
                .key(Integer.class)
                .value(Integer.class)
                .build();

        assertThat(
                createTable(tableDefinition),
                is("CREATE TABLE PUBLIC.primitive_test (id int, val int, PRIMARY KEY (id));")
        );
<<<<<<< HEAD

        assertThat(
                createTableQuoted(tableDefinition),
                is("CREATE TABLE \"PUBLIC\".\"primitive_test\" (\"id\" int, \"val\" int, PRIMARY KEY (\"id\"));")
        );
=======
>>>>>>> 73a2c77d
    }

    @Test
    void createFromKeyValueViewPrimitiveKeyAnnotatedValue() {
        // primitive/boxed key class is a primary key with default name 'id'
        TableDefinition tableDefinition = TableDefinition.builder("pojo_value_test")
                .key(Integer.class)
                .value(PojoValue.class)
                .build();

        assertThat(
                createTable(tableDefinition),
                is("CREATE TABLE PUBLIC.pojo_value_test (id int, f_name varchar, l_name varchar, str varchar, PRIMARY KEY (id));")
        );
<<<<<<< HEAD

        assertThat(
                createTableQuoted(tableDefinition),
                is("CREATE TABLE \"PUBLIC\".\"pojo_value_test\""
                        + " (\"id\" int, \"f_name\" varchar, \"l_name\" varchar, \"str\" varchar, PRIMARY KEY (\"id\"));")
        );
=======
>>>>>>> 73a2c77d
    }

    @Test
    void createFromKeyValueViewAnnotatedKeyAndValue() {
        // key class fields (annotated only) is a composite primary keys
        TableDefinition tableDefinition = TableDefinition.builder("pojo_value_test")
                .colocateBy("id", "id_str")
                .zone("zone_test")
                .key(PojoKey.class)
                .value(PojoValue.class)
                .build();

        assertThat(
                createTable(tableDefinition),
                is("CREATE TABLE PUBLIC.pojo_value_test"
                        + " (id int, id_str varchar(20), f_name varchar, l_name varchar, str varchar, PRIMARY KEY (id, id_str))"
                        + " COLOCATE BY (id, id_str) WITH PRIMARY_ZONE='ZONE_TEST';")
        );
<<<<<<< HEAD

        assertThat(
                createTableQuoted(tableDefinition),
                is("CREATE TABLE \"PUBLIC\".\"pojo_value_test\""
                        + " (\"id\" int, \"id_str\" varchar(20), \"f_name\" varchar, \"l_name\" varchar, \"str\" varchar,"
                        + " PRIMARY KEY (\"id\", \"id_str\"))"
                        + " COLOCATE BY (\"id\", \"id_str\") WITH PRIMARY_ZONE='ZONE_TEST';")
        );
=======
>>>>>>> 73a2c77d
    }

    @Test
    void createFromRecordView() {
        TableDefinition tableDefinition = TableDefinition.builder("pojo_test")
                .ifNotExists()
                .colocateBy("id", "id_str")
                .zone("zone_test")
                .record(Pojo.class)
                .build();

        assertThat(
                createTable(tableDefinition),
                is("CREATE TABLE IF NOT EXISTS PUBLIC.pojo_test (id int, id_str varchar(20),"
                        + " f_name varchar(20) not null default 'a', l_name varchar, str varchar,"
                        + " PRIMARY KEY (id, id_str)) COLOCATE BY (id, id_str) WITH PRIMARY_ZONE='ZONE_TEST';")
        );
<<<<<<< HEAD

        // quote identifiers
        assertThat(
                createTableQuoted(tableDefinition),
                is("CREATE TABLE IF NOT EXISTS \"PUBLIC\".\"pojo_test\" (\"id\" int, \"id_str\" varchar(20),"
                        + " \"f_name\" varchar(20) not null default 'a', \"l_name\" varchar, \"str\" varchar,"
                        + " PRIMARY KEY (\"id\", \"id_str\")) COLOCATE BY (\"id\", \"id_str\") WITH PRIMARY_ZONE='ZONE_TEST';")
        );
=======
>>>>>>> 73a2c77d
    }

    @Test
    void createFromRecordViewPrimitive() {
        TableDefinition tableDefinition = TableDefinition.builder("primitive_test")
                .record(Integer.class)
                .build();

        assertThat(
                createTable(tableDefinition),
                is("CREATE TABLE PUBLIC.primitive_test (id int, PRIMARY KEY (id));")
        );
<<<<<<< HEAD

        // quote identifiers
        assertThat(
                createTableQuoted(tableDefinition),
                is("CREATE TABLE \"PUBLIC\".\"primitive_test\" (\"id\" int, PRIMARY KEY (\"id\"));")
        );
=======
>>>>>>> 73a2c77d
    }

    @SuppressWarnings("unused")
    private static class PojoKey {
        @Id
        Integer id;

        @Id
        @Column(value = "id_str", length = 20)
        String idStr;
    }

    @SuppressWarnings("unused")
    private static class PojoValue {
        @Column("f_name")
        String firstName;

        @Column("l_name")
        String lastName;

        String str;
    }

    private static String createZone(ZoneDefinition zoneDefinition) {
        return createTable().from(zoneDefinition).toString();
    }

    private static String createTable(TableDefinition tableDefinition) {
        return createTable().from(tableDefinition).toString();
    }

    private static CreateFromDefinitionImpl createTable() {
        return new CreateFromDefinitionImpl(null);
    }
}<|MERGE_RESOLUTION|>--- conflicted
+++ resolved
@@ -104,27 +104,11 @@
                 is("CREATE TABLE IF NOT EXISTS PUBLIC.builder_test"
                         + " (id int, id_str varchar, f_name varchar(20) NOT NULL DEFAULT 'a', PRIMARY KEY (id, id_str))"
                         + " COLOCATE BY (id, id_str) WITH PRIMARY_ZONE='ZONE_TEST';"
-<<<<<<< HEAD
+                        + System.lineSeparator()
                         + "CREATE INDEX IF NOT EXISTS ix_id_str_f_name ON PUBLIC.builder_test (id_str, f_name);"
+                        + System.lineSeparator()
                         + "CREATE INDEX IF NOT EXISTS ix_test ON PUBLIC.builder_test USING SORTED (id_str asc, f_name desc nulls last);")
         );
-
-        assertThat(
-                createTableQuoted(table),
-                is("CREATE TABLE IF NOT EXISTS \"PUBLIC\".\"builder_test\""
-                        + " (\"id\" int, \"id_str\" varchar, \"f_name\" varchar(20) NOT NULL DEFAULT 'a', PRIMARY KEY (\"id\", \"id_str\"))"
-                        + " COLOCATE BY (\"id\", \"id_str\") WITH PRIMARY_ZONE='ZONE_TEST';"
-                        + "CREATE INDEX IF NOT EXISTS \"ix_id_str_f_name\" ON \"PUBLIC\".\"builder_test\" (\"id_str\", \"f_name\");"
-                        + "CREATE INDEX IF NOT EXISTS \"ix_test\" ON \"PUBLIC\".\"builder_test\""
-                        + " USING SORTED (\"id_str\" asc, \"f_name\" desc nulls last);")
-        );
-=======
-                        + System.lineSeparator()
-                        + "CREATE INDEX IF NOT EXISTS ix_id_str_f_name ON builder_test (id_str, f_name);"
-                        + System.lineSeparator()
-                        + "CREATE INDEX IF NOT EXISTS ix_test ON builder_test USING SORTED (id_str asc, f_name desc nulls last);")
-        );
->>>>>>> 73a2c77d
     }
 
     @Test
@@ -139,14 +123,6 @@
                 createTable(tableDefinition),
                 is("CREATE TABLE PUBLIC.primitive_test (id int, val int, PRIMARY KEY (id));")
         );
-<<<<<<< HEAD
-
-        assertThat(
-                createTableQuoted(tableDefinition),
-                is("CREATE TABLE \"PUBLIC\".\"primitive_test\" (\"id\" int, \"val\" int, PRIMARY KEY (\"id\"));")
-        );
-=======
->>>>>>> 73a2c77d
     }
 
     @Test
@@ -161,15 +137,6 @@
                 createTable(tableDefinition),
                 is("CREATE TABLE PUBLIC.pojo_value_test (id int, f_name varchar, l_name varchar, str varchar, PRIMARY KEY (id));")
         );
-<<<<<<< HEAD
-
-        assertThat(
-                createTableQuoted(tableDefinition),
-                is("CREATE TABLE \"PUBLIC\".\"pojo_value_test\""
-                        + " (\"id\" int, \"f_name\" varchar, \"l_name\" varchar, \"str\" varchar, PRIMARY KEY (\"id\"));")
-        );
-=======
->>>>>>> 73a2c77d
     }
 
     @Test
@@ -188,17 +155,6 @@
                         + " (id int, id_str varchar(20), f_name varchar, l_name varchar, str varchar, PRIMARY KEY (id, id_str))"
                         + " COLOCATE BY (id, id_str) WITH PRIMARY_ZONE='ZONE_TEST';")
         );
-<<<<<<< HEAD
-
-        assertThat(
-                createTableQuoted(tableDefinition),
-                is("CREATE TABLE \"PUBLIC\".\"pojo_value_test\""
-                        + " (\"id\" int, \"id_str\" varchar(20), \"f_name\" varchar, \"l_name\" varchar, \"str\" varchar,"
-                        + " PRIMARY KEY (\"id\", \"id_str\"))"
-                        + " COLOCATE BY (\"id\", \"id_str\") WITH PRIMARY_ZONE='ZONE_TEST';")
-        );
-=======
->>>>>>> 73a2c77d
     }
 
     @Test
@@ -216,17 +172,6 @@
                         + " f_name varchar(20) not null default 'a', l_name varchar, str varchar,"
                         + " PRIMARY KEY (id, id_str)) COLOCATE BY (id, id_str) WITH PRIMARY_ZONE='ZONE_TEST';")
         );
-<<<<<<< HEAD
-
-        // quote identifiers
-        assertThat(
-                createTableQuoted(tableDefinition),
-                is("CREATE TABLE IF NOT EXISTS \"PUBLIC\".\"pojo_test\" (\"id\" int, \"id_str\" varchar(20),"
-                        + " \"f_name\" varchar(20) not null default 'a', \"l_name\" varchar, \"str\" varchar,"
-                        + " PRIMARY KEY (\"id\", \"id_str\")) COLOCATE BY (\"id\", \"id_str\") WITH PRIMARY_ZONE='ZONE_TEST';")
-        );
-=======
->>>>>>> 73a2c77d
     }
 
     @Test
@@ -239,15 +184,6 @@
                 createTable(tableDefinition),
                 is("CREATE TABLE PUBLIC.primitive_test (id int, PRIMARY KEY (id));")
         );
-<<<<<<< HEAD
-
-        // quote identifiers
-        assertThat(
-                createTableQuoted(tableDefinition),
-                is("CREATE TABLE \"PUBLIC\".\"primitive_test\" (\"id\" int, PRIMARY KEY (\"id\"));")
-        );
-=======
->>>>>>> 73a2c77d
     }
 
     @SuppressWarnings("unused")
