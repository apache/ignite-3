/*
 * Licensed to the Apache Software Foundation (ASF) under one or more
 * contributor license agreements. See the NOTICE file distributed with
 * this work for additional information regarding copyright ownership.
 * The ASF licenses this file to You under the Apache License, Version 2.0
 * (the "License"); you may not use this file except in compliance with
 * the License. You may obtain a copy of the License at
 *
 *      http://www.apache.org/licenses/LICENSE-2.0
 *
 * Unless required by applicable law or agreed to in writing, software
 * distributed under the License is distributed on an "AS IS" BASIS,
 * WITHOUT WARRANTIES OR CONDITIONS OF ANY KIND, either express or implied.
 * See the License for the specific language governing permissions and
 * limitations under the License.
 */

package org.apache.ignite.internal.catalog.sql;

import static org.apache.ignite.catalog.ColumnSorted.column;
import static org.hamcrest.MatcherAssert.assertThat;
import static org.hamcrest.Matchers.containsInAnyOrder;
import static org.hamcrest.Matchers.instanceOf;
import static org.hamcrest.Matchers.is;
import static org.junit.jupiter.api.Assertions.assertThrows;

import org.apache.ignite.catalog.IndexType;
import org.apache.ignite.catalog.Options;
import org.apache.ignite.catalog.SortOrder;
import org.apache.ignite.catalog.annotations.Column;
import org.apache.ignite.catalog.annotations.ColumnRef;
import org.apache.ignite.catalog.annotations.Id;
import org.apache.ignite.catalog.annotations.Index;
import org.apache.ignite.catalog.annotations.Table;
import org.apache.ignite.catalog.annotations.Zone;
import org.apache.ignite.catalog.definitions.TableDefinition;
import org.apache.ignite.catalog.definitions.ZoneDefinition;
import org.apache.ignite.table.mapper.Mapper;
import org.apache.ignite.table.mapper.PojoMapper;
import org.junit.jupiter.api.Test;

class CreateFromAnnotationsTest {

    @Test
    void testMapperCompatibility() {
        Mapper<Pojo> mapper = Mapper.of(Pojo.class);
        assertThat(mapper, instanceOf(PojoMapper.class));
        PojoMapper<Pojo> m = (PojoMapper<Pojo>) mapper;

        assertThat(m.targetType(), is(Pojo.class));
        assertThat(m.fields(), containsInAnyOrder("id", "idStr", "firstName", "lastName", "str"));

        // mapper columns in uppercase
        assertThat(m.fieldForColumn("ID"), is("id"));
        assertThat(m.fieldForColumn("ID_STR"), is("idStr"));
        assertThat(m.fieldForColumn("F_NAME"), is("firstName"));
        assertThat(m.fieldForColumn("L_NAME"), is("lastName"));
        assertThat(m.fieldForColumn("STR"), is("str"));
    }

    @Test
    void testDefinitionCompatibility() {
        ZoneDefinition zoneDefinition = ZoneDefinition.builder("zone_test")
                .ifNotExists()
                .partitions(1)
                .replicas(3)
<<<<<<< HEAD
                .storageProfiles("default")
=======
                .affinity("affinity")
                .dataNodesAutoAdjust(1)
                .dataNodesAutoAdjustScaleDown(2)
                .dataNodesAutoAdjustScaleUp(3)
                .filter("filter")
                .engine(ZoneEngine.AIMEM)
                .dataRegion("dataRegion")
>>>>>>> 20d296db
                .build();
        String sqlZoneFromDefinition = new CreateFromDefinitionImpl(null, Options.DEFAULT).from(zoneDefinition).toSqlString();

        TableDefinition tableDefinition = TableDefinition.builder("pojo_value_test")
                .ifNotExists()
                .key(PojoKey.class)
                .value(PojoValue.class)
                .colocateBy("id", "id_str")
                .zone(zoneDefinition.zoneName())
                .index("ix_pojo", IndexType.DEFAULT, column("f_name"), column("l_name").desc())
                .build();
        String sqlTableFromDefinition = new CreateFromDefinitionImpl(null, Options.DEFAULT).from(tableDefinition).toSqlString();

        String sqlFromAnnotations = createTable().processKeyValueClasses(PojoKey.class, PojoValue.class).toSqlString();
        assertThat(sqlFromAnnotations, is(sqlZoneFromDefinition + sqlTableFromDefinition));
    }

    @Test
    void createFromKeyValueClassesPrimitive() {
        // primitive/boxed key class is a primary key with default name 'id'
        assertThat(
                createTable().processKeyValueClasses(Integer.class, PojoValue.class).toSqlString(),
<<<<<<< HEAD
                is("CREATE ZONE IF NOT EXISTS zone_test WITH STORAGE_PROFILES='default', PARTITIONS=1, REPLICAS=3;"
=======
                is("CREATE ZONE IF NOT EXISTS zone_test ENGINE AIMEM WITH PARTITIONS=1, REPLICAS=3, AFFINITY_FUNCTION='affinity',"
                        + " DATA_NODES_AUTO_ADJUST=1, DATA_NODES_AUTO_ADJUST_SCALE_UP=3, DATA_NODES_AUTO_ADJUST_SCALE_DOWN=2,"
                        + " DATA_NODES_FILTER='filter', DATAREGION='dataRegion';"
>>>>>>> 20d296db
                        + "CREATE TABLE IF NOT EXISTS pojo_value_test (id int, f_name varchar, l_name varchar, str varchar,"
                        + " PRIMARY KEY (id)) COLOCATE BY (id, id_str) WITH PRIMARY_ZONE='ZONE_TEST';"
                        + "CREATE INDEX IF NOT EXISTS ix_pojo ON pojo_value_test (f_name, l_name desc);")
        );
    }

    @Test
    void createFromKeyValueClassesPrimitiveQuoted() {
        // primitive/boxed key class is a primary key with default name 'id'
        assertThat(
                createTableQuoted().processKeyValueClasses(Integer.class, PojoValue.class).toSqlString(),
<<<<<<< HEAD
                is("CREATE ZONE IF NOT EXISTS \"zone_test\" WITH STORAGE_PROFILES='default', PARTITIONS=1, REPLICAS=3;"
=======
                is("CREATE ZONE IF NOT EXISTS \"zone_test\" ENGINE AIMEM WITH PARTITIONS=1, REPLICAS=3, AFFINITY_FUNCTION='affinity',"
                        + " DATA_NODES_AUTO_ADJUST=1, DATA_NODES_AUTO_ADJUST_SCALE_UP=3, DATA_NODES_AUTO_ADJUST_SCALE_DOWN=2,"
                        + " DATA_NODES_FILTER='filter', DATAREGION='dataRegion';"
>>>>>>> 20d296db
                        + "CREATE TABLE IF NOT EXISTS \"pojo_value_test\" (\"id\" int, \"f_name\" varchar, \"l_name\" varchar,"
                        + " \"str\" varchar, PRIMARY KEY (\"id\")) COLOCATE BY (\"id\", \"id_str\") WITH PRIMARY_ZONE='ZONE_TEST';"
                        + "CREATE INDEX IF NOT EXISTS \"ix_pojo\" ON \"pojo_value_test\" (\"f_name\", \"l_name\" desc);")
        );
    }

    @Test
    void createFromKeyValueClasses() {
        // key class fields (annotated only) is a composite primary keys
        assertThat(
                createTable().processKeyValueClasses(PojoKey.class, PojoValue.class).toSqlString(),
<<<<<<< HEAD
                is("CREATE ZONE IF NOT EXISTS zone_test WITH STORAGE_PROFILES='default', PARTITIONS=1, REPLICAS=3;"
=======
                is("CREATE ZONE IF NOT EXISTS zone_test ENGINE AIMEM WITH PARTITIONS=1, REPLICAS=3, AFFINITY_FUNCTION='affinity',"
                        + " DATA_NODES_AUTO_ADJUST=1, DATA_NODES_AUTO_ADJUST_SCALE_UP=3, DATA_NODES_AUTO_ADJUST_SCALE_DOWN=2,"
                        + " DATA_NODES_FILTER='filter', DATAREGION='dataRegion';"
>>>>>>> 20d296db
                        + "CREATE TABLE IF NOT EXISTS pojo_value_test (id int, id_str varchar(20), f_name varchar, l_name varchar,"
                        + " str varchar, PRIMARY KEY (id, id_str)) COLOCATE BY (id, id_str) WITH PRIMARY_ZONE='ZONE_TEST';"
                        + "CREATE INDEX IF NOT EXISTS ix_pojo ON pojo_value_test (f_name, l_name desc);")
        );
    }

    @Test
    void createFromKeyValueClassesQuoted() {
        // key class fields (annotated only) is a composite primary keys
        assertThat(
                createTableQuoted().processKeyValueClasses(PojoKey.class, PojoValue.class).toSqlString(),
<<<<<<< HEAD
                is("CREATE ZONE IF NOT EXISTS \"zone_test\" WITH STORAGE_PROFILES='default', PARTITIONS=1, REPLICAS=3;"
=======
                is("CREATE ZONE IF NOT EXISTS \"zone_test\" ENGINE AIMEM WITH PARTITIONS=1, REPLICAS=3, AFFINITY_FUNCTION='affinity',"
                        + " DATA_NODES_AUTO_ADJUST=1, DATA_NODES_AUTO_ADJUST_SCALE_UP=3, DATA_NODES_AUTO_ADJUST_SCALE_DOWN=2,"
                        + " DATA_NODES_FILTER='filter', DATAREGION='dataRegion';"
>>>>>>> 20d296db
                        + "CREATE TABLE IF NOT EXISTS \"pojo_value_test\" (\"id\" int, \"id_str\" varchar(20), \"f_name\" varchar,"
                        + " \"l_name\" varchar, \"str\" varchar, PRIMARY KEY (\"id\", \"id_str\")) COLOCATE BY (\"id\", \"id_str\")"
                        + " WITH PRIMARY_ZONE='ZONE_TEST';"
                        + "CREATE INDEX IF NOT EXISTS \"ix_pojo\" ON \"pojo_value_test\" (\"f_name\", \"l_name\" desc);")
        );
    }

    @Test
    void createFromRecordClass() {
        assertThat(
                createTable().processRecordClass(Pojo.class).toSqlString(),
<<<<<<< HEAD
                is("CREATE ZONE IF NOT EXISTS zone_test WITH STORAGE_PROFILES='default', PARTITIONS=1, REPLICAS=3;"
=======
                is("CREATE ZONE IF NOT EXISTS zone_test ENGINE AIMEM WITH PARTITIONS=1, REPLICAS=3, AFFINITY_FUNCTION='affinity',"
                        + " DATA_NODES_AUTO_ADJUST=1, DATA_NODES_AUTO_ADJUST_SCALE_UP=3, DATA_NODES_AUTO_ADJUST_SCALE_DOWN=2,"
                        + " DATA_NODES_FILTER='filter', DATAREGION='dataRegion';"
>>>>>>> 20d296db
                        + "CREATE TABLE IF NOT EXISTS pojo_test (id int, id_str varchar(20), f_name varchar(20) not null default 'a',"
                        + " l_name varchar, str varchar, PRIMARY KEY (id, id_str))"
                        + " COLOCATE BY (id, id_str) WITH PRIMARY_ZONE='ZONE_TEST';"
                        + "CREATE INDEX IF NOT EXISTS ix_pojo ON pojo_test (f_name, l_name desc);")
        );
    }

    @Test
    void createFromRecordClassQuoted() {
        assertThat(
                createTableQuoted().processRecordClass(Pojo.class).toSqlString(),
<<<<<<< HEAD
                is("CREATE ZONE IF NOT EXISTS \"zone_test\" WITH STORAGE_PROFILES='default', PARTITIONS=1, REPLICAS=3;"
=======
                is("CREATE ZONE IF NOT EXISTS \"zone_test\" ENGINE AIMEM WITH PARTITIONS=1, REPLICAS=3, AFFINITY_FUNCTION='affinity',"
                        + " DATA_NODES_AUTO_ADJUST=1, DATA_NODES_AUTO_ADJUST_SCALE_UP=3, DATA_NODES_AUTO_ADJUST_SCALE_DOWN=2,"
                        + " DATA_NODES_FILTER='filter', DATAREGION='dataRegion';"
>>>>>>> 20d296db
                        + "CREATE TABLE IF NOT EXISTS \"pojo_test\" (\"id\" int, \"id_str\" varchar(20),"
                        + " \"f_name\" varchar(20) not null default 'a', \"l_name\" varchar, \"str\" varchar,"
                        + " PRIMARY KEY (\"id\", \"id_str\")) COLOCATE BY (\"id\", \"id_str\") WITH PRIMARY_ZONE='ZONE_TEST';"
                        + "CREATE INDEX IF NOT EXISTS \"ix_pojo\" ON \"pojo_test\" (\"f_name\", \"l_name\" desc);")
        );
    }

    @Test
    void nameGeneration() {
        assertThat(
                createTable().processRecordClass(NameGeneration.class).toSqlString(),
                is("CREATE TABLE IF NOT EXISTS public.NameGeneration (col1 int, col2 varchar);"
                        + "CREATE INDEX IF NOT EXISTS ix_col1_col2 ON public.NameGeneration (col1, col2);")
        );
    }

    @Test
    void nameGenerationQuoted() {
        assertThat(
                createTableQuoted().processRecordClass(NameGeneration.class).toSqlString(),
                is("CREATE TABLE IF NOT EXISTS \"public\".\"NameGeneration\" (\"col1\" int, \"col2\" varchar);"
                        + "CREATE INDEX IF NOT EXISTS \"ix_col1_col2\" ON \"public\".\"NameGeneration\" (\"col1\", \"col2\");")
        );
    }

    @Test
    void primaryKey() {
        assertThat(
                createTable().processRecordClass(PkSort.class).toSqlString(),
                is("CREATE TABLE IF NOT EXISTS PkSort (id int, PRIMARY KEY USING TREE (id desc));")
        );
    }

    @Test
    void primaryKeyQuoted() {
        assertThat(
                createTableQuoted().processRecordClass(PkSort.class).toSqlString(),
                is("CREATE TABLE IF NOT EXISTS \"PkSort\" (\"id\" int, PRIMARY KEY USING TREE (\"id\" desc));")
        );
    }

    @Test
    void nativeTypes() {
        assertThrows(IllegalArgumentException.class, () -> createTable().processKeyValueClasses(Integer.class, Integer.class));
    }

    @Test
    void noAnnotations() {
        assertThrows(IllegalArgumentException.class, () -> createTable().processKeyValueClasses(NoAnnotations.class, NoAnnotations.class));
        assertThrows(IllegalArgumentException.class, () -> createTable().processRecordClass(NoAnnotations.class));
    }

    @Zone(
            value = "zone_test",
            partitions = 1,
<<<<<<< HEAD
            storageProfiles = "default"
=======
            replicas = 3,
            affinityFunction = "affinity",
            dataNodesAutoAdjust = 1,
            dataNodesAutoAdjustScaleDown = 2,
            dataNodesAutoAdjustScaleUp = 3,
            filter = "filter",
            engine = ZoneEngine.AIMEM,
            dataRegion = "dataRegion"
>>>>>>> 20d296db
    )
    private static class ZoneTest {}

    @SuppressWarnings("unused")
    private static class PojoKey {
        @Id
        Integer id;

        @Id
        @Column(value = "id_str", length = 20)
        String idStr;
    }

    @SuppressWarnings("unused")
    @Table(
            value = "pojo_value_test",
            zone = ZoneTest.class,
            colocateBy = {@ColumnRef("id"), @ColumnRef("id_str")},
            indexes = @Index(value = "ix_pojo", columns = {
                    @ColumnRef("f_name"),
                    @ColumnRef(value = "l_name", sort = SortOrder.DESC),
            })
    )
    private static class PojoValue {
        @Column("f_name")
        String firstName;

        @Column("l_name")
        String lastName;

        String str;
    }

    @SuppressWarnings("unused")
    @Table(
            value = "pojo_test",
            zone = ZoneTest.class,
            colocateBy = {@ColumnRef("id"), @ColumnRef("id_str")},
            indexes = @Index(value = "ix_pojo", columns = {
                    @ColumnRef("f_name"),
                    @ColumnRef(value = "l_name", sort = SortOrder.DESC)
            })
    )
    static class Pojo {
        @Id
        Integer id;

        @Id
        @Column(value = "id_str", length = 20)
        String idStr;

        @Column(value = "f_name", columnDefinition = "varchar(20) not null default 'a'")
        String firstName;

        @Column("l_name")
        String lastName;

        String str;
    }

    @Table(
            schemaName = "public",
            indexes = @Index(columns = {@ColumnRef("col1"), @ColumnRef("col2")})
    )
    private static class NameGeneration {
        Integer col1;
        String col2;
    }

    @SuppressWarnings("unused")
    @Table(primaryKeyType = IndexType.TREE)
    private static class PkSort {
        @Id(SortOrder.DESC)
        Integer id;
    }

    private static class NoAnnotations {
    }

    private static CreateFromAnnotationsImpl createTable() {
        return createTable(Options.DEFAULT);
    }

    private static CreateFromAnnotationsImpl createTable(Options options) {
        return new CreateFromAnnotationsImpl(null, options);
    }

    private static CreateFromAnnotationsImpl createTableQuoted() {
        return createTable(Options.builder().quoteIdentifiers().build());
    }
}<|MERGE_RESOLUTION|>--- conflicted
+++ resolved
@@ -64,17 +64,12 @@
                 .ifNotExists()
                 .partitions(1)
                 .replicas(3)
-<<<<<<< HEAD
-                .storageProfiles("default")
-=======
                 .affinity("affinity")
                 .dataNodesAutoAdjust(1)
                 .dataNodesAutoAdjustScaleDown(2)
                 .dataNodesAutoAdjustScaleUp(3)
                 .filter("filter")
-                .engine(ZoneEngine.AIMEM)
-                .dataRegion("dataRegion")
->>>>>>> 20d296db
+                .storageProfiles("default")
                 .build();
         String sqlZoneFromDefinition = new CreateFromDefinitionImpl(null, Options.DEFAULT).from(zoneDefinition).toSqlString();
 
@@ -97,13 +92,10 @@
         // primitive/boxed key class is a primary key with default name 'id'
         assertThat(
                 createTable().processKeyValueClasses(Integer.class, PojoValue.class).toSqlString(),
-<<<<<<< HEAD
-                is("CREATE ZONE IF NOT EXISTS zone_test WITH STORAGE_PROFILES='default', PARTITIONS=1, REPLICAS=3;"
-=======
-                is("CREATE ZONE IF NOT EXISTS zone_test ENGINE AIMEM WITH PARTITIONS=1, REPLICAS=3, AFFINITY_FUNCTION='affinity',"
-                        + " DATA_NODES_AUTO_ADJUST=1, DATA_NODES_AUTO_ADJUST_SCALE_UP=3, DATA_NODES_AUTO_ADJUST_SCALE_DOWN=2,"
-                        + " DATA_NODES_FILTER='filter', DATAREGION='dataRegion';"
->>>>>>> 20d296db
+                is("CREATE ZONE IF NOT EXISTS zone_test WITH STORAGE_PROFILES='default', PARTITIONS=1, REPLICAS=3,"
+                        + " AFFINITY_FUNCTION='affinity',"
+                        + " DATA_NODES_AUTO_ADJUST=1, DATA_NODES_AUTO_ADJUST_SCALE_UP=3, DATA_NODES_AUTO_ADJUST_SCALE_DOWN=2,"
+                        + " DATA_NODES_FILTER='filter';"
                         + "CREATE TABLE IF NOT EXISTS pojo_value_test (id int, f_name varchar, l_name varchar, str varchar,"
                         + " PRIMARY KEY (id)) COLOCATE BY (id, id_str) WITH PRIMARY_ZONE='ZONE_TEST';"
                         + "CREATE INDEX IF NOT EXISTS ix_pojo ON pojo_value_test (f_name, l_name desc);")
@@ -115,13 +107,10 @@
         // primitive/boxed key class is a primary key with default name 'id'
         assertThat(
                 createTableQuoted().processKeyValueClasses(Integer.class, PojoValue.class).toSqlString(),
-<<<<<<< HEAD
-                is("CREATE ZONE IF NOT EXISTS \"zone_test\" WITH STORAGE_PROFILES='default', PARTITIONS=1, REPLICAS=3;"
-=======
-                is("CREATE ZONE IF NOT EXISTS \"zone_test\" ENGINE AIMEM WITH PARTITIONS=1, REPLICAS=3, AFFINITY_FUNCTION='affinity',"
-                        + " DATA_NODES_AUTO_ADJUST=1, DATA_NODES_AUTO_ADJUST_SCALE_UP=3, DATA_NODES_AUTO_ADJUST_SCALE_DOWN=2,"
-                        + " DATA_NODES_FILTER='filter', DATAREGION='dataRegion';"
->>>>>>> 20d296db
+                is("CREATE ZONE IF NOT EXISTS \"zone_test\" WITH STORAGE_PROFILES='default', PARTITIONS=1, REPLICAS=3,"
+                        + " AFFINITY_FUNCTION='affinity',"
+                        + " DATA_NODES_AUTO_ADJUST=1, DATA_NODES_AUTO_ADJUST_SCALE_UP=3, DATA_NODES_AUTO_ADJUST_SCALE_DOWN=2,"
+                        + " DATA_NODES_FILTER='filter', DATAREGION='dataRegion';"
                         + "CREATE TABLE IF NOT EXISTS \"pojo_value_test\" (\"id\" int, \"f_name\" varchar, \"l_name\" varchar,"
                         + " \"str\" varchar, PRIMARY KEY (\"id\")) COLOCATE BY (\"id\", \"id_str\") WITH PRIMARY_ZONE='ZONE_TEST';"
                         + "CREATE INDEX IF NOT EXISTS \"ix_pojo\" ON \"pojo_value_test\" (\"f_name\", \"l_name\" desc);")
@@ -133,13 +122,10 @@
         // key class fields (annotated only) is a composite primary keys
         assertThat(
                 createTable().processKeyValueClasses(PojoKey.class, PojoValue.class).toSqlString(),
-<<<<<<< HEAD
-                is("CREATE ZONE IF NOT EXISTS zone_test WITH STORAGE_PROFILES='default', PARTITIONS=1, REPLICAS=3;"
-=======
-                is("CREATE ZONE IF NOT EXISTS zone_test ENGINE AIMEM WITH PARTITIONS=1, REPLICAS=3, AFFINITY_FUNCTION='affinity',"
-                        + " DATA_NODES_AUTO_ADJUST=1, DATA_NODES_AUTO_ADJUST_SCALE_UP=3, DATA_NODES_AUTO_ADJUST_SCALE_DOWN=2,"
-                        + " DATA_NODES_FILTER='filter', DATAREGION='dataRegion';"
->>>>>>> 20d296db
+                is("CREATE ZONE IF NOT EXISTS zone_test WITH STORAGE_PROFILES='default', PARTITIONS=1, REPLICAS=3,"
+                        + " AFFINITY_FUNCTION='affinity',"
+                        + " DATA_NODES_AUTO_ADJUST=1, DATA_NODES_AUTO_ADJUST_SCALE_UP=3, DATA_NODES_AUTO_ADJUST_SCALE_DOWN=2,"
+                        + " DATA_NODES_FILTER='filter', DATAREGION='dataRegion';"
                         + "CREATE TABLE IF NOT EXISTS pojo_value_test (id int, id_str varchar(20), f_name varchar, l_name varchar,"
                         + " str varchar, PRIMARY KEY (id, id_str)) COLOCATE BY (id, id_str) WITH PRIMARY_ZONE='ZONE_TEST';"
                         + "CREATE INDEX IF NOT EXISTS ix_pojo ON pojo_value_test (f_name, l_name desc);")
@@ -151,13 +137,10 @@
         // key class fields (annotated only) is a composite primary keys
         assertThat(
                 createTableQuoted().processKeyValueClasses(PojoKey.class, PojoValue.class).toSqlString(),
-<<<<<<< HEAD
-                is("CREATE ZONE IF NOT EXISTS \"zone_test\" WITH STORAGE_PROFILES='default', PARTITIONS=1, REPLICAS=3;"
-=======
-                is("CREATE ZONE IF NOT EXISTS \"zone_test\" ENGINE AIMEM WITH PARTITIONS=1, REPLICAS=3, AFFINITY_FUNCTION='affinity',"
-                        + " DATA_NODES_AUTO_ADJUST=1, DATA_NODES_AUTO_ADJUST_SCALE_UP=3, DATA_NODES_AUTO_ADJUST_SCALE_DOWN=2,"
-                        + " DATA_NODES_FILTER='filter', DATAREGION='dataRegion';"
->>>>>>> 20d296db
+                is("CREATE ZONE IF NOT EXISTS \"zone_test\" WITH STORAGE_PROFILES='default', PARTITIONS=1, REPLICAS=3,"
+                        + " AFFINITY_FUNCTION='affinity',"
+                        + " DATA_NODES_AUTO_ADJUST=1, DATA_NODES_AUTO_ADJUST_SCALE_UP=3, DATA_NODES_AUTO_ADJUST_SCALE_DOWN=2,"
+                        + " DATA_NODES_FILTER='filter', DATAREGION='dataRegion';"
                         + "CREATE TABLE IF NOT EXISTS \"pojo_value_test\" (\"id\" int, \"id_str\" varchar(20), \"f_name\" varchar,"
                         + " \"l_name\" varchar, \"str\" varchar, PRIMARY KEY (\"id\", \"id_str\")) COLOCATE BY (\"id\", \"id_str\")"
                         + " WITH PRIMARY_ZONE='ZONE_TEST';"
@@ -169,13 +152,10 @@
     void createFromRecordClass() {
         assertThat(
                 createTable().processRecordClass(Pojo.class).toSqlString(),
-<<<<<<< HEAD
-                is("CREATE ZONE IF NOT EXISTS zone_test WITH STORAGE_PROFILES='default', PARTITIONS=1, REPLICAS=3;"
-=======
-                is("CREATE ZONE IF NOT EXISTS zone_test ENGINE AIMEM WITH PARTITIONS=1, REPLICAS=3, AFFINITY_FUNCTION='affinity',"
-                        + " DATA_NODES_AUTO_ADJUST=1, DATA_NODES_AUTO_ADJUST_SCALE_UP=3, DATA_NODES_AUTO_ADJUST_SCALE_DOWN=2,"
-                        + " DATA_NODES_FILTER='filter', DATAREGION='dataRegion';"
->>>>>>> 20d296db
+                is("CREATE ZONE IF NOT EXISTS zone_test WITH STORAGE_PROFILES='default', PARTITIONS=1, REPLICAS=3,"
+                        + " AFFINITY_FUNCTION='affinity',"
+                        + " DATA_NODES_AUTO_ADJUST=1, DATA_NODES_AUTO_ADJUST_SCALE_UP=3, DATA_NODES_AUTO_ADJUST_SCALE_DOWN=2,"
+                        + " DATA_NODES_FILTER='filter', DATAREGION='dataRegion';"
                         + "CREATE TABLE IF NOT EXISTS pojo_test (id int, id_str varchar(20), f_name varchar(20) not null default 'a',"
                         + " l_name varchar, str varchar, PRIMARY KEY (id, id_str))"
                         + " COLOCATE BY (id, id_str) WITH PRIMARY_ZONE='ZONE_TEST';"
@@ -187,13 +167,10 @@
     void createFromRecordClassQuoted() {
         assertThat(
                 createTableQuoted().processRecordClass(Pojo.class).toSqlString(),
-<<<<<<< HEAD
-                is("CREATE ZONE IF NOT EXISTS \"zone_test\" WITH STORAGE_PROFILES='default', PARTITIONS=1, REPLICAS=3;"
-=======
-                is("CREATE ZONE IF NOT EXISTS \"zone_test\" ENGINE AIMEM WITH PARTITIONS=1, REPLICAS=3, AFFINITY_FUNCTION='affinity',"
-                        + " DATA_NODES_AUTO_ADJUST=1, DATA_NODES_AUTO_ADJUST_SCALE_UP=3, DATA_NODES_AUTO_ADJUST_SCALE_DOWN=2,"
-                        + " DATA_NODES_FILTER='filter', DATAREGION='dataRegion';"
->>>>>>> 20d296db
+                is("CREATE ZONE IF NOT EXISTS \"zone_test\" WITH STORAGE_PROFILES='default', PARTITIONS=1, REPLICAS=3,"
+                        + " AFFINITY_FUNCTION='affinity',"
+                        + " DATA_NODES_AUTO_ADJUST=1, DATA_NODES_AUTO_ADJUST_SCALE_UP=3, DATA_NODES_AUTO_ADJUST_SCALE_DOWN=2,"
+                        + " DATA_NODES_FILTER='filter', DATAREGION='dataRegion';"
                         + "CREATE TABLE IF NOT EXISTS \"pojo_test\" (\"id\" int, \"id_str\" varchar(20),"
                         + " \"f_name\" varchar(20) not null default 'a', \"l_name\" varchar, \"str\" varchar,"
                         + " PRIMARY KEY (\"id\", \"id_str\")) COLOCATE BY (\"id\", \"id_str\") WITH PRIMARY_ZONE='ZONE_TEST';"
@@ -249,18 +226,13 @@
     @Zone(
             value = "zone_test",
             partitions = 1,
-<<<<<<< HEAD
-            storageProfiles = "default"
-=======
             replicas = 3,
             affinityFunction = "affinity",
             dataNodesAutoAdjust = 1,
             dataNodesAutoAdjustScaleDown = 2,
             dataNodesAutoAdjustScaleUp = 3,
             filter = "filter",
-            engine = ZoneEngine.AIMEM,
-            dataRegion = "dataRegion"
->>>>>>> 20d296db
+            storageProfiles = "default"
     )
     private static class ZoneTest {}
 
