/*
 * Licensed to the Apache Software Foundation (ASF) under one or more
 * contributor license agreements. See the NOTICE file distributed with
 * this work for additional information regarding copyright ownership.
 * The ASF licenses this file to You under the Apache License, Version 2.0
 * (the "License"); you may not use this file except in compliance with
 * the License. You may obtain a copy of the License at
 *
 *      http://www.apache.org/licenses/LICENSE-2.0
 *
 * Unless required by applicable law or agreed to in writing, software
 * distributed under the License is distributed on an "AS IS" BASIS,
 * WITHOUT WARRANTIES OR CONDITIONS OF ANY KIND, either express or implied.
 * See the License for the specific language governing permissions and
 * limitations under the License.
 */

package org.apache.ignite.internal.catalog.sql;

import static org.apache.ignite.internal.catalog.sql.CreateFromAnnotationsImpl.processColumns;
import static org.apache.ignite.internal.catalog.sql.QueryUtils.isGreaterThanZero;

import java.util.ArrayList;
import java.util.Collection;
import java.util.List;
import org.apache.ignite.catalog.ColumnSorted;
import org.apache.ignite.catalog.IndexType;
import org.apache.ignite.catalog.Options;
import org.apache.ignite.catalog.Query;
import org.apache.ignite.catalog.definitions.ColumnDefinition;
import org.apache.ignite.catalog.definitions.IndexDefinition;
import org.apache.ignite.catalog.definitions.TableDefinition;
import org.apache.ignite.catalog.definitions.ZoneDefinition;
import org.apache.ignite.internal.util.StringUtils;
import org.apache.ignite.sql.IgniteSql;

class CreateFromDefinitionImpl extends AbstractCatalogQuery {
    private CreateZoneImpl createZone;

    private CreateTableImpl createTable;

    CreateFromDefinitionImpl(IgniteSql sql, Options options) {
        super(sql, options);
    }

    Query from(ZoneDefinition def) {
        createZone = new CreateZoneImpl(sql, options);
        createZone.name(def.zoneName());
        createZone.storageProfiles(def.storageProfiles());
        if (def.ifNotExists()) {
            createZone.ifNotExists();
        }
        if (isGreaterThanZero(def.partitions())) {
            createZone.partitions(def.partitions());
        }
        if (isGreaterThanZero(def.replicas())) {
            createZone.replicas(def.replicas());
        }
<<<<<<< HEAD
=======

        if (!StringUtils.nullOrBlank(def.affinityFunction())) {
            createZone.affinity(def.affinityFunction());
        }

        if (isGreaterThanZero(def.dataNodesAutoAdjust())) {
            createZone.dataNodesAutoAdjust(def.dataNodesAutoAdjust());
        }
        if (isGreaterThanZero(def.dataNodesAutoAdjustScaleUp())) {
            createZone.dataNodesAutoAdjustScaleUp(def.dataNodesAutoAdjustScaleUp());
        }
        if (isGreaterThanZero(def.dataNodesAutoAdjustScaleDown())) {
            createZone.dataNodesAutoAdjustScaleDown(def.dataNodesAutoAdjustScaleDown());
        }

        if (!StringUtils.nullOrBlank(def.filter())) {
            createZone.filter(def.filter());
        }

        createZone.engine(def.engine());
>>>>>>> 20d296db

        if (!StringUtils.nullOrBlank(def.dataRegion())) {
            createZone.dataRegion(def.dataRegion());
        }

        return this;
    }

    Query from(TableDefinition def) {
        createTable = new CreateTableImpl(sql, options);
        createTable.name(def.schemaName(), def.tableName());
        if (def.ifNotExists()) {
            createTable.ifNotExists();
        }
        if (!nullOrEmpty(def.colocationColumns())) {
            createTable.colocateBy(def.colocationColumns());
        }
        if (def.zoneName() != null) {
            createTable.zone(def.zoneName());
        }

        IndexType pkType = def.primaryKeyType() == null ? IndexType.DEFAULT : def.primaryKeyType();
        if (def.keyClass() != null) {
            processColumns(createTable, pkType, def.keyClass(), true);
            if (def.valueClass() != null) {
                processColumns(createTable, pkType, def.valueClass(), false);
            }
        } else {
            List<ColumnDefinition> columns = def.columns();
            if (columns != null) {
                for (ColumnDefinition column : columns) {
                    if (column.type() != null) {
                        createTable.addColumn(column.name(), column.type());
                    } else if (column.definition() != null) {
                        createTable.addColumn(column.name(), column.definition());
                    }
                }
            }
            if (!nullOrEmpty(def.primaryKeyColumns())) {
                createTable.primaryKey(pkType, def.primaryKeyColumns());
            }
        }

        List<IndexDefinition> indexes = def.indexes();
        if (indexes != null) {
            for (IndexDefinition ix : indexes) {
                createTable.addIndex(toIndexName(ix), ix.type(), ix.columns());
            }
        }
        return this;
    }

    @Override
    protected void accept(QueryContext ctx) {
        if (createZone != null) {
            ctx.visit(createZone).formatSeparator();
        }
        if (createTable != null) {
            ctx.visit(createTable).formatSeparator();
        }
    }

    private static String toIndexName(IndexDefinition ix) {
        if (!StringUtils.nullOrEmpty(ix.name())) {
            return ix.name();
        }
        List<String> list = new ArrayList<>();
        list.add("ix");
        for (ColumnSorted col : ix.columns()) {
            list.add(col.columnName());
        }
        return String.join("_", list);
    }

    private static boolean nullOrEmpty(Collection<?> c) {
        return c == null || c.isEmpty();
    }
}<|MERGE_RESOLUTION|>--- conflicted
+++ resolved
@@ -56,8 +56,6 @@
         if (isGreaterThanZero(def.replicas())) {
             createZone.replicas(def.replicas());
         }
-<<<<<<< HEAD
-=======
 
         if (!StringUtils.nullOrBlank(def.affinityFunction())) {
             createZone.affinity(def.affinityFunction());
@@ -75,13 +73,6 @@
 
         if (!StringUtils.nullOrBlank(def.filter())) {
             createZone.filter(def.filter());
-        }
-
-        createZone.engine(def.engine());
->>>>>>> 20d296db
-
-        if (!StringUtils.nullOrBlank(def.dataRegion())) {
-            createZone.dataRegion(def.dataRegion());
         }
 
         return this;
