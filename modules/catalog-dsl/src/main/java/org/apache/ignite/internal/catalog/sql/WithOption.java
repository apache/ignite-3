--- conflicted
+++ resolved
@@ -39,10 +39,6 @@
         return new WithOption("REPLICAS", replicas);
     }
 
-<<<<<<< HEAD
-    public static WithOption storageProfiles(String storageProfiles) {
-        return new WithOption("STORAGE_PROFILES", storageProfiles);
-=======
     public static WithOption affinity(String affinity) {
         return new WithOption("AFFINITY_FUNCTION", affinity);
     }
@@ -65,7 +61,10 @@
 
     public static WithOption dataRegion(String dataRegion) {
         return new WithOption("DATAREGION", dataRegion);
->>>>>>> 20d296db
+    }
+
+    public static WithOption storageProfiles(String storageProfiles) {
+        return new WithOption("STORAGE_PROFILES", storageProfiles);
     }
 
     @Override
