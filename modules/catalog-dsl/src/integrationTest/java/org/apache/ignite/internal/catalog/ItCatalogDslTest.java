--- conflicted
+++ resolved
@@ -30,7 +30,6 @@
 import org.apache.ignite.catalog.ColumnType;
 import org.apache.ignite.catalog.IgniteCatalog;
 import org.apache.ignite.catalog.SortOrder;
-import org.apache.ignite.catalog.ZoneEngine;
 import org.apache.ignite.catalog.annotations.Column;
 import org.apache.ignite.catalog.annotations.ColumnRef;
 import org.apache.ignite.catalog.annotations.Id;
@@ -74,18 +73,11 @@
     @Test
     void zoneCreateAndDropByDefinition() {
         // Given zone definition
-<<<<<<< HEAD
-        ZoneDefinition zoneDefinition = ZoneDefinition
-                .builder(ZONE_NAME)
-                .storageProfiles(DEFAULT_AIPERSIST_PROFILE_NAME)
-=======
         ZoneDefinition zoneDefinition = ZoneDefinition.builder(ZONE_NAME)
                 .affinity("affinity")
                 .dataNodesAutoAdjust(1)
                 .filter("filter")
-                .engine(ZoneEngine.AIMEM)
-                .dataRegion("dataRegion")
->>>>>>> 20d296db
+                .storageProfiles(DEFAULT_AIPERSIST_PROFILE_NAME)
                 .build();
 
         // When create zone from definition
