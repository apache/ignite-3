/*
 * Licensed to the Apache Software Foundation (ASF) under one or more
 * contributor license agreements.  See the NOTICE file distributed with
 * this work for additional information regarding copyright ownership.
 * The ASF licenses this file to You under the Apache License, Version 2.0
 * (the "License"); you may not use this file except in compliance with
 * the License.  You may obtain a copy of the License at
 *
 *      http://www.apache.org/licenses/LICENSE-2.0
 *
 * Unless required by applicable law or agreed to in writing, software
 * distributed under the License is distributed on an "AS IS" BASIS,
 * WITHOUT WARRANTIES OR CONDITIONS OF ANY KIND, either express or implied.
 * See the License for the specific language governing permissions and
 * limitations under the License.
 */

package org.apache.ignite.internal.processors.query.calcite.exec.rel;

import com.google.common.collect.ImmutableMap;
import java.util.Iterator;
import java.util.Map;
import java.util.UUID;
import java.util.function.Function;
import java.util.stream.Collectors;
<<<<<<< HEAD
=======

>>>>>>> c086555b
import org.apache.calcite.rel.type.RelDataType;
import org.apache.calcite.rel.type.RelDataTypeField;
import org.apache.ignite.internal.processors.query.calcite.exec.ArrayRowHandler;
import org.apache.ignite.internal.processors.query.calcite.exec.ExecutionContext;
import org.apache.ignite.internal.processors.query.calcite.exec.QueryTaskExecutorImpl;
import org.apache.ignite.internal.processors.query.calcite.exec.RowHandler;
import org.apache.ignite.internal.processors.query.calcite.metadata.FragmentDescription;
import org.apache.ignite.internal.processors.query.calcite.prepare.PlanningContext;
import org.apache.ignite.internal.testframework.IgniteAbstractTest;
import org.apache.ignite.internal.testframework.IgniteTestUtils;
import org.jetbrains.annotations.NotNull;
import org.junit.jupiter.api.AfterEach;
import org.junit.jupiter.api.BeforeEach;

/**
 *
 */
public class AbstractExecutionTest extends IgniteAbstractTest {
    /**
     *
     */
    private Throwable lastE;

    /**
     *
     */
    private QueryTaskExecutorImpl taskExecutor;

    /**
     *
     */
    @BeforeEach
    public void beforeTest() {
<<<<<<< HEAD
        taskExecutor = new QueryTaskExecutorImpl(
                new StripedThreadPoolExecutor(
                        4,
                        "calciteQry",
                        this::handle,
                        true,
                        60_000L
                )
        );
=======
        taskExecutor = new QueryTaskExecutorImpl("no_node");
        taskExecutor.start();
>>>>>>> c086555b
    }

    /**
     *
     */
    @AfterEach
    public void afterTest() {
        taskExecutor.stop();

        if (lastE != null) {
            throw new AssertionError(lastE);
        }
    }

    /**
     *
     */
    protected ExecutionContext<Object[]> executionContext() {
        FragmentDescription fragmentDesc = new FragmentDescription(0, null, null, null);
        return new ExecutionContext<>(
<<<<<<< HEAD
                taskExecutor,
                PlanningContext.builder()
                        .localNodeId(UUID.randomUUID().toString())
                        .build(),
                UUID.randomUUID(),
                fragmentDesc,
                ArrayRowHandler.INSTANCE,
                ImmutableMap.of()
=======
            taskExecutor,
            PlanningContext.builder()
                .localNodeId(UUID.randomUUID().toString())
                .build(),
            UUID.randomUUID(),
            fragmentDesc,
            ArrayRowHandler.INSTANCE,
            Map.of()
>>>>>>> c086555b
        );
    }

    /**
     *
     */
    private void handle(Thread t, Throwable ex) {
        log.error(ex.getMessage(), ex);
        lastE = ex;
    }

    /**
     *
     */
    protected Object[] row(Object... fields) {
        return fields;
    }

    /**
     *
     */
    public static class TestTable implements Iterable<Object[]> {
        /**
         *
         */
        private int rowsCnt;

        /**
         *
         */
        private RelDataType rowType;

        /**
         *
         */
        private Function<Integer, Object>[] fieldCreators;

        /**
         *
         */
        TestTable(int rowsCnt, RelDataType rowType) {
            this(
                    rowsCnt,
                    rowType,
                    rowType.getFieldList().stream()
                            .map((Function<RelDataTypeField, Function<Integer, Object>>) (t) -> {
                                switch (t.getType().getSqlTypeName().getFamily()) {
                                    case NUMERIC:
                                        return TestTable::intField;

                                    case CHARACTER:
                                        return TestTable::stringField;

                                    default:
                                        assert false : "Not supported type for test: " + t;
                                        return null;
                                }
                            })
                            .collect(Collectors.toList()).toArray(new Function[rowType.getFieldCount()])
            );
        }

        /**
         *
         */
        TestTable(int rowsCnt, RelDataType rowType, Function<Integer, Object>... fieldCreators) {
            this.rowsCnt = rowsCnt;
            this.rowType = rowType;
            this.fieldCreators = fieldCreators;
        }

        /**
         *
         */
        private static Object field(Integer rowNum) {
            return "val_" + rowNum;
        }

        /**
         *
         */
        private static Object stringField(Integer rowNum) {
            return "val_" + rowNum;
        }

        /**
         *
         */
        private static Object intField(Integer rowNum) {
            return rowNum;
        }

        /**
         *
         */
        private Object[] createRow(int rowNum) {
            Object[] row = new Object[rowType.getFieldCount()];

            for (int i = 0; i < fieldCreators.length; ++i) {
                row[i] = fieldCreators[i].apply(rowNum);
            }

            return row;
        }

        /** {@inheritDoc} */
        @NotNull
        @Override
        public Iterator<Object[]> iterator() {
            return new Iterator<Object[]>() {
                private int curRow;

                @Override
                public boolean hasNext() {
                    return curRow < rowsCnt;
                }

                @Override
                public Object[] next() {
                    return createRow(curRow++);
                }
            };
        }
    }

    /**
     *
     */
    public static class RootRewindable<Row> extends RootNode<Row> {
        /**
         *
         */
        public RootRewindable(ExecutionContext<Row> ctx, RelDataType rowType) {
            super(ctx, rowType);
        }

        /** {@inheritDoc} */
        @Override
        protected void rewindInternal() {
            IgniteTestUtils.setFieldValue(this, RootNode.class, "waiting", 0);
            IgniteTestUtils.setFieldValue(this, RootNode.class, "closed", false);
        }

        /** {@inheritDoc} */
        @Override
        public void closeInternal() {
            // No-op
        }

        /**
         *
         */
        public void closeRewindableRoot() {
            super.closeInternal();
        }
    }

    /**
     *
     */
    protected RowHandler.RowFactory<Object[]> rowFactory() {
        return new RowHandler.RowFactory<>() {
            /** */
            @Override
            public RowHandler<Object[]> handler() {
                return ArrayRowHandler.INSTANCE;
            }

            /** */
            @Override
            public Object[] create() {
                throw new AssertionError();
            }

            /** */
            @Override
            public Object[] create(Object... fields) {
                return fields;
            }
        };
    }
}<|MERGE_RESOLUTION|>--- conflicted
+++ resolved
@@ -17,16 +17,12 @@
 
 package org.apache.ignite.internal.processors.query.calcite.exec.rel;
 
-import com.google.common.collect.ImmutableMap;
 import java.util.Iterator;
 import java.util.Map;
 import java.util.UUID;
 import java.util.function.Function;
 import java.util.stream.Collectors;
-<<<<<<< HEAD
-=======
-
->>>>>>> c086555b
+
 import org.apache.calcite.rel.type.RelDataType;
 import org.apache.calcite.rel.type.RelDataTypeField;
 import org.apache.ignite.internal.processors.query.calcite.exec.ArrayRowHandler;
@@ -45,65 +41,32 @@
  *
  */
 public class AbstractExecutionTest extends IgniteAbstractTest {
-    /**
-     *
-     */
+    /** */
     private Throwable lastE;
 
-    /**
-     *
-     */
+    /** */
     private QueryTaskExecutorImpl taskExecutor;
 
-    /**
-     *
-     */
+    /** */
     @BeforeEach
     public void beforeTest() {
-<<<<<<< HEAD
-        taskExecutor = new QueryTaskExecutorImpl(
-                new StripedThreadPoolExecutor(
-                        4,
-                        "calciteQry",
-                        this::handle,
-                        true,
-                        60_000L
-                )
-        );
-=======
         taskExecutor = new QueryTaskExecutorImpl("no_node");
         taskExecutor.start();
->>>>>>> c086555b
-    }
-
-    /**
-     *
-     */
+    }
+
+    /** */
     @AfterEach
     public void afterTest() {
         taskExecutor.stop();
 
-        if (lastE != null) {
+        if (lastE != null)
             throw new AssertionError(lastE);
-        }
-    }
-
-    /**
-     *
-     */
+    }
+
+    /** */
     protected ExecutionContext<Object[]> executionContext() {
         FragmentDescription fragmentDesc = new FragmentDescription(0, null, null, null);
         return new ExecutionContext<>(
-<<<<<<< HEAD
-                taskExecutor,
-                PlanningContext.builder()
-                        .localNodeId(UUID.randomUUID().toString())
-                        .build(),
-                UUID.randomUUID(),
-                fragmentDesc,
-                ArrayRowHandler.INSTANCE,
-                ImmutableMap.of()
-=======
             taskExecutor,
             PlanningContext.builder()
                 .localNodeId(UUID.randomUUID().toString())
@@ -112,184 +75,141 @@
             fragmentDesc,
             ArrayRowHandler.INSTANCE,
             Map.of()
->>>>>>> c086555b
         );
     }
 
-    /**
-     *
-     */
+    /** */
     private void handle(Thread t, Throwable ex) {
         log.error(ex.getMessage(), ex);
         lastE = ex;
     }
 
-    /**
-     *
-     */
+    /** */
     protected Object[] row(Object... fields) {
         return fields;
     }
 
-    /**
-     *
-     */
+    /** */
     public static class TestTable implements Iterable<Object[]> {
-        /**
-         *
-         */
+        /** */
         private int rowsCnt;
 
-        /**
-         *
-         */
+        /** */
         private RelDataType rowType;
 
-        /**
-         *
-         */
+        /** */
         private Function<Integer, Object>[] fieldCreators;
 
-        /**
-         *
-         */
+        /** */
         TestTable(int rowsCnt, RelDataType rowType) {
             this(
-                    rowsCnt,
-                    rowType,
-                    rowType.getFieldList().stream()
-                            .map((Function<RelDataTypeField, Function<Integer, Object>>) (t) -> {
-                                switch (t.getType().getSqlTypeName().getFamily()) {
-                                    case NUMERIC:
-                                        return TestTable::intField;
-
-                                    case CHARACTER:
-                                        return TestTable::stringField;
-
-                                    default:
-                                        assert false : "Not supported type for test: " + t;
-                                        return null;
-                                }
-                            })
-                            .collect(Collectors.toList()).toArray(new Function[rowType.getFieldCount()])
+                rowsCnt,
+                rowType,
+                rowType.getFieldList().stream()
+                    .map((Function<RelDataTypeField, Function<Integer, Object>>)(t) -> {
+                        switch (t.getType().getSqlTypeName().getFamily()) {
+                            case NUMERIC:
+                                return TestTable::intField;
+
+                            case CHARACTER:
+                                return TestTable::stringField;
+
+                            default:
+                                assert false : "Not supported type for test: " + t;
+                                return null;
+                        }
+                    })
+                    .collect(Collectors.toList()).toArray(new Function[rowType.getFieldCount()])
             );
         }
 
-        /**
-         *
-         */
+        /** */
         TestTable(int rowsCnt, RelDataType rowType, Function<Integer, Object>... fieldCreators) {
             this.rowsCnt = rowsCnt;
             this.rowType = rowType;
             this.fieldCreators = fieldCreators;
         }
 
-        /**
-         *
-         */
+        /** */
         private static Object field(Integer rowNum) {
             return "val_" + rowNum;
         }
 
-        /**
-         *
-         */
+        /** */
         private static Object stringField(Integer rowNum) {
             return "val_" + rowNum;
         }
 
-        /**
-         *
-         */
+        /** */
         private static Object intField(Integer rowNum) {
             return rowNum;
         }
 
-        /**
-         *
-         */
+        /** */
         private Object[] createRow(int rowNum) {
             Object[] row = new Object[rowType.getFieldCount()];
 
-            for (int i = 0; i < fieldCreators.length; ++i) {
+            for (int i = 0; i < fieldCreators.length; ++i)
                 row[i] = fieldCreators[i].apply(rowNum);
-            }
 
             return row;
         }
 
         /** {@inheritDoc} */
-        @NotNull
-        @Override
-        public Iterator<Object[]> iterator() {
+        @NotNull @Override public Iterator<Object[]> iterator() {
             return new Iterator<Object[]>() {
                 private int curRow;
 
-                @Override
-                public boolean hasNext() {
+                @Override public boolean hasNext() {
                     return curRow < rowsCnt;
                 }
 
-                @Override
-                public Object[] next() {
+                @Override public Object[] next() {
                     return createRow(curRow++);
                 }
             };
         }
     }
 
-    /**
-     *
-     */
+    /** */
     public static class RootRewindable<Row> extends RootNode<Row> {
-        /**
-         *
-         */
+        /** */
         public RootRewindable(ExecutionContext<Row> ctx, RelDataType rowType) {
             super(ctx, rowType);
         }
 
         /** {@inheritDoc} */
-        @Override
-        protected void rewindInternal() {
+        @Override protected void rewindInternal() {
             IgniteTestUtils.setFieldValue(this, RootNode.class, "waiting", 0);
             IgniteTestUtils.setFieldValue(this, RootNode.class, "closed", false);
         }
 
         /** {@inheritDoc} */
-        @Override
-        public void closeInternal() {
+        @Override public void closeInternal() {
             // No-op
         }
 
-        /**
-         *
-         */
+        /** */
         public void closeRewindableRoot() {
             super.closeInternal();
         }
     }
 
-    /**
-     *
-     */
+    /** */
     protected RowHandler.RowFactory<Object[]> rowFactory() {
         return new RowHandler.RowFactory<>() {
             /** */
-            @Override
-            public RowHandler<Object[]> handler() {
+            @Override public RowHandler<Object[]> handler() {
                 return ArrayRowHandler.INSTANCE;
             }
 
             /** */
-            @Override
-            public Object[] create() {
+            @Override public Object[] create() {
                 throw new AssertionError();
             }
 
             /** */
-            @Override
-            public Object[] create(Object... fields) {
+            @Override public Object[] create(Object... fields) {
                 return fields;
             }
         };
