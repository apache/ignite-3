/*
 * Licensed to the Apache Software Foundation (ASF) under one or more
 * contributor license agreements.  See the NOTICE file distributed with
 * this work for additional information regarding copyright ownership.
 * The ASF licenses this file to You under the Apache License, Version 2.0
 * (the "License"); you may not use this file except in compliance with
 * the License.  You may obtain a copy of the License at
 *
 *      http://www.apache.org/licenses/LICENSE-2.0
 *
 * Unless required by applicable law or agreed to in writing, software
 * distributed under the License is distributed on an "AS IS" BASIS,
 * WITHOUT WARRANTIES OR CONDITIONS OF ANY KIND, either express or implied.
 * See the License for the specific language governing permissions and
 * limitations under the License.
 */

package org.apache.ignite.internal.processors.query.calcite.exec.rel;

import com.google.common.collect.ImmutableMap;
import java.util.Iterator;
import java.util.Map;
import java.util.UUID;
import java.util.function.Function;
import java.util.stream.Collectors;
import org.apache.calcite.rel.type.RelDataType;
import org.apache.calcite.rel.type.RelDataTypeField;
import org.apache.ignite.internal.processors.query.calcite.exec.ArrayRowHandler;
import org.apache.ignite.internal.processors.query.calcite.exec.ExecutionContext;
import org.apache.ignite.internal.processors.query.calcite.exec.QueryTaskExecutorImpl;
import org.apache.ignite.internal.processors.query.calcite.exec.RowHandler;
import org.apache.ignite.internal.processors.query.calcite.metadata.FragmentDescription;
import org.apache.ignite.internal.processors.query.calcite.prepare.PlanningContext;
import org.apache.ignite.internal.testframework.IgniteAbstractTest;
import org.apache.ignite.internal.testframework.IgniteTestUtils;
import org.jetbrains.annotations.NotNull;
import org.junit.jupiter.api.AfterEach;
import org.junit.jupiter.api.BeforeEach;

/**
 *
 */
public class AbstractExecutionTest extends IgniteAbstractTest {
    /**
     *
     */
    private Throwable lastE;
<<<<<<< HEAD

=======
    
>>>>>>> a323c22d
    /**
     *
     */
    private QueryTaskExecutorImpl taskExecutor;
<<<<<<< HEAD

=======
    
>>>>>>> a323c22d
    /**
     *
     */
    @BeforeEach
    public void beforeTest() {
<<<<<<< HEAD
        taskExecutor = new QueryTaskExecutorImpl(
                new StripedThreadPoolExecutor(
                        4,
                        "calciteQry",
                        this::handle,
                        true,
                        60_000L
                )
        );
    }

=======
        taskExecutor = new QueryTaskExecutorImpl("no_node");
        taskExecutor.start();
    }
    
>>>>>>> a323c22d
    /**
     *
     */
    @AfterEach
    public void afterTest() {
<<<<<<< HEAD
        taskExecutor.tearDown();

=======
        taskExecutor.stop();
    
>>>>>>> a323c22d
        if (lastE != null) {
            throw new AssertionError(lastE);
        }
    }
<<<<<<< HEAD

=======
    
>>>>>>> a323c22d
    /**
     *
     */
    protected ExecutionContext<Object[]> executionContext() {
        FragmentDescription fragmentDesc = new FragmentDescription(0, null, null, null);
        return new ExecutionContext<>(
                taskExecutor,
                PlanningContext.builder()
                        .localNodeId(UUID.randomUUID().toString())
                        .build(),
                UUID.randomUUID(),
                fragmentDesc,
                ArrayRowHandler.INSTANCE,
<<<<<<< HEAD
                ImmutableMap.of()
        );
    }

=======
                Map.of()
        );
    }
    
>>>>>>> a323c22d
    /**
     *
     */
    private void handle(Thread t, Throwable ex) {
        log.error(ex.getMessage(), ex);
        lastE = ex;
    }
<<<<<<< HEAD

=======
    
>>>>>>> a323c22d
    /**
     *
     */
    protected Object[] row(Object... fields) {
        return fields;
    }
<<<<<<< HEAD

=======
    
>>>>>>> a323c22d
    /**
     *
     */
    public static class TestTable implements Iterable<Object[]> {
        /**
         *
         */
        private int rowsCnt;
<<<<<<< HEAD

=======
        
>>>>>>> a323c22d
        /**
         *
         */
        private RelDataType rowType;
<<<<<<< HEAD

=======
        
>>>>>>> a323c22d
        /**
         *
         */
        private Function<Integer, Object>[] fieldCreators;
<<<<<<< HEAD

=======
        
>>>>>>> a323c22d
        /**
         *
         */
        TestTable(int rowsCnt, RelDataType rowType) {
            this(
                    rowsCnt,
                    rowType,
                    rowType.getFieldList().stream()
                            .map((Function<RelDataTypeField, Function<Integer, Object>>) (t) -> {
                                switch (t.getType().getSqlTypeName().getFamily()) {
                                    case NUMERIC:
                                        return TestTable::intField;
<<<<<<< HEAD

                                    case CHARACTER:
                                        return TestTable::stringField;

=======
                                    
                                    case CHARACTER:
                                        return TestTable::stringField;
                                    
>>>>>>> a323c22d
                                    default:
                                        assert false : "Not supported type for test: " + t;
                                        return null;
                                }
                            })
                            .collect(Collectors.toList()).toArray(new Function[rowType.getFieldCount()])
            );
        }
<<<<<<< HEAD

=======
        
>>>>>>> a323c22d
        /**
         *
         */
        TestTable(int rowsCnt, RelDataType rowType, Function<Integer, Object>... fieldCreators) {
            this.rowsCnt = rowsCnt;
            this.rowType = rowType;
            this.fieldCreators = fieldCreators;
        }
<<<<<<< HEAD

=======
        
>>>>>>> a323c22d
        /**
         *
         */
        private static Object field(Integer rowNum) {
            return "val_" + rowNum;
        }
<<<<<<< HEAD

=======
        
>>>>>>> a323c22d
        /**
         *
         */
        private static Object stringField(Integer rowNum) {
            return "val_" + rowNum;
        }
<<<<<<< HEAD

=======
        
>>>>>>> a323c22d
        /**
         *
         */
        private static Object intField(Integer rowNum) {
            return rowNum;
        }
<<<<<<< HEAD

=======
        
>>>>>>> a323c22d
        /**
         *
         */
        private Object[] createRow(int rowNum) {
            Object[] row = new Object[rowType.getFieldCount()];
<<<<<<< HEAD

            for (int i = 0; i < fieldCreators.length; ++i) {
                row[i] = fieldCreators[i].apply(rowNum);
            }

=======
    
            for (int i = 0; i < fieldCreators.length; ++i) {
                row[i] = fieldCreators[i].apply(rowNum);
            }
            
>>>>>>> a323c22d
            return row;
        }
        
        /** {@inheritDoc} */
        @NotNull
        @Override
        public Iterator<Object[]> iterator() {
            return new Iterator<Object[]>() {
                private int curRow;
<<<<<<< HEAD

=======
                
>>>>>>> a323c22d
                @Override
                public boolean hasNext() {
                    return curRow < rowsCnt;
                }
<<<<<<< HEAD

=======
                
>>>>>>> a323c22d
                @Override
                public Object[] next() {
                    return createRow(curRow++);
                }
            };
        }
    }
<<<<<<< HEAD

=======
    
>>>>>>> a323c22d
    /**
     *
     */
    public static class RootRewindable<RowT> extends RootNode<RowT> {
        /**
         *
         */
        public RootRewindable(ExecutionContext<RowT> ctx, RelDataType rowType) {
            super(ctx, rowType);
        }
        
        /** {@inheritDoc} */
        @Override
        protected void rewindInternal() {
            IgniteTestUtils.setFieldValue(this, RootNode.class, "waiting", 0);
            IgniteTestUtils.setFieldValue(this, RootNode.class, "closed", false);
        }
        
        /** {@inheritDoc} */
        @Override
        public void closeInternal() {
            // No-op
        }
<<<<<<< HEAD

=======
        
>>>>>>> a323c22d
        /**
         *
         */
        public void closeRewindableRoot() {
            super.closeInternal();
        }
    }
<<<<<<< HEAD

=======
    
>>>>>>> a323c22d
    /**
     *
     */
    protected RowHandler.RowFactory<Object[]> rowFactory() {
        return new RowHandler.RowFactory<>() {
            /** */
            @Override
            public RowHandler<Object[]> handler() {
                return ArrayRowHandler.INSTANCE;
            }
            
            /** */
            @Override
            public Object[] create() {
                throw new AssertionError();
            }
            
            /** */
            @Override
            public Object[] create(Object... fields) {
                return fields;
            }
        };
    }
}<|MERGE_RESOLUTION|>--- conflicted
+++ resolved
@@ -17,7 +17,6 @@
 
 package org.apache.ignite.internal.processors.query.calcite.exec.rel;
 
-import com.google.common.collect.ImmutableMap;
 import java.util.Iterator;
 import java.util.Map;
 import java.util.UUID;
@@ -45,64 +44,33 @@
      *
      */
     private Throwable lastE;
-<<<<<<< HEAD
-
-=======
-    
->>>>>>> a323c22d
+    
     /**
      *
      */
     private QueryTaskExecutorImpl taskExecutor;
-<<<<<<< HEAD
-
-=======
-    
->>>>>>> a323c22d
+    
     /**
      *
      */
     @BeforeEach
     public void beforeTest() {
-<<<<<<< HEAD
-        taskExecutor = new QueryTaskExecutorImpl(
-                new StripedThreadPoolExecutor(
-                        4,
-                        "calciteQry",
-                        this::handle,
-                        true,
-                        60_000L
-                )
-        );
-    }
-
-=======
         taskExecutor = new QueryTaskExecutorImpl("no_node");
         taskExecutor.start();
     }
     
->>>>>>> a323c22d
     /**
      *
      */
     @AfterEach
     public void afterTest() {
-<<<<<<< HEAD
-        taskExecutor.tearDown();
-
-=======
         taskExecutor.stop();
     
->>>>>>> a323c22d
         if (lastE != null) {
             throw new AssertionError(lastE);
         }
     }
-<<<<<<< HEAD
-
-=======
-    
->>>>>>> a323c22d
+    
     /**
      *
      */
@@ -116,17 +84,10 @@
                 UUID.randomUUID(),
                 fragmentDesc,
                 ArrayRowHandler.INSTANCE,
-<<<<<<< HEAD
-                ImmutableMap.of()
-        );
-    }
-
-=======
                 Map.of()
         );
     }
     
->>>>>>> a323c22d
     /**
      *
      */
@@ -134,22 +95,14 @@
         log.error(ex.getMessage(), ex);
         lastE = ex;
     }
-<<<<<<< HEAD
-
-=======
-    
->>>>>>> a323c22d
+    
     /**
      *
      */
     protected Object[] row(Object... fields) {
         return fields;
     }
-<<<<<<< HEAD
-
-=======
-    
->>>>>>> a323c22d
+    
     /**
      *
      */
@@ -158,29 +111,17 @@
          *
          */
         private int rowsCnt;
-<<<<<<< HEAD
-
-=======
-        
->>>>>>> a323c22d
+        
         /**
          *
          */
         private RelDataType rowType;
-<<<<<<< HEAD
-
-=======
-        
->>>>>>> a323c22d
+        
         /**
          *
          */
         private Function<Integer, Object>[] fieldCreators;
-<<<<<<< HEAD
-
-=======
-        
->>>>>>> a323c22d
+        
         /**
          *
          */
@@ -193,17 +134,10 @@
                                 switch (t.getType().getSqlTypeName().getFamily()) {
                                     case NUMERIC:
                                         return TestTable::intField;
-<<<<<<< HEAD
-
-                                    case CHARACTER:
-                                        return TestTable::stringField;
-
-=======
                                     
                                     case CHARACTER:
                                         return TestTable::stringField;
                                     
->>>>>>> a323c22d
                                     default:
                                         assert false : "Not supported type for test: " + t;
                                         return null;
@@ -212,11 +146,7 @@
                             .collect(Collectors.toList()).toArray(new Function[rowType.getFieldCount()])
             );
         }
-<<<<<<< HEAD
-
-=======
-        
->>>>>>> a323c22d
+        
         /**
          *
          */
@@ -225,62 +155,38 @@
             this.rowType = rowType;
             this.fieldCreators = fieldCreators;
         }
-<<<<<<< HEAD
-
-=======
-        
->>>>>>> a323c22d
+        
         /**
          *
          */
         private static Object field(Integer rowNum) {
             return "val_" + rowNum;
         }
-<<<<<<< HEAD
-
-=======
-        
->>>>>>> a323c22d
+        
         /**
          *
          */
         private static Object stringField(Integer rowNum) {
             return "val_" + rowNum;
         }
-<<<<<<< HEAD
-
-=======
-        
->>>>>>> a323c22d
+        
         /**
          *
          */
         private static Object intField(Integer rowNum) {
             return rowNum;
         }
-<<<<<<< HEAD
-
-=======
-        
->>>>>>> a323c22d
+        
         /**
          *
          */
         private Object[] createRow(int rowNum) {
             Object[] row = new Object[rowType.getFieldCount()];
-<<<<<<< HEAD
-
+    
             for (int i = 0; i < fieldCreators.length; ++i) {
                 row[i] = fieldCreators[i].apply(rowNum);
             }
-
-=======
-    
-            for (int i = 0; i < fieldCreators.length; ++i) {
-                row[i] = fieldCreators[i].apply(rowNum);
-            }
             
->>>>>>> a323c22d
             return row;
         }
         
@@ -290,20 +196,12 @@
         public Iterator<Object[]> iterator() {
             return new Iterator<Object[]>() {
                 private int curRow;
-<<<<<<< HEAD
-
-=======
                 
->>>>>>> a323c22d
                 @Override
                 public boolean hasNext() {
                     return curRow < rowsCnt;
                 }
-<<<<<<< HEAD
-
-=======
                 
->>>>>>> a323c22d
                 @Override
                 public Object[] next() {
                     return createRow(curRow++);
@@ -311,11 +209,7 @@
             };
         }
     }
-<<<<<<< HEAD
-
-=======
-    
->>>>>>> a323c22d
+    
     /**
      *
      */
@@ -339,11 +233,7 @@
         public void closeInternal() {
             // No-op
         }
-<<<<<<< HEAD
-
-=======
-        
->>>>>>> a323c22d
+        
         /**
          *
          */
@@ -351,11 +241,7 @@
             super.closeInternal();
         }
     }
-<<<<<<< HEAD
-
-=======
-    
->>>>>>> a323c22d
+    
     /**
      *
      */
