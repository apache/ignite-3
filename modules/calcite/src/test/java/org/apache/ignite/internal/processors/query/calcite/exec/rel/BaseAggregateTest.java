--- conflicted
+++ resolved
@@ -17,24 +17,13 @@
 
 package org.apache.ignite.internal.processors.query.calcite.exec.rel;
 
-import static org.apache.ignite.internal.testframework.IgniteTestUtils.assertThrowsWithCause;
-import static org.apache.ignite.internal.util.ArrayUtils.asList;
-import static org.junit.jupiter.api.Assertions.assertArrayEquals;
-import static org.junit.jupiter.api.Assertions.assertEquals;
-import static org.junit.jupiter.api.Assertions.assertFalse;
-import static org.junit.jupiter.api.Assertions.assertTrue;
-
-import com.google.common.collect.ImmutableList;
 import java.util.Arrays;
 import java.util.List;
 import java.util.Set;
 import java.util.function.Supplier;
 import java.util.stream.Collectors;
 import java.util.stream.IntStream;
-<<<<<<< HEAD
-=======
-
->>>>>>> c086555b
+
 import org.apache.calcite.rel.RelCollations;
 import org.apache.calcite.rel.core.AggregateCall;
 import org.apache.calcite.rel.type.RelDataType;
@@ -52,13 +41,18 @@
 import org.junit.jupiter.params.ParameterizedTest;
 import org.junit.jupiter.params.provider.EnumSource;
 
+import static org.apache.ignite.internal.testframework.IgniteTestUtils.assertThrowsWithCause;
+import static org.apache.ignite.internal.util.ArrayUtils.asList;
+import static org.junit.jupiter.api.Assertions.assertArrayEquals;
+import static org.junit.jupiter.api.Assertions.assertEquals;
+import static org.junit.jupiter.api.Assertions.assertFalse;
+import static org.junit.jupiter.api.Assertions.assertTrue;
+
 /**
  *
  */
 public abstract class BaseAggregateTest extends AbstractExecutionTest {
-    /**
-     *
-     */
+    /** */
     @ParameterizedTest
     @EnumSource
     public void count(TestAggregateType testAgg) {
@@ -66,36 +60,36 @@
         IgniteTypeFactory tf = ctx.getTypeFactory();
         RelDataType rowType = TypeUtils.createRowType(tf, int.class, int.class);
         ScanNode<Object[]> scan = new ScanNode<>(ctx, rowType, Arrays.asList(
-                row(0, 200),
-                row(1, 300),
-                row(1, 1400),
-                row(0, 1000)
+            row(0, 200),
+            row(1, 300),
+            row(1, 1400),
+            row(0, 1000)
         ));
 
         AggregateCall call = AggregateCall.create(
-                SqlStdOperatorTable.COUNT,
-                false,
-                false,
-                false,
-                ImmutableIntList.of(),
-                -1,
-                RelCollations.EMPTY,
-                tf.createJavaType(int.class),
-                null);
+            SqlStdOperatorTable.COUNT,
+            false,
+            false,
+            false,
+            ImmutableIntList.of(),
+            -1,
+            RelCollations.EMPTY,
+            tf.createJavaType(int.class),
+            null);
 
         List<ImmutableBitSet> grpSets = List.of(ImmutableBitSet.of(0));
 
         RelDataType aggRowType = TypeUtils.createRowType(tf, int.class);
 
         SingleNode<Object[]> aggChain = createAggregateNodesChain(
-                testAgg,
-                ctx,
-                grpSets,
-                call,
-                rowType,
-                aggRowType,
-                rowFactory(),
-                scan
+            testAgg,
+            ctx,
+            grpSets,
+            call,
+            rowType,
+            aggRowType,
+            rowFactory(),
+            scan
         );
 
         RootNode<Object[]> root = new RootNode<>(ctx, aggRowType);
@@ -109,9 +103,7 @@
         assertFalse(root.hasNext());
     }
 
-    /**
-     *
-     */
+    /** */
     @ParameterizedTest
     @EnumSource
     public void min(TestAggregateType testAgg) {
@@ -119,36 +111,36 @@
         IgniteTypeFactory tf = ctx.getTypeFactory();
         RelDataType rowType = TypeUtils.createRowType(tf, int.class, int.class);
         ScanNode<Object[]> scan = new ScanNode<>(ctx, rowType, Arrays.asList(
-                row(0, 200),
-                row(1, 300),
-                row(1, 1400),
-                row(0, 1000)
+            row(0, 200),
+            row(1, 300),
+            row(1, 1400),
+            row(0, 1000)
         ));
 
         AggregateCall call = AggregateCall.create(
-                SqlStdOperatorTable.MIN,
-                false,
-                false,
-                false,
-                ImmutableIntList.of(1),
-                -1,
-                RelCollations.EMPTY,
-                tf.createJavaType(int.class),
-                null);
+            SqlStdOperatorTable.MIN,
+            false,
+            false,
+            false,
+            ImmutableIntList.of(1),
+            -1,
+            RelCollations.EMPTY,
+            tf.createJavaType(int.class),
+            null);
 
         List<ImmutableBitSet> grpSets = List.of(ImmutableBitSet.of(0));
 
         RelDataType aggRowType = TypeUtils.createRowType(tf, int.class);
 
         SingleNode<Object[]> aggChain = createAggregateNodesChain(
-                testAgg,
-                ctx,
-                grpSets,
-                call,
-                rowType,
-                aggRowType,
-                rowFactory(),
-                scan
+            testAgg,
+            ctx,
+            grpSets,
+            call,
+            rowType,
+            aggRowType,
+            rowFactory(),
+            scan
         );
 
         RootNode<Object[]> root = new RootNode<>(ctx, aggRowType);
@@ -162,9 +154,7 @@
         assertFalse(root.hasNext());
     }
 
-    /**
-     *
-     */
+    /** */
     @ParameterizedTest
     @EnumSource
     public void max(TestAggregateType testAgg) {
@@ -172,36 +162,36 @@
         IgniteTypeFactory tf = ctx.getTypeFactory();
         RelDataType rowType = TypeUtils.createRowType(tf, int.class, int.class);
         ScanNode<Object[]> scan = new ScanNode<>(ctx, rowType, Arrays.asList(
-                row(0, 200),
-                row(1, 300),
-                row(1, 1400),
-                row(0, 1000)
+            row(0, 200),
+            row(1, 300),
+            row(1, 1400),
+            row(0, 1000)
         ));
 
         AggregateCall call = AggregateCall.create(
-                SqlStdOperatorTable.MAX,
-                false,
-                false,
-                false,
-                ImmutableIntList.of(1),
-                -1,
-                RelCollations.EMPTY,
-                tf.createJavaType(int.class),
-                null);
+            SqlStdOperatorTable.MAX,
+            false,
+            false,
+            false,
+            ImmutableIntList.of(1),
+            -1,
+            RelCollations.EMPTY,
+            tf.createJavaType(int.class),
+            null);
 
         List<ImmutableBitSet> grpSets = List.of(ImmutableBitSet.of(0));
 
         RelDataType aggRowType = TypeUtils.createRowType(tf, int.class);
 
         SingleNode<Object[]> aggChain = createAggregateNodesChain(
-                testAgg,
-                ctx,
-                grpSets,
-                call,
-                rowType,
-                aggRowType,
-                rowFactory(),
-                scan
+            testAgg,
+            ctx,
+            grpSets,
+            call,
+            rowType,
+            aggRowType,
+            rowFactory(),
+            scan
         );
 
         RootNode<Object[]> root = new RootNode<>(ctx, aggRowType);
@@ -215,9 +205,7 @@
         assertFalse(root.hasNext());
     }
 
-    /**
-     *
-     */
+    /** */
     @ParameterizedTest
     @EnumSource
     public void avg(TestAggregateType testAgg) {
@@ -225,36 +213,36 @@
         IgniteTypeFactory tf = ctx.getTypeFactory();
         RelDataType rowType = TypeUtils.createRowType(tf, int.class, int.class);
         ScanNode<Object[]> scan = new ScanNode<>(ctx, rowType, Arrays.asList(
-                row(0, 200),
-                row(1, 300),
-                row(1, 1300),
-                row(0, 1000)
+            row(0, 200),
+            row(1, 300),
+            row(1, 1300),
+            row(0, 1000)
         ));
 
         AggregateCall call = AggregateCall.create(
-                SqlStdOperatorTable.AVG,
-                false,
-                false,
-                false,
-                ImmutableIntList.of(1),
-                -1,
-                RelCollations.EMPTY,
-                tf.createJavaType(int.class),
-                null);
+            SqlStdOperatorTable.AVG,
+            false,
+            false,
+            false,
+            ImmutableIntList.of(1),
+            -1,
+            RelCollations.EMPTY,
+            tf.createJavaType(int.class),
+            null);
 
         List<ImmutableBitSet> grpSets = List.of(ImmutableBitSet.of(0));
 
         RelDataType aggRowType = TypeUtils.createRowType(tf, int.class);
 
         SingleNode<Object[]> aggChain = createAggregateNodesChain(
-                testAgg,
-                ctx,
-                grpSets,
-                call,
-                rowType,
-                aggRowType,
-                rowFactory(),
-                scan
+            testAgg,
+            ctx,
+            grpSets,
+            call,
+            rowType,
+            aggRowType,
+            rowFactory(),
+            scan
         );
 
         RootNode<Object[]> root = new RootNode<>(ctx, aggRowType);
@@ -268,17 +256,15 @@
         assertFalse(root.hasNext());
     }
 
-    /**
-     *
-     */
+    /** */
     @ParameterizedTest
     @EnumSource
     public void single(TestAggregateType testAgg) {
         Object[] res = {null, null};
 
         List<Object[]> arr = Arrays.asList(
-                row(0, res[0]),
-                row(1, res[1])
+            row(0, res[0]),
+            row(1, res[1])
         );
 
         singleAggr(testAgg, arr, res, false);
@@ -286,26 +272,26 @@
         res = new Object[]{1, 2};
 
         arr = Arrays.asList(
-                row(0, res[0]),
-                row(1, res[1])
+            row(0, res[0]),
+            row(1, res[1])
         );
 
         singleAggr(testAgg, arr, res, false);
 
         arr = Arrays.asList(
-                row(0, res[0]),
-                row(1, res[1]),
-                row(0, res[0]),
-                row(1, res[1])
-        );
+            row(0, res[0]),
+            row(1, res[1]),
+            row(0, res[0]),
+            row(1, res[1])
+            );
 
         singleAggr(testAgg, arr, res, true);
 
         arr = Arrays.asList(
-                row(0, null),
-                row(1, null),
-                row(0, null),
-                row(1, null)
+            row(0, null),
+            row(1, null),
+            row(0, null),
+            row(1, null)
         );
 
         singleAggr(testAgg, arr, res, true);
@@ -315,8 +301,8 @@
      * Checks single aggregate and appropriate {@link Accumulators.SingleVal} implementation.
      *
      * @param scanInput Input data.
-     * @param output    Expectation result.
-     * @param mustFail  {@code true} If expression must throw exception.
+     * @param output Expectation result.
+     * @param mustFail {@code true} If expression must throw exception.
      **/
     @SuppressWarnings("ThrowableNotThrown")
     public void singleAggr(TestAggregateType testAgg, List<Object[]> scanInput, Object[] output, boolean mustFail) {
@@ -326,29 +312,29 @@
         ScanNode<Object[]> scan = new ScanNode<>(ctx, rowType, scanInput);
 
         AggregateCall call = AggregateCall.create(
-                SqlStdOperatorTable.SINGLE_VALUE,
-                false,
-                false,
-                false,
-                ImmutableIntList.of(1),
-                -1,
-                RelCollations.EMPTY,
-                tf.createJavaType(Integer.class),
-                null);
+            SqlStdOperatorTable.SINGLE_VALUE,
+            false,
+            false,
+            false,
+            ImmutableIntList.of(1),
+            -1,
+            RelCollations.EMPTY,
+            tf.createJavaType(Integer.class),
+            null);
 
         List<ImmutableBitSet> grpSets = List.of(ImmutableBitSet.of(0));
 
         RelDataType aggRowType = TypeUtils.createRowType(tf, int.class);
 
         SingleNode<Object[]> aggChain = createAggregateNodesChain(
-                testAgg,
-                ctx,
-                grpSets,
-                call,
-                rowType,
-                aggRowType,
-                rowFactory(),
-                scan
+            testAgg,
+            ctx,
+            grpSets,
+            call,
+            rowType,
+            aggRowType,
+            rowFactory(),
+            scan
         );
 
         RootNode<Object[]> root = new RootNode<>(ctx, aggRowType);
@@ -363,16 +349,13 @@
             assertFalse(root.hasNext());
         };
 
-        if (mustFail) {
+        if (mustFail)
             assertThrowsWithCause(r, IllegalArgumentException.class);
-        } else {
+        else
             r.run();
-        }
-    }
-
-    /**
-     *
-     */
+    }
+
+    /** */
     @ParameterizedTest
     @EnumSource
     public void distinctSum(TestAggregateType testAgg) {
@@ -380,41 +363,41 @@
         IgniteTypeFactory tf = ctx.getTypeFactory();
         RelDataType rowType = TypeUtils.createRowType(tf, int.class, int.class);
         ScanNode<Object[]> scan = new ScanNode<>(ctx, rowType, Arrays.asList(
-                row(0, 200),
-                row(1, 200),
-                row(1, 300),
-                row(1, 300),
-                row(0, 1000),
-                row(0, 1000),
-                row(0, 1000),
-                row(0, 1000),
-                row(0, 200)
+            row(0, 200),
+            row(1, 200),
+            row(1, 300),
+            row(1, 300),
+            row(0, 1000),
+            row(0, 1000),
+            row(0, 1000),
+            row(0, 1000),
+            row(0, 200)
         ));
 
         AggregateCall call = AggregateCall.create(
-                SqlStdOperatorTable.SUM,
-                true,
-                false,
-                false,
-                ImmutableIntList.of(1),
-                -1,
-                RelCollations.EMPTY,
-                tf.createJavaType(int.class),
-                null);
+            SqlStdOperatorTable.SUM,
+            true,
+            false,
+            false,
+            ImmutableIntList.of(1),
+            -1,
+            RelCollations.EMPTY,
+            tf.createJavaType(int.class),
+            null);
 
         List<ImmutableBitSet> grpSets = List.of(ImmutableBitSet.of(0));
 
         RelDataType aggRowType = TypeUtils.createRowType(tf, int.class);
 
         SingleNode<Object[]> aggChain = createAggregateNodesChain(
-                testAgg,
-                ctx,
-                grpSets,
-                call,
-                rowType,
-                aggRowType,
-                rowFactory(),
-                scan
+            testAgg,
+            ctx,
+            grpSets,
+            call,
+            rowType,
+            aggRowType,
+            rowFactory(),
+            scan
         );
 
         RootNode<Object[]> root = new RootNode<>(ctx, aggRowType);
@@ -428,9 +411,7 @@
         assertFalse(root.hasNext());
     }
 
-    /**
-     *
-     */
+    /** */
     @ParameterizedTest
     @EnumSource
     public void sumOnDifferentRowsCount(TestAggregateType testAgg) {
@@ -448,40 +429,40 @@
                 RelDataType rowType = TypeUtils.createRowType(tf, int.class, int.class);
 
                 ScanNode<Object[]> scan = new ScanNode<>(
-                        ctx,
+                    ctx,
+                    rowType,
+                    new TestTable(
+                        grps * rowsInGroup,
                         rowType,
-                        new TestTable(
-                                grps * rowsInGroup,
-                                rowType,
-                                (r) -> r / rowsInGroup,
-                                (r) -> r % rowsInGroup
-                        )
+                        (r) -> r / rowsInGroup,
+                        (r) -> r % rowsInGroup
+                    )
                 );
 
                 AggregateCall call = AggregateCall.create(
-                        SqlStdOperatorTable.SUM,
-                        false,
-                        false,
-                        false,
-                        ImmutableIntList.of(1),
-                        -1,
-                        RelCollations.EMPTY,
-                        tf.createJavaType(int.class),
-                        null);
+                    SqlStdOperatorTable.SUM,
+                    false,
+                    false,
+                    false,
+                    ImmutableIntList.of(1),
+                    -1,
+                    RelCollations.EMPTY,
+                    tf.createJavaType(int.class),
+                    null);
 
                 List<ImmutableBitSet> grpSets = List.of(ImmutableBitSet.of(0));
 
                 RelDataType aggRowType = TypeUtils.createRowType(tf, int.class);
 
                 SingleNode<Object[]> aggChain = createAggregateNodesChain(
-                        testAgg,
-                        ctx,
-                        grpSets,
-                        call,
-                        rowType,
-                        aggRowType,
-                        rowFactory(),
-                        scan
+                    testAgg,
+                    ctx,
+                    grpSets,
+                    call,
+                    rowType,
+                    aggRowType,
+                    rowFactory(),
+                    scan
                 );
 
                 RootNode<Object[]> root = new RootNode<>(ctx, aggRowType);
@@ -502,20 +483,8 @@
         }
     }
 
-    /**
-     *
-     */
+    /** */
     private SingleNode<Object[]> createAggregateNodesChain(
-<<<<<<< HEAD
-            TestAggregateType testAgg,
-            ExecutionContext<Object[]> ctx,
-            ImmutableList<ImmutableBitSet> grpSets,
-            AggregateCall aggCall,
-            RelDataType inRowType,
-            RelDataType aggRowType,
-            RowHandler.RowFactory<Object[]> rowFactory,
-            ScanNode<Object[]> scan
-=======
         TestAggregateType testAgg,
         ExecutionContext<Object[]> ctx,
         List<ImmutableBitSet> grpSets,
@@ -524,7 +493,6 @@
         RelDataType aggRowType,
         RowHandler.RowFactory<Object[]> rowFactory,
         ScanNode<Object[]> scan
->>>>>>> c086555b
     ) {
         switch (testAgg) {
             case SINGLE:
@@ -540,19 +508,8 @@
         }
     }
 
-    /**
-     *
-     */
+    /** */
     protected abstract SingleNode<Object[]> createSingleAggregateNodesChain(
-<<<<<<< HEAD
-            ExecutionContext<Object[]> ctx,
-            ImmutableList<ImmutableBitSet> grpSets,
-            AggregateCall aggCall,
-            RelDataType inRowType,
-            RelDataType aggRowType,
-            RowHandler.RowFactory<Object[]> rowFactory,
-            ScanNode<Object[]> scan
-=======
         ExecutionContext<Object[]> ctx,
         List<ImmutableBitSet> grpSets,
         AggregateCall aggCall,
@@ -560,22 +517,10 @@
         RelDataType aggRowType,
         RowHandler.RowFactory<Object[]> rowFactory,
         ScanNode<Object[]> scan
->>>>>>> c086555b
     );
 
-    /**
-     *
-     */
+    /** */
     protected abstract SingleNode<Object[]> createMapReduceAggregateNodesChain(
-<<<<<<< HEAD
-            ExecutionContext<Object[]> ctx,
-            ImmutableList<ImmutableBitSet> grpSets,
-            AggregateCall call,
-            RelDataType inRowType,
-            RelDataType aggRowType,
-            RowHandler.RowFactory<Object[]> rowFactory,
-            ScanNode<Object[]> scan
-=======
         ExecutionContext<Object[]> ctx,
         List<ImmutableBitSet> grpSets,
         AggregateCall call,
@@ -583,33 +528,24 @@
         RelDataType aggRowType,
         RowHandler.RowFactory<Object[]> rowFactory,
         ScanNode<Object[]> scan
->>>>>>> c086555b
     );
 
-    /**
-     *
-     */
+    /** */
     protected Supplier<List<AccumulatorWrapper<Object[]>>> accFactory(
-            ExecutionContext<Object[]> ctx,
-            AggregateCall call,
-            AggregateType type,
-            RelDataType rowType
+        ExecutionContext<Object[]> ctx,
+        AggregateCall call,
+        AggregateType type,
+        RelDataType rowType
     ) {
         return ctx.expressionFactory().accumulatorsFactory(type, asList(call), rowType);
     }
 
-    /**
-     *
-     */
+    /** */
     enum TestAggregateType {
-        /**
-         *
-         */
+        /** */
         SINGLE,
 
-        /**
-         *
-         */
+        /** */
         MAP_REDUCE
     }
 }