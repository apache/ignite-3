/*
 * Licensed to the Apache Software Foundation (ASF) under one or more
 * contributor license agreements.  See the NOTICE file distributed with
 * this work for additional information regarding copyright ownership.
 * The ASF licenses this file to You under the Apache License, Version 2.0
 * (the "License"); you may not use this file except in compliance with
 * the License.  You may obtain a copy of the License at
 *
 *      http://www.apache.org/licenses/LICENSE-2.0
 *
 * Unless required by applicable law or agreed to in writing, software
 * distributed under the License is distributed on an "AS IS" BASIS,
 * WITHOUT WARRANTIES OR CONDITIONS OF ANY KIND, either express or implied.
 * See the License for the specific language governing permissions and
 * limitations under the License.
 */

package org.apache.ignite.internal.processors.query.calcite.exec.rel;

import static org.apache.ignite.internal.processors.query.calcite.exec.exp.agg.AggregateType.MAP;
import static org.apache.ignite.internal.processors.query.calcite.exec.exp.agg.AggregateType.REDUCE;
import static org.apache.ignite.internal.processors.query.calcite.exec.exp.agg.AggregateType.SINGLE;
import static org.apache.ignite.internal.util.ArrayUtils.asList;
import static org.junit.jupiter.api.Assertions.assertEquals;
import static org.junit.jupiter.api.Assertions.assertFalse;
import static org.junit.jupiter.api.Assertions.assertTrue;

import com.google.common.collect.ImmutableList;
import java.util.Arrays;
import java.util.List;
import java.util.function.Supplier;
<<<<<<< HEAD
=======

>>>>>>> c086555b
import org.apache.calcite.rel.RelCollations;
import org.apache.calcite.rel.core.AggregateCall;
import org.apache.calcite.rel.type.RelDataType;
import org.apache.calcite.sql.fun.SqlStdOperatorTable;
import org.apache.calcite.util.ImmutableBitSet;
import org.apache.calcite.util.ImmutableIntList;
import org.apache.ignite.internal.processors.query.calcite.exec.ExecutionContext;
import org.apache.ignite.internal.processors.query.calcite.exec.exp.agg.AccumulatorWrapper;
import org.apache.ignite.internal.processors.query.calcite.exec.exp.agg.AggregateType;
import org.apache.ignite.internal.processors.query.calcite.rel.agg.IgniteMapHashAggregate;
import org.apache.ignite.internal.processors.query.calcite.type.IgniteTypeFactory;
import org.apache.ignite.internal.processors.query.calcite.util.TypeUtils;
import org.junit.jupiter.api.Test;

/**
 *
 */
public class HashAggregateSingleGroupExecutionTest extends AbstractExecutionTest {
    /**
     *
     */
    @Test
    public void mapReduceAvg() {
        ExecutionContext<Object[]> ctx = executionContext();
        IgniteTypeFactory tf = ctx.getTypeFactory();
        RelDataType rowType = TypeUtils.createRowType(tf, String.class, int.class);
        ScanNode<Object[]> scan = new ScanNode<>(ctx, rowType, Arrays.asList(
                row("Igor", 200),
                row("Roman", 300),
                row("Ivan", 1400),
                row("Alexey", 1000)
        ));

        AggregateCall call = AggregateCall.create(
                SqlStdOperatorTable.AVG,
                false,
                false,
                false,
                ImmutableIntList.of(1),
                -1,
                RelCollations.EMPTY,
                tf.createJavaType(double.class),
                null);

        List<ImmutableBitSet> grpSets = List.of(ImmutableBitSet.of());

        RelDataType mapType = IgniteMapHashAggregate.rowType(tf, true);
        HashAggregateNode<Object[]> map = new HashAggregateNode<>(
                ctx,
                mapType,
                MAP,
                grpSets,
                accFactory(ctx, call, MAP, rowType),
                rowFactory()
        );

        map.register(scan);

        RelDataType reduceType = TypeUtils.createRowType(tf, double.class);
        HashAggregateNode<Object[]> reduce = new HashAggregateNode<>(
                ctx,
                reduceType,
                REDUCE,
                grpSets,
                accFactory(ctx, call, REDUCE, null),
                rowFactory()
        );

        reduce.register(map);

        RootNode<Object[]> root = new RootNode<>(ctx, reduceType);
        root.register(reduce);

        assertTrue(root.hasNext());
        assertEquals(725d, root.next()[0]);
        assertFalse(root.hasNext());
    }

    /**
     *
     */
    @Test
    public void mapReduceSum() {
        ExecutionContext<Object[]> ctx = executionContext();
        IgniteTypeFactory tf = ctx.getTypeFactory();
        RelDataType rowType = TypeUtils.createRowType(tf, String.class, int.class);
        ScanNode<Object[]> scan = new ScanNode<>(ctx, rowType, Arrays.asList(
                row("Igor", 200),
                row("Roman", 300),
                row("Ivan", 1400),
                row("Alexey", 1000)
        ));

        AggregateCall call = AggregateCall.create(
                SqlStdOperatorTable.SUM,
                false,
                false,
                false,
                ImmutableIntList.of(1),
                -1,
                RelCollations.EMPTY,
                tf.createJavaType(int.class),
                null);

        List<ImmutableBitSet> grpSets = List.of(ImmutableBitSet.of());

        RelDataType mapType = IgniteMapHashAggregate.rowType(tf, true);
        HashAggregateNode<Object[]> map = new HashAggregateNode<>(ctx, mapType, MAP, grpSets,
                accFactory(ctx, call, MAP, rowType), rowFactory());
        map.register(scan);

        RelDataType reduceType = TypeUtils.createRowType(tf, int.class);
        HashAggregateNode<Object[]> reduce = new HashAggregateNode<>(ctx, reduceType, REDUCE, grpSets,
                accFactory(ctx, call, REDUCE, null), rowFactory());
        reduce.register(map);

        RootNode<Object[]> root = new RootNode<>(ctx, reduceType);
        root.register(reduce);

        assertTrue(root.hasNext());
        assertEquals(2900, root.next()[0]);
        assertFalse(root.hasNext());
    }

    /**
     *
     */
    @Test
    public void mapReduceMin() {
        ExecutionContext<Object[]> ctx = executionContext();
        IgniteTypeFactory tf = ctx.getTypeFactory();
        RelDataType rowType = TypeUtils.createRowType(tf, String.class, int.class);
        ScanNode<Object[]> scan = new ScanNode<>(ctx, rowType, Arrays.asList(
                row("Igor", 200),
                row("Roman", 300),
                row("Ivan", 1400),
                row("Alexey", 1000)
        ));

        AggregateCall call = AggregateCall.create(
                SqlStdOperatorTable.MIN,
                false,
                false,
                false,
                ImmutableIntList.of(1),
                -1,
                RelCollations.EMPTY,
                tf.createJavaType(int.class),
                null);

        List<ImmutableBitSet> grpSets = List.of(ImmutableBitSet.of());

        RelDataType mapType = IgniteMapHashAggregate.rowType(tf, true);
        HashAggregateNode<Object[]> map = new HashAggregateNode<>(ctx, mapType, MAP, grpSets,
                accFactory(ctx, call, MAP, rowType), rowFactory());
        map.register(scan);

        RelDataType reduceType = TypeUtils.createRowType(tf, int.class);
        HashAggregateNode<Object[]> reduce = new HashAggregateNode<>(ctx, reduceType, REDUCE, grpSets,
                accFactory(ctx, call, REDUCE, null), rowFactory());
        reduce.register(map);

        RootNode<Object[]> root = new RootNode<>(ctx, reduceType);
        root.register(reduce);

        assertTrue(root.hasNext());
        assertEquals(200, root.next()[0]);
        assertFalse(root.hasNext());
    }

    /**
     *
     */
    @Test
    public void mapReduceMax() {
        ExecutionContext<Object[]> ctx = executionContext();
        IgniteTypeFactory tf = ctx.getTypeFactory();
        RelDataType rowType = TypeUtils.createRowType(tf, String.class, int.class);
        ScanNode<Object[]> scan = new ScanNode<>(ctx, rowType, Arrays.asList(
                row("Igor", 200),
                row("Roman", 300),
                row("Ivan", 1400),
                row("Alexey", 1000)
        ));

        AggregateCall call = AggregateCall.create(
                SqlStdOperatorTable.MAX,
                false,
                false,
                false,
                ImmutableIntList.of(1),
                -1,
                RelCollations.EMPTY,
                tf.createJavaType(int.class),
                null);

        List<ImmutableBitSet> grpSets = List.of(ImmutableBitSet.of());

        RelDataType mapType = IgniteMapHashAggregate.rowType(tf, true);
        HashAggregateNode<Object[]> map = new HashAggregateNode<>(ctx, mapType, MAP, grpSets,
                accFactory(ctx, call, MAP, rowType), rowFactory());
        map.register(scan);

        RelDataType reduceType = TypeUtils.createRowType(tf, int.class);
        HashAggregateNode<Object[]> reduce = new HashAggregateNode<>(ctx, reduceType, REDUCE, grpSets,
                accFactory(ctx, call, REDUCE, null), rowFactory());
        reduce.register(map);

        RootNode<Object[]> root = new RootNode<>(ctx, reduceType);
        root.register(reduce);

        assertTrue(root.hasNext());
        assertEquals(1400, root.next()[0]);
        assertFalse(root.hasNext());
    }

    /**
     *
     */
    @Test
    public void mapReduceCount() {
        ExecutionContext<Object[]> ctx = executionContext();
        IgniteTypeFactory tf = ctx.getTypeFactory();
        RelDataType rowType = TypeUtils.createRowType(tf, String.class, int.class);
        ScanNode<Object[]> scan = new ScanNode<>(ctx, rowType, Arrays.asList(
                row("Igor", 200),
                row("Roman", 300),
                row("Ivan", 1400),
                row("Alexey", 1000)
        ));

        AggregateCall call = AggregateCall.create(
                SqlStdOperatorTable.COUNT,
                false,
                false,
                false,
                ImmutableIntList.of(),
                -1,
                RelCollations.EMPTY,
                tf.createJavaType(int.class),
                null);

        List<ImmutableBitSet> grpSets = List.of(ImmutableBitSet.of());

        RelDataType mapType = IgniteMapHashAggregate.rowType(tf, true);
        HashAggregateNode<Object[]> map = new HashAggregateNode<>(ctx, mapType, MAP, grpSets,
                accFactory(ctx, call, MAP, rowType), rowFactory());
        map.register(scan);

        RelDataType reduceType = TypeUtils.createRowType(tf, int.class);
        HashAggregateNode<Object[]> reduce = new HashAggregateNode<>(ctx, reduceType, REDUCE, grpSets,
                accFactory(ctx, call, REDUCE, null), rowFactory());
        reduce.register(map);

        RootNode<Object[]> root = new RootNode<>(ctx, reduceType);
        root.register(reduce);

        assertTrue(root.hasNext());
        assertEquals(4, root.next()[0]);
        assertFalse(root.hasNext());
    }

    /**
     *
     */
    @Test
    public void singleAvg() {
        ExecutionContext<Object[]> ctx = executionContext();
        IgniteTypeFactory tf = ctx.getTypeFactory();
        RelDataType rowType = TypeUtils.createRowType(tf, String.class, int.class);
        ScanNode<Object[]> scan = new ScanNode<>(ctx, rowType, Arrays.asList(
                row("Igor", 200),
                row("Roman", 300),
                row("Ivan", 1400),
                row("Alexey", 1000)
        ));

        AggregateCall call = AggregateCall.create(
                SqlStdOperatorTable.AVG,
                false,
                false,
                false,
                ImmutableIntList.of(1),
                -1,
                RelCollations.EMPTY,
                tf.createJavaType(double.class),
                null);

        List<ImmutableBitSet> grpSets = List.of(ImmutableBitSet.of());

        RelDataType aggType = TypeUtils.createRowType(tf, int.class);
        HashAggregateNode<Object[]> agg = new HashAggregateNode<>(ctx, aggType, SINGLE, grpSets,
                accFactory(ctx, call, SINGLE, rowType), rowFactory());
        agg.register(scan);

        RootNode<Object[]> root = new RootNode<>(ctx, aggType);
        root.register(agg);

        assertTrue(root.hasNext());
        assertEquals(725d, root.next()[0]);
        assertFalse(root.hasNext());
    }

    /**
     *
     */
    @Test
    public void singleSum() {
        ExecutionContext<Object[]> ctx = executionContext();
        IgniteTypeFactory tf = ctx.getTypeFactory();
        RelDataType rowType = TypeUtils.createRowType(tf, String.class, int.class);
        ScanNode<Object[]> scan = new ScanNode<>(ctx, rowType, Arrays.asList(
                row("Igor", 200),
                row("Roman", 300),
                row("Ivan", 1400),
                row("Alexey", 1000)
        ));

        AggregateCall call = AggregateCall.create(
                SqlStdOperatorTable.SUM,
                false,
                false,
                false,
                ImmutableIntList.of(1),
                -1,
                RelCollations.EMPTY,
                tf.createJavaType(int.class),
                null);

        List<ImmutableBitSet> grpSets = List.of(ImmutableBitSet.of());

        RelDataType aggType = TypeUtils.createRowType(tf, int.class);
        HashAggregateNode<Object[]> agg = new HashAggregateNode<>(ctx, aggType, SINGLE, grpSets,
                accFactory(ctx, call, SINGLE, rowType), rowFactory());
        agg.register(scan);

        RootNode<Object[]> root = new RootNode<>(ctx, aggType);
        root.register(agg);

        assertTrue(root.hasNext());
        assertEquals(2900, root.next()[0]);
        assertFalse(root.hasNext());
    }

    /**
     *
     */
    @Test
    public void singleMin() {
        ExecutionContext<Object[]> ctx = executionContext();
        IgniteTypeFactory tf = ctx.getTypeFactory();
        RelDataType rowType = TypeUtils.createRowType(tf, String.class, int.class);
        ScanNode<Object[]> scan = new ScanNode<>(ctx, rowType, Arrays.asList(
                row("Igor", 200),
                row("Roman", 300),
                row("Ivan", 1400),
                row("Alexey", 1000)
        ));

        AggregateCall call = AggregateCall.create(
                SqlStdOperatorTable.MIN,
                false,
                false,
                false,
                ImmutableIntList.of(1),
                -1,
                RelCollations.EMPTY,
                tf.createJavaType(int.class),
                null);

        List<ImmutableBitSet> grpSets = List.of(ImmutableBitSet.of());

        RelDataType aggType = TypeUtils.createRowType(tf, int.class);
        HashAggregateNode<Object[]> agg = new HashAggregateNode<>(ctx, aggType, SINGLE, grpSets,
                accFactory(ctx, call, SINGLE, rowType), rowFactory());
        agg.register(scan);

        RootNode<Object[]> root = new RootNode<>(ctx, aggType);
        root.register(agg);

        assertTrue(root.hasNext());
        assertEquals(200, root.next()[0]);
        assertFalse(root.hasNext());
    }

    /**
     *
     */
    @Test
    public void singleMax() {
        ExecutionContext<Object[]> ctx = executionContext();
        IgniteTypeFactory tf = ctx.getTypeFactory();
        RelDataType rowType = TypeUtils.createRowType(tf, String.class, int.class);
        ScanNode<Object[]> scan = new ScanNode<>(ctx, rowType, Arrays.asList(
                row("Igor", 200),
                row("Roman", 300),
                row("Ivan", 1400),
                row("Alexey", 1000)
        ));

        AggregateCall call = AggregateCall.create(
                SqlStdOperatorTable.MAX,
                false,
                false,
                false,
                ImmutableIntList.of(1),
                -1,
                RelCollations.EMPTY,
                tf.createJavaType(int.class),
                null);

        List<ImmutableBitSet> grpSets = List.of(ImmutableBitSet.of());

        RelDataType aggType = TypeUtils.createRowType(tf, int.class);
        HashAggregateNode<Object[]> agg = new HashAggregateNode<>(ctx, aggType, SINGLE, grpSets,
                accFactory(ctx, call, SINGLE, rowType), rowFactory());
        agg.register(scan);

        RootNode<Object[]> root = new RootNode<>(ctx, aggType);
        root.register(agg);

        assertTrue(root.hasNext());
        assertEquals(1400, root.next()[0]);
        assertFalse(root.hasNext());
    }


    /**
     *
     */
    @Test
    public void singleCount() {
        ExecutionContext<Object[]> ctx = executionContext();
        IgniteTypeFactory tf = ctx.getTypeFactory();
        RelDataType rowType = TypeUtils.createRowType(tf, String.class, int.class);
        ScanNode<Object[]> scan = new ScanNode<>(ctx, rowType, Arrays.asList(
                row("Igor", 200),
                row("Roman", 300),
                row("Ivan", 1400),
                row("Alexey", 1000)
        ));

        AggregateCall call = AggregateCall.create(
                SqlStdOperatorTable.COUNT,
                false,
                false,
                false,
                ImmutableIntList.of(),
                -1,
                RelCollations.EMPTY,
                tf.createJavaType(int.class),
                null);

        List<ImmutableBitSet> grpSets = List.of(ImmutableBitSet.of());

        RelDataType aggType = TypeUtils.createRowType(tf, int.class);
        HashAggregateNode<Object[]> agg = new HashAggregateNode<>(
                ctx,
                aggType,
                SINGLE,
                grpSets,
                accFactory(ctx, call, SINGLE, rowType),
                rowFactory()
        );

        agg.register(scan);

        RootNode<Object[]> root = new RootNode<>(ctx, aggType);
        root.register(agg);

        assertTrue(root.hasNext());
        assertEquals(4, root.next()[0]);
        assertFalse(root.hasNext());
    }

    /**
     *
     */
    protected Supplier<List<AccumulatorWrapper<Object[]>>> accFactory(
            ExecutionContext<Object[]> ctx,
            AggregateCall call,
            AggregateType type,
            RelDataType rowType
    ) {
        return ctx.expressionFactory().accumulatorsFactory(type, asList(call), rowType);
    }
}<|MERGE_RESOLUTION|>--- conflicted
+++ resolved
@@ -17,22 +17,10 @@
 
 package org.apache.ignite.internal.processors.query.calcite.exec.rel;
 
-import static org.apache.ignite.internal.processors.query.calcite.exec.exp.agg.AggregateType.MAP;
-import static org.apache.ignite.internal.processors.query.calcite.exec.exp.agg.AggregateType.REDUCE;
-import static org.apache.ignite.internal.processors.query.calcite.exec.exp.agg.AggregateType.SINGLE;
-import static org.apache.ignite.internal.util.ArrayUtils.asList;
-import static org.junit.jupiter.api.Assertions.assertEquals;
-import static org.junit.jupiter.api.Assertions.assertFalse;
-import static org.junit.jupiter.api.Assertions.assertTrue;
-
-import com.google.common.collect.ImmutableList;
 import java.util.Arrays;
 import java.util.List;
 import java.util.function.Supplier;
-<<<<<<< HEAD
-=======
-
->>>>>>> c086555b
+
 import org.apache.calcite.rel.RelCollations;
 import org.apache.calcite.rel.core.AggregateCall;
 import org.apache.calcite.rel.type.RelDataType;
@@ -47,58 +35,64 @@
 import org.apache.ignite.internal.processors.query.calcite.util.TypeUtils;
 import org.junit.jupiter.api.Test;
 
+import static org.apache.ignite.internal.processors.query.calcite.exec.exp.agg.AggregateType.MAP;
+import static org.apache.ignite.internal.processors.query.calcite.exec.exp.agg.AggregateType.REDUCE;
+import static org.apache.ignite.internal.processors.query.calcite.exec.exp.agg.AggregateType.SINGLE;
+import static org.apache.ignite.internal.util.ArrayUtils.asList;
+import static org.junit.jupiter.api.Assertions.assertEquals;
+import static org.junit.jupiter.api.Assertions.assertFalse;
+import static org.junit.jupiter.api.Assertions.assertTrue;
+
 /**
  *
  */
 public class HashAggregateSingleGroupExecutionTest extends AbstractExecutionTest {
-    /**
-     *
-     */
+    /** */
     @Test
     public void mapReduceAvg() {
         ExecutionContext<Object[]> ctx = executionContext();
         IgniteTypeFactory tf = ctx.getTypeFactory();
         RelDataType rowType = TypeUtils.createRowType(tf, String.class, int.class);
         ScanNode<Object[]> scan = new ScanNode<>(ctx, rowType, Arrays.asList(
-                row("Igor", 200),
-                row("Roman", 300),
-                row("Ivan", 1400),
-                row("Alexey", 1000)
-        ));
-
-        AggregateCall call = AggregateCall.create(
-                SqlStdOperatorTable.AVG,
-                false,
-                false,
-                false,
-                ImmutableIntList.of(1),
-                -1,
-                RelCollations.EMPTY,
-                tf.createJavaType(double.class),
-                null);
+            row("Igor", 200),
+            row("Roman", 300),
+            row("Ivan", 1400),
+            row("Alexey", 1000)
+        ));
+
+        AggregateCall call = AggregateCall.create(
+            SqlStdOperatorTable.AVG,
+            false,
+            false,
+            false,
+            ImmutableIntList.of(1),
+            -1,
+            RelCollations.EMPTY,
+            tf.createJavaType(double.class),
+            null);
 
         List<ImmutableBitSet> grpSets = List.of(ImmutableBitSet.of());
 
         RelDataType mapType = IgniteMapHashAggregate.rowType(tf, true);
         HashAggregateNode<Object[]> map = new HashAggregateNode<>(
-                ctx,
-                mapType,
-                MAP,
-                grpSets,
-                accFactory(ctx, call, MAP, rowType),
-                rowFactory()
+            ctx,
+            mapType,
+            MAP,
+            grpSets,
+            accFactory(ctx, call, MAP, rowType),
+            rowFactory()
         );
 
         map.register(scan);
 
         RelDataType reduceType = TypeUtils.createRowType(tf, double.class);
         HashAggregateNode<Object[]> reduce = new HashAggregateNode<>(
-                ctx,
-                reduceType,
-                REDUCE,
-                grpSets,
-                accFactory(ctx, call, REDUCE, null),
-                rowFactory()
+            ctx,
+            reduceType,
+            REDUCE,
+            grpSets,
+            accFactory(ctx, call, REDUCE, null),
+            rowFactory()
         );
 
         reduce.register(map);
@@ -111,42 +105,40 @@
         assertFalse(root.hasNext());
     }
 
-    /**
-     *
-     */
+    /** */
     @Test
     public void mapReduceSum() {
         ExecutionContext<Object[]> ctx = executionContext();
         IgniteTypeFactory tf = ctx.getTypeFactory();
         RelDataType rowType = TypeUtils.createRowType(tf, String.class, int.class);
         ScanNode<Object[]> scan = new ScanNode<>(ctx, rowType, Arrays.asList(
-                row("Igor", 200),
-                row("Roman", 300),
-                row("Ivan", 1400),
-                row("Alexey", 1000)
-        ));
-
-        AggregateCall call = AggregateCall.create(
-                SqlStdOperatorTable.SUM,
-                false,
-                false,
-                false,
-                ImmutableIntList.of(1),
-                -1,
-                RelCollations.EMPTY,
-                tf.createJavaType(int.class),
-                null);
+            row("Igor", 200),
+            row("Roman", 300),
+            row("Ivan", 1400),
+            row("Alexey", 1000)
+        ));
+
+        AggregateCall call = AggregateCall.create(
+            SqlStdOperatorTable.SUM,
+            false,
+            false,
+            false,
+            ImmutableIntList.of(1),
+            -1,
+            RelCollations.EMPTY,
+            tf.createJavaType(int.class),
+            null);
 
         List<ImmutableBitSet> grpSets = List.of(ImmutableBitSet.of());
 
         RelDataType mapType = IgniteMapHashAggregate.rowType(tf, true);
         HashAggregateNode<Object[]> map = new HashAggregateNode<>(ctx, mapType, MAP, grpSets,
-                accFactory(ctx, call, MAP, rowType), rowFactory());
+            accFactory(ctx, call, MAP, rowType), rowFactory());
         map.register(scan);
 
         RelDataType reduceType = TypeUtils.createRowType(tf, int.class);
         HashAggregateNode<Object[]> reduce = new HashAggregateNode<>(ctx, reduceType, REDUCE, grpSets,
-                accFactory(ctx, call, REDUCE, null), rowFactory());
+            accFactory(ctx, call, REDUCE, null), rowFactory());
         reduce.register(map);
 
         RootNode<Object[]> root = new RootNode<>(ctx, reduceType);
@@ -157,42 +149,40 @@
         assertFalse(root.hasNext());
     }
 
-    /**
-     *
-     */
+    /** */
     @Test
     public void mapReduceMin() {
         ExecutionContext<Object[]> ctx = executionContext();
         IgniteTypeFactory tf = ctx.getTypeFactory();
         RelDataType rowType = TypeUtils.createRowType(tf, String.class, int.class);
         ScanNode<Object[]> scan = new ScanNode<>(ctx, rowType, Arrays.asList(
-                row("Igor", 200),
-                row("Roman", 300),
-                row("Ivan", 1400),
-                row("Alexey", 1000)
-        ));
-
-        AggregateCall call = AggregateCall.create(
-                SqlStdOperatorTable.MIN,
-                false,
-                false,
-                false,
-                ImmutableIntList.of(1),
-                -1,
-                RelCollations.EMPTY,
-                tf.createJavaType(int.class),
-                null);
+            row("Igor", 200),
+            row("Roman", 300),
+            row("Ivan", 1400),
+            row("Alexey", 1000)
+        ));
+
+        AggregateCall call = AggregateCall.create(
+            SqlStdOperatorTable.MIN,
+            false,
+            false,
+            false,
+            ImmutableIntList.of(1),
+            -1,
+            RelCollations.EMPTY,
+            tf.createJavaType(int.class),
+            null);
 
         List<ImmutableBitSet> grpSets = List.of(ImmutableBitSet.of());
 
         RelDataType mapType = IgniteMapHashAggregate.rowType(tf, true);
         HashAggregateNode<Object[]> map = new HashAggregateNode<>(ctx, mapType, MAP, grpSets,
-                accFactory(ctx, call, MAP, rowType), rowFactory());
+            accFactory(ctx, call, MAP, rowType), rowFactory());
         map.register(scan);
 
         RelDataType reduceType = TypeUtils.createRowType(tf, int.class);
         HashAggregateNode<Object[]> reduce = new HashAggregateNode<>(ctx, reduceType, REDUCE, grpSets,
-                accFactory(ctx, call, REDUCE, null), rowFactory());
+            accFactory(ctx, call, REDUCE, null), rowFactory());
         reduce.register(map);
 
         RootNode<Object[]> root = new RootNode<>(ctx, reduceType);
@@ -203,42 +193,40 @@
         assertFalse(root.hasNext());
     }
 
-    /**
-     *
-     */
+    /** */
     @Test
     public void mapReduceMax() {
         ExecutionContext<Object[]> ctx = executionContext();
         IgniteTypeFactory tf = ctx.getTypeFactory();
         RelDataType rowType = TypeUtils.createRowType(tf, String.class, int.class);
         ScanNode<Object[]> scan = new ScanNode<>(ctx, rowType, Arrays.asList(
-                row("Igor", 200),
-                row("Roman", 300),
-                row("Ivan", 1400),
-                row("Alexey", 1000)
-        ));
-
-        AggregateCall call = AggregateCall.create(
-                SqlStdOperatorTable.MAX,
-                false,
-                false,
-                false,
-                ImmutableIntList.of(1),
-                -1,
-                RelCollations.EMPTY,
-                tf.createJavaType(int.class),
-                null);
+            row("Igor", 200),
+            row("Roman", 300),
+            row("Ivan", 1400),
+            row("Alexey", 1000)
+        ));
+
+        AggregateCall call = AggregateCall.create(
+            SqlStdOperatorTable.MAX,
+            false,
+            false,
+            false,
+            ImmutableIntList.of(1),
+            -1,
+            RelCollations.EMPTY,
+            tf.createJavaType(int.class),
+            null);
 
         List<ImmutableBitSet> grpSets = List.of(ImmutableBitSet.of());
 
         RelDataType mapType = IgniteMapHashAggregate.rowType(tf, true);
         HashAggregateNode<Object[]> map = new HashAggregateNode<>(ctx, mapType, MAP, grpSets,
-                accFactory(ctx, call, MAP, rowType), rowFactory());
+            accFactory(ctx, call, MAP, rowType), rowFactory());
         map.register(scan);
 
         RelDataType reduceType = TypeUtils.createRowType(tf, int.class);
         HashAggregateNode<Object[]> reduce = new HashAggregateNode<>(ctx, reduceType, REDUCE, grpSets,
-                accFactory(ctx, call, REDUCE, null), rowFactory());
+            accFactory(ctx, call, REDUCE, null), rowFactory());
         reduce.register(map);
 
         RootNode<Object[]> root = new RootNode<>(ctx, reduceType);
@@ -249,42 +237,40 @@
         assertFalse(root.hasNext());
     }
 
-    /**
-     *
-     */
+    /** */
     @Test
     public void mapReduceCount() {
         ExecutionContext<Object[]> ctx = executionContext();
         IgniteTypeFactory tf = ctx.getTypeFactory();
         RelDataType rowType = TypeUtils.createRowType(tf, String.class, int.class);
         ScanNode<Object[]> scan = new ScanNode<>(ctx, rowType, Arrays.asList(
-                row("Igor", 200),
-                row("Roman", 300),
-                row("Ivan", 1400),
-                row("Alexey", 1000)
-        ));
-
-        AggregateCall call = AggregateCall.create(
-                SqlStdOperatorTable.COUNT,
-                false,
-                false,
-                false,
-                ImmutableIntList.of(),
-                -1,
-                RelCollations.EMPTY,
-                tf.createJavaType(int.class),
-                null);
+            row("Igor", 200),
+            row("Roman", 300),
+            row("Ivan", 1400),
+            row("Alexey", 1000)
+        ));
+
+        AggregateCall call = AggregateCall.create(
+            SqlStdOperatorTable.COUNT,
+            false,
+            false,
+            false,
+            ImmutableIntList.of(),
+            -1,
+            RelCollations.EMPTY,
+            tf.createJavaType(int.class),
+            null);
 
         List<ImmutableBitSet> grpSets = List.of(ImmutableBitSet.of());
 
         RelDataType mapType = IgniteMapHashAggregate.rowType(tf, true);
         HashAggregateNode<Object[]> map = new HashAggregateNode<>(ctx, mapType, MAP, grpSets,
-                accFactory(ctx, call, MAP, rowType), rowFactory());
+            accFactory(ctx, call, MAP, rowType), rowFactory());
         map.register(scan);
 
         RelDataType reduceType = TypeUtils.createRowType(tf, int.class);
         HashAggregateNode<Object[]> reduce = new HashAggregateNode<>(ctx, reduceType, REDUCE, grpSets,
-                accFactory(ctx, call, REDUCE, null), rowFactory());
+            accFactory(ctx, call, REDUCE, null), rowFactory());
         reduce.register(map);
 
         RootNode<Object[]> root = new RootNode<>(ctx, reduceType);
@@ -295,37 +281,35 @@
         assertFalse(root.hasNext());
     }
 
-    /**
-     *
-     */
+    /** */
     @Test
     public void singleAvg() {
         ExecutionContext<Object[]> ctx = executionContext();
         IgniteTypeFactory tf = ctx.getTypeFactory();
         RelDataType rowType = TypeUtils.createRowType(tf, String.class, int.class);
         ScanNode<Object[]> scan = new ScanNode<>(ctx, rowType, Arrays.asList(
-                row("Igor", 200),
-                row("Roman", 300),
-                row("Ivan", 1400),
-                row("Alexey", 1000)
-        ));
-
-        AggregateCall call = AggregateCall.create(
-                SqlStdOperatorTable.AVG,
-                false,
-                false,
-                false,
-                ImmutableIntList.of(1),
-                -1,
-                RelCollations.EMPTY,
-                tf.createJavaType(double.class),
-                null);
+            row("Igor", 200),
+            row("Roman", 300),
+            row("Ivan", 1400),
+            row("Alexey", 1000)
+        ));
+
+        AggregateCall call = AggregateCall.create(
+            SqlStdOperatorTable.AVG,
+            false,
+            false,
+            false,
+            ImmutableIntList.of(1),
+            -1,
+            RelCollations.EMPTY,
+            tf.createJavaType(double.class),
+            null);
 
         List<ImmutableBitSet> grpSets = List.of(ImmutableBitSet.of());
 
         RelDataType aggType = TypeUtils.createRowType(tf, int.class);
         HashAggregateNode<Object[]> agg = new HashAggregateNode<>(ctx, aggType, SINGLE, grpSets,
-                accFactory(ctx, call, SINGLE, rowType), rowFactory());
+            accFactory(ctx, call, SINGLE, rowType), rowFactory());
         agg.register(scan);
 
         RootNode<Object[]> root = new RootNode<>(ctx, aggType);
@@ -336,37 +320,35 @@
         assertFalse(root.hasNext());
     }
 
-    /**
-     *
-     */
+    /** */
     @Test
     public void singleSum() {
         ExecutionContext<Object[]> ctx = executionContext();
         IgniteTypeFactory tf = ctx.getTypeFactory();
         RelDataType rowType = TypeUtils.createRowType(tf, String.class, int.class);
         ScanNode<Object[]> scan = new ScanNode<>(ctx, rowType, Arrays.asList(
-                row("Igor", 200),
-                row("Roman", 300),
-                row("Ivan", 1400),
-                row("Alexey", 1000)
-        ));
-
-        AggregateCall call = AggregateCall.create(
-                SqlStdOperatorTable.SUM,
-                false,
-                false,
-                false,
-                ImmutableIntList.of(1),
-                -1,
-                RelCollations.EMPTY,
-                tf.createJavaType(int.class),
-                null);
+            row("Igor", 200),
+            row("Roman", 300),
+            row("Ivan", 1400),
+            row("Alexey", 1000)
+        ));
+
+        AggregateCall call = AggregateCall.create(
+            SqlStdOperatorTable.SUM,
+            false,
+            false,
+            false,
+            ImmutableIntList.of(1),
+            -1,
+            RelCollations.EMPTY,
+            tf.createJavaType(int.class),
+            null);
 
         List<ImmutableBitSet> grpSets = List.of(ImmutableBitSet.of());
 
         RelDataType aggType = TypeUtils.createRowType(tf, int.class);
         HashAggregateNode<Object[]> agg = new HashAggregateNode<>(ctx, aggType, SINGLE, grpSets,
-                accFactory(ctx, call, SINGLE, rowType), rowFactory());
+            accFactory(ctx, call, SINGLE, rowType), rowFactory());
         agg.register(scan);
 
         RootNode<Object[]> root = new RootNode<>(ctx, aggType);
@@ -377,37 +359,35 @@
         assertFalse(root.hasNext());
     }
 
-    /**
-     *
-     */
+    /** */
     @Test
     public void singleMin() {
         ExecutionContext<Object[]> ctx = executionContext();
         IgniteTypeFactory tf = ctx.getTypeFactory();
         RelDataType rowType = TypeUtils.createRowType(tf, String.class, int.class);
         ScanNode<Object[]> scan = new ScanNode<>(ctx, rowType, Arrays.asList(
-                row("Igor", 200),
-                row("Roman", 300),
-                row("Ivan", 1400),
-                row("Alexey", 1000)
-        ));
-
-        AggregateCall call = AggregateCall.create(
-                SqlStdOperatorTable.MIN,
-                false,
-                false,
-                false,
-                ImmutableIntList.of(1),
-                -1,
-                RelCollations.EMPTY,
-                tf.createJavaType(int.class),
-                null);
+            row("Igor", 200),
+            row("Roman", 300),
+            row("Ivan", 1400),
+            row("Alexey", 1000)
+        ));
+
+        AggregateCall call = AggregateCall.create(
+            SqlStdOperatorTable.MIN,
+            false,
+            false,
+            false,
+            ImmutableIntList.of(1),
+            -1,
+            RelCollations.EMPTY,
+            tf.createJavaType(int.class),
+            null);
 
         List<ImmutableBitSet> grpSets = List.of(ImmutableBitSet.of());
 
         RelDataType aggType = TypeUtils.createRowType(tf, int.class);
         HashAggregateNode<Object[]> agg = new HashAggregateNode<>(ctx, aggType, SINGLE, grpSets,
-                accFactory(ctx, call, SINGLE, rowType), rowFactory());
+            accFactory(ctx, call, SINGLE, rowType), rowFactory());
         agg.register(scan);
 
         RootNode<Object[]> root = new RootNode<>(ctx, aggType);
@@ -418,37 +398,35 @@
         assertFalse(root.hasNext());
     }
 
-    /**
-     *
-     */
+    /** */
     @Test
     public void singleMax() {
         ExecutionContext<Object[]> ctx = executionContext();
         IgniteTypeFactory tf = ctx.getTypeFactory();
         RelDataType rowType = TypeUtils.createRowType(tf, String.class, int.class);
         ScanNode<Object[]> scan = new ScanNode<>(ctx, rowType, Arrays.asList(
-                row("Igor", 200),
-                row("Roman", 300),
-                row("Ivan", 1400),
-                row("Alexey", 1000)
-        ));
-
-        AggregateCall call = AggregateCall.create(
-                SqlStdOperatorTable.MAX,
-                false,
-                false,
-                false,
-                ImmutableIntList.of(1),
-                -1,
-                RelCollations.EMPTY,
-                tf.createJavaType(int.class),
-                null);
+            row("Igor", 200),
+            row("Roman", 300),
+            row("Ivan", 1400),
+            row("Alexey", 1000)
+        ));
+
+        AggregateCall call = AggregateCall.create(
+            SqlStdOperatorTable.MAX,
+            false,
+            false,
+            false,
+            ImmutableIntList.of(1),
+            -1,
+            RelCollations.EMPTY,
+            tf.createJavaType(int.class),
+            null);
 
         List<ImmutableBitSet> grpSets = List.of(ImmutableBitSet.of());
 
         RelDataType aggType = TypeUtils.createRowType(tf, int.class);
         HashAggregateNode<Object[]> agg = new HashAggregateNode<>(ctx, aggType, SINGLE, grpSets,
-                accFactory(ctx, call, SINGLE, rowType), rowFactory());
+            accFactory(ctx, call, SINGLE, rowType), rowFactory());
         agg.register(scan);
 
         RootNode<Object[]> root = new RootNode<>(ctx, aggType);
@@ -460,42 +438,40 @@
     }
 
 
-    /**
-     *
-     */
+    /** */
     @Test
     public void singleCount() {
         ExecutionContext<Object[]> ctx = executionContext();
         IgniteTypeFactory tf = ctx.getTypeFactory();
         RelDataType rowType = TypeUtils.createRowType(tf, String.class, int.class);
         ScanNode<Object[]> scan = new ScanNode<>(ctx, rowType, Arrays.asList(
-                row("Igor", 200),
-                row("Roman", 300),
-                row("Ivan", 1400),
-                row("Alexey", 1000)
-        ));
-
-        AggregateCall call = AggregateCall.create(
-                SqlStdOperatorTable.COUNT,
-                false,
-                false,
-                false,
-                ImmutableIntList.of(),
-                -1,
-                RelCollations.EMPTY,
-                tf.createJavaType(int.class),
-                null);
+            row("Igor", 200),
+            row("Roman", 300),
+            row("Ivan", 1400),
+            row("Alexey", 1000)
+        ));
+
+        AggregateCall call = AggregateCall.create(
+            SqlStdOperatorTable.COUNT,
+            false,
+            false,
+            false,
+            ImmutableIntList.of(),
+            -1,
+            RelCollations.EMPTY,
+            tf.createJavaType(int.class),
+            null);
 
         List<ImmutableBitSet> grpSets = List.of(ImmutableBitSet.of());
 
         RelDataType aggType = TypeUtils.createRowType(tf, int.class);
         HashAggregateNode<Object[]> agg = new HashAggregateNode<>(
-                ctx,
-                aggType,
-                SINGLE,
-                grpSets,
-                accFactory(ctx, call, SINGLE, rowType),
-                rowFactory()
+            ctx,
+            aggType,
+            SINGLE,
+            grpSets,
+            accFactory(ctx, call, SINGLE, rowType),
+            rowFactory()
         );
 
         agg.register(scan);
@@ -508,14 +484,12 @@
         assertFalse(root.hasNext());
     }
 
-    /**
-     *
-     */
+    /** */
     protected Supplier<List<AccumulatorWrapper<Object[]>>> accFactory(
-            ExecutionContext<Object[]> ctx,
-            AggregateCall call,
-            AggregateType type,
-            RelDataType rowType
+        ExecutionContext<Object[]> ctx,
+        AggregateCall call,
+        AggregateType type,
+        RelDataType rowType
     ) {
         return ctx.expressionFactory().accumulatorsFactory(type, asList(call), rowType);
     }
