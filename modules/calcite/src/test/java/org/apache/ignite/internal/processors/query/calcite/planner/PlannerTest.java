/*
 * Licensed to the Apache Software Foundation (ASF) under one or more
 * contributor license agreements.  See the NOTICE file distributed with
 * this work for additional information regarding copyright ownership.
 * The ASF licenses this file to You under the Apache License, Version 2.0
 * (the "License"); you may not use this file except in compliance with
 * the License.  You may obtain a copy of the License at
 *
 *      http://www.apache.org/licenses/LICENSE-2.0
 *
 * Unless required by applicable law or agreed to in writing, software
 * distributed under the License is distributed on an "AS IS" BASIS,
 * WITHOUT WARRANTIES OR CONDITIONS OF ANY KIND, either express or implied.
 * See the License for the specific language governing permissions and
 * limitations under the License.
 */

package org.apache.ignite.internal.processors.query.calcite.planner;

import static org.apache.calcite.tools.Frameworks.createRootSchema;
import static org.apache.calcite.tools.Frameworks.newConfigBuilder;
import static org.apache.ignite.internal.processors.query.calcite.externalize.RelJsonWriter.toJson;
import static org.apache.ignite.internal.processors.query.calcite.util.Commons.FRAMEWORK_CONFIG;
import static org.apache.ignite.internal.util.CollectionUtils.first;
import static org.junit.jupiter.api.Assertions.assertEquals;
import static org.junit.jupiter.api.Assertions.assertFalse;
import static org.junit.jupiter.api.Assertions.assertNotNull;
import static org.junit.jupiter.api.Assertions.assertTrue;

import java.util.ArrayList;
import java.util.Arrays;
import java.util.List;
import java.util.Set;
import java.util.UUID;
import java.util.concurrent.atomic.AtomicBoolean;
import java.util.concurrent.atomic.AtomicInteger;
import java.util.function.Predicate;
import org.apache.calcite.plan.Contexts;
import org.apache.calcite.plan.ConventionTraitDef;
import org.apache.calcite.plan.RelOptUtil;
import org.apache.calcite.plan.RelTraitDef;
import org.apache.calcite.plan.RelTraitSet;
import org.apache.calcite.rel.RelCollationTraitDef;
import org.apache.calcite.rel.RelCollations;
import org.apache.calcite.rel.RelNode;
import org.apache.calcite.rel.RelRoot;
import org.apache.calcite.rel.RelVisitor;
import org.apache.calcite.rel.type.RelDataTypeFactory;
import org.apache.calcite.schema.SchemaPlus;
import org.apache.calcite.sql.SqlNode;
import org.apache.calcite.util.ImmutableIntList;
import org.apache.ignite.internal.processors.query.calcite.externalize.RelJsonReader;
import org.apache.ignite.internal.processors.query.calcite.metadata.ColocationGroup;
import org.apache.ignite.internal.processors.query.calcite.metadata.cost.IgniteCostFactory;
import org.apache.ignite.internal.processors.query.calcite.prepare.Fragment;
import org.apache.ignite.internal.processors.query.calcite.prepare.IgnitePlanner;
import org.apache.ignite.internal.processors.query.calcite.prepare.MultiStepPlan;
import org.apache.ignite.internal.processors.query.calcite.prepare.MultiStepQueryPlan;
import org.apache.ignite.internal.processors.query.calcite.prepare.PlannerPhase;
import org.apache.ignite.internal.processors.query.calcite.prepare.PlanningContext;
import org.apache.ignite.internal.processors.query.calcite.prepare.QueryTemplate;
import org.apache.ignite.internal.processors.query.calcite.prepare.Splitter;
import org.apache.ignite.internal.processors.query.calcite.rel.IgniteConvention;
import org.apache.ignite.internal.processors.query.calcite.rel.IgniteFilter;
import org.apache.ignite.internal.processors.query.calcite.rel.IgniteLimit;
import org.apache.ignite.internal.processors.query.calcite.rel.IgniteRel;
import org.apache.ignite.internal.processors.query.calcite.rel.IgniteSort;
import org.apache.ignite.internal.processors.query.calcite.schema.IgniteIndex;
import org.apache.ignite.internal.processors.query.calcite.schema.IgniteSchema;
import org.apache.ignite.internal.processors.query.calcite.trait.CorrelationTrait;
import org.apache.ignite.internal.processors.query.calcite.trait.CorrelationTraitDef;
import org.apache.ignite.internal.processors.query.calcite.trait.DistributionTraitDef;
import org.apache.ignite.internal.processors.query.calcite.trait.IgniteDistribution;
import org.apache.ignite.internal.processors.query.calcite.trait.IgniteDistributions;
import org.apache.ignite.internal.processors.query.calcite.trait.RewindabilityTrait;
import org.apache.ignite.internal.processors.query.calcite.trait.RewindabilityTraitDef;
import org.apache.ignite.internal.processors.query.calcite.type.IgniteTypeFactory;
import org.apache.ignite.internal.processors.query.calcite.type.IgniteTypeSystem;
import org.apache.ignite.network.ClusterNode;
import org.jetbrains.annotations.Nullable;
import org.junit.jupiter.api.BeforeAll;
import org.junit.jupiter.api.Test;

/**
 * PlannerTest.
 * TODO Documentation https://issues.apache.org/jira/browse/IGNITE-15859
 */
public class PlannerTest extends AbstractPlannerTest {
    private static List<String> NODES;

    /**
     * Init.
     * TODO Documentation https://issues.apache.org/jira/browse/IGNITE-15859
     */
    @BeforeAll
    public static void init() {
        NODES = new ArrayList<>(4);

        for (int i = 0; i < 4; i++) {
            NODES.add(UUID.randomUUID().toString());
        }
    }

    /**
     * TestLogicalPlan.
     * TODO Documentation https://issues.apache.org/jira/browse/IGNITE-15859
     *
     * @throws Exception If failed.
     */
    @Test
    public void testLogicalPlan() throws Exception {
        IgniteTypeFactory f = new IgniteTypeFactory(IgniteTypeSystem.INSTANCE);

        TestTable developer = new TestTable(
                new RelDataTypeFactory.Builder(f)
                        .add("ID", f.createJavaType(Integer.class))
                        .add("NAME", f.createJavaType(String.class))
                        .add("PROJECTID", f.createJavaType(Integer.class))
                        .build()) {
        };

        TestTable project = new TestTable(
                new RelDataTypeFactory.Builder(f)
                        .add("ID", f.createJavaType(Integer.class))
                        .add("NAME", f.createJavaType(String.class))
                        .add("VER", f.createJavaType(Integer.class))
                        .build()) {
        };

        IgniteSchema publicSchema = new IgniteSchema("PUBLIC");

        publicSchema.addTable("DEVELOPER", developer);
        publicSchema.addTable("PROJECT", project);

        SchemaPlus schema = createRootSchema(false)
                .add("PUBLIC", publicSchema);

        String sql = "SELECT d.id, d.name, d.projectId, p.id0, p.ver0 "
                + "FROM PUBLIC.Developer d JOIN ("
                + "SELECT pp.id as id0, pp.ver as ver0 FROM PUBLIC.Project pp"
                + ") p "
                + "ON d.projectId = p.id0 + 1"
                + "WHERE (d.projectId + 1) > ?";

        RelTraitDef<?>[] traitDefs = {
                ConventionTraitDef.INSTANCE
        };

        PlanningContext ctx = PlanningContext.builder()
                .localNodeId(first(NODES))
                .originatingNodeId(first(NODES))
                .parentContext(Contexts.empty())
                .frameworkConfig(newConfigBuilder(FRAMEWORK_CONFIG)
                        .defaultSchema(schema)
                        .traitDefs(traitDefs)
                        .build())
                .query(sql)
                .parameters(2)
                .build();

        RelRoot relRoot;

        try (IgnitePlanner planner = ctx.planner()) {
            assertNotNull(planner);

            String qry = ctx.query();

            assertNotNull(qry);

            // Parse
            SqlNode sqlNode = planner.parse(qry);

            // Validate
            sqlNode = planner.validate(sqlNode);

            // Convert to Relational operators graph
            relRoot = planner.rel(sqlNode);
        }

        assertNotNull(relRoot.rel);
    }

    /**
     * TestLogicalPlanDefaultSchema.
     * TODO Documentation https://issues.apache.org/jira/browse/IGNITE-15859
     *
     * @throws Exception If failed.
     */
    @Test
    public void testLogicalPlanDefaultSchema() throws Exception {
        IgniteTypeFactory f = new IgniteTypeFactory(IgniteTypeSystem.INSTANCE);

        TestTable developer = new TestTable(
                new RelDataTypeFactory.Builder(f)
                        .add("ID", f.createJavaType(Integer.class))
                        .add("NAME", f.createJavaType(String.class))
                        .add("PROJECTID", f.createJavaType(Integer.class))
                        .build()) {
        };

        TestTable project = new TestTable(
                new RelDataTypeFactory.Builder(f)
                        .add("ID", f.createJavaType(Integer.class))
                        .add("NAME", f.createJavaType(String.class))
                        .add("VER", f.createJavaType(Integer.class))
                        .build()) {
        };

        IgniteSchema publicSchema = new IgniteSchema("PUBLIC");

        publicSchema.addTable("DEVELOPER", developer);
        publicSchema.addTable("PROJECT", project);

        SchemaPlus schema = createRootSchema(false)
                .add("PUBLIC", publicSchema);

        String sql = "SELECT d.id, d.name, d.projectId, p.id0, p.ver0 "
                + "FROM Developer d JOIN ("
                + "SELECT pp.id as id0, pp.ver as ver0 FROM Project pp"
                + ") p "
                + "ON d.projectId = p.id0 "
                + "WHERE (d.projectId + 1) > ?";

        RelTraitDef<?>[] traitDefs = {
                ConventionTraitDef.INSTANCE
        };

        PlanningContext ctx = PlanningContext.builder()
                .localNodeId(first(NODES))
                .originatingNodeId(first(NODES))
                .parentContext(Contexts.empty())
                .frameworkConfig(newConfigBuilder(FRAMEWORK_CONFIG)
                        .defaultSchema(schema)
                        .traitDefs(traitDefs)
                        .build())
                .query(sql)
                .parameters(2)
                .build();

        RelRoot relRoot;

        try (IgnitePlanner planner = ctx.planner()) {
            assertNotNull(planner);

            String qry = ctx.query();

            assertNotNull(qry);

            // Parse
            SqlNode sqlNode = planner.parse(qry);

            // Validate
            sqlNode = planner.validate(sqlNode);

            // Convert to Relational operators graph
            relRoot = planner.rel(sqlNode);
        }

        assertNotNull(relRoot.rel);
    }

    /**
     * TestCorrelatedQuery.
     * TODO Documentation https://issues.apache.org/jira/browse/IGNITE-15859
     *
     * @throws Exception If failed.
     */
    @Test
    public void testCorrelatedQuery() throws Exception {
        IgniteTypeFactory f = new IgniteTypeFactory(IgniteTypeSystem.INSTANCE);

        TestTable developer = new TestTable(
                new RelDataTypeFactory.Builder(f)
                        .add("ID", f.createJavaType(Integer.class))
                        .add("NAME", f.createJavaType(String.class))
                        .add("PROJECTID", f.createJavaType(Integer.class))
                        .build()) {
        };

        TestTable project = new TestTable(
                new RelDataTypeFactory.Builder(f)
                        .add("ID", f.createJavaType(Integer.class))
                        .add("NAME", f.createJavaType(String.class))
                        .add("VER", f.createJavaType(Integer.class))
                        .build()) {
        };

        IgniteSchema publicSchema = new IgniteSchema("PUBLIC");

        publicSchema.addTable("DEVELOPER", developer);
        publicSchema.addTable("PROJECT", project);

        SchemaPlus schema = createRootSchema(false)
                .add("PUBLIC", publicSchema);

        String sql = "SELECT d.id, (SELECT p.name FROM Project p WHERE p.id = d.id) name, d.projectId "
                + "FROM Developer d";

        RelTraitDef<?>[] traitDefs = {
                ConventionTraitDef.INSTANCE
        };

        PlanningContext ctx = PlanningContext.builder()
                .localNodeId(first(NODES))
                .originatingNodeId(first(NODES))
                .parentContext(Contexts.empty())
                .frameworkConfig(newConfigBuilder(FRAMEWORK_CONFIG)
                        .defaultSchema(schema)
                        .traitDefs(traitDefs)
                        .build())
                .query(sql)
                .parameters(2)
                .build();

        RelRoot relRoot;

        try (IgnitePlanner planner = ctx.planner()) {
            assertNotNull(planner);

            String qry = ctx.query();

            assertNotNull(qry);

            // Parse
            SqlNode sqlNode = planner.parse(qry);

            // Validate
            sqlNode = planner.validate(sqlNode);

            // Convert to Relational operators graph
            relRoot = planner.rel(sqlNode);
        }

        assertNotNull(relRoot.rel);
    }

    /**
     * TestHepPlaner.
     * TODO Documentation https://issues.apache.org/jira/browse/IGNITE-15859
     *
     * @throws Exception If failed.
     */
    @Test
    public void testHepPlaner() throws Exception {
        IgniteTypeFactory f = new IgniteTypeFactory(IgniteTypeSystem.INSTANCE);

        TestTable developer = new TestTable(
                new RelDataTypeFactory.Builder(f)
                        .add("ID", f.createJavaType(Integer.class))
                        .add("NAME", f.createJavaType(String.class))
                        .add("PROJECTID", f.createJavaType(Integer.class))
                        .build()) {
            @Override
            public IgniteIndex getIndex(String idxName) {
                return new IgniteIndex(null, null, null);
            }

            @Override
            public ColocationGroup colocationGroup(PlanningContext ctx) {
                return ColocationGroup.forAssignments(Arrays.asList(
                        select(NODES, 0, 1),
                        select(NODES, 1, 2),
                        select(NODES, 2, 0),
                        select(NODES, 0, 1),
                        select(NODES, 1, 2)
                ));
            }

            @Override
            public IgniteDistribution distribution() {
                return IgniteDistributions.affinity(0, "Developer", "hash");
            }
        };

        TestTable project = new TestTable(
                new RelDataTypeFactory.Builder(f)
                        .add("ID", f.createJavaType(Integer.class))
                        .add("NAME", f.createJavaType(String.class))
                        .add("VER", f.createJavaType(Integer.class))
                        .build()) {
            @Override
            public IgniteIndex getIndex(String idxName) {
                return new IgniteIndex(null, null, null);
            }

            @Override
            public ColocationGroup colocationGroup(PlanningContext ctx) {
                return ColocationGroup.forAssignments(Arrays.asList(
                        select(NODES, 0, 1),
                        select(NODES, 1, 2),
                        select(NODES, 2, 0),
                        select(NODES, 0, 1),
                        select(NODES, 1, 2)
                ));
            }

            @Override
            public IgniteDistribution distribution() {
                return IgniteDistributions.affinity(0, "Project", "hash");
            }
        };

        IgniteSchema publicSchema = new IgniteSchema("PUBLIC");

        publicSchema.addTable("DEVELOPER", developer);
        publicSchema.addTable("PROJECT", project);

        SchemaPlus schema = createRootSchema(false)
                .add("PUBLIC", publicSchema);

        String sql = "SELECT d.id, d.name, d.projectId, p.id0, p.ver0 "
                + "FROM PUBLIC.Developer d JOIN ("
                + "SELECT pp.id as id0, pp.ver as ver0 FROM PUBLIC.Project pp"
                + ") p "
                + "ON d.projectId = p.id0 "
                + "WHERE (d.projectId + 1) > ?";

        RelTraitDef<?>[] traitDefs = {
                ConventionTraitDef.INSTANCE
        };

        PlanningContext ctx = PlanningContext.builder()
                .localNodeId(first(NODES))
                .originatingNodeId(first(NODES))
                .parentContext(Contexts.empty())
                .frameworkConfig(newConfigBuilder(FRAMEWORK_CONFIG)
                        .defaultSchema(schema)
                        .traitDefs(traitDefs)
                        .build())
                .query(sql)
                .parameters(2)
                .build();

        RelRoot relRoot;

        try (IgnitePlanner planner = ctx.planner()) {
            assertNotNull(planner);

            String qry = ctx.query();

            assertNotNull(qry);

            // Parse
            SqlNode sqlNode = planner.parse(qry);

            // Validate
            sqlNode = planner.validate(sqlNode);

            // Convert to Relational operators graph
            relRoot = planner.rel(sqlNode);

            RelNode rel = relRoot.rel;

            // Transformation chain
            rel = planner.transform(PlannerPhase.HEURISTIC_OPTIMIZATION, rel.getTraitSet(), rel);

            relRoot = relRoot.withRel(rel).withKind(sqlNode.getKind());
        }

        assertNotNull(relRoot.rel);
    }

    /**
     * TestVolcanoPlanerDistributed.
     * TODO Documentation https://issues.apache.org/jira/browse/IGNITE-15859
     *
     * @throws Exception If failed.
     */
    @Test
    public void testVolcanoPlanerDistributed() throws Exception {
        IgniteTypeFactory f = new IgniteTypeFactory(IgniteTypeSystem.INSTANCE);

        TestTable developer = new TestTable(
                new RelDataTypeFactory.Builder(f)
                        .add("ID", f.createJavaType(Integer.class))
                        .add("NAME", f.createJavaType(String.class))
                        .add("PROJECTID", f.createJavaType(Integer.class))
                        .build()) {
            @Override
            public IgniteDistribution distribution() {
                return IgniteDistributions.affinity(0, "Developer", "hash");
            }
        };

        TestTable project = new TestTable(
                new RelDataTypeFactory.Builder(f)
                        .add("ID", f.createJavaType(Integer.class))
                        .add("NAME", f.createJavaType(String.class))
                        .add("VER", f.createJavaType(Integer.class))
                        .build()) {
            @Override
            public IgniteDistribution distribution() {
                return IgniteDistributions.affinity(0, "Project", "hash");
            }
        };

        IgniteSchema publicSchema = new IgniteSchema("PUBLIC");

        publicSchema.addTable("DEVELOPER", developer);
        publicSchema.addTable("PROJECT", project);

        SchemaPlus schema = createRootSchema(false)
                .add("PUBLIC", publicSchema);

        String sql = "SELECT d.id, d.name, d.projectId, p.id0, p.ver0 "
                + "FROM PUBLIC.Developer d "
                + "JOIN ("
                + "   SELECT pp.id as id0, pp.ver as ver0 "
                + "   FROM PUBLIC.Project pp"
                + ") p ON d.projectId = p.id0 "
                + "WHERE (d.projectId + 1) > ?";

        RelTraitDef<?>[] traitDefs = {
                DistributionTraitDef.INSTANCE,
                ConventionTraitDef.INSTANCE,
                RelCollationTraitDef.INSTANCE,
                RewindabilityTraitDef.INSTANCE,
                CorrelationTraitDef.INSTANCE
        };

        PlanningContext ctx = PlanningContext.builder()
                .localNodeId(first(NODES))
                .originatingNodeId(first(NODES))
                .parentContext(Contexts.empty())
                .frameworkConfig(newConfigBuilder(FRAMEWORK_CONFIG)
                        .defaultSchema(schema)
                        .traitDefs(traitDefs)
                        .build())
                .query(sql)
                .parameters(2)
                .build();

        RelRoot relRoot;

        try (IgnitePlanner planner = ctx.planner()) {
            assertNotNull(planner);

            String qry = ctx.query();

            assertNotNull(qry);

            // Parse
            SqlNode sqlNode = planner.parse(qry);

            // Validate
            sqlNode = planner.validate(sqlNode);

            // Convert to Relational operators graph
            relRoot = planner.rel(sqlNode);

            RelNode rel = relRoot.rel;

            rel = planner.transform(PlannerPhase.HEURISTIC_OPTIMIZATION, rel.getTraitSet(), rel);

            // Transformation chain
            RelTraitSet desired = rel.getCluster().traitSet()
                    .replace(IgniteConvention.INSTANCE)
                    .replace(IgniteDistributions.single())
                    .simplify();

            rel = planner.transform(PlannerPhase.OPTIMIZATION, desired, rel);

            relRoot = relRoot.withRel(rel).withKind(sqlNode.getKind());
        }

        assertNotNull(relRoot.rel);
    }

    /**
     * TestSplitterColocatedPartitionedPartitioned.
     * TODO Documentation https://issues.apache.org/jira/browse/IGNITE-15859
     *
     * @throws Exception If failed.
     */
    @Test
    public void testSplitterColocatedPartitionedPartitioned() throws Exception {
        IgniteTypeFactory f = new IgniteTypeFactory(IgniteTypeSystem.INSTANCE);

        TestTable developer = new TestTable(
                new RelDataTypeFactory.Builder(f)
                        .add("ID", f.createJavaType(Integer.class))
                        .add("NAME", f.createJavaType(String.class))
                        .add("PROJECTID", f.createJavaType(Integer.class))
                        .build()) {
            @Override
            public ColocationGroup colocationGroup(PlanningContext ctx) {
                return ColocationGroup.forAssignments(Arrays.asList(
                        select(NODES, 0, 1),
                        select(NODES, 1, 2),
                        select(NODES, 2, 0),
                        select(NODES, 0, 1),
                        select(NODES, 1, 2)
                ));
            }

            @Override
            public IgniteDistribution distribution() {
                return IgniteDistributions.affinity(0, "Developer", "hash");
            }
        };

        TestTable project = new TestTable(
                new RelDataTypeFactory.Builder(f)
                        .add("ID", f.createJavaType(Integer.class))
                        .add("NAME", f.createJavaType(String.class))
                        .add("VER", f.createJavaType(Integer.class))
                        .build()) {
            @Override
            public ColocationGroup colocationGroup(PlanningContext ctx) {
                return ColocationGroup.forAssignments(Arrays.asList(
                        select(NODES, 0, 1),
                        select(NODES, 1, 2),
                        select(NODES, 2, 0),
                        select(NODES, 0, 1),
                        select(NODES, 1, 2)));
            }

            @Override
            public IgniteDistribution distribution() {
                return IgniteDistributions.affinity(0, "Project", "hash");
            }
        };

        IgniteSchema publicSchema = new IgniteSchema("PUBLIC");

        publicSchema.addTable("DEVELOPER", developer);
        publicSchema.addTable("PROJECT", project);

        SchemaPlus schema = createRootSchema(false)
                .add("PUBLIC", publicSchema);

        String sql = "SELECT d.id, d.name, d.projectId, p.id0, p.ver0 "
                + "FROM PUBLIC.Developer d JOIN ("
                + "SELECT pp.id as id0, pp.ver as ver0 FROM PUBLIC.Project pp"
                + ") p "
                + "ON d.id = p.id0";

        RelTraitDef<?>[] traitDefs = {
                ConventionTraitDef.INSTANCE,
                DistributionTraitDef.INSTANCE,
                RelCollationTraitDef.INSTANCE,
                RewindabilityTraitDef.INSTANCE,
                CorrelationTraitDef.INSTANCE
        };

        PlanningContext ctx = PlanningContext.builder()
                .localNodeId(first(NODES))
                .originatingNodeId(first(NODES))
                .parentContext(Contexts.empty())
                .frameworkConfig(newConfigBuilder(FRAMEWORK_CONFIG)
                        .defaultSchema(schema)
                        .traitDefs(traitDefs)
                        .build())
                .query(sql)
                .parameters(2)
                .build();

        assertNotNull(ctx);

        RelRoot relRoot;

        try (IgnitePlanner planner = ctx.planner()) {
            assertNotNull(planner);

            String qry = ctx.query();

            assertNotNull(planner);

            // Parse
            SqlNode sqlNode = planner.parse(qry);

            // Validate
            sqlNode = planner.validate(sqlNode);

            // Convert to Relational operators graph
            relRoot = planner.rel(sqlNode);

            RelNode rel = relRoot.rel;

            // Transformation chain
            rel = planner.transform(PlannerPhase.HEURISTIC_OPTIMIZATION, rel.getTraitSet(), rel);

            RelTraitSet desired = rel.getCluster().traitSet()
                    .replace(IgniteConvention.INSTANCE)
                    .replace(IgniteDistributions.single())
                    .simplify();

            rel = planner.transform(PlannerPhase.OPTIMIZATION, desired, rel);

            relRoot = relRoot.withRel(rel).withKind(sqlNode.getKind());
        }

        assertNotNull(relRoot);

        MultiStepPlan plan = new MultiStepQueryPlan(new QueryTemplate(this::intermediateMapping,
                new Splitter().go((IgniteRel) relRoot.rel)), null);

        assertNotNull(plan);

        plan.init(ctx);

        assertNotNull(plan);

        assertEquals(2, plan.fragments().size());
    }

    /**
     * TestSplitterColocatedReplicatedReplicated.
     * TODO Documentation https://issues.apache.org/jira/browse/IGNITE-15859
     *
     * @throws Exception If failed.
     */
    @Test
    public void testSplitterColocatedReplicatedReplicated() throws Exception {
        IgniteTypeFactory f = new IgniteTypeFactory(IgniteTypeSystem.INSTANCE);

        TestTable developer = new TestTable(
                new RelDataTypeFactory.Builder(f)
                        .add("ID", f.createJavaType(Integer.class))
                        .add("NAME", f.createJavaType(String.class))
                        .add("PROJECTID", f.createJavaType(Integer.class))
                        .build()) {
            @Override
            public ColocationGroup colocationGroup(PlanningContext ctx) {
                return ColocationGroup.forNodes(select(NODES, 0, 1, 2, 3));
            }

            @Override
            public IgniteDistribution distribution() {
                return IgniteDistributions.broadcast();
            }
        };

        TestTable project = new TestTable(
                new RelDataTypeFactory.Builder(f)
                        .add("ID", f.createJavaType(Integer.class))
                        .add("NAME", f.createJavaType(String.class))
                        .add("VER", f.createJavaType(Integer.class))
                        .build()) {
            @Override
            public ColocationGroup colocationGroup(PlanningContext ctx) {
                return ColocationGroup.forNodes(select(NODES, 0, 1, 2, 3));
            }

            @Override
            public IgniteDistribution distribution() {
                return IgniteDistributions.broadcast();
            }
        };

        IgniteSchema publicSchema = new IgniteSchema("PUBLIC");

        publicSchema.addTable("DEVELOPER", developer);
        publicSchema.addTable("PROJECT", project);

        SchemaPlus schema = createRootSchema(false)
                .add("PUBLIC", publicSchema);

        String sql = "SELECT d.id, (d.id + 1) as id2, d.name, d.projectId, p.id0, p.ver0 "
                + "FROM PUBLIC.Developer d JOIN ("
                + "SELECT pp.id as id0, pp.ver as ver0 FROM PUBLIC.Project pp"
                + ") p "
                + "ON d.id = p.id0 "
                + "WHERE (d.projectId + 1) > ?";

        RelTraitDef<?>[] traitDefs = {
                DistributionTraitDef.INSTANCE,
                ConventionTraitDef.INSTANCE,
                RelCollationTraitDef.INSTANCE,
                RewindabilityTraitDef.INSTANCE,
                CorrelationTraitDef.INSTANCE
        };

        PlanningContext ctx = PlanningContext.builder()
                .localNodeId(first(NODES))
                .originatingNodeId(first(NODES))
                .parentContext(Contexts.empty())
                .frameworkConfig(newConfigBuilder(FRAMEWORK_CONFIG)
                        .defaultSchema(schema)
                        .traitDefs(traitDefs)
                        .build())
                .query(sql)
                .parameters(2)
                .build();

        RelRoot relRoot;

        try (IgnitePlanner planner = ctx.planner()) {
            assertNotNull(planner);

            String qry = ctx.query();

            assertNotNull(planner);

            // Parse
            SqlNode sqlNode = planner.parse(qry);

            // Validate
            sqlNode = planner.validate(sqlNode);

            // Convert to Relational operators graph
            relRoot = planner.rel(sqlNode);

            RelNode rel = relRoot.rel;

            // Transformation chain
            rel = planner.transform(PlannerPhase.HEURISTIC_OPTIMIZATION, rel.getTraitSet(), rel);

            RelTraitSet desired = rel.getCluster().traitSet()
                    .replace(IgniteConvention.INSTANCE)
                    .replace(IgniteDistributions.single())
                    .simplify();

            rel = planner.transform(PlannerPhase.OPTIMIZATION, desired, rel);

            relRoot = relRoot.withRel(rel).withKind(sqlNode.getKind());
        }

        assertNotNull(relRoot);

        MultiStepPlan plan = new MultiStepQueryPlan(new QueryTemplate(this::intermediateMapping,
                new Splitter().go((IgniteRel) relRoot.rel)), null);

        assertNotNull(plan);

        plan.init(ctx);

        assertNotNull(plan);

        assertEquals(1, plan.fragments().size());
    }

    /**
     * TestSplitterPartiallyColocatedReplicatedAndPartitioned.
     * TODO Documentation https://issues.apache.org/jira/browse/IGNITE-15859
     *
     * @throws Exception If failed.
     */
    @Test
    public void testSplitterPartiallyColocatedReplicatedAndPartitioned() throws Exception {
        IgniteTypeFactory f = new IgniteTypeFactory(IgniteTypeSystem.INSTANCE);

        TestTable developer = new TestTable(
                new RelDataTypeFactory.Builder(f)
                        .add("ID", f.createJavaType(Integer.class))
                        .add("NAME", f.createJavaType(String.class))
                        .add("PROJECTID", f.createJavaType(Integer.class))
                        .build()) {
            @Override
            public ColocationGroup colocationGroup(PlanningContext ctx) {
                return ColocationGroup.forNodes(select(NODES, 0));
            }

            @Override
            public IgniteDistribution distribution() {
                return IgniteDistributions.broadcast();
            }
        };

        TestTable project = new TestTable(
                new RelDataTypeFactory.Builder(f)
                        .add("ID", f.createJavaType(Integer.class))
                        .add("NAME", f.createJavaType(String.class))
                        .add("VER", f.createJavaType(Integer.class))
                        .build()) {
            @Override
            public ColocationGroup colocationGroup(PlanningContext ctx) {
                return ColocationGroup.forAssignments(Arrays.asList(
                        select(NODES, 1, 2),
                        select(NODES, 2, 3),
                        select(NODES, 3, 0),
                        select(NODES, 0, 1)
                ));
            }

            @Override
            public IgniteDistribution distribution() {
                return IgniteDistributions.affinity(0, "Project", "hash");
            }
        };

        IgniteSchema publicSchema = new IgniteSchema("PUBLIC");

        publicSchema.addTable("DEVELOPER", developer);
        publicSchema.addTable("PROJECT", project);

        SchemaPlus schema = createRootSchema(false)
                .add("PUBLIC", publicSchema);

        String sql = "SELECT d.id, d.name, d.projectId, p.id0, p.ver0 "
                + "FROM PUBLIC.Developer d JOIN ("
                + "SELECT pp.id as id0, pp.ver as ver0 FROM PUBLIC.Project pp"
                + ") p "
                + "ON d.id = p.id0 "
                + "WHERE (d.projectId + 1) > ?";

        RelTraitDef<?>[] traitDefs = {
                DistributionTraitDef.INSTANCE,
                ConventionTraitDef.INSTANCE,
                RelCollationTraitDef.INSTANCE,
                RewindabilityTraitDef.INSTANCE,
                CorrelationTraitDef.INSTANCE
        };

        PlanningContext ctx = PlanningContext.builder()
                .localNodeId(first(NODES))
                .originatingNodeId(first(NODES))
                .parentContext(Contexts.empty())
                .frameworkConfig(newConfigBuilder(FRAMEWORK_CONFIG)
                        .defaultSchema(schema)
                        .traitDefs(traitDefs)
                        .build())
                .query(sql)
                .parameters(2)
                .build();

        RelRoot relRoot;

        try (IgnitePlanner planner = ctx.planner()) {
            assertNotNull(planner);

            String qry = ctx.query();

            assertNotNull(planner);

            // Parse
            SqlNode sqlNode = planner.parse(qry);

            // Validate
            sqlNode = planner.validate(sqlNode);

            // Convert to Relational operators graph
            relRoot = planner.rel(sqlNode);

            RelNode rel = relRoot.rel;

            // Transformation chain
            rel = planner.transform(PlannerPhase.HEURISTIC_OPTIMIZATION, rel.getTraitSet(), rel);

            RelTraitSet desired = rel.getCluster().traitSet()
                    .replace(IgniteConvention.INSTANCE)
                    .replace(IgniteDistributions.single())
                    .simplify();

            rel = planner.transform(PlannerPhase.OPTIMIZATION, desired, rel);

            relRoot = relRoot.withRel(rel).withKind(sqlNode.getKind());
        }

        assertNotNull(relRoot);

        MultiStepPlan plan = new MultiStepQueryPlan(new QueryTemplate(this::intermediateMapping,
                new Splitter().go((IgniteRel) relRoot.rel)), null);

        assertNotNull(plan);

        plan.init(ctx);

        assertEquals(3, plan.fragments().size());
    }

    /**
     * TestSplitterPartiallyColocated1.
     * TODO Documentation https://issues.apache.org/jira/browse/IGNITE-15859
     *
     * @throws Exception If failed.
     */
    @Test
    public void testSplitterPartiallyColocated1() throws Exception {
        IgniteTypeFactory f = new IgniteTypeFactory(IgniteTypeSystem.INSTANCE);

        TestTable developer = new TestTable(
                new RelDataTypeFactory.Builder(f)
                        .add("ID", f.createJavaType(Integer.class))
                        .add("NAME", f.createJavaType(String.class))
                        .add("PROJECTID", f.createJavaType(Integer.class))
                        .build()) {
            @Override
            public ColocationGroup colocationGroup(PlanningContext ctx) {
                return ColocationGroup.forNodes(select(NODES, 1, 2, 3));
            }

            @Override
            public IgniteDistribution distribution() {
                return IgniteDistributions.broadcast();
            }
        };

        TestTable project = new TestTable(
                new RelDataTypeFactory.Builder(f)
                        .add("ID", f.createJavaType(Integer.class))
                        .add("NAME", f.createJavaType(String.class))
                        .add("VER", f.createJavaType(Integer.class))
                        .build()) {
            @Override
            public ColocationGroup colocationGroup(PlanningContext ctx) {
                return ColocationGroup.forAssignments(Arrays.asList(
                        select(NODES, 0),
                        select(NODES, 1),
                        select(NODES, 2)
                ));
            }

            @Override
            public IgniteDistribution distribution() {
                return IgniteDistributions.affinity(0, "Project", "hash");
            }
        };

        IgniteSchema publicSchema = new IgniteSchema("PUBLIC");

        publicSchema.addTable("DEVELOPER", developer);
        publicSchema.addTable("PROJECT", project);

        SchemaPlus schema = createRootSchema(false)
                .add("PUBLIC", publicSchema);

        String sql = "SELECT d.id, d.name, d.projectId, p.id0, p.ver0 "
                + "FROM PUBLIC.Developer d JOIN ("
                + "SELECT pp.id as id0, pp.ver as ver0 FROM PUBLIC.Project pp"
                + ") p "
                + "ON d.projectId = p.id0 "
                + "WHERE (d.projectId + 1) > ?";

        RelTraitDef<?>[] traitDefs = {
                DistributionTraitDef.INSTANCE,
                ConventionTraitDef.INSTANCE,
                RelCollationTraitDef.INSTANCE,
                RewindabilityTraitDef.INSTANCE,
                CorrelationTraitDef.INSTANCE
        };

        PlanningContext ctx = PlanningContext.builder()
                .localNodeId(first(NODES))
                .originatingNodeId(first(NODES))
                .parentContext(Contexts.empty())
                .frameworkConfig(newConfigBuilder(FRAMEWORK_CONFIG)
                        .defaultSchema(schema)
                        .traitDefs(traitDefs)
                        .build())
                .query(sql)
                .parameters(2)
                .build();

        RelRoot relRoot;

        try (IgnitePlanner planner = ctx.planner()) {
            assertNotNull(planner);

            String qry = ctx.query();

            assertNotNull(planner);

            // Parse
            SqlNode sqlNode = planner.parse(qry);

            // Validate
            sqlNode = planner.validate(sqlNode);

            // Convert to Relational operators graph
            relRoot = planner.rel(sqlNode);

            RelNode rel = relRoot.rel;

            // Transformation chain
            rel = planner.transform(PlannerPhase.HEURISTIC_OPTIMIZATION, rel.getTraitSet(), rel);

            RelTraitSet desired = rel.getCluster().traitSet()
                    .replace(IgniteConvention.INSTANCE)
                    .replace(IgniteDistributions.single())
                    .simplify();

            rel = planner.transform(PlannerPhase.OPTIMIZATION, desired, rel);

            relRoot = relRoot.withRel(rel).withKind(sqlNode.getKind());
        }

        assertNotNull(relRoot);

        MultiStepPlan plan = new MultiStepQueryPlan(new QueryTemplate(this::intermediateMapping,
                new Splitter().go((IgniteRel) relRoot.rel)), null);

        assertNotNull(plan);

        plan.init(ctx);

        assertNotNull(plan);

        assertEquals(3, plan.fragments().size());
    }

    /**
     * TestSplitterPartiallyColocated2.
     * TODO Documentation https://issues.apache.org/jira/browse/IGNITE-15859
     *
     * @throws Exception If failed.
     */
    @Test
    public void testSplitterPartiallyColocated2() throws Exception {
        IgniteTypeFactory f = new IgniteTypeFactory(IgniteTypeSystem.INSTANCE);

        TestTable developer = new TestTable(
                new RelDataTypeFactory.Builder(f)
                        .add("ID", f.createJavaType(Integer.class))
                        .add("NAME", f.createJavaType(String.class))
                        .add("PROJECTID", f.createJavaType(Integer.class))
                        .build()) {
            @Override
            public ColocationGroup colocationGroup(PlanningContext ctx) {
                return ColocationGroup.forNodes(select(NODES, 0));
            }

            @Override
            public IgniteDistribution distribution() {
                return IgniteDistributions.broadcast();
            }
        };

        TestTable project = new TestTable(
                new RelDataTypeFactory.Builder(f)
                        .add("ID", f.createJavaType(Integer.class))
                        .add("NAME", f.createJavaType(String.class))
                        .add("VER", f.createJavaType(Integer.class))
                        .build()) {
            @Override
            public ColocationGroup colocationGroup(PlanningContext ctx) {
                return ColocationGroup.forAssignments(Arrays.asList(
                        select(NODES, 1),
                        select(NODES, 2),
                        select(NODES, 3)
                ));
            }

            @Override
            public IgniteDistribution distribution() {
                return IgniteDistributions.affinity(0, "Project", "hash");
            }
        };

        IgniteSchema publicSchema = new IgniteSchema("PUBLIC");

        publicSchema.addTable("DEVELOPER", developer);
        publicSchema.addTable("PROJECT", project);

        SchemaPlus schema = createRootSchema(false)
                .add("PUBLIC", publicSchema);

        String sql = "SELECT d.id, d.name, d.projectId, p.id0, p.ver0 "
                + "FROM PUBLIC.Developer d JOIN ("
                + "SELECT pp.id as id0, pp.ver as ver0 FROM PUBLIC.Project pp"
                + ") p "
                + "ON d.projectId = p.id0 "
                + "WHERE (d.projectId + 1) > ?";

        RelTraitDef<?>[] traitDefs = {
                DistributionTraitDef.INSTANCE,
                ConventionTraitDef.INSTANCE,
                RelCollationTraitDef.INSTANCE,
                RewindabilityTraitDef.INSTANCE,
                CorrelationTraitDef.INSTANCE
        };

        PlanningContext ctx = PlanningContext.builder()
                .localNodeId(first(NODES))
                .originatingNodeId(first(NODES))
                .parentContext(Contexts.empty())
                .frameworkConfig(newConfigBuilder(FRAMEWORK_CONFIG)
                        .defaultSchema(schema)
                        .traitDefs(traitDefs)
                        .build())
                .query(sql)
                .parameters(2)
                .build();

        RelRoot relRoot;

        try (IgnitePlanner planner = ctx.planner()) {
            assertNotNull(planner);

            String qry = ctx.query();

            assertNotNull(planner);

            // Parse
            SqlNode sqlNode = planner.parse(qry);

            // Validate
            sqlNode = planner.validate(sqlNode);

            // Convert to Relational operators graph
            relRoot = planner.rel(sqlNode);

            RelNode rel = relRoot.rel;

            // Transformation chain
            rel = planner.transform(PlannerPhase.HEURISTIC_OPTIMIZATION, rel.getTraitSet(), rel);

            RelTraitSet desired = rel.getCluster().traitSet()
                    .replace(IgniteConvention.INSTANCE)
                    .replace(IgniteDistributions.single())
                    .simplify();

            rel = planner.transform(PlannerPhase.OPTIMIZATION, desired, rel);

            relRoot = relRoot.withRel(rel).withKind(sqlNode.getKind());
        }

        assertNotNull(relRoot);

        MultiStepPlan plan = new MultiStepQueryPlan(new QueryTemplate(this::intermediateMapping,
                new Splitter().go((IgniteRel) relRoot.rel)), null);

        assertNotNull(plan);

        plan.init(ctx);

        assertEquals(3, plan.fragments().size());
    }

    /**
     * TestSplitterNonColocated.
     * TODO Documentation https://issues.apache.org/jira/browse/IGNITE-15859
     *
     * @throws Exception If failed.
     */
    @Test
    public void testSplitterNonColocated() throws Exception {
        IgniteTypeFactory f = new IgniteTypeFactory(IgniteTypeSystem.INSTANCE);

        TestTable developer = new TestTable(
                new RelDataTypeFactory.Builder(f)
                        .add("ID", f.createJavaType(Integer.class))
                        .add("NAME", f.createJavaType(String.class))
                        .add("PROJECTID", f.createJavaType(Integer.class))
                        .build()) {
            @Override
            public ColocationGroup colocationGroup(PlanningContext ctx) {
                return ColocationGroup.forNodes(select(NODES, 2));
            }

            @Override
            public IgniteDistribution distribution() {
                return IgniteDistributions.broadcast();
            }
        };

        TestTable project = new TestTable(
                new RelDataTypeFactory.Builder(f)
                        .add("ID", f.createJavaType(Integer.class))
                        .add("NAME", f.createJavaType(String.class))
                        .add("VER", f.createJavaType(Integer.class))
                        .build()) {
            @Override
            public ColocationGroup colocationGroup(PlanningContext ctx) {
                return ColocationGroup.forNodes(select(NODES, 0, 1));
            }

            @Override
            public IgniteDistribution distribution() {
                return IgniteDistributions.broadcast();
            }
        };

        IgniteSchema publicSchema = new IgniteSchema("PUBLIC");

        publicSchema.addTable("DEVELOPER", developer);
        publicSchema.addTable("PROJECT", project);

        SchemaPlus schema = createRootSchema(false)
                .add("PUBLIC", publicSchema);

        String sql = "SELECT d.id, d.name, d.projectId, p.id0, p.ver0 "
                + "FROM PUBLIC.Developer d JOIN ("
                + "SELECT pp.id as id0, pp.ver as ver0 FROM PUBLIC.Project pp"
                + ") p "
                + "ON d.projectId = p.ver0 "
                + "WHERE (d.projectId + 1) > ?";

        RelTraitDef<?>[] traitDefs = {
                DistributionTraitDef.INSTANCE,
                ConventionTraitDef.INSTANCE,
                RelCollationTraitDef.INSTANCE,
                RewindabilityTraitDef.INSTANCE,
                CorrelationTraitDef.INSTANCE
        };

        PlanningContext ctx = PlanningContext.builder()
                .localNodeId(first(NODES))
                .originatingNodeId(first(NODES))
                .parentContext(Contexts.empty())
                .frameworkConfig(newConfigBuilder(FRAMEWORK_CONFIG)
                        .defaultSchema(schema)
                        .traitDefs(traitDefs)
                        .build())
                .query(sql)
                .parameters(2)
                .build();

        RelRoot relRoot;

        try (IgnitePlanner planner = ctx.planner()) {
            planner.setDisabledRules(Set.of("CorrelatedNestedLoopJoin"));

            assertNotNull(planner);

            String qry = ctx.query();

            assertNotNull(planner);

            // Parse
            SqlNode sqlNode = planner.parse(qry);

            // Validate
            sqlNode = planner.validate(sqlNode);

            // Convert to Relational operators graph
            relRoot = planner.rel(sqlNode);

            RelNode rel = relRoot.rel;

            // Transformation chain
            rel = planner.transform(PlannerPhase.HEURISTIC_OPTIMIZATION, rel.getTraitSet(), rel);

            RelTraitSet desired = rel.getCluster().traitSet()
                    .replace(IgniteConvention.INSTANCE)
                    .replace(IgniteDistributions.single())
                    .simplify();

            rel = planner.transform(PlannerPhase.OPTIMIZATION, desired, rel);

            relRoot = relRoot.withRel(rel).withKind(sqlNode.getKind());
        }

        assertNotNull(relRoot);

        MultiStepPlan plan = new MultiStepQueryPlan(new QueryTemplate(this::intermediateMapping,
                new Splitter().go((IgniteRel) relRoot.rel)), null);

        assertNotNull(plan);

        plan.init(ctx);

        assertNotNull(plan);

        assertEquals(2, plan.fragments().size());
    }

    /**
     * TestSerializationDeserialization.
     * TODO Documentation https://issues.apache.org/jira/browse/IGNITE-15859
     */
    @Test
    public void testSerializationDeserialization() throws Exception {
        IgniteTypeFactory f = new IgniteTypeFactory(IgniteTypeSystem.INSTANCE);

        TestTable developer = new TestTable(
                new RelDataTypeFactory.Builder(f)
                        .add("ID", f.createJavaType(Integer.class))
                        .add("NAME", f.createJavaType(String.class))
                        .add("PROJECTID", f.createJavaType(Integer.class))
                        .build()) {
            @Override
            public IgniteDistribution distribution() {
                return IgniteDistributions.affinity(0, "Developer", "hash");
            }
        };

        TestTable project = new TestTable(
                new RelDataTypeFactory.Builder(f)
                        .add("ID", f.createJavaType(Integer.class))
                        .add("NAME", f.createJavaType(String.class))
                        .add("VER", f.createJavaType(Integer.class))
                        .build()) {
            @Override
            public IgniteDistribution distribution() {
                return IgniteDistributions.affinity(0, "Project", "hash");
            }
        };

        IgniteSchema publicSchema = new IgniteSchema("PUBLIC");

        publicSchema.addTable("DEVELOPER", developer);
        publicSchema.addTable("PROJECT", project);

        SchemaPlus schema = createRootSchema(false)
                .add("PUBLIC", publicSchema);

        String sql = "SELECT d.id, d.name, d.projectId, p.id0, p.ver0 "
                + "FROM PUBLIC.Developer d JOIN ("
                + "SELECT pp.id as id0, pp.ver as ver0 FROM PUBLIC.Project pp"
                + ") p "
                + "ON d.projectId = p.id0 "
                + "WHERE (d.projectId + 1) > ?";

        RelTraitDef<?>[] traitDefs = {
                DistributionTraitDef.INSTANCE,
                ConventionTraitDef.INSTANCE,
                RelCollationTraitDef.INSTANCE,
                RewindabilityTraitDef.INSTANCE,
                CorrelationTraitDef.INSTANCE
        };

        PlanningContext ctx = PlanningContext.builder()
                .localNodeId(first(NODES))
                .originatingNodeId(first(NODES))
                .parentContext(Contexts.empty())
                .frameworkConfig(newConfigBuilder(FRAMEWORK_CONFIG)
                        .defaultSchema(schema)
                        .traitDefs(traitDefs)
                        .build())
                .query(sql)
                .parameters(2)
                .build();

        RelNode rel;

        try (IgnitePlanner planner = ctx.planner()) {
            assertNotNull(planner);

            String qry = ctx.query();

            assertNotNull(qry);

            // Parse
            SqlNode sqlNode = planner.parse(qry);

            // Validate
            sqlNode = planner.validate(sqlNode);

            // Convert to Relational operators graph
            rel = planner.rel(sqlNode).rel;

            rel = planner.transform(PlannerPhase.HEURISTIC_OPTIMIZATION, rel.getTraitSet(), rel);

            // Transformation chain
            RelTraitSet desired = rel.getCluster().traitSet()
                    .replace(IgniteConvention.INSTANCE)
                    .replace(IgniteDistributions.single())
                    .simplify();

            rel = planner.transform(PlannerPhase.OPTIMIZATION, desired, rel);
        }

        assertNotNull(rel);

        List<Fragment> fragments = new Splitter().go((IgniteRel) rel);
        List<String> serialized = new ArrayList<>(fragments.size());

        for (Fragment fragment : fragments) {
            serialized.add(toJson(fragment.root()));
        }

        assertNotNull(serialized);

        ctx = PlanningContext.builder()
                .localNodeId(first(NODES))
                .originatingNodeId(first(NODES))
                .parentContext(Contexts.empty())
                .frameworkConfig(newConfigBuilder(FRAMEWORK_CONFIG)
                        .defaultSchema(schema)
                        .traitDefs(traitDefs)
                        .build())
                .query(sql)
                .parameters(2)
                .build();

        List<RelNode> nodes = new ArrayList<>();

        try (IgnitePlanner ignored = ctx.planner()) {
            for (String s : serialized) {
                RelJsonReader reader = new RelJsonReader(ctx.cluster(), ctx.catalogReader());
                nodes.add(reader.read(s));
            }
        }

        assertNotNull(nodes);
    }

    /**
     * TestMergeFilters.
     * TODO Documentation https://issues.apache.org/jira/browse/IGNITE-15859
     *
     * @throws Exception If failed.
     */
    @Test
    public void testMergeFilters() throws Exception {
        IgniteTypeFactory f = new IgniteTypeFactory(IgniteTypeSystem.INSTANCE);

        TestTable testTbl = new TestTable(
                new RelDataTypeFactory.Builder(f)
                        .add("ID", f.createJavaType(Integer.class))
                        .add("VAL", f.createJavaType(String.class))
                        .build()) {
            @Override
            public IgniteDistribution distribution() {
                return IgniteDistributions.single();
            }
        };

        IgniteSchema publicSchema = new IgniteSchema("PUBLIC");

        publicSchema.addTable("TEST", testTbl);

        SchemaPlus schema = createRootSchema(false)
                .add("PUBLIC", publicSchema);

        String sql = "SELECT val from (\n"
                + "   SELECT * \n"
                + "   FROM TEST \n"
                + "   WHERE VAL = 10) \n"
                + "WHERE VAL = 10";

        RelTraitDef<?>[] traitDefs = {
                ConventionTraitDef.INSTANCE,
                DistributionTraitDef.INSTANCE,
                RelCollationTraitDef.INSTANCE,
                RewindabilityTraitDef.INSTANCE,
                CorrelationTraitDef.INSTANCE
        };

        PlanningContext ctx = PlanningContext.builder()
                .localNodeId(first(NODES))
                .originatingNodeId(first(NODES))
                .parentContext(Contexts.empty())
                .frameworkConfig(newConfigBuilder(FRAMEWORK_CONFIG)
                        .defaultSchema(schema)
                        .traitDefs(traitDefs)
                        .build())
                .query(sql)
                .parameters(2)
                .build();

        RelRoot relRoot;

        try (IgnitePlanner planner = ctx.planner()) {
            assertNotNull(planner);

            String qry = ctx.query();

            assertNotNull(qry);

            // Parse
            SqlNode sqlNode = planner.parse(qry);

            // Validate
            sqlNode = planner.validate(sqlNode);

            // Convert to Relational operators graph
            relRoot = planner.rel(sqlNode);

            RelNode rel = relRoot.rel;

            // Transformation chain
            rel = planner.transform(PlannerPhase.HEURISTIC_OPTIMIZATION, rel.getTraitSet(), rel);

            RelTraitSet desired = rel.getCluster()
                    .traitSetOf(IgniteConvention.INSTANCE)
                    .replace(IgniteDistributions.single());

            RelNode phys = planner.transform(PlannerPhase.OPTIMIZATION, desired, rel);

            assertNotNull(phys);

            AtomicInteger filterCnt = new AtomicInteger();

            // Counts filters af the plan.
            phys.childrenAccept(
                    new RelVisitor() {
                        @Override
                        public void visit(RelNode node, int ordinal, RelNode parent) {
                            if (node instanceof IgniteFilter) {
                                filterCnt.incrementAndGet();
                            }

                            super.visit(node, ordinal, parent);
                        }
                    }
            );

            // Checks that two filter merged into one filter.
            // Expected plan:
            // IgniteProject(VAL=[$1])
            //  IgniteProject(ID=[$0], VAL=[$1])
            //    IgniteFilter(condition=[=(CAST($1):INTEGER, 10)])
            //      IgniteTableScan(table=[[PUBLIC, TEST]])
            assertEquals(0, filterCnt.get());
        }
    }

    /**
     * TestJoinPushExpressionRule.
     * TODO Documentation https://issues.apache.org/jira/browse/IGNITE-15859
     *
     * @throws Exception If failed.
     */
    @Test
    public void testJoinPushExpressionRule() throws Exception {
        IgniteTypeFactory f = new IgniteTypeFactory(IgniteTypeSystem.INSTANCE);

        TestTable emp = new TestTable(
                new RelDataTypeFactory.Builder(f)
                        .add("ID", f.createJavaType(Integer.class))
                        .add("NAME", f.createJavaType(String.class))
                        .add("DEPTNO", f.createJavaType(Integer.class))
                        .build()) {

            @Override
            public IgniteDistribution distribution() {
                return IgniteDistributions.broadcast();
            }
        };

        TestTable dept = new TestTable(
                new RelDataTypeFactory.Builder(f)
                        .add("DEPTNO", f.createJavaType(Integer.class))
                        .add("NAME", f.createJavaType(String.class))
                        .build()) {

            @Override
            public IgniteDistribution distribution() {
                return IgniteDistributions.broadcast();
            }
        };

        IgniteSchema publicSchema = new IgniteSchema("PUBLIC");

        publicSchema.addTable("EMP", emp);
        publicSchema.addTable("DEPT", dept);

        SchemaPlus schema = createRootSchema(false)
                .add("PUBLIC", publicSchema);

        String sql = "select d.deptno, e.deptno "
                + "from dept d, emp e "
                + "where d.deptno + e.deptno = 2";

        RelTraitDef<?>[] traitDefs = {
                DistributionTraitDef.INSTANCE,
                ConventionTraitDef.INSTANCE,
                RelCollationTraitDef.INSTANCE,
                RewindabilityTraitDef.INSTANCE,
                CorrelationTraitDef.INSTANCE
        };

        PlanningContext ctx = PlanningContext.builder()
                .localNodeId(first(NODES))
                .originatingNodeId(first(NODES))
                .parentContext(Contexts.empty())
                .frameworkConfig(newConfigBuilder(FRAMEWORK_CONFIG)
                        .defaultSchema(schema)
                        .traitDefs(traitDefs)
                        .costFactory(new IgniteCostFactory(1, 100, 1, 1))
                        .build())
                .query(sql)
                .build();

        RelRoot relRoot;

        try (IgnitePlanner planner = ctx.planner()) {
            assertNotNull(planner);

            String qry = ctx.query();

            assertNotNull(qry);

            // Parse
            SqlNode sqlNode = planner.parse(qry);

            // Validate
            sqlNode = planner.validate(sqlNode);

            // Convert to Relational operators graph
            relRoot = planner.rel(sqlNode);

            RelNode rel = relRoot.rel;

            assertNotNull(rel);
<<<<<<< HEAD
            assertEquals("" +
                    "LogicalProject(DEPTNO=[$0], DEPTNO0=[$4])\n" +
                    "  LogicalFilter(condition=[=(CAST(+($0, $4)):INTEGER, 2)])\n" +
                    "    LogicalJoin(condition=[true], joinType=[inner])\n" +
                    "      IgniteLogicalTableScan(table=[[PUBLIC, DEPT]])\n" +
                    "      IgniteLogicalTableScan(table=[[PUBLIC, EMP]])\n",
                RelOptUtil.toString(rel));
=======
            assertEquals("LogicalFilter(condition=[=(CAST(+($0, $1)):INTEGER, 2)])\n"
                            + "  LogicalJoin(condition=[true], joinType=[inner])\n"
                            + "    LogicalProject(DEPTNO=[$0])\n"
                            + "      IgniteLogicalTableScan(table=[[PUBLIC, DEPT]])\n"
                            + "    LogicalProject(DEPTNO=[$2])\n"
                            + "      IgniteLogicalTableScan(table=[[PUBLIC, EMP]])\n",
                    RelOptUtil.toString(rel));
>>>>>>> d71b5e2c

            // Transformation chain
            RelTraitSet desired = rel.getCluster().traitSet()
                    .replace(IgniteConvention.INSTANCE)
                    .replace(IgniteDistributions.single())
                    .replace(CorrelationTrait.UNCORRELATED)
                    .simplify();

            IgniteRel phys = planner.transform(PlannerPhase.OPTIMIZATION, desired, rel);

            assertNotNull(phys);
            assertEquals(
<<<<<<< HEAD
                "IgniteProject(DEPTNO=[$3], DEPTNO0=[$2])\n" +
                    "  IgniteCorrelatedNestedLoopJoin(condition=[=(CAST(+($3, $2)):INTEGER, 2)], joinType=[inner], correlationVariables=[[$cor2]])\n" +
                    "    IgniteTableScan(table=[[PUBLIC, EMP]])\n" +
                    "    IgniteTableScan(table=[[PUBLIC, DEPT]], filters=[=(CAST(+($t0, $cor2.DEPTNO)):INTEGER, 2)])\n",
                RelOptUtil.toString(phys),
                "Invalid plan:\n" + RelOptUtil.toString(phys)
=======
                    "IgniteCorrelatedNestedLoopJoin(condition=[=(CAST(+($0, $1)):INTEGER, 2)], joinType=[inner], "
                            + "correlationVariables=[[$cor1]])\n"
                            + "  IgniteTableScan(table=[[PUBLIC, DEPT]], requiredColumns=[{0}])\n"
                            + "  IgniteTableScan(table=[[PUBLIC, EMP]],"
                            + " filters=[=(CAST(+($cor1.DEPTNO, $t0)):INTEGER, 2)], requiredColumns=[{2}])\n",
                    RelOptUtil.toString(phys),
                    "Invalid plan:\n" + RelOptUtil.toString(phys)
>>>>>>> d71b5e2c
            );

            checkSplitAndSerialization(phys, publicSchema);
        }
    }

    /**
     * TestMergeJoin.
     * TODO Documentation https://issues.apache.org/jira/browse/IGNITE-15859
     */
    @Test
    public void testMergeJoin() throws Exception {
        IgniteTypeFactory f = new IgniteTypeFactory(IgniteTypeSystem.INSTANCE);

        TestTable emp = new TestTable(
                new RelDataTypeFactory.Builder(f)
                        .add("ID", f.createJavaType(Integer.class))
                        .add("NAME", f.createJavaType(String.class))
                        .add("DEPTNO", f.createJavaType(Integer.class))
                        .build()) {

            @Override
            public IgniteDistribution distribution() {
                return IgniteDistributions.broadcast();
            }
        };

        emp.addIndex(new IgniteIndex(RelCollations.of(ImmutableIntList.of(1, 2)), "emp_idx", emp));

        TestTable dept = new TestTable(
                new RelDataTypeFactory.Builder(f)
                        .add("DEPTNO", f.createJavaType(Integer.class))
                        .add("NAME", f.createJavaType(String.class))
                        .build()) {

            @Override
            public IgniteDistribution distribution() {
                return IgniteDistributions.broadcast();
            }
        };

        dept.addIndex(new IgniteIndex(RelCollations.of(ImmutableIntList.of(1, 0)), "dep_idx", dept));

        IgniteSchema publicSchema = new IgniteSchema("PUBLIC");

        publicSchema.addTable("EMP", emp);
        publicSchema.addTable("DEPT", dept);

        SchemaPlus schema = createRootSchema(false)
                .add("PUBLIC", publicSchema);

        String sql = "select * from dept d join emp e on d.deptno = e.deptno and e.name = d.name order by e.name, d.deptno";

        IgniteRel phys = physicalPlan(sql, publicSchema);

        assertNotNull(phys);
        assertEquals("IgniteMergeJoin(condition=[AND(=($0, $4), =($3, $1))], joinType=[inner], leftCollation=[[0, 1]], "
                        + "rightCollation=[[2, 1]])\n"
                        + "  IgniteIndexScan(table=[[PUBLIC, DEPT]], index=[dep_idx])\n"
                        + "  IgniteIndexScan(table=[[PUBLIC, EMP]], index=[emp_idx])\n",
                RelOptUtil.toString(phys));

        checkSplitAndSerialization(phys, publicSchema);
    }

    /**
     * TestMergeJoinIsNotAppliedForNonEquiJoin.
     * TODO Documentation https://issues.apache.org/jira/browse/IGNITE-15859
     */
    @Test
    public void testMergeJoinIsNotAppliedForNonEquiJoin() throws Exception {
        IgniteTypeFactory f = new IgniteTypeFactory(IgniteTypeSystem.INSTANCE);

        TestTable emp = new TestTable(
                new RelDataTypeFactory.Builder(f)
                        .add("ID", f.createJavaType(Integer.class))
                        .add("NAME", f.createJavaType(String.class))
                        .add("DEPTNO", f.createJavaType(Integer.class))
                        .build(), RewindabilityTrait.REWINDABLE, 1000) {

            @Override
            public IgniteDistribution distribution() {
                return IgniteDistributions.broadcast();
            }
        };

        emp.addIndex(new IgniteIndex(RelCollations.of(ImmutableIntList.of(1, 2)), "emp_idx", emp));

        TestTable dept = new TestTable(
                new RelDataTypeFactory.Builder(f)
                        .add("DEPTNO", f.createJavaType(Integer.class))
                        .add("NAME", f.createJavaType(String.class))
                        .build(), RewindabilityTrait.REWINDABLE, 100) {

            @Override
            public IgniteDistribution distribution() {
                return IgniteDistributions.broadcast();
            }
        };

        dept.addIndex(new IgniteIndex(RelCollations.of(ImmutableIntList.of(1, 0)), "dep_idx", dept));

        IgniteSchema publicSchema = new IgniteSchema("PUBLIC");

        publicSchema.addTable("EMP", emp);
        publicSchema.addTable("DEPT", dept);

        String sql = "select * from dept d join emp e on d.deptno = e.deptno and e.name >= d.name order by e.name, d.deptno";

        RelNode phys = physicalPlan(sql, publicSchema, "CorrelatedNestedLoopJoin");

        assertNotNull(phys);
<<<<<<< HEAD
        assertEquals("" +
                "IgniteSort(sort0=[$3], sort1=[$0], dir0=[ASC], dir1=[ASC])\n" +
                "  IgniteProject(DEPTNO=[$3], NAME=[$4], ID=[$0], NAME0=[$1], DEPTNO0=[$2])\n" +
                "    IgniteNestedLoopJoin(condition=[AND(=($3, $2), >=($1, $4))], joinType=[inner])\n" +
                "      IgniteTableScan(table=[[PUBLIC, EMP]])\n" +
                "      IgniteTableScan(table=[[PUBLIC, DEPT]])\n",
            RelOptUtil.toString(phys));
=======
        assertEquals("IgniteSort(sort0=[$3], sort1=[$0], dir0=[ASC], dir1=[ASC])\n"
                        + "  IgniteProject(DEPTNO=[$3], NAME=[$4], ID=[$0], NAME0=[$1], DEPTNO0=[$2])\n"
                        + "    IgniteNestedLoopJoin(condition=[AND(=($3, $2), >=($1, $4))], joinType=[inner])\n"
                        + "      IgniteIndexScan(table=[[PUBLIC, EMP]], index=[emp_idx])\n"
                        + "      IgniteIndexScan(table=[[PUBLIC, DEPT]], index=[dep_idx])\n",
                RelOptUtil.toString(phys));
>>>>>>> d71b5e2c
    }

    /**
     * TestLimit.
     * TODO Documentation https://issues.apache.org/jira/browse/IGNITE-15859
     *
     * @throws Exception If failed.
     */
    @Test
    public void testLimit() throws Exception {
        IgniteTypeFactory f = new IgniteTypeFactory(IgniteTypeSystem.INSTANCE);

        TestTable testTbl = new TestTable(
                new RelDataTypeFactory.Builder(f)
                        .add("ID", f.createJavaType(Integer.class))
                        .add("VAL", f.createJavaType(String.class))
                        .build()) {
            @Override
            public IgniteDistribution distribution() {
                return IgniteDistributions.broadcast();
            }
        };

        IgniteSchema publicSchema = new IgniteSchema("PUBLIC");

        publicSchema.addTable("TEST", testTbl);

        String sql = "SELECT * FROM TEST OFFSET 10 ROWS FETCH FIRST 10 ROWS ONLY";

        IgniteRel phys = physicalPlan(sql, publicSchema);

        assertNotNull(phys);

        AtomicInteger limit = new AtomicInteger();
        AtomicBoolean sort = new AtomicBoolean();

        relTreeVisit(phys, (node, ordinal, parent) -> {
                    if (node instanceof IgniteLimit) {
                        limit.incrementAndGet();
                    }

                    if (node instanceof IgniteSort) {
                        sort.set(true);
                    }
                }
        );

        String errMsg = "Invalid plan: \n" + RelOptUtil.toString(phys);

        assertEquals(1, limit.get(), errMsg);
        assertFalse(sort.get(), errMsg);

        checkSplitAndSerialization(phys, publicSchema);

        sql = "SELECT * FROM TEST ORDER BY ID OFFSET 10 ROWS FETCH FIRST 10 ROWS ONLY";

        phys = physicalPlan(sql, publicSchema);

        assertNotNull(phys);

        limit.set(0);
        sort.set(false);

        relTreeVisit(phys, (node, ordinal, parent) -> {
                    if (node instanceof IgniteLimit) {
                        limit.incrementAndGet();
                    }

                    if (node instanceof IgniteSort) {
                        sort.set(true);
                    }
                }
        );

        errMsg = "Invalid plan: \n" + RelOptUtil.toString(phys);

        assertEquals(1, limit.get(), errMsg);
        assertTrue(sort.get(), errMsg);

        checkSplitAndSerialization(phys, publicSchema);
    }

    /**
     * TestNotStandardFunctions.
     * TODO Documentation https://issues.apache.org/jira/browse/IGNITE-15859
     */
    @Test
    public void testNotStandardFunctions() throws Exception {
        IgniteSchema publicSchema = new IgniteSchema("PUBLIC");
        IgniteTypeFactory f = new IgniteTypeFactory(IgniteTypeSystem.INSTANCE);

        publicSchema.addTable(
                "TEST",
                new TestTable(
                        new RelDataTypeFactory.Builder(f)
                                .add("ID", f.createJavaType(Integer.class))
                                .add("VAL", f.createJavaType(String.class))
                                .build()) {

                    @Override
                    public IgniteDistribution distribution() {
                        return IgniteDistributions.affinity(0, "TEST", "hash");
                    }
                }
        );

        String[] queries = {
                "select REVERSE(val) from TEST", // MYSQL
                "select TO_DATE(val, 'yyyymmdd') from TEST" // ORACLE
        };

        for (String sql : queries) {
            IgniteRel phys = physicalPlan(
                    sql,
                    publicSchema
            );

            checkSplitAndSerialization(phys, publicSchema);
        }
    }

    /**
     * IntermediateMapping.
     * TODO Documentation https://issues.apache.org/jira/browse/IGNITE-15859
     */
    private List<String> intermediateMapping(long topVer, boolean single,
            @Nullable Predicate<ClusterNode> filter) {
        return single ? select(NODES, 0) : select(NODES, 0, 1, 2, 3);
    }
}<|MERGE_RESOLUTION|>--- conflicted
+++ resolved
@@ -1675,23 +1675,12 @@
             RelNode rel = relRoot.rel;
 
             assertNotNull(rel);
-<<<<<<< HEAD
-            assertEquals("" +
-                    "LogicalProject(DEPTNO=[$0], DEPTNO0=[$4])\n" +
-                    "  LogicalFilter(condition=[=(CAST(+($0, $4)):INTEGER, 2)])\n" +
-                    "    LogicalJoin(condition=[true], joinType=[inner])\n" +
-                    "      IgniteLogicalTableScan(table=[[PUBLIC, DEPT]])\n" +
-                    "      IgniteLogicalTableScan(table=[[PUBLIC, EMP]])\n",
-                RelOptUtil.toString(rel));
-=======
-            assertEquals("LogicalFilter(condition=[=(CAST(+($0, $1)):INTEGER, 2)])\n"
-                            + "  LogicalJoin(condition=[true], joinType=[inner])\n"
-                            + "    LogicalProject(DEPTNO=[$0])\n"
+            assertEquals("LogicalProject(DEPTNO=[$0], DEPTNO0=[$4])\n"
+                            + "  LogicalFilter(condition=[=(CAST(+($0, $4)):INTEGER, 2)])\n"
+                            + "    LogicalJoin(condition=[true], joinType=[inner])\n"
                             + "      IgniteLogicalTableScan(table=[[PUBLIC, DEPT]])\n"
-                            + "    LogicalProject(DEPTNO=[$2])\n"
                             + "      IgniteLogicalTableScan(table=[[PUBLIC, EMP]])\n",
                     RelOptUtil.toString(rel));
->>>>>>> d71b5e2c
 
             // Transformation chain
             RelTraitSet desired = rel.getCluster().traitSet()
@@ -1704,22 +1693,13 @@
 
             assertNotNull(phys);
             assertEquals(
-<<<<<<< HEAD
-                "IgniteProject(DEPTNO=[$3], DEPTNO0=[$2])\n" +
-                    "  IgniteCorrelatedNestedLoopJoin(condition=[=(CAST(+($3, $2)):INTEGER, 2)], joinType=[inner], correlationVariables=[[$cor2]])\n" +
-                    "    IgniteTableScan(table=[[PUBLIC, EMP]])\n" +
-                    "    IgniteTableScan(table=[[PUBLIC, DEPT]], filters=[=(CAST(+($t0, $cor2.DEPTNO)):INTEGER, 2)])\n",
-                RelOptUtil.toString(phys),
-                "Invalid plan:\n" + RelOptUtil.toString(phys)
-=======
-                    "IgniteCorrelatedNestedLoopJoin(condition=[=(CAST(+($0, $1)):INTEGER, 2)], joinType=[inner], "
-                            + "correlationVariables=[[$cor1]])\n"
-                            + "  IgniteTableScan(table=[[PUBLIC, DEPT]], requiredColumns=[{0}])\n"
-                            + "  IgniteTableScan(table=[[PUBLIC, EMP]],"
-                            + " filters=[=(CAST(+($cor1.DEPTNO, $t0)):INTEGER, 2)], requiredColumns=[{2}])\n",
+                    "IgniteProject(DEPTNO=[$3], DEPTNO0=[$2])\n"
+                            + "  IgniteCorrelatedNestedLoopJoin(condition=[=(CAST(+($3, $2)):INTEGER, 2)], "
+                            + "joinType=[inner], correlationVariables=[[$cor2]])\n"
+                            + "    IgniteTableScan(table=[[PUBLIC, EMP]])\n"
+                            + "    IgniteTableScan(table=[[PUBLIC, DEPT]], filters=[=(CAST(+($t0, $cor2.DEPTNO)):INTEGER, 2)])\n",
                     RelOptUtil.toString(phys),
                     "Invalid plan:\n" + RelOptUtil.toString(phys)
->>>>>>> d71b5e2c
             );
 
             checkSplitAndSerialization(phys, publicSchema);
@@ -1832,22 +1812,12 @@
         RelNode phys = physicalPlan(sql, publicSchema, "CorrelatedNestedLoopJoin");
 
         assertNotNull(phys);
-<<<<<<< HEAD
-        assertEquals("" +
-                "IgniteSort(sort0=[$3], sort1=[$0], dir0=[ASC], dir1=[ASC])\n" +
-                "  IgniteProject(DEPTNO=[$3], NAME=[$4], ID=[$0], NAME0=[$1], DEPTNO0=[$2])\n" +
-                "    IgniteNestedLoopJoin(condition=[AND(=($3, $2), >=($1, $4))], joinType=[inner])\n" +
-                "      IgniteTableScan(table=[[PUBLIC, EMP]])\n" +
-                "      IgniteTableScan(table=[[PUBLIC, DEPT]])\n",
-            RelOptUtil.toString(phys));
-=======
         assertEquals("IgniteSort(sort0=[$3], sort1=[$0], dir0=[ASC], dir1=[ASC])\n"
                         + "  IgniteProject(DEPTNO=[$3], NAME=[$4], ID=[$0], NAME0=[$1], DEPTNO0=[$2])\n"
                         + "    IgniteNestedLoopJoin(condition=[AND(=($3, $2), >=($1, $4))], joinType=[inner])\n"
-                        + "      IgniteIndexScan(table=[[PUBLIC, EMP]], index=[emp_idx])\n"
-                        + "      IgniteIndexScan(table=[[PUBLIC, DEPT]], index=[dep_idx])\n",
+                        + "      IgniteTableScan(table=[[PUBLIC, EMP]])\n"
+                        + "      IgniteTableScan(table=[[PUBLIC, DEPT]])\n",
                 RelOptUtil.toString(phys));
->>>>>>> d71b5e2c
     }
 
     /**
