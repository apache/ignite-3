/*
 * Licensed to the Apache Software Foundation (ASF) under one or more
 * contributor license agreements.  See the NOTICE file distributed with
 * this work for additional information regarding copyright ownership.
 * The ASF licenses this file to You under the Apache License, Version 2.0
 * (the "License"); you may not use this file except in compliance with
 * the License.  You may obtain a copy of the License at
 *
 *      http://www.apache.org/licenses/LICENSE-2.0
 *
 * Unless required by applicable law or agreed to in writing, software
 * distributed under the License is distributed on an "AS IS" BASIS,
 * WITHOUT WARRANTIES OR CONDITIONS OF ANY KIND, either express or implied.
 * See the License for the specific language governing permissions and
 * limitations under the License.
 */

package org.apache.ignite.internal.processors.query.calcite.exec.rel;

import static java.lang.Math.max;
import static java.lang.Math.min;
import static org.apache.calcite.rel.core.JoinRelType.ANTI;
import static org.apache.calcite.rel.core.JoinRelType.FULL;
import static org.apache.calcite.rel.core.JoinRelType.INNER;
import static org.apache.calcite.rel.core.JoinRelType.LEFT;
import static org.apache.calcite.rel.core.JoinRelType.RIGHT;
import static org.apache.calcite.rel.core.JoinRelType.SEMI;
import static org.apache.ignite.internal.testframework.IgniteTestUtils.assertThrowsWithCause;
import static org.apache.ignite.internal.util.ArrayUtils.asList;
import static org.junit.jupiter.api.Assertions.assertArrayEquals;
import static org.junit.jupiter.api.Assertions.assertEquals;
import static org.junit.jupiter.api.Assertions.assertTrue;

<<<<<<< HEAD
import com.google.common.collect.ImmutableSet;
=======
>>>>>>> a323c22d
import java.util.ArrayList;
import java.util.Arrays;
import java.util.List;
import java.util.Set;
import java.util.stream.Stream;
import org.apache.calcite.rel.core.CorrelationId;
import org.apache.calcite.rel.core.JoinRelType;
import org.apache.calcite.rel.type.RelDataType;
import org.apache.ignite.internal.processors.query.calcite.exec.ExecutionContext;
import org.apache.ignite.internal.processors.query.calcite.type.IgniteTypeFactory;
import org.apache.ignite.internal.processors.query.calcite.util.Commons;
import org.apache.ignite.internal.processors.query.calcite.util.TypeUtils;
import org.apache.ignite.internal.testframework.IgniteTestUtils;
import org.junit.jupiter.api.Test;
import org.junit.jupiter.params.ParameterizedTest;
import org.junit.jupiter.params.provider.Arguments;
import org.junit.jupiter.params.provider.MethodSource;

/**
 *
 */
public class ExecutionTest extends AbstractExecutionTest {
    /**
     *
     */
    @Test
    public void testSimpleExecution() {
        // SELECT P.ID, P.NAME, PR.NAME AS PROJECT
        // FROM PERSON P
        // INNER JOIN PROJECT PR
        // ON P.ID = PR.RESP_ID
        // WHERE P.ID >= 2
        
        ExecutionContext<Object[]> ctx = executionContext();
        IgniteTypeFactory tf = ctx.getTypeFactory();
        RelDataType rowType = TypeUtils.createRowType(tf, int.class, String.class, String.class);
        
        ScanNode<Object[]> persons = new ScanNode<>(ctx, rowType, Arrays.asList(
                new Object[]{0, "Igor", "Seliverstov"},
                new Object[]{1, "Roman", "Kondakov"},
                new Object[]{2, "Ivan", "Pavlukhin"},
                new Object[]{3, "Alexey", "Goncharuk"}
        ));
        
        rowType = TypeUtils.createRowType(tf, int.class, int.class, String.class);
        ScanNode<Object[]> projects = new ScanNode<>(ctx, rowType, Arrays.asList(
                new Object[]{0, 2, "Calcite"},
                new Object[]{1, 1, "SQL"},
                new Object[]{2, 2, "Ignite"},
                new Object[]{3, 0, "Core"}
        ));
        
        RelDataType outType = TypeUtils.createRowType(tf, int.class, String.class, String.class, int.class, int.class, String.class);
        RelDataType leftType = TypeUtils.createRowType(tf, int.class, String.class, String.class);
        RelDataType rightType = TypeUtils.createRowType(tf, int.class, int.class, String.class);
        
        NestedLoopJoinNode<Object[]> join = NestedLoopJoinNode.create(ctx, outType, leftType, rightType, INNER, r -> r[0] == r[4]);
        join.register(asList(persons, projects));
        
        rowType = TypeUtils.createRowType(tf, int.class, String.class, String.class);
        ProjectNode<Object[]> project = new ProjectNode<>(ctx, rowType, r -> new Object[]{r[0], r[1], r[5]});
        project.register(join);
<<<<<<< HEAD

=======
        
>>>>>>> a323c22d
        FilterNode<Object[]> filter = new FilterNode<>(ctx, rowType, r -> (Integer) r[0] >= 2);
        filter.register(project);
        
        RootNode<Object[]> node = new RootNode<>(ctx, rowType);
        node.register(filter);
        
        assert node.hasNext();
        
        ArrayList<Object[]> rows = new ArrayList<>();
<<<<<<< HEAD

        while (node.hasNext()) {
            rows.add(node.next());
        }

        assertEquals(2, rows.size());

=======
    
        while (node.hasNext()) {
            rows.add(node.next());
        }
        
        assertEquals(2, rows.size());
        
>>>>>>> a323c22d
        assertArrayEquals(new Object[]{2, "Ivan", "Calcite"}, rows.get(0));
        assertArrayEquals(new Object[]{2, "Ivan", "Ignite"}, rows.get(1));
    }
    
    /**
     *
     */
    @Test
    public void testUnionAll() {
        ExecutionContext<Object[]> ctx = executionContext();
        IgniteTypeFactory tf = ctx.getTypeFactory();
        RelDataType rowType = TypeUtils.createRowType(tf, String.class, int.class);
        
        ScanNode<Object[]> scan1 = new ScanNode<>(ctx, rowType, Arrays.asList(
                row("Igor", 200),
                row("Roman", 300),
                row("Ivan", 1400),
                row("Alexey", 1000)
        ));
        
        ScanNode<Object[]> scan2 = new ScanNode<>(ctx, rowType, Arrays.asList(
                row("Igor", 200),
                row("Roman", 300),
                row("Ivan", 1400),
                row("Alexey", 1000)
        ));
        
        ScanNode<Object[]> scan3 = new ScanNode<>(ctx, rowType, Arrays.asList(
                row("Igor", 200),
                row("Roman", 300),
                row("Ivan", 1400),
                row("Alexey", 1000)
        ));
        
        UnionAllNode<Object[]> union = new UnionAllNode<>(ctx, rowType);
        union.register(asList(scan1, scan2, scan3));
        
        RootNode<Object[]> root = new RootNode<>(ctx, rowType);
        root.register(union);
        
        assertTrue(root.hasNext());
        
        List<Object[]> res = new ArrayList<>();
<<<<<<< HEAD

        while (root.hasNext()) {
            res.add(root.next());
        }

=======
    
        while (root.hasNext()) {
            res.add(root.next());
        }
        
>>>>>>> a323c22d
        assertEquals(12, res.size());
    }
    
    /**
     *
     */
    @Test
    public void testLeftJoin() {
        //    select e.id, e.name, d.name as dep_name
        //      from emp e
        // left join dep d
        //        on e.depno = d.depno
        
        ExecutionContext<Object[]> ctx = executionContext();
        
        IgniteTypeFactory tf = ctx.getTypeFactory();
        RelDataType rowType = TypeUtils.createRowType(tf, int.class, String.class, Integer.class);
        
        ScanNode<Object[]> persons = new ScanNode<>(ctx, rowType, Arrays.asList(
                new Object[]{0, "Igor", 1},
                new Object[]{1, "Roman", 2},
                new Object[]{2, "Ivan", null},
                new Object[]{3, "Alexey", 1}
        ));
        
        rowType = TypeUtils.createRowType(tf, int.class, String.class);
        ScanNode<Object[]> deps = new ScanNode<>(ctx, rowType, Arrays.asList(
                new Object[]{1, "Core"},
                new Object[]{2, "SQL"}
        ));
        
        RelDataType outType = TypeUtils.createRowType(ctx.getTypeFactory(), int.class, String.class, Integer.class,
                int.class, String.class);
        RelDataType leftType = TypeUtils.createRowType(ctx.getTypeFactory(), int.class, String.class, Integer.class);
        RelDataType rightType = TypeUtils.createRowType(ctx.getTypeFactory(), int.class, String.class);
        
        NestedLoopJoinNode<Object[]> join = NestedLoopJoinNode.create(ctx, outType, leftType, rightType, LEFT, r -> r[2] == r[3]);
        join.register(asList(persons, deps));
        
        rowType = TypeUtils.createRowType(tf, int.class, String.class, String.class);
        ProjectNode<Object[]> project = new ProjectNode<>(ctx, rowType, r -> new Object[]{r[0], r[1], r[4]});
        project.register(join);
        
        RootNode<Object[]> node = new RootNode<>(ctx, rowType);
        node.register(project);
        
        assert node.hasNext();
        
        ArrayList<Object[]> rows = new ArrayList<>();
<<<<<<< HEAD

        while (node.hasNext()) {
            rows.add(node.next());
        }

        assertEquals(4, rows.size());

=======
    
        while (node.hasNext()) {
            rows.add(node.next());
        }
        
        assertEquals(4, rows.size());
        
>>>>>>> a323c22d
        assertArrayEquals(new Object[]{0, "Igor", "Core"}, rows.get(0));
        assertArrayEquals(new Object[]{1, "Roman", "SQL"}, rows.get(1));
        assertArrayEquals(new Object[]{2, "Ivan", null}, rows.get(2));
        assertArrayEquals(new Object[]{3, "Alexey", "Core"}, rows.get(3));
    }
    
    /**
     *
     */
    @Test
    public void testRightJoin() {
        //     select e.id, e.name, d.name as dep_name
        //       from dep d
        // right join emp e
        //         on e.depno = d.depno
        
        ExecutionContext<Object[]> ctx = executionContext();
        IgniteTypeFactory tf = ctx.getTypeFactory();
        RelDataType rowType = TypeUtils.createRowType(tf, int.class, String.class, Integer.class);
        
        ScanNode<Object[]> persons = new ScanNode<>(ctx, rowType, Arrays.asList(
                new Object[]{0, "Igor", 1},
                new Object[]{1, "Roman", 2},
                new Object[]{2, "Ivan", null},
                new Object[]{3, "Alexey", 1}
        ));
        
        rowType = TypeUtils.createRowType(tf, int.class, String.class);
        ScanNode<Object[]> deps = new ScanNode<>(ctx, rowType, Arrays.asList(
                new Object[]{1, "Core"},
                new Object[]{2, "SQL"},
                new Object[]{3, "QA"}
        ));
        
        RelDataType outType = TypeUtils.createRowType(ctx.getTypeFactory(), int.class, String.class, int.class,
                String.class, Integer.class);
        RelDataType leftType = TypeUtils.createRowType(ctx.getTypeFactory(), int.class, String.class);
        RelDataType rightType = TypeUtils.createRowType(ctx.getTypeFactory(), int.class, String.class, Integer.class);
        
        NestedLoopJoinNode<Object[]> join = NestedLoopJoinNode.create(ctx, outType, leftType, rightType, RIGHT, r -> r[0] == r[4]);
        join.register(asList(deps, persons));
        
        rowType = TypeUtils.createRowType(tf, int.class, String.class, String.class);
        ProjectNode<Object[]> project = new ProjectNode<>(ctx, rowType, r -> new Object[]{r[2], r[3], r[1]});
        project.register(join);
        
        RootNode<Object[]> node = new RootNode<>(ctx, rowType);
        node.register(project);
        
        assert node.hasNext();
        
        ArrayList<Object[]> rows = new ArrayList<>();
<<<<<<< HEAD

        while (node.hasNext()) {
            rows.add(node.next());
        }

        assertEquals(4, rows.size());

=======
    
        while (node.hasNext()) {
            rows.add(node.next());
        }
        
        assertEquals(4, rows.size());
        
>>>>>>> a323c22d
        assertArrayEquals(new Object[]{0, "Igor", "Core"}, rows.get(0));
        assertArrayEquals(new Object[]{3, "Alexey", "Core"}, rows.get(1));
        assertArrayEquals(new Object[]{1, "Roman", "SQL"}, rows.get(2));
        assertArrayEquals(new Object[]{2, "Ivan", null}, rows.get(3));
    }
    
    /**
     *
     */
    @Test
    public void testFullOuterJoin() {
        //          select e.id, e.name, d.name as dep_name
        //            from emp e
        // full outer join dep d
        //              on e.depno = d.depno
        
        ExecutionContext<Object[]> ctx = executionContext();
        IgniteTypeFactory tf = ctx.getTypeFactory();
        RelDataType rowType = TypeUtils.createRowType(tf, int.class, String.class, Integer.class);
        
        ScanNode<Object[]> persons = new ScanNode<>(ctx, rowType, Arrays.asList(
                new Object[]{0, "Igor", 1},
                new Object[]{1, "Roman", 2},
                new Object[]{2, "Ivan", null},
                new Object[]{3, "Alexey", 1}
        ));
        
        rowType = TypeUtils.createRowType(tf, int.class, String.class);
        ScanNode<Object[]> deps = new ScanNode<>(ctx, rowType, Arrays.asList(
                new Object[]{1, "Core"},
                new Object[]{2, "SQL"},
                new Object[]{3, "QA"}
        ));
        
        RelDataType outType = TypeUtils.createRowType(ctx.getTypeFactory(), int.class, String.class, Integer.class,
                int.class, String.class);
        RelDataType leftType = TypeUtils.createRowType(ctx.getTypeFactory(), int.class, String.class, Integer.class);
        RelDataType rightType = TypeUtils.createRowType(ctx.getTypeFactory(), int.class, String.class);
        
        NestedLoopJoinNode<Object[]> join = NestedLoopJoinNode.create(ctx, outType, leftType, rightType, FULL, r -> r[2] == r[3]);
        join.register(asList(persons, deps));
        
        rowType = TypeUtils.createRowType(tf, Integer.class, String.class, String.class);
        ProjectNode<Object[]> project = new ProjectNode<>(ctx, rowType, r -> new Object[]{r[0], r[1], r[4]});
        project.register(join);
        
        RootNode<Object[]> node = new RootNode<>(ctx, rowType);
        node.register(project);
        
        assert node.hasNext();
        
        ArrayList<Object[]> rows = new ArrayList<>();
<<<<<<< HEAD

        while (node.hasNext()) {
            rows.add(node.next());
        }

        assertEquals(5, rows.size());

=======
    
        while (node.hasNext()) {
            rows.add(node.next());
        }
        
        assertEquals(5, rows.size());
        
>>>>>>> a323c22d
        assertArrayEquals(new Object[]{0, "Igor", "Core"}, rows.get(0));
        assertArrayEquals(new Object[]{1, "Roman", "SQL"}, rows.get(1));
        assertArrayEquals(new Object[]{2, "Ivan", null}, rows.get(2));
        assertArrayEquals(new Object[]{3, "Alexey", "Core"}, rows.get(3));
        assertArrayEquals(new Object[]{null, null, "QA"}, rows.get(4));
    }
    
    /**
     *
     */
    @Test
    public void testSemiJoin() {
        //    select d.name as dep_name
        //      from dep d
        // semi join emp e
        //        on e.depno = d.depno
        
        ExecutionContext<Object[]> ctx = executionContext();
        IgniteTypeFactory tf = ctx.getTypeFactory();
        RelDataType rowType = TypeUtils.createRowType(tf, int.class, String.class, Integer.class);
        
        ScanNode<Object[]> persons = new ScanNode<>(ctx, rowType, Arrays.asList(
                new Object[]{0, "Igor", 1},
                new Object[]{1, "Roman", 2},
                new Object[]{2, "Ivan", null},
                new Object[]{3, "Alexey", 1}
        ));
        
        rowType = TypeUtils.createRowType(tf, int.class, String.class);
        ScanNode<Object[]> deps = new ScanNode<>(ctx, rowType, Arrays.asList(
                new Object[]{1, "Core"},
                new Object[]{2, "SQL"},
                new Object[]{3, "QA"}
        ));
        
        RelDataType outType = TypeUtils.createRowType(ctx.getTypeFactory(), int.class, String.class, Integer.class);
        RelDataType leftType = TypeUtils.createRowType(ctx.getTypeFactory(), int.class, String.class, Integer.class);
        RelDataType rightType = TypeUtils.createRowType(ctx.getTypeFactory(), int.class, String.class);
        
        NestedLoopJoinNode<Object[]> join = NestedLoopJoinNode.create(ctx, outType, leftType, rightType, SEMI, r -> r[0] == r[4]);
        join.register(asList(deps, persons));
        
        rowType = TypeUtils.createRowType(tf, String.class);
        ProjectNode<Object[]> project = new ProjectNode<>(ctx, rowType, r -> new Object[]{r[1]});
        project.register(join);
        
        RootNode<Object[]> node = new RootNode<>(ctx, rowType);
        node.register(project);
        
        assert node.hasNext();
        
        ArrayList<Object[]> rows = new ArrayList<>();
<<<<<<< HEAD

        while (node.hasNext()) {
            rows.add(node.next());
        }

        assertEquals(2, rows.size());

=======
    
        while (node.hasNext()) {
            rows.add(node.next());
        }
        
        assertEquals(2, rows.size());
        
>>>>>>> a323c22d
        assertArrayEquals(new Object[]{"Core"}, rows.get(0));
        assertArrayEquals(new Object[]{"SQL"}, rows.get(1));
    }
    
    /**
     *
     */
    @Test
    public void testAntiJoin() {
        //    select d.name as dep_name
        //      from dep d
        // anti join emp e
        //        on e.depno = d.depno
        
        ExecutionContext<Object[]> ctx = executionContext();
        IgniteTypeFactory tf = ctx.getTypeFactory();
        RelDataType rowType = TypeUtils.createRowType(tf, int.class, String.class, Integer.class);
        
        ScanNode<Object[]> persons = new ScanNode<>(ctx, rowType, Arrays.asList(
                new Object[]{0, "Igor", 1},
                new Object[]{1, "Roman", 2},
                new Object[]{2, "Ivan", null},
                new Object[]{3, "Alexey", 1}
        ));
        
        rowType = TypeUtils.createRowType(tf, int.class, String.class);
        ScanNode<Object[]> deps = new ScanNode<>(ctx, rowType, Arrays.asList(
                new Object[]{1, "Core"},
                new Object[]{2, "SQL"},
                new Object[]{3, "QA"}
        ));
        
        RelDataType outType = TypeUtils.createRowType(ctx.getTypeFactory(), int.class, String.class, Integer.class);
        RelDataType leftType = TypeUtils.createRowType(ctx.getTypeFactory(), int.class, String.class, Integer.class);
        RelDataType rightType = TypeUtils.createRowType(ctx.getTypeFactory(), int.class, String.class);
        
        NestedLoopJoinNode<Object[]> join = NestedLoopJoinNode.create(ctx, outType, leftType, rightType, ANTI, r -> r[0] == r[4]);
        join.register(asList(deps, persons));
        
        rowType = TypeUtils.createRowType(tf, String.class);
        ProjectNode<Object[]> project = new ProjectNode<>(ctx, rowType, r -> new Object[]{r[1]});
        project.register(join);
        
        RootNode<Object[]> node = new RootNode<>(ctx, rowType);
        node.register(project);
        
        assert node.hasNext();
        
        ArrayList<Object[]> rows = new ArrayList<>();
<<<<<<< HEAD

        while (node.hasNext()) {
            rows.add(node.next());
        }

        assertEquals(1, rows.size());

        assertArrayEquals(new Object[]{"QA"}, rows.get(0));
    }

=======
    
        while (node.hasNext()) {
            rows.add(node.next());
        }
        
        assertEquals(1, rows.size());
        
        assertArrayEquals(new Object[]{"QA"}, rows.get(0));
    }
    
>>>>>>> a323c22d
    /**
     *
     */
    @ParameterizedTest
<<<<<<< HEAD
    @MethodSource("provideArgumentsForCnljTest")
=======
    @MethodSource("provideArgumentsForCnlJtest")
>>>>>>> a323c22d
    public void testCorrelatedNestedLoopJoin(int leftSize, int rightSize, int rightBufSize, JoinRelType joinType) {
        ExecutionContext<Object[]> ctx = executionContext();
        IgniteTypeFactory tf = ctx.getTypeFactory();
        RelDataType rowType = TypeUtils.createRowType(tf, int.class, String.class, int.class);
        
        ScanNode<Object[]> left = new ScanNode<>(ctx, rowType, new TestTable(leftSize, rowType));
        ScanNode<Object[]> right = new ScanNode<>(ctx, rowType, new TestTable(rightSize, rowType));
        
        RelDataType joinRowType = TypeUtils.createRowType(
                tf,
                int.class, String.class, int.class,
                int.class, String.class, int.class);
<<<<<<< HEAD

=======
        
>>>>>>> a323c22d
        CorrelatedNestedLoopJoinNode<Object[]> join = new CorrelatedNestedLoopJoinNode<>(
                ctx,
                joinRowType,
                r -> r[0].equals(r[3]),
<<<<<<< HEAD
                ImmutableSet.of(new CorrelationId(0)),
=======
                Set.of(new CorrelationId(0)),
>>>>>>> a323c22d
                joinType
        );
        
        IgniteTestUtils.setFieldValue(join, "rightInBufferSize", rightBufSize);
        
        join.register(Arrays.asList(left, right));
        
        RootNode<Object[]> root = new RootNode<>(ctx, joinRowType);
        root.register(join);
        
        int cnt = 0;
        while (root.hasNext()) {
            root.next();
            
            cnt++;
        }
        
        assertEquals(
                joinType == INNER ? min(leftSize, rightSize) : leftSize,
                cnt,
                "Invalid result size. [left=" + leftSize + ", right=" + rightSize + ", results=" + cnt
        );
    }
<<<<<<< HEAD

=======
    
>>>>>>> a323c22d
    /**
     *
     */
    @Test
    public void testMergeJoin() {
        ExecutionContext<Object[]> ctx = executionContext();
        IgniteTypeFactory tf = ctx.getTypeFactory();
        RelDataType rowType = TypeUtils.createRowType(tf, int.class, String.class, int.class);
        
        int inBufSize = Commons.IN_BUFFER_SIZE;
        
        int[] sizes = {1, max(inBufSize / 3, 1), max(inBufSize / 2, 1), max(inBufSize - 1, 1), inBufSize,
                inBufSize + 1, 2 * inBufSize - 1, 2 * inBufSize, 2 * inBufSize + 1};
<<<<<<< HEAD

=======
        
>>>>>>> a323c22d
        for (int leftSize : sizes) {
            for (int rightSize : sizes) {
                log.info("Check: leftSize=" + leftSize + ", rightSize=" + rightSize);
                
                ScanNode<Object[]> left = new ScanNode<>(ctx, rowType, new TestTable(leftSize, rowType));
                ScanNode<Object[]> right = new ScanNode<>(ctx, rowType, new TestTable(rightSize, rowType));
                
                RelDataType joinRowType = TypeUtils.createRowType(
                        tf,
                        int.class, String.class, int.class,
                        int.class, String.class, int.class);
<<<<<<< HEAD

=======
                
>>>>>>> a323c22d
                MergeJoinNode<Object[]> join = MergeJoinNode.create(
                        ctx,
                        joinRowType,
                        null,
                        null,
                        INNER,
                        (r1, r2) -> {
                            Object o1 = r1[0];
                            Object o2 = r2[0];
<<<<<<< HEAD

=======
                            
>>>>>>> a323c22d
                            if (o1 == null || o2 == null) {
                                if (o1 != null) {
                                    return 1;
                                } else if (o2 != null) {
                                    return -1;
                                } else {
                                    return 0;
                                }
                            }
<<<<<<< HEAD

=======
                            
>>>>>>> a323c22d
                            return Integer.compare((Integer) o1, (Integer) o2);
                        }
                );
                
                join.register(Arrays.asList(left, right));
                
                RootNode<Object[]> root = new RootNode<>(ctx, joinRowType);
                root.register(join);
                
                int cnt = 0;
                while (root.hasNext()) {
                    root.next();
                    
                    cnt++;
                }
                
                assertEquals(
                        min(leftSize, rightSize),
                        cnt,
                        "Invalid result size. [left=" + leftSize + ", right=" + rightSize + ", results=" + cnt
                );
            }
        }
    }
    
    /**
     * Test verifies that an AssertionError thrown from an execution node properly handled by a task executor.
     */
    @Test
    @SuppressWarnings({"ResultOfMethodCallIgnored", "ThrowableNotThrown"})
    public void assertionHandlingTest() {
        ExecutionContext<Object[]> ctx = executionContext();
        IgniteTypeFactory tf = ctx.getTypeFactory();
        RelDataType rowType = TypeUtils.createRowType(tf, int.class, String.class);
        
        CorruptedNode<Object[]> node = new CorruptedNode<>();
        
        RootNode<Object[]> root = new RootNode<>(ctx, rowType);
        root.register(node);
        
        Thread watchDog = new Thread(() -> {
            try {
                Thread.sleep(5_000);
            } catch (InterruptedException ignored) {
<<<<<<< HEAD
                // No op.
            }

=======
                // No-op.
            }
    
>>>>>>> a323c22d
            if (!root.isClosed()) {
                root.close();
            }
        }, "test-watchdog");
        
        watchDog.start();
        
        assertThrowsWithCause(root::hasNext, AssertionError.class);
        
        watchDog.interrupt();
    }
    
    /** {@inheritDoc} */
    @Override
    protected Object[] row(Object... fields) {
        return fields;
    }
    
    /**
     * Node that always throws assertion error except for {@link #close()} and {@link #onRegister(Downstream)} methods.
     */
    static class CorruptedNode<T> implements Node<T> {
        /** {@inheritDoc} */
        @Override
        public ExecutionContext<T> context() {
            throw new AssertionError();
        }
        
        /** {@inheritDoc} */
        @Override
        public RelDataType rowType() {
            throw new AssertionError();
        }
        
        /** {@inheritDoc} */
        @Override
        public Downstream<T> downstream() {
            throw new AssertionError();
        }
        
        /** {@inheritDoc} */
        @Override
        public void register(List<Node<T>> sources) {
            throw new AssertionError();
        }
        
        /** {@inheritDoc} */
        @Override
        public List<Node<T>> sources() {
            throw new AssertionError();
        }
        
        /** {@inheritDoc} */
        @Override
        public void onRegister(Downstream<T> downstream) {
<<<<<<< HEAD

=======
        
>>>>>>> a323c22d
        }
        
        /** {@inheritDoc} */
        @Override
        public void request(int rowsCnt) {
            throw new AssertionError();
        }
        
        /** {@inheritDoc} */
        @Override
        public void rewind() {
            throw new AssertionError();
        }
        
        /** {@inheritDoc} */
        @Override
        public void close() {
        }
    }
<<<<<<< HEAD

    /**
     *
     */
    private static Stream<Arguments> provideArgumentsForCnljTest() {
=======
    
    /**
     *
     */
    private static Stream<Arguments> provideArgumentsForCnlJtest() {
>>>>>>> a323c22d
        List<Arguments> args = new ArrayList<>();
        
        int[] leftSizes = {1, 99, 100, 101, 512, 513, 2000};
        int[] rightSizes = {1, 99, 100, 101, 512, 513, 2000};
        int[] rightBufSizes = {1, 100, 512};
        JoinRelType[] joinTypes = {INNER, LEFT};
        
        for (JoinRelType joinType : joinTypes) {
            for (int rightBufSize : rightBufSizes) {
                for (int leftSize : leftSizes) {
                    for (int rightSize : rightSizes) {
                        args.add(Arguments.of(leftSize, rightSize, rightBufSize, joinType));
                    }
                }
            }
        }
        
        return args.stream();
    }
}<|MERGE_RESOLUTION|>--- conflicted
+++ resolved
@@ -31,10 +31,6 @@
 import static org.junit.jupiter.api.Assertions.assertEquals;
 import static org.junit.jupiter.api.Assertions.assertTrue;
 
-<<<<<<< HEAD
-import com.google.common.collect.ImmutableSet;
-=======
->>>>>>> a323c22d
 import java.util.ArrayList;
 import java.util.Arrays;
 import java.util.List;
@@ -97,11 +93,7 @@
         rowType = TypeUtils.createRowType(tf, int.class, String.class, String.class);
         ProjectNode<Object[]> project = new ProjectNode<>(ctx, rowType, r -> new Object[]{r[0], r[1], r[5]});
         project.register(join);
-<<<<<<< HEAD
-
-=======
-        
->>>>>>> a323c22d
+        
         FilterNode<Object[]> filter = new FilterNode<>(ctx, rowType, r -> (Integer) r[0] >= 2);
         filter.register(project);
         
@@ -111,23 +103,13 @@
         assert node.hasNext();
         
         ArrayList<Object[]> rows = new ArrayList<>();
-<<<<<<< HEAD
-
+    
         while (node.hasNext()) {
             rows.add(node.next());
         }
-
+        
         assertEquals(2, rows.size());
-
-=======
-    
-        while (node.hasNext()) {
-            rows.add(node.next());
-        }
-        
-        assertEquals(2, rows.size());
-        
->>>>>>> a323c22d
+        
         assertArrayEquals(new Object[]{2, "Ivan", "Calcite"}, rows.get(0));
         assertArrayEquals(new Object[]{2, "Ivan", "Ignite"}, rows.get(1));
     }
@@ -171,19 +153,11 @@
         assertTrue(root.hasNext());
         
         List<Object[]> res = new ArrayList<>();
-<<<<<<< HEAD
-
+    
         while (root.hasNext()) {
             res.add(root.next());
         }
-
-=======
-    
-        while (root.hasNext()) {
-            res.add(root.next());
-        }
-        
->>>>>>> a323c22d
+        
         assertEquals(12, res.size());
     }
     
@@ -233,23 +207,13 @@
         assert node.hasNext();
         
         ArrayList<Object[]> rows = new ArrayList<>();
-<<<<<<< HEAD
-
+    
         while (node.hasNext()) {
             rows.add(node.next());
         }
-
+        
         assertEquals(4, rows.size());
-
-=======
-    
-        while (node.hasNext()) {
-            rows.add(node.next());
-        }
-        
-        assertEquals(4, rows.size());
-        
->>>>>>> a323c22d
+        
         assertArrayEquals(new Object[]{0, "Igor", "Core"}, rows.get(0));
         assertArrayEquals(new Object[]{1, "Roman", "SQL"}, rows.get(1));
         assertArrayEquals(new Object[]{2, "Ivan", null}, rows.get(2));
@@ -302,23 +266,13 @@
         assert node.hasNext();
         
         ArrayList<Object[]> rows = new ArrayList<>();
-<<<<<<< HEAD
-
+    
         while (node.hasNext()) {
             rows.add(node.next());
         }
-
+        
         assertEquals(4, rows.size());
-
-=======
-    
-        while (node.hasNext()) {
-            rows.add(node.next());
-        }
-        
-        assertEquals(4, rows.size());
-        
->>>>>>> a323c22d
+        
         assertArrayEquals(new Object[]{0, "Igor", "Core"}, rows.get(0));
         assertArrayEquals(new Object[]{3, "Alexey", "Core"}, rows.get(1));
         assertArrayEquals(new Object[]{1, "Roman", "SQL"}, rows.get(2));
@@ -371,23 +325,13 @@
         assert node.hasNext();
         
         ArrayList<Object[]> rows = new ArrayList<>();
-<<<<<<< HEAD
-
+    
         while (node.hasNext()) {
             rows.add(node.next());
         }
-
+        
         assertEquals(5, rows.size());
-
-=======
-    
-        while (node.hasNext()) {
-            rows.add(node.next());
-        }
-        
-        assertEquals(5, rows.size());
-        
->>>>>>> a323c22d
+        
         assertArrayEquals(new Object[]{0, "Igor", "Core"}, rows.get(0));
         assertArrayEquals(new Object[]{1, "Roman", "SQL"}, rows.get(1));
         assertArrayEquals(new Object[]{2, "Ivan", null}, rows.get(2));
@@ -440,23 +384,13 @@
         assert node.hasNext();
         
         ArrayList<Object[]> rows = new ArrayList<>();
-<<<<<<< HEAD
-
+    
         while (node.hasNext()) {
             rows.add(node.next());
         }
-
+        
         assertEquals(2, rows.size());
-
-=======
-    
-        while (node.hasNext()) {
-            rows.add(node.next());
-        }
-        
-        assertEquals(2, rows.size());
-        
->>>>>>> a323c22d
+        
         assertArrayEquals(new Object[]{"Core"}, rows.get(0));
         assertArrayEquals(new Object[]{"SQL"}, rows.get(1));
     }
@@ -506,38 +440,21 @@
         assert node.hasNext();
         
         ArrayList<Object[]> rows = new ArrayList<>();
-<<<<<<< HEAD
-
+    
         while (node.hasNext()) {
             rows.add(node.next());
         }
-
+        
         assertEquals(1, rows.size());
-
+        
         assertArrayEquals(new Object[]{"QA"}, rows.get(0));
     }
-
-=======
-    
-        while (node.hasNext()) {
-            rows.add(node.next());
-        }
-        
-        assertEquals(1, rows.size());
-        
-        assertArrayEquals(new Object[]{"QA"}, rows.get(0));
-    }
-    
->>>>>>> a323c22d
+    
     /**
      *
      */
     @ParameterizedTest
-<<<<<<< HEAD
-    @MethodSource("provideArgumentsForCnljTest")
-=======
     @MethodSource("provideArgumentsForCnlJtest")
->>>>>>> a323c22d
     public void testCorrelatedNestedLoopJoin(int leftSize, int rightSize, int rightBufSize, JoinRelType joinType) {
         ExecutionContext<Object[]> ctx = executionContext();
         IgniteTypeFactory tf = ctx.getTypeFactory();
@@ -550,20 +467,12 @@
                 tf,
                 int.class, String.class, int.class,
                 int.class, String.class, int.class);
-<<<<<<< HEAD
-
-=======
-        
->>>>>>> a323c22d
+        
         CorrelatedNestedLoopJoinNode<Object[]> join = new CorrelatedNestedLoopJoinNode<>(
                 ctx,
                 joinRowType,
                 r -> r[0].equals(r[3]),
-<<<<<<< HEAD
-                ImmutableSet.of(new CorrelationId(0)),
-=======
                 Set.of(new CorrelationId(0)),
->>>>>>> a323c22d
                 joinType
         );
         
@@ -587,11 +496,7 @@
                 "Invalid result size. [left=" + leftSize + ", right=" + rightSize + ", results=" + cnt
         );
     }
-<<<<<<< HEAD
-
-=======
-    
->>>>>>> a323c22d
+    
     /**
      *
      */
@@ -605,11 +510,7 @@
         
         int[] sizes = {1, max(inBufSize / 3, 1), max(inBufSize / 2, 1), max(inBufSize - 1, 1), inBufSize,
                 inBufSize + 1, 2 * inBufSize - 1, 2 * inBufSize, 2 * inBufSize + 1};
-<<<<<<< HEAD
-
-=======
-        
->>>>>>> a323c22d
+        
         for (int leftSize : sizes) {
             for (int rightSize : sizes) {
                 log.info("Check: leftSize=" + leftSize + ", rightSize=" + rightSize);
@@ -621,11 +522,7 @@
                         tf,
                         int.class, String.class, int.class,
                         int.class, String.class, int.class);
-<<<<<<< HEAD
-
-=======
                 
->>>>>>> a323c22d
                 MergeJoinNode<Object[]> join = MergeJoinNode.create(
                         ctx,
                         joinRowType,
@@ -635,11 +532,7 @@
                         (r1, r2) -> {
                             Object o1 = r1[0];
                             Object o2 = r2[0];
-<<<<<<< HEAD
-
-=======
                             
->>>>>>> a323c22d
                             if (o1 == null || o2 == null) {
                                 if (o1 != null) {
                                     return 1;
@@ -649,11 +542,7 @@
                                     return 0;
                                 }
                             }
-<<<<<<< HEAD
-
-=======
                             
->>>>>>> a323c22d
                             return Integer.compare((Integer) o1, (Integer) o2);
                         }
                 );
@@ -698,15 +587,9 @@
             try {
                 Thread.sleep(5_000);
             } catch (InterruptedException ignored) {
-<<<<<<< HEAD
-                // No op.
-            }
-
-=======
                 // No-op.
             }
     
->>>>>>> a323c22d
             if (!root.isClosed()) {
                 root.close();
             }
@@ -762,11 +645,7 @@
         /** {@inheritDoc} */
         @Override
         public void onRegister(Downstream<T> downstream) {
-<<<<<<< HEAD
-
-=======
-        
->>>>>>> a323c22d
+        
         }
         
         /** {@inheritDoc} */
@@ -786,19 +665,11 @@
         public void close() {
         }
     }
-<<<<<<< HEAD
-
-    /**
-     *
-     */
-    private static Stream<Arguments> provideArgumentsForCnljTest() {
-=======
     
     /**
      *
      */
     private static Stream<Arguments> provideArgumentsForCnlJtest() {
->>>>>>> a323c22d
         List<Arguments> args = new ArrayList<>();
         
         int[] leftSizes = {1, 99, 100, 101, 512, 513, 2000};
