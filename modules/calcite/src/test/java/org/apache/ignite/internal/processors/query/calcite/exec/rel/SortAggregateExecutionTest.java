/*
 * Licensed to the Apache Software Foundation (ASF) under one or more
 * contributor license agreements.  See the NOTICE file distributed with
 * this work for additional information regarding copyright ownership.
 * The ASF licenses this file to You under the Apache License, Version 2.0
 * (the "License"); you may not use this file except in compliance with
 * the License.  You may obtain a copy of the License at
 *
 *      http://www.apache.org/licenses/LICENSE-2.0
 *
 * Unless required by applicable law or agreed to in writing, software
 * distributed under the License is distributed on an "AS IS" BASIS,
 * WITHOUT WARRANTIES OR CONDITIONS OF ANY KIND, either express or implied.
 * See the License for the specific language governing permissions and
 * limitations under the License.
 */

package org.apache.ignite.internal.processors.query.calcite.exec.rel;

import static org.apache.ignite.internal.processors.query.calcite.exec.exp.agg.AggregateType.MAP;
import static org.apache.ignite.internal.processors.query.calcite.exec.exp.agg.AggregateType.REDUCE;
import static org.apache.ignite.internal.processors.query.calcite.exec.exp.agg.AggregateType.SINGLE;
import static org.apache.ignite.internal.util.CollectionUtils.first;

import com.google.common.collect.ImmutableList;
import java.util.Comparator;
import java.util.List;
import java.util.stream.Collectors;
import java.util.stream.IntStream;
<<<<<<< HEAD
=======

>>>>>>> c086555b
import org.apache.calcite.rel.RelCollation;
import org.apache.calcite.rel.RelCollations;
import org.apache.calcite.rel.core.AggregateCall;
import org.apache.calcite.rel.type.RelDataType;
import org.apache.calcite.util.ImmutableBitSet;
import org.apache.calcite.util.ImmutableIntList;
import org.apache.ignite.internal.processors.query.calcite.exec.ExecutionContext;
import org.apache.ignite.internal.processors.query.calcite.exec.RowHandler;

/**
 *
 */
public class SortAggregateExecutionTest extends BaseAggregateTest {
    /** {@inheritDoc} */
<<<<<<< HEAD
    @Override
    protected SingleNode<Object[]> createSingleAggregateNodesChain(
            ExecutionContext<Object[]> ctx,
            ImmutableList<ImmutableBitSet> grpSets,
            AggregateCall call,
            RelDataType inRowType,
            RelDataType aggRowType,
            RowHandler.RowFactory<Object[]> rowFactory,
            ScanNode<Object[]> scan
=======
    @Override protected SingleNode<Object[]> createSingleAggregateNodesChain(
        ExecutionContext<Object[]> ctx,
        List<ImmutableBitSet> grpSets,
        AggregateCall call,
        RelDataType inRowType,
        RelDataType aggRowType,
        RowHandler.RowFactory<Object[]> rowFactory,
        ScanNode<Object[]> scan
>>>>>>> c086555b
    ) {
        assert grpSets.size() == 1;

        ImmutableBitSet grpSet = first(grpSets);

        assert !grpSet.isEmpty() : "Not applicable for sort aggregate";

        RelCollation collation = RelCollations.of(ImmutableIntList.copyOf(grpSet.asList()));

        Comparator<Object[]> cmp = ctx.expressionFactory().comparator(collation);

        SortNode<Object[]> sort = new SortNode<>(ctx, inRowType, cmp);

        sort.register(scan);

        SortAggregateNode<Object[]> agg = new SortAggregateNode<>(
                ctx,
                aggRowType,
                SINGLE,
                grpSet,
                accFactory(ctx, call, SINGLE, inRowType),
                rowFactory,
                cmp
        );

        agg.register(sort);

        return agg;
    }

    /** {@inheritDoc} */
<<<<<<< HEAD
    @Override
    protected SingleNode<Object[]> createMapReduceAggregateNodesChain(
            ExecutionContext<Object[]> ctx,
            ImmutableList<ImmutableBitSet> grpSets,
            AggregateCall call,
            RelDataType inRowType,
            RelDataType aggRowType,
            RowHandler.RowFactory<Object[]> rowFactory,
            ScanNode<Object[]> scan
=======
    @Override protected SingleNode<Object[]> createMapReduceAggregateNodesChain(
        ExecutionContext<Object[]> ctx,
        List<ImmutableBitSet> grpSets,
        AggregateCall call,
        RelDataType inRowType,
        RelDataType aggRowType,
        RowHandler.RowFactory<Object[]> rowFactory,
        ScanNode<Object[]> scan
>>>>>>> c086555b
    ) {
        assert grpSets.size() == 1;

        ImmutableBitSet grpSet = first(grpSets);

        assert !grpSet.isEmpty() : "Not applicable for sort aggregate";

        RelCollation collation = RelCollations.of(ImmutableIntList.copyOf(grpSet.asList()));

        Comparator<Object[]> cmp = ctx.expressionFactory().comparator(collation);

        SortNode<Object[]> sort = new SortNode<>(ctx, inRowType, cmp);

        sort.register(scan);

        SortAggregateNode<Object[]> aggMap = new SortAggregateNode<>(
                ctx,
                aggRowType,
                MAP,
                grpSet,
                accFactory(ctx, call, MAP, inRowType),
                rowFactory,
                cmp
        );

        aggMap.register(sort);

        // The group's fields placed on the begin of the output row (planner
        // does this by Projection node for aggregate input).
        // Hash aggregate doesn't use groups set on reducer because send GroupKey as object.
        ImmutableIntList reduceGrpFields = ImmutableIntList.copyOf(
                IntStream.range(0, grpSet.cardinality()).boxed().collect(Collectors.toList())
        );

        RelCollation rdcCollation = RelCollations.of(reduceGrpFields);

        Comparator<Object[]> rdcCmp = ctx.expressionFactory().comparator(rdcCollation);

        SortAggregateNode<Object[]> aggRdc = new SortAggregateNode<>(
                ctx,
                aggRowType,
                REDUCE,
                ImmutableBitSet.of(reduceGrpFields),
                accFactory(ctx, call, REDUCE, aggRowType),
                rowFactory,
                rdcCmp
        );

        aggRdc.register(aggMap);

        return aggRdc;
    }
}<|MERGE_RESOLUTION|>--- conflicted
+++ resolved
@@ -17,20 +17,11 @@
 
 package org.apache.ignite.internal.processors.query.calcite.exec.rel;
 
-import static org.apache.ignite.internal.processors.query.calcite.exec.exp.agg.AggregateType.MAP;
-import static org.apache.ignite.internal.processors.query.calcite.exec.exp.agg.AggregateType.REDUCE;
-import static org.apache.ignite.internal.processors.query.calcite.exec.exp.agg.AggregateType.SINGLE;
-import static org.apache.ignite.internal.util.CollectionUtils.first;
-
-import com.google.common.collect.ImmutableList;
 import java.util.Comparator;
 import java.util.List;
 import java.util.stream.Collectors;
 import java.util.stream.IntStream;
-<<<<<<< HEAD
-=======
 
->>>>>>> c086555b
 import org.apache.calcite.rel.RelCollation;
 import org.apache.calcite.rel.RelCollations;
 import org.apache.calcite.rel.core.AggregateCall;
@@ -40,22 +31,14 @@
 import org.apache.ignite.internal.processors.query.calcite.exec.ExecutionContext;
 import org.apache.ignite.internal.processors.query.calcite.exec.RowHandler;
 
-/**
- *
- */
+import static org.apache.ignite.internal.processors.query.calcite.exec.exp.agg.AggregateType.MAP;
+import static org.apache.ignite.internal.processors.query.calcite.exec.exp.agg.AggregateType.REDUCE;
+import static org.apache.ignite.internal.processors.query.calcite.exec.exp.agg.AggregateType.SINGLE;
+import static org.apache.ignite.internal.util.CollectionUtils.first;
+
+/** */
 public class SortAggregateExecutionTest extends BaseAggregateTest {
     /** {@inheritDoc} */
-<<<<<<< HEAD
-    @Override
-    protected SingleNode<Object[]> createSingleAggregateNodesChain(
-            ExecutionContext<Object[]> ctx,
-            ImmutableList<ImmutableBitSet> grpSets,
-            AggregateCall call,
-            RelDataType inRowType,
-            RelDataType aggRowType,
-            RowHandler.RowFactory<Object[]> rowFactory,
-            ScanNode<Object[]> scan
-=======
     @Override protected SingleNode<Object[]> createSingleAggregateNodesChain(
         ExecutionContext<Object[]> ctx,
         List<ImmutableBitSet> grpSets,
@@ -64,7 +47,6 @@
         RelDataType aggRowType,
         RowHandler.RowFactory<Object[]> rowFactory,
         ScanNode<Object[]> scan
->>>>>>> c086555b
     ) {
         assert grpSets.size() == 1;
 
@@ -81,13 +63,13 @@
         sort.register(scan);
 
         SortAggregateNode<Object[]> agg = new SortAggregateNode<>(
-                ctx,
-                aggRowType,
-                SINGLE,
-                grpSet,
-                accFactory(ctx, call, SINGLE, inRowType),
-                rowFactory,
-                cmp
+            ctx,
+            aggRowType,
+            SINGLE,
+            grpSet,
+            accFactory(ctx, call, SINGLE, inRowType),
+            rowFactory,
+            cmp
         );
 
         agg.register(sort);
@@ -96,17 +78,6 @@
     }
 
     /** {@inheritDoc} */
-<<<<<<< HEAD
-    @Override
-    protected SingleNode<Object[]> createMapReduceAggregateNodesChain(
-            ExecutionContext<Object[]> ctx,
-            ImmutableList<ImmutableBitSet> grpSets,
-            AggregateCall call,
-            RelDataType inRowType,
-            RelDataType aggRowType,
-            RowHandler.RowFactory<Object[]> rowFactory,
-            ScanNode<Object[]> scan
-=======
     @Override protected SingleNode<Object[]> createMapReduceAggregateNodesChain(
         ExecutionContext<Object[]> ctx,
         List<ImmutableBitSet> grpSets,
@@ -115,7 +86,6 @@
         RelDataType aggRowType,
         RowHandler.RowFactory<Object[]> rowFactory,
         ScanNode<Object[]> scan
->>>>>>> c086555b
     ) {
         assert grpSets.size() == 1;
 
@@ -132,13 +102,13 @@
         sort.register(scan);
 
         SortAggregateNode<Object[]> aggMap = new SortAggregateNode<>(
-                ctx,
-                aggRowType,
-                MAP,
-                grpSet,
-                accFactory(ctx, call, MAP, inRowType),
-                rowFactory,
-                cmp
+            ctx,
+            aggRowType,
+            MAP,
+            grpSet,
+            accFactory(ctx, call, MAP, inRowType),
+            rowFactory,
+            cmp
         );
 
         aggMap.register(sort);
@@ -147,7 +117,7 @@
         // does this by Projection node for aggregate input).
         // Hash aggregate doesn't use groups set on reducer because send GroupKey as object.
         ImmutableIntList reduceGrpFields = ImmutableIntList.copyOf(
-                IntStream.range(0, grpSet.cardinality()).boxed().collect(Collectors.toList())
+            IntStream.range(0, grpSet.cardinality()).boxed().collect(Collectors.toList())
         );
 
         RelCollation rdcCollation = RelCollations.of(reduceGrpFields);
@@ -155,13 +125,13 @@
         Comparator<Object[]> rdcCmp = ctx.expressionFactory().comparator(rdcCollation);
 
         SortAggregateNode<Object[]> aggRdc = new SortAggregateNode<>(
-                ctx,
-                aggRowType,
-                REDUCE,
-                ImmutableBitSet.of(reduceGrpFields),
-                accFactory(ctx, call, REDUCE, aggRowType),
-                rowFactory,
-                rdcCmp
+            ctx,
+            aggRowType,
+            REDUCE,
+            ImmutableBitSet.of(reduceGrpFields),
+            accFactory(ctx, call, REDUCE, aggRowType),
+            rowFactory,
+            rdcCmp
         );
 
         aggRdc.register(aggMap);
