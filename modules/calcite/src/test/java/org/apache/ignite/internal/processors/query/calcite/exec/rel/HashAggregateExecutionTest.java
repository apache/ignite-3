/*
 * Licensed to the Apache Software Foundation (ASF) under one or more
 * contributor license agreements.  See the NOTICE file distributed with
 * this work for additional information regarding copyright ownership.
 * The ASF licenses this file to You under the Apache License, Version 2.0
 * (the "License"); you may not use this file except in compliance with
 * the License.  You may obtain a copy of the License at
 *
 *      http://www.apache.org/licenses/LICENSE-2.0
 *
 * Unless required by applicable law or agreed to in writing, software
 * distributed under the License is distributed on an "AS IS" BASIS,
 * WITHOUT WARRANTIES OR CONDITIONS OF ANY KIND, either express or implied.
 * See the License for the specific language governing permissions and
 * limitations under the License.
 */

package org.apache.ignite.internal.processors.query.calcite.exec.rel;

import static org.apache.ignite.internal.processors.query.calcite.exec.exp.agg.AggregateType.MAP;
import static org.apache.ignite.internal.processors.query.calcite.exec.exp.agg.AggregateType.REDUCE;
import static org.apache.ignite.internal.processors.query.calcite.exec.exp.agg.AggregateType.SINGLE;
import static org.apache.ignite.internal.util.CollectionUtils.first;

import com.google.common.collect.ImmutableList;
import java.util.Comparator;
import java.util.List;
import java.util.stream.Collectors;
import java.util.stream.IntStream;
<<<<<<< HEAD
=======

>>>>>>> c086555b
import org.apache.calcite.rel.RelCollation;
import org.apache.calcite.rel.RelCollations;
import org.apache.calcite.rel.core.AggregateCall;
import org.apache.calcite.rel.type.RelDataType;
import org.apache.calcite.util.ImmutableBitSet;
import org.apache.calcite.util.ImmutableIntList;
import org.apache.ignite.internal.processors.query.calcite.exec.ExecutionContext;
import org.apache.ignite.internal.processors.query.calcite.exec.RowHandler;

/**
 *
 */
public class HashAggregateExecutionTest extends BaseAggregateTest {
    /** {@inheritDoc} */
<<<<<<< HEAD
    @Override
    protected SingleNode<Object[]> createSingleAggregateNodesChain(
            ExecutionContext<Object[]> ctx,
            ImmutableList<ImmutableBitSet> grpSets,
            AggregateCall call,
            RelDataType inRowType,
            RelDataType aggRowType,
            RowHandler.RowFactory<Object[]> rowFactory,
            ScanNode<Object[]> scan
=======
    @Override protected SingleNode<Object[]> createSingleAggregateNodesChain(
        ExecutionContext<Object[]> ctx,
        List<ImmutableBitSet> grpSets,
        AggregateCall call,
        RelDataType inRowType,
        RelDataType aggRowType,
        RowHandler.RowFactory<Object[]> rowFactory,
        ScanNode<Object[]> scan
>>>>>>> c086555b
    ) {
        assert grpSets.size() == 1 : "Test checks only simple GROUP BY";

        HashAggregateNode<Object[]> agg = new HashAggregateNode<>(
                ctx,
                aggRowType,
                SINGLE,
                grpSets,
                accFactory(ctx, call, SINGLE, inRowType),
                rowFactory
        );

        agg.register(scan);

        // Collation of the first fields emulates planner behavior:
        // The group's keys placed on the begin of the output row.
        RelCollation collation = RelCollations.of(
                ImmutableIntList.copyOf(
                        IntStream.range(0, first(grpSets).cardinality()).boxed().collect(Collectors.toList())
                )
        );

        Comparator<Object[]> cmp = ctx.expressionFactory().comparator(collation);

        // Create sort node on the top to check sorted results
        SortNode<Object[]> sort = new SortNode<>(ctx, inRowType, cmp);

        sort.register(agg);

        return sort;
    }

    /** {@inheritDoc} */
<<<<<<< HEAD
    @Override
    protected SingleNode<Object[]> createMapReduceAggregateNodesChain(
            ExecutionContext<Object[]> ctx,
            ImmutableList<ImmutableBitSet> grpSets,
            AggregateCall call,
            RelDataType inRowType,
            RelDataType aggRowType,
            RowHandler.RowFactory<Object[]> rowFactory,
            ScanNode<Object[]> scan
=======
    @Override protected SingleNode<Object[]> createMapReduceAggregateNodesChain(
        ExecutionContext<Object[]> ctx,
        List<ImmutableBitSet> grpSets,
        AggregateCall call,
        RelDataType inRowType,
        RelDataType aggRowType,
        RowHandler.RowFactory<Object[]> rowFactory,
        ScanNode<Object[]> scan
>>>>>>> c086555b
    ) {
        assert grpSets.size() == 1 : "Test checks only simple GROUP BY";

        HashAggregateNode<Object[]> aggMap = new HashAggregateNode<>(
                ctx,
                aggRowType,
                MAP,
                grpSets,
                accFactory(ctx, call, MAP, inRowType),
                rowFactory
        );

        aggMap.register(scan);

        HashAggregateNode<Object[]> aggRdc = new HashAggregateNode<>(
                ctx,
                aggRowType,
                REDUCE,
                grpSets,
                accFactory(ctx, call, REDUCE, aggRowType),
                rowFactory
        );

        aggRdc.register(aggMap);

        // Collation of the first fields emulates planner behavior:
        // The group's keys placed on the begin of the output row.
        RelCollation collation = RelCollations.of(
                ImmutableIntList.copyOf(
                        IntStream.range(0, first(grpSets).cardinality()).boxed().collect(Collectors.toList())
                )
        );

        Comparator<Object[]> cmp = ctx.expressionFactory().comparator(collation);

        // Create sort node on the top to check sorted results
        SortNode<Object[]> sort = new SortNode<>(ctx, aggRowType, cmp);

        sort.register(aggRdc);

        return sort;
    }
}<|MERGE_RESOLUTION|>--- conflicted
+++ resolved
@@ -17,20 +17,11 @@
 
 package org.apache.ignite.internal.processors.query.calcite.exec.rel;
 
-import static org.apache.ignite.internal.processors.query.calcite.exec.exp.agg.AggregateType.MAP;
-import static org.apache.ignite.internal.processors.query.calcite.exec.exp.agg.AggregateType.REDUCE;
-import static org.apache.ignite.internal.processors.query.calcite.exec.exp.agg.AggregateType.SINGLE;
-import static org.apache.ignite.internal.util.CollectionUtils.first;
-
-import com.google.common.collect.ImmutableList;
 import java.util.Comparator;
 import java.util.List;
 import java.util.stream.Collectors;
 import java.util.stream.IntStream;
-<<<<<<< HEAD
-=======
 
->>>>>>> c086555b
 import org.apache.calcite.rel.RelCollation;
 import org.apache.calcite.rel.RelCollations;
 import org.apache.calcite.rel.core.AggregateCall;
@@ -40,22 +31,16 @@
 import org.apache.ignite.internal.processors.query.calcite.exec.ExecutionContext;
 import org.apache.ignite.internal.processors.query.calcite.exec.RowHandler;
 
+import static org.apache.ignite.internal.processors.query.calcite.exec.exp.agg.AggregateType.MAP;
+import static org.apache.ignite.internal.processors.query.calcite.exec.exp.agg.AggregateType.REDUCE;
+import static org.apache.ignite.internal.processors.query.calcite.exec.exp.agg.AggregateType.SINGLE;
+import static org.apache.ignite.internal.util.CollectionUtils.first;
+
 /**
  *
  */
 public class HashAggregateExecutionTest extends BaseAggregateTest {
     /** {@inheritDoc} */
-<<<<<<< HEAD
-    @Override
-    protected SingleNode<Object[]> createSingleAggregateNodesChain(
-            ExecutionContext<Object[]> ctx,
-            ImmutableList<ImmutableBitSet> grpSets,
-            AggregateCall call,
-            RelDataType inRowType,
-            RelDataType aggRowType,
-            RowHandler.RowFactory<Object[]> rowFactory,
-            ScanNode<Object[]> scan
-=======
     @Override protected SingleNode<Object[]> createSingleAggregateNodesChain(
         ExecutionContext<Object[]> ctx,
         List<ImmutableBitSet> grpSets,
@@ -64,17 +49,16 @@
         RelDataType aggRowType,
         RowHandler.RowFactory<Object[]> rowFactory,
         ScanNode<Object[]> scan
->>>>>>> c086555b
     ) {
         assert grpSets.size() == 1 : "Test checks only simple GROUP BY";
 
         HashAggregateNode<Object[]> agg = new HashAggregateNode<>(
-                ctx,
-                aggRowType,
-                SINGLE,
-                grpSets,
-                accFactory(ctx, call, SINGLE, inRowType),
-                rowFactory
+            ctx,
+            aggRowType,
+            SINGLE,
+            grpSets,
+            accFactory(ctx, call, SINGLE, inRowType),
+            rowFactory
         );
 
         agg.register(scan);
@@ -82,9 +66,9 @@
         // Collation of the first fields emulates planner behavior:
         // The group's keys placed on the begin of the output row.
         RelCollation collation = RelCollations.of(
-                ImmutableIntList.copyOf(
-                        IntStream.range(0, first(grpSets).cardinality()).boxed().collect(Collectors.toList())
-                )
+            ImmutableIntList.copyOf(
+                IntStream.range(0, first(grpSets).cardinality()).boxed().collect(Collectors.toList())
+            )
         );
 
         Comparator<Object[]> cmp = ctx.expressionFactory().comparator(collation);
@@ -98,17 +82,6 @@
     }
 
     /** {@inheritDoc} */
-<<<<<<< HEAD
-    @Override
-    protected SingleNode<Object[]> createMapReduceAggregateNodesChain(
-            ExecutionContext<Object[]> ctx,
-            ImmutableList<ImmutableBitSet> grpSets,
-            AggregateCall call,
-            RelDataType inRowType,
-            RelDataType aggRowType,
-            RowHandler.RowFactory<Object[]> rowFactory,
-            ScanNode<Object[]> scan
-=======
     @Override protected SingleNode<Object[]> createMapReduceAggregateNodesChain(
         ExecutionContext<Object[]> ctx,
         List<ImmutableBitSet> grpSets,
@@ -117,28 +90,27 @@
         RelDataType aggRowType,
         RowHandler.RowFactory<Object[]> rowFactory,
         ScanNode<Object[]> scan
->>>>>>> c086555b
     ) {
         assert grpSets.size() == 1 : "Test checks only simple GROUP BY";
 
         HashAggregateNode<Object[]> aggMap = new HashAggregateNode<>(
-                ctx,
-                aggRowType,
-                MAP,
-                grpSets,
-                accFactory(ctx, call, MAP, inRowType),
-                rowFactory
+            ctx,
+            aggRowType,
+            MAP,
+            grpSets,
+            accFactory(ctx, call, MAP, inRowType),
+            rowFactory
         );
 
         aggMap.register(scan);
 
         HashAggregateNode<Object[]> aggRdc = new HashAggregateNode<>(
-                ctx,
-                aggRowType,
-                REDUCE,
-                grpSets,
-                accFactory(ctx, call, REDUCE, aggRowType),
-                rowFactory
+            ctx,
+            aggRowType,
+            REDUCE,
+            grpSets,
+            accFactory(ctx, call, REDUCE, aggRowType),
+            rowFactory
         );
 
         aggRdc.register(aggMap);
@@ -146,9 +118,9 @@
         // Collation of the first fields emulates planner behavior:
         // The group's keys placed on the begin of the output row.
         RelCollation collation = RelCollations.of(
-                ImmutableIntList.copyOf(
-                        IntStream.range(0, first(grpSets).cardinality()).boxed().collect(Collectors.toList())
-                )
+            ImmutableIntList.copyOf(
+                IntStream.range(0, first(grpSets).cardinality()).boxed().collect(Collectors.toList())
+            )
         );
 
         Comparator<Object[]> cmp = ctx.expressionFactory().comparator(collation);
