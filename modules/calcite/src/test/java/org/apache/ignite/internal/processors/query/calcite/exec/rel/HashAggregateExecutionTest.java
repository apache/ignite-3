--- conflicted
+++ resolved
@@ -22,10 +22,6 @@
 import static org.apache.ignite.internal.processors.query.calcite.exec.exp.agg.AggregateType.SINGLE;
 import static org.apache.ignite.internal.util.CollectionUtils.first;
 
-<<<<<<< HEAD
-import com.google.common.collect.ImmutableList;
-=======
->>>>>>> a323c22d
 import java.util.Comparator;
 import java.util.List;
 import java.util.stream.Collectors;
@@ -47,11 +43,7 @@
     @Override
     protected SingleNode<Object[]> createSingleAggregateNodesChain(
             ExecutionContext<Object[]> ctx,
-<<<<<<< HEAD
-            ImmutableList<ImmutableBitSet> grpSets,
-=======
             List<ImmutableBitSet> grpSets,
->>>>>>> a323c22d
             AggregateCall call,
             RelDataType inRowType,
             RelDataType aggRowType,
@@ -93,11 +85,7 @@
     @Override
     protected SingleNode<Object[]> createMapReduceAggregateNodesChain(
             ExecutionContext<Object[]> ctx,
-<<<<<<< HEAD
-            ImmutableList<ImmutableBitSet> grpSets,
-=======
             List<ImmutableBitSet> grpSets,
->>>>>>> a323c22d
             AggregateCall call,
             RelDataType inRowType,
             RelDataType aggRowType,
