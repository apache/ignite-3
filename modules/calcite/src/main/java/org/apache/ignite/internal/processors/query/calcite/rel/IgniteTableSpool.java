/*
 * Licensed to the Apache Software Foundation (ASF) under one or more
 * contributor license agreements.  See the NOTICE file distributed with
 * this work for additional information regarding copyright ownership.
 * The ASF licenses this file to You under the Apache License, Version 2.0
 * (the "License"); you may not use this file except in compliance with
 * the License.  You may obtain a copy of the License at
 *
 *      http://www.apache.org/licenses/LICENSE-2.0
 *
 * Unless required by applicable law or agreed to in writing, software
 * distributed under the License is distributed on an "AS IS" BASIS,
 * WITHOUT WARRANTIES OR CONDITIONS OF ANY KIND, either express or implied.
 * See the License for the specific language governing permissions and
 * limitations under the License.
 */

package org.apache.ignite.internal.processors.query.calcite.rel;

import java.util.List;
import org.apache.calcite.plan.RelOptCluster;
import org.apache.calcite.plan.RelOptCost;
import org.apache.calcite.plan.RelOptPlanner;
import org.apache.calcite.plan.RelTraitSet;
import org.apache.calcite.rel.RelInput;
import org.apache.calcite.rel.RelNode;
import org.apache.calcite.rel.core.Spool;
import org.apache.calcite.rel.metadata.RelMetadataQuery;
import org.apache.ignite.internal.processors.query.calcite.metadata.cost.IgniteCost;
import org.apache.ignite.internal.processors.query.calcite.metadata.cost.IgniteCostFactory;

/**
 * Relational operator that returns the contents of a table.
 */
public class IgniteTableSpool extends AbstractIgniteSpool implements IgniteRel {
<<<<<<< HEAD
=======
    /**
     *
     */
>>>>>>> a323c22d
    public IgniteTableSpool(
            RelOptCluster cluster,
            RelTraitSet traits,
            Spool.Type readType,
            RelNode input
    ) {
        super(cluster, traits, readType, input);
    }

    /**
     * Constructor used for deserialization.
     *
     * @param input Serialized representation.
     */
    public IgniteTableSpool(RelInput input) {
        this(
                input.getCluster(),
                input.getTraitSet().replace(IgniteConvention.INSTANCE),
                input.getEnum("readType", Spool.Type.class),
                input.getInput()
        );
    }

    /** {@inheritDoc} */
    @Override
    public <T> T accept(IgniteRelVisitor<T> visitor) {
        return visitor.visit(this);
    }

<<<<<<< HEAD
=======
    /**
     *
     */
>>>>>>> a323c22d
    @Override
    public IgniteRel clone(RelOptCluster cluster, List<IgniteRel> inputs) {
        return new IgniteTableSpool(cluster, getTraitSet(), readType, inputs.get(0));
    }

    /** {@inheritDoc} */
    @Override
    protected Spool copy(RelTraitSet traitSet, RelNode input, Type readType, Type writeType) {
        return new IgniteTableSpool(getCluster(), traitSet, readType, input);
    }

    /** {@inheritDoc} */
    @Override
    public boolean isEnforcer() {
        return true;
    }

    /** {@inheritDoc} */
    @Override
    public RelOptCost computeSelfCost(RelOptPlanner planner, RelMetadataQuery mq) {
        double rowCnt = mq.getRowCount(getInput());
        double bytesPerRow = getRowType().getFieldCount() * IgniteCost.AVERAGE_FIELD_SIZE;
        double totalBytes = rowCnt * bytesPerRow;
        double cpuCost = rowCnt * IgniteCost.ROW_PASS_THROUGH_COST;

        IgniteCostFactory costFactory = (IgniteCostFactory) planner.getCostFactory();

        return costFactory.makeCost(rowCnt, cpuCost, 0, totalBytes, 0);
    }
}<|MERGE_RESOLUTION|>--- conflicted
+++ resolved
@@ -33,12 +33,9 @@
  * Relational operator that returns the contents of a table.
  */
 public class IgniteTableSpool extends AbstractIgniteSpool implements IgniteRel {
-<<<<<<< HEAD
-=======
     /**
      *
      */
->>>>>>> a323c22d
     public IgniteTableSpool(
             RelOptCluster cluster,
             RelTraitSet traits,
@@ -68,12 +65,9 @@
         return visitor.visit(this);
     }
 
-<<<<<<< HEAD
-=======
     /**
      *
      */
->>>>>>> a323c22d
     @Override
     public IgniteRel clone(RelOptCluster cluster, List<IgniteRel> inputs) {
         return new IgniteTableSpool(cluster, getTraitSet(), readType, inputs.get(0));
