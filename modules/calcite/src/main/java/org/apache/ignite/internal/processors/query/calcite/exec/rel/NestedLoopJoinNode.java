--- conflicted
+++ resolved
@@ -32,83 +32,54 @@
 import org.jetbrains.annotations.NotNull;
 
 /**
-<<<<<<< HEAD
- * NestedLoopJoinNode.
- * TODO Documentation https://issues.apache.org/jira/browse/IGNITE-15859
-=======
  *
->>>>>>> a323c22d
  */
 public abstract class NestedLoopJoinNode<RowT> extends AbstractNode<RowT> {
     /** Special value to highlights that all row were received and we are not waiting any more. */
     protected static final int NOT_WAITING = -1;
 
-<<<<<<< HEAD
+    /**
+     *
+     */
     protected final Predicate<RowT> cond;
 
+    /**
+     *
+     */
     protected final RowHandler<RowT> handler;
 
+    /**
+     *
+     */
     protected int requested;
 
+    /**
+     *
+     */
     protected int waitingLeft;
 
+    /**
+     *
+     */
     protected int waitingRight;
 
+    /**
+     *
+     */
     protected final List<RowT> rightMaterialized = new ArrayList<>(inBufSize);
 
+    /**
+     *
+     */
     protected final Deque<RowT> leftInBuf = new ArrayDeque<>(inBufSize);
 
+    /**
+     *
+     */
     protected boolean inLoop;
 
     /**
-     * Constructor.
-     *
      * @param ctx  Execution context.
-     * @param rowType Output row type.
-=======
-    /**
-     *
-     */
-    protected final Predicate<RowT> cond;
-
-    /**
-     *
-     */
-    protected final RowHandler<RowT> handler;
-
-    /**
-     *
-     */
-    protected int requested;
-
-    /**
-     *
-     */
-    protected int waitingLeft;
-
-    /**
-     *
-     */
-    protected int waitingRight;
-
-    /**
-     *
-     */
-    protected final List<RowT> rightMaterialized = new ArrayList<>(inBufSize);
-
-    /**
-     *
-     */
-    protected final Deque<RowT> leftInBuf = new ArrayDeque<>(inBufSize);
-
-    /**
-     *
-     */
-    protected boolean inLoop;
-
-    /**
-     * @param ctx  Execution context.
->>>>>>> a323c22d
      * @param cond Join expression.
      */
     private NestedLoopJoinNode(ExecutionContext<RowT> ctx, RelDataType rowType, Predicate<RowT> cond) {
@@ -133,12 +104,9 @@
         }
     }
 
-<<<<<<< HEAD
-=======
-    /**
-     *
-     */
->>>>>>> a323c22d
+    /**
+     *
+     */
     private void doJoin() throws Exception {
         checkState();
 
@@ -204,12 +172,9 @@
         throw new IndexOutOfBoundsException();
     }
 
-<<<<<<< HEAD
-=======
-    /**
-     *
-     */
->>>>>>> a323c22d
+    /**
+     *
+     */
     private void pushLeft(RowT row) throws Exception {
         assert downstream() != null;
         assert waitingLeft > 0;
@@ -223,12 +188,9 @@
         join();
     }
 
-<<<<<<< HEAD
-=======
-    /**
-     *
-     */
->>>>>>> a323c22d
+    /**
+     *
+     */
     private void pushRight(RowT row) throws Exception {
         assert downstream() != null;
         assert waitingRight > 0;
@@ -244,12 +206,9 @@
         }
     }
 
-<<<<<<< HEAD
-=======
-    /**
-     *
-     */
->>>>>>> a323c22d
+    /**
+     *
+     */
     private void endLeft() throws Exception {
         assert downstream() != null;
         assert waitingLeft > 0;
@@ -261,12 +220,9 @@
         join();
     }
 
-<<<<<<< HEAD
-=======
-    /**
-     *
-     */
->>>>>>> a323c22d
+    /**
+     *
+     */
     private void endRight() throws Exception {
         assert downstream() != null;
         assert waitingRight > 0;
@@ -278,41 +234,27 @@
         join();
     }
 
-<<<<<<< HEAD
-=======
-    /**
-     *
-     */
->>>>>>> a323c22d
+    /**
+     *
+     */
     protected Node<RowT> leftSource() {
         return sources().get(0);
     }
 
-<<<<<<< HEAD
-=======
-    /**
-     *
-     */
->>>>>>> a323c22d
+    /**
+     *
+     */
     protected Node<RowT> rightSource() {
         return sources().get(1);
     }
 
-<<<<<<< HEAD
+    /**
+     *
+     */
     protected abstract void join() throws Exception;
 
     /**
-     * Constructor.
-     * TODO Documentation https://issues.apache.org/jira/browse/IGNITE-15859
-=======
-    /**
-     *
-     */
-    protected abstract void join() throws Exception;
-
-    /**
-     *
->>>>>>> a323c22d
+     *
      */
     @NotNull
     public static <RowT> NestedLoopJoinNode<RowT> create(ExecutionContext<RowT> ctx, RelDataType outputRowType,
@@ -351,35 +293,22 @@
         }
     }
 
-<<<<<<< HEAD
+    /**
+     *
+     */
     private static class InnerJoin<RowT> extends NestedLoopJoinNode<RowT> {
+        /**
+         *
+         */
         private RowT left;
 
+        /**
+         *
+         */
         private int rightIdx;
 
         /**
-         * Constructor.
-         *
          * @param ctx  Execution context.
-         * @param rowType Output row type.
-=======
-    /**
-     *
-     */
-    private static class InnerJoin<RowT> extends NestedLoopJoinNode<RowT> {
-        /**
-         *
-         */
-        private RowT left;
-
-        /**
-         *
-         */
-        private int rightIdx;
-
-        /**
-         * @param ctx  Execution context.
->>>>>>> a323c22d
          * @param cond Join expression.
          */
         private InnerJoin(ExecutionContext<RowT> ctx, RelDataType rowType, Predicate<RowT> cond) {
@@ -395,12 +324,9 @@
             super.rewindInternal();
         }
 
-<<<<<<< HEAD
-=======
-        /**
-         *
-         */
->>>>>>> a323c22d
+        /**
+         *
+         */
         @Override
         protected void join() throws Exception {
             if (waitingRight == NOT_WAITING) {
@@ -449,12 +375,9 @@
         }
     }
 
-<<<<<<< HEAD
-=======
-    /**
-     *
-     */
->>>>>>> a323c22d
+    /**
+     *
+     */
     private static class LeftJoin<RowT> extends NestedLoopJoinNode<RowT> {
         /** Right row factory. */
         private final RowHandler.RowFactory<RowT> rightRowFactory;
@@ -462,55 +385,34 @@
         /** Whether current left row was matched or not. */
         private boolean matched;
 
-<<<<<<< HEAD
+        /**
+         *
+         */
         private RowT left;
 
+        /**
+         *
+         */
         private int rightIdx;
 
         /**
-         * Constructor.
-         *
-         * @param ctx Execution context.
-         * @param rowType Output row type.
-=======
-        /**
-         *
-         */
-        private RowT left;
-
-        /**
-         *
-         */
-        private int rightIdx;
-
-        /**
          * @param ctx  Execution context.
->>>>>>> a323c22d
          * @param cond Join expression.
-         * @param rightRowFactory Right row factory.
-         */
-<<<<<<< HEAD
-        private LeftJoin(ExecutionContext<RowT> ctx, RelDataType rowType,
-                Predicate<RowT> cond, RowHandler.RowFactory<RowT> rightRowFactory) {
-=======
+         */
         private LeftJoin(
                 ExecutionContext<RowT> ctx,
                 RelDataType rowType,
                 Predicate<RowT> cond,
                 RowHandler.RowFactory<RowT> rightRowFactory
         ) {
->>>>>>> a323c22d
             super(ctx, rowType, cond);
 
             this.rightRowFactory = rightRowFactory;
         }
 
-<<<<<<< HEAD
-=======
-        /**
-         *
-         */
->>>>>>> a323c22d
+        /**
+         *
+         */
         @Override
         protected void rewindInternal() {
             matched = false;
@@ -583,68 +485,43 @@
         }
     }
 
-<<<<<<< HEAD
-=======
-    /**
-     *
-     */
->>>>>>> a323c22d
+    /**
+     *
+     */
     private static class RightJoin<RowT> extends NestedLoopJoinNode<RowT> {
         /** Right row factory. */
         private final RowHandler.RowFactory<RowT> leftRowFactory;
 
-<<<<<<< HEAD
+        /**
+         *
+         */
         private BitSet rightNotMatchedIndexes;
 
+        /**
+         *
+         */
         private int lastPushedInd;
 
+        /**
+         *
+         */
         private RowT left;
 
+        /**
+         *
+         */
         private int rightIdx;
 
         /**
-         * Constructor.
-         *
-         * @param ctx Execution context.
-         * @param rowType Output row type.
-=======
-        /**
-         *
-         */
-        private BitSet rightNotMatchedIndexes;
-
-        /**
-         *
-         */
-        private int lastPushedInd;
-
-        /**
-         *
-         */
-        private RowT left;
-
-        /**
-         *
-         */
-        private int rightIdx;
-
-        /**
          * @param ctx  Execution context.
->>>>>>> a323c22d
          * @param cond Join expression.
-         * @param leftRowFactory Left row factory.
-         */
-<<<<<<< HEAD
-        private RightJoin(ExecutionContext<RowT> ctx, RelDataType rowType, Predicate<RowT> cond,
-                RowHandler.RowFactory<RowT> leftRowFactory) {
-=======
+         */
         private RightJoin(
                 ExecutionContext<RowT> ctx,
                 RelDataType rowType,
                 Predicate<RowT> cond,
                 RowHandler.RowFactory<RowT> leftRowFactory
         ) {
->>>>>>> a323c22d
             super(ctx, rowType, cond);
 
             this.leftRowFactory = leftRowFactory;
@@ -749,12 +626,9 @@
         }
     }
 
-<<<<<<< HEAD
-=======
-    /**
-     *
-     */
->>>>>>> a323c22d
+    /**
+     *
+     */
     private static class FullOuterJoin<RowT> extends NestedLoopJoinNode<RowT> {
         /** Left row factory. */
         private final RowHandler.RowFactory<RowT> leftRowFactory;
@@ -765,48 +639,29 @@
         /** Whether current left row was matched or not. */
         private boolean leftMatched;
 
-<<<<<<< HEAD
+        /**
+         *
+         */
         private BitSet rightNotMatchedIndexes;
 
+        /**
+         *
+         */
         private int lastPushedInd;
 
+        /**
+         *
+         */
         private RowT left;
 
+        /**
+         *
+         */
         private int rightIdx;
 
         /**
-         * Constructor.
-         * TODO Documentation https://issues.apache.org/jira/browse/IGNITE-15859
-         *
-         * @param ctx Execution context.
-         * @param rowType Output row type.
-=======
-        /**
-         *
-         */
-        private BitSet rightNotMatchedIndexes;
-
-        /**
-         *
-         */
-        private int lastPushedInd;
-
-        /**
-         *
-         */
-        private RowT left;
-
-        /**
-         *
-         */
-        private int rightIdx;
-
-        /**
          * @param ctx  Execution context.
->>>>>>> a323c22d
          * @param cond Join expression.
-         * @param leftRowFactory Left row factory.
-         * @param rightRowFactory Right row factory.
          */
         private FullOuterJoin(ExecutionContext<RowT> ctx, RelDataType rowType, Predicate<RowT> cond,
                 RowHandler.RowFactory<RowT> leftRowFactory,
@@ -931,35 +786,22 @@
         }
     }
 
-<<<<<<< HEAD
+    /**
+     *
+     */
     private static class SemiJoin<RowT> extends NestedLoopJoinNode<RowT> {
+        /**
+         *
+         */
         private RowT left;
 
+        /**
+         *
+         */
         private int rightIdx;
 
         /**
-         * Constructor.
-         *
-         * @param ctx Execution context.
-         * @param rowType Output row type.
-=======
-    /**
-     *
-     */
-    private static class SemiJoin<RowT> extends NestedLoopJoinNode<RowT> {
-        /**
-         *
-         */
-        private RowT left;
-
-        /**
-         *
-         */
-        private int rightIdx;
-
-        /**
          * @param ctx  Execution context.
->>>>>>> a323c22d
          * @param cond Join expression.
          */
         private SemiJoin(ExecutionContext<RowT> ctx, RelDataType rowType, Predicate<RowT> cond) {
@@ -1024,47 +866,31 @@
         }
     }
 
-<<<<<<< HEAD
+    /**
+     *
+     */
     private static class AntiJoin<RowT> extends NestedLoopJoinNode<RowT> {
+        /**
+         *
+         */
         private RowT left;
 
+        /**
+         *
+         */
         private int rightIdx;
 
         /**
-         * Constructor.
-         *
          * @param ctx  Execution context.
-         * @param rowType Output row type.
-=======
-    /**
-     *
-     */
-    private static class AntiJoin<RowT> extends NestedLoopJoinNode<RowT> {
-        /**
-         *
-         */
-        private RowT left;
-
-        /**
-         *
-         */
-        private int rightIdx;
-
-        /**
-         * @param ctx  Execution context.
->>>>>>> a323c22d
          * @param cond Join expression.
          */
         private AntiJoin(ExecutionContext<RowT> ctx, RelDataType rowType, Predicate<RowT> cond) {
             super(ctx, rowType, cond);
         }
 
-<<<<<<< HEAD
-=======
-        /**
-         *
-         */
->>>>>>> a323c22d
+        /**
+         *
+         */
         @Override
         protected void rewindInternal() {
             left = null;
