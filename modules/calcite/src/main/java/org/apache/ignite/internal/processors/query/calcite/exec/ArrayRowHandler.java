/*
 * Licensed to the Apache Software Foundation (ASF) under one or more
 * contributor license agreements.  See the NOTICE file distributed with
 * this work for additional information regarding copyright ownership.
 * The ASF licenses this file to You under the Apache License, Version 2.0
 * (the "License"); you may not use this file except in compliance with
 * the License.  You may obtain a copy of the License at
 *
 *      http://www.apache.org/licenses/LICENSE-2.0
 *
 * Unless required by applicable law or agreed to in writing, software
 * distributed under the License is distributed on an "AS IS" BASIS,
 * WITHOUT WARRANTIES OR CONDITIONS OF ANY KIND, either express or implied.
 * See the License for the specific language governing permissions and
 * limitations under the License.
 */

package org.apache.ignite.internal.processors.query.calcite.exec;

import java.lang.reflect.Type;
import java.util.Arrays;
import org.apache.ignite.internal.util.ArrayUtils;

/**
 * Handler for rows that implemented as a simple objects array.
 */
public class ArrayRowHandler implements RowHandler<Object[]> {
<<<<<<< HEAD
    public static final RowHandler<Object[]> INSTANCE = new ArrayRowHandler();

=======
    /**
     *
     */
    public static final RowHandler<Object[]> INSTANCE = new ArrayRowHandler();

    /**
     *
     */
>>>>>>> a323c22d
    private ArrayRowHandler() {
    }

    /** {@inheritDoc} */
    @Override
    public Object get(int field, Object[] row) {
        return row[field];
    }

    /** {@inheritDoc} */
    @Override
    public void set(int field, Object[] row, Object val) {
        row[field] = val;
    }

    /** {@inheritDoc} */
    @Override
    public Object[] concat(Object[] left, Object[] right) {
        return ArrayUtils.concat(left, right);
    }

    /** {@inheritDoc} */
    @Override
    public int columnCount(Object[] row) {
        return row.length;
    }

    /** {@inheritDoc} */
    @Override
    public String toString(Object[] objects) {
        return "Row" + Arrays.toString(objects);
    }

    /** {@inheritDoc} */
    @Override
    public RowFactory<Object[]> factory(Type... types) {
        int rowLen = types.length;

        return new RowFactory<>() {
            /** {@inheritDoc} */
            @Override
            public RowHandler<Object[]> handler() {
                return ArrayRowHandler.this;
            }

            /** {@inheritDoc} */
            @Override
            public Object[] create() {
                return new Object[rowLen];
            }

            /** {@inheritDoc} */
            @Override
            public Object[] create(Object... fields) {
                assert fields.length == rowLen;

                return fields;
            }
        };
    }
}<|MERGE_RESOLUTION|>--- conflicted
+++ resolved
@@ -25,10 +25,6 @@
  * Handler for rows that implemented as a simple objects array.
  */
 public class ArrayRowHandler implements RowHandler<Object[]> {
-<<<<<<< HEAD
-    public static final RowHandler<Object[]> INSTANCE = new ArrayRowHandler();
-
-=======
     /**
      *
      */
@@ -37,7 +33,6 @@
     /**
      *
      */
->>>>>>> a323c22d
     private ArrayRowHandler() {
     }
 
