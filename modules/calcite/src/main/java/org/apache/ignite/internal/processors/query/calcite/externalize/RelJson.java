--- conflicted
+++ resolved
@@ -14,18 +14,8 @@
  * See the License for the specific language governing permissions and
  * limitations under the License.
  */
-
 package org.apache.ignite.internal.processors.query.calcite.externalize;
 
-import static org.apache.ignite.internal.processors.query.calcite.util.Commons.FRAMEWORK_CONFIG;
-import static org.apache.ignite.internal.util.ArrayUtils.asList;
-import static org.apache.ignite.internal.util.IgniteUtils.igniteClassLoader;
-
-import com.google.common.cache.CacheBuilder;
-import com.google.common.cache.CacheLoader;
-import com.google.common.cache.LoadingCache;
-import com.google.common.collect.ImmutableList;
-import com.google.common.collect.ImmutableMap;
 import java.lang.reflect.Constructor;
 import java.lang.reflect.Modifier;
 import java.math.BigDecimal;
@@ -39,13 +29,10 @@
 import java.util.Set;
 import java.util.function.Function;
 import java.util.stream.Collectors;
-<<<<<<< HEAD
-=======
 
 import com.github.benmanes.caffeine.cache.Caffeine;
 import com.github.benmanes.caffeine.cache.LoadingCache;
 import com.google.common.collect.ImmutableList;
->>>>>>> c086555b
 import org.apache.calcite.avatica.AvaticaUtils;
 import org.apache.calcite.avatica.util.TimeUnit;
 import org.apache.calcite.avatica.util.TimeUnitRange;
@@ -118,102 +105,72 @@
 import org.apache.ignite.internal.util.IgniteUtils;
 import org.apache.ignite.lang.IgniteException;
 
+import static org.apache.ignite.internal.processors.query.calcite.util.Commons.FRAMEWORK_CONFIG;
+import static org.apache.ignite.internal.util.ArrayUtils.asList;
+import static org.apache.ignite.internal.util.IgniteUtils.igniteClassLoader;
+
 /**
  * Utilities for converting {@link RelNode} into JSON format.
  */
 @SuppressWarnings({"rawtypes", "unchecked"})
 class RelJson {
-    /**
-     *
-     */
+    /** */
     private final RelOptCluster cluster;
 
-<<<<<<< HEAD
-    /**
-     *
-     */
-    @SuppressWarnings("PublicInnerClass")
-    @FunctionalInterface
-    public static interface RelFactory extends Function<RelInput, RelNode> {
-=======
     /** */
     @SuppressWarnings("PublicInnerClass") @FunctionalInterface
     public interface RelFactory extends Function<RelInput, RelNode> {
->>>>>>> c086555b
         /** {@inheritDoc} */
-        @Override
-        RelNode apply(RelInput input);
-    }
-
-<<<<<<< HEAD
-    /**
-     *
-     */
-    private static final LoadingCache<String, RelFactory> FACTORIES_CACHE = CacheBuilder.newBuilder()
-            .build(CacheLoader.from(RelJson::relFactory));
-=======
+        @Override RelNode apply(RelInput input);
+    }
+
     /** */
     private static final LoadingCache<String, RelFactory> FACTORIES_CACHE = Caffeine.newBuilder()
         .build(RelJson::relFactory);
->>>>>>> c086555b
-
-    /**
-     *
-     */
+
+    /** */
     private static RelFactory relFactory(String typeName) {
         Class<?> clazz = null;
 
         if (!typeName.contains(".")) {
-            for (String package0 : PACKAGES) {
-                if ((clazz = classForName(package0 + typeName, true)) != null) {
+            for (String package_ : PACKAGES) {
+                if ((clazz = classForName(package_ + typeName, true)) != null)
                     break;
-                }
             }
         }
 
-        if (clazz == null) {
+        if (clazz == null)
             clazz = classForName(typeName, false);
-        }
 
         assert RelNode.class.isAssignableFrom(clazz);
 
         Constructor<RelNode> constructor;
 
         try {
-            constructor = (Constructor<RelNode>) clazz.getConstructor(RelInput.class);
-        } catch (NoSuchMethodException e) {
+            constructor = (Constructor<RelNode>)clazz.getConstructor(RelInput.class);
+        }
+        catch (NoSuchMethodException e) {
             throw new IgniteException("class does not have required constructor, "
-                    + clazz + "(RelInput)");
+                + clazz + "(RelInput)");
         }
 
         BlockBuilder builder = new BlockBuilder();
-        ParameterExpression input = Expressions.parameter(RelInput.class);
-        builder.add(Expressions.new_(constructor, input));
+        ParameterExpression input_ = Expressions.parameter(RelInput.class);
+        builder.add(Expressions.new_(constructor, input_));
         MethodDeclaration declaration = Expressions.methodDecl(
-                Modifier.PUBLIC, RelNode.class, "apply", asList(input), builder.toBlock());
+            Modifier.PUBLIC, RelNode.class, "apply", asList(input_), builder.toBlock());
         return Commons.compile(RelFactory.class, Expressions.toString(asList(declaration), "\n", true));
     }
 
-<<<<<<< HEAD
-    /**
-     *
-     */
-    private static final ImmutableMap<String, Enum<?>> ENUM_BY_NAME;
-=======
     /** */
     private static final Map<String, Enum<?>> ENUM_BY_NAME;
->>>>>>> c086555b
-
+
+    /** */
     static {
         // Build a mapping from enum constants (e.g. LEADING) to the enum
         // that contains them (e.g. SqlTrimFunction.Flag). If there two
         // enum constants have the same name, the builder will throw.
-<<<<<<< HEAD
-        final ImmutableMap.Builder<String, Enum<?>> enumByName =
-                ImmutableMap.builder();
-=======
         final Map<String, Enum<?>> enumByName = new HashMap<>();
->>>>>>> c086555b
 
         register(enumByName, JoinConditionType.class);
         register(enumByName, JoinType.class);
@@ -237,58 +194,28 @@
         ENUM_BY_NAME = Map.copyOf(enumByName);
     }
 
-<<<<<<< HEAD
-    /**
-     *
-     */
-    private static void register(ImmutableMap.Builder<String, Enum<?>> builder, Class<? extends Enum> clazz) {
-        String preffix = clazz.getSimpleName() + "#";
-        for (Enum enumConstant : clazz.getEnumConstants()) {
-            builder.put(preffix + enumConstant.name(), enumConstant);
-        }
-=======
     /** */
     private static void register(Map<String, Enum<?>> map, Class<? extends Enum> aClass) {
         String preffix = aClass.getSimpleName() + "#";
         for (Enum enumConstant : aClass.getEnumConstants())
             map.put(preffix + enumConstant.name(), enumConstant);
->>>>>>> c086555b
-    }
-
-    /**
-     *
-     */
+    }
+
+    /** */
     private static Class<?> classForName(String typeName, boolean skipNotFound) {
         try {
             return IgniteUtils.forName(typeName, igniteClassLoader());
-        } catch (ClassNotFoundException e) {
-            if (!skipNotFound) {
+        }
+        catch (ClassNotFoundException e) {
+            if (!skipNotFound)
                 throw new IgniteException("unknown type " + typeName);
-            }
         }
 
         return null;
     }
 
-    /**
-     *
-     */
+    /** */
     private static final List<String> PACKAGES =
-<<<<<<< HEAD
-            ImmutableList.of(
-                    "org.apache.ignite.internal.processors.query.calcite.rel.",
-                    "org.apache.ignite.internal.processors.query.calcite.rel.agg.",
-                    "org.apache.ignite.internal.processors.query.calcite.rel.set.",
-                    "org.apache.calcite.rel.",
-                    "org.apache.calcite.rel.core.",
-                    "org.apache.calcite.rel.logical.",
-                    "org.apache.calcite.adapter.jdbc.",
-                    "org.apache.calcite.adapter.jdbc.JdbcRules$");
-
-    /**
-     *
-     */
-=======
         List.of(
             "org.apache.ignite.internal.processors.query.calcite.rel.",
             "org.apache.ignite.internal.processors.query.calcite.rel.agg.",
@@ -300,408 +227,99 @@
             "org.apache.calcite.adapter.jdbc.JdbcRules$");
 
     /** */
->>>>>>> c086555b
     RelJson(RelOptCluster cluster) {
         this.cluster = cluster;
     }
 
-    /**
-     *
-     */
+    /** */
     Function<RelInput, RelNode> factory(String type) {
         return FACTORIES_CACHE.get(type);
     }
 
-    /**
-     *
-     */
-    String classToTypeName(Class<? extends RelNode> clazz) {
-        if (IgniteRel.class.isAssignableFrom(clazz)) {
-            return clazz.getSimpleName();
-        }
-
-        String canonicalName = clazz.getName();
-        for (String package0 : PACKAGES) {
-            if (canonicalName.startsWith(package0)) {
-                String remaining = canonicalName.substring(package0.length());
-                if (remaining.indexOf('.') < 0 && remaining.indexOf('$') < 0) {
+    /** */
+    String classToTypeName(Class<? extends RelNode> class_) {
+        if (IgniteRel.class.isAssignableFrom(class_))
+            return class_.getSimpleName();
+
+        String canonicalName = class_.getName();
+        for (String package_ : PACKAGES) {
+            if (canonicalName.startsWith(package_)) {
+                String remaining = canonicalName.substring(package_.length());
+                if (remaining.indexOf('.') < 0 && remaining.indexOf('$') < 0)
                     return remaining;
-                }
             }
         }
         return canonicalName;
     }
 
-    /**
-     *
-     */
+    /** */
     Object toJson(Object value) {
         if (value == null
-                || value instanceof Number
-                || value instanceof String
-                || value instanceof Boolean) {
+            || value instanceof Number
+            || value instanceof String
+            || value instanceof Boolean)
             return value;
-        } else if (value instanceof Enum) {
-            return toJson((Enum) value);
-        } else if (value instanceof RexNode) {
-            return toJson((RexNode) value);
-        } else if (value instanceof RexWindow) {
-            return toJson((RexWindow) value);
-        } else if (value instanceof RexFieldCollation) {
-            return toJson((RexFieldCollation) value);
-        } else if (value instanceof RexWindowBound) {
-            return toJson((RexWindowBound) value);
-        } else if (value instanceof CorrelationId) {
-            return toJson((CorrelationId) value);
-        } else if (value instanceof List) {
+        else if (value instanceof Enum)
+            return toJson((Enum)value);
+        else if (value instanceof RexNode)
+            return toJson((RexNode)value);
+        else if (value instanceof RexWindow)
+            return toJson((RexWindow)value);
+        else if (value instanceof RexFieldCollation)
+            return toJson((RexFieldCollation)value);
+        else if (value instanceof RexWindowBound)
+            return toJson((RexWindowBound)value);
+        else if (value instanceof CorrelationId)
+            return toJson((CorrelationId)value);
+        else if (value instanceof List) {
             List<Object> list = list();
-            for (Object o : (Iterable) value) {
+            for (Object o : (Iterable)value)
                 list.add(toJson(o));
-            }
             return list;
-        } else if (value instanceof ImmutableBitSet) {
+        }
+        else if (value instanceof ImmutableBitSet) {
             List<Object> list = list();
-            for (Integer integer : (Iterable<Integer>) value) {
+            for (Integer integer : (Iterable<Integer>)value)
                 list.add(toJson(integer));
-            }
             return list;
-        } else if (value instanceof Set) {
+        }
+        else if (value instanceof Set) {
             Set<Object> set = set();
-            for (Object o : (Iterable) value) {
+            for (Object o : (Iterable)value)
                 set.add(toJson(o));
-            }
             return set;
-        } else if (value instanceof DistributionTrait) {
-            return toJson((DistributionTrait) value);
-        } else if (value instanceof AggregateCall) {
-            return toJson((AggregateCall) value);
-        } else if (value instanceof RelCollationImpl) {
-            return toJson((RelCollationImpl) value);
-        } else if (value instanceof RelDataType) {
-            return toJson((RelDataType) value);
-        } else if (value instanceof RelDataTypeField) {
-            return toJson((RelDataTypeField) value);
-        } else {
+        }
+        else if (value instanceof DistributionTrait)
+            return toJson((DistributionTrait)value);
+        else if (value instanceof AggregateCall)
+            return toJson((AggregateCall)value);
+        else if (value instanceof RelCollationImpl)
+            return toJson((RelCollationImpl)value);
+        else if (value instanceof RelDataType)
+            return toJson((RelDataType)value);
+        else if (value instanceof RelDataTypeField)
+            return toJson((RelDataTypeField)value);
+        else
             throw new UnsupportedOperationException("type not serializable: "
-                    + value + " (type " + value.getClass().getCanonicalName() + ")");
-        }
-    }
-
-    /**
-     *
-     */
-    private Object toJson(Enum<?> enum0) {
-        String key = enum0.getDeclaringClass().getSimpleName() + "#" + enum0.name();
-
-        if (ENUM_BY_NAME.get(key) == enum0) {
-            return key;
-        }
-
-        Map<String, Object> map = map();
-        map.put("class", enum0.getDeclaringClass().getName());
-        map.put("name", enum0.name());
-        return map;
-    }
-
-    /**
-     *
-     */
-    private Object toJson(AggregateCall node) {
-        Map<String, Object> map = map();
-        map.put("agg", toJson(node.getAggregation()));
-        map.put("type", toJson(node.getType()));
-        map.put("distinct", node.isDistinct());
-        map.put("operands", node.getArgList());
-        map.put("filter", node.filterArg);
-        map.put("name", node.getName());
-        return map;
-    }
-
-    /**
-     *
-     */
-    private Object toJson(RelDataType node) {
-        if (node instanceof JavaType) {
-            Map<String, Object> map = map();
-            map.put("class", ((JavaType) node).getJavaClass().getName());
-            if (node.isNullable()) {
-                map.put("nullable", true);
-            }
-
-            return map;
-        }
-        if (node.isStruct()) {
-            List<Object> list = list();
-            for (RelDataTypeField field : node.getFieldList()) {
-                list.add(toJson(field));
-            }
-            return list;
-        } else if (node.getSqlTypeName() == SqlTypeName.ARRAY) {
-            Map<String, Object> map = map();
-            map.put("type", toJson(node.getSqlTypeName()));
-            map.put("elementType", toJson(node.getComponentType()));
-            return map;
-        } else {
-            Map<String, Object> map = map();
-            map.put("type", toJson(node.getSqlTypeName()));
-            if (node.isNullable()) {
-                map.put("nullable", true);
-            }
-            if (node.getSqlTypeName().allowsPrec()) {
-                map.put("precision", node.getPrecision());
-            }
-            if (node.getSqlTypeName().allowsScale()) {
-                map.put("scale", node.getScale());
-            }
-            return map;
-        }
-    }
-
-    /**
-     *
-     */
-    private Object toJson(RelDataTypeField node) {
-        Map<String, Object> map;
-        if (node.getType().isStruct()) {
-            map = map();
-            map.put("fields", toJson(node.getType()));
-        } else {
-            map = (Map<String, Object>) toJson(node.getType());
-        }
-        map.put("name", node.getName());
-        return map;
-    }
-
-    /**
-     *
-     */
-    private Object toJson(CorrelationId node) {
-        return node.getId();
-    }
-
-    /**
-     *
-     */
-    private Object toJson(RexNode node) {
-        // removes calls to SEARCH and the included Sarg and converts them to comparisons
-        node = RexUtil.expandSearch(cluster.getRexBuilder(), null, node);
-
-        Map<String, Object> map;
-        switch (node.getKind()) {
-            case FIELD_ACCESS:
-                map = map();
-                RexFieldAccess fieldAccess = (RexFieldAccess) node;
-                map.put("field", fieldAccess.getField().getName());
-                map.put("expr", toJson(fieldAccess.getReferenceExpr()));
-
-                return map;
-            case LITERAL:
-                RexLiteral literal = (RexLiteral) node;
-                Object value = literal.getValue3();
-                map = map();
-                map.put("literal", toJson(value));
-                map.put("type", toJson(node.getType()));
-
-                return map;
-            case INPUT_REF:
-                map = map();
-                map.put("input", ((RexSlot) node).getIndex());
-                map.put("name", ((RexVariable) node).getName());
-
-                return map;
-            case DYNAMIC_PARAM:
-                map = map();
-                map.put("input", ((RexDynamicParam) node).getIndex());
-                map.put("name", ((RexVariable) node).getName());
-                map.put("type", toJson(node.getType()));
-                map.put("dynamic", true);
-
-                return map;
-            case LOCAL_REF:
-                map = map();
-                map.put("input", ((RexSlot) node).getIndex());
-                map.put("name", ((RexVariable) node).getName());
-                map.put("type", toJson(node.getType()));
-
-                return map;
-            case CORREL_VARIABLE:
-                map = map();
-                map.put("correl", ((RexVariable) node).getName());
-                map.put("type", toJson(node.getType()));
-
-                return map;
-            default:
-                if (node instanceof RexCall) {
-                    RexCall call = (RexCall) node;
-                    map = map();
-                    map.put("op", toJson(call.getOperator()));
-                    List<Object> list = list();
-
-                    for (RexNode operand : call.getOperands()) {
-                        list.add(toJson(operand));
-                    }
-
-                    map.put("operands", list);
-
-                    if (node.getKind() == SqlKind.CAST) {
-                        map.put("type", toJson(node.getType()));
-                    }
-
-                    if (call.getOperator() instanceof SqlFunction) {
-                        if (((SqlFunction) call.getOperator()).getFunctionType().isUserDefined()) {
-                            SqlOperator op = call.getOperator();
-                            map.put("class", op.getClass().getName());
-                            map.put("type", toJson(node.getType()));
-                            map.put("deterministic", op.isDeterministic());
-                            map.put("dynamic", op.isDynamicFunction());
-                        }
-                    }
-
-                    if (call instanceof RexOver) {
-                        RexOver over = (RexOver) call;
-                        map.put("distinct", over.isDistinct());
-                        map.put("type", toJson(node.getType()));
-                        map.put("window", toJson(over.getWindow()));
-                    }
-
-                    return map;
-                }
-                throw new UnsupportedOperationException("unknown rex " + node);
-        }
-    }
-
-    /**
-     *
-     */
-    private Object toJson(RexWindow window) {
-        Map<String, Object> map = map();
-        if (!window.partitionKeys.isEmpty()) {
-            map.put("partition", toJson(window.partitionKeys));
-        }
-        if (!window.orderKeys.isEmpty()) {
-            map.put("order", toJson(window.orderKeys));
-        }
-        if (window.getLowerBound() == null) {
-            // No ROWS or RANGE clause
-        } else if (window.getUpperBound() == null) {
-            if (window.isRows()) {
-                map.put("rows-lower", toJson(window.getLowerBound()));
-            } else {
-                map.put("range-lower", toJson(window.getLowerBound()));
-            }
-        } else if (window.isRows()) {
-            map.put("rows-lower", toJson(window.getLowerBound()));
-            map.put("rows-upper", toJson(window.getUpperBound()));
-        } else {
-            map.put("range-lower", toJson(window.getLowerBound()));
-            map.put("range-upper", toJson(window.getUpperBound()));
-        }
-        return map;
-    }
-
-    /**
-     *
-     */
-    private Object toJson(DistributionTrait distribution) {
-        Type type = distribution.getType();
-
-        switch (type) {
-            case ANY:
-            case BROADCAST_DISTRIBUTED:
-            case RANDOM_DISTRIBUTED:
-            case SINGLETON:
-
-                return type.shortName;
-            case HASH_DISTRIBUTED:
-                Map<String, Object> map = map();
-                List<Object> keys = list();
-                for (Integer key : distribution.getKeys()) {
-                    keys.add(toJson(key));
-                }
-
-                map.put("keys", keys);
-
-                return map;
-            default:
-                throw new AssertionError("Unexpected distribution type.");
-        }
-    }
-
-    /**
-     *
-     */
-    private Object toJson(RelCollationImpl node) {
-        List<Object> list = list();
-        for (RelFieldCollation fieldCollation : node.getFieldCollations()) {
-            Map<String, Object> map = map();
-            map.put("field", fieldCollation.getFieldIndex());
-            map.put("direction", toJson(fieldCollation.getDirection()));
-            map.put("nulls", toJson(fieldCollation.nullDirection));
-            list.add(map);
-        }
-        return list;
-    }
-
-    /**
-     *
-     */
-    private Object toJson(RexFieldCollation collation) {
-        Map<String, Object> map = map();
-        map.put("expr", toJson(collation.left));
-        map.put("direction", toJson(collation.getDirection()));
-        map.put("null-direction", toJson(collation.getNullDirection()));
-        return map;
-    }
-
-    /**
-     *
-     */
-    private Object toJson(RexWindowBound windowBound) {
-        Map<String, Object> map = map();
-        if (windowBound.isCurrentRow()) {
-            map.put("type", "CURRENT_ROW");
-        } else if (windowBound.isUnbounded()) {
-            map.put("type", windowBound.isPreceding() ? "UNBOUNDED_PRECEDING" : "UNBOUNDED_FOLLOWING");
-        } else {
-            map.put("type", windowBound.isPreceding() ? "PRECEDING" : "FOLLOWING");
-            map.put("offset", toJson(windowBound.getOffset()));
-        }
-        return map;
-    }
-
-    /**
-     *
-     */
-    private Object toJson(SqlOperator operator) {
-        // User-defined operators are not yet handled.
-        Map map = map();
-        map.put("name", operator.getName());
-        map.put("kind", toJson(operator.kind));
-        map.put("syntax", toJson(operator.getSyntax()));
-        return map;
-    }
-
-    /**
-     *
-     */
+                + value + " (type " + value.getClass().getCanonicalName() + ")");
+    }
+
+    /** */
     RelCollation toCollation(List<Map<String, Object>> jsonFieldCollations) {
-        if (jsonFieldCollations == null) {
+        if (jsonFieldCollations == null)
             return RelCollations.EMPTY;
-        }
 
         List<RelFieldCollation> fieldCollations = jsonFieldCollations.stream()
-                .map(this::toFieldCollation)
-                .collect(Collectors.toList());
+            .map(this::toFieldCollation)
+            .collect(Collectors.toList());
 
         return RelCollations.of(fieldCollations);
     }
 
-    /**
-     *
-     */
+    /** */
     IgniteDistribution toDistribution(Object distribution) {
         if (distribution instanceof String) {
-            switch ((String) distribution) {
+            switch ((String)distribution) {
                 case "single":
                     return IgniteDistributions.single();
                 case "any":
@@ -710,154 +328,144 @@
                     return IgniteDistributions.broadcast();
                 case "random":
                     return IgniteDistributions.random();
-                default:
-                    break;
             }
         }
 
-        Map<String, Object> map = (Map<String, Object>) distribution;
-        Number cacheId = (Number) map.get("cacheId");
-        if (cacheId != null) {
-            return IgniteDistributions.hash((List<Integer>) map.get("keys"),
-                    DistributionFunction.affinity(cacheId.intValue(), cacheId));
-        }
-
-        return IgniteDistributions.hash((List<Integer>) map.get("keys"), DistributionFunction.hash());
-    }
-
-    /**
-     *
-     */
+        Map<String, Object> map = (Map<String, Object>)distribution;
+        Number cacheId = (Number)map.get("cacheId");
+        if (cacheId != null)
+            return IgniteDistributions.hash((List<Integer>)map.get("keys"),
+                DistributionFunction.affinity(cacheId.intValue(), cacheId));
+
+        return IgniteDistributions.hash((List<Integer>)map.get("keys"), DistributionFunction.hash());
+    }
+
+    /** */
     RelDataType toType(RelDataTypeFactory typeFactory, Object o) {
         if (o instanceof List) {
-            List<Map<String, Object>> jsonList = (List<Map<String, Object>>) o;
+            List<Map<String, Object>> jsonList = (List<Map<String, Object>>)o;
             RelDataTypeFactory.Builder builder = typeFactory.builder();
-            for (Map<String, Object> jsonMap : jsonList) {
-                builder.add((String) jsonMap.get("name"), toType(typeFactory, jsonMap));
-            }
+            for (Map<String, Object> jsonMap : jsonList)
+                builder.add((String)jsonMap.get("name"), toType(typeFactory, jsonMap));
             return builder.build();
-        } else if (o instanceof Map) {
-            Map<String, Object> map = (Map<String, Object>) o;
-            String clazz = (String) map.get("class");
+        }
+        else if (o instanceof Map) {
+            Map<String, Object> map = (Map<String, Object>)o;
+            String clazz = (String)map.get("class");
 
             if (clazz != null) {
                 RelDataType type = typeFactory.createJavaType(classForName(clazz, false));
 
-                if (Boolean.TRUE == map.get("nullable")) {
+                if (Boolean.TRUE == map.get("nullable"))
                     type = typeFactory.createTypeWithNullability(type, true);
-                }
 
                 return type;
             }
 
             Object fields = map.get("fields");
 
-            if (fields != null) {
+            if (fields != null)
                 return toType(typeFactory, fields);
-            } else {
+            else {
                 SqlTypeName sqlTypeName = toEnum(map.get("type"));
-                Integer precision = (Integer) map.get("precision");
-                Integer scale = (Integer) map.get("scale");
+                Integer precision = (Integer)map.get("precision");
+                Integer scale = (Integer)map.get("scale");
                 if (SqlTypeName.INTERVAL_TYPES.contains(sqlTypeName)) {
                     TimeUnit startUnit = sqlTypeName.getStartUnit();
                     TimeUnit endUnit = sqlTypeName.getEndUnit();
                     return typeFactory.createSqlIntervalType(
-                            new SqlIntervalQualifier(startUnit, endUnit, SqlParserPos.ZERO));
-                } else if (sqlTypeName == SqlTypeName.ARRAY) {
+                        new SqlIntervalQualifier(startUnit, endUnit, SqlParserPos.ZERO));
+                }
+                else if (sqlTypeName == SqlTypeName.ARRAY)
                     return typeFactory.createArrayType(toType(typeFactory, map.get("elementType")), -1);
-                }
                 RelDataType type;
-                if (precision == null) {
+                if (precision == null)
                     type = typeFactory.createSqlType(sqlTypeName);
-                } else if (scale == null) {
+                else if (scale == null)
                     type = typeFactory.createSqlType(sqlTypeName, precision);
-                } else {
+                else
                     type = typeFactory.createSqlType(sqlTypeName, precision, scale);
-                }
-
-                if (Boolean.TRUE == map.get("nullable")) {
+
+                if (Boolean.TRUE == map.get("nullable"))
                     type = typeFactory.createTypeWithNullability(type, true);
-                }
 
                 return type;
             }
-        } else {
+        }
+        else {
             SqlTypeName sqlTypeName = toEnum(o);
             return typeFactory.createSqlType(sqlTypeName);
         }
     }
 
-    /**
-     *
-     */
+    /** */
     RexNode toRex(RelInput relInput, Object o) {
         RelOptCluster cluster = relInput.getCluster();
         RexBuilder rexBuilder = cluster.getRexBuilder();
-        if (o == null) {
+        if (o == null)
             return null;
-        } else if (o instanceof Map) {
-            Map map = (Map) o;
-            Map<String, Object> opMap = (Map) map.get("op");
+        else if (o instanceof Map) {
+            Map map = (Map)o;
+            Map<String, Object> opMap = (Map)map.get("op");
             IgniteTypeFactory typeFactory = Commons.typeFactory(cluster);
             if (opMap != null) {
-                if (map.containsKey("class")) {
+                if (map.containsKey("class"))
                     opMap.put("class", map.get("class"));
-                }
-                List operands = (List) map.get("operands");
+                List operands = (List)map.get("operands");
                 List<RexNode> rexOperands = toRexList(relInput, operands);
                 Object jsonType = map.get("type");
-                Map window = (Map) map.get("window");
+                Map window = (Map)map.get("window");
                 if (window != null) {
-                    final SqlAggFunction operator = (SqlAggFunction) toOp(opMap);
-                    final RelDataType type = toType(typeFactory, jsonType);
+                    SqlAggFunction operator = (SqlAggFunction)toOp(opMap);
+                    RelDataType type = toType(typeFactory, jsonType);
                     List<RexNode> partitionKeys = new ArrayList<>();
-                    if (window.containsKey("partition")) {
-                        partitionKeys = toRexList(relInput, (List) window.get("partition"));
-                    }
+                    if (window.containsKey("partition"))
+                        partitionKeys = toRexList(relInput, (List)window.get("partition"));
                     List<RexFieldCollation> orderKeys = new ArrayList<>();
-                    if (window.containsKey("order")) {
-                        orderKeys = toRexFieldCollationList(relInput, (List) window.get("order"));
-                    }
+                    if (window.containsKey("order"))
+                        orderKeys = toRexFieldCollationList(relInput, (List)window.get("order"));
                     RexWindowBound lowerBound;
                     RexWindowBound upperBound;
                     boolean physical;
                     if (window.get("rows-lower") != null) {
-                        lowerBound = toRexWindowBound(relInput, (Map) window.get("rows-lower"));
-                        upperBound = toRexWindowBound(relInput, (Map) window.get("rows-upper"));
+                        lowerBound = toRexWindowBound(relInput, (Map)window.get("rows-lower"));
+                        upperBound = toRexWindowBound(relInput, (Map)window.get("rows-upper"));
                         physical = true;
-                    } else if (window.get("range-lower") != null) {
-                        lowerBound = toRexWindowBound(relInput, (Map) window.get("range-lower"));
-                        upperBound = toRexWindowBound(relInput, (Map) window.get("range-upper"));
+                    }
+                    else if (window.get("range-lower") != null) {
+                        lowerBound = toRexWindowBound(relInput, (Map)window.get("range-lower"));
+                        upperBound = toRexWindowBound(relInput, (Map)window.get("range-upper"));
                         physical = false;
-                    } else {
+                    }
+                    else {
                         // No ROWS or RANGE clause
                         lowerBound = null;
                         upperBound = null;
                         physical = false;
                     }
-                    boolean distinct = (Boolean) map.get("distinct");
+                    boolean distinct = (Boolean)map.get("distinct");
                     return rexBuilder.makeOver(type, operator, rexOperands, partitionKeys,
-                            ImmutableList.copyOf(orderKeys), lowerBound, upperBound, physical,
-                            true, false, distinct, false);
-                } else {
+                        ImmutableList.copyOf(orderKeys), lowerBound, upperBound, physical,
+                        true, false, distinct, false);
+                }
+                else {
                     SqlOperator operator = toOp(opMap);
                     RelDataType type;
-                    if (jsonType != null) {
+                    if (jsonType != null)
                         type = toType(typeFactory, jsonType);
-                    } else {
+                    else
                         type = rexBuilder.deriveReturnType(operator, rexOperands);
-                    }
                     return rexBuilder.makeCall(type, operator, rexOperands);
                 }
             }
-            Integer input = (Integer) map.get("input");
+            Integer input = (Integer)map.get("input");
             if (input != null) {
                 // Check if it is a local ref.
                 if (map.containsKey("type")) {
                     RelDataType type = toType(typeFactory, map.get("type"));
                     return map.get("dynamic") == Boolean.TRUE
-                            ? rexBuilder.makeDynamicParam(type, input)
-                            : rexBuilder.makeLocalRef(type, input);
+                        ? rexBuilder.makeDynamicParam(type, input)
+                        : rexBuilder.makeLocalRef(type, input);
                 }
 
                 List<RelNode> inputNodes = relInput.getInputs();
@@ -873,14 +481,14 @@
                 throw new RuntimeException("input field " + input + " is out of range");
             }
 
-            String field = (String) map.get("field");
+            String field = (String)map.get("field");
             if (field != null) {
                 Object jsonExpr = map.get("expr");
                 RexNode expr = toRex(relInput, jsonExpr);
                 return rexBuilder.makeFieldAccess(expr, field, true);
             }
 
-            String correl = (String) map.get("correl");
+            String correl = (String)map.get("correl");
             if (correl != null) {
                 RelDataType type = toType(typeFactory, map.get("type"));
                 return rexBuilder.makeCorrel(type, new CorrelationId(correl));
@@ -890,39 +498,35 @@
                 Object literal = map.get("literal");
                 RelDataType type = toType(typeFactory, map.get("type"));
 
-                if (literal == null) {
+                if (literal == null)
                     return rexBuilder.makeNullLiteral(type);
-                }
-
-                if (type.getSqlTypeName() == SqlTypeName.SYMBOL) {
+
+                if (type.getSqlTypeName() == SqlTypeName.SYMBOL)
                     literal = toEnum(literal);
-                }
 
                 return rexBuilder.makeLiteral(literal, type, false);
             }
 
             throw new UnsupportedOperationException("cannot convert to rex " + o);
-        } else if (o instanceof Boolean) {
-            return rexBuilder.makeLiteral((Boolean) o);
-        } else if (o instanceof String) {
-            return rexBuilder.makeLiteral((String) o);
-        } else if (o instanceof Number) {
-            Number number = (Number) o;
-            if (number instanceof Double || number instanceof Float) {
+        }
+        else if (o instanceof Boolean)
+            return rexBuilder.makeLiteral((Boolean)o);
+        else if (o instanceof String)
+            return rexBuilder.makeLiteral((String)o);
+        else if (o instanceof Number) {
+            Number number = (Number)o;
+            if (number instanceof Double || number instanceof Float)
                 return rexBuilder.makeApproxLiteral(
-                        BigDecimal.valueOf(number.doubleValue()));
-            } else {
+                    BigDecimal.valueOf(number.doubleValue()));
+            else
                 return rexBuilder.makeExactLiteral(
-                        BigDecimal.valueOf(number.longValue()));
-            }
-        } else {
+                    BigDecimal.valueOf(number.longValue()));
+        }
+        else
             throw new UnsupportedOperationException("cannot convert to rex " + o);
-        }
-    }
-
-    /**
-     *
-     */
+    }
+
+    /** */
     SqlOperator toOp(Map<String, Object> map) {
         // in case different operator has the same kind, check with both name and kind.
         String name = map.get("name").toString();
@@ -931,140 +535,377 @@
         List<SqlOperator> operators = new ArrayList<>();
 
         FRAMEWORK_CONFIG.getOperatorTable().lookupOperatorOverloads(
-                new SqlIdentifier(name, new SqlParserPos(0, 0)),
-                null,
-                sqlSyntax,
-                operators,
-                SqlNameMatchers.liberal()
+            new SqlIdentifier(name, new SqlParserPos(0, 0)),
+            null,
+            sqlSyntax,
+            operators,
+            SqlNameMatchers.liberal()
         );
 
-        for (SqlOperator operator : operators) {
-            if (operator.kind == sqlKind) {
+        for (SqlOperator operator : operators)
+            if (operator.kind == sqlKind)
                 return operator;
-            }
-        }
-        String clazz = (String) map.get("class");
-        if (clazz != null) {
-            return AvaticaUtils.instantiatePlugin(SqlOperator.class, clazz);
-        }
+        String class_ = (String)map.get("class");
+        if (class_ != null)
+            return AvaticaUtils.instantiatePlugin(SqlOperator.class, class_);
         return null;
     }
 
-    /**
-     *
-     */
+    /** */
     <T> List<T> list() {
         return new ArrayList<>();
     }
 
-    /**
-     *
-     */
+    /** */
     <T> Set<T> set() {
         return new LinkedHashSet<>();
     }
 
-    /**
-     *
-     */
+    /** */
     <T> Map<String, T> map() {
         return new LinkedHashMap<>();
     }
 
-    /**
-     *
-     */
+    /** */
     private <T extends Enum<T>> T toEnum(Object o) {
         if (o instanceof Map) {
-            Map<String, Object> map = (Map<String, Object>) o;
-            String clazz = (String) map.get("class");
+            Map<String, Object> map = (Map<String, Object>)o;
+            String class_ = (String)map.get("class");
             String name = map.get("name").toString();
-            return Util.enumVal((Class<T>) classForName(clazz, false), name);
+            return Util.enumVal((Class<T>)classForName(class_, false), name);
         }
 
         assert o instanceof String && ENUM_BY_NAME.containsKey(o);
 
-        String name = (String) o;
-        return (T) ENUM_BY_NAME.get(name);
-    }
-
-    /**
-     *
-     */
+        String name = (String)o;
+        return (T)ENUM_BY_NAME.get(name);
+    }
+
+    /** */
     private RelFieldCollation toFieldCollation(Map<String, Object> map) {
-        Integer field = (Integer) map.get("field");
+        Integer field = (Integer)map.get("field");
         Direction direction = toEnum(map.get("direction"));
         NullDirection nullDirection = toEnum(map.get("nulls"));
         return new RelFieldCollation(field, direction, nullDirection);
     }
 
-    /**
-     *
-     */
+    /** */
     private List<RexFieldCollation> toRexFieldCollationList(RelInput relInput, List<Map<String, Object>> order) {
-        if (order == null) {
+        if (order == null)
             return null;
-        }
 
         List<RexFieldCollation> list = new ArrayList<>();
         for (Map<String, Object> o : order) {
             RexNode expr = toRex(relInput, o.get("expr"));
             Set<SqlKind> directions = new HashSet<>();
-            if (toEnum(o.get("direction")) == Direction.DESCENDING) {
+            if (toEnum(o.get("direction")) == Direction.DESCENDING)
                 directions.add(SqlKind.DESCENDING);
-            }
-            if (toEnum(o.get("null-direction")) == NullDirection.FIRST) {
+            if (toEnum(o.get("null-direction")) == NullDirection.FIRST)
                 directions.add(SqlKind.NULLS_FIRST);
-            } else {
+            else
                 directions.add(SqlKind.NULLS_LAST);
-            }
             list.add(new RexFieldCollation(expr, directions));
         }
         return list;
     }
 
-    /**
-     *
-     */
+    /** */
     private RexWindowBound toRexWindowBound(RelInput input, Map<String, Object> map) {
-        if (map == null) {
+        if (map == null)
             return null;
-        }
-
-        String type = (String) map.get("type");
+
+        String type = (String)map.get("type");
         switch (type) {
             case "CURRENT_ROW":
                 return RexWindowBounds.create(
-                        SqlWindow.createCurrentRow(SqlParserPos.ZERO), null);
+                    SqlWindow.createCurrentRow(SqlParserPos.ZERO), null);
             case "UNBOUNDED_PRECEDING":
                 return RexWindowBounds.create(
-                        SqlWindow.createUnboundedPreceding(SqlParserPos.ZERO), null);
+                    SqlWindow.createUnboundedPreceding(SqlParserPos.ZERO), null);
             case "UNBOUNDED_FOLLOWING":
                 return RexWindowBounds.create(
-                        SqlWindow.createUnboundedFollowing(SqlParserPos.ZERO), null);
+                    SqlWindow.createUnboundedFollowing(SqlParserPos.ZERO), null);
             case "PRECEDING":
                 RexNode precedingOffset = toRex(input, map.get("offset"));
                 return RexWindowBounds.create(null,
-                        input.getCluster().getRexBuilder().makeCall(
-                                SqlWindow.PRECEDING_OPERATOR, precedingOffset));
+                    input.getCluster().getRexBuilder().makeCall(
+                        SqlWindow.PRECEDING_OPERATOR, precedingOffset));
             case "FOLLOWING":
                 RexNode followingOffset = toRex(input, map.get("offset"));
                 return RexWindowBounds.create(null,
-                        input.getCluster().getRexBuilder().makeCall(
-                                SqlWindow.FOLLOWING_OPERATOR, followingOffset));
+                    input.getCluster().getRexBuilder().makeCall(
+                        SqlWindow.FOLLOWING_OPERATOR, followingOffset));
             default:
                 throw new UnsupportedOperationException("cannot convert type to rex window bound " + type);
         }
     }
 
-    /**
-     *
-     */
+    /** */
     private List<RexNode> toRexList(RelInput relInput, List<?> operands) {
         List<RexNode> list = new ArrayList<>();
-        for (Object operand : operands) {
+        for (Object operand : operands)
             list.add(toRex(relInput, operand));
-        }
         return list;
     }
+
+    /** */
+    private Object toJson(Enum<?> enum0) {
+        String key = enum0.getDeclaringClass().getSimpleName() + "#" + enum0.name();
+
+        if (ENUM_BY_NAME.get(key) == enum0)
+            return key;
+
+        Map<String, Object> map = map();
+        map.put("class", enum0.getDeclaringClass().getName());
+        map.put("name", enum0.name());
+        return map;
+    }
+
+    /** */
+    private Object toJson(AggregateCall node) {
+        Map<String, Object> map = map();
+        map.put("agg", toJson(node.getAggregation()));
+        map.put("type", toJson(node.getType()));
+        map.put("distinct", node.isDistinct());
+        map.put("operands", node.getArgList());
+        map.put("filter", node.filterArg);
+        map.put("name", node.getName());
+        return map;
+    }
+
+    /** */
+    private Object toJson(RelDataType node) {
+        if (node instanceof JavaType) {
+            Map<String, Object> map = map();
+            map.put("class", ((JavaType)node).getJavaClass().getName());
+            if (node.isNullable())
+                map.put("nullable", true);
+
+            return map;
+        }
+        if (node.isStruct()) {
+            List<Object> list = list();
+            for (RelDataTypeField field : node.getFieldList())
+                list.add(toJson(field));
+            return list;
+        }
+        else if (node.getSqlTypeName() == SqlTypeName.ARRAY) {
+            Map<String, Object> map = map();
+            map.put("type", toJson(node.getSqlTypeName()));
+            map.put("elementType", toJson(node.getComponentType()));
+            return map;
+        }
+        else {
+            Map<String, Object> map = map();
+            map.put("type", toJson(node.getSqlTypeName()));
+            if (node.isNullable())
+                map.put("nullable", true);
+            if (node.getSqlTypeName().allowsPrec())
+                map.put("precision", node.getPrecision());
+            if (node.getSqlTypeName().allowsScale())
+                map.put("scale", node.getScale());
+            return map;
+        }
+    }
+
+    /** */
+    private Object toJson(RelDataTypeField node) {
+        Map<String, Object> map;
+        if (node.getType().isStruct()) {
+            map = map();
+            map.put("fields", toJson(node.getType()));
+        }
+        else
+            map = (Map<String, Object>)toJson(node.getType());
+        map.put("name", node.getName());
+        return map;
+    }
+
+    /** */
+    private Object toJson(CorrelationId node) {
+        return node.getId();
+    }
+
+    /** */
+    private Object toJson(RexNode node) {
+        // removes calls to SEARCH and the included Sarg and converts them to comparisons
+        node = RexUtil.expandSearch(cluster.getRexBuilder(), null, node);
+
+        Map<String, Object> map;
+        switch (node.getKind()) {
+            case FIELD_ACCESS:
+                map = map();
+                RexFieldAccess fieldAccess = (RexFieldAccess)node;
+                map.put("field", fieldAccess.getField().getName());
+                map.put("expr", toJson(fieldAccess.getReferenceExpr()));
+
+                return map;
+            case LITERAL:
+                RexLiteral literal = (RexLiteral)node;
+                Object value = literal.getValue3();
+                map = map();
+                map.put("literal", toJson(value));
+                map.put("type", toJson(node.getType()));
+
+                return map;
+            case INPUT_REF:
+                map = map();
+                map.put("input", ((RexSlot)node).getIndex());
+                map.put("name", ((RexVariable)node).getName());
+
+                return map;
+            case DYNAMIC_PARAM:
+                map = map();
+                map.put("input", ((RexDynamicParam)node).getIndex());
+                map.put("name", ((RexVariable)node).getName());
+                map.put("type", toJson(node.getType()));
+                map.put("dynamic", true);
+
+                return map;
+            case LOCAL_REF:
+                map = map();
+                map.put("input", ((RexSlot)node).getIndex());
+                map.put("name", ((RexVariable)node).getName());
+                map.put("type", toJson(node.getType()));
+
+                return map;
+            case CORREL_VARIABLE:
+                map = map();
+                map.put("correl", ((RexVariable)node).getName());
+                map.put("type", toJson(node.getType()));
+
+                return map;
+            default:
+                if (node instanceof RexCall) {
+                    RexCall call = (RexCall)node;
+                    map = map();
+                    map.put("op", toJson(call.getOperator()));
+                    List<Object> list = list();
+
+                    for (RexNode operand : call.getOperands())
+                        list.add(toJson(operand));
+
+                    map.put("operands", list);
+
+                    if (node.getKind() == SqlKind.CAST)
+                        map.put("type", toJson(node.getType()));
+
+                    if (call.getOperator() instanceof SqlFunction)
+                        if (((SqlFunction)call.getOperator()).getFunctionType().isUserDefined()) {
+                            SqlOperator op = call.getOperator();
+                            map.put("class", op.getClass().getName());
+                            map.put("type", toJson(node.getType()));
+                            map.put("deterministic", op.isDeterministic());
+                            map.put("dynamic", op.isDynamicFunction());
+                        }
+
+                    if (call instanceof RexOver) {
+                        RexOver over = (RexOver)call;
+                        map.put("distinct", over.isDistinct());
+                        map.put("type", toJson(node.getType()));
+                        map.put("window", toJson(over.getWindow()));
+                    }
+
+                    return map;
+                }
+                throw new UnsupportedOperationException("unknown rex " + node);
+        }
+    }
+
+    /** */
+    private Object toJson(RexWindow window) {
+        Map<String, Object> map = map();
+        if (!window.partitionKeys.isEmpty())
+            map.put("partition", toJson(window.partitionKeys));
+        if (!window.orderKeys.isEmpty())
+            map.put("order", toJson(window.orderKeys));
+        if (window.getLowerBound() == null) {
+            // No ROWS or RANGE clause
+        }
+        else if (window.getUpperBound() == null)
+            if (window.isRows())
+                map.put("rows-lower", toJson(window.getLowerBound()));
+            else
+                map.put("range-lower", toJson(window.getLowerBound()));
+        else if (window.isRows()) {
+            map.put("rows-lower", toJson(window.getLowerBound()));
+            map.put("rows-upper", toJson(window.getUpperBound()));
+        }
+        else {
+            map.put("range-lower", toJson(window.getLowerBound()));
+            map.put("range-upper", toJson(window.getUpperBound()));
+        }
+        return map;
+    }
+
+    /** */
+    private Object toJson(DistributionTrait distribution) {
+        Type type = distribution.getType();
+
+        switch (type) {
+            case ANY:
+            case BROADCAST_DISTRIBUTED:
+            case RANDOM_DISTRIBUTED:
+            case SINGLETON:
+
+                return type.shortName;
+            case HASH_DISTRIBUTED:
+                Map<String, Object> map = map();
+                List<Object> keys = list();
+                for (Integer key : distribution.getKeys())
+                    keys.add(toJson(key));
+
+                map.put("keys", keys);
+
+                return map;
+            default:
+                throw new AssertionError("Unexpected distribution type.");
+        }
+    }
+
+    /** */
+    private Object toJson(RelCollationImpl node) {
+        List<Object> list = list();
+        for (RelFieldCollation fieldCollation : node.getFieldCollations()) {
+            Map<String, Object> map = map();
+            map.put("field", fieldCollation.getFieldIndex());
+            map.put("direction", toJson(fieldCollation.getDirection()));
+            map.put("nulls", toJson(fieldCollation.nullDirection));
+            list.add(map);
+        }
+        return list;
+    }
+
+    /** */
+    private Object toJson(RexFieldCollation collation) {
+        Map<String, Object> map = map();
+        map.put("expr", toJson(collation.left));
+        map.put("direction", toJson(collation.getDirection()));
+        map.put("null-direction", toJson(collation.getNullDirection()));
+        return map;
+    }
+
+    /** */
+    private Object toJson(RexWindowBound windowBound) {
+        Map<String, Object> map = map();
+        if (windowBound.isCurrentRow())
+            map.put("type", "CURRENT_ROW");
+        else if (windowBound.isUnbounded())
+            map.put("type", windowBound.isPreceding() ? "UNBOUNDED_PRECEDING" : "UNBOUNDED_FOLLOWING");
+        else {
+            map.put("type", windowBound.isPreceding() ? "PRECEDING" : "FOLLOWING");
+            map.put("offset", toJson(windowBound.getOffset()));
+        }
+        return map;
+    }
+
+    /** */
+    private Object toJson(SqlOperator operator) {
+        // User-defined operators are not yet handled.
+        Map map = map();
+        map.put("name", operator.getName());
+        map.put("kind", toJson(operator.kind));
+        map.put("syntax", toJson(operator.getSyntax()));
+        return map;
+    }
 }