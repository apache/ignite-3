/*
 * Licensed to the Apache Software Foundation (ASF) under one or more
 * contributor license agreements.  See the NOTICE file distributed with
 * this work for additional information regarding copyright ownership.
 * The ASF licenses this file to You under the Apache License, Version 2.0
 * (the "License"); you may not use this file except in compliance with
 * the License.  You may obtain a copy of the License at
 *
 *      http://www.apache.org/licenses/LICENSE-2.0
 *
 * Unless required by applicable law or agreed to in writing, software
 * distributed under the License is distributed on an "AS IS" BASIS,
 * WITHOUT WARRANTIES OR CONDITIONS OF ANY KIND, either express or implied.
 * See the License for the specific language governing permissions and
 * limitations under the License.
 */

package org.apache.ignite.internal.processors.query.calcite.rule.logical;

import java.util.HashMap;
import java.util.List;
import java.util.Map;
import java.util.stream.Collectors;
import org.apache.calcite.plan.RelOptCluster;
import org.apache.calcite.plan.RelOptRule;
import org.apache.calcite.plan.RelOptRuleCall;
import org.apache.calcite.plan.RelOptTable;
import org.apache.calcite.plan.RelRule;
import org.apache.calcite.rel.RelNode;
import org.apache.calcite.rel.core.RelFactories;
import org.apache.ignite.internal.processors.query.calcite.rel.logical.IgniteLogicalIndexScan;
import org.apache.ignite.internal.processors.query.calcite.rel.logical.IgniteLogicalTableScan;
import org.apache.ignite.internal.processors.query.calcite.schema.IgniteTable;

/**
 * ExposeIndexRule.
 * TODO Documentation https://issues.apache.org/jira/browse/IGNITE-15859
 */
<<<<<<< HEAD
public class ExposeIndexRule extends RelRule<ExposeIndexRule.Config> {
    /** */
    public static final RelOptRule INSTANCE = Config.DEFAULT.toRule();

    /**
     * Constructor
     *
     * @param config Expose index rule config.
     */
    public ExposeIndexRule(Config config) {
        super(config);
=======
public class ExposeIndexRule extends RelOptRule {
    public static final RelOptRule INSTANCE = new ExposeIndexRule();

    public ExposeIndexRule() {
        super(operandJ(IgniteLogicalTableScan.class, null, ExposeIndexRule::preMatch, any()));
>>>>>>> d71b5e2c
    }

    private static boolean preMatch(IgniteLogicalTableScan scan) {
        return scan.simple() // was not modified by ProjectScanMergeRule or FilterScanMergeRule
                && !scan.getTable().unwrap(IgniteTable.class).indexes().isEmpty(); // has indexes to expose
    }

    /** {@inheritDoc} */
    @Override
    public void onMatch(RelOptRuleCall call) {
        IgniteLogicalTableScan scan = call.rel(0);
        RelOptCluster cluster = scan.getCluster();

        RelOptTable optTable = scan.getTable();
        IgniteTable igniteTable = optTable.unwrap(IgniteTable.class);

        List<IgniteLogicalIndexScan> indexes = igniteTable.indexes().keySet().stream()
                .map(idxName -> igniteTable.toRel(cluster, optTable, idxName))
                .collect(Collectors.toList());

        if (indexes.isEmpty()) {
            return;
        }

        Map<RelNode, RelNode> equivMap = new HashMap<>(indexes.size());
        for (int i = 1; i < indexes.size(); i++) {
            equivMap.put(indexes.get(i), scan);
        }

        call.transformTo(indexes.get(0), equivMap);
    }

    /** */
    @SuppressWarnings("ClassNameSameAsAncestorName")
    public interface Config extends RelRule.Config {
        /** */
        Config DEFAULT = EMPTY
            .withRelBuilderFactory(RelFactories.LOGICAL_BUILDER)
            .withOperandSupplier(b ->
                b.operand(IgniteLogicalTableScan.class)
                    .predicate(ExposeIndexRule::preMatch)
                    .anyInputs())
            .as(Config.class);

        /** {@inheritDoc} */
        @Override default ExposeIndexRule toRule() {
            return new ExposeIndexRule(this);
        }
    }
}<|MERGE_RESOLUTION|>--- conflicted
+++ resolved
@@ -36,25 +36,11 @@
  * ExposeIndexRule.
  * TODO Documentation https://issues.apache.org/jira/browse/IGNITE-15859
  */
-<<<<<<< HEAD
 public class ExposeIndexRule extends RelRule<ExposeIndexRule.Config> {
-    /** */
     public static final RelOptRule INSTANCE = Config.DEFAULT.toRule();
 
-    /**
-     * Constructor
-     *
-     * @param config Expose index rule config.
-     */
     public ExposeIndexRule(Config config) {
         super(config);
-=======
-public class ExposeIndexRule extends RelOptRule {
-    public static final RelOptRule INSTANCE = new ExposeIndexRule();
-
-    public ExposeIndexRule() {
-        super(operandJ(IgniteLogicalTableScan.class, null, ExposeIndexRule::preMatch, any()));
->>>>>>> d71b5e2c
     }
 
     private static boolean preMatch(IgniteLogicalTableScan scan) {
@@ -87,17 +73,17 @@
         call.transformTo(indexes.get(0), equivMap);
     }
 
-    /** */
+    /** ExposeIndexRule configuration. */
     @SuppressWarnings("ClassNameSameAsAncestorName")
     public interface Config extends RelRule.Config {
         /** */
         Config DEFAULT = EMPTY
-            .withRelBuilderFactory(RelFactories.LOGICAL_BUILDER)
-            .withOperandSupplier(b ->
-                b.operand(IgniteLogicalTableScan.class)
-                    .predicate(ExposeIndexRule::preMatch)
-                    .anyInputs())
-            .as(Config.class);
+                .withRelBuilderFactory(RelFactories.LOGICAL_BUILDER)
+                .withOperandSupplier(b ->
+                        b.operand(IgniteLogicalTableScan.class)
+                                .predicate(ExposeIndexRule::preMatch)
+                                .anyInputs())
+                .as(Config.class);
 
         /** {@inheritDoc} */
         @Override default ExposeIndexRule toRule() {
