/*
 * Licensed to the Apache Software Foundation (ASF) under one or more
 * contributor license agreements.  See the NOTICE file distributed with
 * this work for additional information regarding copyright ownership.
 * The ASF licenses this file to You under the Apache License, Version 2.0
 * (the "License"); you may not use this file except in compliance with
 * the License.  You may obtain a copy of the License at
 *
 *      http://www.apache.org/licenses/LICENSE-2.0
 *
 * Unless required by applicable law or agreed to in writing, software
 * distributed under the License is distributed on an "AS IS" BASIS,
 * WITHOUT WARRANTIES OR CONDITIONS OF ANY KIND, either express or implied.
 * See the License for the specific language governing permissions and
 * limitations under the License.
 */

package org.apache.ignite.internal.processors.query.calcite.trait;

import org.apache.calcite.plan.RelOptPlanner;
import org.apache.calcite.plan.RelTraitDef;
import org.apache.calcite.rel.RelNode;

/**
<<<<<<< HEAD
 * CorrelationTraitDef.
 * TODO Documentation https://issues.apache.org/jira/browse/IGNITE-15859
 */
public class CorrelationTraitDef extends RelTraitDef<CorrelationTrait> {
=======
 *
 */
public class CorrelationTraitDef extends RelTraitDef<CorrelationTrait> {
    /**
     *
     */
>>>>>>> a323c22d
    public static final CorrelationTraitDef INSTANCE = new CorrelationTraitDef();

    /** {@inheritDoc} */
    @Override
    public Class<CorrelationTrait> getTraitClass() {
        return CorrelationTrait.class;
    }

    /** {@inheritDoc} */
    @Override
    public String getSimpleName() {
        return "correlation";
    }

    /** {@inheritDoc} */
    @Override
    public RelNode convert(RelOptPlanner planner, RelNode rel, CorrelationTrait toTrait, boolean allowInfiniteCostConverters) {
        return null;
    }

    /** {@inheritDoc} */
    @Override
    public boolean canConvert(RelOptPlanner planner, CorrelationTrait fromTrait, CorrelationTrait toTrait) {
        return fromTrait.satisfies(toTrait);
    }

    /** {@inheritDoc} */
    @Override
    public CorrelationTrait getDefault() {
        return CorrelationTrait.UNCORRELATED;
    }
}<|MERGE_RESOLUTION|>--- conflicted
+++ resolved
@@ -22,19 +22,12 @@
 import org.apache.calcite.rel.RelNode;
 
 /**
-<<<<<<< HEAD
- * CorrelationTraitDef.
- * TODO Documentation https://issues.apache.org/jira/browse/IGNITE-15859
- */
-public class CorrelationTraitDef extends RelTraitDef<CorrelationTrait> {
-=======
  *
  */
 public class CorrelationTraitDef extends RelTraitDef<CorrelationTrait> {
     /**
      *
      */
->>>>>>> a323c22d
     public static final CorrelationTraitDef INSTANCE = new CorrelationTraitDef();
 
     /** {@inheritDoc} */
