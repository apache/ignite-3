/*
 * Licensed to the Apache Software Foundation (ASF) under one or more
 * contributor license agreements.  See the NOTICE file distributed with
 * this work for additional information regarding copyright ownership.
 * The ASF licenses this file to You under the Apache License, Version 2.0
 * (the "License"); you may not use this file except in compliance with
 * the License.  You may obtain a copy of the License at
 *
 *      http://www.apache.org/licenses/LICENSE-2.0
 *
 * Unless required by applicable law or agreed to in writing, software
 * distributed under the License is distributed on an "AS IS" BASIS,
 * WITHOUT WARRANTIES OR CONDITIONS OF ANY KIND, either express or implied.
 * See the License for the specific language governing permissions and
 * limitations under the License.
 */

package org.apache.ignite.internal.processors.query.calcite.metadata.cost;

import java.util.Objects;
import org.apache.calcite.plan.RelOptCost;
import org.apache.calcite.plan.RelOptUtil;
import org.apache.calcite.rel.RelNode;
import org.apache.ignite.internal.tostring.S;

/**
 * Estimated execution cost of a {@link RelNode}. Measured in abstract points.
 */
public class IgniteCost implements RelOptCost {
    /** Cost of a passing a single row through an execution node. */
    public static final double ROW_PASS_THROUGH_COST = 1;

    /** Size of a particular field. */
    public static final double AVERAGE_FIELD_SIZE = 4; // such accuracy should be enough for an estimate

    /** Cost of a comparison of one row. */
    public static final double ROW_COMPARISON_COST = 3;

    /** Memory cost of a aggregate call. */
    public static final double AGG_CALL_MEM_COST = 5;

    /** Cost of a lookup at the hash. */
    public static final double HASH_LOOKUP_COST = 10;

    /**
     * With broadcast distribution each row will be sent to the each distination node, thus the total bytes amount will be multiplies of the
     * destination nodes count. Right now it's just a const.
     */
    public static final double BROADCAST_DISTRIBUTION_PENALTY = 5;

<<<<<<< HEAD
    static final IgniteCost ZERO = new IgniteCost(0, 0, 0, 0, 0);

    static final IgniteCost TINY = new IgniteCost(1, 1, 1, 1, 1);

=======
    /**
     *
     */
    static final IgniteCost ZERO = new IgniteCost(0, 0, 0, 0, 0);

    /**
     *
     */
    static final IgniteCost TINY = new IgniteCost(1, 1, 1, 1, 1);

    /**
     *
     */
>>>>>>> a323c22d
    static final IgniteCost HUGE = new IgniteCost(
            Double.MAX_VALUE,
            Double.MAX_VALUE,
            Double.MAX_VALUE,
            Double.MAX_VALUE,
            Double.MAX_VALUE
    );

<<<<<<< HEAD
=======
    /**
     *
     */
>>>>>>> a323c22d
    static final IgniteCost INFINITY = new IgniteCost(
            Double.POSITIVE_INFINITY,
            Double.POSITIVE_INFINITY,
            Double.POSITIVE_INFINITY,
            Double.POSITIVE_INFINITY,
            Double.POSITIVE_INFINITY
    );

    /** Count of the processed rows. */
    private final double rowCount;

    /** Amount of CPU points. */
    private final double cpu;

    /** Amount of Memory points. */
    private final double memory;

    /** Amount of IO points. */
    private final double io;

    /** Amount of Network points. */
    private final double network;

    /**
     * Constructor.
     *
     * @param rowCount Row count.
     * @param cpu      Cpu.
     * @param memory   Memory.
     * @param io       Io.
     * @param network  Network.
     */
    IgniteCost(double rowCount, double cpu, double memory, double io, double network) {
        this.rowCount = rowCount;
        this.cpu = cpu;
        this.memory = memory;
        this.io = io;
        this.network = network;
    }

    /** {@inheritDoc} */
    @Override
    public double getRows() {
        return rowCount;
    }

    /** {@inheritDoc} */
    @Override
    public double getCpu() {
        return cpu;
    }

    /** {@inheritDoc} */
    @Override
    public double getIo() {
        return io;
    }

    /**
     * Get usage of Memory resources.
     */
    public double getMemory() {
        return memory;
    }

    /**
     * Get usage of Network resources.
     */
    public double getNetwork() {
        return network;
    }

    /** {@inheritDoc} */
    @Override
    public boolean isInfinite() {
        return this == INFINITY
                || rowCount == Double.POSITIVE_INFINITY
                || cpu == Double.POSITIVE_INFINITY
                || memory == Double.POSITIVE_INFINITY
                || io == Double.POSITIVE_INFINITY
                || network == Double.POSITIVE_INFINITY;
    }

    /** {@inheritDoc} */
    @Override
    public int hashCode() {
        return Objects.hash(rowCount, cpu, io, memory, network);
    }

    /** {@inheritDoc} */
    @SuppressWarnings("FloatingPointEquality")
    @Override
    public boolean equals(RelOptCost cost) {
        return this == cost
                || (cost instanceof IgniteCost
                && rowCount == ((IgniteCost) cost).rowCount
                && cpu == ((IgniteCost) cost).cpu
                && memory == ((IgniteCost) cost).memory
                && io == ((IgniteCost) cost).io
                && network == ((IgniteCost) cost).network);
    }

    /** {@inheritDoc} */
    @Override
    public boolean isEqWithEpsilon(RelOptCost cost) {
        return this == cost
                || (cost instanceof IgniteCost
                && Math.abs(rowCount - ((IgniteCost) cost).rowCount) < RelOptUtil.EPSILON
                && Math.abs(cpu - ((IgniteCost) cost).cpu) < RelOptUtil.EPSILON
                && Math.abs(memory - ((IgniteCost) cost).memory) < RelOptUtil.EPSILON
                && Math.abs(io - ((IgniteCost) cost).io) < RelOptUtil.EPSILON
                && Math.abs(network - ((IgniteCost) cost).network) < RelOptUtil.EPSILON);
    }

    /** {@inheritDoc} */
    @Override
    public boolean isLe(RelOptCost cost) {
        IgniteCost other = (IgniteCost) cost;

        return this == cost || (cpu + memory + io + network) <= (other.cpu + other.memory + other.io + other.network);
    }

    /** {@inheritDoc} */
    @Override
    public boolean isLt(RelOptCost cost) {
        IgniteCost other = (IgniteCost) cost;

        return this != cost && (cpu + memory + io + network) < (other.cpu + other.memory + other.io + other.network);
    }

    /** {@inheritDoc} */
    @Override
    public RelOptCost plus(RelOptCost cost) {
        IgniteCost other = (IgniteCost) cost;

        return new IgniteCost(
                rowCount + other.rowCount,
                cpu + other.cpu,
                memory + other.memory,
                io + other.io,
                network + other.network
        );
    }

    /** {@inheritDoc} */
    @Override
    public RelOptCost minus(RelOptCost cost) {
        IgniteCost other = (IgniteCost) cost;

        return new IgniteCost(
                rowCount - other.rowCount,
                cpu - other.cpu,
                memory - other.memory,
                io - other.io,
                network - other.network
        );
    }

    /** {@inheritDoc} */
    @Override
    public RelOptCost multiplyBy(double factor) {
        return new IgniteCost(
                rowCount * factor,
                cpu * factor,
                memory * factor,
                io * factor,
                network * factor
        );
    }

    /** {@inheritDoc} */
    @Override
    public double divideBy(RelOptCost cost) {
        throw new UnsupportedOperationException(IgniteCost.class.getSimpleName() + "#divideBy");
    }

    /** {@inheritDoc} */
    @Override
    public String toString() {
        return S.toString(IgniteCost.class, this);
    }
}<|MERGE_RESOLUTION|>--- conflicted
+++ resolved
@@ -48,26 +48,19 @@
      */
     public static final double BROADCAST_DISTRIBUTION_PENALTY = 5;
 
-<<<<<<< HEAD
+    /**
+     *
+     */
     static final IgniteCost ZERO = new IgniteCost(0, 0, 0, 0, 0);
 
+    /**
+     *
+     */
     static final IgniteCost TINY = new IgniteCost(1, 1, 1, 1, 1);
 
-=======
-    /**
-     *
-     */
-    static final IgniteCost ZERO = new IgniteCost(0, 0, 0, 0, 0);
-
-    /**
-     *
-     */
-    static final IgniteCost TINY = new IgniteCost(1, 1, 1, 1, 1);
-
-    /**
-     *
-     */
->>>>>>> a323c22d
+    /**
+     *
+     */
     static final IgniteCost HUGE = new IgniteCost(
             Double.MAX_VALUE,
             Double.MAX_VALUE,
@@ -76,12 +69,9 @@
             Double.MAX_VALUE
     );
 
-<<<<<<< HEAD
-=======
-    /**
-     *
-     */
->>>>>>> a323c22d
+    /**
+     *
+     */
     static final IgniteCost INFINITY = new IgniteCost(
             Double.POSITIVE_INFINITY,
             Double.POSITIVE_INFINITY,
@@ -106,8 +96,6 @@
     private final double network;
 
     /**
-     * Constructor.
-     *
      * @param rowCount Row count.
      * @param cpu      Cpu.
      * @param memory   Memory.
@@ -141,14 +129,14 @@
     }
 
     /**
-     * Get usage of Memory resources.
+     * @return Usage of Memory resources.
      */
     public double getMemory() {
         return memory;
     }
 
     /**
-     * Get usage of Network resources.
+     * @return Usage of Network resources.
      */
     public double getNetwork() {
         return network;
