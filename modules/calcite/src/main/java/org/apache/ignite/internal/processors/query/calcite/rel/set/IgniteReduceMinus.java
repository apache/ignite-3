--- conflicted
+++ resolved
@@ -17,13 +17,8 @@
 
 package org.apache.ignite.internal.processors.query.calcite.rel.set;
 
-<<<<<<< HEAD
-import com.google.common.collect.ImmutableList;
-import java.util.List;
-=======
 import java.util.List;
 
->>>>>>> c086555b
 import org.apache.calcite.plan.RelOptCluster;
 import org.apache.calcite.plan.RelTraitSet;
 import org.apache.calcite.rel.RelInput;
@@ -40,64 +35,55 @@
  * Physical node for REDUCE phase of MINUS (EXCEPT) operator.
  */
 public class IgniteReduceMinus extends IgniteMinus implements IgniteReduceSetOp {
-    /**
-     *
-     */
+    /** */
     public IgniteReduceMinus(
-            RelOptCluster cluster,
-            RelTraitSet traitSet,
-            RelNode input,
-            boolean all,
-            RelDataType rowType
+        RelOptCluster cluster,
+        RelTraitSet traitSet,
+        RelNode input,
+        boolean all,
+        RelDataType rowType
     ) {
         super(cluster, traitSet, List.of(input), all);
 
         this.rowType = rowType;
     }
 
-    /**
-     *
-     */
+    /** */
     public IgniteReduceMinus(RelInput input) {
         this(
-                input.getCluster(),
-                input.getTraitSet().replace(IgniteConvention.INSTANCE),
-                input.getInput(),
-                input.getBoolean("all", false),
-                input.getRowType("rowType")
+            input.getCluster(),
+            input.getTraitSet().replace(IgniteConvention.INSTANCE),
+            input.getInput(),
+            input.getBoolean("all", false),
+            input.getRowType("rowType")
         );
     }
 
     /** {@inheritDoc} */
-    @Override
-    public RelWriter explainTerms(RelWriter pw) {
+    @Override public RelWriter explainTerms(RelWriter pw) {
         super.explainTerms(pw)
-                .itemIf("rowType", rowType, pw.getDetailLevel() == SqlExplainLevel.ALL_ATTRIBUTES);
+            .itemIf("rowType", rowType, pw.getDetailLevel() == SqlExplainLevel.ALL_ATTRIBUTES);
 
         return pw;
     }
 
     /** {@inheritDoc} */
-    @Override
-    public SetOp copy(RelTraitSet traitSet, List<RelNode> inputs, boolean all) {
+    @Override public SetOp copy(RelTraitSet traitSet, List<RelNode> inputs, boolean all) {
         return new IgniteReduceMinus(getCluster(), traitSet, sole(inputs), all, rowType);
     }
 
     /** {@inheritDoc} */
-    @Override
-    public IgniteReduceMinus clone(RelOptCluster cluster, List<IgniteRel> inputs) {
+    @Override public IgniteReduceMinus clone(RelOptCluster cluster, List<IgniteRel> inputs) {
         return new IgniteReduceMinus(cluster, getTraitSet(), sole(inputs), all, rowType);
     }
 
     /** {@inheritDoc} */
-    @Override
-    public <T> T accept(IgniteRelVisitor<T> visitor) {
+    @Override public <T> T accept(IgniteRelVisitor<T> visitor) {
         return visitor.visit(this);
     }
 
     /** {@inheritDoc} */
-    @Override
-    public int aggregateFieldsCount() {
+    @Override public int aggregateFieldsCount() {
         return rowType.getFieldCount() + COUNTER_FIELDS_CNT;
     }
 }