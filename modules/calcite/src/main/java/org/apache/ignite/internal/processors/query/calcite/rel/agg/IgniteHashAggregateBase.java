--- conflicted
+++ resolved
@@ -17,10 +17,6 @@
 
 package org.apache.ignite.internal.processors.query.calcite.rel.agg;
 
-<<<<<<< HEAD
-import com.google.common.collect.ImmutableList;
-=======
->>>>>>> a323c22d
 import java.util.List;
 import org.apache.calcite.plan.RelTraitSet;
 import org.apache.calcite.rel.RelCollations;
@@ -28,8 +24,7 @@
 import org.apache.ignite.internal.processors.query.calcite.trait.TraitsAwareIgniteRel;
 
 /**
- * IgniteHashAggregateBase interface.
- * TODO Documentation https://issues.apache.org/jira/browse/IGNITE-15859
+ *
  */
 interface IgniteHashAggregateBase extends TraitsAwareIgniteRel {
     /** {@inheritDoc} */
@@ -37,24 +32,15 @@
     default Pair<RelTraitSet, List<RelTraitSet>> passThroughCollation(RelTraitSet nodeTraits, List<RelTraitSet> inputTraits) {
         // Since it's a hash aggregate it erases collation.
         return Pair.of(nodeTraits.replace(RelCollations.EMPTY),
-<<<<<<< HEAD
-                ImmutableList.of(inputTraits.get(0).replace(RelCollations.EMPTY)));
-=======
                 List.of(inputTraits.get(0).replace(RelCollations.EMPTY)));
->>>>>>> a323c22d
     }
 
     /** {@inheritDoc} */
     @Override
     default List<Pair<RelTraitSet, List<RelTraitSet>>> deriveCollation(RelTraitSet nodeTraits, List<RelTraitSet> inputTraits) {
         // Since it's a hash aggregate it erases collation.
-<<<<<<< HEAD
-        return ImmutableList.of(Pair.of(nodeTraits.replace(RelCollations.EMPTY),
-                ImmutableList.of(inputTraits.get(0).replace(RelCollations.EMPTY))));
-=======
         return List.of(Pair.of(nodeTraits.replace(RelCollations.EMPTY),
                 List.of(inputTraits.get(0).replace(RelCollations.EMPTY))));
->>>>>>> a323c22d
     }
 
 }