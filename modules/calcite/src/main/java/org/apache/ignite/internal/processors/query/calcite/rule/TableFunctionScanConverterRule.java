/*
 * Licensed to the Apache Software Foundation (ASF) under one or more
 * contributor license agreements.  See the NOTICE file distributed with
 * this work for additional information regarding copyright ownership.
 * The ASF licenses this file to you under the Apache License, Version 2.0
 * (the "License"); you may not use this file except in compliance with
 * the License.  You may obtain a copy of the License at
 *
 * http://www.apache.org/licenses/LICENSE-2.0
 *
 * Unless required by applicable law or agreed to in writing, software
 * distributed under the License is distributed on an "AS IS" BASIS,
 * WITHOUT WARRANTIES OR CONDITIONS OF ANY KIND, either express or implied.
 * See the License for the specific language governing permissions and
 * limitations under the License.
 */

package org.apache.ignite.internal.processors.query.calcite.rule;

import static org.apache.ignite.internal.util.CollectionUtils.nullOrEmpty;

import java.util.Set;
import org.apache.calcite.plan.RelOptPlanner;
import org.apache.calcite.plan.RelOptRule;
import org.apache.calcite.plan.RelTraitSet;
import org.apache.calcite.rel.PhysicalNode;
import org.apache.calcite.rel.core.CorrelationId;
import org.apache.calcite.rel.logical.LogicalTableFunctionScan;
import org.apache.calcite.rel.metadata.RelMetadataQuery;
import org.apache.ignite.internal.processors.query.calcite.rel.IgniteConvention;
import org.apache.ignite.internal.processors.query.calcite.rel.IgniteTableFunctionScan;
import org.apache.ignite.internal.processors.query.calcite.trait.CorrelationTrait;
import org.apache.ignite.internal.processors.query.calcite.trait.IgniteDistributions;
import org.apache.ignite.internal.processors.query.calcite.trait.RewindabilityTrait;
import org.apache.ignite.internal.processors.query.calcite.util.RexUtils;

/**
 * Rule to convert a {@link LogicalTableFunctionScan} to an {@link IgniteTableFunctionScan}.
 */
public class TableFunctionScanConverterRule extends AbstractIgniteConverterRule<LogicalTableFunctionScan> {
<<<<<<< HEAD
=======
    /**
     *
     */
>>>>>>> a323c22d
    public static final RelOptRule INSTANCE = new TableFunctionScanConverterRule();

    /** Default constructor. */
    private TableFunctionScanConverterRule() {
        super(LogicalTableFunctionScan.class, "TableFunctionScanConverterRule");
    }

    /** {@inheritDoc} */
    @Override
    protected PhysicalNode convert(RelOptPlanner planner, RelMetadataQuery mq, LogicalTableFunctionScan rel) {
        assert nullOrEmpty(rel.getInputs());

        RelTraitSet traitSet = rel.getTraitSet()
                .replace(IgniteConvention.INSTANCE)
                .replace(RewindabilityTrait.REWINDABLE)
                .replace(IgniteDistributions.broadcast());

        Set<CorrelationId> corrIds = RexUtils.extractCorrelationIds(rel.getCall());

        if (!corrIds.isEmpty()) {
            traitSet = traitSet.replace(CorrelationTrait.correlations(corrIds));
        }

        return new IgniteTableFunctionScan(rel.getCluster(), traitSet, rel.getCall(), rel.getRowType());
    }
}<|MERGE_RESOLUTION|>--- conflicted
+++ resolved
@@ -38,12 +38,9 @@
  * Rule to convert a {@link LogicalTableFunctionScan} to an {@link IgniteTableFunctionScan}.
  */
 public class TableFunctionScanConverterRule extends AbstractIgniteConverterRule<LogicalTableFunctionScan> {
-<<<<<<< HEAD
-=======
     /**
      *
      */
->>>>>>> a323c22d
     public static final RelOptRule INSTANCE = new TableFunctionScanConverterRule();
 
     /** Default constructor. */
