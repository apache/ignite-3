/*
 * Licensed to the Apache Software Foundation (ASF) under one or more
 * contributor license agreements.  See the NOTICE file distributed with
 * this work for additional information regarding copyright ownership.
 * The ASF licenses this file to You under the Apache License, Version 2.0
 * (the "License"); you may not use this file except in compliance with
 * the License.  You may obtain a copy of the License at
 *
 *      http://www.apache.org/licenses/LICENSE-2.0
 *
 * Unless required by applicable law or agreed to in writing, software
 * distributed under the License is distributed on an "AS IS" BASIS,
 * WITHOUT WARRANTIES OR CONDITIONS OF ANY KIND, either express or implied.
 * See the License for the specific language governing permissions and
 * limitations under the License.
 */

package org.apache.ignite.internal.processors.query.calcite.rel.set;

import com.google.common.collect.ImmutableList;
import java.util.List;
import java.util.Set;
import java.util.stream.Collectors;
<<<<<<< HEAD
=======

>>>>>>> c086555b
import org.apache.calcite.plan.RelTraitSet;
import org.apache.calcite.rel.core.CorrelationId;
import org.apache.calcite.util.Pair;
import org.apache.ignite.internal.processors.query.calcite.exec.exp.agg.AggregateType;
import org.apache.ignite.internal.processors.query.calcite.trait.CorrelationTrait;
import org.apache.ignite.internal.processors.query.calcite.trait.IgniteDistributions;
import org.apache.ignite.internal.processors.query.calcite.trait.RewindabilityTrait;
import org.apache.ignite.internal.processors.query.calcite.trait.TraitUtils;
import org.apache.ignite.internal.processors.query.calcite.util.Commons;

/**
 * Physical node for set op (MINUS, INTERSECT) operator which inputs satisfy SINGLE distribution.
 */
public interface IgniteSingleSetOp extends IgniteSetOp {
    /** {@inheritDoc} */
    @Override
    public default List<Pair<RelTraitSet, List<RelTraitSet>>> deriveRewindability(
            RelTraitSet nodeTraits,
            List<RelTraitSet> inputTraits
    ) {
        boolean rewindable = inputTraits.stream()
                .map(TraitUtils::rewindability)
                .allMatch(RewindabilityTrait::rewindable);

<<<<<<< HEAD
        if (rewindable) {
            return ImmutableList.of(Pair.of(nodeTraits.replace(RewindabilityTrait.REWINDABLE), inputTraits));
        }

        return ImmutableList.of(Pair.of(nodeTraits.replace(RewindabilityTrait.ONE_WAY),
                Commons.transform(inputTraits, t -> t.replace(RewindabilityTrait.ONE_WAY))));
=======
        if (rewindable)
            return List.of(Pair.of(nodeTraits.replace(RewindabilityTrait.REWINDABLE), inputTraits));

        return List.of(Pair.of(nodeTraits.replace(RewindabilityTrait.ONE_WAY),
            Commons.transform(inputTraits, t -> t.replace(RewindabilityTrait.ONE_WAY))));
>>>>>>> c086555b
    }

    /** {@inheritDoc} */
    @Override
    public default Pair<RelTraitSet, List<RelTraitSet>> passThroughDistribution(RelTraitSet nodeTraits,
            List<RelTraitSet> inTraits) {
        if (TraitUtils.distribution(nodeTraits) == IgniteDistributions.single()) {
            return Pair.of(nodeTraits, Commons.transform(inTraits, t -> t.replace(IgniteDistributions.single())));
        }

        return null;
    }

    /** {@inheritDoc} */
    @Override
    public default List<Pair<RelTraitSet, List<RelTraitSet>>> deriveDistribution(
            RelTraitSet nodeTraits,
            List<RelTraitSet> inputTraits
    ) {
        boolean single = inputTraits.stream()
                .map(TraitUtils::distribution)
                .allMatch(d -> d.satisfies(IgniteDistributions.single()));

<<<<<<< HEAD
        if (!single) {
            return ImmutableList.of();
        }
=======
        if (!single)
            return List.of();
>>>>>>> c086555b

        return List.of(Pair.of(nodeTraits.replace(IgniteDistributions.single()), inputTraits));
    }

    /** {@inheritDoc} */
    @Override
    public default List<Pair<RelTraitSet, List<RelTraitSet>>> deriveCorrelation(
            RelTraitSet nodeTraits,
            List<RelTraitSet> inTraits
    ) {
        Set<CorrelationId> correlationIds = inTraits.stream()
                .map(TraitUtils::correlation)
                .flatMap(corrTr -> corrTr.correlationIds().stream())
                .collect(Collectors.toSet());

<<<<<<< HEAD
        return ImmutableList.of(Pair.of(nodeTraits.replace(CorrelationTrait.correlations(correlationIds)),
                inTraits));
=======
        return List.of(Pair.of(nodeTraits.replace(CorrelationTrait.correlations(correlationIds)),
            inTraits));
>>>>>>> c086555b
    }

    /** {@inheritDoc} */
    @Override
    public default AggregateType aggregateType() {
        return AggregateType.SINGLE;
    }
}<|MERGE_RESOLUTION|>--- conflicted
+++ resolved
@@ -17,14 +17,10 @@
 
 package org.apache.ignite.internal.processors.query.calcite.rel.set;
 
-import com.google.common.collect.ImmutableList;
 import java.util.List;
 import java.util.Set;
 import java.util.stream.Collectors;
-<<<<<<< HEAD
-=======
 
->>>>>>> c086555b
 import org.apache.calcite.plan.RelTraitSet;
 import org.apache.calcite.rel.core.CorrelationId;
 import org.apache.calcite.util.Pair;
@@ -40,87 +36,61 @@
  */
 public interface IgniteSingleSetOp extends IgniteSetOp {
     /** {@inheritDoc} */
-    @Override
-    public default List<Pair<RelTraitSet, List<RelTraitSet>>> deriveRewindability(
-            RelTraitSet nodeTraits,
-            List<RelTraitSet> inputTraits
+    @Override public default List<Pair<RelTraitSet, List<RelTraitSet>>> deriveRewindability(
+        RelTraitSet nodeTraits,
+        List<RelTraitSet> inputTraits
     ) {
         boolean rewindable = inputTraits.stream()
-                .map(TraitUtils::rewindability)
-                .allMatch(RewindabilityTrait::rewindable);
+            .map(TraitUtils::rewindability)
+            .allMatch(RewindabilityTrait::rewindable);
 
-<<<<<<< HEAD
-        if (rewindable) {
-            return ImmutableList.of(Pair.of(nodeTraits.replace(RewindabilityTrait.REWINDABLE), inputTraits));
-        }
-
-        return ImmutableList.of(Pair.of(nodeTraits.replace(RewindabilityTrait.ONE_WAY),
-                Commons.transform(inputTraits, t -> t.replace(RewindabilityTrait.ONE_WAY))));
-=======
         if (rewindable)
             return List.of(Pair.of(nodeTraits.replace(RewindabilityTrait.REWINDABLE), inputTraits));
 
         return List.of(Pair.of(nodeTraits.replace(RewindabilityTrait.ONE_WAY),
             Commons.transform(inputTraits, t -> t.replace(RewindabilityTrait.ONE_WAY))));
->>>>>>> c086555b
     }
 
     /** {@inheritDoc} */
-    @Override
-    public default Pair<RelTraitSet, List<RelTraitSet>> passThroughDistribution(RelTraitSet nodeTraits,
-            List<RelTraitSet> inTraits) {
-        if (TraitUtils.distribution(nodeTraits) == IgniteDistributions.single()) {
+    @Override public default Pair<RelTraitSet, List<RelTraitSet>> passThroughDistribution(RelTraitSet nodeTraits,
+        List<RelTraitSet> inTraits) {
+        if (TraitUtils.distribution(nodeTraits) == IgniteDistributions.single())
             return Pair.of(nodeTraits, Commons.transform(inTraits, t -> t.replace(IgniteDistributions.single())));
-        }
 
         return null;
     }
 
     /** {@inheritDoc} */
-    @Override
-    public default List<Pair<RelTraitSet, List<RelTraitSet>>> deriveDistribution(
-            RelTraitSet nodeTraits,
-            List<RelTraitSet> inputTraits
+    @Override public default List<Pair<RelTraitSet, List<RelTraitSet>>> deriveDistribution(
+        RelTraitSet nodeTraits,
+        List<RelTraitSet> inputTraits
     ) {
         boolean single = inputTraits.stream()
-                .map(TraitUtils::distribution)
-                .allMatch(d -> d.satisfies(IgniteDistributions.single()));
+            .map(TraitUtils::distribution)
+            .allMatch(d -> d.satisfies(IgniteDistributions.single()));
 
-<<<<<<< HEAD
-        if (!single) {
-            return ImmutableList.of();
-        }
-=======
         if (!single)
             return List.of();
->>>>>>> c086555b
 
         return List.of(Pair.of(nodeTraits.replace(IgniteDistributions.single()), inputTraits));
     }
 
     /** {@inheritDoc} */
-    @Override
-    public default List<Pair<RelTraitSet, List<RelTraitSet>>> deriveCorrelation(
-            RelTraitSet nodeTraits,
-            List<RelTraitSet> inTraits
+    @Override public default List<Pair<RelTraitSet, List<RelTraitSet>>> deriveCorrelation(
+        RelTraitSet nodeTraits,
+        List<RelTraitSet> inTraits
     ) {
         Set<CorrelationId> correlationIds = inTraits.stream()
-                .map(TraitUtils::correlation)
-                .flatMap(corrTr -> corrTr.correlationIds().stream())
-                .collect(Collectors.toSet());
+            .map(TraitUtils::correlation)
+            .flatMap(corrTr -> corrTr.correlationIds().stream())
+            .collect(Collectors.toSet());
 
-<<<<<<< HEAD
-        return ImmutableList.of(Pair.of(nodeTraits.replace(CorrelationTrait.correlations(correlationIds)),
-                inTraits));
-=======
         return List.of(Pair.of(nodeTraits.replace(CorrelationTrait.correlations(correlationIds)),
             inTraits));
->>>>>>> c086555b
     }
 
     /** {@inheritDoc} */
-    @Override
-    public default AggregateType aggregateType() {
+    @Override public default AggregateType aggregateType() {
         return AggregateType.SINGLE;
     }
 }