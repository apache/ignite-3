--- conflicted
+++ resolved
@@ -34,23 +34,15 @@
     /** How many rows are we waiting for from the upstream. {@code -1} means end of stream. */
     private int waiting;
 
-<<<<<<< HEAD
-=======
     /**
      *
      */
->>>>>>> a323c22d
     private boolean inLoop;
 
     /** Rows buffer. */
     private final PriorityQueue<RowT> rows;
 
     /**
-<<<<<<< HEAD
-     * Constructor.
-     *
-=======
->>>>>>> a323c22d
      * @param ctx  Execution context.
      * @param comp Rows comparator.
      */
@@ -126,12 +118,9 @@
         flush();
     }
 
-<<<<<<< HEAD
-=======
     /**
      *
      */
->>>>>>> a323c22d
     private void flush() throws Exception {
         if (isClosed()) {
             return;
