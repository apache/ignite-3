/*
 * Licensed to the Apache Software Foundation (ASF) under one or more
 * contributor license agreements.  See the NOTICE file distributed with
 * this work for additional information regarding copyright ownership.
 * The ASF licenses this file to you under the Apache License, Version 2.0
 * (the "License"); you may not use this file except in compliance with
 * the License.  You may obtain a copy of the License at
 *
 * http://www.apache.org/licenses/LICENSE-2.0
 *
 * Unless required by applicable law or agreed to in writing, software
 * distributed under the License is distributed on an "AS IS" BASIS,
 * WITHOUT WARRANTIES OR CONDITIONS OF ANY KIND, either express or implied.
 * See the License for the specific language governing permissions and
 * limitations under the License.
 */

package org.apache.ignite.internal.processors.query.calcite.exec.exp;

import java.lang.reflect.Method;
import org.apache.calcite.linq4j.tree.Types;

/**
 * Built-in methods.
 */
public enum IgniteBuiltInMethod {
<<<<<<< HEAD
    SYSTEM_RANGE2(IgniteSqlFunctions.class, "systemRange", Object.class, Object.class),

    SYSTEM_RANGE3(IgniteSqlFunctions.class, "systemRange", Object.class, Object.class, Object.class);

    public final Method method;

=======
    /**
     *
     */
    SYSTEM_RANGE2(IgniteSqlFunctions.class, "systemRange", Object.class, Object.class),

    /**
     *
     */
    SYSTEM_RANGE3(IgniteSqlFunctions.class, "systemRange", Object.class, Object.class, Object.class);

    /**
     *
     */
    public final Method method;

    /**
     *
     */
>>>>>>> a323c22d
    IgniteBuiltInMethod(Method method) {
        this.method = method;
    }

    /** Defines a method. */
    IgniteBuiltInMethod(Class clazz, String methodName, Class... argumentTypes) {
        this(Types.lookupMethod(clazz, methodName, argumentTypes));
    }
}<|MERGE_RESOLUTION|>--- conflicted
+++ resolved
@@ -24,14 +24,6 @@
  * Built-in methods.
  */
 public enum IgniteBuiltInMethod {
-<<<<<<< HEAD
-    SYSTEM_RANGE2(IgniteSqlFunctions.class, "systemRange", Object.class, Object.class),
-
-    SYSTEM_RANGE3(IgniteSqlFunctions.class, "systemRange", Object.class, Object.class, Object.class);
-
-    public final Method method;
-
-=======
     /**
      *
      */
@@ -50,7 +42,6 @@
     /**
      *
      */
->>>>>>> a323c22d
     IgniteBuiltInMethod(Method method) {
         this.method = method;
     }
