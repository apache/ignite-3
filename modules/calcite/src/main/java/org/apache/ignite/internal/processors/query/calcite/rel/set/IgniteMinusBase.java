--- conflicted
+++ resolved
@@ -17,10 +17,6 @@
 
 package org.apache.ignite.internal.processors.query.calcite.rel.set;
 
-<<<<<<< HEAD
-import com.google.common.collect.ImmutableList;
-=======
->>>>>>> a323c22d
 import java.util.List;
 import org.apache.calcite.plan.RelOptCluster;
 import org.apache.calcite.plan.RelOptCost;
@@ -45,16 +41,9 @@
 public abstract class IgniteMinusBase extends Minus implements TraitsAwareIgniteRel {
     /** Count of counter fields used to aggregate results. */
     protected static final int COUNTER_FIELDS_CNT = 2;
-<<<<<<< HEAD
-
-    /**
-     * Constructor.
-     * TODO Documentation https://issues.apache.org/jira/browse/IGNITE-15859
-=======
     
     /**
      *
->>>>>>> a323c22d
      */
     IgniteMinusBase(RelOptCluster cluster, RelTraitSet traits, List<RelNode> inputs, boolean all) {
         super(cluster, traits, inputs, all);
@@ -77,11 +66,7 @@
     @Override
     public List<Pair<RelTraitSet, List<RelTraitSet>>> deriveCollation(RelTraitSet nodeTraits, List<RelTraitSet> inputTraits) {
         // Operation erases collation.
-<<<<<<< HEAD
-        return ImmutableList.of(Pair.of(nodeTraits.replace(RelCollations.EMPTY),
-=======
         return List.of(Pair.of(nodeTraits.replace(RelCollations.EMPTY),
->>>>>>> a323c22d
                 Commons.transform(inputTraits, t -> t.replace(RelCollations.EMPTY))));
     }
     
@@ -94,19 +79,11 @@
         final List<RelNode> inputs = getInputs();
         
         double rows = mq.getRowCount(inputs.get(0));
-<<<<<<< HEAD
-
-        for (int i = 1; i < inputs.size(); i++) {
-            rows -= 0.5 * Math.min(rows, mq.getRowCount(inputs.get(i)));
-        }
-
-=======
     
         for (int i = 1; i < inputs.size(); i++) {
             rows -= 0.5 * Math.min(rows, mq.getRowCount(inputs.get(i)));
         }
         
->>>>>>> a323c22d
         return rows;
     }
     
@@ -114,27 +91,15 @@
     @Override
     public RelOptCost computeSelfCost(RelOptPlanner planner, RelMetadataQuery mq) {
         IgniteCostFactory costFactory = (IgniteCostFactory) planner.getCostFactory();
-<<<<<<< HEAD
-
-=======
         
->>>>>>> a323c22d
         double rows = estimateRowCount(mq);
         
         double inputRows = 0;
-<<<<<<< HEAD
-
-        for (RelNode input : getInputs()) {
-            inputRows += mq.getRowCount(input);
-        }
-
-=======
     
         for (RelNode input : getInputs()) {
             inputRows += mq.getRowCount(input);
         }
         
->>>>>>> a323c22d
         double mem = 0.5 * inputRows * aggregateFieldsCount() * IgniteCost.AVERAGE_FIELD_SIZE;
         
         return costFactory.makeCost(rows, inputRows * IgniteCost.ROW_PASS_THROUGH_COST, 0, mem, 0);
