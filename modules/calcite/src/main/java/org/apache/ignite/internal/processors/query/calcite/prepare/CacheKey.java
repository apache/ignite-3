/*
 * Licensed to the Apache Software Foundation (ASF) under one or more
 * contributor license agreements.  See the NOTICE file distributed with
 * this work for additional information regarding copyright ownership.
 * The ASF licenses this file to You under the Apache License, Version 2.0
 * (the "License"); you may not use this file except in compliance with
 * the License.  You may obtain a copy of the License at
 *
 *      http://www.apache.org/licenses/LICENSE-2.0
 *
 * Unless required by applicable law or agreed to in writing, software
 * distributed under the License is distributed on an "AS IS" BASIS,
 * WITHOUT WARRANTIES OR CONDITIONS OF ANY KIND, either express or implied.
 * See the License for the specific language governing permissions and
 * limitations under the License.
 */

package org.apache.ignite.internal.processors.query.calcite.prepare;

import java.util.Objects;

/**
 * Query plan cache key.
 */
public class CacheKey {
<<<<<<< HEAD
    private final String schemaName;

    private final String query;

=======
    /**
     *
     */
    private final String schemaName;

    /**
     *
     */
    private final String query;

    /**
     *
     */
>>>>>>> a323c22d
    private final Object contextKey;

    /**
     * Constructor.
     *
     * @param schemaName Schema name.
     * @param query      Query string.
     * @param contextKey Optional context key to differ queries with and without/different flags, having an impact on result plan (like
     *                   LOCAL flag)
     */
    public CacheKey(String schemaName, String query, Object contextKey) {
        this.schemaName = schemaName;
        this.query = query;
        this.contextKey = contextKey;
    }

    /**
     * Constructor.
     *
     * @param schemaName Schema name.
     * @param query      Query string.
     */
    public CacheKey(String schemaName, String query) {
        this(schemaName, query, null);
    }

    /** {@inheritDoc} */
    @Override
    public boolean equals(Object o) {
        if (this == o) {
            return true;
        }
        if (o == null || getClass() != o.getClass()) {
            return false;
        }

        CacheKey cacheKey = (CacheKey) o;

        if (!schemaName.equals(cacheKey.schemaName)) {
            return false;
        }
        if (!query.equals(cacheKey.query)) {
            return false;
        }
        return Objects.equals(contextKey, cacheKey.contextKey);
    }

    /** {@inheritDoc} */
    @Override
    public int hashCode() {
        int result = schemaName.hashCode();
        result = 31 * result + query.hashCode();
        result = 31 * result + (contextKey != null ? contextKey.hashCode() : 0);
        return result;
    }
}<|MERGE_RESOLUTION|>--- conflicted
+++ resolved
@@ -20,15 +20,9 @@
 import java.util.Objects;
 
 /**
- * Query plan cache key.
+ *
  */
 public class CacheKey {
-<<<<<<< HEAD
-    private final String schemaName;
-
-    private final String query;
-
-=======
     /**
      *
      */
@@ -42,12 +36,9 @@
     /**
      *
      */
->>>>>>> a323c22d
     private final Object contextKey;
 
     /**
-     * Constructor.
-     *
      * @param schemaName Schema name.
      * @param query      Query string.
      * @param contextKey Optional context key to differ queries with and without/different flags, having an impact on result plan (like
@@ -60,8 +51,6 @@
     }
 
     /**
-     * Constructor.
-     *
      * @param schemaName Schema name.
      * @param query      Query string.
      */
