/*
 * Licensed to the Apache Software Foundation (ASF) under one or more
 * contributor license agreements.  See the NOTICE file distributed with
 * this work for additional information regarding copyright ownership.
 * The ASF licenses this file to You under the Apache License, Version 2.0
 * (the "License"); you may not use this file except in compliance with
 * the License.  You may obtain a copy of the License at
 *
 *      http://www.apache.org/licenses/LICENSE-2.0
 *
 * Unless required by applicable law or agreed to in writing, software
 * distributed under the License is distributed on an "AS IS" BASIS,
 * WITHOUT WARRANTIES OR CONDITIONS OF ANY KIND, either express or implied.
 * See the License for the specific language governing permissions and
 * limitations under the License.
 */

package org.apache.ignite.internal.processors.query.calcite.prepare;

/**
 * Distributed dml plan.
 */
public class MultiStepDmlPlan extends AbstractMultiStepPlan {
    /**
<<<<<<< HEAD
     * Constructor.
     *
     * @param fieldsMeta Fields metadata.
=======
     * @param meta Fields metadata.
>>>>>>> a323c22d
     */
    public MultiStepDmlPlan(QueryTemplate queryTemplate, ResultSetMetadataInternal meta) {
        super(queryTemplate, meta);
    }

    /** {@inheritDoc} */
    @Override
    public Type type() {
        return Type.DML;
    }

    /** {@inheritDoc} */
<<<<<<< HEAD
    @Override
    public QueryPlan copy() {
        return new MultiStepDmlPlan(queryTemplate, fieldsMetadata);
=======
    @Override public QueryPlan copy() {
        return new MultiStepDmlPlan(queryTemplate, meta);
>>>>>>> a323c22d
    }
}<|MERGE_RESOLUTION|>--- conflicted
+++ resolved
@@ -22,32 +22,19 @@
  */
 public class MultiStepDmlPlan extends AbstractMultiStepPlan {
     /**
-<<<<<<< HEAD
-     * Constructor.
-     *
-     * @param fieldsMeta Fields metadata.
-=======
      * @param meta Fields metadata.
->>>>>>> a323c22d
      */
     public MultiStepDmlPlan(QueryTemplate queryTemplate, ResultSetMetadataInternal meta) {
         super(queryTemplate, meta);
     }
 
     /** {@inheritDoc} */
-    @Override
-    public Type type() {
+    @Override public Type type() {
         return Type.DML;
     }
 
     /** {@inheritDoc} */
-<<<<<<< HEAD
-    @Override
-    public QueryPlan copy() {
-        return new MultiStepDmlPlan(queryTemplate, fieldsMetadata);
-=======
     @Override public QueryPlan copy() {
         return new MultiStepDmlPlan(queryTemplate, meta);
->>>>>>> a323c22d
     }
 }