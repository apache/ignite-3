--- conflicted
+++ resolved
@@ -29,19 +29,12 @@
     }
 
     /** {@inheritDoc} */
-    @Override
-    public Type type() {
+    @Override public Type type() {
         return Type.DML;
     }
 
     /** {@inheritDoc} */
-<<<<<<< HEAD
-    @Override
-    public QueryPlan copy() {
-        return new MultiStepDmlPlan(queryTemplate, fieldsMetadata);
-=======
     @Override public QueryPlan copy() {
         return new MultiStepDmlPlan(queryTemplate, meta);
->>>>>>> 4792963a
     }
 }