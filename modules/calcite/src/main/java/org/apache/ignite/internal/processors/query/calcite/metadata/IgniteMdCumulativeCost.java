/*
 * Licensed to the Apache Software Foundation (ASF) under one or more
 * contributor license agreements.  See the NOTICE file distributed with
 * this work for additional information regarding copyright ownership.
 * The ASF licenses this file to You under the Apache License, Version 2.0
 * (the "License"); you may not use this file except in compliance with
 * the License.  You may obtain a copy of the License at
 *
 *      http://www.apache.org/licenses/LICENSE-2.0
 *
 * Unless required by applicable law or agreed to in writing, software
 * distributed under the License is distributed on an "AS IS" BASIS,
 * WITHOUT WARRANTIES OR CONDITIONS OF ANY KIND, either express or implied.
 * See the License for the specific language governing permissions and
 * limitations under the License.
 */

package org.apache.ignite.internal.processors.query.calcite.metadata;

import static org.apache.ignite.internal.processors.query.calcite.trait.IgniteDistributions.any;
import static org.apache.ignite.internal.processors.query.calcite.trait.TraitUtils.distribution;

import java.util.Set;
import org.apache.calcite.plan.Convention;
import org.apache.calcite.plan.RelOptCost;
import org.apache.calcite.plan.RelOptCostFactory;
import org.apache.calcite.plan.volcano.RelSubset;
import org.apache.calcite.plan.volcano.VolcanoUtils;
import org.apache.calcite.rel.RelNode;
import org.apache.calcite.rel.core.CorrelationId;
import org.apache.calcite.rel.metadata.BuiltInMetadata;
import org.apache.calcite.rel.metadata.MetadataDef;
import org.apache.calcite.rel.metadata.MetadataHandler;
import org.apache.calcite.rel.metadata.ReflectiveRelMetadataProvider;
import org.apache.calcite.rel.metadata.RelMetadataProvider;
import org.apache.calcite.rel.metadata.RelMetadataQuery;
import org.apache.calcite.util.BuiltInMethod;
import org.apache.ignite.internal.processors.query.calcite.rel.IgniteCorrelatedNestedLoopJoin;

/**
<<<<<<< HEAD
 * IgniteMdCumulativeCost.
 * TODO Documentation https://issues.apache.org/jira/browse/IGNITE-15859
 */
@SuppressWarnings("unused") // actually all methods are used by runtime generated classes
public class IgniteMdCumulativeCost implements MetadataHandler<BuiltInMetadata.CumulativeCost> {
=======
 *
 */
@SuppressWarnings("unused") // actually all methods are used by runtime generated classes
public class IgniteMdCumulativeCost implements MetadataHandler<BuiltInMetadata.CumulativeCost> {
    /**
     *
     */
>>>>>>> a323c22d
    public static final RelMetadataProvider SOURCE = ReflectiveRelMetadataProvider.reflectiveSource(
            BuiltInMethod.CUMULATIVE_COST.method, new IgniteMdCumulativeCost());

    /** {@inheritDoc} */
    @Override
    public MetadataDef<BuiltInMetadata.CumulativeCost> getDef() {
        return BuiltInMetadata.CumulativeCost.DEF;
    }

<<<<<<< HEAD
=======
    /**
     *
     */
>>>>>>> a323c22d
    public RelOptCost getCumulativeCost(RelSubset rel, RelMetadataQuery mq) {
        return VolcanoUtils.bestCost(rel);
    }

    /**
<<<<<<< HEAD
     * GetCumulativeCost.
     * TODO Documentation https://issues.apache.org/jira/browse/IGNITE-15859
=======
     *
>>>>>>> a323c22d
     */
    public RelOptCost getCumulativeCost(RelNode rel, RelMetadataQuery mq) {
        RelOptCost cost = nonCumulativeCost(rel, mq);

        if (cost.isInfinite()) {
            return cost;
        }

        for (RelNode input : rel.getInputs()) {
            RelOptCost inputCost = mq.getCumulativeCost(input);
            if (inputCost.isInfinite()) {
                return inputCost;
            }

            cost = cost.plus(inputCost);
        }

        return cost;
    }

    /**
<<<<<<< HEAD
     * GetCumulativeCost.
     * TODO Documentation https://issues.apache.org/jira/browse/IGNITE-15859
=======
     *
>>>>>>> a323c22d
     */
    public RelOptCost getCumulativeCost(IgniteCorrelatedNestedLoopJoin rel, RelMetadataQuery mq) {
        RelOptCost cost = nonCumulativeCost(rel, mq);

        if (cost.isInfinite()) {
            return cost;
        }

        RelNode left = rel.getLeft();
        RelNode right = rel.getRight();

        Set<CorrelationId> corIds = rel.getVariablesSet();

        RelOptCost leftCost = mq.getCumulativeCost(left);
        if (leftCost.isInfinite()) {
            return leftCost;
        }

        RelOptCost rightCost = mq.getCumulativeCost(right);
        if (rightCost.isInfinite()) {
            return rightCost;
        }

        return cost.plus(leftCost).plus(rightCost.multiplyBy(left.estimateRowCount(mq) / corIds.size()));
    }

<<<<<<< HEAD
=======
    /**
     *
     */
>>>>>>> a323c22d
    private static RelOptCost nonCumulativeCost(RelNode rel, RelMetadataQuery mq) {
        RelOptCost cost = mq.getNonCumulativeCost(rel);

        if (cost.isInfinite()) {
            return cost;
        }

        RelOptCostFactory costFactory = rel.getCluster().getPlanner().getCostFactory();

        if (rel.getConvention() == Convention.NONE || distribution(rel) == any()) {
            return costFactory.makeInfiniteCost();
        }

        return costFactory.makeZeroCost().isLt(cost) ? cost : costFactory.makeTinyCost();
    }
}<|MERGE_RESOLUTION|>--- conflicted
+++ resolved
@@ -38,13 +38,6 @@
 import org.apache.ignite.internal.processors.query.calcite.rel.IgniteCorrelatedNestedLoopJoin;
 
 /**
-<<<<<<< HEAD
- * IgniteMdCumulativeCost.
- * TODO Documentation https://issues.apache.org/jira/browse/IGNITE-15859
- */
-@SuppressWarnings("unused") // actually all methods are used by runtime generated classes
-public class IgniteMdCumulativeCost implements MetadataHandler<BuiltInMetadata.CumulativeCost> {
-=======
  *
  */
 @SuppressWarnings("unused") // actually all methods are used by runtime generated classes
@@ -52,7 +45,6 @@
     /**
      *
      */
->>>>>>> a323c22d
     public static final RelMetadataProvider SOURCE = ReflectiveRelMetadataProvider.reflectiveSource(
             BuiltInMethod.CUMULATIVE_COST.method, new IgniteMdCumulativeCost());
 
@@ -62,23 +54,15 @@
         return BuiltInMetadata.CumulativeCost.DEF;
     }
 
-<<<<<<< HEAD
-=======
     /**
      *
      */
->>>>>>> a323c22d
     public RelOptCost getCumulativeCost(RelSubset rel, RelMetadataQuery mq) {
         return VolcanoUtils.bestCost(rel);
     }
 
     /**
-<<<<<<< HEAD
-     * GetCumulativeCost.
-     * TODO Documentation https://issues.apache.org/jira/browse/IGNITE-15859
-=======
      *
->>>>>>> a323c22d
      */
     public RelOptCost getCumulativeCost(RelNode rel, RelMetadataQuery mq) {
         RelOptCost cost = nonCumulativeCost(rel, mq);
@@ -100,12 +84,7 @@
     }
 
     /**
-<<<<<<< HEAD
-     * GetCumulativeCost.
-     * TODO Documentation https://issues.apache.org/jira/browse/IGNITE-15859
-=======
      *
->>>>>>> a323c22d
      */
     public RelOptCost getCumulativeCost(IgniteCorrelatedNestedLoopJoin rel, RelMetadataQuery mq) {
         RelOptCost cost = nonCumulativeCost(rel, mq);
@@ -132,12 +111,9 @@
         return cost.plus(leftCost).plus(rightCost.multiplyBy(left.estimateRowCount(mq) / corIds.size()));
     }
 
-<<<<<<< HEAD
-=======
     /**
      *
      */
->>>>>>> a323c22d
     private static RelOptCost nonCumulativeCost(RelNode rel, RelMetadataQuery mq) {
         RelOptCost cost = mq.getNonCumulativeCost(rel);
 
