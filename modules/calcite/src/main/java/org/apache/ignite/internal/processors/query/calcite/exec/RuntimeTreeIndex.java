/*
 * Licensed to the Apache Software Foundation (ASF) under one or more
 * contributor license agreements.  See the NOTICE file distributed with
 * this work for additional information regarding copyright ownership.
 * The ASF licenses this file to You under the Apache License, Version 2.0
 * (the "License"); you may not use this file except in compliance with
 * the License.  You may obtain a copy of the License at
 *
 *      http://www.apache.org/licenses/LICENSE-2.0
 *
 * Unless required by applicable law or agreed to in writing, software
 * distributed under the License is distributed on an "AS IS" BASIS,
 * WITHOUT WARRANTIES OR CONDITIONS OF ANY KIND, either express or implied.
 * See the License for the specific language governing permissions and
 * limitations under the License.
 */

package org.apache.ignite.internal.processors.query.calcite.exec;

import static org.apache.ignite.internal.util.CollectionUtils.first;

import java.util.ArrayList;
import java.util.Comparator;
import java.util.Iterator;
import java.util.List;
import java.util.Map;
import java.util.NoSuchElementException;
import java.util.Objects;
import java.util.SortedMap;
import java.util.TreeMap;
import java.util.function.Predicate;
import java.util.function.Supplier;
import org.apache.calcite.rel.RelCollation;
import org.apache.calcite.rel.type.RelDataType;
import org.apache.ignite.internal.util.Cursor;
import org.apache.ignite.lang.IgniteInternalException;
import org.jetbrains.annotations.NotNull;

/**
 * Runtime sorted index based on on-heap tree.
 */
public class RuntimeTreeIndex<RowT> implements RuntimeIndex<RowT>, TreeIndex<RowT> {
<<<<<<< HEAD
    protected final ExecutionContext<RowT> ectx;

=======
    /**
     *
     */
    protected final ExecutionContext<RowT> ectx;

    /**
     *
     */
>>>>>>> a323c22d
    protected final Comparator<RowT> comp;

    /** Collation. */
    private final RelCollation collation;

    /** Rows. */
    private TreeMap<RowT, List<RowT>> rows;

    /**
     * Constructor.
     */
    public RuntimeTreeIndex(
            ExecutionContext<RowT> ectx,
            RelCollation collation,
            Comparator<RowT> comp
    ) {
        this.ectx = ectx;
        this.comp = comp;

        assert Objects.nonNull(collation);

        this.collation = collation;
        rows = new TreeMap<>(comp);
    }

    /** {@inheritDoc} */
    @Override
    public void push(RowT r) {
        List<RowT> newEqRows = new ArrayList<>();

        List<RowT> eqRows = rows.putIfAbsent(r, newEqRows);

        if (eqRows != null) {
            eqRows.add(r);
        } else {
            newEqRows.add(r);
        }
    }

    /** {@inheritDoc} */
    @Override
    public void close() {
        rows.clear();
    }

    /** {@inheritDoc} */
    @Override
    public Cursor<RowT> find(RowT lower, RowT upper) {
        int firstCol = first(collation.getKeys());

        if (ectx.rowHandler().get(firstCol, lower) != null && ectx.rowHandler().get(firstCol, upper) != null) {
            return new CursorImpl(rows.subMap(lower, true, upper, true));
        } else if (ectx.rowHandler().get(firstCol, lower) == null && ectx.rowHandler().get(firstCol, upper) != null) {
            return new CursorImpl(rows.headMap(upper, true));
        } else if (ectx.rowHandler().get(firstCol, lower) != null && ectx.rowHandler().get(firstCol, upper) == null) {
            return new CursorImpl(rows.tailMap(lower, true));
        } else {
            return new CursorImpl(rows);
        }
    }

    /**
     * Creates iterable on the index.
     */
    public Iterable<RowT> scan(
            ExecutionContext<RowT> ectx,
            RelDataType rowType,
            Predicate<RowT> filter,
            Supplier<RowT> lowerBound,
            Supplier<RowT> upperBound
    ) {
        return new IndexScan(rowType, this, filter, lowerBound, upperBound);
    }

<<<<<<< HEAD
=======
    /**
     *
     */
>>>>>>> a323c22d
    private class CursorImpl implements Cursor<RowT> {
        /** Sub map iterator. */
        private final Iterator<Map.Entry<RowT, List<RowT>>> mapIt;

        /** Iterator over rows with equal index keys. */
        private Iterator<RowT> listIt;

<<<<<<< HEAD
        private RowT row;

=======
        /**
         *
         */
        private RowT row;

        /**
         *
         */
>>>>>>> a323c22d
        CursorImpl(SortedMap<RowT, List<RowT>> subMap) {
            mapIt = subMap.entrySet().iterator();
            listIt = null;
        }

        /** {@inheritDoc} */
        @Override
        public RowT next() throws IgniteInternalException {
            if (!hasNext()) {
                throw new NoSuchElementException();
            }

            advance();

            return listIt.next();
        }

        /** {@inheritDoc} */
        @Override
        public boolean hasNext() {
            return listIt != null && listIt.hasNext() || mapIt.hasNext();
        }

<<<<<<< HEAD
=======
        /**
         *
         */
>>>>>>> a323c22d
        private void advance() {
            if (listIt == null || !listIt.hasNext()) {
                listIt = mapIt.next().getValue().iterator();
            }
        }

        /** {@inheritDoc} */
        @Override
        public void close() throws Exception {
        }

        /** {@inheritDoc} */
        @NotNull
        @Override
        public Iterator<RowT> iterator() {
            return this;
        }
    }

<<<<<<< HEAD
    private class IndexScan extends AbstractIndexScan<RowT, RowT> {
        /**
         * Constructor.
         *
=======
    /**
     *
     */
    private class IndexScan extends AbstractIndexScan<RowT, RowT> {
        /**
>>>>>>> a323c22d
         * @param rowType    Row type.
         * @param idx        Physical index.
         * @param filter     Additional filters.
         * @param lowerBound Lower index scan bound.
         * @param upperBound Upper index scan bound.
         */
        IndexScan(
                RelDataType rowType,
                TreeIndex<RowT> idx,
                Predicate<RowT> filter,
                Supplier<RowT> lowerBound,
                Supplier<RowT> upperBound) {
            super(RuntimeTreeIndex.this.ectx, rowType, idx, filter, lowerBound, upperBound, null);
        }

        /** {@inheritDoc} */
        @Override
        protected RowT row2indexRow(RowT bound) {
            return bound;
        }

        /** {@inheritDoc} */
        @Override
        protected RowT indexRow2Row(RowT row) {
            return row;
        }
    }
}<|MERGE_RESOLUTION|>--- conflicted
+++ resolved
@@ -40,19 +40,14 @@
  * Runtime sorted index based on on-heap tree.
  */
 public class RuntimeTreeIndex<RowT> implements RuntimeIndex<RowT>, TreeIndex<RowT> {
-<<<<<<< HEAD
+    /**
+     *
+     */
     protected final ExecutionContext<RowT> ectx;
 
-=======
-    /**
-     *
-     */
-    protected final ExecutionContext<RowT> ectx;
-
-    /**
-     *
-     */
->>>>>>> a323c22d
+    /**
+     *
+     */
     protected final Comparator<RowT> comp;
 
     /** Collation. */
@@ -62,7 +57,7 @@
     private TreeMap<RowT, List<RowT>> rows;
 
     /**
-     * Constructor.
+     *
      */
     public RuntimeTreeIndex(
             ExecutionContext<RowT> ectx,
@@ -127,12 +122,9 @@
         return new IndexScan(rowType, this, filter, lowerBound, upperBound);
     }
 
-<<<<<<< HEAD
-=======
-    /**
-     *
-     */
->>>>>>> a323c22d
+    /**
+     *
+     */
     private class CursorImpl implements Cursor<RowT> {
         /** Sub map iterator. */
         private final Iterator<Map.Entry<RowT, List<RowT>>> mapIt;
@@ -140,19 +132,14 @@
         /** Iterator over rows with equal index keys. */
         private Iterator<RowT> listIt;
 
-<<<<<<< HEAD
+        /**
+         *
+         */
         private RowT row;
 
-=======
         /**
          *
          */
-        private RowT row;
-
-        /**
-         *
-         */
->>>>>>> a323c22d
         CursorImpl(SortedMap<RowT, List<RowT>> subMap) {
             mapIt = subMap.entrySet().iterator();
             listIt = null;
@@ -176,12 +163,9 @@
             return listIt != null && listIt.hasNext() || mapIt.hasNext();
         }
 
-<<<<<<< HEAD
-=======
         /**
          *
          */
->>>>>>> a323c22d
         private void advance() {
             if (listIt == null || !listIt.hasNext()) {
                 listIt = mapIt.next().getValue().iterator();
@@ -201,18 +185,11 @@
         }
     }
 
-<<<<<<< HEAD
+    /**
+     *
+     */
     private class IndexScan extends AbstractIndexScan<RowT, RowT> {
         /**
-         * Constructor.
-         *
-=======
-    /**
-     *
-     */
-    private class IndexScan extends AbstractIndexScan<RowT, RowT> {
-        /**
->>>>>>> a323c22d
          * @param rowType    Row type.
          * @param idx        Physical index.
          * @param filter     Additional filters.
