/*
 * Licensed to the Apache Software Foundation (ASF) under one or more
 * contributor license agreements.  See the NOTICE file distributed with
 * this work for additional information regarding copyright ownership.
 * The ASF licenses this file to You under the Apache License, Version 2.0
 * (the "License"); you may not use this file except in compliance with
 * the License.  You may obtain a copy of the License at
 *
 *      http://www.apache.org/licenses/LICENSE-2.0
 *
 * Unless required by applicable law or agreed to in writing, software
 * distributed under the License is distributed on an "AS IS" BASIS,
 * WITHOUT WARRANTIES OR CONDITIONS OF ANY KIND, either express or implied.
 * See the License for the specific language governing permissions and
 * limitations under the License.
 */

package org.apache.ignite.internal.processors.query.calcite.exec.rel;

import java.util.UUID;

/**
<<<<<<< HEAD
 * Mailbox interface.
 * TODO Documentation https://issues.apache.org/jira/browse/IGNITE-15859
=======
 *
>>>>>>> a323c22d
 */
public interface Mailbox<T> extends Node<T> {
    /**
     * Get query ID.
     */
    default UUID queryId() {
        return context().queryId();
    }

    /**
     * Get fragment ID.
     */
    default long fragmentId() {
        return context().fragmentId();
    }

    /**
     * Get exchange ID.
     */
    long exchangeId();
}<|MERGE_RESOLUTION|>--- conflicted
+++ resolved
@@ -20,30 +20,25 @@
 import java.util.UUID;
 
 /**
-<<<<<<< HEAD
- * Mailbox interface.
- * TODO Documentation https://issues.apache.org/jira/browse/IGNITE-15859
-=======
  *
->>>>>>> a323c22d
  */
 public interface Mailbox<T> extends Node<T> {
     /**
-     * Get query ID.
+     * @return Query ID.
      */
     default UUID queryId() {
         return context().queryId();
     }
 
     /**
-     * Get fragment ID.
+     * @return Fragment ID.
      */
     default long fragmentId() {
         return context().fragmentId();
     }
 
     /**
-     * Get exchange ID.
+     * @return Exchange ID.
      */
     long exchangeId();
 }