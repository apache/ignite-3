--- conflicted
+++ resolved
@@ -38,30 +38,18 @@
 import org.apache.ignite.internal.processors.query.calcite.util.RexUtils;
 
 /**
-<<<<<<< HEAD
- * IgniteMdSelectivity.
- * TODO Documentation https://issues.apache.org/jira/browse/IGNITE-15859
- */
-public class IgniteMdSelectivity extends RelMdSelectivity {
-=======
  *
  */
 public class IgniteMdSelectivity extends RelMdSelectivity {
     /**
      *
      */
->>>>>>> a323c22d
     public static final RelMetadataProvider SOURCE =
             ReflectiveRelMetadataProvider.reflectiveSource(
                     BuiltInMethod.SELECTIVITY.method, new IgniteMdSelectivity());
 
     /**
-<<<<<<< HEAD
-     * GetSelectivity
-     * TODO Documentation https://issues.apache.org/jira/browse/IGNITE-15859
-=======
      *
->>>>>>> a323c22d
      */
     public Double getSelectivity(AbstractIndexScan rel, RelMetadataQuery mq, RexNode predicate) {
         if (predicate != null) {
@@ -107,12 +95,7 @@
     }
 
     /**
-<<<<<<< HEAD
-     * GetSelectivity
-     * TODO Documentation https://issues.apache.org/jira/browse/IGNITE-15859
-=======
      *
->>>>>>> a323c22d
      */
     public Double getSelectivity(ProjectableFilterableTableScan rel, RelMetadataQuery mq, RexNode predicate) {
         if (predicate == null) {
@@ -129,12 +112,7 @@
     }
 
     /**
-<<<<<<< HEAD
-     * GetSelectivity
-     * TODO Documentation https://issues.apache.org/jira/browse/IGNITE-15859
-=======
      *
->>>>>>> a323c22d
      */
     public Double getSelectivity(IgniteSortedIndexSpool rel, RelMetadataQuery mq, RexNode predicate) {
         if (predicate != null) {
@@ -149,12 +127,7 @@
     }
 
     /**
-<<<<<<< HEAD
-     * GetSelectivity
-     * TODO Documentation https://issues.apache.org/jira/browse/IGNITE-15859
-=======
      *
->>>>>>> a323c22d
      */
     public Double getSelectivity(IgniteHashIndexSpool rel, RelMetadataQuery mq, RexNode predicate) {
         if (predicate != null) {
