--- conflicted
+++ resolved
@@ -43,55 +43,40 @@
  * Set op (MINUS, INTERSECT) converter rule.
  */
 public class SetOpConverterRule {
-<<<<<<< HEAD
+    /**
+     *
+     */
     public static final RelOptRule SINGLE_MINUS = new SingleMinusConverterRule();
 
+    /**
+     *
+     */
     public static final RelOptRule SINGLE_INTERSECT = new SingleIntersectConverterRule();
 
+    /**
+     *
+     */
     public static final RelOptRule MAP_REDUCE_MINUS = new MapReduceMinusConverterRule();
 
+    /**
+     *
+     */
     public static final RelOptRule MAP_REDUCE_INTERSECT = new MapReduceIntersectConverterRule();
 
-=======
-    /**
-     *
-     */
-    public static final RelOptRule SINGLE_MINUS = new SingleMinusConverterRule();
-
-    /**
-     *
-     */
-    public static final RelOptRule SINGLE_INTERSECT = new SingleIntersectConverterRule();
-
-    /**
-     *
-     */
-    public static final RelOptRule MAP_REDUCE_MINUS = new MapReduceMinusConverterRule();
-
-    /**
-     *
-     */
-    public static final RelOptRule MAP_REDUCE_INTERSECT = new MapReduceIntersectConverterRule();
-
-    /**
-     *
-     */
->>>>>>> a323c22d
+    /**
+     *
+     */
     private SetOpConverterRule() {
         // No-op.
     }
 
-<<<<<<< HEAD
+    /**
+     *
+     */
     private abstract static class SingleSetOpConverterRule<T extends SetOp> extends AbstractIgniteConverterRule<T> {
-=======
-    /**
-     *
-     */
-    private abstract static class SingleSetOpConverterRule<T extends SetOp> extends AbstractIgniteConverterRule<T> {
-        /**
-         *
-         */
->>>>>>> a323c22d
+        /**
+         *
+         */
         SingleSetOpConverterRule(Class<T> cls, String desc) {
             super(cls, desc);
         }
@@ -111,17 +96,13 @@
         }
     }
 
-<<<<<<< HEAD
+    /**
+     *
+     */
     private static class SingleMinusConverterRule extends SingleSetOpConverterRule<LogicalMinus> {
-=======
-    /**
-     *
-     */
-    private static class SingleMinusConverterRule extends SingleSetOpConverterRule<LogicalMinus> {
-        /**
-         *
-         */
->>>>>>> a323c22d
+        /**
+         *
+         */
         SingleMinusConverterRule() {
             super(LogicalMinus.class, "SingleMinusConverterRule");
         }
@@ -134,17 +115,13 @@
         }
     }
 
-<<<<<<< HEAD
+    /**
+     *
+     */
     private static class SingleIntersectConverterRule extends SingleSetOpConverterRule<LogicalIntersect> {
-=======
-    /**
-     *
-     */
-    private static class SingleIntersectConverterRule extends SingleSetOpConverterRule<LogicalIntersect> {
-        /**
-         *
-         */
->>>>>>> a323c22d
+        /**
+         *
+         */
         SingleIntersectConverterRule() {
             super(LogicalIntersect.class, "SingleIntersectConverterRule");
         }
@@ -157,17 +134,13 @@
         }
     }
 
-<<<<<<< HEAD
+    /**
+     *
+     */
     private abstract static class MapReduceSetOpConverterRule<T extends SetOp> extends AbstractIgniteConverterRule<T> {
-=======
-    /**
-     *
-     */
-    private abstract static class MapReduceSetOpConverterRule<T extends SetOp> extends AbstractIgniteConverterRule<T> {
-        /**
-         *
-         */
->>>>>>> a323c22d
+        /**
+         *
+         */
         MapReduceSetOpConverterRule(Class<T> cls, String desc) {
             super(cls, desc);
         }
@@ -200,17 +173,13 @@
         }
     }
 
-<<<<<<< HEAD
+    /**
+     *
+     */
     private static class MapReduceMinusConverterRule extends MapReduceSetOpConverterRule<LogicalMinus> {
-=======
-    /**
-     *
-     */
-    private static class MapReduceMinusConverterRule extends MapReduceSetOpConverterRule<LogicalMinus> {
-        /**
-         *
-         */
->>>>>>> a323c22d
+        /**
+         *
+         */
         MapReduceMinusConverterRule() {
             super(LogicalMinus.class, "MapReduceMinusConverterRule");
         }
@@ -230,17 +199,13 @@
         }
     }
 
-<<<<<<< HEAD
+    /**
+     *
+     */
     private static class MapReduceIntersectConverterRule extends MapReduceSetOpConverterRule<LogicalIntersect> {
-=======
-    /**
-     *
-     */
-    private static class MapReduceIntersectConverterRule extends MapReduceSetOpConverterRule<LogicalIntersect> {
-        /**
-         *
-         */
->>>>>>> a323c22d
+        /**
+         *
+         */
         MapReduceIntersectConverterRule() {
             super(LogicalIntersect.class, "MapReduceIntersectConverterRule");
         }
