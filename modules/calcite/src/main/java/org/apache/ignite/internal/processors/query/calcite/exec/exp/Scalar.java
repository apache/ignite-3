/*
 * Licensed to the Apache Software Foundation (ASF) under one or more
 * contributor license agreements.  See the NOTICE file distributed with
 * this work for additional information regarding copyright ownership.
 * The ASF licenses this file to You under the Apache License, Version 2.0
 * (the "License"); you may not use this file except in compliance with
 * the License.  You may obtain a copy of the License at
 *
 *      http://www.apache.org/licenses/LICENSE-2.0
 *
 * Unless required by applicable law or agreed to in writing, software
 * distributed under the License is distributed on an "AS IS" BASIS,
 * WITHOUT WARRANTIES OR CONDITIONS OF ANY KIND, either express or implied.
 * See the License for the specific language governing permissions and
 * limitations under the License.
 */

package org.apache.ignite.internal.processors.query.calcite.exec.exp;

import org.apache.ignite.internal.processors.query.calcite.exec.ExecutionContext;

/**
<<<<<<< HEAD
 * Scalar interface.
 * TODO Documentation https://issues.apache.org/jira/browse/IGNITE-15859
 */
public interface Scalar {
=======
 *
 */
public interface Scalar {
    /**
     *
     */
>>>>>>> a323c22d
    void execute(ExecutionContext ctx, Object in, Object out);
}<|MERGE_RESOLUTION|>--- conflicted
+++ resolved
@@ -20,18 +20,11 @@
 import org.apache.ignite.internal.processors.query.calcite.exec.ExecutionContext;
 
 /**
-<<<<<<< HEAD
- * Scalar interface.
- * TODO Documentation https://issues.apache.org/jira/browse/IGNITE-15859
- */
-public interface Scalar {
-=======
  *
  */
 public interface Scalar {
     /**
      *
      */
->>>>>>> a323c22d
     void execute(ExecutionContext ctx, Object in, Object out);
 }