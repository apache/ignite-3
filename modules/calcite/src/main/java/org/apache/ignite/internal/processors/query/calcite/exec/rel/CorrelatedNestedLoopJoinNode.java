--- conflicted
+++ resolved
@@ -33,146 +33,99 @@
 import org.apache.ignite.internal.processors.query.calcite.exec.RowHandler;
 
 /**
- * CorrelatedNestedLoopJoinNode.
- * TODO Documentation https://issues.apache.org/jira/browse/IGNITE-15859
+ *
  */
 public class CorrelatedNestedLoopJoinNode<RowT> extends AbstractNode<RowT> {
-<<<<<<< HEAD
+    /**
+     *
+     */
     private final Predicate<RowT> cond;
 
+    /**
+     *
+     */
     private final List<CorrelationId> correlationIds;
 
+    /**
+     *
+     */
     private final JoinRelType joinType;
 
+    /**
+     *
+     */
     private final RowHandler<RowT> handler;
 
+    /**
+     *
+     */
     private final int leftInBufferSize;
 
+    /**
+     *
+     */
     private final int rightInBufferSize;
 
+    /**
+     *
+     */
     private final BitSet leftMatched = new BitSet();
 
+    /**
+     *
+     */
     private int requested;
 
+    /**
+     *
+     */
     private int waitingLeft;
 
+    /**
+     *
+     */
     private int waitingRight;
 
+    /**
+     *
+     */
     private List<RowT> leftInBuf;
 
+    /**
+     *
+     */
     private List<RowT> rightInBuf;
 
+    /**
+     *
+     */
     private int leftIdx;
 
+    /**
+     *
+     */
     private int rightIdx;
 
+    /**
+     *
+     */
     private RowT rightEmptyRow;
 
+    /**
+     *
+     */
     private State state = State.INITIAL;
 
-=======
-    /**
-     *
-     */
-    private final Predicate<RowT> cond;
-
-    /**
-     *
-     */
-    private final List<CorrelationId> correlationIds;
-
-    /**
-     *
-     */
-    private final JoinRelType joinType;
-
-    /**
-     *
-     */
-    private final RowHandler<RowT> handler;
-
-    /**
-     *
-     */
-    private final int leftInBufferSize;
-
-    /**
-     *
-     */
-    private final int rightInBufferSize;
-
-    /**
-     *
-     */
-    private final BitSet leftMatched = new BitSet();
-
-    /**
-     *
-     */
-    private int requested;
-
-    /**
-     *
-     */
-    private int waitingLeft;
-
-    /**
-     *
-     */
-    private int waitingRight;
-
-    /**
-     *
-     */
-    private List<RowT> leftInBuf;
-
-    /**
-     *
-     */
-    private List<RowT> rightInBuf;
-
-    /**
-     *
-     */
-    private int leftIdx;
-
-    /**
-     *
-     */
-    private int rightIdx;
-
-    /**
-     *
-     */
-    private RowT rightEmptyRow;
-
-    /**
-     *
-     */
-    private State state = State.INITIAL;
-
-    /**
-     *
-     */
->>>>>>> a323c22d
+    /**
+     *
+     */
     private enum State {
         INITIAL, FILLING_LEFT, FILLING_RIGHT, IDLE, IN_LOOP, END
     }
 
     /**
-<<<<<<< HEAD
-     * Constructor.
-     * TODO Documentation https://issues.apache.org/jira/browse/IGNITE-15859
-     *
-     * @param ctx            Execution context.
-     * @param rowType        Output row type.
-     * @param cond           Join expression.
-     * @param correlationIds Set ofCorrelationId.
-     * @param joinType       JoinRelType.
-=======
      * @param ctx  Execution context.
      * @param cond Join expression.
->>>>>>> a323c22d
      */
     public CorrelatedNestedLoopJoinNode(ExecutionContext<RowT> ctx, RelDataType rowType, Predicate<RowT> cond,
             Set<CorrelationId> correlationIds, JoinRelType joinType) {
@@ -267,12 +220,9 @@
         throw new IndexOutOfBoundsException();
     }
 
-<<<<<<< HEAD
-=======
-    /**
-     *
-     */
->>>>>>> a323c22d
+    /**
+     *
+     */
     private void pushLeft(RowT row) throws Exception {
         assert downstream() != null;
         assert waitingLeft > 0;
@@ -290,12 +240,9 @@
         onPushLeft();
     }
 
-<<<<<<< HEAD
-=======
-    /**
-     *
-     */
->>>>>>> a323c22d
+    /**
+     *
+     */
     private void pushRight(RowT row) throws Exception {
         assert downstream() != null;
         assert waitingRight > 0;
@@ -313,12 +260,9 @@
         onPushRight();
     }
 
-<<<<<<< HEAD
-=======
-    /**
-     *
-     */
->>>>>>> a323c22d
+    /**
+     *
+     */
     private void endLeft() throws Exception {
         assert downstream() != null;
         assert waitingLeft > 0;
@@ -334,12 +278,9 @@
         onEndLeft();
     }
 
-<<<<<<< HEAD
-=======
-    /**
-     *
-     */
->>>>>>> a323c22d
+    /**
+     *
+     */
     private void endRight() throws Exception {
         assert downstream() != null;
         assert waitingRight > 0;
@@ -355,12 +296,9 @@
         onEndRight();
     }
 
-<<<<<<< HEAD
-=======
-    /**
-     *
-     */
->>>>>>> a323c22d
+    /**
+     *
+     */
     private void onRequest() throws Exception {
         switch (state) {
             case IN_LOOP:
@@ -404,12 +342,9 @@
         }
     }
 
-<<<<<<< HEAD
-=======
-    /**
-     *
-     */
->>>>>>> a323c22d
+    /**
+     *
+     */
     private void onPushLeft() throws Exception {
         assert state == State.FILLING_LEFT : "Unexpected state:" + state;
         assert waitingRight == 0 || waitingRight == -1;
@@ -429,12 +364,9 @@
         }
     }
 
-<<<<<<< HEAD
-=======
-    /**
-     *
-     */
->>>>>>> a323c22d
+    /**
+     *
+     */
     private void onPushRight() throws Exception {
         assert state == State.FILLING_RIGHT : "Unexpected state:" + state;
         assert !nullOrEmpty(leftInBuf);
@@ -449,12 +381,9 @@
         }
     }
 
-<<<<<<< HEAD
-=======
-    /**
-     *
-     */
->>>>>>> a323c22d
+    /**
+     *
+     */
     private void onEndLeft() throws Exception {
         assert state == State.FILLING_LEFT : "Unexpected state:" + state;
         assert waitingLeft == -1;
@@ -482,12 +411,9 @@
         }
     }
 
-<<<<<<< HEAD
-=======
-    /**
-     *
-     */
->>>>>>> a323c22d
+    /**
+     *
+     */
     private void onEndRight() throws Exception {
         assert state == State.FILLING_RIGHT : "Unexpected state:" + state;
         assert waitingRight == -1;
@@ -499,12 +425,9 @@
         join();
     }
 
-<<<<<<< HEAD
-=======
-    /**
-     *
-     */
->>>>>>> a323c22d
+    /**
+     *
+     */
     private void join() throws Exception {
         assert state == State.IDLE;
 
@@ -609,32 +532,23 @@
         }
     }
 
-<<<<<<< HEAD
-=======
-    /**
-     *
-     */
->>>>>>> a323c22d
+    /**
+     *
+     */
     private Node<RowT> leftSource() {
         return sources().get(0);
     }
 
-<<<<<<< HEAD
-=======
-    /**
-     *
-     */
->>>>>>> a323c22d
+    /**
+     *
+     */
     private Node<RowT> rightSource() {
         return sources().get(1);
     }
 
-<<<<<<< HEAD
-=======
-    /**
-     *
-     */
->>>>>>> a323c22d
+    /**
+     *
+     */
     private void prepareCorrelations() {
         for (int i = 0; i < correlationIds.size(); i++) {
             RowT row = i < leftInBuf.size() ? leftInBuf.get(i) : first(leftInBuf);
