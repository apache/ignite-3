/*
 * Licensed to the Apache Software Foundation (ASF) under one or more
 * contributor license agreements.  See the NOTICE file distributed with
 * this work for additional information regarding copyright ownership.
 * The ASF licenses this file to You under the Apache License, Version 2.0
 * (the "License"); you may not use this file except in compliance with
 * the License.  You may obtain a copy of the License at
 *
 *      http://www.apache.org/licenses/LICENSE-2.0
 *
 * Unless required by applicable law or agreed to in writing, software
 * distributed under the License is distributed on an "AS IS" BASIS,
 * WITHOUT WARRANTIES OR CONDITIONS OF ANY KIND, either express or implied.
 * See the License for the specific language governing permissions and
 * limitations under the License.
 */

package org.apache.ignite.internal.processors.query.calcite.exec.exp;

import com.google.common.collect.ImmutableList;
import java.util.Comparator;
import java.util.List;
import java.util.function.Function;
import java.util.function.Predicate;
import java.util.function.Supplier;
<<<<<<< HEAD
=======

>>>>>>> c086555b
import org.apache.calcite.rel.RelCollation;
import org.apache.calcite.rel.RelFieldCollation;
import org.apache.calcite.rel.core.AggregateCall;
import org.apache.calcite.rel.type.RelDataType;
import org.apache.calcite.rex.RexLiteral;
import org.apache.calcite.rex.RexNode;
import org.apache.ignite.internal.processors.query.calcite.exec.exp.agg.AccumulatorWrapper;
import org.apache.ignite.internal.processors.query.calcite.exec.exp.agg.AggregateType;

/**
 * Expression factory.
 */
public interface ExpressionFactory<Row> {
    /**
     *
     */
    Supplier<List<AccumulatorWrapper<Row>>> accumulatorsFactory(
            AggregateType type,
            List<AggregateCall> calls,
            RelDataType rowType
    );

    /**
     * Creates a comparator for given data type and collations. Mainly used for sorted exchange.
     *
     * @param collations Collations.
     * @return Row comparator.
     */
    Comparator<Row> comparator(RelCollation collations);

    /**
     * Creates a comparator for different rows by given field collations. Mainly used for merge join rows comparison. Note: Both list has to
     * have the same size and matched fields collations has to have the same traits (i.e. all pairs of field collations should have the same
     * sorting and nulls ordering).
     *
     * @param left  Collations of left row.
     * @param right Collations of right row.
     * @return Rows comparator.
     */
    Comparator<Row> comparator(List<RelFieldCollation> left, List<RelFieldCollation> right);

    /**
     * Creates a Filter predicate.
     *
     * @param filter  Filter expression.
     * @param rowType Input row type.
     * @return Filter predicate.
     */
    Predicate<Row> predicate(RexNode filter, RelDataType rowType);

    /**
     * Creates a Project function. Resulting function returns a row with different fields, fields order, fields types, etc.
     *
     * @param projects Projection expressions.
     * @param rowType  Input row type.
     * @return Project function.
     */
    Function<Row, Row> project(List<RexNode> projects, RelDataType rowType);

    /**
     * Creates a Values relational node rows source.
     *
     * @param values  Values.
     * @param rowType Output row type.
     * @return Values relational node rows source.
     */
    Iterable<Row> values(List<RexLiteral> values, RelDataType rowType);

    /**
     * Creates row from RexNodes.
     *
     * @param values Values.
     * @return Row.
     */
    Supplier<Row> rowSource(List<RexNode> values);


    /**
     * Executes expression.
     */
    <T> Supplier<T> execute(RexNode node);

    /**
     * Creates {@link Scalar}, a code-generated expressions evaluator.
     *
     * @param node Expression.
     * @param type Row type.
     * @return Scalar.
     */
    default Scalar scalar(RexNode node, RelDataType type) {
        return scalar(List.of(node), type);
    }

    /**
     * Creates {@link Scalar}, a code-generated expressions evaluator.
     *
     * @param nodes Expressions.
     * @param type  Row type.
     * @return Scalar.
     */
    Scalar scalar(List<RexNode> nodes, RelDataType type);
}<|MERGE_RESOLUTION|>--- conflicted
+++ resolved
@@ -17,16 +17,12 @@
 
 package org.apache.ignite.internal.processors.query.calcite.exec.exp;
 
-import com.google.common.collect.ImmutableList;
 import java.util.Comparator;
 import java.util.List;
 import java.util.function.Function;
 import java.util.function.Predicate;
 import java.util.function.Supplier;
-<<<<<<< HEAD
-=======
 
->>>>>>> c086555b
 import org.apache.calcite.rel.RelCollation;
 import org.apache.calcite.rel.RelFieldCollation;
 import org.apache.calcite.rel.core.AggregateCall;
@@ -40,13 +36,11 @@
  * Expression factory.
  */
 public interface ExpressionFactory<Row> {
-    /**
-     *
-     */
+    /** */
     Supplier<List<AccumulatorWrapper<Row>>> accumulatorsFactory(
-            AggregateType type,
-            List<AggregateCall> calls,
-            RelDataType rowType
+        AggregateType type,
+        List<AggregateCall> calls,
+        RelDataType rowType
     );
 
     /**
@@ -58,11 +52,11 @@
     Comparator<Row> comparator(RelCollation collations);
 
     /**
-     * Creates a comparator for different rows by given field collations. Mainly used for merge join rows comparison. Note: Both list has to
-     * have the same size and matched fields collations has to have the same traits (i.e. all pairs of field collations should have the same
-     * sorting and nulls ordering).
+     * Creates a comparator for different rows by given field collations. Mainly used for merge join rows comparison.
+     * Note: Both list has to have the same size and matched fields collations has to have the same traits
+     * (i.e. all pairs of field collations should have the same sorting and nulls ordering).
      *
-     * @param left  Collations of left row.
+     * @param left Collations of left row.
      * @param right Collations of right row.
      * @return Rows comparator.
      */
@@ -70,18 +64,17 @@
 
     /**
      * Creates a Filter predicate.
-     *
-     * @param filter  Filter expression.
+     * @param filter Filter expression.
      * @param rowType Input row type.
      * @return Filter predicate.
      */
     Predicate<Row> predicate(RexNode filter, RelDataType rowType);
 
     /**
-     * Creates a Project function. Resulting function returns a row with different fields, fields order, fields types, etc.
-     *
+     * Creates a Project function. Resulting function returns a row with different fields,
+     * fields order, fields types, etc.
      * @param projects Projection expressions.
-     * @param rowType  Input row type.
+     * @param rowType Input row type.
      * @return Project function.
      */
     Function<Row, Row> project(List<RexNode> projects, RelDataType rowType);
@@ -89,7 +82,7 @@
     /**
      * Creates a Values relational node rows source.
      *
-     * @param values  Values.
+     * @param values Values.
      * @param rowType Output row type.
      * @return Values relational node rows source.
      */
@@ -124,7 +117,7 @@
      * Creates {@link Scalar}, a code-generated expressions evaluator.
      *
      * @param nodes Expressions.
-     * @param type  Row type.
+     * @param type Row type.
      * @return Scalar.
      */
     Scalar scalar(List<RexNode> nodes, RelDataType type);
