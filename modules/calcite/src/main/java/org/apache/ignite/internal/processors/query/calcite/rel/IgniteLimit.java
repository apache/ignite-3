/*
 * Licensed to the Apache Software Foundation (ASF) under one or more
 * contributor license agreements.  See the NOTICE file distributed with
 * this work for additional information regarding copyright ownership.
 * The ASF licenses this file to you under the Apache License, Version 2.0
 * (the "License"); you may not use this file except in compliance with
 * the License.  You may obtain a copy of the License at
 *
 * http://www.apache.org/licenses/LICENSE-2.0
 *
 * Unless required by applicable law or agreed to in writing, software
 * distributed under the License is distributed on an "AS IS" BASIS,
 * WITHOUT WARRANTIES OR CONDITIONS OF ANY KIND, either express or implied.
 * See the License for the specific language governing permissions and
 * limitations under the License.
 */

package org.apache.ignite.internal.processors.query.calcite.rel;

<<<<<<< HEAD
import com.google.common.collect.ImmutableList;
=======
>>>>>>> a323c22d
import java.util.List;
import org.apache.calcite.plan.RelOptCluster;
import org.apache.calcite.plan.RelOptCost;
import org.apache.calcite.plan.RelOptPlanner;
import org.apache.calcite.plan.RelTraitSet;
import org.apache.calcite.rel.RelInput;
import org.apache.calcite.rel.RelNode;
import org.apache.calcite.rel.RelWriter;
import org.apache.calcite.rel.SingleRel;
import org.apache.calcite.rel.metadata.RelMetadataQuery;
import org.apache.calcite.rex.RexLiteral;
import org.apache.calcite.rex.RexNode;
import org.apache.calcite.sql.SqlKind;
import org.apache.calcite.util.Pair;
import org.apache.ignite.internal.processors.query.calcite.metadata.cost.IgniteCost;

/**
<<<<<<< HEAD
 * IgniteLimit.
 * TODO Documentation https://issues.apache.org/jira/browse/IGNITE-15859
=======
 *
>>>>>>> a323c22d
 */
public class IgniteLimit extends SingleRel implements IgniteRel {
    /** In case the fetch value is a DYNAMIC_PARAM. */
    private static final double FETCH_IS_PARAM_FACTOR = 0.01;
    
    /** In case the offset value is a DYNAMIC_PARAM. */
    private static final double OFFSET_IS_PARAM_FACTOR = 0.5;
    
    /** Offset. */
    private final RexNode offset;
<<<<<<< HEAD

    /** Fetches rows expression (limit). */
=======
    
    /** Fetches rows expression (limit) */
>>>>>>> a323c22d
    private final RexNode fetch;
    
    /**
     * Constructor.
     *
     * @param cluster Cluster.
     * @param traits  Trait set.
     * @param child   Input relational expression.
     * @param offset  Offset.
     * @param fetch   Limit.
     */
    public IgniteLimit(
            RelOptCluster cluster,
            RelTraitSet traits,
            RelNode child,
            RexNode offset,
            RexNode fetch
    ) {
        super(cluster, traits, child);
        this.offset = offset;
        this.fetch = fetch;
    }
<<<<<<< HEAD

    /**
     * Constructor.
     * TODO Documentation https://issues.apache.org/jira/browse/IGNITE-15859
=======
    
    /**
     *
>>>>>>> a323c22d
     */
    public IgniteLimit(RelInput input) {
        super(
                input.getCluster(),
                input.getTraitSet().replace(IgniteConvention.INSTANCE),
                input.getInputs().get(0)
        );
        
        offset = input.getExpression("offset");
        fetch = input.getExpression("fetch");
    }
    
    /** {@inheritDoc} */
    @Override
    public final IgniteLimit copy(RelTraitSet traitSet, List<RelNode> inputs) {
        return new IgniteLimit(getCluster(), traitSet, sole(inputs), offset, fetch);
    }
    
    /** {@inheritDoc} */
    @Override
    public RelWriter explainTerms(RelWriter pw) {
        super.explainTerms(pw);
        pw.itemIf("offset", offset, offset != null);
        pw.itemIf("fetch", fetch, fetch != null);
        return pw;
    }
    
    /** {@inheritDoc} */
    @Override
    public <T> T accept(IgniteRelVisitor<T> visitor) {
        return visitor.visit(this);
    }
    
    /** {@inheritDoc} */
    @Override
    public Pair<RelTraitSet, List<RelTraitSet>> passThroughTraits(RelTraitSet required) {
        if (required.getConvention() != IgniteConvention.INSTANCE) {
            return null;
        }
<<<<<<< HEAD

        return Pair.of(required, ImmutableList.of(required));
=======
        
        return Pair.of(required, List.of(required));
>>>>>>> a323c22d
    }
    
    /** {@inheritDoc} */
    @Override
    public Pair<RelTraitSet, List<RelTraitSet>> deriveTraits(RelTraitSet childTraits, int childId) {
        assert childId == 0;
<<<<<<< HEAD

        if (childTraits.getConvention() != IgniteConvention.INSTANCE) {
            return null;
        }

        return Pair.of(childTraits, ImmutableList.of(childTraits));
=======
    
        if (childTraits.getConvention() != IgniteConvention.INSTANCE) {
            return null;
        }
        
        return Pair.of(childTraits, List.of(childTraits));
>>>>>>> a323c22d
    }
    
    /** {@inheritDoc} */
    @Override
    public RelOptCost computeSelfCost(RelOptPlanner planner, RelMetadataQuery mq) {
        double inputRowCount = mq.getRowCount(getInput());
        
        double lim = fetch != null ? doubleFromRex(fetch, inputRowCount * FETCH_IS_PARAM_FACTOR) : inputRowCount;
        double off = offset != null ? doubleFromRex(offset, inputRowCount * OFFSET_IS_PARAM_FACTOR) : 0;
        
        double rows = Math.min(lim + off, inputRowCount);
        
        return planner.getCostFactory().makeCost(rows, rows * IgniteCost.ROW_PASS_THROUGH_COST, 0);
    }
    
    /** {@inheritDoc} */
    @Override
    public double estimateRowCount(RelMetadataQuery mq) {
        double inputRowCount = mq.getRowCount(getInput());
        
        double lim = fetch != null ? doubleFromRex(fetch, inputRowCount * FETCH_IS_PARAM_FACTOR) : inputRowCount;
        double off = offset != null ? doubleFromRex(offset, inputRowCount * OFFSET_IS_PARAM_FACTOR) : 0;
        
        return Math.min(lim, inputRowCount - off);
    }
    
    /**
     * Get double from rex.
     * TODO Documentation https://issues.apache.org/jira/browse/IGNITE-15859
     *
     * @return Integer value of the literal expression.
     */
    private double doubleFromRex(RexNode n, double def) {
        try {
            if (n.isA(SqlKind.LITERAL)) {
                return ((RexLiteral) n).getValueAs(Integer.class);
            } else {
                return def;
            }
        } catch (Exception e) {
            assert false : "Unable to extract value: " + e.getMessage();
            
            return def;
        }
    }
    
    /**
     * Get offset.
     */
    public RexNode offset() {
        return offset;
    }
    
    /**
     * Get fetches rows expression (limit).
     */
    public RexNode fetch() {
        return fetch;
    }
    
    /** {@inheritDoc} */
    @Override
    public IgniteRel clone(RelOptCluster cluster, List<IgniteRel> inputs) {
        return new IgniteLimit(cluster, getTraitSet(), sole(inputs), offset, fetch);
    }
}<|MERGE_RESOLUTION|>--- conflicted
+++ resolved
@@ -17,10 +17,6 @@
 
 package org.apache.ignite.internal.processors.query.calcite.rel;
 
-<<<<<<< HEAD
-import com.google.common.collect.ImmutableList;
-=======
->>>>>>> a323c22d
 import java.util.List;
 import org.apache.calcite.plan.RelOptCluster;
 import org.apache.calcite.plan.RelOptCost;
@@ -38,12 +34,7 @@
 import org.apache.ignite.internal.processors.query.calcite.metadata.cost.IgniteCost;
 
 /**
-<<<<<<< HEAD
- * IgniteLimit.
- * TODO Documentation https://issues.apache.org/jira/browse/IGNITE-15859
-=======
  *
->>>>>>> a323c22d
  */
 public class IgniteLimit extends SingleRel implements IgniteRel {
     /** In case the fetch value is a DYNAMIC_PARAM. */
@@ -54,13 +45,8 @@
     
     /** Offset. */
     private final RexNode offset;
-<<<<<<< HEAD
-
-    /** Fetches rows expression (limit). */
-=======
     
     /** Fetches rows expression (limit) */
->>>>>>> a323c22d
     private final RexNode fetch;
     
     /**
@@ -83,16 +69,9 @@
         this.offset = offset;
         this.fetch = fetch;
     }
-<<<<<<< HEAD
-
-    /**
-     * Constructor.
-     * TODO Documentation https://issues.apache.org/jira/browse/IGNITE-15859
-=======
     
     /**
      *
->>>>>>> a323c22d
      */
     public IgniteLimit(RelInput input) {
         super(
@@ -132,34 +111,20 @@
         if (required.getConvention() != IgniteConvention.INSTANCE) {
             return null;
         }
-<<<<<<< HEAD
-
-        return Pair.of(required, ImmutableList.of(required));
-=======
         
         return Pair.of(required, List.of(required));
->>>>>>> a323c22d
     }
     
     /** {@inheritDoc} */
     @Override
     public Pair<RelTraitSet, List<RelTraitSet>> deriveTraits(RelTraitSet childTraits, int childId) {
         assert childId == 0;
-<<<<<<< HEAD
-
-        if (childTraits.getConvention() != IgniteConvention.INSTANCE) {
-            return null;
-        }
-
-        return Pair.of(childTraits, ImmutableList.of(childTraits));
-=======
     
         if (childTraits.getConvention() != IgniteConvention.INSTANCE) {
             return null;
         }
         
         return Pair.of(childTraits, List.of(childTraits));
->>>>>>> a323c22d
     }
     
     /** {@inheritDoc} */
@@ -187,9 +152,6 @@
     }
     
     /**
-     * Get double from rex.
-     * TODO Documentation https://issues.apache.org/jira/browse/IGNITE-15859
-     *
      * @return Integer value of the literal expression.
      */
     private double doubleFromRex(RexNode n, double def) {
@@ -207,14 +169,14 @@
     }
     
     /**
-     * Get offset.
+     * @return Offset.
      */
     public RexNode offset() {
         return offset;
     }
     
     /**
-     * Get fetches rows expression (limit).
+     * @return Fetches rows expression (limit)
      */
     public RexNode fetch() {
         return fetch;
