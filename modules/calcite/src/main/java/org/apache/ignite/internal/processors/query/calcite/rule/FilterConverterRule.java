/*
 * Licensed to the Apache Software Foundation (ASF) under one or more
 * contributor license agreements.  See the NOTICE file distributed with
 * this work for additional information regarding copyright ownership.
 * The ASF licenses this file to You under the Apache License, Version 2.0
 * (the "License"); you may not use this file except in compliance with
 * the License.  You may obtain a copy of the License at
 *
 *      http://www.apache.org/licenses/LICENSE-2.0
 *
 * Unless required by applicable law or agreed to in writing, software
 * distributed under the License is distributed on an "AS IS" BASIS,
 * WITHOUT WARRANTIES OR CONDITIONS OF ANY KIND, either express or implied.
 * See the License for the specific language governing permissions and
 * limitations under the License.
 */

package org.apache.ignite.internal.processors.query.calcite.rule;

import java.util.Set;
import org.apache.calcite.plan.RelOptCluster;
import org.apache.calcite.plan.RelOptPlanner;
import org.apache.calcite.plan.RelOptRule;
import org.apache.calcite.plan.RelTraitSet;
import org.apache.calcite.rel.PhysicalNode;
import org.apache.calcite.rel.core.CorrelationId;
import org.apache.calcite.rel.logical.LogicalFilter;
import org.apache.calcite.rel.metadata.RelMetadataQuery;
import org.apache.ignite.internal.processors.query.calcite.rel.IgniteConvention;
import org.apache.ignite.internal.processors.query.calcite.rel.IgniteFilter;
import org.apache.ignite.internal.processors.query.calcite.trait.CorrelationTrait;
import org.apache.ignite.internal.processors.query.calcite.util.RexUtils;

/**
 * FilterConverterRule.
 * TODO Documentation https://issues.apache.org/jira/browse/IGNITE-15859
 */
public class FilterConverterRule extends AbstractIgniteConverterRule<LogicalFilter> {
<<<<<<< HEAD
    public static final RelOptRule INSTANCE = new FilterConverterRule();

=======
    /**
     *
     */
    public static final RelOptRule INSTANCE = new FilterConverterRule();

    /**
     *
     */
>>>>>>> a323c22d
    public FilterConverterRule() {
        super(LogicalFilter.class, "FilterConverterRule");
    }

    /** {@inheritDoc} */
    @Override
    protected PhysicalNode convert(RelOptPlanner planner, RelMetadataQuery mq, LogicalFilter rel) {
        RelOptCluster cluster = rel.getCluster();
        RelTraitSet traits = rel.getTraitSet().replace(IgniteConvention.INSTANCE);

        Set<CorrelationId> corrIds = RexUtils.extractCorrelationIds(rel.getCondition());

        if (!corrIds.isEmpty()) {
            traits = traits.replace(CorrelationTrait.correlations(corrIds));
        }

        return new IgniteFilter(cluster, traits, rel.getInput(), rel.getCondition());
    }
}<|MERGE_RESOLUTION|>--- conflicted
+++ resolved
@@ -32,14 +32,9 @@
 import org.apache.ignite.internal.processors.query.calcite.util.RexUtils;
 
 /**
- * FilterConverterRule.
- * TODO Documentation https://issues.apache.org/jira/browse/IGNITE-15859
+ *
  */
 public class FilterConverterRule extends AbstractIgniteConverterRule<LogicalFilter> {
-<<<<<<< HEAD
-    public static final RelOptRule INSTANCE = new FilterConverterRule();
-
-=======
     /**
      *
      */
@@ -48,7 +43,6 @@
     /**
      *
      */
->>>>>>> a323c22d
     public FilterConverterRule() {
         super(LogicalFilter.class, "FilterConverterRule");
     }
