--- conflicted
+++ resolved
@@ -21,10 +21,6 @@
 import static org.apache.ignite.internal.processors.query.calcite.util.Commons.transform;
 import static org.apache.ignite.internal.util.CollectionUtils.nullOrEmpty;
 
-<<<<<<< HEAD
-import com.google.common.collect.ImmutableSet;
-=======
->>>>>>> a323c22d
 import java.lang.reflect.Type;
 import java.sql.Timestamp;
 import java.util.Arrays;
@@ -60,49 +56,30 @@
 import org.jetbrains.annotations.Nullable;
 
 /**
-<<<<<<< HEAD
- * TypeUtils.
- * TODO Documentation https://issues.apache.org/jira/browse/IGNITE-15859
- */
-public class TypeUtils {
-=======
  *
  */
 public class TypeUtils {
     /**
      *
      */
->>>>>>> a323c22d
     private static final EnumSet<SqlTypeName> CONVERTABLE_SQL_TYPES = EnumSet.of(
             SqlTypeName.DATE,
             SqlTypeName.TIME,
             SqlTypeName.TIMESTAMP
     );
-<<<<<<< HEAD
-
-    private static final Set<Type> CONVERTABLE_TYPES = ImmutableSet.of(
-=======
     
     /**
      *
      */
     private static final Set<Type> CONVERTABLE_TYPES = Set.of(
->>>>>>> a323c22d
             java.util.Date.class,
             java.sql.Date.class,
             java.sql.Time.class,
             java.sql.Timestamp.class
     );
-<<<<<<< HEAD
-
-    /**
-     * CombinedRowType.
-     * TODO Documentation https://issues.apache.org/jira/browse/IGNITE-15859
-=======
-    
-    /**
-     *
->>>>>>> a323c22d
+    
+    /**
+     *
      */
     public static RelDataType combinedRowType(IgniteTypeFactory typeFactory, RelDataType... types) {
         
@@ -114,35 +91,20 @@
             for (RelDataTypeField field : type.getFieldList()) {
                 int idx = 0;
                 String fieldName = field.getName();
-<<<<<<< HEAD
-
-                while (!names.add(fieldName)) {
-                    fieldName = field.getName() + idx++;
-                }
-
-=======
     
                 while (!names.add(fieldName)) {
                     fieldName = field.getName() + idx++;
                 }
                 
->>>>>>> a323c22d
                 builder.add(fieldName, field.getType());
             }
         }
         
         return builder.build();
     }
-<<<<<<< HEAD
-
-    /**
-     * NeedCast.
-     * TODO Documentation https://issues.apache.org/jira/browse/IGNITE-15859
-=======
-    
-    /**
-     *
->>>>>>> a323c22d
+    
+    /**
+     *
      */
     public static boolean needCast(RelDataTypeFactory factory, RelDataType fromType, RelDataType toType) {
         // This prevents that we cast a JavaType to normal RelDataType.
@@ -161,11 +123,7 @@
         if (SqlTypeUtil.isCharacter(toType) && SqlTypeUtil.isCharacter(fromType)) {
             return false;
         }
-<<<<<<< HEAD
-
-=======
-        
->>>>>>> a323c22d
+        
         // No need to cast if the source type precedence list
         // contains target type. i.e. do not cast from
         // tinyint to int or int to bigint.
@@ -179,48 +137,27 @@
         if (SqlTypeUtil.equalSansNullability(factory, fromType, toType)) {
             return false;
         }
-<<<<<<< HEAD
-
-=======
-        
->>>>>>> a323c22d
+        
         // Should keep sync with rules in SqlTypeCoercionRule.
         assert SqlTypeUtil.canCastFrom(toType, fromType, true);
         
         return true;
     }
-<<<<<<< HEAD
-
-    /**
-     * CreateRowType.
-     * TODO Documentation https://issues.apache.org/jira/browse/IGNITE-15859
-=======
-    
-    /**
-     *
->>>>>>> a323c22d
+    
+    /**
+     *
      */
     @NotNull
     public static RelDataType createRowType(@NotNull IgniteTypeFactory typeFactory, @NotNull Class<?>... fields) {
         List<RelDataType> types = Arrays.stream(fields)
                 .map(typeFactory::createJavaType)
                 .collect(Collectors.toList());
-<<<<<<< HEAD
-
+        
         return createRowType(typeFactory, types, "$F");
     }
-
-    /**
-     * CreateRowType.
-     * TODO Documentation https://issues.apache.org/jira/browse/IGNITE-15859
-=======
-        
-        return createRowType(typeFactory, types, "$F");
-    }
-    
-    /**
-     *
->>>>>>> a323c22d
+    
+    /**
+     *
      */
     @NotNull
     public static RelDataType createRowType(@NotNull IgniteTypeFactory typeFactory, @NotNull RelDataType... fields) {
@@ -228,56 +165,32 @@
         
         return createRowType(typeFactory, types, "$F");
     }
-<<<<<<< HEAD
-
-=======
-    
-    /**
-     *
-     */
->>>>>>> a323c22d
+    
+    /**
+     *
+     */
     private static RelDataType createRowType(IgniteTypeFactory typeFactory, List<RelDataType> fields, String namePreffix) {
         List<String> names = IntStream.range(0, fields.size())
                 .mapToObj(ord -> namePreffix + ord)
                 .collect(Collectors.toList());
-<<<<<<< HEAD
-
+        
         return typeFactory.createStructType(fields, names);
     }
-
-    /**
-     * SqlType.
-     * TODO Documentation https://issues.apache.org/jira/browse/IGNITE-15859
-=======
-        
-        return typeFactory.createStructType(fields, names);
-    }
-    
-    /**
-     *
->>>>>>> a323c22d
+    
+    /**
+     *
      */
     public static RelDataType sqlType(IgniteTypeFactory typeFactory, RelDataType rowType) {
         if (!rowType.isStruct()) {
             return typeFactory.toSql(rowType);
         }
-<<<<<<< HEAD
-
-=======
-        
->>>>>>> a323c22d
+        
         return typeFactory.createStructType(
                 transform(rowType.getFieldList(),
                         f -> Pair.of(f.getName(), sqlType(typeFactory, f.getType()))));
     }
     
     /**
-<<<<<<< HEAD
-     * GetResultType.
-     * TODO Documentation https://issues.apache.org/jira/browse/IGNITE-15859
-     *
-=======
->>>>>>> a323c22d
      * @param schema  Schema.
      * @param sqlType Logical row type.
      * @param origins Columns origins.
@@ -300,9 +213,6 @@
     }
     
     /**
-     * GetResultClass.
-     * TODO Documentation https://issues.apache.org/jira/browse/IGNITE-15859
-     *
      * @param schema Schema.
      * @param type   Logical column type.
      * @param origin Column origin.
@@ -313,11 +223,7 @@
         if (nullOrEmpty(origin)) {
             return typeFactory.getResultClass(type);
         }
-<<<<<<< HEAD
-
-=======
-        
->>>>>>> a323c22d
+        
         RelOptTable table = schema.getTableForMember(origin.subList(0, 2));
         
         assert table != null;
@@ -328,16 +234,9 @@
         
         return nativeTypeToClass(fldDesc.storageType());
     }
-<<<<<<< HEAD
-
-    /**
-     * ResultTypeConverter.
-     * TODO Documentation https://issues.apache.org/jira/browse/IGNITE-15859
-=======
-    
-    /**
-     *
->>>>>>> a323c22d
+    
+    /**
+     *
      */
     public static <RowT> Function<RowT, RowT> resultTypeConverter(ExecutionContext<RowT> ectx, RelDataType resultType) {
         assert resultType.isStruct();
@@ -360,14 +259,10 @@
         
         return Function.identity();
     }
-<<<<<<< HEAD
-
-=======
-    
-    /**
-     *
-     */
->>>>>>> a323c22d
+    
+    /**
+     *
+     */
     private static Function<Object, Object> fieldConverter(ExecutionContext<?> ectx, RelDataType fieldType) {
         if (CONVERTABLE_SQL_TYPES.contains(fieldType.getSqlTypeName())) {
             Type storageType = ectx.getTypeFactory().getJavaClass(fieldType);
@@ -375,61 +270,38 @@
         }
         return Function.identity();
     }
-<<<<<<< HEAD
-
+    
+    /**
+     *
+     */
     public static boolean isConvertableType(Type type) {
         return CONVERTABLE_TYPES.contains(type);
     }
-
+    
+    /**
+     *
+     */
     public static boolean isConvertableType(RelDataType type) {
         return CONVERTABLE_SQL_TYPES.contains(type.getSqlTypeName());
     }
-
-=======
-    
-    /**
-     *
-     */
-    public static boolean isConvertableType(Type type) {
-        return CONVERTABLE_TYPES.contains(type);
-    }
-    
-    /**
-     *
-     */
-    public static boolean isConvertableType(RelDataType type) {
-        return CONVERTABLE_SQL_TYPES.contains(type.getSqlTypeName());
-    }
-    
-    /**
-     *
-     */
->>>>>>> a323c22d
+    
+    /**
+     *
+     */
     private static boolean hasConvertableFields(RelDataType resultType) {
         return RelOptUtil.getFieldTypeList(resultType).stream()
                 .anyMatch(t -> CONVERTABLE_SQL_TYPES.contains(t.getSqlTypeName()));
     }
-<<<<<<< HEAD
-
+    
+    /**
+     *
+     */
     public static Object toInternal(ExecutionContext<?> ectx, Object val) {
         return val == null ? null : toInternal(ectx, val, val.getClass());
     }
-
-    /**
-     * ToInternal.
-     * TODO Documentation https://issues.apache.org/jira/browse/IGNITE-15859
-=======
-    
-    /**
-     *
-     */
-    public static Object toInternal(ExecutionContext<?> ectx, Object val) {
-        return val == null ? null : toInternal(ectx, val, val.getClass());
-    }
-    
-    /**
-     *
->>>>>>> a323c22d
+    
+    /**
+     *
      */
     public static Object toInternal(ExecutionContext<?> ectx, Object val, Type storageType) {
         if (val == null) {
@@ -448,16 +320,9 @@
             return val;
         }
     }
-<<<<<<< HEAD
-
-    /**
-     * FromInternal.
-     * TODO Documentation https://issues.apache.org/jira/browse/IGNITE-15859
-=======
-    
-    /**
-     *
->>>>>>> a323c22d
+    
+    /**
+     *
      */
     public static Object fromInternal(ExecutionContext<?> ectx, Object val, Type storageType) {
         if (val == null) {
@@ -474,8 +339,6 @@
         } else {
             return val;
         }
-<<<<<<< HEAD
-=======
     }
 
     /**
@@ -521,6 +384,5 @@
                 assert false : "Unexpected type of result: " + type;
                 return null;
         }
->>>>>>> a323c22d
     }
 }