--- conflicted
+++ resolved
@@ -51,31 +51,6 @@
 import org.apache.ignite.lang.IgniteException;
 
 /**
-<<<<<<< HEAD
- * RelJsonReader.
- * TODO Documentation https://issues.apache.org/jira/browse/IGNITE-15859
- */
-@SuppressWarnings({"rawtypes", "unchecked"})
-public class RelJsonReader {
-    private static final TypeReference<LinkedHashMap<String, Object>> TYPE_REF = new TypeReference<>() {
-    };
-
-    private final ObjectMapper mapper = new ObjectMapper().enable(DeserializationFeature.USE_BIG_DECIMAL_FOR_FLOATS);
-
-    private final RelOptCluster cluster;
-
-    private final RelOptSchema relOptSchema;
-
-    private final RelJson relJson;
-
-    private final Map<String, RelNode> relMap = new LinkedHashMap<>();
-
-    private RelNode lastRel;
-
-    /**
-     * FromJson.
-     * TODO Documentation https://issues.apache.org/jira/browse/IGNITE-15859
-=======
  *
  */
 @SuppressWarnings({"rawtypes", "unchecked"})
@@ -118,7 +93,6 @@
 
     /**
      *
->>>>>>> a323c22d
      */
     public static <T extends RelNode> T fromJson(PlanningContext ctx, String json) {
         RelJsonReader reader = new RelJsonReader(ctx.cluster(), ctx.catalogReader());
@@ -127,12 +101,7 @@
     }
 
     /**
-<<<<<<< HEAD
-     * Constructor.
-     * TODO Documentation https://issues.apache.org/jira/browse/IGNITE-15859
-=======
-     *
->>>>>>> a323c22d
+     *
      */
     public RelJsonReader(RelOptCluster cluster, RelOptSchema relOptSchema) {
         this.cluster = cluster;
@@ -142,12 +111,7 @@
     }
 
     /**
-<<<<<<< HEAD
-     * Read node.
-     * TODO Documentation https://issues.apache.org/jira/browse/IGNITE-15859
-=======
-     *
->>>>>>> a323c22d
+     *
      */
     public RelNode read(String s) {
         try {
@@ -161,24 +125,18 @@
         }
     }
 
-<<<<<<< HEAD
-=======
-    /**
-     *
-     */
->>>>>>> a323c22d
+    /**
+     *
+     */
     private void readRels(List<Map<String, Object>> jsonRels) {
         for (Map<String, Object> jsonRel : jsonRels) {
             readRel(jsonRel);
         }
     }
 
-<<<<<<< HEAD
-=======
-    /**
-     *
-     */
->>>>>>> a323c22d
+    /**
+     *
+     */
     private void readRel(Map<String, Object> jsonRel) {
         String id = (String) jsonRel.get("id");
         String type = (String) jsonRel.get("relOp");
@@ -188,11 +146,6 @@
         lastRel = rel;
     }
 
-<<<<<<< HEAD
-    private class RelInputImpl implements RelInputEx {
-        private final Map<String, Object> jsonRel;
-
-=======
     /**
      *
      */
@@ -205,7 +158,6 @@
         /**
          *
          */
->>>>>>> a323c22d
         private RelInputImpl(Map<String, Object> jsonRel) {
             this.jsonRel = jsonRel;
         }
@@ -242,11 +194,7 @@
         public List<RelNode> getInputs() {
             List<String> jsonInputs = getStringList("inputs");
             if (jsonInputs == null) {
-<<<<<<< HEAD
-                return ImmutableList.of(lastRel);
-=======
                 return List.of(lastRel);
->>>>>>> a323c22d
             }
             List<RelNode> inputs = new ArrayList<>();
             for (String jsonInput : jsonInputs) {
@@ -271,21 +219,10 @@
         @Override
         public List<ImmutableBitSet> getBitSetList(String tag) {
             List<List<Integer>> list = getIntegerListList(tag);
-<<<<<<< HEAD
+
             if (list == null) {
                 return null;
             }
-            ImmutableList.Builder<ImmutableBitSet> builder =
-                    ImmutableList.builder();
-            for (List<Integer> integers : list) {
-                builder.add(ImmutableBitSet.of(integers));
-            }
-            return builder.build();
-=======
-
-            if (list == null) {
-                return null;
-            }
 
             List<ImmutableBitSet> bitSets = new ArrayList<>();
 
@@ -294,7 +231,6 @@
             }
 
             return List.copyOf(bitSets);
->>>>>>> a323c22d
         }
 
         /** {@inheritDoc} */
@@ -421,14 +357,6 @@
             List<List> jsonTuples = (List) get(tag);
             ImmutableList.Builder<ImmutableList<RexLiteral>> builder =
                     ImmutableList.builder();
-<<<<<<< HEAD
-            for (List jsonTuple : jsonTuples) {
-                builder.add(getTuple(jsonTuple));
-            }
-            return builder.build();
-        }
-
-=======
 
             for (List jsonTuple : jsonTuples) {
                 builder.add(getTuple(jsonTuple));
@@ -440,7 +368,6 @@
         /**
          *
          */
->>>>>>> a323c22d
         private RelNode lookupInput(String jsonInput) {
             RelNode node = relMap.get(jsonInput);
             if (node == null) {
@@ -450,17 +377,6 @@
             return node;
         }
 
-<<<<<<< HEAD
-        private ImmutableList<RexLiteral> getTuple(List jsonTuple) {
-            ImmutableList.Builder<RexLiteral> builder =
-                    ImmutableList.builder();
-            for (Object jsonValue : jsonTuple) {
-                builder.add((RexLiteral) relJson.toRex(this, jsonValue));
-            }
-            return builder.build();
-        }
-
-=======
         /**
          *
          */
@@ -478,7 +394,6 @@
         /**
          *
          */
->>>>>>> a323c22d
         private AggregateCall toAggCall(Map<String, Object> jsonAggCall) {
             Map<String, Object> aggMap = (Map) jsonAggCall.get("agg");
             SqlAggFunction aggregation = (SqlAggFunction) relJson.toOp(aggMap);
