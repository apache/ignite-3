--- conflicted
+++ resolved
@@ -17,10 +17,6 @@
 
 package org.apache.ignite.internal.processors.query.calcite.rel.agg;
 
-<<<<<<< HEAD
-import com.google.common.collect.ImmutableList;
-=======
->>>>>>> a323c22d
 import java.util.List;
 import org.apache.calcite.plan.RelOptCluster;
 import org.apache.calcite.plan.RelTraitSet;
@@ -37,8 +33,7 @@
 import org.apache.ignite.internal.processors.query.calcite.util.Commons;
 
 /**
- * IgniteSingleAggregateBase.
- * TODO Documentation https://issues.apache.org/jira/browse/IGNITE-15859
+ *
  */
 public abstract class IgniteSingleAggregateBase extends IgniteAggregate implements TraitsAwareIgniteRel {
     /** {@inheritDoc} */
@@ -87,11 +82,7 @@
         RelTraitSet in = inputTraits.get(0);
 
         if (!TraitUtils.distribution(in).satisfies(IgniteDistributions.single())) {
-<<<<<<< HEAD
-            return ImmutableList.of();
-=======
             return List.of();
->>>>>>> a323c22d
         }
 
         return List.of(Pair.of(nodeTraits.replace(IgniteDistributions.single()), List.of(in)));
@@ -103,11 +94,7 @@
             RelTraitSet nodeTraits,
             List<RelTraitSet> inTraits
     ) {
-<<<<<<< HEAD
-        return ImmutableList.of(Pair.of(nodeTraits.replace(TraitUtils.correlation(inTraits.get(0))),
-=======
         return List.of(Pair.of(nodeTraits.replace(TraitUtils.correlation(inTraits.get(0))),
->>>>>>> a323c22d
                 inTraits));
     }
 }