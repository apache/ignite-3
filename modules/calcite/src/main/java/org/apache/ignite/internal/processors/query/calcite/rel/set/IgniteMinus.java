--- conflicted
+++ resolved
@@ -36,12 +36,9 @@
     /** Count of counter fields used to aggregate results. */
     protected static final int COUNTER_FIELDS_CNT = 2;
 
-<<<<<<< HEAD
-=======
     /**
      *
      */
->>>>>>> a323c22d
     IgniteMinus(RelOptCluster cluster, RelTraitSet traits, List<RelNode> inputs, boolean all) {
         super(cluster, traits, inputs, all);
     }
