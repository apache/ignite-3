/*
 * Licensed to the Apache Software Foundation (ASF) under one or more
 * contributor license agreements.  See the NOTICE file distributed with
 * this work for additional information regarding copyright ownership.
 * The ASF licenses this file to You under the Apache License, Version 2.0
 * (the "License"); you may not use this file except in compliance with
 * the License.  You may obtain a copy of the License at
 *
 *      http://www.apache.org/licenses/LICENSE-2.0
 *
 * Unless required by applicable law or agreed to in writing, software
 * distributed under the License is distributed on an "AS IS" BASIS,
 * WITHOUT WARRANTIES OR CONDITIONS OF ANY KIND, either express or implied.
 * See the License for the specific language governing permissions and
 * limitations under the License.
 */

package org.apache.ignite.internal.processors.query.calcite.rel;

import java.util.List;
import org.apache.calcite.plan.RelOptCluster;
import org.apache.calcite.plan.RelOptTable;
import org.apache.calcite.plan.RelTraitSet;
import org.apache.calcite.rel.RelInput;
import org.apache.calcite.rel.RelNode;
import org.apache.calcite.rel.core.TableModify;
import org.apache.calcite.rex.RexNode;
import org.apache.ignite.internal.processors.query.calcite.util.Commons;

/**
<<<<<<< HEAD
 * IgniteTableModify.
 * TODO Documentation https://issues.apache.org/jira/browse/IGNITE-15859
=======
 *
>>>>>>> a323c22d
 */
public class IgniteTableModify extends TableModify implements IgniteRel {
    /**
     * Creates a {@code TableModify}.
     *
     * <p>The UPDATE operation has format like this:
     * <blockquote>
     * <pre>UPDATE table SET iden1 = exp1, ident2 = exp2  WHERE condition</pre>
     * </blockquote>
     *
     * @param cluster              Cluster this relational expression belongs to.
     * @param traitSet             Traits of this relational expression.
     * @param table                Target table to modify.
     * @param input                Sub-query or filter condition.
     * @param operation            Modify operation (INSERT, UPDATE, DELETE).
     * @param updateColumnList     List of column identifiers to be updated (e.g. ident1, ident2); null if not UPDATE.
     * @param sourceExpressionList List of value expressions to be set (e.g. exp1, exp2); null if not UPDATE.
     * @param flattened            Whether set flattens the input row type.
     */
    public IgniteTableModify(
            RelOptCluster cluster,
            RelTraitSet traitSet,
            RelOptTable table,
            RelNode input,
            Operation operation,
            List<String> updateColumnList,
            List<RexNode> sourceExpressionList,
            boolean flattened
    ) {
        super(cluster, traitSet, table, Commons.context(cluster).catalogReader(), input, operation, updateColumnList,
                sourceExpressionList, flattened);
    }

    /**
     * Creates a {@code TableModify} from serialized {@link RelInput input}.
     *
     * @param input The input to create node from.
     */
    public IgniteTableModify(RelInput input) {
        this(
                input.getCluster(),
                input.getTraitSet().replace(IgniteConvention.INSTANCE),
                input.getTable("table"),
                input.getInput(),
                input.getEnum("operation", Operation.class),
                input.getStringList("updateColumnList"),
                input.get("sourceExpressionList") != null ? input.getExpressionList("sourceExpressionList") : null,
                input.getBoolean("flattened", true)
        );
    }

    /** {@inheritDoc} */
    @Override
    public RelNode copy(RelTraitSet traitSet, List<RelNode> inputs) {
        return new IgniteTableModify(
                getCluster(),
                traitSet,
                getTable(),
                sole(inputs),
                getOperation(),
                getUpdateColumnList(),
                getSourceExpressionList(),
                isFlattened());
    }

    /** {@inheritDoc} */
    @Override
    public <T> T accept(IgniteRelVisitor<T> visitor) {
        return visitor.visit(this);
    }

    /** {@inheritDoc} */
    @Override
    public IgniteRel clone(RelOptCluster cluster, List<IgniteRel> inputs) {
        return new IgniteTableModify(cluster, getTraitSet(), getTable(), sole(inputs),
                getOperation(), getUpdateColumnList(), getSourceExpressionList(), isFlattened());
    }
}<|MERGE_RESOLUTION|>--- conflicted
+++ resolved
@@ -28,12 +28,7 @@
 import org.apache.ignite.internal.processors.query.calcite.util.Commons;
 
 /**
-<<<<<<< HEAD
- * IgniteTableModify.
- * TODO Documentation https://issues.apache.org/jira/browse/IGNITE-15859
-=======
  *
->>>>>>> a323c22d
  */
 public class IgniteTableModify extends TableModify implements IgniteRel {
     /**
