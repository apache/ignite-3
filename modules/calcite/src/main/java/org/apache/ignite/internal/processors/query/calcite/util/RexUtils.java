/*
 * Licensed to the Apache Software Foundation (ASF) under one or more
 * contributor license agreements.  See the NOTICE file distributed with
 * this work for additional information regarding copyright ownership.
 * The ASF licenses this file to You under the Apache License, Version 2.0
 * (the "License"); you may not use this file except in compliance with
 * the License.  You may obtain a copy of the License at
 *
 *      http://www.apache.org/licenses/LICENSE-2.0
 *
 * Unless required by applicable law or agreed to in writing, software
 * distributed under the License is distributed on an "AS IS" BASIS,
 * WITHOUT WARRANTIES OR CONDITIONS OF ANY KIND, either express or implied.
 * See the License for the specific language governing permissions and
 * limitations under the License.
 */

package org.apache.ignite.internal.processors.query.calcite.util;

import static org.apache.calcite.sql.SqlKind.EQUALS;
import static org.apache.calcite.sql.SqlKind.GREATER_THAN;
import static org.apache.calcite.sql.SqlKind.GREATER_THAN_OR_EQUAL;
import static org.apache.calcite.sql.SqlKind.LESS_THAN;
import static org.apache.calcite.sql.SqlKind.LESS_THAN_OR_EQUAL;
import static org.apache.ignite.internal.util.CollectionUtils.nullOrEmpty;

import java.util.ArrayList;
import java.util.Arrays;
import java.util.Collections;
import java.util.EnumSet;
import java.util.HashSet;
import java.util.List;
import java.util.Set;
<<<<<<< HEAD

import it.unimi.dsi.fastutil.ints.Int2ObjectOpenHashMap;
import it.unimi.dsi.fastutil.objects.ObjectIterator;
=======
>>>>>>> 2b400c0c
import org.apache.calcite.linq4j.Ord;
import org.apache.calcite.plan.RelOptCluster;
import org.apache.calcite.plan.RelOptPredicateList;
import org.apache.calcite.plan.RelOptUtil;
import org.apache.calcite.rel.RelCollation;
import org.apache.calcite.rel.RelCollations;
import org.apache.calcite.rel.RelFieldCollation;
import org.apache.calcite.rel.RelNode;
import org.apache.calcite.rel.core.CorrelationId;
import org.apache.calcite.rel.type.RelDataType;
import org.apache.calcite.rel.type.RelDataTypeField;
import org.apache.calcite.rex.RexBuilder;
import org.apache.calcite.rex.RexCall;
import org.apache.calcite.rex.RexCorrelVariable;
import org.apache.calcite.rex.RexDynamicParam;
import org.apache.calcite.rex.RexExecutor;
import org.apache.calcite.rex.RexFieldAccess;
import org.apache.calcite.rex.RexInputRef;
import org.apache.calcite.rex.RexLiteral;
import org.apache.calcite.rex.RexLocalRef;
import org.apache.calcite.rex.RexNode;
import org.apache.calcite.rex.RexShuttle;
import org.apache.calcite.rex.RexSimplify;
import org.apache.calcite.rex.RexSlot;
import org.apache.calcite.rex.RexUtil;
import org.apache.calcite.rex.RexVisitor;
import org.apache.calcite.rex.RexVisitorImpl;
import org.apache.calcite.sql.SqlKind;
import org.apache.calcite.sql.SqlOperator;
import org.apache.calcite.sql.fun.SqlStdOperatorTable;
import org.apache.calcite.sql.type.SqlTypeName;
import org.apache.calcite.util.ControlFlowException;
import org.apache.calcite.util.ImmutableBitSet;
import org.apache.calcite.util.ImmutableIntList;
import org.apache.calcite.util.Litmus;
import org.apache.calcite.util.Util;
import org.apache.calcite.util.mapping.MappingType;
import org.apache.calcite.util.mapping.Mappings;
import org.apache.ignite.internal.util.IgniteUtils;
import org.jetbrains.annotations.Nullable;

/**
 *
 */
public class RexUtils {
    /**
     *
     */
    public static RexNode makeCast(RexBuilder builder, RexNode node, RelDataType type) {
        return TypeUtils.needCast(builder.getTypeFactory(), node.getType(), type) ? builder.makeCast(type, node) : node;
    }
    
    /**
     *
     */
    public static RexBuilder builder(RelNode rel) {
        return builder(rel.getCluster());
    }
    
    /**
     *
     */
    public static RexBuilder builder(RelOptCluster cluster) {
        return cluster.getRexBuilder();
    }
    
    /**
     *
     */
    public static RexExecutor executor(RelNode rel) {
        return executor(rel.getCluster());
    }
    
    /**
     *
     */
    public static RexExecutor executor(RelOptCluster cluster) {
        return Util.first(cluster.getPlanner().getExecutor(), RexUtil.EXECUTOR);
    }
    
    /**
     *
     */
    public static RexSimplify simplifier(RelOptCluster cluster) {
        return new RexSimplify(builder(cluster), RelOptPredicateList.EMPTY, executor(cluster));
    }
    
    /**
     *
     */
    public static RexNode makeCase(RexBuilder builder, RexNode... operands) {
        if (IgniteUtils.assertionsEnabled()) {
            // each odd operand except last one has to return a boolean type
            for (int i = 0; i < operands.length; i += 2) {
                if (operands[i].getType().getSqlTypeName() != SqlTypeName.BOOLEAN && i < operands.length - 1) {
                    throw new AssertionError("Unexpected operand type. [operands=" + Arrays.toString(operands) + "]");
                }
            }
        }
        
        return builder.makeCall(SqlStdOperatorTable.CASE, operands);
    }
    
    /** Returns whether a list of expressions projects the incoming fields. */
    public static boolean isIdentity(List<? extends RexNode> projects, RelDataType inputRowType) {
        return isIdentity(projects, inputRowType, false);
    }
    
    /** Returns whether a list of expressions projects the incoming fields. */
    public static boolean isIdentity(List<? extends RexNode> projects, RelDataType inputRowType, boolean local) {
        if (inputRowType.getFieldCount() != projects.size()) {
            return false;
        }
        
        final List<RelDataTypeField> fields = inputRowType.getFieldList();
        Class<? extends RexSlot> clazz = local ? RexLocalRef.class : RexInputRef.class;
        
        for (int i = 0; i < fields.size(); i++) {
            if (!clazz.isInstance(projects.get(i))) {
                return false;
            }
            
            RexSlot ref = (RexSlot) projects.get(i);
            
            if (ref.getIndex() != i) {
                return false;
            }
            
            if (!RelOptUtil.eq("t1", projects.get(i).getType(), "t2", fields.get(i).getType(), Litmus.IGNORE)) {
                return false;
            }
        }
        
        return true;
    }
    
    /** Supported index operations. */
    private static final Set<SqlKind> TREE_INDEX_COMPARISON =
            EnumSet.of(
                    EQUALS,
                    LESS_THAN, GREATER_THAN,
                    GREATER_THAN_OR_EQUAL, LESS_THAN_OR_EQUAL);
    
    /**
     * Builds index conditions.
     */
    public static IndexConditions buildSortedIndexConditions(
            RelOptCluster cluster,
            RelCollation collation,
            RexNode condition,
            RelDataType rowType,
            ImmutableBitSet requiredColumns
    ) {
        if (condition == null) {
            return new IndexConditions();
        }
        
        condition = RexUtil.toCnf(builder(cluster), condition);
<<<<<<< HEAD

        Int2ObjectOpenHashMap<List<RexCall>> fieldsToPredicates = mapPredicatesToFields(condition, cluster);

        if (nullOrEmpty(fieldsToPredicates))
=======
        
        Map<Integer, List<RexCall>> fieldsToPredicates = mapPredicatesToFields(condition, cluster);
        
        if (nullOrEmpty(fieldsToPredicates)) {
>>>>>>> 2b400c0c
            return new IndexConditions();
        }
        
        List<RexNode> lower = new ArrayList<>();
        List<RexNode> upper = new ArrayList<>();
        
        // Force collation for all fields of the condition.
<<<<<<< HEAD
        if (collation == null || collation.isDefault())
            collation = RelCollations.of(ImmutableIntList.of(fieldsToPredicates.keySet().toIntArray()));

=======
        if (collation == null || collation.isDefault()) {
            collation = RelCollations.of(ImmutableIntList.copyOf(fieldsToPredicates.keySet()));
        }
        
>>>>>>> 2b400c0c
        for (int i = 0; i < collation.getFieldCollations().size(); i++) {
            RelFieldCollation fc = collation.getFieldCollations().get(i);
            
            int collFldIdx = fc.getFieldIndex();
            
            List<RexCall> collFldPreds = fieldsToPredicates.get(collFldIdx);
            
            if (nullOrEmpty(collFldPreds)) {
                break;
            }
            
            RexNode bestUpper = null;
            RexNode bestLower = null;
            
            for (RexCall pred : collFldPreds) {
                if (IgniteUtils.assertionsEnabled()) {
                    RexNode cond = RexUtil.removeCast(pred.operands.get(1));
                    
                    assert idxOpSupports(cond) : cond;
                }
                
                boolean lowerBoundBelow = !fc.getDirection().isDescending();
                SqlOperator op = pred.getOperator();
                switch (op.kind) {
                    case EQUALS:
                        bestUpper = pred;
                        bestLower = pred;
                        break;
                    
                    case LESS_THAN:
                    case LESS_THAN_OR_EQUAL:
                        lowerBoundBelow = !lowerBoundBelow;
                        if (lowerBoundBelow) {
                            bestLower = pred;
                        } else {
                            bestUpper = pred;
                        }
                        break;
                    
                    case GREATER_THAN:
                    case GREATER_THAN_OR_EQUAL:
                        if (lowerBoundBelow) {
                            bestLower = pred;
                        } else {
                            bestUpper = pred;
                        }
                        break;
                    
                    default:
                        throw new AssertionError("Unknown condition: " + op.kind);
                }
                
                if (bestUpper != null && bestLower != null) {
                    break; // We've found either "=" condition or both lower and upper.
                }
            }
            
            if (bestLower == null && bestUpper == null) {
                break; // No bounds, so break the loop.
            }
            
            if (i > 0 && bestLower != bestUpper) {
                // Go behind the first index field only in the case of multiple "=" conditions on index fields.
                break; // TODO https://issues.apache.org/jira/browse/IGNITE-13568
            }
            
            if (bestLower != null && bestUpper != null) { // "x>5 AND x<10"
                upper.add(bestUpper);
                lower.add(bestLower);
                
                if (bestLower != bestUpper) {
                    break;
                }
            } else if (bestLower != null) { // "x>5"
                lower.add(bestLower);
                
                break; // TODO https://issues.apache.org/jira/browse/IGNITE-13568
            } else { // "x<10"
                upper.add(bestUpper);
                
                break; // TODO https://issues.apache.org/jira/browse/IGNITE-13568
            }
        }
        
        Mappings.TargetMapping mapping = null;
        
        if (requiredColumns != null) {
            mapping = Commons.inverseMapping(requiredColumns, rowType.getFieldCount());
        }
        
        List<RexNode> lowerBound = null;
        List<RexNode> upperBound = null;
        
        if (!nullOrEmpty(lower)) {
            lowerBound = asBound(cluster, lower, rowType, mapping);
        } else {
            lower = null;
        }
        
        if (!nullOrEmpty(upper)) {
            upperBound = asBound(cluster, upper, rowType, mapping);
        } else {
            upper = null;
        }
        
        return new IndexConditions(lower, upper, lowerBound, upperBound);
    }
    
    /**
     * Builds index conditions.
     */
    public static List<RexNode> buildHashSearchRow(
            RelOptCluster cluster,
            RexNode condition,
            RelDataType rowType
    ) {
        condition = RexUtil.toCnf(builder(cluster), condition);
<<<<<<< HEAD

        Int2ObjectOpenHashMap<List<RexCall>> fieldsToPredicates = mapPredicatesToFields(condition, cluster);

        if (nullOrEmpty(fieldsToPredicates))
=======
        
        Map<Integer, List<RexCall>> fieldsToPredicates = mapPredicatesToFields(condition, cluster);
        
        if (nullOrEmpty(fieldsToPredicates)) {
>>>>>>> 2b400c0c
            return null;
        }
        
        List<RexNode> searchPreds = null;
<<<<<<< HEAD

        ObjectIterator<List<RexCall>> iterator = fieldsToPredicates.values().iterator();

        while (iterator.hasNext()) {
            List<RexCall> collFldPreds = iterator.next();

            if (nullOrEmpty(collFldPreds))
=======
        
        for (int fldIdx : fieldsToPredicates.keySet()) {
            List<RexCall> collFldPreds = fieldsToPredicates.get(fldIdx);
            
            if (nullOrEmpty(collFldPreds)) {
>>>>>>> 2b400c0c
                break;
            }
            
            for (RexCall pred : collFldPreds) {
                if (IgniteUtils.assertionsEnabled()) {
                    RexNode cond = RexUtil.removeCast(pred.operands.get(1));
                    
                    assert idxOpSupports(cond) : cond;
                }
                
                if (pred.getOperator().kind != SqlKind.EQUALS) {
                    return null;
                }
                
                if (searchPreds == null) {
                    searchPreds = new ArrayList<>();
                }
                
                searchPreds.add(pred);
            }
        }
        
        if (searchPreds == null) {
            return null;
        }
        
        return asBound(cluster, searchPreds, rowType, null);
    }
<<<<<<< HEAD

    /** */
    private static Int2ObjectOpenHashMap<List<RexCall>> mapPredicatesToFields(RexNode condition, RelOptCluster cluster) {
        List<RexNode> conjunctions = RelOptUtil.conjunctions(condition);

        Int2ObjectOpenHashMap<List<RexCall>> res = new Int2ObjectOpenHashMap<>(conjunctions.size());

=======
    
    /**
     *
     */
    private static Map<Integer, List<RexCall>> mapPredicatesToFields(RexNode condition, RelOptCluster cluster) {
        List<RexNode> conjunctions = RelOptUtil.conjunctions(condition);
        
        Map<Integer, List<RexCall>> res = new HashMap<>(conjunctions.size());
        
>>>>>>> 2b400c0c
        for (RexNode rexNode : conjunctions) {
            if (!isBinaryComparison(rexNode)) {
                continue;
            }
            
            RexCall predCall = (RexCall) rexNode;
            RexSlot ref = (RexSlot) extractRef(predCall);
            
            if (ref == null) {
                continue;
            }
            
            // Let RexLocalRef be on the left side.
            if (refOnTheRight(predCall)) {
                predCall = (RexCall) RexUtil.invert(builder(cluster), predCall);
            }
            
            List<RexCall> fldPreds = res.computeIfAbsent(ref.getIndex(), k -> new ArrayList<>(conjunctions.size()));
            
            fldPreds.add(predCall);
        }
        return res;
    }
    
    /**
     *
     */
    private static RexNode extractRef(RexCall call) {
        assert isBinaryComparison(call);
        
        RexNode leftOp = call.getOperands().get(0);
        RexNode rightOp = call.getOperands().get(1);
        
        leftOp = RexUtil.removeCast(leftOp);
        rightOp = RexUtil.removeCast(rightOp);
        
        if ((leftOp instanceof RexLocalRef || leftOp instanceof RexInputRef) && idxOpSupports(rightOp)) {
            return leftOp;
        } else if ((rightOp instanceof RexLocalRef || rightOp instanceof RexInputRef) && idxOpSupports(leftOp)) {
            return rightOp;
        }
        
        return null;
    }
    
    /**
     *
     */
    private static boolean refOnTheRight(RexCall predCall) {
        RexNode rightOp = predCall.getOperands().get(1);
        
        rightOp = RexUtil.removeCast(rightOp);
        
        return rightOp.isA(SqlKind.LOCAL_REF) || rightOp.isA(SqlKind.INPUT_REF);
    }
    
    /**
     *
     */
    public static boolean isBinaryComparison(RexNode exp) {
        return TREE_INDEX_COMPARISON.contains(exp.getKind()) && (exp instanceof RexCall) && ((RexCall) exp).getOperands().size() == 2;
    }
    
    /**
     *
     */
    private static boolean idxOpSupports(RexNode op) {
        return op instanceof RexLiteral
                || op instanceof RexDynamicParam
                || op instanceof RexFieldAccess;
    }
    
    /**
     *
     */
    private static List<RexNode> makeListOfNullLiterals(RexBuilder builder, List<RelDataType> types) {
        return Commons.transform(types, builder::makeNullLiteral);
    }
    
    /**
     *
     */
    public static boolean isNotNull(RexNode op) {
        if (op == null) {
            return false;
        }
        
        return !(op instanceof RexLiteral) || !((RexLiteral) op).isNull();
    }
    
    /**
     *
     */
    public static List<RexNode> asBound(RelOptCluster cluster, Iterable<RexNode> idxCond, RelDataType rowType,
            @Nullable Mappings.TargetMapping mapping) {
        if (nullOrEmpty(idxCond)) {
            return null;
        }
        
        RexBuilder builder = builder(cluster);
        List<RelDataType> types = RelOptUtil.getFieldTypeList(rowType);
        List<RexNode> res = makeListOfNullLiterals(builder, types);
        
        for (RexNode pred : idxCond) {
            assert pred instanceof RexCall;
            
            RexCall call = (RexCall) pred;
            RexSlot ref = (RexSlot) RexUtil.removeCast(call.operands.get(0));
            RexNode cond = RexUtil.removeCast(call.operands.get(1));
            
            assert idxOpSupports(cond) : cond;
            
            int index = mapping == null ? ref.getIndex() : mapping.getSourceOpt(ref.getIndex());
            
            assert index != -1;
            
            res.set(index, makeCast(builder, cond, types.get(index)));
        }
        
        return res;
    }
    
    /**
     *
     */
    public static Mappings.TargetMapping permutation(List<RexNode> nodes, RelDataType inputRowType, boolean local) {
        final Mappings.TargetMapping mapping =
                Mappings.create(MappingType.PARTIAL_FUNCTION, nodes.size(), inputRowType.getFieldCount());
        
        Class<? extends RexSlot> clazz = local ? RexLocalRef.class : RexInputRef.class;
        
        for (Ord<RexNode> node : Ord.zip(nodes)) {
            if (clazz.isInstance(node.e)) {
                mapping.set(node.i, ((RexSlot) node.e).getIndex());
            }
        }
        return mapping;
    }
    
    /**
     *
     */
    public static Mappings.TargetMapping permutation(List<RexNode> nodes, RelDataType inputRowType) {
        return permutation(nodes, inputRowType, false);
    }
    
    /**
     *
     */
    public static Mappings.TargetMapping inversePermutation(List<RexNode> nodes, RelDataType inputRowType, boolean local) {
        final Mappings.TargetMapping mapping =
                Mappings.create(MappingType.INVERSE_FUNCTION, nodes.size(), inputRowType.getFieldCount());
        
        Class<? extends RexSlot> clazz = local ? RexLocalRef.class : RexInputRef.class;
        
        for (Ord<RexNode> node : Ord.zip(nodes)) {
            if (clazz.isInstance(node.e)) {
                mapping.set(node.i, ((RexSlot) node.e).getIndex());
            }
        }
        return mapping;
    }
    
    /**
     *
     */
    public static List<RexNode> replaceInputRefs(List<RexNode> nodes) {
        return InputRefReplacer.INSTANCE.apply(nodes);
    }
    
    /**
     *
     */
    public static RexNode replaceInputRefs(RexNode node) {
        return InputRefReplacer.INSTANCE.apply(node);
    }
    
    /**
     *
     */
    public static RexNode replaceLocalRefs(RexNode node) {
        return LocalRefReplacer.INSTANCE.apply(node);
    }
    
    /**
     *
     */
    public static List<RexNode> replaceLocalRefs(List<RexNode> nodes) {
        return LocalRefReplacer.INSTANCE.apply(nodes);
    }
    
    /**
     *
     */
    public static boolean hasCorrelation(RexNode node) {
        return hasCorrelation(Collections.singletonList(node));
    }
    
    /**
     *
     */
    public static boolean hasCorrelation(List<RexNode> nodes) {
        try {
            RexVisitor<Void> v = new RexVisitorImpl<Void>(true) {
                @Override
                public Void visitCorrelVariable(RexCorrelVariable correlVariable) {
                    throw new ControlFlowException();
                }
            };
            
            nodes.forEach(n -> n.accept(v));
            
            return false;
        } catch (ControlFlowException e) {
            return true;
        }
    }
    
    /**
     *
     */
    public static Set<CorrelationId> extractCorrelationIds(RexNode node) {
        if (node == null) {
            return Collections.emptySet();
        }
        
        return extractCorrelationIds(Collections.singletonList(node));
    }
    
    /**
     *
     */
    public static Set<CorrelationId> extractCorrelationIds(List<RexNode> nodes) {
        final Set<CorrelationId> cors = new HashSet<>();
        
        RexVisitor<Void> v = new RexVisitorImpl<Void>(true) {
            @Override
            public Void visitCorrelVariable(RexCorrelVariable correlVariable) {
                cors.add(correlVariable.id);
                
                return null;
            }
        };
        
        nodes.forEach(rex -> rex.accept(v));
        
        return cors;
    }
    
    
    /**
     *
     */
    public static Set<Integer> notNullKeys(List<RexNode> row) {
        if (nullOrEmpty(row)) {
            return Collections.emptySet();
        }
        
        Set<Integer> keys = new HashSet<>();
        
        for (int i = 0; i < row.size(); ++i) {
            if (isNotNull(row.get(i))) {
                keys.add(i);
            }
        }
        
        return keys;
    }
    
    /** Visitor for replacing scan local refs to input refs. */
    private static class LocalRefReplacer extends RexShuttle {
        /**
         *
         */
        private static final RexShuttle INSTANCE = new LocalRefReplacer();
        
        /** {@inheritDoc} */
        @Override
        public RexNode visitLocalRef(RexLocalRef inputRef) {
            return new RexInputRef(inputRef.getIndex(), inputRef.getType());
        }
    }
    
    /** Visitor for replacing input refs to local refs. We need it for proper plan serialization. */
    private static class InputRefReplacer extends RexShuttle {
        /**
         *
         */
        private static final RexShuttle INSTANCE = new InputRefReplacer();
        
        /** {@inheritDoc} */
        @Override
        public RexNode visitInputRef(RexInputRef inputRef) {
            return new RexLocalRef(inputRef.getIndex(), inputRef.getType());
        }
    }
}<|MERGE_RESOLUTION|>--- conflicted
+++ resolved
@@ -26,17 +26,12 @@
 
 import java.util.ArrayList;
 import java.util.Arrays;
-import java.util.Collections;
 import java.util.EnumSet;
-import java.util.HashSet;
 import java.util.List;
 import java.util.Set;
-<<<<<<< HEAD
 
 import it.unimi.dsi.fastutil.ints.Int2ObjectOpenHashMap;
 import it.unimi.dsi.fastutil.objects.ObjectIterator;
-=======
->>>>>>> 2b400c0c
 import org.apache.calcite.linq4j.Ord;
 import org.apache.calcite.plan.RelOptCluster;
 import org.apache.calcite.plan.RelOptPredicateList;
@@ -88,42 +83,42 @@
     public static RexNode makeCast(RexBuilder builder, RexNode node, RelDataType type) {
         return TypeUtils.needCast(builder.getTypeFactory(), node.getType(), type) ? builder.makeCast(type, node) : node;
     }
-    
+
     /**
      *
      */
     public static RexBuilder builder(RelNode rel) {
         return builder(rel.getCluster());
     }
-    
+
     /**
      *
      */
     public static RexBuilder builder(RelOptCluster cluster) {
         return cluster.getRexBuilder();
     }
-    
+
     /**
      *
      */
     public static RexExecutor executor(RelNode rel) {
         return executor(rel.getCluster());
     }
-    
+
     /**
      *
      */
     public static RexExecutor executor(RelOptCluster cluster) {
         return Util.first(cluster.getPlanner().getExecutor(), RexUtil.EXECUTOR);
     }
-    
+
     /**
      *
      */
     public static RexSimplify simplifier(RelOptCluster cluster) {
         return new RexSimplify(builder(cluster), RelOptPredicateList.EMPTY, executor(cluster));
     }
-    
+
     /**
      *
      */
@@ -136,50 +131,50 @@
                 }
             }
         }
-        
+
         return builder.makeCall(SqlStdOperatorTable.CASE, operands);
     }
-    
+
     /** Returns whether a list of expressions projects the incoming fields. */
     public static boolean isIdentity(List<? extends RexNode> projects, RelDataType inputRowType) {
         return isIdentity(projects, inputRowType, false);
     }
-    
+
     /** Returns whether a list of expressions projects the incoming fields. */
     public static boolean isIdentity(List<? extends RexNode> projects, RelDataType inputRowType, boolean local) {
         if (inputRowType.getFieldCount() != projects.size()) {
             return false;
         }
-        
+
         final List<RelDataTypeField> fields = inputRowType.getFieldList();
         Class<? extends RexSlot> clazz = local ? RexLocalRef.class : RexInputRef.class;
-        
+
         for (int i = 0; i < fields.size(); i++) {
             if (!clazz.isInstance(projects.get(i))) {
                 return false;
             }
-            
+
             RexSlot ref = (RexSlot) projects.get(i);
-            
+
             if (ref.getIndex() != i) {
                 return false;
             }
-            
+
             if (!RelOptUtil.eq("t1", projects.get(i).getType(), "t2", fields.get(i).getType(), Litmus.IGNORE)) {
                 return false;
             }
         }
-        
+
         return true;
     }
-    
+
     /** Supported index operations. */
     private static final Set<SqlKind> TREE_INDEX_COMPARISON =
             EnumSet.of(
                     EQUALS,
                     LESS_THAN, GREATER_THAN,
                     GREATER_THAN_OR_EQUAL, LESS_THAN_OR_EQUAL);
-    
+
     /**
      * Builds index conditions.
      */
@@ -193,57 +188,44 @@
         if (condition == null) {
             return new IndexConditions();
         }
-        
+
         condition = RexUtil.toCnf(builder(cluster), condition);
-<<<<<<< HEAD
 
         Int2ObjectOpenHashMap<List<RexCall>> fieldsToPredicates = mapPredicatesToFields(condition, cluster);
 
-        if (nullOrEmpty(fieldsToPredicates))
-=======
-        
-        Map<Integer, List<RexCall>> fieldsToPredicates = mapPredicatesToFields(condition, cluster);
-        
         if (nullOrEmpty(fieldsToPredicates)) {
->>>>>>> 2b400c0c
             return new IndexConditions();
         }
-        
+
         List<RexNode> lower = new ArrayList<>();
         List<RexNode> upper = new ArrayList<>();
-        
+
         // Force collation for all fields of the condition.
-<<<<<<< HEAD
-        if (collation == null || collation.isDefault())
+        if (collation == null || collation.isDefault()) {
             collation = RelCollations.of(ImmutableIntList.of(fieldsToPredicates.keySet().toIntArray()));
-
-=======
-        if (collation == null || collation.isDefault()) {
-            collation = RelCollations.of(ImmutableIntList.copyOf(fieldsToPredicates.keySet()));
-        }
-        
->>>>>>> 2b400c0c
+        }
+
         for (int i = 0; i < collation.getFieldCollations().size(); i++) {
             RelFieldCollation fc = collation.getFieldCollations().get(i);
-            
+
             int collFldIdx = fc.getFieldIndex();
-            
+
             List<RexCall> collFldPreds = fieldsToPredicates.get(collFldIdx);
-            
+
             if (nullOrEmpty(collFldPreds)) {
                 break;
             }
-            
+
             RexNode bestUpper = null;
             RexNode bestLower = null;
-            
+
             for (RexCall pred : collFldPreds) {
                 if (IgniteUtils.assertionsEnabled()) {
                     RexNode cond = RexUtil.removeCast(pred.operands.get(1));
-                    
+
                     assert idxOpSupports(cond) : cond;
                 }
-                
+
                 boolean lowerBoundBelow = !fc.getDirection().isDescending();
                 SqlOperator op = pred.getOperator();
                 switch (op.kind) {
@@ -251,7 +233,7 @@
                         bestUpper = pred;
                         bestLower = pred;
                         break;
-                    
+
                     case LESS_THAN:
                     case LESS_THAN_OR_EQUAL:
                         lowerBoundBelow = !lowerBoundBelow;
@@ -261,7 +243,7 @@
                             bestUpper = pred;
                         }
                         break;
-                    
+
                     case GREATER_THAN:
                     case GREATER_THAN_OR_EQUAL:
                         if (lowerBoundBelow) {
@@ -270,67 +252,67 @@
                             bestUpper = pred;
                         }
                         break;
-                    
+
                     default:
                         throw new AssertionError("Unknown condition: " + op.kind);
                 }
-                
+
                 if (bestUpper != null && bestLower != null) {
                     break; // We've found either "=" condition or both lower and upper.
                 }
             }
-            
+
             if (bestLower == null && bestUpper == null) {
                 break; // No bounds, so break the loop.
             }
-            
+
             if (i > 0 && bestLower != bestUpper) {
                 // Go behind the first index field only in the case of multiple "=" conditions on index fields.
                 break; // TODO https://issues.apache.org/jira/browse/IGNITE-13568
             }
-            
+
             if (bestLower != null && bestUpper != null) { // "x>5 AND x<10"
                 upper.add(bestUpper);
                 lower.add(bestLower);
-                
+
                 if (bestLower != bestUpper) {
                     break;
                 }
             } else if (bestLower != null) { // "x>5"
                 lower.add(bestLower);
-                
+
                 break; // TODO https://issues.apache.org/jira/browse/IGNITE-13568
             } else { // "x<10"
                 upper.add(bestUpper);
-                
+
                 break; // TODO https://issues.apache.org/jira/browse/IGNITE-13568
             }
         }
-        
+
         Mappings.TargetMapping mapping = null;
-        
+
         if (requiredColumns != null) {
             mapping = Commons.inverseMapping(requiredColumns, rowType.getFieldCount());
         }
-        
+
         List<RexNode> lowerBound = null;
         List<RexNode> upperBound = null;
-        
+
         if (!nullOrEmpty(lower)) {
             lowerBound = asBound(cluster, lower, rowType, mapping);
         } else {
             lower = null;
         }
-        
+
         if (!nullOrEmpty(upper)) {
             upperBound = asBound(cluster, upper, rowType, mapping);
         } else {
             upper = null;
         }
-        
+
         return new IndexConditions(lower, upper, lowerBound, upperBound);
     }
-    
+
     /**
      * Builds index conditions.
      */
@@ -340,22 +322,14 @@
             RelDataType rowType
     ) {
         condition = RexUtil.toCnf(builder(cluster), condition);
-<<<<<<< HEAD
 
         Int2ObjectOpenHashMap<List<RexCall>> fieldsToPredicates = mapPredicatesToFields(condition, cluster);
 
-        if (nullOrEmpty(fieldsToPredicates))
-=======
-        
-        Map<Integer, List<RexCall>> fieldsToPredicates = mapPredicatesToFields(condition, cluster);
-        
         if (nullOrEmpty(fieldsToPredicates)) {
->>>>>>> 2b400c0c
             return null;
         }
-        
+
         List<RexNode> searchPreds = null;
-<<<<<<< HEAD
 
         ObjectIterator<List<RexCall>> iterator = fieldsToPredicates.values().iterator();
 
@@ -363,123 +337,106 @@
             List<RexCall> collFldPreds = iterator.next();
 
             if (nullOrEmpty(collFldPreds))
-=======
-        
-        for (int fldIdx : fieldsToPredicates.keySet()) {
-            List<RexCall> collFldPreds = fieldsToPredicates.get(fldIdx);
-            
-            if (nullOrEmpty(collFldPreds)) {
->>>>>>> 2b400c0c
                 break;
             }
-            
+
             for (RexCall pred : collFldPreds) {
                 if (IgniteUtils.assertionsEnabled()) {
                     RexNode cond = RexUtil.removeCast(pred.operands.get(1));
-                    
+
                     assert idxOpSupports(cond) : cond;
                 }
-                
+
                 if (pred.getOperator().kind != SqlKind.EQUALS) {
                     return null;
                 }
-                
+
                 if (searchPreds == null) {
                     searchPreds = new ArrayList<>();
                 }
-                
+
                 searchPreds.add(pred);
             }
         }
-        
+
         if (searchPreds == null) {
             return null;
         }
-        
+
         return asBound(cluster, searchPreds, rowType, null);
     }
-<<<<<<< HEAD
-
-    /** */
+
+    /**
+     *
+     */
     private static Int2ObjectOpenHashMap<List<RexCall>> mapPredicatesToFields(RexNode condition, RelOptCluster cluster) {
         List<RexNode> conjunctions = RelOptUtil.conjunctions(condition);
 
         Int2ObjectOpenHashMap<List<RexCall>> res = new Int2ObjectOpenHashMap<>(conjunctions.size());
 
-=======
-    
-    /**
-     *
-     */
-    private static Map<Integer, List<RexCall>> mapPredicatesToFields(RexNode condition, RelOptCluster cluster) {
-        List<RexNode> conjunctions = RelOptUtil.conjunctions(condition);
-        
-        Map<Integer, List<RexCall>> res = new HashMap<>(conjunctions.size());
-        
->>>>>>> 2b400c0c
         for (RexNode rexNode : conjunctions) {
             if (!isBinaryComparison(rexNode)) {
                 continue;
             }
-            
+
             RexCall predCall = (RexCall) rexNode;
             RexSlot ref = (RexSlot) extractRef(predCall);
-            
+
             if (ref == null) {
                 continue;
             }
-            
+
             // Let RexLocalRef be on the left side.
             if (refOnTheRight(predCall)) {
                 predCall = (RexCall) RexUtil.invert(builder(cluster), predCall);
             }
-            
+
             List<RexCall> fldPreds = res.computeIfAbsent(ref.getIndex(), k -> new ArrayList<>(conjunctions.size()));
-            
+
             fldPreds.add(predCall);
         }
         return res;
     }
-    
+
     /**
      *
      */
     private static RexNode extractRef(RexCall call) {
         assert isBinaryComparison(call);
-        
+
         RexNode leftOp = call.getOperands().get(0);
         RexNode rightOp = call.getOperands().get(1);
-        
+
         leftOp = RexUtil.removeCast(leftOp);
         rightOp = RexUtil.removeCast(rightOp);
-        
+
         if ((leftOp instanceof RexLocalRef || leftOp instanceof RexInputRef) && idxOpSupports(rightOp)) {
             return leftOp;
         } else if ((rightOp instanceof RexLocalRef || rightOp instanceof RexInputRef) && idxOpSupports(leftOp)) {
             return rightOp;
         }
-        
+
         return null;
     }
-    
+
     /**
      *
      */
     private static boolean refOnTheRight(RexCall predCall) {
         RexNode rightOp = predCall.getOperands().get(1);
-        
+
         rightOp = RexUtil.removeCast(rightOp);
-        
+
         return rightOp.isA(SqlKind.LOCAL_REF) || rightOp.isA(SqlKind.INPUT_REF);
     }
-    
+
     /**
      *
      */
     public static boolean isBinaryComparison(RexNode exp) {
         return TREE_INDEX_COMPARISON.contains(exp.getKind()) && (exp instanceof RexCall) && ((RexCall) exp).getOperands().size() == 2;
     }
-    
+
     /**
      *
      */
@@ -488,14 +445,14 @@
                 || op instanceof RexDynamicParam
                 || op instanceof RexFieldAccess;
     }
-    
+
     /**
      *
      */
     private static List<RexNode> makeListOfNullLiterals(RexBuilder builder, List<RelDataType> types) {
         return Commons.transform(types, builder::makeNullLiteral);
     }
-    
+
     /**
      *
      */
@@ -503,10 +460,10 @@
         if (op == null) {
             return false;
         }
-        
+
         return !(op instanceof RexLiteral) || !((RexLiteral) op).isNull();
     }
-    
+
     /**
      *
      */
@@ -515,39 +472,39 @@
         if (nullOrEmpty(idxCond)) {
             return null;
         }
-        
+
         RexBuilder builder = builder(cluster);
         List<RelDataType> types = RelOptUtil.getFieldTypeList(rowType);
         List<RexNode> res = makeListOfNullLiterals(builder, types);
-        
+
         for (RexNode pred : idxCond) {
             assert pred instanceof RexCall;
-            
+
             RexCall call = (RexCall) pred;
             RexSlot ref = (RexSlot) RexUtil.removeCast(call.operands.get(0));
             RexNode cond = RexUtil.removeCast(call.operands.get(1));
-            
+
             assert idxOpSupports(cond) : cond;
-            
+
             int index = mapping == null ? ref.getIndex() : mapping.getSourceOpt(ref.getIndex());
-            
+
             assert index != -1;
-            
+
             res.set(index, makeCast(builder, cond, types.get(index)));
         }
-        
+
         return res;
     }
-    
+
     /**
      *
      */
     public static Mappings.TargetMapping permutation(List<RexNode> nodes, RelDataType inputRowType, boolean local) {
         final Mappings.TargetMapping mapping =
                 Mappings.create(MappingType.PARTIAL_FUNCTION, nodes.size(), inputRowType.getFieldCount());
-        
+
         Class<? extends RexSlot> clazz = local ? RexLocalRef.class : RexInputRef.class;
-        
+
         for (Ord<RexNode> node : Ord.zip(nodes)) {
             if (clazz.isInstance(node.e)) {
                 mapping.set(node.i, ((RexSlot) node.e).getIndex());
@@ -555,23 +512,23 @@
         }
         return mapping;
     }
-    
+
     /**
      *
      */
     public static Mappings.TargetMapping permutation(List<RexNode> nodes, RelDataType inputRowType) {
         return permutation(nodes, inputRowType, false);
     }
-    
+
     /**
      *
      */
     public static Mappings.TargetMapping inversePermutation(List<RexNode> nodes, RelDataType inputRowType, boolean local) {
         final Mappings.TargetMapping mapping =
                 Mappings.create(MappingType.INVERSE_FUNCTION, nodes.size(), inputRowType.getFieldCount());
-        
+
         Class<? extends RexSlot> clazz = local ? RexLocalRef.class : RexInputRef.class;
-        
+
         for (Ord<RexNode> node : Ord.zip(nodes)) {
             if (clazz.isInstance(node.e)) {
                 mapping.set(node.i, ((RexSlot) node.e).getIndex());
@@ -579,42 +536,42 @@
         }
         return mapping;
     }
-    
+
     /**
      *
      */
     public static List<RexNode> replaceInputRefs(List<RexNode> nodes) {
         return InputRefReplacer.INSTANCE.apply(nodes);
     }
-    
+
     /**
      *
      */
     public static RexNode replaceInputRefs(RexNode node) {
         return InputRefReplacer.INSTANCE.apply(node);
     }
-    
+
     /**
      *
      */
     public static RexNode replaceLocalRefs(RexNode node) {
         return LocalRefReplacer.INSTANCE.apply(node);
     }
-    
+
     /**
      *
      */
     public static List<RexNode> replaceLocalRefs(List<RexNode> nodes) {
         return LocalRefReplacer.INSTANCE.apply(nodes);
     }
-    
+
     /**
      *
      */
     public static boolean hasCorrelation(RexNode node) {
         return hasCorrelation(Collections.singletonList(node));
     }
-    
+
     /**
      *
      */
@@ -626,15 +583,15 @@
                     throw new ControlFlowException();
                 }
             };
-            
+
             nodes.forEach(n -> n.accept(v));
-            
+
             return false;
         } catch (ControlFlowException e) {
             return true;
         }
     }
-    
+
     /**
      *
      */
@@ -642,31 +599,31 @@
         if (node == null) {
             return Collections.emptySet();
         }
-        
+
         return extractCorrelationIds(Collections.singletonList(node));
     }
-    
+
     /**
      *
      */
     public static Set<CorrelationId> extractCorrelationIds(List<RexNode> nodes) {
         final Set<CorrelationId> cors = new HashSet<>();
-        
+
         RexVisitor<Void> v = new RexVisitorImpl<Void>(true) {
             @Override
             public Void visitCorrelVariable(RexCorrelVariable correlVariable) {
                 cors.add(correlVariable.id);
-                
+
                 return null;
             }
         };
-        
+
         nodes.forEach(rex -> rex.accept(v));
-        
+
         return cors;
     }
-    
-    
+
+
     /**
      *
      */
@@ -674,39 +631,39 @@
         if (nullOrEmpty(row)) {
             return Collections.emptySet();
         }
-        
+
         Set<Integer> keys = new HashSet<>();
-        
+
         for (int i = 0; i < row.size(); ++i) {
             if (isNotNull(row.get(i))) {
                 keys.add(i);
             }
         }
-        
+
         return keys;
     }
-    
+
     /** Visitor for replacing scan local refs to input refs. */
     private static class LocalRefReplacer extends RexShuttle {
         /**
          *
          */
         private static final RexShuttle INSTANCE = new LocalRefReplacer();
-        
+
         /** {@inheritDoc} */
         @Override
         public RexNode visitLocalRef(RexLocalRef inputRef) {
             return new RexInputRef(inputRef.getIndex(), inputRef.getType());
         }
     }
-    
+
     /** Visitor for replacing input refs to local refs. We need it for proper plan serialization. */
     private static class InputRefReplacer extends RexShuttle {
         /**
          *
          */
         private static final RexShuttle INSTANCE = new InputRefReplacer();
-        
+
         /** {@inheritDoc} */
         @Override
         public RexNode visitInputRef(RexInputRef inputRef) {
