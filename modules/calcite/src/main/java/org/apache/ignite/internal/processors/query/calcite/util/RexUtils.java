/*
 * Licensed to the Apache Software Foundation (ASF) under one or more
 * contributor license agreements.  See the NOTICE file distributed with
 * this work for additional information regarding copyright ownership.
 * The ASF licenses this file to You under the Apache License, Version 2.0
 * (the "License"); you may not use this file except in compliance with
 * the License.  You may obtain a copy of the License at
 *
 *      http://www.apache.org/licenses/LICENSE-2.0
 *
 * Unless required by applicable law or agreed to in writing, software
 * distributed under the License is distributed on an "AS IS" BASIS,
 * WITHOUT WARRANTIES OR CONDITIONS OF ANY KIND, either express or implied.
 * See the License for the specific language governing permissions and
 * limitations under the License.
 */

package org.apache.ignite.internal.processors.query.calcite.util;

import static org.apache.calcite.sql.SqlKind.EQUALS;
import static org.apache.calcite.sql.SqlKind.GREATER_THAN;
import static org.apache.calcite.sql.SqlKind.GREATER_THAN_OR_EQUAL;
import static org.apache.calcite.sql.SqlKind.LESS_THAN;
import static org.apache.calcite.sql.SqlKind.LESS_THAN_OR_EQUAL;
import static org.apache.ignite.internal.util.CollectionUtils.nullOrEmpty;

<<<<<<< HEAD
=======
import it.unimi.dsi.fastutil.ints.Int2ObjectOpenHashMap;
import it.unimi.dsi.fastutil.objects.ObjectIterator;
>>>>>>> a323c22d
import java.util.ArrayList;
import java.util.Arrays;
import java.util.Collections;
import java.util.EnumSet;
import java.util.HashSet;
import java.util.List;
import java.util.Set;
import org.apache.calcite.linq4j.Ord;
import org.apache.calcite.plan.RelOptCluster;
import org.apache.calcite.plan.RelOptPredicateList;
import org.apache.calcite.plan.RelOptUtil;
import org.apache.calcite.rel.RelCollation;
import org.apache.calcite.rel.RelCollations;
import org.apache.calcite.rel.RelFieldCollation;
import org.apache.calcite.rel.RelNode;
import org.apache.calcite.rel.core.CorrelationId;
import org.apache.calcite.rel.type.RelDataType;
import org.apache.calcite.rel.type.RelDataTypeField;
import org.apache.calcite.rex.RexBuilder;
import org.apache.calcite.rex.RexCall;
import org.apache.calcite.rex.RexCorrelVariable;
import org.apache.calcite.rex.RexDynamicParam;
import org.apache.calcite.rex.RexExecutor;
import org.apache.calcite.rex.RexFieldAccess;
import org.apache.calcite.rex.RexInputRef;
import org.apache.calcite.rex.RexLiteral;
import org.apache.calcite.rex.RexLocalRef;
import org.apache.calcite.rex.RexNode;
import org.apache.calcite.rex.RexShuttle;
import org.apache.calcite.rex.RexSimplify;
import org.apache.calcite.rex.RexSlot;
import org.apache.calcite.rex.RexUtil;
import org.apache.calcite.rex.RexVisitor;
import org.apache.calcite.rex.RexVisitorImpl;
import org.apache.calcite.sql.SqlKind;
import org.apache.calcite.sql.SqlOperator;
import org.apache.calcite.sql.fun.SqlStdOperatorTable;
import org.apache.calcite.sql.type.SqlTypeName;
import org.apache.calcite.util.ControlFlowException;
import org.apache.calcite.util.ImmutableBitSet;
import org.apache.calcite.util.ImmutableIntList;
import org.apache.calcite.util.Litmus;
import org.apache.calcite.util.Util;
import org.apache.calcite.util.mapping.MappingType;
import org.apache.calcite.util.mapping.Mappings;
import org.apache.ignite.internal.util.IgniteUtils;
import org.jetbrains.annotations.Nullable;

/**
<<<<<<< HEAD
 * RexUtils.
 * TODO Documentation https://issues.apache.org/jira/browse/IGNITE-15859
 */
public class RexUtils {
    public static RexNode makeCast(RexBuilder builder, RexNode node, RelDataType type) {
        return TypeUtils.needCast(builder.getTypeFactory(), node.getType(), type) ? builder.makeCast(type, node) : node;
    }

    public static RexBuilder builder(RelNode rel) {
        return builder(rel.getCluster());
    }

    public static RexBuilder builder(RelOptCluster cluster) {
        return cluster.getRexBuilder();
    }

    public static RexExecutor executor(RelNode rel) {
        return executor(rel.getCluster());
    }

    public static RexExecutor executor(RelOptCluster cluster) {
        return Util.first(cluster.getPlanner().getExecutor(), RexUtil.EXECUTOR);
    }

    public static RexSimplify simplifier(RelOptCluster cluster) {
        return new RexSimplify(builder(cluster), RelOptPredicateList.EMPTY, executor(cluster));
    }

    /**
     * MakeCase.
     * TODO Documentation https://issues.apache.org/jira/browse/IGNITE-15859
=======
 *
 */
public class RexUtils {
    /**
     *
     */
    public static RexNode makeCast(RexBuilder builder, RexNode node, RelDataType type) {
        return TypeUtils.needCast(builder.getTypeFactory(), node.getType(), type) ? builder.makeCast(type, node) : node;
    }
    
    /**
     *
     */
    public static RexBuilder builder(RelNode rel) {
        return builder(rel.getCluster());
    }
    
    /**
     *
     */
    public static RexBuilder builder(RelOptCluster cluster) {
        return cluster.getRexBuilder();
    }
    
    /**
     *
     */
    public static RexExecutor executor(RelNode rel) {
        return executor(rel.getCluster());
    }
    
    /**
     *
     */
    public static RexExecutor executor(RelOptCluster cluster) {
        return Util.first(cluster.getPlanner().getExecutor(), RexUtil.EXECUTOR);
    }
    
    /**
     *
     */
    public static RexSimplify simplifier(RelOptCluster cluster) {
        return new RexSimplify(builder(cluster), RelOptPredicateList.EMPTY, executor(cluster));
    }
    
    /**
     *
>>>>>>> a323c22d
     */
    public static RexNode makeCase(RexBuilder builder, RexNode... operands) {
        if (IgniteUtils.assertionsEnabled()) {
            // each odd operand except last one has to return a boolean type
            for (int i = 0; i < operands.length; i += 2) {
                if (operands[i].getType().getSqlTypeName() != SqlTypeName.BOOLEAN && i < operands.length - 1) {
                    throw new AssertionError("Unexpected operand type. [operands=" + Arrays.toString(operands) + "]");
                }
            }
        }
        
        return builder.makeCall(SqlStdOperatorTable.CASE, operands);
    }
    
    /** Returns whether a list of expressions projects the incoming fields. */
    public static boolean isIdentity(List<? extends RexNode> projects, RelDataType inputRowType) {
        return isIdentity(projects, inputRowType, false);
    }
    
    /** Returns whether a list of expressions projects the incoming fields. */
    public static boolean isIdentity(List<? extends RexNode> projects, RelDataType inputRowType, boolean local) {
        if (inputRowType.getFieldCount() != projects.size()) {
            return false;
        }
<<<<<<< HEAD

=======
        
>>>>>>> a323c22d
        final List<RelDataTypeField> fields = inputRowType.getFieldList();
        Class<? extends RexSlot> clazz = local ? RexLocalRef.class : RexInputRef.class;
        
        for (int i = 0; i < fields.size(); i++) {
            if (!clazz.isInstance(projects.get(i))) {
                return false;
            }
<<<<<<< HEAD

            RexSlot ref = (RexSlot) projects.get(i);

            if (ref.getIndex() != i) {
                return false;
            }

=======
            
            RexSlot ref = (RexSlot) projects.get(i);
            
            if (ref.getIndex() != i) {
                return false;
            }
            
>>>>>>> a323c22d
            if (!RelOptUtil.eq("t1", projects.get(i).getType(), "t2", fields.get(i).getType(), Litmus.IGNORE)) {
                return false;
            }
        }
        
        return true;
    }
    
    /** Supported index operations. */
    private static final Set<SqlKind> TREE_INDEX_COMPARISON =
            EnumSet.of(
                    EQUALS,
                    LESS_THAN, GREATER_THAN,
                    GREATER_THAN_OR_EQUAL, LESS_THAN_OR_EQUAL);
<<<<<<< HEAD

=======
    
>>>>>>> a323c22d
    /**
     * Builds index conditions.
     */
    public static IndexConditions buildSortedIndexConditions(
            RelOptCluster cluster,
            RelCollation collation,
            RexNode condition,
            RelDataType rowType,
            ImmutableBitSet requiredColumns
    ) {
        if (condition == null) {
            return new IndexConditions();
        }
<<<<<<< HEAD

        condition = RexUtil.toCnf(builder(cluster), condition);

        Map<Integer, List<RexCall>> fieldsToPredicates = mapPredicatesToFields(condition, cluster);

        if (nullOrEmpty(fieldsToPredicates)) {
            return new IndexConditions();
        }

=======
        
        condition = RexUtil.toCnf(builder(cluster), condition);
        
        Int2ObjectOpenHashMap<List<RexCall>> fieldsToPredicates = mapPredicatesToFields(condition, cluster);
        
        if (nullOrEmpty(fieldsToPredicates)) {
            return new IndexConditions();
        }
        
>>>>>>> a323c22d
        List<RexNode> lower = new ArrayList<>();
        List<RexNode> upper = new ArrayList<>();
        
        // Force collation for all fields of the condition.
        if (collation == null || collation.isDefault()) {
<<<<<<< HEAD
            collation = RelCollations.of(ImmutableIntList.copyOf(fieldsToPredicates.keySet()));
        }

=======
            collation = RelCollations.of(ImmutableIntList.of(fieldsToPredicates.keySet().toIntArray()));
        }
        
>>>>>>> a323c22d
        for (int i = 0; i < collation.getFieldCollations().size(); i++) {
            RelFieldCollation fc = collation.getFieldCollations().get(i);
            
            int collFldIdx = fc.getFieldIndex();
            
            List<RexCall> collFldPreds = fieldsToPredicates.get(collFldIdx);
<<<<<<< HEAD

            if (nullOrEmpty(collFldPreds)) {
                break;
            }

=======
            
            if (nullOrEmpty(collFldPreds)) {
                break;
            }
            
>>>>>>> a323c22d
            RexNode bestUpper = null;
            RexNode bestLower = null;
            
            for (RexCall pred : collFldPreds) {
                if (IgniteUtils.assertionsEnabled()) {
                    RexNode cond = RexUtil.removeCast(pred.operands.get(1));
                    
                    assert idxOpSupports(cond) : cond;
                }
                
                boolean lowerBoundBelow = !fc.getDirection().isDescending();
                SqlOperator op = pred.getOperator();
                switch (op.kind) {
                    case EQUALS:
                        bestUpper = pred;
                        bestLower = pred;
                        break;
                    
                    case LESS_THAN:
                    case LESS_THAN_OR_EQUAL:
                        lowerBoundBelow = !lowerBoundBelow;
                        if (lowerBoundBelow) {
                            bestLower = pred;
                        } else {
                            bestUpper = pred;
                        }
                        break;
<<<<<<< HEAD

=======
                    
>>>>>>> a323c22d
                    case GREATER_THAN:
                    case GREATER_THAN_OR_EQUAL:
                        if (lowerBoundBelow) {
                            bestLower = pred;
                        } else {
                            bestUpper = pred;
                        }
                        break;
                    
                    default:
                        throw new AssertionError("Unknown condition: " + op.kind);
                }
<<<<<<< HEAD

=======
                
>>>>>>> a323c22d
                if (bestUpper != null && bestLower != null) {
                    break; // We've found either "=" condition or both lower and upper.
                }
            }
<<<<<<< HEAD

            if (bestLower == null && bestUpper == null) {
                break; // No bounds, so break the loop.
            }

=======
            
            if (bestLower == null && bestUpper == null) {
                break; // No bounds, so break the loop.
            }
            
>>>>>>> a323c22d
            if (i > 0 && bestLower != bestUpper) {
                // Go behind the first index field only in the case of multiple "=" conditions on index fields.
                break; // TODO https://issues.apache.org/jira/browse/IGNITE-13568
            }
<<<<<<< HEAD

            if (bestLower != null && bestUpper != null) { // "x>5 AND x<10"
                upper.add(bestUpper);
                lower.add(bestLower);

=======
            
            if (bestLower != null && bestUpper != null) { // "x>5 AND x<10"
                upper.add(bestUpper);
                lower.add(bestLower);
                
>>>>>>> a323c22d
                if (bestLower != bestUpper) {
                    break;
                }
            } else if (bestLower != null) { // "x>5"
                lower.add(bestLower);
                
                break; // TODO https://issues.apache.org/jira/browse/IGNITE-13568
            } else { // "x<10"
                upper.add(bestUpper);
                
                break; // TODO https://issues.apache.org/jira/browse/IGNITE-13568
            }
        }
        
        Mappings.TargetMapping mapping = null;
<<<<<<< HEAD

        if (requiredColumns != null) {
            mapping = Commons.inverseMapping(requiredColumns, rowType.getFieldCount());
        }

        List<RexNode> lowerBound = null;
        List<RexNode> upperBound = null;

=======
        
        if (requiredColumns != null) {
            mapping = Commons.inverseMapping(requiredColumns, rowType.getFieldCount());
        }
        
        List<RexNode> lowerBound = null;
        List<RexNode> upperBound = null;
        
>>>>>>> a323c22d
        if (!nullOrEmpty(lower)) {
            lowerBound = asBound(cluster, lower, rowType, mapping);
        } else {
            lower = null;
        }
<<<<<<< HEAD

=======
        
>>>>>>> a323c22d
        if (!nullOrEmpty(upper)) {
            upperBound = asBound(cluster, upper, rowType, mapping);
        } else {
            upper = null;
        }
<<<<<<< HEAD

=======
        
>>>>>>> a323c22d
        return new IndexConditions(lower, upper, lowerBound, upperBound);
    }
    
    /**
     * Builds index conditions.
     */
    public static List<RexNode> buildHashSearchRow(
            RelOptCluster cluster,
            RexNode condition,
            RelDataType rowType
    ) {
        condition = RexUtil.toCnf(builder(cluster), condition);
<<<<<<< HEAD

        Map<Integer, List<RexCall>> fieldsToPredicates = mapPredicatesToFields(condition, cluster);

        if (nullOrEmpty(fieldsToPredicates)) {
            return null;
        }

        List<RexNode> searchPreds = null;

        for (int fldIdx : fieldsToPredicates.keySet()) {
            List<RexCall> collFldPreds = fieldsToPredicates.get(fldIdx);

            if (nullOrEmpty(collFldPreds)) {
                break;
            }

=======
        
        Int2ObjectOpenHashMap<List<RexCall>> fieldsToPredicates = mapPredicatesToFields(condition, cluster);
        
        if (nullOrEmpty(fieldsToPredicates)) {
            return null;
        }
        
        List<RexNode> searchPreds = null;
        
        ObjectIterator<List<RexCall>> iterator = fieldsToPredicates.values().iterator();
        while (iterator.hasNext()) {
            List<RexCall> collFldPreds = iterator.next();
            
            if (nullOrEmpty(collFldPreds)) {
                break;
            }
            
>>>>>>> a323c22d
            for (RexCall pred : collFldPreds) {
                if (IgniteUtils.assertionsEnabled()) {
                    RexNode cond = RexUtil.removeCast(pred.operands.get(1));
                    
                    assert idxOpSupports(cond) : cond;
                }
<<<<<<< HEAD

                if (pred.getOperator().kind != SqlKind.EQUALS) {
                    return null;
                }

                if (searchPreds == null) {
                    searchPreds = new ArrayList<>();
                }

                searchPreds.add(pred);
            }
        }

        if (searchPreds == null) {
            return null;
        }

        return asBound(cluster, searchPreds, rowType, null);
    }

    private static Map<Integer, List<RexCall>> mapPredicatesToFields(RexNode condition, RelOptCluster cluster) {
=======
                
                if (pred.getOperator().kind != SqlKind.EQUALS) {
                    return null;
                }
                
                if (searchPreds == null) {
                    searchPreds = new ArrayList<>();
                }
                
                searchPreds.add(pred);
            }
        }
        
        if (searchPreds == null) {
            return null;
        }
        
        return asBound(cluster, searchPreds, rowType, null);
    }
    
    /**
     *
     */
    private static Int2ObjectOpenHashMap<List<RexCall>> mapPredicatesToFields(RexNode condition, RelOptCluster cluster) {
>>>>>>> a323c22d
        List<RexNode> conjunctions = RelOptUtil.conjunctions(condition);
        
        Int2ObjectOpenHashMap<List<RexCall>> res = new Int2ObjectOpenHashMap<>(conjunctions.size());
        
        for (RexNode rexNode : conjunctions) {
            if (!isBinaryComparison(rexNode)) {
                continue;
            }
<<<<<<< HEAD

            RexCall predCall = (RexCall) rexNode;
            RexSlot ref = (RexSlot) extractRef(predCall);

            if (ref == null) {
                continue;
            }

=======
            
            RexCall predCall = (RexCall) rexNode;
            RexSlot ref = (RexSlot) extractRef(predCall);
            
            if (ref == null) {
                continue;
            }
            
>>>>>>> a323c22d
            // Let RexLocalRef be on the left side.
            if (refOnTheRight(predCall)) {
                predCall = (RexCall) RexUtil.invert(builder(cluster), predCall);
            }
<<<<<<< HEAD

=======
            
>>>>>>> a323c22d
            List<RexCall> fldPreds = res.computeIfAbsent(ref.getIndex(), k -> new ArrayList<>(conjunctions.size()));
            
            fldPreds.add(predCall);
        }
        return res;
    }
<<<<<<< HEAD

=======
    
    /**
     *
     */
>>>>>>> a323c22d
    private static RexNode extractRef(RexCall call) {
        assert isBinaryComparison(call);
        
        RexNode leftOp = call.getOperands().get(0);
        RexNode rightOp = call.getOperands().get(1);
        
        leftOp = RexUtil.removeCast(leftOp);
        rightOp = RexUtil.removeCast(rightOp);
<<<<<<< HEAD

=======
        
>>>>>>> a323c22d
        if ((leftOp instanceof RexLocalRef || leftOp instanceof RexInputRef) && idxOpSupports(rightOp)) {
            return leftOp;
        } else if ((rightOp instanceof RexLocalRef || rightOp instanceof RexInputRef) && idxOpSupports(leftOp)) {
            return rightOp;
        }
<<<<<<< HEAD

        return null;
    }

=======
        
        return null;
    }
    
    /**
     *
     */
>>>>>>> a323c22d
    private static boolean refOnTheRight(RexCall predCall) {
        RexNode rightOp = predCall.getOperands().get(1);
        
        rightOp = RexUtil.removeCast(rightOp);
        
        return rightOp.isA(SqlKind.LOCAL_REF) || rightOp.isA(SqlKind.INPUT_REF);
    }
<<<<<<< HEAD

    public static boolean isBinaryComparison(RexNode exp) {
        return TREE_INDEX_COMPARISON.contains(exp.getKind()) && (exp instanceof RexCall) && ((RexCall) exp).getOperands().size() == 2;
    }

=======
    
    /**
     *
     */
    public static boolean isBinaryComparison(RexNode exp) {
        return TREE_INDEX_COMPARISON.contains(exp.getKind()) && (exp instanceof RexCall) && ((RexCall) exp).getOperands().size() == 2;
    }
    
    /**
     *
     */
>>>>>>> a323c22d
    private static boolean idxOpSupports(RexNode op) {
        return op instanceof RexLiteral
                || op instanceof RexDynamicParam
                || op instanceof RexFieldAccess;
    }
<<<<<<< HEAD

    private static List<RexNode> makeListOfNullLiterals(RexBuilder builder, List<RelDataType> types) {
        return Commons.transform(types, builder::makeNullLiteral);
    }

    /**
     * IsNotNull.
     * TODO Documentation https://issues.apache.org/jira/browse/IGNITE-15859
=======
    
    /**
     *
     */
    private static List<RexNode> makeListOfNullLiterals(RexBuilder builder, List<RelDataType> types) {
        return Commons.transform(types, builder::makeNullLiteral);
    }
    
    /**
     *
>>>>>>> a323c22d
     */
    public static boolean isNotNull(RexNode op) {
        if (op == null) {
            return false;
        }
<<<<<<< HEAD

        return !(op instanceof RexLiteral) || !((RexLiteral) op).isNull();
    }

    /**
     * AsBound.
     * TODO Documentation https://issues.apache.org/jira/browse/IGNITE-15859
=======
        
        return !(op instanceof RexLiteral) || !((RexLiteral) op).isNull();
    }
    
    /**
     *
>>>>>>> a323c22d
     */
    public static List<RexNode> asBound(RelOptCluster cluster, Iterable<RexNode> idxCond, RelDataType rowType,
            @Nullable Mappings.TargetMapping mapping) {
        if (nullOrEmpty(idxCond)) {
            return null;
        }
<<<<<<< HEAD

=======
        
>>>>>>> a323c22d
        RexBuilder builder = builder(cluster);
        List<RelDataType> types = RelOptUtil.getFieldTypeList(rowType);
        List<RexNode> res = makeListOfNullLiterals(builder, types);
        
        for (RexNode pred : idxCond) {
            assert pred instanceof RexCall;
<<<<<<< HEAD

=======
            
>>>>>>> a323c22d
            RexCall call = (RexCall) pred;
            RexSlot ref = (RexSlot) RexUtil.removeCast(call.operands.get(0));
            RexNode cond = RexUtil.removeCast(call.operands.get(1));
            
            assert idxOpSupports(cond) : cond;
            
            int index = mapping == null ? ref.getIndex() : mapping.getSourceOpt(ref.getIndex());
            
            assert index != -1;
            
            res.set(index, makeCast(builder, cond, types.get(index)));
        }
        
        return res;
    }
<<<<<<< HEAD

    /**
     * Permutation.
     * TODO Documentation https://issues.apache.org/jira/browse/IGNITE-15859
=======
    
    /**
     *
>>>>>>> a323c22d
     */
    public static Mappings.TargetMapping permutation(List<RexNode> nodes, RelDataType inputRowType, boolean local) {
        final Mappings.TargetMapping mapping =
                Mappings.create(MappingType.PARTIAL_FUNCTION, nodes.size(), inputRowType.getFieldCount());
<<<<<<< HEAD

=======
        
>>>>>>> a323c22d
        Class<? extends RexSlot> clazz = local ? RexLocalRef.class : RexInputRef.class;
        
        for (Ord<RexNode> node : Ord.zip(nodes)) {
            if (clazz.isInstance(node.e)) {
                mapping.set(node.i, ((RexSlot) node.e).getIndex());
            }
        }
        return mapping;
    }
<<<<<<< HEAD

    public static Mappings.TargetMapping permutation(List<RexNode> nodes, RelDataType inputRowType) {
        return permutation(nodes, inputRowType, false);
    }

    /**
     * InversePermutation.
     * TODO Documentation https://issues.apache.org/jira/browse/IGNITE-15859
=======
    
    /**
     *
     */
    public static Mappings.TargetMapping permutation(List<RexNode> nodes, RelDataType inputRowType) {
        return permutation(nodes, inputRowType, false);
    }
    
    /**
     *
>>>>>>> a323c22d
     */
    public static Mappings.TargetMapping inversePermutation(List<RexNode> nodes, RelDataType inputRowType, boolean local) {
        final Mappings.TargetMapping mapping =
                Mappings.create(MappingType.INVERSE_FUNCTION, nodes.size(), inputRowType.getFieldCount());
<<<<<<< HEAD

=======
        
>>>>>>> a323c22d
        Class<? extends RexSlot> clazz = local ? RexLocalRef.class : RexInputRef.class;
        
        for (Ord<RexNode> node : Ord.zip(nodes)) {
            if (clazz.isInstance(node.e)) {
                mapping.set(node.i, ((RexSlot) node.e).getIndex());
            }
        }
        return mapping;
    }
<<<<<<< HEAD

    public static List<RexNode> replaceInputRefs(List<RexNode> nodes) {
        return InputRefReplacer.INSTANCE.apply(nodes);
    }

    public static RexNode replaceInputRefs(RexNode node) {
        return InputRefReplacer.INSTANCE.apply(node);
    }

    public static RexNode replaceLocalRefs(RexNode node) {
        return LocalRefReplacer.INSTANCE.apply(node);
    }

    public static List<RexNode> replaceLocalRefs(List<RexNode> nodes) {
        return LocalRefReplacer.INSTANCE.apply(nodes);
    }

    public static boolean hasCorrelation(RexNode node) {
        return hasCorrelation(Collections.singletonList(node));
    }

    /**
     * HasCorrelation.
     * TODO Documentation https://issues.apache.org/jira/browse/IGNITE-15859
=======
    
    /**
     *
     */
    public static List<RexNode> replaceInputRefs(List<RexNode> nodes) {
        return InputRefReplacer.INSTANCE.apply(nodes);
    }
    
    /**
     *
     */
    public static RexNode replaceInputRefs(RexNode node) {
        return InputRefReplacer.INSTANCE.apply(node);
    }
    
    /**
     *
     */
    public static RexNode replaceLocalRefs(RexNode node) {
        return LocalRefReplacer.INSTANCE.apply(node);
    }
    
    /**
     *
     */
    public static List<RexNode> replaceLocalRefs(List<RexNode> nodes) {
        return LocalRefReplacer.INSTANCE.apply(nodes);
    }
    
    /**
     *
     */
    public static boolean hasCorrelation(RexNode node) {
        return hasCorrelation(Collections.singletonList(node));
    }
    
    /**
     *
>>>>>>> a323c22d
     */
    public static boolean hasCorrelation(List<RexNode> nodes) {
        try {
            RexVisitor<Void> v = new RexVisitorImpl<Void>(true) {
                @Override
                public Void visitCorrelVariable(RexCorrelVariable correlVariable) {
                    throw new ControlFlowException();
                }
            };
            
            nodes.forEach(n -> n.accept(v));
            
            return false;
        } catch (ControlFlowException e) {
            return true;
        }
    }
<<<<<<< HEAD

    /**
     * ExtractCorrelationIds.
     * TODO Documentation https://issues.apache.org/jira/browse/IGNITE-15859
=======
    
    /**
     *
>>>>>>> a323c22d
     */
    public static Set<CorrelationId> extractCorrelationIds(RexNode node) {
        if (node == null) {
            return Collections.emptySet();
        }
<<<<<<< HEAD

        return extractCorrelationIds(Collections.singletonList(node));
    }

    /**
     * ExtractCorrelationIds.
     * TODO Documentation https://issues.apache.org/jira/browse/IGNITE-15859
=======
        
        return extractCorrelationIds(Collections.singletonList(node));
    }
    
    /**
     *
>>>>>>> a323c22d
     */
    public static Set<CorrelationId> extractCorrelationIds(List<RexNode> nodes) {
        final Set<CorrelationId> cors = new HashSet<>();
        
        RexVisitor<Void> v = new RexVisitorImpl<Void>(true) {
            @Override
            public Void visitCorrelVariable(RexCorrelVariable correlVariable) {
                cors.add(correlVariable.id);
                
                return null;
            }
        };
        
        nodes.forEach(rex -> rex.accept(v));
        
        return cors;
    }
<<<<<<< HEAD

    /**
     * NotNullKeys.
     * TODO Documentation https://issues.apache.org/jira/browse/IGNITE-15859
=======
    
    
    /**
     *
>>>>>>> a323c22d
     */
    public static Set<Integer> notNullKeys(List<RexNode> row) {
        if (nullOrEmpty(row)) {
            return Collections.emptySet();
        }
<<<<<<< HEAD

        Set<Integer> keys = new HashSet<>();

=======
        
        Set<Integer> keys = new HashSet<>();
        
>>>>>>> a323c22d
        for (int i = 0; i < row.size(); ++i) {
            if (isNotNull(row.get(i))) {
                keys.add(i);
            }
        }
<<<<<<< HEAD

        return keys;
    }

    /** Visitor for replacing scan local refs to input refs. */
    private static class LocalRefReplacer extends RexShuttle {
=======
        
        return keys;
    }
    
    /** Visitor for replacing scan local refs to input refs. */
    private static class LocalRefReplacer extends RexShuttle {
        /**
         *
         */
>>>>>>> a323c22d
        private static final RexShuttle INSTANCE = new LocalRefReplacer();
        
        /** {@inheritDoc} */
        @Override
        public RexNode visitLocalRef(RexLocalRef inputRef) {
            return new RexInputRef(inputRef.getIndex(), inputRef.getType());
        }
    }
    
    /** Visitor for replacing input refs to local refs. We need it for proper plan serialization. */
    private static class InputRefReplacer extends RexShuttle {
<<<<<<< HEAD
=======
        /**
         *
         */
>>>>>>> a323c22d
        private static final RexShuttle INSTANCE = new InputRefReplacer();
        
        /** {@inheritDoc} */
        @Override
        public RexNode visitInputRef(RexInputRef inputRef) {
            return new RexLocalRef(inputRef.getIndex(), inputRef.getType());
        }
    }
}<|MERGE_RESOLUTION|>--- conflicted
+++ resolved
@@ -24,11 +24,8 @@
 import static org.apache.calcite.sql.SqlKind.LESS_THAN_OR_EQUAL;
 import static org.apache.ignite.internal.util.CollectionUtils.nullOrEmpty;
 
-<<<<<<< HEAD
-=======
 import it.unimi.dsi.fastutil.ints.Int2ObjectOpenHashMap;
 import it.unimi.dsi.fastutil.objects.ObjectIterator;
->>>>>>> a323c22d
 import java.util.ArrayList;
 import java.util.Arrays;
 import java.util.Collections;
@@ -78,39 +75,6 @@
 import org.jetbrains.annotations.Nullable;
 
 /**
-<<<<<<< HEAD
- * RexUtils.
- * TODO Documentation https://issues.apache.org/jira/browse/IGNITE-15859
- */
-public class RexUtils {
-    public static RexNode makeCast(RexBuilder builder, RexNode node, RelDataType type) {
-        return TypeUtils.needCast(builder.getTypeFactory(), node.getType(), type) ? builder.makeCast(type, node) : node;
-    }
-
-    public static RexBuilder builder(RelNode rel) {
-        return builder(rel.getCluster());
-    }
-
-    public static RexBuilder builder(RelOptCluster cluster) {
-        return cluster.getRexBuilder();
-    }
-
-    public static RexExecutor executor(RelNode rel) {
-        return executor(rel.getCluster());
-    }
-
-    public static RexExecutor executor(RelOptCluster cluster) {
-        return Util.first(cluster.getPlanner().getExecutor(), RexUtil.EXECUTOR);
-    }
-
-    public static RexSimplify simplifier(RelOptCluster cluster) {
-        return new RexSimplify(builder(cluster), RelOptPredicateList.EMPTY, executor(cluster));
-    }
-
-    /**
-     * MakeCase.
-     * TODO Documentation https://issues.apache.org/jira/browse/IGNITE-15859
-=======
  *
  */
 public class RexUtils {
@@ -158,7 +122,6 @@
     
     /**
      *
->>>>>>> a323c22d
      */
     public static RexNode makeCase(RexBuilder builder, RexNode... operands) {
         if (IgniteUtils.assertionsEnabled()) {
@@ -183,11 +146,7 @@
         if (inputRowType.getFieldCount() != projects.size()) {
             return false;
         }
-<<<<<<< HEAD
-
-=======
-        
->>>>>>> a323c22d
+        
         final List<RelDataTypeField> fields = inputRowType.getFieldList();
         Class<? extends RexSlot> clazz = local ? RexLocalRef.class : RexInputRef.class;
         
@@ -195,23 +154,13 @@
             if (!clazz.isInstance(projects.get(i))) {
                 return false;
             }
-<<<<<<< HEAD
-
+            
             RexSlot ref = (RexSlot) projects.get(i);
-
+            
             if (ref.getIndex() != i) {
                 return false;
             }
-
-=======
-            
-            RexSlot ref = (RexSlot) projects.get(i);
-            
-            if (ref.getIndex() != i) {
-                return false;
-            }
-            
->>>>>>> a323c22d
+            
             if (!RelOptUtil.eq("t1", projects.get(i).getType(), "t2", fields.get(i).getType(), Litmus.IGNORE)) {
                 return false;
             }
@@ -226,11 +175,7 @@
                     EQUALS,
                     LESS_THAN, GREATER_THAN,
                     GREATER_THAN_OR_EQUAL, LESS_THAN_OR_EQUAL);
-<<<<<<< HEAD
-
-=======
-    
->>>>>>> a323c22d
+    
     /**
      * Builds index conditions.
      */
@@ -244,60 +189,34 @@
         if (condition == null) {
             return new IndexConditions();
         }
-<<<<<<< HEAD
-
+        
         condition = RexUtil.toCnf(builder(cluster), condition);
-
-        Map<Integer, List<RexCall>> fieldsToPredicates = mapPredicatesToFields(condition, cluster);
-
+        
+        Int2ObjectOpenHashMap<List<RexCall>> fieldsToPredicates = mapPredicatesToFields(condition, cluster);
+        
         if (nullOrEmpty(fieldsToPredicates)) {
             return new IndexConditions();
         }
-
-=======
-        
-        condition = RexUtil.toCnf(builder(cluster), condition);
-        
-        Int2ObjectOpenHashMap<List<RexCall>> fieldsToPredicates = mapPredicatesToFields(condition, cluster);
-        
-        if (nullOrEmpty(fieldsToPredicates)) {
-            return new IndexConditions();
-        }
-        
->>>>>>> a323c22d
+        
         List<RexNode> lower = new ArrayList<>();
         List<RexNode> upper = new ArrayList<>();
         
         // Force collation for all fields of the condition.
         if (collation == null || collation.isDefault()) {
-<<<<<<< HEAD
-            collation = RelCollations.of(ImmutableIntList.copyOf(fieldsToPredicates.keySet()));
-        }
-
-=======
             collation = RelCollations.of(ImmutableIntList.of(fieldsToPredicates.keySet().toIntArray()));
         }
         
->>>>>>> a323c22d
         for (int i = 0; i < collation.getFieldCollations().size(); i++) {
             RelFieldCollation fc = collation.getFieldCollations().get(i);
             
             int collFldIdx = fc.getFieldIndex();
             
             List<RexCall> collFldPreds = fieldsToPredicates.get(collFldIdx);
-<<<<<<< HEAD
-
+            
             if (nullOrEmpty(collFldPreds)) {
                 break;
             }
-
-=======
-            
-            if (nullOrEmpty(collFldPreds)) {
-                break;
-            }
-            
->>>>>>> a323c22d
+            
             RexNode bestUpper = null;
             RexNode bestLower = null;
             
@@ -325,11 +244,7 @@
                             bestUpper = pred;
                         }
                         break;
-<<<<<<< HEAD
-
-=======
                     
->>>>>>> a323c22d
                     case GREATER_THAN:
                     case GREATER_THAN_OR_EQUAL:
                         if (lowerBoundBelow) {
@@ -342,45 +257,25 @@
                     default:
                         throw new AssertionError("Unknown condition: " + op.kind);
                 }
-<<<<<<< HEAD
-
-=======
-                
->>>>>>> a323c22d
+                
                 if (bestUpper != null && bestLower != null) {
                     break; // We've found either "=" condition or both lower and upper.
                 }
             }
-<<<<<<< HEAD
-
+            
             if (bestLower == null && bestUpper == null) {
                 break; // No bounds, so break the loop.
             }
-
-=======
-            
-            if (bestLower == null && bestUpper == null) {
-                break; // No bounds, so break the loop.
-            }
-            
->>>>>>> a323c22d
+            
             if (i > 0 && bestLower != bestUpper) {
                 // Go behind the first index field only in the case of multiple "=" conditions on index fields.
                 break; // TODO https://issues.apache.org/jira/browse/IGNITE-13568
             }
-<<<<<<< HEAD
-
+            
             if (bestLower != null && bestUpper != null) { // "x>5 AND x<10"
                 upper.add(bestUpper);
                 lower.add(bestLower);
-
-=======
-            
-            if (bestLower != null && bestUpper != null) { // "x>5 AND x<10"
-                upper.add(bestUpper);
-                lower.add(bestLower);
-                
->>>>>>> a323c22d
+                
                 if (bestLower != bestUpper) {
                     break;
                 }
@@ -396,45 +291,26 @@
         }
         
         Mappings.TargetMapping mapping = null;
-<<<<<<< HEAD
-
+        
         if (requiredColumns != null) {
             mapping = Commons.inverseMapping(requiredColumns, rowType.getFieldCount());
         }
-
+        
         List<RexNode> lowerBound = null;
         List<RexNode> upperBound = null;
-
-=======
-        
-        if (requiredColumns != null) {
-            mapping = Commons.inverseMapping(requiredColumns, rowType.getFieldCount());
-        }
-        
-        List<RexNode> lowerBound = null;
-        List<RexNode> upperBound = null;
-        
->>>>>>> a323c22d
+        
         if (!nullOrEmpty(lower)) {
             lowerBound = asBound(cluster, lower, rowType, mapping);
         } else {
             lower = null;
         }
-<<<<<<< HEAD
-
-=======
-        
->>>>>>> a323c22d
+        
         if (!nullOrEmpty(upper)) {
             upperBound = asBound(cluster, upper, rowType, mapping);
         } else {
             upper = null;
         }
-<<<<<<< HEAD
-
-=======
-        
->>>>>>> a323c22d
+        
         return new IndexConditions(lower, upper, lowerBound, upperBound);
     }
     
@@ -447,24 +323,6 @@
             RelDataType rowType
     ) {
         condition = RexUtil.toCnf(builder(cluster), condition);
-<<<<<<< HEAD
-
-        Map<Integer, List<RexCall>> fieldsToPredicates = mapPredicatesToFields(condition, cluster);
-
-        if (nullOrEmpty(fieldsToPredicates)) {
-            return null;
-        }
-
-        List<RexNode> searchPreds = null;
-
-        for (int fldIdx : fieldsToPredicates.keySet()) {
-            List<RexCall> collFldPreds = fieldsToPredicates.get(fldIdx);
-
-            if (nullOrEmpty(collFldPreds)) {
-                break;
-            }
-
-=======
         
         Int2ObjectOpenHashMap<List<RexCall>> fieldsToPredicates = mapPredicatesToFields(condition, cluster);
         
@@ -482,61 +340,36 @@
                 break;
             }
             
->>>>>>> a323c22d
             for (RexCall pred : collFldPreds) {
                 if (IgniteUtils.assertionsEnabled()) {
                     RexNode cond = RexUtil.removeCast(pred.operands.get(1));
                     
                     assert idxOpSupports(cond) : cond;
                 }
-<<<<<<< HEAD
-
+                
                 if (pred.getOperator().kind != SqlKind.EQUALS) {
                     return null;
                 }
-
+                
                 if (searchPreds == null) {
                     searchPreds = new ArrayList<>();
                 }
-
+                
                 searchPreds.add(pred);
             }
         }
-
+        
         if (searchPreds == null) {
             return null;
         }
-
+        
         return asBound(cluster, searchPreds, rowType, null);
     }
-
-    private static Map<Integer, List<RexCall>> mapPredicatesToFields(RexNode condition, RelOptCluster cluster) {
-=======
-                
-                if (pred.getOperator().kind != SqlKind.EQUALS) {
-                    return null;
-                }
-                
-                if (searchPreds == null) {
-                    searchPreds = new ArrayList<>();
-                }
-                
-                searchPreds.add(pred);
-            }
-        }
-        
-        if (searchPreds == null) {
-            return null;
-        }
-        
-        return asBound(cluster, searchPreds, rowType, null);
-    }
     
     /**
      *
      */
     private static Int2ObjectOpenHashMap<List<RexCall>> mapPredicatesToFields(RexNode condition, RelOptCluster cluster) {
->>>>>>> a323c22d
         List<RexNode> conjunctions = RelOptUtil.conjunctions(condition);
         
         Int2ObjectOpenHashMap<List<RexCall>> res = new Int2ObjectOpenHashMap<>(conjunctions.size());
@@ -545,48 +378,29 @@
             if (!isBinaryComparison(rexNode)) {
                 continue;
             }
-<<<<<<< HEAD
-
+            
             RexCall predCall = (RexCall) rexNode;
             RexSlot ref = (RexSlot) extractRef(predCall);
-
+            
             if (ref == null) {
                 continue;
             }
-
-=======
-            
-            RexCall predCall = (RexCall) rexNode;
-            RexSlot ref = (RexSlot) extractRef(predCall);
-            
-            if (ref == null) {
-                continue;
-            }
-            
->>>>>>> a323c22d
+            
             // Let RexLocalRef be on the left side.
             if (refOnTheRight(predCall)) {
                 predCall = (RexCall) RexUtil.invert(builder(cluster), predCall);
             }
-<<<<<<< HEAD
-
-=======
-            
->>>>>>> a323c22d
+            
             List<RexCall> fldPreds = res.computeIfAbsent(ref.getIndex(), k -> new ArrayList<>(conjunctions.size()));
             
             fldPreds.add(predCall);
         }
         return res;
     }
-<<<<<<< HEAD
-
-=======
-    
-    /**
-     *
-     */
->>>>>>> a323c22d
+    
+    /**
+     *
+     */
     private static RexNode extractRef(RexCall call) {
         assert isBinaryComparison(call);
         
@@ -595,30 +409,19 @@
         
         leftOp = RexUtil.removeCast(leftOp);
         rightOp = RexUtil.removeCast(rightOp);
-<<<<<<< HEAD
-
-=======
-        
->>>>>>> a323c22d
+        
         if ((leftOp instanceof RexLocalRef || leftOp instanceof RexInputRef) && idxOpSupports(rightOp)) {
             return leftOp;
         } else if ((rightOp instanceof RexLocalRef || rightOp instanceof RexInputRef) && idxOpSupports(leftOp)) {
             return rightOp;
         }
-<<<<<<< HEAD
-
+        
         return null;
     }
-
-=======
-        
-        return null;
-    }
-    
-    /**
-     *
-     */
->>>>>>> a323c22d
+    
+    /**
+     *
+     */
     private static boolean refOnTheRight(RexCall predCall) {
         RexNode rightOp = predCall.getOperands().get(1);
         
@@ -626,94 +429,57 @@
         
         return rightOp.isA(SqlKind.LOCAL_REF) || rightOp.isA(SqlKind.INPUT_REF);
     }
-<<<<<<< HEAD
-
+    
+    /**
+     *
+     */
     public static boolean isBinaryComparison(RexNode exp) {
         return TREE_INDEX_COMPARISON.contains(exp.getKind()) && (exp instanceof RexCall) && ((RexCall) exp).getOperands().size() == 2;
     }
-
-=======
-    
-    /**
-     *
-     */
-    public static boolean isBinaryComparison(RexNode exp) {
-        return TREE_INDEX_COMPARISON.contains(exp.getKind()) && (exp instanceof RexCall) && ((RexCall) exp).getOperands().size() == 2;
-    }
-    
-    /**
-     *
-     */
->>>>>>> a323c22d
+    
+    /**
+     *
+     */
     private static boolean idxOpSupports(RexNode op) {
         return op instanceof RexLiteral
                 || op instanceof RexDynamicParam
                 || op instanceof RexFieldAccess;
     }
-<<<<<<< HEAD
-
+    
+    /**
+     *
+     */
     private static List<RexNode> makeListOfNullLiterals(RexBuilder builder, List<RelDataType> types) {
         return Commons.transform(types, builder::makeNullLiteral);
     }
-
-    /**
-     * IsNotNull.
-     * TODO Documentation https://issues.apache.org/jira/browse/IGNITE-15859
-=======
-    
-    /**
-     *
-     */
-    private static List<RexNode> makeListOfNullLiterals(RexBuilder builder, List<RelDataType> types) {
-        return Commons.transform(types, builder::makeNullLiteral);
-    }
-    
-    /**
-     *
->>>>>>> a323c22d
+    
+    /**
+     *
      */
     public static boolean isNotNull(RexNode op) {
         if (op == null) {
             return false;
         }
-<<<<<<< HEAD
-
+        
         return !(op instanceof RexLiteral) || !((RexLiteral) op).isNull();
     }
-
-    /**
-     * AsBound.
-     * TODO Documentation https://issues.apache.org/jira/browse/IGNITE-15859
-=======
-        
-        return !(op instanceof RexLiteral) || !((RexLiteral) op).isNull();
-    }
-    
-    /**
-     *
->>>>>>> a323c22d
+    
+    /**
+     *
      */
     public static List<RexNode> asBound(RelOptCluster cluster, Iterable<RexNode> idxCond, RelDataType rowType,
             @Nullable Mappings.TargetMapping mapping) {
         if (nullOrEmpty(idxCond)) {
             return null;
         }
-<<<<<<< HEAD
-
-=======
-        
->>>>>>> a323c22d
+        
         RexBuilder builder = builder(cluster);
         List<RelDataType> types = RelOptUtil.getFieldTypeList(rowType);
         List<RexNode> res = makeListOfNullLiterals(builder, types);
         
         for (RexNode pred : idxCond) {
             assert pred instanceof RexCall;
-<<<<<<< HEAD
-
-=======
-            
->>>>>>> a323c22d
+            
             RexCall call = (RexCall) pred;
             RexSlot ref = (RexSlot) RexUtil.removeCast(call.operands.get(0));
             RexNode cond = RexUtil.removeCast(call.operands.get(1));
@@ -729,25 +495,14 @@
         
         return res;
     }
-<<<<<<< HEAD
-
-    /**
-     * Permutation.
-     * TODO Documentation https://issues.apache.org/jira/browse/IGNITE-15859
-=======
-    
-    /**
-     *
->>>>>>> a323c22d
+    
+    /**
+     *
      */
     public static Mappings.TargetMapping permutation(List<RexNode> nodes, RelDataType inputRowType, boolean local) {
         final Mappings.TargetMapping mapping =
                 Mappings.create(MappingType.PARTIAL_FUNCTION, nodes.size(), inputRowType.getFieldCount());
-<<<<<<< HEAD
-
-=======
-        
->>>>>>> a323c22d
+        
         Class<? extends RexSlot> clazz = local ? RexLocalRef.class : RexInputRef.class;
         
         for (Ord<RexNode> node : Ord.zip(nodes)) {
@@ -757,36 +512,21 @@
         }
         return mapping;
     }
-<<<<<<< HEAD
-
+    
+    /**
+     *
+     */
     public static Mappings.TargetMapping permutation(List<RexNode> nodes, RelDataType inputRowType) {
         return permutation(nodes, inputRowType, false);
     }
-
-    /**
-     * InversePermutation.
-     * TODO Documentation https://issues.apache.org/jira/browse/IGNITE-15859
-=======
-    
-    /**
-     *
-     */
-    public static Mappings.TargetMapping permutation(List<RexNode> nodes, RelDataType inputRowType) {
-        return permutation(nodes, inputRowType, false);
-    }
-    
-    /**
-     *
->>>>>>> a323c22d
+    
+    /**
+     *
      */
     public static Mappings.TargetMapping inversePermutation(List<RexNode> nodes, RelDataType inputRowType, boolean local) {
         final Mappings.TargetMapping mapping =
                 Mappings.create(MappingType.INVERSE_FUNCTION, nodes.size(), inputRowType.getFieldCount());
-<<<<<<< HEAD
-
-=======
-        
->>>>>>> a323c22d
+        
         Class<? extends RexSlot> clazz = local ? RexLocalRef.class : RexInputRef.class;
         
         for (Ord<RexNode> node : Ord.zip(nodes)) {
@@ -796,71 +536,44 @@
         }
         return mapping;
     }
-<<<<<<< HEAD
-
+    
+    /**
+     *
+     */
     public static List<RexNode> replaceInputRefs(List<RexNode> nodes) {
         return InputRefReplacer.INSTANCE.apply(nodes);
     }
-
+    
+    /**
+     *
+     */
     public static RexNode replaceInputRefs(RexNode node) {
         return InputRefReplacer.INSTANCE.apply(node);
     }
-
+    
+    /**
+     *
+     */
     public static RexNode replaceLocalRefs(RexNode node) {
         return LocalRefReplacer.INSTANCE.apply(node);
     }
-
+    
+    /**
+     *
+     */
     public static List<RexNode> replaceLocalRefs(List<RexNode> nodes) {
         return LocalRefReplacer.INSTANCE.apply(nodes);
     }
-
+    
+    /**
+     *
+     */
     public static boolean hasCorrelation(RexNode node) {
         return hasCorrelation(Collections.singletonList(node));
     }
-
-    /**
-     * HasCorrelation.
-     * TODO Documentation https://issues.apache.org/jira/browse/IGNITE-15859
-=======
-    
-    /**
-     *
-     */
-    public static List<RexNode> replaceInputRefs(List<RexNode> nodes) {
-        return InputRefReplacer.INSTANCE.apply(nodes);
-    }
-    
-    /**
-     *
-     */
-    public static RexNode replaceInputRefs(RexNode node) {
-        return InputRefReplacer.INSTANCE.apply(node);
-    }
-    
-    /**
-     *
-     */
-    public static RexNode replaceLocalRefs(RexNode node) {
-        return LocalRefReplacer.INSTANCE.apply(node);
-    }
-    
-    /**
-     *
-     */
-    public static List<RexNode> replaceLocalRefs(List<RexNode> nodes) {
-        return LocalRefReplacer.INSTANCE.apply(nodes);
-    }
-    
-    /**
-     *
-     */
-    public static boolean hasCorrelation(RexNode node) {
-        return hasCorrelation(Collections.singletonList(node));
-    }
-    
-    /**
-     *
->>>>>>> a323c22d
+    
+    /**
+     *
      */
     public static boolean hasCorrelation(List<RexNode> nodes) {
         try {
@@ -878,37 +591,20 @@
             return true;
         }
     }
-<<<<<<< HEAD
-
-    /**
-     * ExtractCorrelationIds.
-     * TODO Documentation https://issues.apache.org/jira/browse/IGNITE-15859
-=======
-    
-    /**
-     *
->>>>>>> a323c22d
+    
+    /**
+     *
      */
     public static Set<CorrelationId> extractCorrelationIds(RexNode node) {
         if (node == null) {
             return Collections.emptySet();
         }
-<<<<<<< HEAD
-
+        
         return extractCorrelationIds(Collections.singletonList(node));
     }
-
-    /**
-     * ExtractCorrelationIds.
-     * TODO Documentation https://issues.apache.org/jira/browse/IGNITE-15859
-=======
-        
-        return extractCorrelationIds(Collections.singletonList(node));
-    }
-    
-    /**
-     *
->>>>>>> a323c22d
+    
+    /**
+     *
      */
     public static Set<CorrelationId> extractCorrelationIds(List<RexNode> nodes) {
         final Set<CorrelationId> cors = new HashSet<>();
@@ -926,44 +622,23 @@
         
         return cors;
     }
-<<<<<<< HEAD
-
-    /**
-     * NotNullKeys.
-     * TODO Documentation https://issues.apache.org/jira/browse/IGNITE-15859
-=======
-    
-    
-    /**
-     *
->>>>>>> a323c22d
+    
+    
+    /**
+     *
      */
     public static Set<Integer> notNullKeys(List<RexNode> row) {
         if (nullOrEmpty(row)) {
             return Collections.emptySet();
         }
-<<<<<<< HEAD
-
+        
         Set<Integer> keys = new HashSet<>();
-
-=======
-        
-        Set<Integer> keys = new HashSet<>();
-        
->>>>>>> a323c22d
+        
         for (int i = 0; i < row.size(); ++i) {
             if (isNotNull(row.get(i))) {
                 keys.add(i);
             }
         }
-<<<<<<< HEAD
-
-        return keys;
-    }
-
-    /** Visitor for replacing scan local refs to input refs. */
-    private static class LocalRefReplacer extends RexShuttle {
-=======
         
         return keys;
     }
@@ -973,7 +648,6 @@
         /**
          *
          */
->>>>>>> a323c22d
         private static final RexShuttle INSTANCE = new LocalRefReplacer();
         
         /** {@inheritDoc} */
@@ -985,12 +659,9 @@
     
     /** Visitor for replacing input refs to local refs. We need it for proper plan serialization. */
     private static class InputRefReplacer extends RexShuttle {
-<<<<<<< HEAD
-=======
         /**
          *
          */
->>>>>>> a323c22d
         private static final RexShuttle INSTANCE = new InputRefReplacer();
         
         /** {@inheritDoc} */
