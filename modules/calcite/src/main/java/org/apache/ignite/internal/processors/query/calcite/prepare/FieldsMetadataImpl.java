/*
 * Licensed to the Apache Software Foundation (ASF) under one or more
 * contributor license agreements.  See the NOTICE file distributed with
 * this work for additional information regarding copyright ownership.
 * The ASF licenses this file to You under the Apache License, Version 2.0
 * (the "License"); you may not use this file except in compliance with
 * the License.  You may obtain a copy of the License at
 *
 *      http://www.apache.org/licenses/LICENSE-2.0
 *
 * Unless required by applicable law or agreed to in writing, software
 * distributed under the License is distributed on an "AS IS" BASIS,
 * WITHOUT WARRANTIES OR CONDITIONS OF ANY KIND, either express or implied.
 * See the License for the specific language governing permissions and
 * limitations under the License.
 */

package org.apache.ignite.internal.processors.query.calcite.prepare;

import java.util.List;
import org.apache.calcite.rel.type.RelDataType;

/**
<<<<<<< HEAD
 * FieldsMetadataImpl.
 * TODO Documentation https://issues.apache.org/jira/browse/IGNITE-15859
 */
public class FieldsMetadataImpl implements FieldsMetadata {
    private final RelDataType rowType;

    private final List<List<String>> origins;

=======
 *
 */
public class FieldsMetadataImpl implements FieldsMetadata {
    /**
     *
     */
    private final RelDataType rowType;

    /**
     *
     */
    private final List<List<String>> origins;

    /**
     *
     */
>>>>>>> a323c22d
    public FieldsMetadataImpl(RelDataType rowType, List<List<String>> origins) {
        this.rowType = rowType;
        this.origins = origins;
    }

    /** {@inheritDoc} */
    @Override
    public RelDataType rowType() {
        return rowType;
    }

    /** {@inheritDoc} */
    @Override
    public List<List<String>> origins() {
        return origins;
    }
}<|MERGE_RESOLUTION|>--- conflicted
+++ resolved
@@ -21,16 +21,6 @@
 import org.apache.calcite.rel.type.RelDataType;
 
 /**
-<<<<<<< HEAD
- * FieldsMetadataImpl.
- * TODO Documentation https://issues.apache.org/jira/browse/IGNITE-15859
- */
-public class FieldsMetadataImpl implements FieldsMetadata {
-    private final RelDataType rowType;
-
-    private final List<List<String>> origins;
-
-=======
  *
  */
 public class FieldsMetadataImpl implements FieldsMetadata {
@@ -47,7 +37,6 @@
     /**
      *
      */
->>>>>>> a323c22d
     public FieldsMetadataImpl(RelDataType rowType, List<List<String>> origins) {
         this.rowType = rowType;
         this.origins = origins;
