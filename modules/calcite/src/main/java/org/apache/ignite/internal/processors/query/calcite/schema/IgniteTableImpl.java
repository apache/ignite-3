/*
 * Licensed to the Apache Software Foundation (ASF) under one or more
 * contributor license agreements.  See the NOTICE file distributed with
 * this work for additional information regarding copyright ownership.
 * The ASF licenses this file to You under the Apache License, Version 2.0
 * (the "License"); you may not use this file except in compliance with
 * the License.  You may obtain a copy of the License at
 *
 *      http://www.apache.org/licenses/LICENSE-2.0
 *
 * Unless required by applicable law or agreed to in writing, software
 * distributed under the License is distributed on an "AS IS" BASIS,
 * WITHOUT WARRANTIES OR CONDITIONS OF ANY KIND, either express or implied.
 * See the License for the specific language governing permissions and
 * limitations under the License.
 */

package org.apache.ignite.internal.processors.query.calcite.schema;

import com.google.common.collect.ImmutableList;
import java.util.Collections;
import java.util.List;
import java.util.Map;
import java.util.concurrent.ConcurrentHashMap;
import org.apache.calcite.plan.Convention;
import org.apache.calcite.plan.RelOptCluster;
import org.apache.calcite.plan.RelOptTable;
import org.apache.calcite.plan.RelTraitSet;
import org.apache.calcite.rel.RelCollation;
import org.apache.calcite.rel.RelReferentialConstraint;
import org.apache.calcite.rel.type.RelDataType;
import org.apache.calcite.rel.type.RelDataTypeFactory;
import org.apache.calcite.schema.Statistic;
import org.apache.calcite.schema.impl.AbstractTable;
import org.apache.calcite.util.ImmutableBitSet;
import org.apache.ignite.internal.processors.query.calcite.metadata.ColocationGroup;
import org.apache.ignite.internal.processors.query.calcite.prepare.PlanningContext;
import org.apache.ignite.internal.processors.query.calcite.rel.logical.IgniteLogicalIndexScan;
import org.apache.ignite.internal.processors.query.calcite.rel.logical.IgniteLogicalTableScan;
import org.apache.ignite.internal.processors.query.calcite.trait.IgniteDistribution;
import org.apache.ignite.internal.processors.query.calcite.trait.RewindabilityTrait;
import org.apache.ignite.internal.processors.query.calcite.type.IgniteTypeFactory;

/**
 * Ignite table implementation.
 */
public class IgniteTableImpl extends AbstractTable implements IgniteTable {
<<<<<<< HEAD
    private final TableDescriptor desc;

    private final Statistic statistic;

=======
    /**
     *
     */
    private final TableDescriptor desc;
    
    /**
     *
     */
    private final Statistic statistic;
    
    /**
     *
     */
>>>>>>> a323c22d
    private final Map<String, IgniteIndex> indexes = new ConcurrentHashMap<>();
    
    /**
     * Constructor.
     *
     * @param desc Table descriptor.
     */
    public IgniteTableImpl(TableDescriptor desc) {
        this.desc = desc;
        statistic = new StatisticsImpl();
    }
    
    /** {@inheritDoc} */
    @Override
    public RelDataType getRowType(RelDataTypeFactory typeFactory, ImmutableBitSet requiredColumns) {
        return desc.rowType((IgniteTypeFactory) typeFactory, requiredColumns);
    }
    
    /** {@inheritDoc} */
    @Override
    public Statistic getStatistic() {
        return statistic;
    }
    
    
    /** {@inheritDoc} */
    @Override
    public TableDescriptor descriptor() {
        return desc;
    }
    
    /** {@inheritDoc} */
    @Override
    public IgniteLogicalTableScan toRel(RelOptCluster cluster, RelOptTable relOptTbl) {
        RelTraitSet traitSet = cluster.traitSetOf(distribution())
                .replace(RewindabilityTrait.REWINDABLE);
<<<<<<< HEAD

=======
        
>>>>>>> a323c22d
        return IgniteLogicalTableScan.create(cluster, traitSet, relOptTbl, null, null, null);
    }
    
    /** {@inheritDoc} */
    @Override
    public IgniteLogicalIndexScan toRel(RelOptCluster cluster, RelOptTable relOptTbl, String idxName) {
        RelTraitSet traitSet = cluster.traitSetOf(Convention.Impl.NONE)
                .replace(distribution())
                .replace(RewindabilityTrait.REWINDABLE)
                .replace(getIndex(idxName).collation());
<<<<<<< HEAD

=======
        
>>>>>>> a323c22d
        return IgniteLogicalIndexScan.create(cluster, traitSet, relOptTbl, idxName, null, null, null);
    }
    
    /** {@inheritDoc} */
    @Override
    public IgniteDistribution distribution() {
        return desc.distribution();
    }
    
    /** {@inheritDoc} */
    @Override
    public ColocationGroup colocationGroup(PlanningContext ctx) {
        return desc.colocationGroup(ctx);
    }
    
    /** {@inheritDoc} */
    @Override
    public Map<String, IgniteIndex> indexes() {
        return Collections.unmodifiableMap(indexes);
    }
    
    /** {@inheritDoc} */
    @Override
    public void addIndex(IgniteIndex idxTbl) {
        indexes.put(idxTbl.name(), idxTbl);
    }
    
    /** {@inheritDoc} */
    @Override
    public IgniteIndex getIndex(String idxName) {
        return indexes.get(idxName);
    }
    
    /** {@inheritDoc} */
    @Override
    public void removeIndex(String idxName) {
        indexes.remove(idxName);
    }
    
    /** {@inheritDoc} */
    @Override
<<<<<<< HEAD
    public <C> C unwrap(Class<C> clazz) {
        if (clazz.isInstance(desc)) {
            return clazz.cast(desc);
        }

        return super.unwrap(clazz);
    }

=======
    public <C> C unwrap(Class<C> cls) {
        if (cls.isInstance(desc)) {
            return cls.cast(desc);
        }
        
        return super.unwrap(cls);
    }
    
    /**
     *
     */
>>>>>>> a323c22d
    private class StatisticsImpl implements Statistic {
        /** {@inheritDoc} */
        @Override
        public Double getRowCount() {
            return 10_000d;
        }
        
        /** {@inheritDoc} */
        @Override
        public boolean isKey(ImmutableBitSet cols) {
            return false; // TODO
        }
        
        /** {@inheritDoc} */
        @Override
        public List<ImmutableBitSet> getKeys() {
            return null; // TODO
        }
        
        /** {@inheritDoc} */
        @Override
        public List<RelReferentialConstraint> getReferentialConstraints() {
<<<<<<< HEAD
            return ImmutableList.of();
=======
            return List.of();
>>>>>>> a323c22d
        }
        
        /** {@inheritDoc} */
        @Override
        public List<RelCollation> getCollations() {
<<<<<<< HEAD
            return ImmutableList.of(); // The method isn't used
=======
            return List.of(); // The method isn't used
>>>>>>> a323c22d
        }
        
        /** {@inheritDoc} */
        @Override
        public IgniteDistribution getDistribution() {
            return distribution();
        }
    }
}<|MERGE_RESOLUTION|>--- conflicted
+++ resolved
@@ -17,7 +17,6 @@
 
 package org.apache.ignite.internal.processors.query.calcite.schema;
 
-import com.google.common.collect.ImmutableList;
 import java.util.Collections;
 import java.util.List;
 import java.util.Map;
@@ -45,12 +44,6 @@
  * Ignite table implementation.
  */
 public class IgniteTableImpl extends AbstractTable implements IgniteTable {
-<<<<<<< HEAD
-    private final TableDescriptor desc;
-
-    private final Statistic statistic;
-
-=======
     /**
      *
      */
@@ -64,12 +57,9 @@
     /**
      *
      */
->>>>>>> a323c22d
     private final Map<String, IgniteIndex> indexes = new ConcurrentHashMap<>();
     
     /**
-     * Constructor.
-     *
      * @param desc Table descriptor.
      */
     public IgniteTableImpl(TableDescriptor desc) {
@@ -101,11 +91,7 @@
     public IgniteLogicalTableScan toRel(RelOptCluster cluster, RelOptTable relOptTbl) {
         RelTraitSet traitSet = cluster.traitSetOf(distribution())
                 .replace(RewindabilityTrait.REWINDABLE);
-<<<<<<< HEAD
-
-=======
         
->>>>>>> a323c22d
         return IgniteLogicalTableScan.create(cluster, traitSet, relOptTbl, null, null, null);
     }
     
@@ -116,11 +102,7 @@
                 .replace(distribution())
                 .replace(RewindabilityTrait.REWINDABLE)
                 .replace(getIndex(idxName).collation());
-<<<<<<< HEAD
-
-=======
         
->>>>>>> a323c22d
         return IgniteLogicalIndexScan.create(cluster, traitSet, relOptTbl, idxName, null, null, null);
     }
     
@@ -162,16 +144,6 @@
     
     /** {@inheritDoc} */
     @Override
-<<<<<<< HEAD
-    public <C> C unwrap(Class<C> clazz) {
-        if (clazz.isInstance(desc)) {
-            return clazz.cast(desc);
-        }
-
-        return super.unwrap(clazz);
-    }
-
-=======
     public <C> C unwrap(Class<C> cls) {
         if (cls.isInstance(desc)) {
             return cls.cast(desc);
@@ -183,7 +155,6 @@
     /**
      *
      */
->>>>>>> a323c22d
     private class StatisticsImpl implements Statistic {
         /** {@inheritDoc} */
         @Override
@@ -206,21 +177,13 @@
         /** {@inheritDoc} */
         @Override
         public List<RelReferentialConstraint> getReferentialConstraints() {
-<<<<<<< HEAD
-            return ImmutableList.of();
-=======
             return List.of();
->>>>>>> a323c22d
         }
         
         /** {@inheritDoc} */
         @Override
         public List<RelCollation> getCollations() {
-<<<<<<< HEAD
-            return ImmutableList.of(); // The method isn't used
-=======
             return List.of(); // The method isn't used
->>>>>>> a323c22d
         }
         
         /** {@inheritDoc} */
