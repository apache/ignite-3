--- conflicted
+++ resolved
@@ -17,15 +17,11 @@
 
 package org.apache.ignite.internal.processors.query.calcite.schema;
 
-import com.google.common.collect.ImmutableList;
 import java.util.Collections;
 import java.util.List;
 import java.util.Map;
 import java.util.concurrent.ConcurrentHashMap;
-<<<<<<< HEAD
-=======
 
->>>>>>> c086555b
 import org.apache.calcite.plan.Convention;
 import org.apache.calcite.plan.RelOptCluster;
 import org.apache.calcite.plan.RelOptTable;
@@ -49,19 +45,13 @@
  * Ignite table implementation.
  */
 public class IgniteTableImpl extends AbstractTable implements IgniteTable {
-    /**
-     *
-     */
+    /** */
     private final TableDescriptor desc;
 
-    /**
-     *
-     */
+    /** */
     private final Statistic statistic;
 
-    /**
-     *
-     */
+    /** */
     private final Map<String, IgniteIndex> indexes = new ConcurrentHashMap<>();
 
     /**
@@ -73,124 +63,95 @@
     }
 
     /** {@inheritDoc} */
-    @Override
-    public RelDataType getRowType(RelDataTypeFactory typeFactory, ImmutableBitSet requiredColumns) {
-        return desc.rowType((IgniteTypeFactory) typeFactory, requiredColumns);
+    @Override public RelDataType getRowType(RelDataTypeFactory typeFactory, ImmutableBitSet requiredColumns) {
+        return desc.rowType((IgniteTypeFactory)typeFactory, requiredColumns);
     }
 
     /** {@inheritDoc} */
-    @Override
-    public Statistic getStatistic() {
+    @Override public Statistic getStatistic() {
         return statistic;
     }
 
 
     /** {@inheritDoc} */
-    @Override
-    public TableDescriptor descriptor() {
+    @Override public TableDescriptor descriptor() {
         return desc;
     }
 
     /** {@inheritDoc} */
-    @Override
-    public IgniteLogicalTableScan toRel(RelOptCluster cluster, RelOptTable relOptTbl) {
+    @Override public IgniteLogicalTableScan toRel(RelOptCluster cluster, RelOptTable relOptTbl) {
         RelTraitSet traitSet = cluster.traitSetOf(distribution())
-                .replace(RewindabilityTrait.REWINDABLE);
+            .replace(RewindabilityTrait.REWINDABLE);
 
         return IgniteLogicalTableScan.create(cluster, traitSet, relOptTbl, null, null, null);
     }
 
     /** {@inheritDoc} */
-    @Override
-    public IgniteLogicalIndexScan toRel(RelOptCluster cluster, RelOptTable relOptTbl, String idxName) {
+    @Override public IgniteLogicalIndexScan toRel(RelOptCluster cluster, RelOptTable relOptTbl, String idxName) {
         RelTraitSet traitSet = cluster.traitSetOf(Convention.Impl.NONE)
-                .replace(distribution())
-                .replace(RewindabilityTrait.REWINDABLE)
-                .replace(getIndex(idxName).collation());
+            .replace(distribution())
+            .replace(RewindabilityTrait.REWINDABLE)
+            .replace(getIndex(idxName).collation());
 
         return IgniteLogicalIndexScan.create(cluster, traitSet, relOptTbl, idxName, null, null, null);
     }
 
     /** {@inheritDoc} */
-    @Override
-    public IgniteDistribution distribution() {
+    @Override public IgniteDistribution distribution() {
         return desc.distribution();
     }
 
     /** {@inheritDoc} */
-    @Override
-    public ColocationGroup colocationGroup(PlanningContext ctx) {
+    @Override public ColocationGroup colocationGroup(PlanningContext ctx) {
         return desc.colocationGroup(ctx);
     }
 
     /** {@inheritDoc} */
-    @Override
-    public Map<String, IgniteIndex> indexes() {
+    @Override public Map<String, IgniteIndex> indexes() {
         return Collections.unmodifiableMap(indexes);
     }
 
     /** {@inheritDoc} */
-    @Override
-    public void addIndex(IgniteIndex idxTbl) {
+    @Override public void addIndex(IgniteIndex idxTbl) {
         indexes.put(idxTbl.name(), idxTbl);
     }
 
     /** {@inheritDoc} */
-    @Override
-    public IgniteIndex getIndex(String idxName) {
+    @Override public IgniteIndex getIndex(String idxName) {
         return indexes.get(idxName);
     }
 
     /** {@inheritDoc} */
-    @Override
-    public void removeIndex(String idxName) {
+    @Override public void removeIndex(String idxName) {
         indexes.remove(idxName);
     }
 
     /** {@inheritDoc} */
-    @Override
-    public <C> C unwrap(Class<C> clazz) {
-        if (clazz.isInstance(desc)) {
-            return clazz.cast(desc);
-        }
+    @Override public <C> C unwrap(Class<C> aCls) {
+        if (aCls.isInstance(desc))
+            return aCls.cast(desc);
 
-        return super.unwrap(clazz);
+        return super.unwrap(aCls);
     }
 
-    /**
-     *
-     */
+    /** */
     private class StatisticsImpl implements Statistic {
         /** {@inheritDoc} */
-        @Override
-        public Double getRowCount() {
+        @Override public Double getRowCount() {
             return 10_000d;
         }
 
         /** {@inheritDoc} */
-        @Override
-        public boolean isKey(ImmutableBitSet cols) {
+        @Override public boolean isKey(ImmutableBitSet cols) {
             return false; // TODO
         }
 
         /** {@inheritDoc} */
-        @Override
-        public List<ImmutableBitSet> getKeys() {
+        @Override public List<ImmutableBitSet> getKeys() {
             return null; // TODO
         }
 
         /** {@inheritDoc} */
-<<<<<<< HEAD
-        @Override
-        public List<RelReferentialConstraint> getReferentialConstraints() {
-            return ImmutableList.of();
-        }
-
-        /** {@inheritDoc} */
-        @Override
-        public List<RelCollation> getCollations() {
-            return ImmutableList.of(); // The method isn't used
-=======
         @Override public List<RelReferentialConstraint> getReferentialConstraints() {
             return List.of();
         }
@@ -198,12 +159,10 @@
         /** {@inheritDoc} */
         @Override public List<RelCollation> getCollations() {
             return List.of(); // The method isn't used
->>>>>>> c086555b
         }
 
         /** {@inheritDoc} */
-        @Override
-        public IgniteDistribution getDistribution() {
+        @Override public IgniteDistribution getDistribution() {
             return distribution();
         }
     }
