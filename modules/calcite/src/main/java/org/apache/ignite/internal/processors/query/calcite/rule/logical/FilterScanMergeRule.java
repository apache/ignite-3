--- conflicted
+++ resolved
@@ -54,105 +54,54 @@
  * Rule that pushes filter into the scan. This might be useful for index range scans.
  */
 public abstract class FilterScanMergeRule<T extends ProjectableFilterableTableScan>
-    extends RelRule<FilterScanMergeRule.Config> {
+        extends RelRule<FilterScanMergeRule.Config> {
     /** Instance. */
     public static final FilterScanMergeRule<IgniteLogicalIndexScan> INDEX_SCAN =
-<<<<<<< HEAD
-        new FilterScanMergeRule<IgniteLogicalIndexScan>(Config.INDEX_SCAN) {
-            /** {@inheritDoc} */
-            @Override protected IgniteLogicalIndexScan createNode(
-                RelOptCluster cluster,
-                IgniteLogicalIndexScan scan,
-                RelTraitSet traits,
-                RexNode cond) {
-                Set<CorrelationId> corrIds = RexUtils.extractCorrelationIds(cond);
-
-                if (!nullOrEmpty(corrIds))
-                    traits = traits.replace(CorrelationTrait.correlations(corrIds));
-
-                return IgniteLogicalIndexScan.create(cluster, traits, scan.getTable(), scan.indexName(),
-                    scan.projects(), cond, scan.requiredColumns());
-            }
-        };
-
-    /** Instance. */
-    public static final FilterScanMergeRule<IgniteLogicalTableScan> TABLE_SCAN =
-        new FilterScanMergeRule<IgniteLogicalTableScan>(Config.TABLE_SCAN) {
-            /** {@inheritDoc} */
-            @Override protected IgniteLogicalTableScan createNode(
-                RelOptCluster cluster,
-                IgniteLogicalTableScan scan,
-                RelTraitSet traits,
-                RexNode cond) {
-                Set<CorrelationId> corrIds = RexUtils.extractCorrelationIds(cond);
-
-                if (!nullOrEmpty(corrIds))
-                    traits = traits.replace(CorrelationTrait.correlations(corrIds));
-
-                return IgniteLogicalTableScan.create(cluster, traits, scan.getTable(), scan.projects(),
-                    cond, scan.requiredColumns());
-            }
-        };
-=======
-            new FilterScanMergeRule<IgniteLogicalIndexScan>(LogicalFilter.class, IgniteLogicalIndexScan.class, "FilterIndexScanMergeRule") {
+            new FilterScanMergeRule<IgniteLogicalIndexScan>(Config.INDEX_SCAN) {
                 /** {@inheritDoc} */
-                @Override
-                protected IgniteLogicalIndexScan createNode(
+                @Override protected IgniteLogicalIndexScan createNode(
                         RelOptCluster cluster,
                         IgniteLogicalIndexScan scan,
                         RelTraitSet traits,
                         RexNode cond) {
                     Set<CorrelationId> corrIds = RexUtils.extractCorrelationIds(cond);
 
-                    if (!nullOrEmpty(corrIds)) {
-                        traits = traits.replace(CorrelationTrait.correlations(corrIds));
+                        if (!nullOrEmpty(corrIds)) {
+                            traits = traits.replace(CorrelationTrait.correlations(corrIds));
+                        }
+
+                        return IgniteLogicalIndexScan.create(cluster, traits, scan.getTable(), scan.indexName(),
+                                scan.projects(), cond, scan.requiredColumns());
                     }
-
-                    return IgniteLogicalIndexScan.create(cluster, traits, scan.getTable(), scan.indexName(),
-                            scan.projects(), cond, scan.requiredColumns());
-                }
-            };
+                };
 
     /** Instance. */
     public static final FilterScanMergeRule<IgniteLogicalTableScan> TABLE_SCAN =
-            new FilterScanMergeRule<IgniteLogicalTableScan>(LogicalFilter.class, IgniteLogicalTableScan.class, "FilterTableScanMergeRule") {
+            new FilterScanMergeRule<IgniteLogicalTableScan>(Config.TABLE_SCAN) {
                 /** {@inheritDoc} */
-                @Override
-                protected IgniteLogicalTableScan createNode(
+                @Override protected IgniteLogicalTableScan createNode(
                         RelOptCluster cluster,
                         IgniteLogicalTableScan scan,
                         RelTraitSet traits,
                         RexNode cond) {
-                    Set<CorrelationId> corrIds = RexUtils.extractCorrelationIds(cond);
-
-                    if (!nullOrEmpty(corrIds)) {
-                        traits = traits.replace(CorrelationTrait.correlations(corrIds));
+                        Set<CorrelationId> corrIds = RexUtils.extractCorrelationIds(cond);
+
+                        if (!nullOrEmpty(corrIds)) {
+                            traits = traits.replace(CorrelationTrait.correlations(corrIds));
+                        }
+
+                        return IgniteLogicalTableScan.create(cluster, traits, scan.getTable(), scan.projects(),
+                                cond, scan.requiredColumns());
                     }
-
-                    return IgniteLogicalTableScan.create(cluster, traits, scan.getTable(), scan.projects(),
-                            cond, scan.requiredColumns());
-                }
-            };
->>>>>>> d71b5e2c
+                };
 
     /**
      * Constructor.
      *
-<<<<<<< HEAD
      * @param config Filter scan merge rule config.
      */
     private FilterScanMergeRule(Config config) {
         super(config);
-=======
-     * @param clazz Class of relational expression to match.
-     * @param desc  Description, or null to guess description.
-     */
-    private FilterScanMergeRule(Class<? extends RelNode> clazz, Class<T> tableClass, String desc) {
-        super(operand(clazz,
-                        operand(tableClass, none())),
-                RelFactories.LOGICAL_BUILDER,
-                desc);
->>>>>>> d71b5e2c
     }
 
     /** {@inheritDoc} */
