--- conflicted
+++ resolved
@@ -185,11 +185,8 @@
         call.transformTo(res);
     }
 
-<<<<<<< HEAD
-=======
     /**
      *
      */
->>>>>>> a323c22d
     protected abstract T createNode(RelOptCluster cluster, T scan, RelTraitSet traits, RexNode cond);
 }