/*
 * Licensed to the Apache Software Foundation (ASF) under one or more
 * contributor license agreements.  See the NOTICE file distributed with
 * this work for additional information regarding copyright ownership.
 * The ASF licenses this file to You under the Apache License, Version 2.0
 * (the "License"); you may not use this file except in compliance with
 * the License.  You may obtain a copy of the License at
 *
 *      http://www.apache.org/licenses/LICENSE-2.0
 *
 * Unless required by applicable law or agreed to in writing, software
 * distributed under the License is distributed on an "AS IS" BASIS,
 * WITHOUT WARRANTIES OR CONDITIONS OF ANY KIND, either express or implied.
 * See the License for the specific language governing permissions and
 * limitations under the License.
 */

package org.apache.ignite.internal.processors.query.calcite.exec.rel;

import org.apache.calcite.rel.type.RelDataType;
import org.apache.ignite.internal.processors.query.calcite.exec.ExecutionContext;
import org.apache.ignite.internal.processors.query.calcite.exec.RowHandler.RowFactory;
import org.apache.ignite.internal.processors.query.calcite.exec.exp.agg.AggregateType;
import org.apache.ignite.internal.processors.query.calcite.exec.exp.agg.GroupKey;

/**
 * Execution node for MINUS (EXCEPT) operator.
 */
public class MinusNode<RowT> extends AbstractSetOpNode<RowT> {
<<<<<<< HEAD
=======
    /**
     *
     */
>>>>>>> a323c22d
    public MinusNode(ExecutionContext<RowT> ctx, RelDataType rowType, AggregateType type, boolean all,
            RowFactory<RowT> rowFactory) {
        super(ctx, rowType, type, all, rowFactory, new MinusGrouping<>(ctx, rowFactory, type, all));
    }

<<<<<<< HEAD
    private static class MinusGrouping<RowT> extends Grouping<RowT> {
=======
    /**
     *
     */
    private static class MinusGrouping<RowT> extends Grouping<RowT> {
        /**
         *
         */
>>>>>>> a323c22d
        private MinusGrouping(ExecutionContext<RowT> ctx, RowFactory<RowT> rowFactory, AggregateType type, boolean all) {
            super(ctx, rowFactory, type, all);
        }

        /** {@inheritDoc} */
        @Override
        protected void addOnSingle(RowT row, int setIdx) {
            int[] cntrs;

            GroupKey key = key(row);

            if (setIdx == 0) {
                // Value in the map will always have 2 elements, first - count of keys in the first set,
                // second - count of keys in all sets except first.
                cntrs = groups.computeIfAbsent(key, k -> new int[2]);

                cntrs[0]++;
            } else if (all) {
                cntrs = groups.get(key);

                if (cntrs != null) {
                    cntrs[1]++;

                    if (cntrs[1] >= cntrs[0]) {
                        groups.remove(key);
                    }
                }
            } else {
                groups.remove(key);
            }
        }

        /** {@inheritDoc} */
        @Override
        protected void addOnMapper(RowT row, int setIdx) {
            // Value in the map will always have 2 elements, first - count of keys in the first set,
            // second - count of keys in all sets except first.
            int[] cntrs = groups.computeIfAbsent(key(row), k -> new int[2]);

            cntrs[setIdx == 0 ? 0 : 1]++;
        }

        /** {@inheritDoc} */
        @Override
        protected boolean affectResult(int[] cntrs) {
            return !all || cntrs[0] != cntrs[1];
        }

        /** {@inheritDoc} */
        @Override
        protected int availableRows(int[] cntrs) {
            assert cntrs.length == 2;

            if (all) {
                return Math.max(cntrs[0] - cntrs[1], 0);
            } else {
                return cntrs[1] == 0 ? 1 : 0;
            }
        }

        /** {@inheritDoc} */
        @Override
        protected void decrementAvailableRows(int[] cntrs, int amount) {
            assert amount > 0;
            assert all;

            cntrs[0] -= amount;
        }
    }
}<|MERGE_RESOLUTION|>--- conflicted
+++ resolved
@@ -27,20 +27,14 @@
  * Execution node for MINUS (EXCEPT) operator.
  */
 public class MinusNode<RowT> extends AbstractSetOpNode<RowT> {
-<<<<<<< HEAD
-=======
     /**
      *
      */
->>>>>>> a323c22d
     public MinusNode(ExecutionContext<RowT> ctx, RelDataType rowType, AggregateType type, boolean all,
             RowFactory<RowT> rowFactory) {
         super(ctx, rowType, type, all, rowFactory, new MinusGrouping<>(ctx, rowFactory, type, all));
     }
 
-<<<<<<< HEAD
-    private static class MinusGrouping<RowT> extends Grouping<RowT> {
-=======
     /**
      *
      */
@@ -48,7 +42,6 @@
         /**
          *
          */
->>>>>>> a323c22d
         private MinusGrouping(ExecutionContext<RowT> ctx, RowFactory<RowT> rowFactory, AggregateType type, boolean all) {
             super(ctx, rowFactory, type, all);
         }
