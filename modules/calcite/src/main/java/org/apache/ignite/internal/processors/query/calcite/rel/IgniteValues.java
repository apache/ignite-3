--- conflicted
+++ resolved
@@ -30,8 +30,7 @@
 import org.apache.calcite.rex.RexLiteral;
 
 /**
- * IgniteValues.
- * TODO Documentation https://issues.apache.org/jira/browse/IGNITE-15859
+ *
  */
 public class IgniteValues extends Values implements IgniteRel {
     /**
@@ -49,12 +48,9 @@
         super(cluster, rowType, tuples, traits);
     }
 
-<<<<<<< HEAD
-=======
     /**
      *
      */
->>>>>>> a323c22d
     public IgniteValues(RelInput input) {
         super(changeTraits(input, IgniteConvention.INSTANCE));
     }
