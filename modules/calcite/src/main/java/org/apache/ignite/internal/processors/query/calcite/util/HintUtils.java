--- conflicted
+++ resolved
@@ -19,10 +19,6 @@
 
 import static org.apache.ignite.internal.util.CollectionUtils.nullOrEmpty;
 
-<<<<<<< HEAD
-import com.google.common.collect.ImmutableList;
-=======
->>>>>>> a323c22d
 import java.util.Collections;
 import java.util.List;
 import java.util.Set;
@@ -32,30 +28,6 @@
 import org.apache.calcite.rel.logical.LogicalAggregate;
 
 /**
-<<<<<<< HEAD
- * HintUtils.
- * TODO Documentation https://issues.apache.org/jira/browse/IGNITE-15859
- */
-public class HintUtils {
-    private HintUtils() {
-        // No-op.
-    }
-
-    public static boolean containsDisabledRules(ImmutableList<RelHint> hints) {
-        return hints.stream()
-                .anyMatch(h -> "DISABLE_RULE".equals(h.hintName) && !h.listOptions.isEmpty());
-    }
-
-    /**
-     * DisabledRules.
-     * TODO Documentation https://issues.apache.org/jira/browse/IGNITE-15859
-     */
-    public static Set<String> disabledRules(ImmutableList<RelHint> hints) {
-        if (nullOrEmpty(hints)) {
-            return Collections.emptySet();
-        }
-
-=======
  *
  */
 public class HintUtils {
@@ -82,22 +54,14 @@
             return Collections.emptySet();
         }
         
->>>>>>> a323c22d
         return hints.stream()
                 .filter(h -> "DISABLE_RULE".equals(h.hintName))
                 .flatMap(h -> h.listOptions.stream())
                 .collect(Collectors.toSet());
     }
-<<<<<<< HEAD
-
-    /**
-     * IsExpandDistinctAggregate.
-     * TODO Documentation https://issues.apache.org/jira/browse/IGNITE-15859
-=======
     
     /**
      *
->>>>>>> a323c22d
      */
     public static boolean isExpandDistinctAggregate(LogicalAggregate rel) {
         return rel.getHints().stream()
