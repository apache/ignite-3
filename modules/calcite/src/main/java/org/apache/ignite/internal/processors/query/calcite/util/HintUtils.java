/*
 * Licensed to the Apache Software Foundation (ASF) under one or more
 * contributor license agreements.  See the NOTICE file distributed with
 * this work for additional information regarding copyright ownership.
 * The ASF licenses this file to You under the Apache License, Version 2.0
 * (the "License"); you may not use this file except in compliance with
 * the License.  You may obtain a copy of the License at
 *
 *      http://www.apache.org/licenses/LICENSE-2.0
 *
 * Unless required by applicable law or agreed to in writing, software
 * distributed under the License is distributed on an "AS IS" BASIS,
 * WITHOUT WARRANTIES OR CONDITIONS OF ANY KIND, either express or implied.
 * See the License for the specific language governing permissions and
 * limitations under the License.
 */

package org.apache.ignite.internal.processors.query.calcite.util;

import static org.apache.ignite.internal.util.CollectionUtils.nullOrEmpty;

import com.google.common.collect.ImmutableList;
import java.util.Collections;
import java.util.List;
import java.util.Set;
import java.util.stream.Collectors;
<<<<<<< HEAD
=======

>>>>>>> c086555b
import org.apache.calcite.rel.core.AggregateCall;
import org.apache.calcite.rel.hint.RelHint;
import org.apache.calcite.rel.logical.LogicalAggregate;

/**
 *
 */
public class HintUtils {
    /**
     *
     */
    private HintUtils() {
        // No-op.
    }

<<<<<<< HEAD
    /**
     *
     */
    public static boolean containsDisabledRules(ImmutableList<RelHint> hints) {
=======
    /** */
    public static boolean containsDisabledRules(List<RelHint> hints) {
>>>>>>> c086555b
        return hints.stream()
                .anyMatch(h -> "DISABLE_RULE".equals(h.hintName) && !h.listOptions.isEmpty());
    }

<<<<<<< HEAD
    /**
     *
     */
    public static Set<String> disabledRules(ImmutableList<RelHint> hints) {
        if (nullOrEmpty(hints)) {
=======
    /** */
    public static Set<String> disabledRules(List<RelHint> hints) {
        if (nullOrEmpty(hints))
>>>>>>> c086555b
            return Collections.emptySet();
        }

        return hints.stream()
                .filter(h -> "DISABLE_RULE".equals(h.hintName))
                .flatMap(h -> h.listOptions.stream())
                .collect(Collectors.toSet());
    }

    /**
     *
     */
    public static boolean isExpandDistinctAggregate(LogicalAggregate rel) {
        return rel.getHints().stream()
                .anyMatch(h -> "EXPAND_DISTINCT_AGG".equals(h.hintName))
                && rel.getAggCallList().stream().anyMatch(AggregateCall::isDistinct);
    }
}<|MERGE_RESOLUTION|>--- conflicted
+++ resolved
@@ -17,71 +17,45 @@
 
 package org.apache.ignite.internal.processors.query.calcite.util;
 
-import static org.apache.ignite.internal.util.CollectionUtils.nullOrEmpty;
-
-import com.google.common.collect.ImmutableList;
 import java.util.Collections;
 import java.util.List;
 import java.util.Set;
 import java.util.stream.Collectors;
-<<<<<<< HEAD
-=======
 
->>>>>>> c086555b
 import org.apache.calcite.rel.core.AggregateCall;
 import org.apache.calcite.rel.hint.RelHint;
 import org.apache.calcite.rel.logical.LogicalAggregate;
 
-/**
- *
- */
+import static org.apache.ignite.internal.util.CollectionUtils.nullOrEmpty;
+
+/** */
 public class HintUtils {
-    /**
-     *
-     */
+    /** */
     private HintUtils() {
         // No-op.
     }
 
-<<<<<<< HEAD
-    /**
-     *
-     */
-    public static boolean containsDisabledRules(ImmutableList<RelHint> hints) {
-=======
     /** */
     public static boolean containsDisabledRules(List<RelHint> hints) {
->>>>>>> c086555b
         return hints.stream()
-                .anyMatch(h -> "DISABLE_RULE".equals(h.hintName) && !h.listOptions.isEmpty());
+            .anyMatch(h -> "DISABLE_RULE".equals(h.hintName) && !h.listOptions.isEmpty());
     }
 
-<<<<<<< HEAD
-    /**
-     *
-     */
-    public static Set<String> disabledRules(ImmutableList<RelHint> hints) {
-        if (nullOrEmpty(hints)) {
-=======
     /** */
     public static Set<String> disabledRules(List<RelHint> hints) {
         if (nullOrEmpty(hints))
->>>>>>> c086555b
             return Collections.emptySet();
-        }
 
         return hints.stream()
-                .filter(h -> "DISABLE_RULE".equals(h.hintName))
-                .flatMap(h -> h.listOptions.stream())
-                .collect(Collectors.toSet());
+            .filter(h -> "DISABLE_RULE".equals(h.hintName))
+            .flatMap(h -> h.listOptions.stream())
+            .collect(Collectors.toSet());
     }
 
-    /**
-     *
-     */
+    /** */
     public static boolean isExpandDistinctAggregate(LogicalAggregate rel) {
         return rel.getHints().stream()
-                .anyMatch(h -> "EXPAND_DISTINCT_AGG".equals(h.hintName))
-                && rel.getAggCallList().stream().anyMatch(AggregateCall::isDistinct);
+            .anyMatch(h -> "EXPAND_DISTINCT_AGG".equals(h.hintName))
+            && rel.getAggCallList().stream().anyMatch(AggregateCall::isDistinct);
     }
 }