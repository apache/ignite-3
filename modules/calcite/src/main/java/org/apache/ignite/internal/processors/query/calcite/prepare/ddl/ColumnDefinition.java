/*
 * Licensed to the Apache Software Foundation (ASF) under one or more
 * contributor license agreements.  See the NOTICE file distributed with
 * this work for additional information regarding copyright ownership.
 * The ASF licenses this file to You under the Apache License, Version 2.0
 * (the "License"); you may not use this file except in compliance with
 * the License.  You may obtain a copy of the License at
 *
 *      http://www.apache.org/licenses/LICENSE-2.0
 *
 * Unless required by applicable law or agreed to in writing, software
 * distributed under the License is distributed on an "AS IS" BASIS,
 * WITHOUT WARRANTIES OR CONDITIONS OF ANY KIND, either express or implied.
 * See the License for the specific language governing permissions and
 * limitations under the License.
 */

package org.apache.ignite.internal.processors.query.calcite.prepare.ddl;

import java.util.Objects;
import org.apache.calcite.rel.type.RelDataType;
import org.jetbrains.annotations.Nullable;

/** Defines a particular column within table. */
public class ColumnDefinition {
<<<<<<< HEAD
    private final String name;

    private final RelDataType type;

=======
    /**
     *
     */
    private final String name;

    /**
     *
     */
    private final RelDataType type;

    /**
     *
     */
>>>>>>> a323c22d
    private final Object dflt;

    /** Creates a column definition. */
    public ColumnDefinition(String name, RelDataType type, @Nullable Object dflt) {
        this.name = Objects.requireNonNull(name, "name");
        this.type = Objects.requireNonNull(type, "type");
        this.dflt = dflt;
    }

    /**
     * Get column's name.
     */
    public String name() {
        return name;
    }

    /**
     * Get column's type.
     */
    public RelDataType type() {
        return type;
    }

    /**
     * Get column's default value.
     */
    public @Nullable Object defaultValue() {
        return dflt;
    }

    /**
     * Get accept nulls flag.
     */
    public boolean nullable() {
        return type.isNullable();
    }

    /**
     * Get column's precision.
     */
    public Integer precision() {
        return type.getPrecision() != RelDataType.PRECISION_NOT_SPECIFIED ? type.getPrecision() : null;
    }

    /**
     * Get column's scale.
     */
    public Integer scale() {
        return type.getScale() != RelDataType.SCALE_NOT_SPECIFIED ? type.getScale() : null;
    }
}<|MERGE_RESOLUTION|>--- conflicted
+++ resolved
@@ -23,12 +23,6 @@
 
 /** Defines a particular column within table. */
 public class ColumnDefinition {
-<<<<<<< HEAD
-    private final String name;
-
-    private final RelDataType type;
-
-=======
     /**
      *
      */
@@ -42,7 +36,6 @@
     /**
      *
      */
->>>>>>> a323c22d
     private final Object dflt;
 
     /** Creates a column definition. */
@@ -53,42 +46,42 @@
     }
 
     /**
-     * Get column's name.
+     * @return Column's name.
      */
     public String name() {
         return name;
     }
 
     /**
-     * Get column's type.
+     * @return Column's type.
      */
     public RelDataType type() {
         return type;
     }
 
     /**
-     * Get column's default value.
+     * @return Column's default value.
      */
     public @Nullable Object defaultValue() {
         return dflt;
     }
 
     /**
-     * Get accept nulls flag.
+     * @return {@code true} if this column accepts nulls.
      */
     public boolean nullable() {
         return type.isNullable();
     }
 
     /**
-     * Get column's precision.
+     * @return Column's precision.
      */
     public Integer precision() {
         return type.getPrecision() != RelDataType.PRECISION_NOT_SPECIFIED ? type.getPrecision() : null;
     }
 
     /**
-     * Get column's scale.
+     * @return Column's scale.
      */
     public Integer scale() {
         return type.getScale() != RelDataType.SCALE_NOT_SPECIFIED ? type.getScale() : null;
