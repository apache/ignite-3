/*
 * Licensed to the Apache Software Foundation (ASF) under one or more
 * contributor license agreements.  See the NOTICE file distributed with
 * this work for additional information regarding copyright ownership.
 * The ASF licenses this file to You under the Apache License, Version 2.0
 * (the "License"); you may not use this file except in compliance with
 * the License.  You may obtain a copy of the License at
 *
 *      http://www.apache.org/licenses/LICENSE-2.0
 *
 * Unless required by applicable law or agreed to in writing, software
 * distributed under the License is distributed on an "AS IS" BASIS,
 * WITHOUT WARRANTIES OR CONDITIONS OF ANY KIND, either express or implied.
 * See the License for the specific language governing permissions and
 * limitations under the License.
 */

package org.apache.ignite.internal.processors.query.calcite.prepare;

import static org.apache.calcite.tools.Frameworks.createRootSchema;
import static org.apache.ignite.internal.processors.query.calcite.util.Commons.FRAMEWORK_CONFIG;

import java.util.Properties;
import java.util.function.Function;
import org.apache.calcite.config.CalciteConnectionConfig;
import org.apache.calcite.config.CalciteConnectionConfigImpl;
import org.apache.calcite.config.CalciteConnectionProperty;
import org.apache.calcite.jdbc.CalciteSchema;
import org.apache.calcite.plan.Context;
import org.apache.calcite.plan.Contexts;
import org.apache.calcite.plan.RelOptCluster;
import org.apache.calcite.prepare.CalciteCatalogReader;
import org.apache.calcite.rel.type.RelDataTypeSystem;
import org.apache.calcite.schema.SchemaPlus;
import org.apache.calcite.sql.SqlOperatorTable;
import org.apache.calcite.sql.validate.SqlConformance;
import org.apache.calcite.tools.FrameworkConfig;
import org.apache.calcite.tools.Frameworks;
import org.apache.calcite.tools.RuleSet;
import org.apache.ignite.internal.processors.query.calcite.type.IgniteTypeFactory;
import org.jetbrains.annotations.NotNull;

/**
 * Planning context.
 */
public final class PlanningContext implements Context {
<<<<<<< HEAD
    private static final PlanningContext EMPTY = builder().build();

    private final FrameworkConfig cfg;

    private final Context parentCtx;

    private final String locNodeId;

    private final String originatingNodeId;

    private final String qry;

    private final Object[] parameters;

    private final long topVer;

    private final IgniteTypeFactory typeFactory;

    private Function<RuleSet, RuleSet> rulesFilter;

    private IgnitePlanner planner;

    private CalciteConnectionConfig connCfg;

=======
    /**
     *
     */
    private static final PlanningContext EMPTY = builder().build();

    /**
     *
     */
    private final FrameworkConfig cfg;

    /**
     *
     */
    private final Context parentCtx;

    /**
     *
     */
    private final String locNodeId;

    /**
     *
     */
    private final String originatingNodeId;

    /**
     *
     */
    private final String qry;

    /**
     *
     */
    private final Object[] parameters;

    /**
     *
     */
    private final long topVer;

    /**
     *
     */
    private final IgniteTypeFactory typeFactory;

    /**
     *
     */
    private Function<RuleSet, RuleSet> rulesFilter;

    /**
     *
     */
    private IgnitePlanner planner;

    /**
     *
     */
    private CalciteConnectionConfig connCfg;

    /**
     *
     */
>>>>>>> a323c22d
    private CalciteCatalogReader catalogReader;

    /**
     * Private constructor, used by a builder.
     */
    private PlanningContext(
            FrameworkConfig cfg,
            Context parentCtx,
            String locNodeId,
            String originatingNodeId,
            String qry,
            Object[] parameters,
            long topVer
    ) {
        this.locNodeId = locNodeId;
        this.originatingNodeId = originatingNodeId;
        this.qry = qry;
        this.parameters = parameters;
        this.topVer = topVer;

        this.parentCtx = Contexts.chain(parentCtx, cfg.getContext());
        // link frameworkConfig#context() to this.
        this.cfg = Frameworks.newConfigBuilder(cfg).context(this).build();

        RelDataTypeSystem typeSys = connectionConfig().typeSystem(RelDataTypeSystem.class, cfg.getTypeSystem());
        typeFactory = new IgniteTypeFactory(typeSys);
    }

    /**
     * Get local node ID.
     */
    public String localNodeId() {
        return locNodeId;
    }

    /**
     * Get originating node ID (the node, who started the execution).
     */
    public String originatingNodeId() {
        return originatingNodeId == null ? locNodeId : originatingNodeId;
    }

    /**
     * Get framework config.
     */
    public FrameworkConfig config() {
        return cfg;
    }

    /**
     * Get query.
     */
    public String query() {
        return qry;
    }

    /**
     * Get query parameters.
     */
    @SuppressWarnings("AssignmentOrReturnOfFieldWithMutableType")
    public Object[] parameters() {
        return parameters;
    }

    /**
     * Get topology version.
     */
    public long topologyVersion() {
        return topVer;
    }

    // Helper methods

    /**
     * Get sql operators table.
     */
    public SqlOperatorTable opTable() {
        return config().getOperatorTable();
    }

    /**
     * Get sql conformance.
     */
    public SqlConformance conformance() {
        return cfg.getParserConfig().conformance();
    }

    /**
     * Get ignite planner.
     */
    public IgnitePlanner planner() {
        if (planner == null) {
            planner = new IgnitePlanner(this);
        }

        return planner;
    }

    /**
     * Get schema name.
     */
    public String schemaName() {
        return schema().getName();
    }

    /**
     * Get schema.
     */
    public SchemaPlus schema() {
        return cfg.getDefaultSchema();
    }

    /**
     * Get type factory.
     */
    public IgniteTypeFactory typeFactory() {
        return typeFactory;
    }

    /**
     * Get connection config.
     *
     * @return Connection config. Defines connected user parameters like TimeZone or Locale.
     */
    public CalciteConnectionConfig connectionConfig() {
        if (connCfg != null) {
            return connCfg;
        }

        CalciteConnectionConfig connCfg = unwrap(CalciteConnectionConfig.class);

        if (connCfg != null) {
            return this.connCfg = connCfg;
        }

        Properties props = new Properties();

        props.setProperty(CalciteConnectionProperty.CASE_SENSITIVE.camelName(),
                String.valueOf(cfg.getParserConfig().caseSensitive()));
        props.setProperty(CalciteConnectionProperty.CONFORMANCE.camelName(),
                String.valueOf(cfg.getParserConfig().conformance()));
        props.setProperty(CalciteConnectionProperty.MATERIALIZATIONS_ENABLED.camelName(),
                String.valueOf(true));

        return this.connCfg = new CalciteConnectionConfigImpl(props);
    }

    /**
     * Get catalog reader.
     *
     * @return New or cached catalog reader.
     */
    public CalciteCatalogReader catalogReader() {
        if (catalogReader != null) {
            return catalogReader;
        }

        SchemaPlus dfltSchema = schema();
        SchemaPlus rootSchema = dfltSchema;

        while (rootSchema.getParentSchema() != null) {
            rootSchema = rootSchema.getParentSchema();
        }

        return catalogReader = new CalciteCatalogReader(
                CalciteSchema.from(rootSchema),
                CalciteSchema.from(dfltSchema).path(null),
                typeFactory(), connectionConfig());
    }

    /**
     * Get cluster based on a planner and its configuration.
     */
    public RelOptCluster cluster() {
        return planner().cluster();
    }

    /** {@inheritDoc} */
    @Override
    public <C> C unwrap(Class<C> clazz) {
        if (clazz == getClass()) {
            return clazz.cast(this);
        }

        if (clazz.isInstance(connCfg)) {
            return clazz.cast(connCfg);
        }

        return parentCtx.unwrap(clazz);
    }

    /**
     * Get new context builder.
     */
    public static Builder builder() {
        return new Builder();
    }

    /**
     * Get empty context.
     */
    public static PlanningContext empty() {
        return EMPTY;
    }

<<<<<<< HEAD
=======
    /**
     *
     */
>>>>>>> a323c22d
    public RuleSet rules(RuleSet set) {
        return rulesFilter != null ? rulesFilter.apply(set) : set;
    }

    /**
     * Set rules filter.
     *
     * @param rulesFilter Rules filter.
     */
    public void rulesFilter(Function<RuleSet, RuleSet> rulesFilter) {
        this.rulesFilter = rulesFilter;
    }

    /**
     * Planner context builder.
     */
    @SuppressWarnings("PublicInnerClass")
    public static class Builder {
<<<<<<< HEAD
=======
        /**
         *
         */
>>>>>>> a323c22d
        private static final FrameworkConfig EMPTY_CONFIG =
                Frameworks.newConfigBuilder(FRAMEWORK_CONFIG)
                        .defaultSchema(createRootSchema(false))
                        .traitDefs()
                        .build();

<<<<<<< HEAD
        private FrameworkConfig frameworkCfg = EMPTY_CONFIG;

        private Context parentCtx = Contexts.empty();

        private String locNodeId;

        private String originatingNodeId;

        private String qry;

        private Object[] parameters;

=======
        /**
         *
         */
        private FrameworkConfig frameworkCfg = EMPTY_CONFIG;

        /**
         *
         */
        private Context parentCtx = Contexts.empty();

        /**
         *
         */
        private String locNodeId;

        /**
         *
         */
        private String originatingNodeId;

        /**
         *
         */
        private String qry;

        /**
         *
         */
        private Object[] parameters;

        /**
         *
         */
>>>>>>> a323c22d
        private long topVer;

        /**
         * Set local node id.
         *
         * @param locNodeId Local node ID.
         * @return Builder for chaining.
         */
        public Builder localNodeId(@NotNull String locNodeId) {
            this.locNodeId = locNodeId;
            return this;
        }

        /**
         * Set originating node id.
         *
         * @param originatingNodeId Originating node ID (the node, who started the execution).
         * @return Builder for chaining.
         */
        public Builder originatingNodeId(@NotNull String originatingNodeId) {
            this.originatingNodeId = originatingNodeId;
            return this;
        }

        /**
         * Set framework config.
         *
         * @param frameworkCfg Framework config.
         * @return Builder for chaining.
         */
        public Builder frameworkConfig(@NotNull FrameworkConfig frameworkCfg) {
            this.frameworkCfg = frameworkCfg;
            return this;
        }

        /**
         * Set parent context.
         *
         * @param parentCtx Parent context.
         * @return Builder for chaining.
         */
        public Builder parentContext(@NotNull Context parentCtx) {
            this.parentCtx = parentCtx;
            return this;
        }

        /**
         * Set query string.
         *
         * @param qry Query.
         * @return Builder for chaining.
         */
        public Builder query(@NotNull String qry) {
            this.qry = qry;
            return this;
        }

        /**
         * Set parameters.
         *
         * @param parameters Query parameters.
         * @return Builder for chaining.
         */
        @SuppressWarnings("AssignmentOrReturnOfFieldWithMutableType")
        public Builder parameters(@NotNull Object... parameters) {
            this.parameters = parameters;
            return this;
        }

        /**
         * Set topology version.
         *
         * @param topVer Topology version.
         * @return Builder for chaining.
         */
        public Builder topologyVersion(long topVer) {
            this.topVer = topVer;
            return this;
        }

        /**
         * Builds planner context.
         *
         * @return Planner context.
         */
        public PlanningContext build() {
            return new PlanningContext(frameworkCfg, parentCtx, locNodeId, originatingNodeId, qry, parameters, topVer);
        }
    }
}<|MERGE_RESOLUTION|>--- conflicted
+++ resolved
@@ -44,96 +44,69 @@
  * Planning context.
  */
 public final class PlanningContext implements Context {
-<<<<<<< HEAD
+    /**
+     *
+     */
     private static final PlanningContext EMPTY = builder().build();
 
+    /**
+     *
+     */
     private final FrameworkConfig cfg;
 
+    /**
+     *
+     */
     private final Context parentCtx;
 
+    /**
+     *
+     */
     private final String locNodeId;
 
+    /**
+     *
+     */
     private final String originatingNodeId;
 
+    /**
+     *
+     */
     private final String qry;
 
+    /**
+     *
+     */
     private final Object[] parameters;
 
+    /**
+     *
+     */
     private final long topVer;
 
+    /**
+     *
+     */
     private final IgniteTypeFactory typeFactory;
 
+    /**
+     *
+     */
     private Function<RuleSet, RuleSet> rulesFilter;
 
+    /**
+     *
+     */
     private IgnitePlanner planner;
 
+    /**
+     *
+     */
     private CalciteConnectionConfig connCfg;
 
-=======
-    /**
-     *
-     */
-    private static final PlanningContext EMPTY = builder().build();
-
-    /**
-     *
-     */
-    private final FrameworkConfig cfg;
-
-    /**
-     *
-     */
-    private final Context parentCtx;
-
-    /**
-     *
-     */
-    private final String locNodeId;
-
-    /**
-     *
-     */
-    private final String originatingNodeId;
-
-    /**
-     *
-     */
-    private final String qry;
-
-    /**
-     *
-     */
-    private final Object[] parameters;
-
-    /**
-     *
-     */
-    private final long topVer;
-
-    /**
-     *
-     */
-    private final IgniteTypeFactory typeFactory;
-
-    /**
-     *
-     */
-    private Function<RuleSet, RuleSet> rulesFilter;
-
-    /**
-     *
-     */
-    private IgnitePlanner planner;
-
-    /**
-     *
-     */
-    private CalciteConnectionConfig connCfg;
-
-    /**
-     *
-     */
->>>>>>> a323c22d
+    /**
+     *
+     */
     private CalciteCatalogReader catalogReader;
 
     /**
@@ -163,35 +136,35 @@
     }
 
     /**
-     * Get local node ID.
+     * @return Local node ID.
      */
     public String localNodeId() {
         return locNodeId;
     }
 
     /**
-     * Get originating node ID (the node, who started the execution).
+     * @return Originating node ID (the node, who started the execution).
      */
     public String originatingNodeId() {
         return originatingNodeId == null ? locNodeId : originatingNodeId;
     }
 
     /**
-     * Get framework config.
+     * @return Framework config.
      */
     public FrameworkConfig config() {
         return cfg;
     }
 
     /**
-     * Get query.
+     * @return Query.
      */
     public String query() {
         return qry;
     }
 
     /**
-     * Get query parameters.
+     * @return Query parameters.
      */
     @SuppressWarnings("AssignmentOrReturnOfFieldWithMutableType")
     public Object[] parameters() {
@@ -199,7 +172,7 @@
     }
 
     /**
-     * Get topology version.
+     * @return Topology version.
      */
     public long topologyVersion() {
         return topVer;
@@ -208,21 +181,21 @@
     // Helper methods
 
     /**
-     * Get sql operators table.
+     * @return Sql operators table.
      */
     public SqlOperatorTable opTable() {
         return config().getOperatorTable();
     }
 
     /**
-     * Get sql conformance.
+     * @return Sql conformance.
      */
     public SqlConformance conformance() {
         return cfg.getParserConfig().conformance();
     }
 
     /**
-     * Get ignite planner.
+     * @return Planner.
      */
     public IgnitePlanner planner() {
         if (planner == null) {
@@ -233,29 +206,27 @@
     }
 
     /**
-     * Get schema name.
+     * @return Schema name.
      */
     public String schemaName() {
         return schema().getName();
     }
 
     /**
-     * Get schema.
+     * @return Schema.
      */
     public SchemaPlus schema() {
         return cfg.getDefaultSchema();
     }
 
     /**
-     * Get type factory.
+     * @return Type factory.
      */
     public IgniteTypeFactory typeFactory() {
         return typeFactory;
     }
 
     /**
-     * Get connection config.
-     *
      * @return Connection config. Defines connected user parameters like TimeZone or Locale.
      */
     public CalciteConnectionConfig connectionConfig() {
@@ -282,9 +253,7 @@
     }
 
     /**
-     * Get catalog reader.
-     *
-     * @return New or cached catalog reader.
+     * @return New catalog reader.
      */
     public CalciteCatalogReader catalogReader() {
         if (catalogReader != null) {
@@ -305,7 +274,7 @@
     }
 
     /**
-     * Get cluster based on a planner and its configuration.
+     * @return Cluster based on a planner and its configuration.
      */
     public RelOptCluster cluster() {
         return planner().cluster();
@@ -326,32 +295,27 @@
     }
 
     /**
-     * Get new context builder.
+     * @return Context builder.
      */
     public static Builder builder() {
         return new Builder();
     }
 
     /**
-     * Get empty context.
+     * @return Empty context.
      */
     public static PlanningContext empty() {
         return EMPTY;
     }
 
-<<<<<<< HEAD
-=======
-    /**
-     *
-     */
->>>>>>> a323c22d
+    /**
+     *
+     */
     public RuleSet rules(RuleSet set) {
         return rulesFilter != null ? rulesFilter.apply(set) : set;
     }
 
     /**
-     * Set rules filter.
-     *
      * @param rulesFilter Rules filter.
      */
     public void rulesFilter(Function<RuleSet, RuleSet> rulesFilter) {
@@ -363,71 +327,51 @@
      */
     @SuppressWarnings("PublicInnerClass")
     public static class Builder {
-<<<<<<< HEAD
-=======
-        /**
-         *
-         */
->>>>>>> a323c22d
+        /**
+         *
+         */
         private static final FrameworkConfig EMPTY_CONFIG =
                 Frameworks.newConfigBuilder(FRAMEWORK_CONFIG)
                         .defaultSchema(createRootSchema(false))
                         .traitDefs()
                         .build();
 
-<<<<<<< HEAD
+        /**
+         *
+         */
         private FrameworkConfig frameworkCfg = EMPTY_CONFIG;
 
+        /**
+         *
+         */
         private Context parentCtx = Contexts.empty();
 
+        /**
+         *
+         */
         private String locNodeId;
 
+        /**
+         *
+         */
         private String originatingNodeId;
 
+        /**
+         *
+         */
         private String qry;
 
+        /**
+         *
+         */
         private Object[] parameters;
 
-=======
-        /**
-         *
-         */
-        private FrameworkConfig frameworkCfg = EMPTY_CONFIG;
-
-        /**
-         *
-         */
-        private Context parentCtx = Contexts.empty();
-
-        /**
-         *
-         */
-        private String locNodeId;
-
-        /**
-         *
-         */
-        private String originatingNodeId;
-
-        /**
-         *
-         */
-        private String qry;
-
-        /**
-         *
-         */
-        private Object[] parameters;
-
-        /**
-         *
-         */
->>>>>>> a323c22d
+        /**
+         *
+         */
         private long topVer;
 
         /**
-         * Set local node id.
-         *
          * @param locNodeId Local node ID.
          * @return Builder for chaining.
          */
@@ -437,8 +381,6 @@
         }
 
         /**
-         * Set originating node id.
-         *
          * @param originatingNodeId Originating node ID (the node, who started the execution).
          * @return Builder for chaining.
          */
@@ -448,8 +390,6 @@
         }
 
         /**
-         * Set framework config.
-         *
          * @param frameworkCfg Framework config.
          * @return Builder for chaining.
          */
@@ -459,8 +399,6 @@
         }
 
         /**
-         * Set parent context.
-         *
          * @param parentCtx Parent context.
          * @return Builder for chaining.
          */
@@ -470,8 +408,6 @@
         }
 
         /**
-         * Set query string.
-         *
          * @param qry Query.
          * @return Builder for chaining.
          */
@@ -481,8 +417,6 @@
         }
 
         /**
-         * Set parameters.
-         *
          * @param parameters Query parameters.
          * @return Builder for chaining.
          */
@@ -493,8 +427,6 @@
         }
 
         /**
-         * Set topology version.
-         *
          * @param topVer Topology version.
          * @return Builder for chaining.
          */
