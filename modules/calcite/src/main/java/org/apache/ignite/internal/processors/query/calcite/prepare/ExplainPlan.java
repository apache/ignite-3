/*
 * Licensed to the Apache Software Foundation (ASF) under one or more
 * contributor license agreements.  See the NOTICE file distributed with
 * this work for additional information regarding copyright ownership.
 * The ASF licenses this file to You under the Apache License, Version 2.0
 * (the "License"); you may not use this file except in compliance with
 * the License.  You may obtain a copy of the License at
 *
 *      http://www.apache.org/licenses/LICENSE-2.0
 *
 * Unless required by applicable law or agreed to in writing, software
 * distributed under the License is distributed on an "AS IS" BASIS,
 * WITHOUT WARRANTIES OR CONDITIONS OF ANY KIND, either express or implied.
 * See the License for the specific language governing permissions and
 * limitations under the License.
 */

package org.apache.ignite.internal.processors.query.calcite.prepare;

import org.apache.ignite.internal.processors.query.calcite.ResultSetMetadata;

/**
 * Query explain plan.
 */
public class ExplainPlan implements QueryPlan {
    /** Column name. */
    public static final String PLAN_COL_NAME = "PLAN";

<<<<<<< HEAD
    private final FieldsMetadata fieldsMeta;
=======
    /** */
    private final ResultSetMetadata meta;
>>>>>>> a323c22d

    private final String plan;

<<<<<<< HEAD
    public ExplainPlan(String plan, FieldsMetadata fieldsMeta) {
        this.fieldsMeta = fieldsMeta;
=======
    /** */
    public ExplainPlan(String plan, ResultSetMetadata meta) {
        this.meta = meta;
>>>>>>> a323c22d
        this.plan = plan;
    }

    /** {@inheritDoc} */
    @Override
    public Type type() {
        return Type.EXPLAIN;
    }

    /** {@inheritDoc} */
    @Override
    public QueryPlan copy() {
        return this;
    }

<<<<<<< HEAD
    public FieldsMetadata fieldsMeta() {
        return fieldsMeta;
=======
    /** */
    public ResultSetMetadata metadata() {
        return meta;
>>>>>>> a323c22d
    }

    public String plan() {
        return plan;
    }
}<|MERGE_RESOLUTION|>--- conflicted
+++ resolved
@@ -26,48 +26,34 @@
     /** Column name. */
     public static final String PLAN_COL_NAME = "PLAN";
 
-<<<<<<< HEAD
-    private final FieldsMetadata fieldsMeta;
-=======
     /** */
     private final ResultSetMetadata meta;
->>>>>>> a323c22d
 
+    /** */
     private final String plan;
 
-<<<<<<< HEAD
-    public ExplainPlan(String plan, FieldsMetadata fieldsMeta) {
-        this.fieldsMeta = fieldsMeta;
-=======
     /** */
     public ExplainPlan(String plan, ResultSetMetadata meta) {
         this.meta = meta;
->>>>>>> a323c22d
         this.plan = plan;
     }
 
     /** {@inheritDoc} */
-    @Override
-    public Type type() {
+    @Override public Type type() {
         return Type.EXPLAIN;
     }
 
     /** {@inheritDoc} */
-    @Override
-    public QueryPlan copy() {
+    @Override public QueryPlan copy() {
         return this;
     }
 
-<<<<<<< HEAD
-    public FieldsMetadata fieldsMeta() {
-        return fieldsMeta;
-=======
     /** */
     public ResultSetMetadata metadata() {
         return meta;
->>>>>>> a323c22d
     }
 
+    /** */
     public String plan() {
         return plan;
     }
