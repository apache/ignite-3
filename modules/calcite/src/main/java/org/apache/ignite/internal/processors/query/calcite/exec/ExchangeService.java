--- conflicted
+++ resolved
@@ -22,8 +22,7 @@
 import org.apache.ignite.lang.IgniteInternalCheckedException;
 
 /**
- * ExchangeService interface.
- * TODO Documentation https://issues.apache.org/jira/browse/IGNITE-15859
+ *
  */
 public interface ExchangeService extends LifecycleAware {
     /**
@@ -72,11 +71,6 @@
     void closeOutbox(String nodeId, UUID qryId, long fragmentId, long exchangeId) throws IgniteInternalCheckedException;
 
     /**
-<<<<<<< HEAD
-     * Send error to node.
-     *
-=======
->>>>>>> a323c22d
      * @param nodeId     Target node ID.
      * @param qryId      Query ID.
      * @param fragmentId Source fragment ID.
@@ -86,8 +80,6 @@
     void sendError(String nodeId, UUID qryId, long fragmentId, Throwable err) throws IgniteInternalCheckedException;
 
     /**
-     * Get node alive flag.
-     *
      * @param nodeId Node ID.
      * @return {@code true} if node is alive, {@code false} otherwise.
      */
