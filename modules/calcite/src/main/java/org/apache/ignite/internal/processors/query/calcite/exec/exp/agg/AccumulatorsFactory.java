--- conflicted
+++ resolved
@@ -17,21 +17,6 @@
 
 package org.apache.ignite.internal.processors.query.calcite.exec.exp.agg;
 
-<<<<<<< HEAD
-import static org.apache.ignite.internal.processors.query.calcite.util.TypeUtils.createRowType;
-import static org.apache.ignite.internal.util.CollectionUtils.nullOrEmpty;
-
-import com.google.common.cache.CacheBuilder;
-import com.google.common.cache.CacheLoader;
-import com.google.common.cache.LoadingCache;
-import com.google.common.collect.ImmutableList;
-import com.google.common.primitives.Primitives;
-import java.lang.reflect.Modifier;
-import java.util.List;
-import java.util.concurrent.ExecutionException;
-import java.util.function.Function;
-import java.util.function.Supplier;
-=======
 import java.lang.reflect.Modifier;
 import java.util.List;
 import java.util.function.Function;
@@ -39,7 +24,6 @@
 
 import com.github.benmanes.caffeine.cache.Caffeine;
 import com.github.benmanes.caffeine.cache.LoadingCache;
->>>>>>> c086555b
 import org.apache.calcite.DataContext;
 import org.apache.calcite.adapter.enumerable.EnumUtils;
 import org.apache.calcite.adapter.enumerable.JavaRowFormat;
@@ -67,35 +51,21 @@
 import org.apache.ignite.internal.processors.query.calcite.util.Primitives;
 import org.jetbrains.annotations.NotNull;
 
-/**
- *
- */
+import static org.apache.ignite.internal.processors.query.calcite.util.TypeUtils.createRowType;
+import static org.apache.ignite.internal.util.CollectionUtils.nullOrEmpty;
+
+/** */
 public class AccumulatorsFactory<Row> implements Supplier<List<AccumulatorWrapper<Row>>> {
-    /**
-     *
-     */
+    /** */
     private static final LoadingCache<Pair<RelDataType, RelDataType>, Function<Object, Object>> CACHE =
-<<<<<<< HEAD
-            CacheBuilder.newBuilder().build(CacheLoader.from(AccumulatorsFactory::cast0));
-
-    /**
-     *
-     */
-    public static interface CastFunction extends Function<Object, Object> {
-        @Override
-        Object apply(Object o);
-=======
         Caffeine.newBuilder().build(AccumulatorsFactory::cast0);
 
     /** */
     public interface CastFunction extends Function<Object, Object> {
         @Override Object apply(Object o);
->>>>>>> c086555b
-    }
-
-    /**
-     *
-     */
+    }
+
+    /** */
     private static Function<Object, Object> cast(RelDataType from, RelDataType to) {
         assert !from.isStruct();
         assert !to.isStruct();
@@ -103,66 +73,42 @@
         return cast(Pair.of(from, to));
     }
 
-    /**
-     *
-     */
+    /** */
     private static Function<Object, Object> cast(Pair<RelDataType, RelDataType> types) {
-<<<<<<< HEAD
-        try {
-            return CACHE.get(types);
-        } catch (ExecutionException e) {
-            throw new IgniteInternalException(e);
-        }
-=======
         return CACHE.get(types);
->>>>>>> c086555b
-    }
-
-    /**
-     *
-     */
+    }
+
+    /** */
     private static Function<Object, Object> cast0(Pair<RelDataType, RelDataType> types) {
         IgniteTypeFactory typeFactory = PlanningContext.empty().typeFactory();
 
         RelDataType from = types.left;
         RelDataType to = types.right;
 
-        Class<?> fromType = Primitives.wrap((Class<?>) typeFactory.getJavaClass(from));
-        Class<?> toType = Primitives.wrap((Class<?>) typeFactory.getJavaClass(to));
-
-        if (toType.isAssignableFrom(fromType)) {
+        Class<?> fromType = Primitives.wrap((Class<?>)typeFactory.getJavaClass(from));
+        Class<?> toType = Primitives.wrap((Class<?>)typeFactory.getJavaClass(to));
+
+        if (toType.isAssignableFrom(fromType))
             return Function.identity();
-        }
-
-        if (Void.class == toType) {
+
+        if (Void.class == toType)
             return o -> null;
-        }
 
         return compileCast(typeFactory, from, to);
     }
 
-    /**
-     *
-     */
+    /** */
     private static Function<Object, Object> compileCast(IgniteTypeFactory typeFactory, RelDataType from,
-            RelDataType to) {
+        RelDataType to) {
         RelDataType rowType = createRowType(typeFactory, from);
-        ParameterExpression in = Expressions.parameter(Object.class, "in");
+        ParameterExpression in_ = Expressions.parameter(Object.class, "in");
 
         RexToLixTranslator.InputGetter getter =
-<<<<<<< HEAD
-                new RexToLixTranslator.InputGetterImpl(
-                        ImmutableList.of(
-                                Pair.of(EnumUtils.convert(in, Object.class, typeFactory.getJavaClass(from)),
-                                        PhysTypeImpl.of(typeFactory, rowType,
-                                                JavaRowFormat.SCALAR, false))));
-=======
             new RexToLixTranslator.InputGetterImpl(
                 List.of(
                     Pair.of(EnumUtils.convert(in_, Object.class, typeFactory.getJavaClass(from)),
                         PhysTypeImpl.of(typeFactory, rowType,
                             JavaRowFormat.SCALAR, false))));
->>>>>>> c086555b
 
         RexBuilder builder = new RexBuilder(typeFactory);
         RexProgramBuilder programBuilder = new RexProgramBuilder(rowType, builder);
@@ -171,47 +117,33 @@
         RexProgram program = programBuilder.getProgram();
         BlockBuilder list = new BlockBuilder();
         List<Expression> projects = RexToLixTranslator.translateProjects(program, typeFactory, SqlConformanceEnum.DEFAULT,
-                list, null, DataContext.ROOT, getter, null);
+            list, null, DataContext.ROOT, getter, null);
         list.add(projects.get(0));
 
         MethodDeclaration decl = Expressions.methodDecl(
-<<<<<<< HEAD
-                Modifier.PUBLIC, Object.class, "apply", ImmutableList.of(in), list.toBlock());
-=======
             Modifier.PUBLIC, Object.class, "apply", List.of(in_), list.toBlock());
->>>>>>> c086555b
 
         return Commons.compile(CastFunction.class, Expressions.toString(List.of(decl), "\n", false));
     }
 
-    /**
-     *
-     */
+    /** */
     private final ExecutionContext<Row> ctx;
 
-    /**
-     *
-     */
+    /** */
     private final AggregateType type;
 
-    /**
-     *
-     */
+    /** */
     private final RelDataType inputRowType;
 
-    /**
-     *
-     */
+    /** */
     private final List<WrapperPrototype> prototypes;
 
-    /**
-     *
-     */
+    /** */
     public AccumulatorsFactory(
-            ExecutionContext<Row> ctx,
-            AggregateType type,
-            List<AggregateCall> aggCalls,
-            RelDataType inputRowType
+        ExecutionContext<Row> ctx,
+        AggregateType type,
+        List<AggregateCall> aggCalls,
+        RelDataType inputRowType
     ) {
         this.ctx = ctx;
         this.type = type;
@@ -221,58 +153,40 @@
     }
 
     /** {@inheritDoc} */
-    @Override
-    public List<AccumulatorWrapper<Row>> get() {
+    @Override public List<AccumulatorWrapper<Row>> get() {
         return Commons.transform(prototypes, WrapperPrototype::get);
     }
 
-    /**
-     *
-     */
+    /** */
     private final class WrapperPrototype implements Supplier<AccumulatorWrapper<Row>> {
-        /**
-         *
-         */
+        /** */
         private Supplier<Accumulator> accFactory;
 
-        /**
-         *
-         */
+        /** */
         private final AggregateCall call;
 
-        /**
-         *
-         */
+        /** */
         private Function<Object[], Object[]> inAdapter;
 
-        /**
-         *
-         */
+        /** */
         private Function<Object, Object> outAdapter;
 
-        /**
-         *
-         */
+        /** */
         private WrapperPrototype(AggregateCall call) {
             this.call = call;
         }
 
         /** {@inheritDoc} */
-        @Override
-        public AccumulatorWrapper<Row> get() {
+        @Override public AccumulatorWrapper<Row> get() {
             Accumulator accumulator = accumulator();
 
             return new AccumulatorWrapperImpl(accumulator, call, inAdapter, outAdapter);
         }
 
-        /**
-         *
-         */
-        @NotNull
-        private Accumulator accumulator() {
-            if (accFactory != null) {
+        /** */
+        @NotNull private Accumulator accumulator() {
+            if (accFactory != null)
                 return accFactory.get();
-            }
 
             // init factory and adapters
             accFactory = Accumulators.accumulatorFactory(call);
@@ -284,44 +198,33 @@
             return accumulator;
         }
 
-        /**
-         *
-         */
-        @NotNull
-        private Function<Object[], Object[]> createInAdapter(Accumulator accumulator) {
-            if (type == AggregateType.REDUCE || nullOrEmpty(call.getArgList())) {
+        /** */
+        @NotNull private Function<Object[], Object[]> createInAdapter(Accumulator accumulator) {
+            if (type == AggregateType.REDUCE || nullOrEmpty(call.getArgList()))
                 return Function.identity();
-            }
 
             List<RelDataType> inTypes = SqlTypeUtil.projectTypes(inputRowType, call.getArgList());
             List<RelDataType> outTypes = accumulator.argumentTypes(ctx.getTypeFactory());
 
-            if (call.ignoreNulls()) {
+            if (call.ignoreNulls())
                 inTypes = Commons.transform(inTypes, this::nonNull);
-            }
 
             List<Function<Object, Object>> casts =
-                    Commons.transform(Pair.zip(inTypes, outTypes), AccumulatorsFactory::cast);
+                Commons.transform(Pair.zip(inTypes, outTypes), AccumulatorsFactory::cast);
 
             return new Function<Object[], Object[]>() {
-                @Override
-                public Object[] apply(Object[] args) {
-                    for (int i = 0; i < args.length; i++) {
+                @Override public Object[] apply(Object[] args) {
+                    for (int i = 0; i < args.length; i++)
                         args[i] = casts.get(i).apply(args[i]);
-                    }
                     return args;
                 }
             };
         }
 
-        /**
-         *
-         */
-        @NotNull
-        private Function<Object, Object> createOutAdapter(Accumulator accumulator) {
-            if (type == AggregateType.MAP) {
+        /** */
+        @NotNull private Function<Object, Object> createOutAdapter(Accumulator accumulator) {
+            if (type == AggregateType.MAP)
                 return Function.identity();
-            }
 
             RelDataType inType = accumulator.returnType(ctx.getTypeFactory());
             RelDataType outType = call.getType();
@@ -329,61 +232,41 @@
             return cast(inType, outType);
         }
 
-        /**
-         *
-         */
+        /** */
         private RelDataType nonNull(RelDataType type) {
             return ctx.getTypeFactory().createTypeWithNullability(type, false);
         }
     }
 
-    /**
-     *
-     */
+    /** */
     private final class AccumulatorWrapperImpl implements AccumulatorWrapper<Row> {
-        /**
-         *
-         */
+        /** */
         private final Accumulator accumulator;
 
-        /**
-         *
-         */
+        /** */
         private final Function<Object[], Object[]> inAdapter;
 
-        /**
-         *
-         */
+        /** */
         private final Function<Object, Object> outAdapter;
 
-        /**
-         *
-         */
+        /** */
         private final List<Integer> argList;
 
-        /**
-         *
-         */
+        /** */
         private final int filterArg;
 
-        /**
-         *
-         */
+        /** */
         private final boolean ignoreNulls;
 
-        /**
-         *
-         */
+        /** */
         private final RowHandler<Row> handler;
 
-        /**
-         *
-         */
+        /** */
         AccumulatorWrapperImpl(
-                Accumulator accumulator,
-                AggregateCall call,
-                Function<Object[], Object[]> inAdapter,
-                Function<Object, Object> outAdapter
+            Accumulator accumulator,
+            AggregateCall call,
+            Function<Object[], Object[]> inAdapter,
+            Function<Object, Object> outAdapter
         ) {
             this.accumulator = accumulator;
             this.inAdapter = inAdapter;
@@ -397,45 +280,39 @@
         }
 
         /** {@inheritDoc} */
-        @Override
-        public void add(Row row) {
+        @Override public void add(Row row) {
             assert type != AggregateType.REDUCE;
 
-            if (filterArg >= 0 && Boolean.TRUE != handler.get(filterArg, row)) {
+            if (filterArg >= 0 && Boolean.TRUE != handler.get(filterArg, row))
                 return;
-            }
 
             Object[] args = new Object[argList.size()];
             for (int i = 0; i < argList.size(); i++) {
                 args[i] = handler.get(argList.get(i), row);
 
-                if (ignoreNulls && args[i] == null) {
+                if (ignoreNulls && args[i] == null)
                     return;
-                }
             }
 
             accumulator.add(inAdapter.apply(args));
         }
 
         /** {@inheritDoc} */
-        @Override
-        public Object end() {
+        @Override public Object end() {
             assert type != AggregateType.MAP;
 
             return outAdapter.apply(accumulator.end());
         }
 
         /** {@inheritDoc} */
-        @Override
-        public void apply(Accumulator accumulator) {
+        @Override public void apply(Accumulator accumulator) {
             assert type == AggregateType.REDUCE;
 
             this.accumulator.apply(accumulator);
         }
 
         /** {@inheritDoc} */
-        @Override
-        public Accumulator accumulator() {
+        @Override public Accumulator accumulator() {
             assert type == AggregateType.MAP;
 
             return accumulator;
