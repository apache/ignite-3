--- conflicted
+++ resolved
@@ -20,21 +20,10 @@
 import static org.apache.ignite.internal.processors.query.calcite.util.TypeUtils.createRowType;
 import static org.apache.ignite.internal.util.CollectionUtils.nullOrEmpty;
 
-<<<<<<< HEAD
-import com.google.common.cache.CacheBuilder;
-import com.google.common.cache.CacheLoader;
-import com.google.common.cache.LoadingCache;
-import com.google.common.collect.ImmutableList;
-import com.google.common.primitives.Primitives;
-import java.lang.reflect.Modifier;
-import java.util.List;
-import java.util.concurrent.ExecutionException;
-=======
 import com.github.benmanes.caffeine.cache.Caffeine;
 import com.github.benmanes.caffeine.cache.LoadingCache;
 import java.lang.reflect.Modifier;
 import java.util.List;
->>>>>>> a323c22d
 import java.util.function.Function;
 import java.util.function.Supplier;
 import org.apache.calcite.DataContext;
@@ -65,20 +54,6 @@
 import org.jetbrains.annotations.NotNull;
 
 /**
-<<<<<<< HEAD
- * AccumulatorsFactory.
- * TODO Documentation https://issues.apache.org/jira/browse/IGNITE-15859
- */
-public class AccumulatorsFactory<RowT> implements Supplier<List<AccumulatorWrapper<RowT>>> {
-    private static final LoadingCache<Pair<RelDataType, RelDataType>, Function<Object, Object>> CACHE =
-            CacheBuilder.newBuilder().build(CacheLoader.from(AccumulatorsFactory::cast0));
-
-    /**
-     * CastFunction interface.
-     * TODO Documentation https://issues.apache.org/jira/browse/IGNITE-15859
-     */
-    public static interface CastFunction extends Function<Object, Object> {
-=======
  *
  */
 public class AccumulatorsFactory<RowT> implements Supplier<List<AccumulatorWrapper<RowT>>> {
@@ -92,17 +67,13 @@
      *
      */
     public interface CastFunction extends Function<Object, Object> {
->>>>>>> a323c22d
         @Override
         Object apply(Object o);
     }
 
-<<<<<<< HEAD
-=======
-    /**
-     *
-     */
->>>>>>> a323c22d
+    /**
+     *
+     */
     private static Function<Object, Object> cast(RelDataType from, RelDataType to) {
         assert !from.isStruct();
         assert !to.isStruct();
@@ -110,16 +81,6 @@
         return cast(Pair.of(from, to));
     }
 
-<<<<<<< HEAD
-    private static Function<Object, Object> cast(Pair<RelDataType, RelDataType> types) {
-        try {
-            return CACHE.get(types);
-        } catch (ExecutionException e) {
-            throw new IgniteInternalException(e);
-        }
-    }
-
-=======
     /**
      *
      */
@@ -130,7 +91,6 @@
     /**
      *
      */
->>>>>>> a323c22d
     private static Function<Object, Object> cast0(Pair<RelDataType, RelDataType> types) {
         IgniteTypeFactory typeFactory = PlanningContext.empty().typeFactory();
 
@@ -151,12 +111,9 @@
         return compileCast(typeFactory, from, to);
     }
 
-<<<<<<< HEAD
-=======
-    /**
-     *
-     */
->>>>>>> a323c22d
+    /**
+     *
+     */
     private static Function<Object, Object> compileCast(IgniteTypeFactory typeFactory, RelDataType from,
             RelDataType to) {
         RelDataType rowType = createRowType(typeFactory, from);
@@ -164,11 +121,7 @@
 
         RexToLixTranslator.InputGetter getter =
                 new RexToLixTranslator.InputGetterImpl(
-<<<<<<< HEAD
-                        ImmutableList.of(
-=======
                         List.of(
->>>>>>> a323c22d
                                 Pair.of(EnumUtils.convert(in, Object.class, typeFactory.getJavaClass(from)),
                                         PhysTypeImpl.of(typeFactory, rowType,
                                                 JavaRowFormat.SCALAR, false))));
@@ -184,56 +137,33 @@
         list.add(projects.get(0));
 
         MethodDeclaration decl = Expressions.methodDecl(
-<<<<<<< HEAD
-                Modifier.PUBLIC, Object.class, "apply", ImmutableList.of(in), list.toBlock());
-=======
                 Modifier.PUBLIC, Object.class, "apply", List.of(in), list.toBlock());
->>>>>>> a323c22d
 
         return Commons.compile(CastFunction.class, Expressions.toString(List.of(decl), "\n", false));
     }
 
-<<<<<<< HEAD
+    /**
+     *
+     */
     private final ExecutionContext<RowT> ctx;
 
+    /**
+     *
+     */
     private final AggregateType type;
 
+    /**
+     *
+     */
     private final RelDataType inputRowType;
 
+    /**
+     *
+     */
     private final List<WrapperPrototype> prototypes;
 
     /**
-     * Constructor.
-     * TODO Documentation https://issues.apache.org/jira/browse/IGNITE-15859
-     *
-     * @param ctx          ExecutionContext.
-     * @param type         AggregateType.
-     * @param aggCalls     List of AggregateCalls.
-     * @param inputRowType RelDataType.
-=======
-    /**
-     *
-     */
-    private final ExecutionContext<RowT> ctx;
-
-    /**
-     *
-     */
-    private final AggregateType type;
-
-    /**
-     *
-     */
-    private final RelDataType inputRowType;
-
-    /**
-     *
-     */
-    private final List<WrapperPrototype> prototypes;
-
-    /**
-     *
->>>>>>> a323c22d
+     *
      */
     public AccumulatorsFactory(
             ExecutionContext<RowT> ctx,
@@ -254,45 +184,33 @@
         return Commons.transform(prototypes, WrapperPrototype::get);
     }
 
-<<<<<<< HEAD
+    /**
+     *
+     */
     private final class WrapperPrototype implements Supplier<AccumulatorWrapper<RowT>> {
+        /**
+         *
+         */
         private Supplier<Accumulator> accFactory;
 
+        /**
+         *
+         */
         private final AggregateCall call;
 
+        /**
+         *
+         */
         private Function<Object[], Object[]> inAdapter;
 
+        /**
+         *
+         */
         private Function<Object, Object> outAdapter;
 
-=======
-    /**
-     *
-     */
-    private final class WrapperPrototype implements Supplier<AccumulatorWrapper<RowT>> {
-        /**
-         *
-         */
-        private Supplier<Accumulator> accFactory;
-
-        /**
-         *
-         */
-        private final AggregateCall call;
-
-        /**
-         *
-         */
-        private Function<Object[], Object[]> inAdapter;
-
-        /**
-         *
-         */
-        private Function<Object, Object> outAdapter;
-
-        /**
-         *
-         */
->>>>>>> a323c22d
+        /**
+         *
+         */
         private WrapperPrototype(AggregateCall call) {
             this.call = call;
         }
@@ -305,12 +223,9 @@
             return new AccumulatorWrapperImpl(accumulator, call, inAdapter, outAdapter);
         }
 
-<<<<<<< HEAD
-=======
-        /**
-         *
-         */
->>>>>>> a323c22d
+        /**
+         *
+         */
         @NotNull
         private Accumulator accumulator() {
             if (accFactory != null) {
@@ -327,12 +242,9 @@
             return accumulator;
         }
 
-<<<<<<< HEAD
-=======
-        /**
-         *
-         */
->>>>>>> a323c22d
+        /**
+         *
+         */
         @NotNull
         private Function<Object[], Object[]> createInAdapter(Accumulator accumulator) {
             if (type == AggregateType.REDUCE || nullOrEmpty(call.getArgList())) {
@@ -360,12 +272,9 @@
             };
         }
 
-<<<<<<< HEAD
-=======
-        /**
-         *
-         */
->>>>>>> a323c22d
+        /**
+         *
+         */
         @NotNull
         private Function<Object, Object> createOutAdapter(Accumulator accumulator) {
             if (type == AggregateType.MAP) {
@@ -378,77 +287,56 @@
             return cast(inType, outType);
         }
 
-<<<<<<< HEAD
-=======
-        /**
-         *
-         */
->>>>>>> a323c22d
+        /**
+         *
+         */
         private RelDataType nonNull(RelDataType type) {
             return ctx.getTypeFactory().createTypeWithNullability(type, false);
         }
     }
 
-<<<<<<< HEAD
+    /**
+     *
+     */
     private final class AccumulatorWrapperImpl implements AccumulatorWrapper<RowT> {
+        /**
+         *
+         */
         private final Accumulator accumulator;
 
+        /**
+         *
+         */
         private final Function<Object[], Object[]> inAdapter;
 
+        /**
+         *
+         */
         private final Function<Object, Object> outAdapter;
 
+        /**
+         *
+         */
         private final List<Integer> argList;
 
+        /**
+         *
+         */
         private final int filterArg;
 
+        /**
+         *
+         */
         private final boolean ignoreNulls;
 
+        /**
+         *
+         */
         private final RowHandler<RowT> handler;
 
-=======
-    /**
-     *
-     */
-    private final class AccumulatorWrapperImpl implements AccumulatorWrapper<RowT> {
-        /**
-         *
-         */
-        private final Accumulator accumulator;
-
-        /**
-         *
-         */
-        private final Function<Object[], Object[]> inAdapter;
-
-        /**
-         *
-         */
-        private final Function<Object, Object> outAdapter;
-
-        /**
-         *
-         */
-        private final List<Integer> argList;
-
-        /**
-         *
-         */
-        private final int filterArg;
-
-        /**
-         *
-         */
-        private final boolean ignoreNulls;
-
-        /**
-         *
-         */
-        private final RowHandler<RowT> handler;
-
-        /**
-         *
-         */
->>>>>>> a323c22d
+        /**
+         *
+         */
         AccumulatorWrapperImpl(
                 Accumulator accumulator,
                 AggregateCall call,
