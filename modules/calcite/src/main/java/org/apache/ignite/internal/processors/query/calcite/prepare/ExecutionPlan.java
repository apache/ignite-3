--- conflicted
+++ resolved
@@ -17,49 +17,30 @@
 
 package org.apache.ignite.internal.processors.query.calcite.prepare;
 
-<<<<<<< HEAD
-import com.google.common.collect.ImmutableList;
-=======
->>>>>>> c086555b
 import java.util.List;
 
 /**
  *
  */
 class ExecutionPlan {
-    /**
-     *
-     */
+    /** */
     private final long ver;
 
-<<<<<<< HEAD
-    /**
-     *
-     */
-    private final ImmutableList<Fragment> fragments;
-=======
     /** */
     private final List<Fragment> fragments;
->>>>>>> c086555b
 
-    /**
-     *
-     */
+    /** */
     ExecutionPlan(long ver, List<Fragment> fragments) {
         this.ver = ver;
         this.fragments = List.copyOf(fragments);
     }
 
-    /**
-     *
-     */
+    /** */
     public long topologyVersion() {
         return ver;
     }
 
-    /**
-     *
-     */
+    /** */
     public List<Fragment> fragments() {
         return fragments;
     }
