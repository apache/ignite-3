--- conflicted
+++ resolved
@@ -19,10 +19,6 @@
 
 import static org.apache.ignite.internal.processors.query.calcite.trait.TraitUtils.changeTraits;
 
-<<<<<<< HEAD
-import com.google.common.collect.ImmutableList;
-=======
->>>>>>> a323c22d
 import java.util.List;
 import org.apache.calcite.plan.RelOptCluster;
 import org.apache.calcite.plan.RelOptCost;
@@ -60,16 +56,9 @@
             RelCollation collation) {
         super(cluster, traits, child, collation);
     }
-<<<<<<< HEAD
-
-    /**
-     * Constructor.
-     * TODO Documentation https://issues.apache.org/jira/browse/IGNITE-15859
-=======
     
     /**
      *
->>>>>>> a323c22d
      */
     public IgniteSort(RelInput input) {
         super(changeTraits(input, IgniteConvention.INSTANCE));
@@ -107,11 +96,7 @@
         if (isEnforcer() || required.getConvention() != IgniteConvention.INSTANCE) {
             return null;
         }
-<<<<<<< HEAD
-
-=======
         
->>>>>>> a323c22d
         RelCollation collation = TraitUtils.collation(required);
         
         return Pair.of(required.replace(collation), List.of(required.replace(RelCollations.EMPTY)));
@@ -121,21 +106,12 @@
     @Override
     public Pair<RelTraitSet, List<RelTraitSet>> deriveTraits(RelTraitSet childTraits, int childId) {
         assert childId == 0;
-<<<<<<< HEAD
-
-        if (isEnforcer() || childTraits.getConvention() != IgniteConvention.INSTANCE) {
-            return null;
-        }
-
-        return Pair.of(childTraits.replace(collation()), ImmutableList.of(childTraits));
-=======
     
         if (isEnforcer() || childTraits.getConvention() != IgniteConvention.INSTANCE) {
             return null;
         }
         
         return Pair.of(childTraits.replace(collation()), List.of(childTraits));
->>>>>>> a323c22d
     }
     
     /** {@inheritDoc} */
@@ -145,15 +121,9 @@
         
         double cpuCost = rows * IgniteCost.ROW_PASS_THROUGH_COST + Util.nLogN(rows) * IgniteCost.ROW_COMPARISON_COST;
         double memory = rows * getRowType().getFieldCount() * IgniteCost.AVERAGE_FIELD_SIZE;
-<<<<<<< HEAD
-
-        IgniteCostFactory costFactory = (IgniteCostFactory) planner.getCostFactory();
-
-=======
         
         IgniteCostFactory costFactory = (IgniteCostFactory) planner.getCostFactory();
         
->>>>>>> a323c22d
         return costFactory.makeCost(rows, cpuCost, 0, memory, 0);
     }
     
