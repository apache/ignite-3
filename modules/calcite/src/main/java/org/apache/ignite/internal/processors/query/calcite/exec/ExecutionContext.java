/*
 * Licensed to the Apache Software Foundation (ASF) under one or more
 * contributor license agreements.  See the NOTICE file distributed with
 * this work for additional information regarding copyright ownership.
 * The ASF licenses this file to You under the Apache License, Version 2.0
 * (the "License"); you may not use this file except in compliance with
 * the License.  You may obtain a copy of the License at
 *
 *      http://www.apache.org/licenses/LICENSE-2.0
 *
 * Unless required by applicable law or agreed to in writing, software
 * distributed under the License is distributed on an "AS IS" BASIS,
 * WITHOUT WARRANTIES OR CONDITIONS OF ANY KIND, either express or implied.
 * See the License for the specific language governing permissions and
 * limitations under the License.
 */

package org.apache.ignite.internal.processors.query.calcite.exec;

import static org.apache.ignite.internal.processors.query.calcite.util.Commons.checkRange;

import java.util.List;
import java.util.Map;
import java.util.TimeZone;
import java.util.UUID;
import java.util.concurrent.CompletableFuture;
import java.util.concurrent.atomic.AtomicBoolean;
import java.util.function.Consumer;
import org.apache.calcite.DataContext;
import org.apache.calcite.linq4j.QueryProvider;
import org.apache.calcite.schema.SchemaPlus;
import org.apache.ignite.internal.processors.query.calcite.exec.exp.ExpressionFactory;
import org.apache.ignite.internal.processors.query.calcite.exec.exp.ExpressionFactoryImpl;
import org.apache.ignite.internal.processors.query.calcite.metadata.ColocationGroup;
import org.apache.ignite.internal.processors.query.calcite.metadata.FragmentDescription;
import org.apache.ignite.internal.processors.query.calcite.prepare.PlanningContext;
import org.apache.ignite.internal.processors.query.calcite.type.IgniteTypeFactory;
import org.apache.ignite.internal.processors.query.calcite.util.Commons;
import org.apache.ignite.internal.processors.query.calcite.util.TypeUtils;
import org.apache.ignite.lang.IgniteInternalException;
import org.jetbrains.annotations.NotNull;

/**
 * Runtime context allowing access to the tables in a database.
 */
public class ExecutionContext<RowT> implements DataContext {
<<<<<<< HEAD
    private static final TimeZone TIME_ZONE = TimeZone.getDefault(); // TODO DistributedSqlConfiguration#timeZone

    private final UUID qryId;

    private final PlanningContext ctx;

    private final FragmentDescription fragmentDesc;

    private final Map<String, Object> params;

    private final QueryTaskExecutor executor;

    private final RowHandler<RowT> handler;

    private final ExpressionFactory<RowT> expressionFactory;

=======
    /**
     *
     */
    private static final TimeZone TIME_ZONE = TimeZone.getDefault(); // TODO DistributedSqlConfiguration#timeZone

    /**
     *
     */
    private final UUID qryId;

    /**
     *
     */
    private final PlanningContext ctx;

    /**
     *
     */
    private final FragmentDescription fragmentDesc;

    /**
     *
     */
    private final Map<String, Object> params;

    /**
     *
     */
    private final QueryTaskExecutor executor;

    /**
     *
     */
    private final RowHandler<RowT> handler;

    /**
     *
     */
    private final ExpressionFactory<RowT> expressionFactory;

    /**
     *
     */
>>>>>>> a323c22d
    private final AtomicBoolean cancelFlag = new AtomicBoolean();

    /**
     * Need to store timestamp, since SQL standard says that functions such as CURRENT_TIMESTAMP return the same value throughout the
     * query.
     */
    private final long startTs;

<<<<<<< HEAD
    private Object[] correlations = new Object[16];

    /**
     * Constructor.
     *
=======
    /**
     *
     */
    private Object[] correlations = new Object[16];

    /**
>>>>>>> a323c22d
     * @param executor     Task executor.
     * @param ctx          Parent context.
     * @param qryId        Query ID.
     * @param fragmentDesc Partitions information.
     * @param handler      Row handler.
     * @param params       Parameters.
     */
    @SuppressWarnings("AssignmentOrReturnOfFieldWithMutableType")
    public ExecutionContext(
            QueryTaskExecutor executor,
            PlanningContext ctx,
            UUID qryId,
            FragmentDescription fragmentDesc,
            RowHandler<RowT> handler,
            Map<String, Object> params
    ) {
        this.executor = executor;
        this.ctx = ctx;
        this.qryId = qryId;
        this.fragmentDesc = fragmentDesc;
        this.handler = handler;
        this.params = params;

        expressionFactory = new ExpressionFactoryImpl<>(this, ctx.typeFactory(), ctx.conformance());

        long ts = System.currentTimeMillis();
        startTs = ts + TIME_ZONE.getOffset(ts);
    }

    /**
     * Get parent context.
     */
    public PlanningContext planningContext() {
        return ctx;
    }

    /**
     * Get query ID.
     */
    public UUID queryId() {
        return qryId;
    }

    /**
     * Get fragment ID.
     */
    public long fragmentId() {
        return fragmentDesc.fragmentId();
    }

    /**
     * Get target mapping.
     */
    public ColocationGroup target() {
        return fragmentDesc.target();
    }

    /**
     * Remotes.
     * TODO Documentation https://issues.apache.org/jira/browse/IGNITE-15859
     *
     * @param exchangeId ExchangeId to find remote nodes for.
     * @return Remote nodes for given exchangeId.
     */
    public List<String> remotes(long exchangeId) {
        return fragmentDesc.remotes().get(exchangeId);
    }

    /**
     * Get colocation group by source id.
     *
     * @param sourceId SourceId to find colocation group for.
     * @return Colocation group for given sourceId.
     */
    public ColocationGroup group(long sourceId) {
        return fragmentDesc.mapping().findGroup(sourceId);
    }

    /**
     * Get keep binary flag.
     */
    public boolean keepBinary() {
        return true; // TODO
    }

    /**
     * Get handler to access row fields.
     */
    public RowHandler<RowT> rowHandler() {
        return handler;
    }

    /**
     * Get expression factory.
     */
    public ExpressionFactory<RowT> expressionFactory() {
        return expressionFactory;
    }

    /**
     * Get originating node ID.
     */
    public String originatingNodeId() {
        return planningContext().originatingNodeId();
    }

    /** {@inheritDoc} */
    @Override
    public SchemaPlus getRootSchema() {
        return ctx.schema();
    }

    /** {@inheritDoc} */
    @Override
    public IgniteTypeFactory getTypeFactory() {
        return ctx.typeFactory();
    }

    /** {@inheritDoc} */
    @Override
    public QueryProvider getQueryProvider() {
        return null; // TODO
    }

    /** {@inheritDoc} */
    @Override
    public Object get(String name) {
        if (Variable.CANCEL_FLAG.camelName.equals(name)) {
            return cancelFlag;
        }
        if (Variable.TIME_ZONE.camelName.equals(name)) {
            return TIME_ZONE; // TODO DistributedSqlConfiguration#timeZone
        }
        if (Variable.CURRENT_TIMESTAMP.camelName.equals(name)) {
            return startTs;
        }
        if (Variable.LOCAL_TIMESTAMP.camelName.equals(name)) {
            return startTs;
        }
        if (name.startsWith("?")) {
            return TypeUtils.toInternal(this, params.get(name));
        }

        return params.get(name);
    }

    /**
     * Gets correlated value.
     *
     * @param id Correlation ID.
     * @return Correlated value.
     */
    public @NotNull Object getCorrelated(int id) {
        checkRange(correlations, id);

        return correlations[id];
    }

    /**
     * Sets correlated value.
     *
     * @param id    Correlation ID.
     * @param value Correlated value.
     */
    public void setCorrelated(@NotNull Object value, int id) {
        correlations = Commons.ensureCapacity(correlations, id + 1);

        correlations[id] = value;
    }

    /**
     * Executes a query task.
     *
     * @param task Query task.
     */
    public void execute(RunnableX task, Consumer<Throwable> onError) {
        if (isCancelled()) {
            return;
        }

        executor.execute(qryId, fragmentId(), () -> {
            try {
                task.run();
            } catch (Throwable e) {
                onError.accept(e);

                throw new IgniteInternalException("Unexpected exception", e);
            }
        });
    }

    /**
     * Submits a Runnable task for execution and returns a Future representing that task. The Future's {@code get} method will return {@code
     * null} upon <em>successful</em> completion.
     *
     * @param task the task to submit.
     * @return a {@link CompletableFuture} representing pending task
     */
    public CompletableFuture<?> submit(RunnableX task, Consumer<Throwable> onError) {
        assert !isCancelled() : "Call submit after execution was cancelled.";

        return executor.submit(qryId, fragmentId(), () -> {
            try {
                task.run();
            } catch (Throwable e) {
                onError.accept(e);

                throw new IgniteInternalException("Unexpected exception", e);
            }
        });
    }

    /**
<<<<<<< HEAD
     * RunnableX interface.
     * TODO Documentation https://issues.apache.org/jira/browse/IGNITE-15859
     */
    @FunctionalInterface
    public interface RunnableX {
=======
     *
     */
    @FunctionalInterface
    public interface RunnableX {
        /**
         *
         */
>>>>>>> a323c22d
        void run() throws Throwable;
    }

    /**
     * Sets cancel flag, returns {@code true} if flag was changed by this call.
     *
     * @return {@code True} if flag was changed by this call.
     */
    public boolean cancel() {
        return !cancelFlag.get() && cancelFlag.compareAndSet(false, true);
    }

<<<<<<< HEAD
=======
    /**
     *
     */
>>>>>>> a323c22d
    public boolean isCancelled() {
        return cancelFlag.get();
    }
}<|MERGE_RESOLUTION|>--- conflicted
+++ resolved
@@ -44,68 +44,49 @@
  * Runtime context allowing access to the tables in a database.
  */
 public class ExecutionContext<RowT> implements DataContext {
-<<<<<<< HEAD
+    /**
+     *
+     */
     private static final TimeZone TIME_ZONE = TimeZone.getDefault(); // TODO DistributedSqlConfiguration#timeZone
 
+    /**
+     *
+     */
     private final UUID qryId;
 
+    /**
+     *
+     */
     private final PlanningContext ctx;
 
+    /**
+     *
+     */
     private final FragmentDescription fragmentDesc;
 
+    /**
+     *
+     */
     private final Map<String, Object> params;
 
+    /**
+     *
+     */
     private final QueryTaskExecutor executor;
 
+    /**
+     *
+     */
     private final RowHandler<RowT> handler;
 
+    /**
+     *
+     */
     private final ExpressionFactory<RowT> expressionFactory;
 
-=======
-    /**
-     *
-     */
-    private static final TimeZone TIME_ZONE = TimeZone.getDefault(); // TODO DistributedSqlConfiguration#timeZone
-
-    /**
-     *
-     */
-    private final UUID qryId;
-
-    /**
-     *
-     */
-    private final PlanningContext ctx;
-
-    /**
-     *
-     */
-    private final FragmentDescription fragmentDesc;
-
-    /**
-     *
-     */
-    private final Map<String, Object> params;
-
-    /**
-     *
-     */
-    private final QueryTaskExecutor executor;
-
-    /**
-     *
-     */
-    private final RowHandler<RowT> handler;
-
-    /**
-     *
-     */
-    private final ExpressionFactory<RowT> expressionFactory;
-
-    /**
-     *
-     */
->>>>>>> a323c22d
+    /**
+     *
+     */
     private final AtomicBoolean cancelFlag = new AtomicBoolean();
 
     /**
@@ -114,20 +95,12 @@
      */
     private final long startTs;
 
-<<<<<<< HEAD
+    /**
+     *
+     */
     private Object[] correlations = new Object[16];
 
     /**
-     * Constructor.
-     *
-=======
-    /**
-     *
-     */
-    private Object[] correlations = new Object[16];
-
-    /**
->>>>>>> a323c22d
      * @param executor     Task executor.
      * @param ctx          Parent context.
      * @param qryId        Query ID.
@@ -158,37 +131,34 @@
     }
 
     /**
-     * Get parent context.
+     * @return Parent context.
      */
     public PlanningContext planningContext() {
         return ctx;
     }
 
     /**
-     * Get query ID.
+     * @return Query ID.
      */
     public UUID queryId() {
         return qryId;
     }
 
     /**
-     * Get fragment ID.
+     * @return Fragment ID.
      */
     public long fragmentId() {
         return fragmentDesc.fragmentId();
     }
 
     /**
-     * Get target mapping.
+     * @return Target mapping.
      */
     public ColocationGroup target() {
         return fragmentDesc.target();
     }
 
     /**
-     * Remotes.
-     * TODO Documentation https://issues.apache.org/jira/browse/IGNITE-15859
-     *
      * @param exchangeId ExchangeId to find remote nodes for.
      * @return Remote nodes for given exchangeId.
      */
@@ -197,8 +167,6 @@
     }
 
     /**
-     * Get colocation group by source id.
-     *
      * @param sourceId SourceId to find colocation group for.
      * @return Colocation group for given sourceId.
      */
@@ -207,28 +175,28 @@
     }
 
     /**
-     * Get keep binary flag.
+     * @return Keep binary flag.
      */
     public boolean keepBinary() {
         return true; // TODO
     }
 
     /**
-     * Get handler to access row fields.
+     * @return Handler to access row fields.
      */
     public RowHandler<RowT> rowHandler() {
         return handler;
     }
 
     /**
-     * Get expression factory.
+     * @return Expression factory.
      */
     public ExpressionFactory<RowT> expressionFactory() {
         return expressionFactory;
     }
 
     /**
-     * Get originating node ID.
+     * @return Originating node ID.
      */
     public String originatingNodeId() {
         return planningContext().originatingNodeId();
@@ -341,13 +309,6 @@
     }
 
     /**
-<<<<<<< HEAD
-     * RunnableX interface.
-     * TODO Documentation https://issues.apache.org/jira/browse/IGNITE-15859
-     */
-    @FunctionalInterface
-    public interface RunnableX {
-=======
      *
      */
     @FunctionalInterface
@@ -355,7 +316,6 @@
         /**
          *
          */
->>>>>>> a323c22d
         void run() throws Throwable;
     }
 
@@ -368,12 +328,9 @@
         return !cancelFlag.get() && cancelFlag.compareAndSet(false, true);
     }
 
-<<<<<<< HEAD
-=======
-    /**
-     *
-     */
->>>>>>> a323c22d
+    /**
+     *
+     */
     public boolean isCancelled() {
         return cancelFlag.get();
     }
