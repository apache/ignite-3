/*
 * Licensed to the Apache Software Foundation (ASF) under one or more
 * contributor license agreements.  See the NOTICE file distributed with
 * this work for additional information regarding copyright ownership.
 * The ASF licenses this file to You under the Apache License, Version 2.0
 * (the "License"); you may not use this file except in compliance with
 * the License.  You may obtain a copy of the License at
 *
 *      http://www.apache.org/licenses/LICENSE-2.0
 *
 * Unless required by applicable law or agreed to in writing, software
 * distributed under the License is distributed on an "AS IS" BASIS,
 * WITHOUT WARRANTIES OR CONDITIONS OF ANY KIND, either express or implied.
 * See the License for the specific language governing permissions and
 * limitations under the License.
 */

package org.apache.ignite.internal.processors.query.calcite.rel.set;

<<<<<<< HEAD
import com.google.common.collect.ImmutableList;
=======
>>>>>>> a323c22d
import java.util.List;
import org.apache.calcite.plan.RelOptCost;
import org.apache.calcite.plan.RelOptPlanner;
import org.apache.calcite.plan.RelTraitSet;
import org.apache.calcite.rel.RelCollations;
import org.apache.calcite.rel.RelNode;
import org.apache.calcite.rel.metadata.RelMetadataQuery;
import org.apache.calcite.util.Pair;
import org.apache.ignite.internal.processors.query.calcite.exec.exp.agg.AggregateType;
import org.apache.ignite.internal.processors.query.calcite.metadata.cost.IgniteCost;
import org.apache.ignite.internal.processors.query.calcite.metadata.cost.IgniteCostFactory;
import org.apache.ignite.internal.processors.query.calcite.trait.TraitsAwareIgniteRel;
import org.apache.ignite.internal.processors.query.calcite.util.Commons;

/**
 * Base interface for physical set op node (MINUS, INTERSECT).
 */
public interface IgniteSetOp extends TraitsAwareIgniteRel {
    /** ALL flag of set op. */
    public boolean all();
    
    /** {@inheritDoc} */
    @Override
    public default Pair<RelTraitSet, List<RelTraitSet>> passThroughCollation(RelTraitSet nodeTraits,
            List<RelTraitSet> inputTraits) {
        // Operation erases collation.
        return Pair.of(nodeTraits.replace(RelCollations.EMPTY),
                Commons.transform(inputTraits, t -> t.replace(RelCollations.EMPTY)));
    }
    
    /** {@inheritDoc} */
    @Override
    public default List<Pair<RelTraitSet, List<RelTraitSet>>> deriveCollation(RelTraitSet nodeTraits,
            List<RelTraitSet> inputTraits) {
        // Operation erases collation.
<<<<<<< HEAD
        return ImmutableList.of(Pair.of(nodeTraits.replace(RelCollations.EMPTY),
=======
        return List.of(Pair.of(nodeTraits.replace(RelCollations.EMPTY),
>>>>>>> a323c22d
                Commons.transform(inputTraits, t -> t.replace(RelCollations.EMPTY))));
    }
    
    /** Gets count of fields for aggregation for this node. Required for memory consumption calculation. */
    public int aggregateFieldsCount();
    
    /** Compute cost for set op. */
    public default RelOptCost computeSetOpCost(RelOptPlanner planner, RelMetadataQuery mq) {
        IgniteCostFactory costFactory = (IgniteCostFactory) planner.getCostFactory();
<<<<<<< HEAD

        double inputRows = 0;

        for (RelNode input : getInputs()) {
            inputRows += mq.getRowCount(input);
        }

=======
        
        double inputRows = 0;
    
        for (RelNode input : getInputs()) {
            inputRows += mq.getRowCount(input);
        }
        
>>>>>>> a323c22d
        double mem = 0.5 * inputRows * aggregateFieldsCount() * IgniteCost.AVERAGE_FIELD_SIZE;
        
        return costFactory.makeCost(inputRows, inputRows * IgniteCost.ROW_PASS_THROUGH_COST, 0, mem, 0);
    }
    
    /** Aggregate type. */
    public AggregateType aggregateType();
}<|MERGE_RESOLUTION|>--- conflicted
+++ resolved
@@ -17,10 +17,6 @@
 
 package org.apache.ignite.internal.processors.query.calcite.rel.set;
 
-<<<<<<< HEAD
-import com.google.common.collect.ImmutableList;
-=======
->>>>>>> a323c22d
 import java.util.List;
 import org.apache.calcite.plan.RelOptCost;
 import org.apache.calcite.plan.RelOptPlanner;
@@ -56,11 +52,7 @@
     public default List<Pair<RelTraitSet, List<RelTraitSet>>> deriveCollation(RelTraitSet nodeTraits,
             List<RelTraitSet> inputTraits) {
         // Operation erases collation.
-<<<<<<< HEAD
-        return ImmutableList.of(Pair.of(nodeTraits.replace(RelCollations.EMPTY),
-=======
         return List.of(Pair.of(nodeTraits.replace(RelCollations.EMPTY),
->>>>>>> a323c22d
                 Commons.transform(inputTraits, t -> t.replace(RelCollations.EMPTY))));
     }
     
@@ -70,15 +62,6 @@
     /** Compute cost for set op. */
     public default RelOptCost computeSetOpCost(RelOptPlanner planner, RelMetadataQuery mq) {
         IgniteCostFactory costFactory = (IgniteCostFactory) planner.getCostFactory();
-<<<<<<< HEAD
-
-        double inputRows = 0;
-
-        for (RelNode input : getInputs()) {
-            inputRows += mq.getRowCount(input);
-        }
-
-=======
         
         double inputRows = 0;
     
@@ -86,7 +69,6 @@
             inputRows += mq.getRowCount(input);
         }
         
->>>>>>> a323c22d
         double mem = 0.5 * inputRows * aggregateFieldsCount() * IgniteCost.AVERAGE_FIELD_SIZE;
         
         return costFactory.makeCost(inputRows, inputRows * IgniteCost.ROW_PASS_THROUGH_COST, 0, mem, 0);
