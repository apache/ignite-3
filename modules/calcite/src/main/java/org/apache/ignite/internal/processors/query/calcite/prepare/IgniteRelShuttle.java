--- conflicted
+++ resolved
@@ -50,12 +50,7 @@
 import org.apache.ignite.internal.processors.query.calcite.util.Commons;
 
 /**
-<<<<<<< HEAD
- * IgniteRelShuttle.
- * TODO Documentation https://issues.apache.org/jira/browse/IGNITE-15859
-=======
  *
->>>>>>> a323c22d
  */
 public class IgniteRelShuttle implements IgniteRelVisitor<IgniteRel> {
     /** {@inheritDoc} */
