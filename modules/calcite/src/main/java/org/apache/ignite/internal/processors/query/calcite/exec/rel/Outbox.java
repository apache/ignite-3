--- conflicted
+++ resolved
@@ -40,69 +40,47 @@
  * A part of exchange.
  */
 public class Outbox<RowT> extends AbstractNode<RowT> implements Mailbox<RowT>, SingleNode<RowT>, Downstream<RowT> {
-<<<<<<< HEAD
+    /**
+     *
+     */
     private final ExchangeService exchange;
 
+    /**
+     *
+     */
     private final MailboxRegistry registry;
 
+    /**
+     *
+     */
     private final long exchangeId;
 
+    /**
+     *
+     */
     private final long targetFragmentId;
 
+    /**
+     *
+     */
     private final Destination<RowT> dest;
 
+    /**
+     *
+     */
     private final Deque<RowT> inBuf = new ArrayDeque<>(inBufSize);
 
+    /**
+     *
+     */
     private final Map<String, Buffer> nodeBuffers = new HashMap<>();
 
+    /**
+     *
+     */
     private int waiting;
 
     /**
-     * Constructor.
-     *
-=======
-    /**
-     *
-     */
-    private final ExchangeService exchange;
-
-    /**
-     *
-     */
-    private final MailboxRegistry registry;
-
-    /**
-     *
-     */
-    private final long exchangeId;
-
-    /**
-     *
-     */
-    private final long targetFragmentId;
-
-    /**
-     *
-     */
-    private final Destination<RowT> dest;
-
-    /**
-     *
-     */
-    private final Deque<RowT> inBuf = new ArrayDeque<>(inBufSize);
-
-    /**
-     *
-     */
-    private final Map<String, Buffer> nodeBuffers = new HashMap<>();
-
-    /**
-     *
-     */
-    private int waiting;
-
-    /**
->>>>>>> a323c22d
      * @param ctx              Execution context.
      * @param exchange         Exchange service.
      * @param registry         Mailbox registry.
@@ -148,12 +126,7 @@
     }
 
     /**
-<<<<<<< HEAD
-     * Init.
-     * TODO Documentation https://issues.apache.org/jira/browse/IGNITE-15859
-=======
-     *
->>>>>>> a323c22d
+     *
      */
     public void init() {
         try {
@@ -246,32 +219,23 @@
         return this;
     }
 
-<<<<<<< HEAD
-=======
-    /**
-     *
-     */
->>>>>>> a323c22d
+    /**
+     *
+     */
     private void sendBatch(String nodeId, int batchId, boolean last, List<RowT> rows) throws IgniteInternalCheckedException {
         exchange.sendBatch(nodeId, queryId(), targetFragmentId, exchangeId, batchId, last, rows);
     }
 
-<<<<<<< HEAD
-=======
-    /**
-     *
-     */
->>>>>>> a323c22d
+    /**
+     *
+     */
     private void sendError(Throwable err) throws IgniteInternalCheckedException {
         exchange.sendError(context().originatingNodeId(), queryId(), fragmentId(), err);
     }
 
-<<<<<<< HEAD
-=======
-    /**
-     *
-     */
->>>>>>> a323c22d
+    /**
+     *
+     */
     private void sendInboxClose(String nodeId) {
         try {
             exchange.closeInbox(nodeId, queryId(), targetFragmentId, exchangeId);
@@ -280,32 +244,23 @@
         }
     }
 
-<<<<<<< HEAD
-=======
-    /**
-     *
-     */
->>>>>>> a323c22d
+    /**
+     *
+     */
     private Buffer getOrCreateBuffer(String nodeId) {
         return nodeBuffers.computeIfAbsent(nodeId, this::createBuffer);
     }
 
-<<<<<<< HEAD
-=======
-    /**
-     *
-     */
->>>>>>> a323c22d
+    /**
+     *
+     */
     private Buffer createBuffer(String nodeId) {
         return new Buffer(nodeId);
     }
 
-<<<<<<< HEAD
-=======
-    /**
-     *
-     */
->>>>>>> a323c22d
+    /**
+     *
+     */
     private void flush() throws Exception {
         while (!inBuf.isEmpty()) {
             checkState();
@@ -339,12 +294,7 @@
     }
 
     /**
-<<<<<<< HEAD
-     * OnNodeLeft.
-     * TODO Documentation https://issues.apache.org/jira/browse/IGNITE-15859
-=======
-     *
->>>>>>> a323c22d
+     *
      */
     public void onNodeLeft(String nodeId) {
         if (nodeId.equals(context().originatingNodeId())) {
@@ -352,45 +302,33 @@
         }
     }
 
-<<<<<<< HEAD
+    /**
+     *
+     */
     private final class Buffer {
+        /**
+         *
+         */
         private final String nodeId;
 
+        /**
+         *
+         */
         private int hwm = -1;
 
+        /**
+         *
+         */
         private int lwm = -1;
 
+        /**
+         *
+         */
         private List<RowT> curr;
 
-=======
-    /**
-     *
-     */
-    private final class Buffer {
-        /**
-         *
-         */
-        private final String nodeId;
-
-        /**
-         *
-         */
-        private int hwm = -1;
-
-        /**
-         *
-         */
-        private int lwm = -1;
-
-        /**
-         *
-         */
-        private List<RowT> curr;
-
-        /**
-         *
-         */
->>>>>>> a323c22d
+        /**
+         *
+         */
         private Buffer(String nodeId) {
             this.nodeId = nodeId;
 
@@ -463,12 +401,9 @@
             }
         }
 
-<<<<<<< HEAD
-=======
-        /**
-         *
-         */
->>>>>>> a323c22d
+        /**
+         *
+         */
         public void close() {
             final int currBatchId = hwm;
 
