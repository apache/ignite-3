--- conflicted
+++ resolved
@@ -23,20 +23,6 @@
 import org.apache.ignite.internal.processors.query.calcite.type.IgniteTypeFactory;
 
 /**
-<<<<<<< HEAD
- * Accumulator interface.
- * TODO Documentation https://issues.apache.org/jira/browse/IGNITE-15859
- */
-public interface Accumulator extends Serializable {
-    void add(Object... args);
-
-    void apply(Accumulator other);
-
-    Object end();
-
-    List<RelDataType> argumentTypes(IgniteTypeFactory typeFactory);
-
-=======
  *
  */
 public interface Accumulator extends Serializable {
@@ -63,6 +49,5 @@
     /**
      *
      */
->>>>>>> a323c22d
     RelDataType returnType(IgniteTypeFactory typeFactory);
 }