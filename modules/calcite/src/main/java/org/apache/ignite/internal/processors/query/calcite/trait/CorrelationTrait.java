/*
 * Licensed to the Apache Software Foundation (ASF) under one or more
 * contributor license agreements.  See the NOTICE file distributed with
 * this work for additional information regarding copyright ownership.
 * The ASF licenses this file to You under the Apache License, Version 2.0
 * (the "License"); you may not use this file except in compliance with
 * the License.  You may obtain a copy of the License at
 *
 *      http://www.apache.org/licenses/LICENSE-2.0
 *
 * Unless required by applicable law or agreed to in writing, software
 * distributed under the License is distributed on an "AS IS" BASIS,
 * WITHOUT WARRANTIES OR CONDITIONS OF ANY KIND, either express or implied.
 * See the License for the specific language governing permissions and
 * limitations under the License.
 */

package org.apache.ignite.internal.processors.query.calcite.trait;

import static org.apache.ignite.internal.util.CollectionUtils.nullOrEmpty;

import com.google.common.collect.ImmutableSet;
import java.util.Collection;
import java.util.Collections;
import java.util.Set;
<<<<<<< HEAD
=======

>>>>>>> c086555b
import org.apache.calcite.plan.RelOptPlanner;
import org.apache.calcite.plan.RelTrait;
import org.apache.calcite.plan.RelTraitDef;
import org.apache.calcite.rel.RelNode;
import org.apache.calcite.rel.core.CorrelationId;
import org.apache.ignite.internal.processors.query.calcite.rel.IgniteCorrelatedNestedLoopJoin;

/**
 * Correlation trait is created by node that creates and sets correlation variables {@link RelNode#getVariablesSet()}} (e.g. {@link
 * IgniteCorrelatedNestedLoopJoin}) and pass through this trait to input that uses correlation variable(s).
 *
 * <p>The correlation trait is used to prevent the insertion of nodes that cannot preserve correlation in the correlated data stream. e.g.
 * these nodes are IgniteExchange, IgniteTableSpool, etc.
 *
 * <p>Let's describe more details: IgniteExchange: current implementation is not rewindable and not send values of the correlation
 * variables to Senders. TableSpool: stores the input data stream and rewind it many times So. it cannot be depends on the value of the
 * correlation variables.
 */
public class CorrelationTrait implements RelTrait {
    /**
     *
     */
    public static final CorrelationTrait UNCORRELATED = canonize(new CorrelationTrait(Collections.emptyList()));

<<<<<<< HEAD
    /**
     *
     */
    private final ImmutableSet<CorrelationId> correlations;
=======
    /** */
    private final Set<CorrelationId> correlations;
>>>>>>> c086555b

    /**
     *
     */
    public CorrelationTrait(Collection<CorrelationId> correlationIds) {
        correlations = Set.copyOf(correlationIds);
    }

    /**
     *
     */
    public boolean correlated() {
        return !nullOrEmpty(correlations);
    }

    /** {@inheritDoc} */
    @Override
    public boolean equals(Object o) {
        if (this == o) {
            return true;
        }

        if (!(o instanceof CorrelationTrait)) {
            return false;
        }

        return correlations.equals(((CorrelationTrait) o).correlations);
    }

    /** {@inheritDoc} */
    @Override
    public int hashCode() {
        return correlations.hashCode();
    }

    /** {@inheritDoc} */
    @Override
    public String toString() {
        return correlated() ? "correlated" + correlations : "uncorrelated";
    }

    /** {@inheritDoc} */
    @Override
    public RelTraitDef<CorrelationTrait> getTraitDef() {
        return CorrelationTraitDef.INSTANCE;
    }

    /** {@inheritDoc} */
    @Override
    public boolean satisfies(RelTrait trait) {
        if (trait == this || this == UNCORRELATED) {
            return true;
        }

        if (!(trait instanceof CorrelationTrait)) {
            return false;
        }

        CorrelationTrait other = (CorrelationTrait) trait;

        return other.correlated() && other.correlationIds().containsAll(correlationIds());
    }

    /** {@inheritDoc} */
    @Override
    public void register(RelOptPlanner planner) {
        // no-op
    }

    /**
     *
     */
    private static CorrelationTrait canonize(CorrelationTrait trait) {
        return CorrelationTraitDef.INSTANCE.canonize(trait);
    }

    /**
     *
     */
    public Set<CorrelationId> correlationIds() {
        return correlations;
    }

    /**
     *
     */
    public static CorrelationTrait correlations(Collection<CorrelationId> correlationIds) {
        return canonize(new CorrelationTrait(correlationIds));
    }
}<|MERGE_RESOLUTION|>--- conflicted
+++ resolved
@@ -17,16 +17,10 @@
 
 package org.apache.ignite.internal.processors.query.calcite.trait;
 
-import static org.apache.ignite.internal.util.CollectionUtils.nullOrEmpty;
-
-import com.google.common.collect.ImmutableSet;
 import java.util.Collection;
 import java.util.Collections;
 import java.util.Set;
-<<<<<<< HEAD
-=======
 
->>>>>>> c086555b
 import org.apache.calcite.plan.RelOptPlanner;
 import org.apache.calcite.plan.RelTrait;
 import org.apache.calcite.plan.RelTraitDef;
@@ -34,89 +28,71 @@
 import org.apache.calcite.rel.core.CorrelationId;
 import org.apache.ignite.internal.processors.query.calcite.rel.IgniteCorrelatedNestedLoopJoin;
 
+import static org.apache.ignite.internal.util.CollectionUtils.nullOrEmpty;
+
 /**
- * Correlation trait is created by node that creates and sets correlation variables {@link RelNode#getVariablesSet()}} (e.g. {@link
- * IgniteCorrelatedNestedLoopJoin}) and pass through this trait to input that uses correlation variable(s).
+ * Correlation trait is created by node that creates and sets correlation variables {@link RelNode#getVariablesSet()}}
+ * (e.g. {@link IgniteCorrelatedNestedLoopJoin}) and pass through this trait to input that uses correlation variable(s).
  *
- * <p>The correlation trait is used to prevent the insertion of nodes that cannot preserve correlation in the correlated data stream. e.g.
- * these nodes are IgniteExchange, IgniteTableSpool, etc.
+ * The correlation trait is used to prevent the insertion of nodes that cannot preserve correlation in
+ * the correlated data stream. e.g. these nodes are IgniteExchange, IgniteTableSpool, etc.
  *
- * <p>Let's describe more details: IgniteExchange: current implementation is not rewindable and not send values of the correlation
- * variables to Senders. TableSpool: stores the input data stream and rewind it many times So. it cannot be depends on the value of the
+ * Let's describe more details:
+ * IgniteExchange: current implementation is not rewindable and not send values of the correlation variables to
+ * Senders.
+ * TableSpool: stores the input data stream and rewind it many times So. it cannot be depends on the value of the
  * correlation variables.
  */
 public class CorrelationTrait implements RelTrait {
-    /**
-     *
-     */
+    /** */
     public static final CorrelationTrait UNCORRELATED = canonize(new CorrelationTrait(Collections.emptyList()));
 
-<<<<<<< HEAD
-    /**
-     *
-     */
-    private final ImmutableSet<CorrelationId> correlations;
-=======
     /** */
     private final Set<CorrelationId> correlations;
->>>>>>> c086555b
 
-    /**
-     *
-     */
+    /** */
     public CorrelationTrait(Collection<CorrelationId> correlationIds) {
         correlations = Set.copyOf(correlationIds);
     }
 
-    /**
-     *
-     */
+    /** */
     public boolean correlated() {
         return !nullOrEmpty(correlations);
     }
 
     /** {@inheritDoc} */
-    @Override
-    public boolean equals(Object o) {
-        if (this == o) {
+    @Override public boolean equals(Object o) {
+        if (this == o)
             return true;
-        }
 
-        if (!(o instanceof CorrelationTrait)) {
+        if (!(o instanceof CorrelationTrait))
             return false;
-        }
 
-        return correlations.equals(((CorrelationTrait) o).correlations);
+        return correlations.equals(((CorrelationTrait)o).correlations);
     }
 
     /** {@inheritDoc} */
-    @Override
-    public int hashCode() {
+    @Override public int hashCode() {
         return correlations.hashCode();
     }
 
     /** {@inheritDoc} */
-    @Override
-    public String toString() {
+    @Override public String toString() {
         return correlated() ? "correlated" + correlations : "uncorrelated";
     }
 
     /** {@inheritDoc} */
-    @Override
-    public RelTraitDef<CorrelationTrait> getTraitDef() {
+    @Override public RelTraitDef<CorrelationTrait> getTraitDef() {
         return CorrelationTraitDef.INSTANCE;
     }
 
     /** {@inheritDoc} */
-    @Override
-    public boolean satisfies(RelTrait trait) {
-        if (trait == this || this == UNCORRELATED) {
+    @Override public boolean satisfies(RelTrait trait) {
+        if (trait == this || this == UNCORRELATED)
             return true;
-        }
 
-        if (!(trait instanceof CorrelationTrait)) {
+        if (!(trait instanceof CorrelationTrait))
             return false;
-        }
 
         CorrelationTrait other = (CorrelationTrait) trait;
 
@@ -124,28 +100,21 @@
     }
 
     /** {@inheritDoc} */
-    @Override
-    public void register(RelOptPlanner planner) {
+    @Override public void register(RelOptPlanner planner) {
         // no-op
     }
 
-    /**
-     *
-     */
+    /** */
     private static CorrelationTrait canonize(CorrelationTrait trait) {
         return CorrelationTraitDef.INSTANCE.canonize(trait);
     }
 
-    /**
-     *
-     */
+    /** */
     public Set<CorrelationId> correlationIds() {
         return correlations;
     }
 
-    /**
-     *
-     */
+    /** */
     public static CorrelationTrait correlations(Collection<CorrelationId> correlationIds) {
         return canonize(new CorrelationTrait(correlationIds));
     }
