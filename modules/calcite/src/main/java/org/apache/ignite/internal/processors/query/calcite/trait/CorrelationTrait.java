--- conflicted
+++ resolved
@@ -19,10 +19,6 @@
 
 import static org.apache.ignite.internal.util.CollectionUtils.nullOrEmpty;
 
-<<<<<<< HEAD
-import com.google.common.collect.ImmutableSet;
-=======
->>>>>>> a323c22d
 import java.util.Collection;
 import java.util.Collections;
 import java.util.Set;
@@ -45,12 +41,6 @@
  * correlation variables.
  */
 public class CorrelationTrait implements RelTrait {
-<<<<<<< HEAD
-    public static final CorrelationTrait UNCORRELATED = canonize(new CorrelationTrait(Collections.emptyList()));
-
-    private final ImmutableSet<CorrelationId> correlations;
-
-=======
     /**
      *
      */
@@ -64,18 +54,13 @@
     /**
      *
      */
->>>>>>> a323c22d
     public CorrelationTrait(Collection<CorrelationId> correlationIds) {
         correlations = Set.copyOf(correlationIds);
     }
-<<<<<<< HEAD
-
-=======
     
     /**
      *
      */
->>>>>>> a323c22d
     public boolean correlated() {
         return !nullOrEmpty(correlations);
     }
@@ -86,19 +71,11 @@
         if (this == o) {
             return true;
         }
-<<<<<<< HEAD
-
-        if (!(o instanceof CorrelationTrait)) {
-            return false;
-        }
-
-=======
     
         if (!(o instanceof CorrelationTrait)) {
             return false;
         }
         
->>>>>>> a323c22d
         return correlations.equals(((CorrelationTrait) o).correlations);
     }
     
@@ -126,19 +103,11 @@
         if (trait == this || this == UNCORRELATED) {
             return true;
         }
-<<<<<<< HEAD
-
-        if (!(trait instanceof CorrelationTrait)) {
-            return false;
-        }
-
-=======
     
         if (!(trait instanceof CorrelationTrait)) {
             return false;
         }
         
->>>>>>> a323c22d
         CorrelationTrait other = (CorrelationTrait) trait;
         
         return other.correlated() && other.correlationIds().containsAll(correlationIds());
@@ -149,17 +118,6 @@
     public void register(RelOptPlanner planner) {
         // no-op
     }
-<<<<<<< HEAD
-
-    private static CorrelationTrait canonize(CorrelationTrait trait) {
-        return CorrelationTraitDef.INSTANCE.canonize(trait);
-    }
-
-    public Set<CorrelationId> correlationIds() {
-        return correlations;
-    }
-
-=======
     
     /**
      *
@@ -178,7 +136,6 @@
     /**
      *
      */
->>>>>>> a323c22d
     public static CorrelationTrait correlations(Collection<CorrelationId> correlationIds) {
         return canonize(new CorrelationTrait(correlationIds));
     }
