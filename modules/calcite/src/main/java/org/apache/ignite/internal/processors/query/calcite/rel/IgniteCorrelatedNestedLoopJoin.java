--- conflicted
+++ resolved
@@ -20,11 +20,6 @@
 import static org.apache.ignite.internal.processors.query.calcite.util.Commons.maxPrefix;
 import static org.apache.ignite.internal.util.CollectionUtils.nullOrEmpty;
 
-<<<<<<< HEAD
-import com.google.common.collect.ImmutableList;
-import com.google.common.collect.ImmutableSet;
-=======
->>>>>>> a323c22d
 import java.util.HashSet;
 import java.util.List;
 import java.util.Set;
@@ -75,12 +70,7 @@
     }
 
     /**
-<<<<<<< HEAD
-     * Constructor.
-     * TODO Documentation https://issues.apache.org/jira/browse/IGNITE-15859
-=======
      *
->>>>>>> a323c22d
      */
     public IgniteCorrelatedNestedLoopJoin(RelInput input) {
         this(input.getCluster(),
@@ -88,11 +78,7 @@
                 input.getInputs().get(0),
                 input.getInputs().get(1),
                 input.getExpression("condition"),
-<<<<<<< HEAD
-                ImmutableSet.copyOf(Commons.transform(input.getIntegerList("variablesSet"), CorrelationId::new)),
-=======
                 Set.copyOf(Commons.transform(input.getIntegerList("variablesSet"), CorrelationId::new)),
->>>>>>> a323c22d
                 input.getEnum("joinType", JoinRelType.class));
     }
 
@@ -123,11 +109,7 @@
         List<Integer> newRightCollationFields = maxPrefix(rightCollation.getKeys(), joinInfo.leftKeys);
 
         if (nullOrEmpty(newRightCollationFields)) {
-<<<<<<< HEAD
-            return ImmutableList.of(Pair.of(nodeTraits.replace(RelCollations.EMPTY), inputTraits));
-=======
             return List.of(Pair.of(nodeTraits.replace(RelCollations.EMPTY), inputTraits));
->>>>>>> a323c22d
         }
 
         // We preserve left edge collation only if batch size == 1
@@ -152,13 +134,8 @@
 
         RewindabilityTrait rewindability = TraitUtils.rewindability(left);
 
-<<<<<<< HEAD
-        return ImmutableList.of(Pair.of(nodeTraits.replace(rewindability),
-                ImmutableList.of(left, right.replace(RewindabilityTrait.REWINDABLE))));
-=======
         return List.of(Pair.of(nodeTraits.replace(rewindability),
                 List.of(left, right.replace(RewindabilityTrait.REWINDABLE))));
->>>>>>> a323c22d
     }
 
     /** {@inheritDoc} */
@@ -176,11 +153,7 @@
 
             return Pair.of(
                     baseTraits.getKey(),
-<<<<<<< HEAD
-                    ImmutableList.of(
-=======
                     List.of(
->>>>>>> a323c22d
                             baseTraits.getValue().get(0),
                             baseTraits.getValue().get(1)
                     )
@@ -188,11 +161,7 @@
         }
 
         return Pair.of(nodeTraits.replace(RelCollations.EMPTY),
-<<<<<<< HEAD
-                ImmutableList.of(left.replace(RelCollations.EMPTY), right));
-=======
                 List.of(left.replace(RelCollations.EMPTY), right));
->>>>>>> a323c22d
     }
 
     /** {@inheritDoc} */
@@ -205,11 +174,7 @@
         RewindabilityTrait rewindability = TraitUtils.rewindability(nodeTraits);
 
         return Pair.of(nodeTraits.replace(rewindability),
-<<<<<<< HEAD
-                ImmutableList.of(left.replace(rewindability), right.replace(RewindabilityTrait.REWINDABLE)));
-=======
                 List.of(left.replace(rewindability), right.replace(RewindabilityTrait.REWINDABLE)));
->>>>>>> a323c22d
     }
 
     /** {@inheritDoc} */
@@ -245,11 +210,7 @@
         selfCorrIds.addAll(nodeCorr.correlationIds());
 
         return Pair.of(nodeTraits,
-<<<<<<< HEAD
-                ImmutableList.of(
-=======
                 List.of(
->>>>>>> a323c22d
                         inTraits.get(0).replace(nodeCorr),
                         inTraits.get(1).replace(CorrelationTrait.correlations(selfCorrIds))
                 )
@@ -263,11 +224,7 @@
         Set<CorrelationId> rightCorrIds = TraitUtils.correlation(inTraits.get(1)).correlationIds();
 
         if (!rightCorrIds.containsAll(variablesSet)) {
-<<<<<<< HEAD
-            return ImmutableList.of();
-=======
             return List.of();
->>>>>>> a323c22d
         }
 
         Set<CorrelationId> corrIds = new HashSet<>(rightCorrIds);
@@ -287,12 +244,9 @@
                 getVariablesSet(), getJoinType());
     }
 
-<<<<<<< HEAD
-=======
     /**
      *
      */
->>>>>>> a323c22d
     @Override
     public RelWriter explainTerms(RelWriter pw) {
         return super.explainTerms(pw).item("correlationVariables", getVariablesSet());
