--- conflicted
+++ resolved
@@ -17,17 +17,10 @@
 
 package org.apache.ignite.internal.processors.query.calcite.rel;
 
-import static org.apache.ignite.internal.processors.query.calcite.util.Commons.maxPrefix;
-import static org.apache.ignite.internal.util.CollectionUtils.nullOrEmpty;
-
-<<<<<<< HEAD
-import com.google.common.collect.ImmutableList;
-import com.google.common.collect.ImmutableSet;
 import java.util.HashSet;
 import java.util.List;
 import java.util.Set;
-=======
->>>>>>> c086555b
+
 import org.apache.calcite.plan.RelOptCluster;
 import org.apache.calcite.plan.RelOptCost;
 import org.apache.calcite.plan.RelOptPlanner;
@@ -50,234 +43,171 @@
 import org.apache.ignite.internal.processors.query.calcite.trait.TraitUtils;
 import org.apache.ignite.internal.processors.query.calcite.util.Commons;
 
+import static org.apache.ignite.internal.processors.query.calcite.util.Commons.maxPrefix;
+import static org.apache.ignite.internal.util.CollectionUtils.nullOrEmpty;
+
 /**
- * Relational expression that combines two relational expressions according to some condition.
+ * Relational expression that combines two relational expressions according to
+ * some condition.
  *
  * <p>Each output row has columns from the left and right inputs.
- * The set of output rows is a subset of the cartesian product of the two inputs; precisely which subset depends on the join condition.
+ * The set of output rows is a subset of the cartesian product of the two
+ * inputs; precisely which subset depends on the join condition.
  */
 public class IgniteCorrelatedNestedLoopJoin extends AbstractIgniteJoin {
     /**
      * Creates a Join.
      *
-     * @param cluster      Cluster
-     * @param traitSet     Trait set
-     * @param left         Left input
-     * @param right        Right input
-     * @param condition    Join condition
-     * @param joinType     Join type
-     * @param variablesSet Set variables that are set by the LHS and used by the RHS and are not available to nodes above this Join in the
-     *                     tree
+     * @param cluster Cluster
+     * @param traitSet Trait set
+     * @param left Left input
+     * @param right Right input
+     * @param condition Join condition
+     * @param joinType Join type
+     * @param variablesSet Set variables that are set by the LHS and used by the RHS and are not available to nodes
+     * above this Join in the tree
      */
     public IgniteCorrelatedNestedLoopJoin(RelOptCluster cluster, RelTraitSet traitSet, RelNode left, RelNode right,
-            RexNode condition, Set<CorrelationId> variablesSet, JoinRelType joinType) {
+        RexNode condition, Set<CorrelationId> variablesSet, JoinRelType joinType) {
         super(cluster, traitSet, left, right, condition, variablesSet, joinType);
     }
 
-    /**
-     *
-     */
+    /** */
     public IgniteCorrelatedNestedLoopJoin(RelInput input) {
         this(input.getCluster(),
-<<<<<<< HEAD
-                input.getTraitSet().replace(IgniteConvention.INSTANCE),
-                input.getInputs().get(0),
-                input.getInputs().get(1),
-                input.getExpression("condition"),
-                ImmutableSet.copyOf(Commons.transform(input.getIntegerList("variablesSet"), CorrelationId::new)),
-                input.getEnum("joinType", JoinRelType.class));
-=======
             input.getTraitSet().replace(IgniteConvention.INSTANCE),
             input.getInputs().get(0),
             input.getInputs().get(1),
             input.getExpression("condition"),
             Set.copyOf(Commons.transform(input.getIntegerList("variablesSet"), CorrelationId::new)),
             input.getEnum("joinType", JoinRelType.class));
->>>>>>> c086555b
-    }
-
-    /** {@inheritDoc} */
-    @Override
-    public Join copy(RelTraitSet traitSet, RexNode condition, RelNode left, RelNode right, JoinRelType joinType,
-            boolean semiJoinDone) {
+    }
+
+    /** {@inheritDoc} */
+    @Override public Join copy(RelTraitSet traitSet, RexNode condition, RelNode left, RelNode right, JoinRelType joinType,
+        boolean semiJoinDone) {
         return new IgniteCorrelatedNestedLoopJoin(getCluster(), traitSet, left, right, condition, variablesSet, joinType);
     }
 
     /** {@inheritDoc} */
-    @Override
-    public <T> T accept(IgniteRelVisitor<T> visitor) {
+    @Override public <T> T accept(IgniteRelVisitor<T> visitor) {
         return visitor.visit(this);
     }
 
     /** {@inheritDoc} */
-    @Override
-    public List<Pair<RelTraitSet, List<RelTraitSet>>> deriveCollation(
-            RelTraitSet nodeTraits,
-            List<RelTraitSet> inputTraits
+    @Override public List<Pair<RelTraitSet, List<RelTraitSet>>> deriveCollation(
+        RelTraitSet nodeTraits,
+        List<RelTraitSet> inputTraits
     ) {
-        RelTraitSet left = inputTraits.get(0);
-        RelTraitSet right = inputTraits.get(1);
-        RelCollation leftCollation = TraitUtils.collation(left);
-        RelCollation rightCollation = TraitUtils.collation(right);
+        RelTraitSet left = inputTraits.get(0), right = inputTraits.get(1);
+        RelCollation leftCollation = TraitUtils.collation(left), rightCollation = TraitUtils.collation(right);
 
         List<Integer> newRightCollationFields = maxPrefix(rightCollation.getKeys(), joinInfo.leftKeys);
 
-<<<<<<< HEAD
-        if (nullOrEmpty(newRightCollationFields)) {
-            return ImmutableList.of(Pair.of(nodeTraits.replace(RelCollations.EMPTY), inputTraits));
-        }
-=======
         if (nullOrEmpty(newRightCollationFields))
             return List.of(Pair.of(nodeTraits.replace(RelCollations.EMPTY), inputTraits));
->>>>>>> c086555b
 
         // We preserve left edge collation only if batch size == 1
-        if (variablesSet.size() == 1) {
+        if (variablesSet.size() == 1)
             nodeTraits = nodeTraits.replace(leftCollation);
-        } else {
+        else
             nodeTraits = nodeTraits.replace(RelCollations.EMPTY);
-        }
 
         return List.of(Pair.of(nodeTraits, inputTraits));
     }
 
     /** {@inheritDoc} */
-    @Override
-    public List<Pair<RelTraitSet, List<RelTraitSet>>> deriveRewindability(
-            RelTraitSet nodeTraits,
-            List<RelTraitSet> inputTraits
+    @Override public List<Pair<RelTraitSet, List<RelTraitSet>>> deriveRewindability(
+        RelTraitSet nodeTraits,
+        List<RelTraitSet> inputTraits
     ) {
         // Correlated nested loop requires rewindable right edge.
-        RelTraitSet left = inputTraits.get(0);
-        RelTraitSet right = inputTraits.get(1);
+        RelTraitSet left = inputTraits.get(0), right = inputTraits.get(1);
 
         RewindabilityTrait rewindability = TraitUtils.rewindability(left);
 
-<<<<<<< HEAD
-        return ImmutableList.of(Pair.of(nodeTraits.replace(rewindability),
-                ImmutableList.of(left, right.replace(RewindabilityTrait.REWINDABLE))));
-=======
         return List.of(Pair.of(nodeTraits.replace(rewindability),
             List.of(left, right.replace(RewindabilityTrait.REWINDABLE))));
->>>>>>> c086555b
-    }
-
-    /** {@inheritDoc} */
-    @Override
-    public Pair<RelTraitSet, List<RelTraitSet>> passThroughCollation(
-            RelTraitSet nodeTraits,
-            List<RelTraitSet> inputTraits
+    }
+
+    /** {@inheritDoc} */
+    @Override public Pair<RelTraitSet, List<RelTraitSet>> passThroughCollation(
+        RelTraitSet nodeTraits,
+        List<RelTraitSet> inputTraits
     ) {
-        RelTraitSet left = inputTraits.get(0);
-        RelTraitSet right = inputTraits.get(1);
+        RelTraitSet left = inputTraits.get(0), right = inputTraits.get(1);
 
         // We preserve left edge collation only if batch size == 1
         if (variablesSet.size() == 1) {
             Pair<RelTraitSet, List<RelTraitSet>> baseTraits = super.passThroughCollation(nodeTraits, inputTraits);
 
             return Pair.of(
-<<<<<<< HEAD
-                    baseTraits.getKey(),
-                    ImmutableList.of(
-                            baseTraits.getValue().get(0),
-                            baseTraits.getValue().get(1)
-                    )
-=======
                 baseTraits.getKey(),
                 List.of(
                     baseTraits.getValue().get(0),
                     baseTraits.getValue().get(1)
                 )
->>>>>>> c086555b
             );
         }
 
         return Pair.of(nodeTraits.replace(RelCollations.EMPTY),
-<<<<<<< HEAD
-                ImmutableList.of(left.replace(RelCollations.EMPTY), right));
-=======
             List.of(left.replace(RelCollations.EMPTY), right));
->>>>>>> c086555b
-    }
-
-    /** {@inheritDoc} */
-    @Override
-    public Pair<RelTraitSet, List<RelTraitSet>> passThroughRewindability(RelTraitSet nodeTraits, List<RelTraitSet> inputTraits) {
+    }
+
+    /** {@inheritDoc} */
+    @Override public Pair<RelTraitSet, List<RelTraitSet>> passThroughRewindability(RelTraitSet nodeTraits, List<RelTraitSet> inputTraits) {
         // Correlated nested loop requires rewindable right edge.
-        RelTraitSet left = inputTraits.get(0);
-        RelTraitSet right = inputTraits.get(1);
+        RelTraitSet left = inputTraits.get(0), right = inputTraits.get(1);
 
         RewindabilityTrait rewindability = TraitUtils.rewindability(nodeTraits);
 
         return Pair.of(nodeTraits.replace(rewindability),
-<<<<<<< HEAD
-                ImmutableList.of(left.replace(rewindability), right.replace(RewindabilityTrait.REWINDABLE)));
-=======
             List.of(left.replace(rewindability), right.replace(RewindabilityTrait.REWINDABLE)));
->>>>>>> c086555b
-    }
-
-    /** {@inheritDoc} */
-    @Override
-    public RelOptCost computeSelfCost(RelOptPlanner planner, RelMetadataQuery mq) {
-        IgniteCostFactory costFactory = (IgniteCostFactory) planner.getCostFactory();
+    }
+
+    /** {@inheritDoc} */
+    @Override public RelOptCost computeSelfCost(RelOptPlanner planner, RelMetadataQuery mq) {
+        IgniteCostFactory costFactory = (IgniteCostFactory)planner.getCostFactory();
 
         double leftCount = mq.getRowCount(getLeft());
 
-        if (Double.isInfinite(leftCount)) {
+        if (Double.isInfinite(leftCount))
             return costFactory.makeInfiniteCost();
-        }
 
         double rightCount = mq.getRowCount(getRight());
 
-        if (Double.isInfinite(rightCount)) {
+        if (Double.isInfinite(rightCount))
             return costFactory.makeInfiniteCost();
-        }
 
         double rows = leftCount * rightCount;
 
         return costFactory.makeCost(rows,
-                rows * (IgniteCost.ROW_COMPARISON_COST + IgniteCost.ROW_PASS_THROUGH_COST), 0);
-    }
-
-    /** {@inheritDoc} */
-    @Override
-    public Pair<RelTraitSet, List<RelTraitSet>> passThroughCorrelation(RelTraitSet nodeTraits,
-            List<RelTraitSet> inTraits) {
+            rows * (IgniteCost.ROW_COMPARISON_COST + IgniteCost.ROW_PASS_THROUGH_COST), 0);
+    }
+
+    /** {@inheritDoc} */
+    @Override public Pair<RelTraitSet, List<RelTraitSet>> passThroughCorrelation(RelTraitSet nodeTraits,
+        List<RelTraitSet> inTraits) {
         CorrelationTrait nodeCorr = TraitUtils.correlation(nodeTraits);
 
         Set<CorrelationId> selfCorrIds = new HashSet<>(CorrelationTrait.correlations(variablesSet).correlationIds());
         selfCorrIds.addAll(nodeCorr.correlationIds());
 
         return Pair.of(nodeTraits,
-<<<<<<< HEAD
-                ImmutableList.of(
-                        inTraits.get(0).replace(nodeCorr),
-                        inTraits.get(1).replace(CorrelationTrait.correlations(selfCorrIds))
-                )
-=======
             List.of(
                 inTraits.get(0).replace(nodeCorr),
                 inTraits.get(1).replace(CorrelationTrait.correlations(selfCorrIds))
             )
->>>>>>> c086555b
         );
     }
 
     /** {@inheritDoc} */
-    @Override
-    public List<Pair<RelTraitSet, List<RelTraitSet>>> deriveCorrelation(RelTraitSet nodeTraits,
-            List<RelTraitSet> inTraits) {
+    @Override public List<Pair<RelTraitSet, List<RelTraitSet>>> deriveCorrelation(RelTraitSet nodeTraits,
+        List<RelTraitSet> inTraits) {
         Set<CorrelationId> rightCorrIds = TraitUtils.correlation(inTraits.get(1)).correlationIds();
 
-<<<<<<< HEAD
-        if (!rightCorrIds.containsAll(variablesSet)) {
-            return ImmutableList.of();
-        }
-=======
         if (!rightCorrIds.containsAll(variablesSet))
             return List.of();
->>>>>>> c086555b
 
         Set<CorrelationId> corrIds = new HashSet<>(rightCorrIds);
 
@@ -290,23 +220,18 @@
     }
 
     /** {@inheritDoc} */
-    @Override
-    public IgniteRel clone(RelOptCluster cluster, List<IgniteRel> inputs) {
+    @Override public IgniteRel clone(RelOptCluster cluster, List<IgniteRel> inputs) {
         return new IgniteCorrelatedNestedLoopJoin(cluster, getTraitSet(), inputs.get(0), inputs.get(1), getCondition(),
-                getVariablesSet(), getJoinType());
-    }
-
-    /**
-     *
-     */
-    @Override
-    public RelWriter explainTerms(RelWriter pw) {
+            getVariablesSet(), getJoinType());
+    }
+
+    /** */
+    @Override public RelWriter explainTerms(RelWriter pw) {
         return super.explainTerms(pw).item("correlationVariables", getVariablesSet());
     }
 
     /** {@inheritDoc} */
-    @Override
-    public double estimateRowCount(RelMetadataQuery mq) {
+    @Override public double estimateRowCount(RelMetadataQuery mq) {
         // condition selectivity already counted within the external filter
         return super.estimateRowCount(mq) / mq.getSelectivity(this, getCondition());
     }
