--- conflicted
+++ resolved
@@ -17,16 +17,10 @@
 
 package org.apache.ignite.internal.processors.query.calcite.prepare;
 
-import static org.apache.ignite.internal.processors.query.calcite.externalize.RelJsonWriter.toJson;
-
-import com.google.common.collect.ImmutableList;
 import java.util.List;
 import java.util.concurrent.ThreadLocalRandom;
 import java.util.function.Supplier;
-<<<<<<< HEAD
-=======
 
->>>>>>> c086555b
 import org.apache.calcite.plan.RelOptCluster;
 import org.apache.calcite.plan.RelOptUtil;
 import org.apache.calcite.rel.metadata.RelMetadataQuery;
@@ -45,51 +39,38 @@
 import org.jetbrains.annotations.NotNull;
 import org.jetbrains.annotations.Nullable;
 
+import static org.apache.ignite.internal.processors.query.calcite.externalize.RelJsonWriter.toJson;
+
 /**
  * Fragment of distributed query
  */
 public class Fragment {
-    /**
-     *
-     */
+    /** */
     private final long id;
 
-    /**
-     *
-     */
+    /** */
     private final IgniteRel root;
 
     /** Serialized root representation. */
     @IgniteToStringExclude
     private final String rootSer;
 
-    /**
-     *
-     */
+    /** */
     private final FragmentMapping mapping;
 
-<<<<<<< HEAD
-    /**
-     *
-     */
-    private final ImmutableList<IgniteReceiver> remotes;
-=======
     /** */
     private final List<IgniteReceiver> remotes;
->>>>>>> c086555b
 
     /**
-     * @param id      Fragment id.
-     * @param root    Root node of the fragment.
+     * @param id Fragment id.
+     * @param root Root node of the fragment.
      * @param remotes Remote sources of the fragment.
      */
     public Fragment(long id, IgniteRel root, List<IgniteReceiver> remotes) {
         this(id, root, remotes, null, null);
     }
 
-    /**
-     *
-     */
+    /** */
     Fragment(long id, IgniteRel root, List<IgniteReceiver> remotes, @Nullable String rootSer, @Nullable FragmentMapping mapping) {
         this.id = id;
         this.root = root;
@@ -121,38 +102,9 @@
         return rootSer;
     }
 
-    /**
-     *
-     */
+    /** */
     public FragmentMapping mapping() {
         return mapping;
-    }
-
-    /**
-     *
-     */
-    private FragmentMapping mapping(PlanningContext ctx, RelMetadataQuery mq, Supplier<List<String>> nodesSource) {
-        try {
-            FragmentMapping mapping = IgniteMdFragmentMapping._fragmentMapping(root, mq);
-
-            if (rootFragment()) {
-                mapping = FragmentMapping.create(ctx.localNodeId()).colocate(mapping);
-            }
-
-            if (single() && mapping.nodeIds().size() > 1) {
-                // this is possible when the fragment contains scan of a replicated cache, which brings
-                // several nodes (actually all containing nodes) to the colocation group, but this fragment
-                // supposed to be executed on a single node, so let's choose one wisely
-                mapping = FragmentMapping.create(mapping.nodeIds()
-                        .get(ThreadLocalRandom.current().nextInt(mapping.nodeIds().size()))).colocate(mapping);
-            }
-
-            return mapping.finalize(nodesSource);
-        } catch (NodeMappingException e) {
-            throw new FragmentMappingException("Failed to calculate physical distribution", this, e.node(), e);
-        } catch (ColocationMappingException e) {
-            throw new FragmentMappingException("Failed to calculate physical distribution", this, root, e);
-        }
     }
 
     /**
@@ -162,25 +114,19 @@
         return remotes;
     }
 
-    /**
-     *
-     */
+    /** */
     public boolean rootFragment() {
         return !(root instanceof IgniteSender);
     }
 
-    /**
-     *
-     */
+    /** */
     public Fragment attach(PlanningContext ctx) {
         RelOptCluster cluster = ctx.cluster();
 
         return root.getCluster() == cluster ? this : new Cloner(cluster).go(this);
     }
 
-    /**
-     *
-     */
+    /** */
     public Fragment detach() {
         RelOptCluster cluster = PlanningContext.empty().cluster();
 
@@ -189,39 +135,57 @@
 
     /**
      * Mapps the fragment to its data location.
-     *
      * @param ctx Planner context.
-     * @param mq  Metadata query.
+     * @param mq Metadata query.
      */
     Fragment map(MappingService mappingSrvc, PlanningContext ctx, RelMetadataQuery mq) throws FragmentMappingException {
         assert root.getCluster() == ctx.cluster() : "Fragment is detached [fragment=" + this + "]";
 
-        if (mapping != null) {
+        if (mapping != null)
             return this;
-        }
 
         return new Fragment(id, root, remotes, rootSer, mapping(ctx, mq, nodesSource(mappingSrvc, ctx)));
     }
 
-    /**
-     *
-     */
-    @NotNull
-    private Supplier<List<String>> nodesSource(MappingService mappingSrvc, PlanningContext ctx) {
+    /** */
+    private FragmentMapping mapping(PlanningContext ctx, RelMetadataQuery mq, Supplier<List<String>> nodesSource) {
+        try {
+            FragmentMapping mapping = IgniteMdFragmentMapping._fragmentMapping(root, mq);
+
+            if (rootFragment())
+                mapping = FragmentMapping.create(ctx.localNodeId()).colocate(mapping);
+
+            if (single() && mapping.nodeIds().size() > 1) {
+                // this is possible when the fragment contains scan of a replicated cache, which brings
+                // several nodes (actually all containing nodes) to the colocation group, but this fragment
+                // supposed to be executed on a single node, so let's choose one wisely
+                mapping = FragmentMapping.create(mapping.nodeIds()
+                    .get(ThreadLocalRandom.current().nextInt(mapping.nodeIds().size()))).colocate(mapping);
+            }
+
+            return mapping.finalize(nodesSource);
+        }
+        catch (NodeMappingException e) {
+            throw new FragmentMappingException("Failed to calculate physical distribution", this, e.node(), e);
+        }
+        catch (ColocationMappingException e) {
+            throw new FragmentMappingException("Failed to calculate physical distribution", this, root, e);
+        }
+    }
+
+    /** */
+    @NotNull private Supplier<List<String>> nodesSource(MappingService mappingSrvc, PlanningContext ctx) {
         return () -> mappingSrvc.executionNodes(ctx.topologyVersion(), single(), null);
     }
 
-    /**
-     *
-     */
+    /** */
     private boolean single() {
         return root instanceof IgniteSender
-                && ((IgniteSender) root).sourceDistribution().satisfies(IgniteDistributions.single());
+            && ((IgniteSender)root).sourceDistribution().satisfies(IgniteDistributions.single());
     }
 
     /** {@inheritDoc} */
-    @Override
-    public String toString() {
+    @Override public String toString() {
         return S.toString(Fragment.class, this, "root", RelOptUtil.toString(root));
     }
 }