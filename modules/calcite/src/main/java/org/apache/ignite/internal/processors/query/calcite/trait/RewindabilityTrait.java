/*
 * Licensed to the Apache Software Foundation (ASF) under one or more
 * contributor license agreements.  See the NOTICE file distributed with
 * this work for additional information regarding copyright ownership.
 * The ASF licenses this file to You under the Apache License, Version 2.0
 * (the "License"); you may not use this file except in compliance with
 * the License.  You may obtain a copy of the License at
 *
 *      http://www.apache.org/licenses/LICENSE-2.0
 *
 * Unless required by applicable law or agreed to in writing, software
 * distributed under the License is distributed on an "AS IS" BASIS,
 * WITHOUT WARRANTIES OR CONDITIONS OF ANY KIND, either express or implied.
 * See the License for the specific language governing permissions and
 * limitations under the License.
 */

package org.apache.ignite.internal.processors.query.calcite.trait;

import org.apache.calcite.plan.RelMultipleTrait;
import org.apache.calcite.plan.RelOptPlanner;
import org.apache.calcite.plan.RelTrait;
import org.apache.calcite.plan.RelTraitDef;
import org.jetbrains.annotations.NotNull;

/**
<<<<<<< HEAD
 * RewindabilityTrait.
 * TODO Documentation https://issues.apache.org/jira/browse/IGNITE-15859
 */
public class RewindabilityTrait implements RelMultipleTrait {
    public static final RewindabilityTrait ONE_WAY = canonize(new RewindabilityTrait(false));

    public static final RewindabilityTrait REWINDABLE = canonize(new RewindabilityTrait(true));

    private final boolean rewindable;

=======
 *
 */
public class RewindabilityTrait implements RelMultipleTrait {
    /**
     *
     */
    public static final RewindabilityTrait ONE_WAY = canonize(new RewindabilityTrait(false));

    /**
     *
     */
    public static final RewindabilityTrait REWINDABLE = canonize(new RewindabilityTrait(true));

    /**
     *
     */
    private final boolean rewindable;

    /**
     *
     */
>>>>>>> a323c22d
    private RewindabilityTrait(boolean rewindable) {
        this.rewindable = rewindable;
    }

<<<<<<< HEAD
=======
    /**
     *
     */
>>>>>>> a323c22d
    public boolean rewindable() {
        return rewindable;
    }

    /** {@inheritDoc} */
    @Override
    public boolean isTop() {
        return !rewindable();
    }

    /** {@inheritDoc} */
    @Override
    public int compareTo(@NotNull RelMultipleTrait o) {
        RewindabilityTrait that = (RewindabilityTrait) o;
        return Boolean.compare(that.rewindable, rewindable);
    }

    /** {@inheritDoc} */
    @Override
    public boolean equals(Object o) {
        if (!(o instanceof RewindabilityTrait)) {
            return false;
        }
        return compareTo((RelMultipleTrait) o) == 0;
    }

    /** {@inheritDoc} */
    @Override
    public int hashCode() {
        return (rewindable ? 1 : 0);
    }

    /** {@inheritDoc} */
    @Override
    public String toString() {
        return rewindable ? "rewindable" : "one-way";
    }

    /** {@inheritDoc} */
    @Override
    public RelTraitDef<RewindabilityTrait> getTraitDef() {
        return RewindabilityTraitDef.INSTANCE;
    }

    /** {@inheritDoc} */
    @Override
    public boolean satisfies(RelTrait trait) {
        if (this == trait) {
            return true;
        }

        if (!(trait instanceof RewindabilityTrait)) {
            return false;
        }

        RewindabilityTrait trait0 = (RewindabilityTrait) trait;

        return !trait0.rewindable() || rewindable();
    }

    /** {@inheritDoc} */
    @Override
    public void register(RelOptPlanner planner) {
        // no-op
    }

<<<<<<< HEAD
=======
    /**
     *
     */
>>>>>>> a323c22d
    private static RewindabilityTrait canonize(RewindabilityTrait trait) {
        return RewindabilityTraitDef.INSTANCE.canonize(trait);
    }
}<|MERGE_RESOLUTION|>--- conflicted
+++ resolved
@@ -24,18 +24,6 @@
 import org.jetbrains.annotations.NotNull;
 
 /**
-<<<<<<< HEAD
- * RewindabilityTrait.
- * TODO Documentation https://issues.apache.org/jira/browse/IGNITE-15859
- */
-public class RewindabilityTrait implements RelMultipleTrait {
-    public static final RewindabilityTrait ONE_WAY = canonize(new RewindabilityTrait(false));
-
-    public static final RewindabilityTrait REWINDABLE = canonize(new RewindabilityTrait(true));
-
-    private final boolean rewindable;
-
-=======
  *
  */
 public class RewindabilityTrait implements RelMultipleTrait {
@@ -57,17 +45,13 @@
     /**
      *
      */
->>>>>>> a323c22d
     private RewindabilityTrait(boolean rewindable) {
         this.rewindable = rewindable;
     }
 
-<<<<<<< HEAD
-=======
     /**
      *
      */
->>>>>>> a323c22d
     public boolean rewindable() {
         return rewindable;
     }
@@ -134,12 +118,9 @@
         // no-op
     }
 
-<<<<<<< HEAD
-=======
     /**
      *
      */
->>>>>>> a323c22d
     private static RewindabilityTrait canonize(RewindabilityTrait trait) {
         return RewindabilityTraitDef.INSTANCE.canonize(trait);
     }
