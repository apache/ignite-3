--- conflicted
+++ resolved
@@ -17,13 +17,9 @@
 
 package org.apache.ignite.internal.processors.query.calcite.exec;
 
-import com.google.common.collect.ImmutableSet;
 import java.util.ArrayList;
 import java.util.List;
-<<<<<<< HEAD
-=======
 import java.util.Set;
->>>>>>> a323c22d
 import org.apache.calcite.plan.RelTraitSet;
 import org.apache.calcite.rel.RelCollations;
 import org.apache.calcite.rel.RelNode;
@@ -54,12 +50,7 @@
 import org.apache.ignite.lang.IgniteLogger;
 
 /**
-<<<<<<< HEAD
- * PlannerHelper.
- * TODO Documentation https://issues.apache.org/jira/browse/IGNITE-15859
-=======
  *
->>>>>>> a323c22d
  */
 public class PlannerHelper {
     /**
@@ -70,9 +61,6 @@
     }
 
     /**
-     * Optimize.
-     * TODO Documentation https://issues.apache.org/jira/browse/IGNITE-15859
-     *
      * @param sqlNode Sql node.
      * @param planner Planner.
      * @param log     Logger.
@@ -110,11 +98,7 @@
                 igniteRel = new IgniteProject(igniteRel.getCluster(), desired, igniteRel, projects, root.validatedRowType);
             }
 
-<<<<<<< HEAD
-            if (sqlNode.isA(ImmutableSet.of(SqlKind.INSERT, SqlKind.UPDATE, SqlKind.MERGE))) {
-=======
             if (sqlNode.isA(Set.of(SqlKind.INSERT, SqlKind.UPDATE, SqlKind.MERGE))) {
->>>>>>> a323c22d
                 igniteRel = new FixDependentModifyNodeShuttle().visit(igniteRel);
             }
 
@@ -230,11 +214,7 @@
                 return (IgniteRel) scan;
             }
 
-<<<<<<< HEAD
-            ImmutableSet<Integer> indexedCols = ImmutableSet.copyOf(
-=======
             Set<Integer> indexedCols = Set.copyOf(
->>>>>>> a323c22d
                     tbl.getIndex(((AbstractIndexScan) scan).indexName()).collation().getKeys());
 
             spoolNeeded = modifyNode.getUpdateColumnList().stream()
@@ -246,7 +226,7 @@
         }
 
         /**
-         * Get insert data flag: {@code true} in case {@link #modifyNode} produces any insert.
+         * @return {@code true} in case {@link #modifyNode} produces any insert.
          */
         private boolean modifyNodeInsertsData() {
             return modifyNode.isInsert(); // MERGE should be analyzed too
