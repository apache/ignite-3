--- conflicted
+++ resolved
@@ -17,10 +17,6 @@
 
 package org.apache.ignite.internal.processors.query.calcite.rel.logical;
 
-<<<<<<< HEAD
-import com.google.common.collect.ImmutableList;
-=======
->>>>>>> a323c22d
 import java.util.List;
 import org.apache.calcite.plan.RelOptCluster;
 import org.apache.calcite.plan.RelOptTable;
@@ -40,12 +36,7 @@
 import org.jetbrains.annotations.Nullable;
 
 /**
-<<<<<<< HEAD
- * IgniteLogicalIndexScan.
- * TODO Documentation https://issues.apache.org/jira/browse/IGNITE-15859
-=======
  *
->>>>>>> a323c22d
  */
 public class IgniteLogicalIndexScan extends AbstractIndexScan {
     /** Creates a IgniteLogicalIndexScan. */
@@ -82,11 +73,7 @@
                     tbl.getRowType(typeFactory),
                     requiredColumns);
         }
-<<<<<<< HEAD
-
-=======
         
->>>>>>> a323c22d
         return new IgniteLogicalIndexScan(
                 cluster,
                 traits,
