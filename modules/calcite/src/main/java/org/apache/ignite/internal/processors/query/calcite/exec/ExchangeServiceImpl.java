/*
 * Licensed to the Apache Software Foundation (ASF) under one or more
 * contributor license agreements.  See the NOTICE file distributed with
 * this work for additional information regarding copyright ownership.
 * The ASF licenses this file to You under the Apache License, Version 2.0
 * (the "License"); you may not use this file except in compliance with
 * the License.  You may obtain a copy of the License at
 *
 *      http://www.apache.org/licenses/LICENSE-2.0
 *
 * Unless required by applicable law or agreed to in writing, software
 * distributed under the License is distributed on an "AS IS" BASIS,
 * WITHOUT WARRANTIES OR CONDITIONS OF ANY KIND, either express or implied.
 * See the License for the specific language governing permissions and
 * limitations under the License.
 */

package org.apache.ignite.internal.processors.query.calcite.exec;

import static org.apache.ignite.internal.util.CollectionUtils.nullOrEmpty;

<<<<<<< HEAD
import com.google.common.collect.ImmutableMap;
=======
>>>>>>> a323c22d
import java.util.Collection;
import java.util.List;
import java.util.Map;
import java.util.UUID;
import org.apache.ignite.internal.processors.query.calcite.exec.rel.Inbox;
import org.apache.ignite.internal.processors.query.calcite.exec.rel.Outbox;
import org.apache.ignite.internal.processors.query.calcite.message.InboxCloseMessage;
import org.apache.ignite.internal.processors.query.calcite.message.MessageService;
import org.apache.ignite.internal.processors.query.calcite.message.OutboxCloseMessage;
import org.apache.ignite.internal.processors.query.calcite.message.QueryBatchAcknowledgeMessage;
import org.apache.ignite.internal.processors.query.calcite.message.QueryBatchMessage;
import org.apache.ignite.internal.processors.query.calcite.message.SqlQueryMessageGroup;
import org.apache.ignite.internal.processors.query.calcite.message.SqlQueryMessagesFactory;
import org.apache.ignite.internal.processors.query.calcite.metadata.FragmentDescription;
import org.apache.ignite.internal.processors.query.calcite.prepare.PlanningContext;
import org.apache.ignite.internal.processors.query.calcite.util.Commons;
import org.apache.ignite.lang.IgniteInternalCheckedException;
import org.apache.ignite.lang.IgniteInternalException;
import org.apache.ignite.lang.IgniteLogger;

/**
 * ExchangeServiceImpl.
 * TODO Documentation https://issues.apache.org/jira/browse/IGNITE-15859
 */
public class ExchangeServiceImpl implements ExchangeService {
    private static final IgniteLogger LOG = IgniteLogger.forClass(ExchangeServiceImpl.class);

    private static final SqlQueryMessagesFactory FACTORY = new SqlQueryMessagesFactory();

<<<<<<< HEAD
    private final QueryTaskExecutor taskExecutor;

    private final MailboxRegistry mailboxRegistry;

    private final MessageService msgSrvc;

    /**
     * Constructor.
     *
     * @param taskExecutor Query task executor.
     * @param mailboxRegistry Mailbox registry.
     * @param msgSrvc Message service.
=======
    /**
     *
     */
    private final QueryTaskExecutor taskExecutor;

    /**
     *
     */
    private final MailboxRegistry mailboxRegistry;

    /**
     *
     */
    private final MessageService msgSrvc;

    /**
     *
>>>>>>> a323c22d
     */
    public ExchangeServiceImpl(
            QueryTaskExecutor taskExecutor,
            MailboxRegistry mailboxRegistry,
            MessageService msgSrvc
    ) {
        this.taskExecutor = taskExecutor;
        this.mailboxRegistry = mailboxRegistry;
        this.msgSrvc = msgSrvc;
    }

    /** {@inheritDoc} */
    @Override
    public void start() {
        msgSrvc.register((n, m) -> onMessage(n, (InboxCloseMessage) m), SqlQueryMessageGroup.INBOX_CLOSE_MESSAGE);
        msgSrvc.register((n, m) -> onMessage(n, (OutboxCloseMessage) m), SqlQueryMessageGroup.OUTBOX_CLOSE_MESSAGE);
        msgSrvc.register((n, m) -> onMessage(n, (QueryBatchAcknowledgeMessage) m), SqlQueryMessageGroup.QUERY_BATCH_ACK);
        msgSrvc.register((n, m) -> onMessage(n, (QueryBatchMessage) m), SqlQueryMessageGroup.QUERY_BATCH_MESSAGE);
    }

    /** {@inheritDoc} */
    @Override
    public <RowT> void sendBatch(String nodeId, UUID qryId, long fragmentId, long exchangeId, int batchId,
            boolean last, List<RowT> rows) throws IgniteInternalCheckedException {
        msgSrvc.send(
                nodeId,
                FACTORY.queryBatchMessage()
                        .queryId(qryId)
                        .fragmentId(fragmentId)
                        .exchangeId(exchangeId)
                        .batchId(batchId)
                        .last(last)
                        .rows(Commons.cast(rows))
                        .build()
        );
    }

    /** {@inheritDoc} */
    @Override
    public void acknowledge(String nodeId, UUID qryId, long fragmentId, long exchangeId, int batchId)
            throws IgniteInternalCheckedException {
        msgSrvc.send(
                nodeId,
                FACTORY.queryBatchAcknowledgeMessage()
                        .queryId(qryId)
                        .fragmentId(fragmentId)
                        .exchangeId(exchangeId)
                        .batchId(batchId)
                        .build()
        );
    }

    /** {@inheritDoc} */
    @Override
    public void closeOutbox(String nodeId, UUID qryId, long fragmentId, long exchangeId) throws IgniteInternalCheckedException {
        msgSrvc.send(
                nodeId,
                FACTORY.outboxCloseMessage()
                        .queryId(qryId)
                        .fragmentId(fragmentId)
                        .exchangeId(exchangeId)
                        .build()
        );
    }

    /** {@inheritDoc} */
    @Override
    public void closeInbox(String nodeId, UUID qryId, long fragmentId, long exchangeId) throws IgniteInternalCheckedException {
        msgSrvc.send(
                nodeId,
                FACTORY.inboxCloseMessage()
                        .queryId(qryId)
                        .fragmentId(fragmentId)
                        .exchangeId(exchangeId)
                        .build()
        );
    }

    /** {@inheritDoc} */
    @Override
    public void sendError(String nodeId, UUID qryId, long fragmentId, Throwable err) throws IgniteInternalCheckedException {
        msgSrvc.send(
                nodeId,
                FACTORY.errorMessage()
                        .queryId(qryId)
                        .fragmentId(fragmentId)
                        .error(err)
                        .build()
        );
    }

    /** {@inheritDoc} */
    @Override
    public boolean alive(String nodeId) {
        return msgSrvc.alive(nodeId);
    }

<<<<<<< HEAD
=======
    /**
     *
     */
>>>>>>> a323c22d
    protected void onMessage(String nodeId, InboxCloseMessage msg) {
        Collection<Inbox<?>> inboxes = mailboxRegistry.inboxes(msg.queryId(), msg.fragmentId(), msg.exchangeId());

        if (!nullOrEmpty(inboxes)) {
            for (Inbox<?> inbox : inboxes) {
                inbox.context().execute(inbox::close, inbox::onError);
            }
        } else if (LOG.isDebugEnabled()) {
            LOG.debug("Stale inbox cancel message received: ["
                    + "nodeId=" + nodeId
                    + ", queryId=" + msg.queryId()
                    + ", fragmentId=" + msg.fragmentId()
                    + ", exchangeId=" + msg.exchangeId() + "]");
        }
    }

<<<<<<< HEAD
=======
    /**
     *
     */
>>>>>>> a323c22d
    protected void onMessage(String nodeId, OutboxCloseMessage msg) {
        Collection<Outbox<?>> outboxes = mailboxRegistry.outboxes(msg.queryId(), msg.fragmentId(), msg.exchangeId());

        if (!nullOrEmpty(outboxes)) {
            for (Outbox<?> outbox : outboxes) {
                outbox.context().execute(outbox::close, outbox::onError);
            }

            for (Outbox<?> outbox : outboxes) {
                outbox.context().execute(outbox.context()::cancel, outbox::onError);
            }
        } else if (LOG.isDebugEnabled()) {
            LOG.debug("Stale outbox cancel message received: ["
                    + "nodeId=" + nodeId
                    + ", queryId=" + msg.queryId()
                    + ", fragmentId=" + msg.fragmentId()
                    + ", exchangeId=" + msg.exchangeId() + "]");
        }
    }

<<<<<<< HEAD
=======
    /**
     *
     */
>>>>>>> a323c22d
    protected void onMessage(String nodeId, QueryBatchAcknowledgeMessage msg) {
        Outbox<?> outbox = mailboxRegistry.outbox(msg.queryId(), msg.exchangeId());

        if (outbox != null) {
            try {
                outbox.onAcknowledge(nodeId, msg.batchId());
            } catch (Throwable e) {
                outbox.onError(e);

                throw new IgniteInternalException("Unexpected exception", e);
            }
        } else if (LOG.isDebugEnabled()) {
            LOG.debug("Stale acknowledge message received: ["
                    + "nodeId=" + nodeId + ", "
                    + "queryId=" + msg.queryId() + ", "
                    + "fragmentId=" + msg.fragmentId() + ", "
                    + "exchangeId=" + msg.exchangeId() + ", "
                    + "batchId=" + msg.batchId() + "]");
        }
    }

<<<<<<< HEAD
=======
    /**
     *
     */
>>>>>>> a323c22d
    protected void onMessage(String nodeId, QueryBatchMessage msg) {
        Inbox<?> inbox = mailboxRegistry.inbox(msg.queryId(), msg.exchangeId());

        if (inbox == null && msg.batchId() == 0) {
            // first message sent before a fragment is built
            // note that an inbox source fragment id is also used as an exchange id
            Inbox<?> newInbox = new Inbox<>(baseInboxContext(nodeId, msg.queryId(), msg.fragmentId()),
                    this, mailboxRegistry, msg.exchangeId(), msg.exchangeId());

            inbox = mailboxRegistry.register(newInbox);
        }

        if (inbox != null) {
            try {
                inbox.onBatchReceived(nodeId, msg.batchId(), msg.last(), Commons.cast(msg.rows()));
            } catch (Throwable e) {
                inbox.onError(e);

                throw new IgniteInternalException("Unexpected exception", e);
            }
        } else if (LOG.isDebugEnabled()) {
            LOG.debug("Stale batch message received: ["
                    + "nodeId=" + nodeId + ", "
                    + "queryId=" + msg.queryId() + ", "
                    + "fragmentId=" + msg.fragmentId() + ", "
                    + "exchangeId=" + msg.exchangeId() + ", "
                    + "batchId=" + msg.batchId() + "]");
        }
    }

    /**
     * BaseInboxContext.
     * TODO Documentation https://issues.apache.org/jira/browse/IGNITE-15859
     *
     * @return Minimal execution context to meet Inbox needs.
     */
    private ExecutionContext<?> baseInboxContext(String nodeId, UUID qryId, long fragmentId) {
        return new ExecutionContext<>(
                taskExecutor,
                PlanningContext.builder()
                        .originatingNodeId(nodeId)
                        .build(),
                qryId,
                new FragmentDescription(
                        fragmentId,
                        null,
                        null,
                        null),
                null,
<<<<<<< HEAD
                ImmutableMap.of());
=======
                Map.of());
    }

    /** {@inheritDoc} */
    @Override
    public void stop() {
        // No-op.
>>>>>>> a323c22d
    }
}<|MERGE_RESOLUTION|>--- conflicted
+++ resolved
@@ -19,10 +19,6 @@
 
 import static org.apache.ignite.internal.util.CollectionUtils.nullOrEmpty;
 
-<<<<<<< HEAD
-import com.google.common.collect.ImmutableMap;
-=======
->>>>>>> a323c22d
 import java.util.Collection;
 import java.util.List;
 import java.util.Map;
@@ -44,46 +40,30 @@
 import org.apache.ignite.lang.IgniteLogger;
 
 /**
- * ExchangeServiceImpl.
- * TODO Documentation https://issues.apache.org/jira/browse/IGNITE-15859
+ *
  */
 public class ExchangeServiceImpl implements ExchangeService {
     private static final IgniteLogger LOG = IgniteLogger.forClass(ExchangeServiceImpl.class);
 
     private static final SqlQueryMessagesFactory FACTORY = new SqlQueryMessagesFactory();
 
-<<<<<<< HEAD
+    /**
+     *
+     */
     private final QueryTaskExecutor taskExecutor;
 
+    /**
+     *
+     */
     private final MailboxRegistry mailboxRegistry;
 
+    /**
+     *
+     */
     private final MessageService msgSrvc;
 
     /**
-     * Constructor.
-     *
-     * @param taskExecutor Query task executor.
-     * @param mailboxRegistry Mailbox registry.
-     * @param msgSrvc Message service.
-=======
-    /**
-     *
-     */
-    private final QueryTaskExecutor taskExecutor;
-
-    /**
-     *
-     */
-    private final MailboxRegistry mailboxRegistry;
-
-    /**
-     *
-     */
-    private final MessageService msgSrvc;
-
-    /**
-     *
->>>>>>> a323c22d
+     *
      */
     public ExchangeServiceImpl(
             QueryTaskExecutor taskExecutor,
@@ -181,12 +161,9 @@
         return msgSrvc.alive(nodeId);
     }
 
-<<<<<<< HEAD
-=======
-    /**
-     *
-     */
->>>>>>> a323c22d
+    /**
+     *
+     */
     protected void onMessage(String nodeId, InboxCloseMessage msg) {
         Collection<Inbox<?>> inboxes = mailboxRegistry.inboxes(msg.queryId(), msg.fragmentId(), msg.exchangeId());
 
@@ -203,12 +180,9 @@
         }
     }
 
-<<<<<<< HEAD
-=======
-    /**
-     *
-     */
->>>>>>> a323c22d
+    /**
+     *
+     */
     protected void onMessage(String nodeId, OutboxCloseMessage msg) {
         Collection<Outbox<?>> outboxes = mailboxRegistry.outboxes(msg.queryId(), msg.fragmentId(), msg.exchangeId());
 
@@ -229,12 +203,9 @@
         }
     }
 
-<<<<<<< HEAD
-=======
-    /**
-     *
-     */
->>>>>>> a323c22d
+    /**
+     *
+     */
     protected void onMessage(String nodeId, QueryBatchAcknowledgeMessage msg) {
         Outbox<?> outbox = mailboxRegistry.outbox(msg.queryId(), msg.exchangeId());
 
@@ -256,12 +227,9 @@
         }
     }
 
-<<<<<<< HEAD
-=======
-    /**
-     *
-     */
->>>>>>> a323c22d
+    /**
+     *
+     */
     protected void onMessage(String nodeId, QueryBatchMessage msg) {
         Inbox<?> inbox = mailboxRegistry.inbox(msg.queryId(), msg.exchangeId());
 
@@ -293,9 +261,6 @@
     }
 
     /**
-     * BaseInboxContext.
-     * TODO Documentation https://issues.apache.org/jira/browse/IGNITE-15859
-     *
      * @return Minimal execution context to meet Inbox needs.
      */
     private ExecutionContext<?> baseInboxContext(String nodeId, UUID qryId, long fragmentId) {
@@ -311,9 +276,6 @@
                         null,
                         null),
                 null,
-<<<<<<< HEAD
-                ImmutableMap.of());
-=======
                 Map.of());
     }
 
@@ -321,6 +283,5 @@
     @Override
     public void stop() {
         // No-op.
->>>>>>> a323c22d
     }
 }