/*
 * Licensed to the Apache Software Foundation (ASF) under one or more
 * contributor license agreements.  See the NOTICE file distributed with
 * this work for additional information regarding copyright ownership.
 * The ASF licenses this file to you under the Apache License, Version 2.0
 * (the "License"); you may not use this file except in compliance with
 * the License.  You may obtain a copy of the License at
 *
 * http://www.apache.org/licenses/LICENSE-2.0
 *
 * Unless required by applicable law or agreed to in writing, software
 * distributed under the License is distributed on an "AS IS" BASIS,
 * WITHOUT WARRANTIES OR CONDITIONS OF ANY KIND, either express or implied.
 * See the License for the specific language governing permissions and
 * limitations under the License.
 */

package org.apache.ignite.internal.processors.query.calcite.exec.exp;

import java.lang.reflect.Type;
import java.math.BigDecimal;
import java.util.ArrayList;
import java.util.List;
import org.apache.calcite.adapter.enumerable.RexImpTable;
import org.apache.calcite.linq4j.tree.ConstantExpression;
import org.apache.calcite.linq4j.tree.ConstantUntypedNull;
import org.apache.calcite.linq4j.tree.Expression;
import org.apache.calcite.linq4j.tree.ExpressionType;
import org.apache.calcite.linq4j.tree.Expressions;
import org.apache.calcite.linq4j.tree.Primitive;
import org.apache.calcite.linq4j.tree.Types;
import org.apache.calcite.linq4j.tree.UnaryExpression;
import org.apache.calcite.rel.type.RelDataType;
import org.apache.calcite.rex.RexNode;
import org.apache.calcite.runtime.SqlFunctions;
import org.apache.calcite.util.BuiltInMethod;
import org.apache.calcite.util.Util;

/**
<<<<<<< HEAD
 * ConverterUtils.
 * TODO Documentation https://issues.apache.org/jira/browse/IGNITE-15859
 */
public class ConverterUtils {
=======
 *
 */
public class ConverterUtils {
    /**
     *
     */
>>>>>>> a323c22d
    private ConverterUtils() {
    }

    /**
     * In Calcite, {@code java.sql.Date} and {@code java.sql.Time} are stored as {@code Integer} type, {@code java.sql.Timestamp} is stored
     * as {@code Long} type.
     *
     * @param operand    Operand that should be converted.
     * @param targetType Required type.
     * @return New expression of required type.
     */
    static Expression toInternal(Expression operand, Type targetType) {
        return toInternal(operand, operand.getType(), targetType);
    }

<<<<<<< HEAD
=======
    /**
     *
     */
>>>>>>> a323c22d
    private static Type toInternal(RelDataType type) {
        return toInternal(type, false);
    }

<<<<<<< HEAD
=======
    /**
     *
     */
>>>>>>> a323c22d
    private static Expression toInternal(Expression operand,
            Type fromType, Type targetType) {
        if (fromType == java.sql.Date.class) {
            if (targetType == int.class) {
                return Expressions.call(BuiltInMethod.DATE_TO_INT.method, operand);
            } else if (targetType == Integer.class) {
                return Expressions.call(BuiltInMethod.DATE_TO_INT_OPTIONAL.method, operand);
            }
        } else if (fromType == java.sql.Time.class) {
            if (targetType == int.class) {
                return Expressions.call(BuiltInMethod.TIME_TO_INT.method, operand);
            } else if (targetType == Integer.class) {
                return Expressions.call(BuiltInMethod.TIME_TO_INT_OPTIONAL.method, operand);
            }
        } else if (fromType == java.sql.Timestamp.class) {
            if (targetType == long.class) {
                return Expressions.call(BuiltInMethod.TIMESTAMP_TO_LONG.method, operand);
            } else if (targetType == Long.class) {
                return Expressions.call(BuiltInMethod.TIMESTAMP_TO_LONG_OPTIONAL.method, operand);
            }
        }
        return operand;
    }

<<<<<<< HEAD
=======
    /**
     *
     */
>>>>>>> a323c22d
    static Type toInternal(RelDataType type, boolean forceNotNull) {
        switch (type.getSqlTypeName()) {
            case DATE:
            case TIME:
                return type.isNullable() && !forceNotNull ? Integer.class : int.class;
            case TIMESTAMP:
                return type.isNullable() && !forceNotNull ? Long.class : long.class;
            default:
                return null; // we don't care; use the default storage type
        }
    }

    /**
     * Converts from internal representation to JDBC representation used by arguments of user-defined functions. For example, converts date
     * values from {@code int} to {@link java.sql.Date}.
     */
    private static Expression fromInternal(Expression operand, Type targetType) {
        return fromInternal(operand, operand.getType(), targetType);
    }

<<<<<<< HEAD
=======
    /**
     *
     */
>>>>>>> a323c22d
    private static Expression fromInternal(Expression operand,
            Type fromType, Type targetType) {
        if (operand == ConstantUntypedNull.INSTANCE) {
            return operand;
        }
        if (!(operand.getType() instanceof Class)) {
            return operand;
        }
        if (Types.isAssignableFrom(targetType, fromType)) {
            return operand;
        }
        if (targetType == java.sql.Date.class) {
            // E.g. from "int" or "Integer" to "java.sql.Date",
            // generate "SqlFunctions.internalToDate".
            if (isA(fromType, Primitive.INT)) {
                return Expressions.call(BuiltInMethod.INTERNAL_TO_DATE.method, operand);
            }
        } else if (targetType == java.sql.Time.class) {
            // E.g. from "int" or "Integer" to "java.sql.Time",
            // generate "SqlFunctions.internalToTime".
            if (isA(fromType, Primitive.INT)) {
                return Expressions.call(BuiltInMethod.INTERNAL_TO_TIME.method, operand);
            }
        } else if (targetType == java.sql.Timestamp.class) {
            // E.g. from "long" or "Long" to "java.sql.Timestamp",
            // generate "SqlFunctions.internalToTimestamp".
            if (isA(fromType, Primitive.LONG)) {
                return Expressions.call(BuiltInMethod.INTERNAL_TO_TIMESTAMP.method, operand);
            }
        }
        if (Primitive.is(operand.type)
                && Primitive.isBox(targetType)) {
            // E.g. operand is "int", target is "Long", generate "(long) operand".
            return Expressions.convert_(operand,
                    Primitive.ofBox(targetType).primitiveClass);
        }
        return operand;
    }

<<<<<<< HEAD
=======
    /**
     *
     */
>>>>>>> a323c22d
    static List<Expression> fromInternal(Class<?>[] targetTypes,
            List<Expression> expressions) {
        final List<Expression> list = new ArrayList<>();
        if (targetTypes.length == expressions.size()) {
            for (int i = 0; i < expressions.size(); i++) {
                list.add(fromInternal(expressions.get(i), targetTypes[i]));
            }
        } else {
            int j = 0;
            for (int i = 0; i < expressions.size(); i++) {
                Class<?> type;
                if (!targetTypes[j].isArray()) {
                    type = targetTypes[j];
                    j++;
                } else {
                    type = targetTypes[j].getComponentType();
                }

                list.add(fromInternal(expressions.get(i), type));
            }
        }
        return list;
    }

<<<<<<< HEAD
=======
    /**
     *
     */
>>>>>>> a323c22d
    static List<Type> internalTypes(List<? extends RexNode> operandList) {
        return Util.transform(operandList, node -> toInternal(node.getType()));
    }

    /**
     * Convert {@code operand} to target type {@code toType}.
     *
     * @param operand The expression to convert
     * @param toType  Target type
     * @return A new expression with type {@code toType} or original if there is no need to convert
     */
    public static Expression convert(Expression operand, Type toType) {
        final Type fromType = operand.getType();
        return convert(operand, fromType, toType);
    }

    /**
     * Convert {@code operand} to target type {@code toType}.
     *
     * @param operand  The expression to convert
     * @param fromType Field type
     * @param toType   Target type
     * @return A new expression with type {@code toType} or original if there is no need to convert
     */
    public static Expression convert(Expression operand, Type fromType, Type toType) {
        if (!Types.needTypeCast(fromType, toType)) {
            return operand;
        }
        // E.g. from "Short" to "int".
        // Generate "x.intValue()".
        final Primitive toPrimitive = Primitive.of(toType);
        final Primitive toBox = Primitive.ofBox(toType);
        final Primitive fromBox = Primitive.ofBox(fromType);
        final Primitive fromPrimitive = Primitive.of(fromType);
        final boolean fromNumber = fromType instanceof Class
                && Number.class.isAssignableFrom((Class) fromType);
        if (fromType == String.class) {
            if (toPrimitive != null) {
                switch (toPrimitive) {
                    case CHAR:
                    case SHORT:
                    case INT:
                    case LONG:
                    case FLOAT:
                    case DOUBLE:
                        // Generate "SqlFunctions.toShort(x)".
                        return Expressions.call(
                                SqlFunctions.class,
                                "to" + SqlFunctions.initcap(toPrimitive.primitiveName),
                                operand);
                    default:
                        // Generate "Short.parseShort(x)".
                        return Expressions.call(
                                toPrimitive.boxClass,
                                "parse" + SqlFunctions.initcap(toPrimitive.primitiveName),
                                operand);
                }
            }
            if (toBox != null) {
                switch (toBox) {
                    case CHAR:
                        // Generate "SqlFunctions.toCharBoxed(x)".
                        return Expressions.call(
                                SqlFunctions.class,
                                "to" + SqlFunctions.initcap(toBox.primitiveName) + "Boxed",
                                operand);
                    default:
                        // Generate "Short.valueOf(x)".
                        return Expressions.call(
                                toBox.boxClass,
                                "valueOf",
                                operand);
                }
            }
        }
        if (toPrimitive != null) {
            if (fromPrimitive != null) {
                // E.g. from "float" to "double"
                return Expressions.convert_(
                        operand, toPrimitive.primitiveClass);
            }
            if (fromNumber || fromBox == Primitive.CHAR) {
                // Generate "x.shortValue()".
                return Expressions.unbox(operand, toPrimitive);
            } else {
                // E.g. from "Object" to "short".
                // Generate "SqlFunctions.toShort(x)"
                return Expressions.call(
                        SqlFunctions.class,
                        "to" + SqlFunctions.initcap(toPrimitive.primitiveName),
                        operand);
            }
        } else if (fromNumber && toBox != null) {
            // E.g. from "Short" to "Integer"
            // Generate "x == null ? null : Integer.valueOf(x.intValue())"
            return Expressions.condition(
                    Expressions.equal(operand, RexImpTable.NULL_EXPR),
                    RexImpTable.NULL_EXPR,
                    Expressions.box(
                            Expressions.unbox(operand, toBox),
                            toBox));
        } else if (fromPrimitive != null && toBox != null) {
            // E.g. from "int" to "Long".
            // Generate Long.valueOf(x)
            // Eliminate primitive casts like Long.valueOf((long) x)
            if (operand instanceof UnaryExpression) {
                UnaryExpression una = (UnaryExpression) operand;
                if (una.nodeType == ExpressionType.Convert
                        && Primitive.of(una.getType()) == toBox) {
                    Primitive origin = Primitive.of(una.expression.type);
                    if (origin != null && toBox.assignableFrom(origin)) {
                        return Expressions.box(una.expression, toBox);
                    }
                }
            }
            if (fromType == toBox.primitiveClass) {
                return Expressions.box(operand, toBox);
            }
            // E.g., from "int" to "Byte".
            // Convert it first and generate "Byte.valueOf((byte)x)"
            // Because there is no method "Byte.valueOf(int)" in Byte
            return Expressions.box(
                    Expressions.convert_(operand, toBox.primitiveClass),
                    toBox);
        }
        // Convert datetime types to internal storage type:
        // 1. java.sql.Date -> int or Integer
        // 2. java.sql.Time -> int or Integer
        // 3. java.sql.Timestamp -> long or Long
        if (representAsInternalType(fromType)) {
            final Expression internalTypedOperand =
                    toInternal(operand, fromType, toType);
            if (operand != internalTypedOperand) {
                return internalTypedOperand;
            }
        }
        // Convert internal storage type to datetime types:
        // 1. int or Integer -> java.sql.Date
        // 2. int or Integer -> java.sql.Time
        // 3. long or Long -> java.sql.Timestamp
        if (representAsInternalType(toType)) {
            final Expression originTypedOperand =
                    fromInternal(operand, fromType, toType);
            if (operand != originTypedOperand) {
                return originTypedOperand;
            }
        }
        if (toType == BigDecimal.class) {
            if (fromBox != null) {
                // E.g. from "Integer" to "BigDecimal".
                // Generate "x == null ? null : new BigDecimal(x.intValue())"
                return Expressions.condition(
                        Expressions.equal(operand, RexImpTable.NULL_EXPR),
                        RexImpTable.NULL_EXPR,
                        Expressions.new_(
                                BigDecimal.class,
                                Expressions.unbox(operand, fromBox)));
            }
            if (fromPrimitive != null) {
                // E.g. from "int" to "BigDecimal".
                // Generate "new BigDecimal(x)"
                return Expressions.new_(BigDecimal.class, operand);
            }
            // E.g. from "Object" to "BigDecimal".
            // Generate "x == null ? null : SqlFunctions.toBigDecimal(x)"
            return Expressions.condition(
                    Expressions.equal(operand, RexImpTable.NULL_EXPR),
                    RexImpTable.NULL_EXPR,
                    Expressions.call(
                            SqlFunctions.class,
                            "toBigDecimal",
                            operand));
        } else if (toType == String.class) {
            if (fromPrimitive != null) {
                switch (fromPrimitive) {
                    case DOUBLE:
                    case FLOAT:
                        // E.g. from "double" to "String"
                        // Generate "SqlFunctions.toString(x)"
                        return Expressions.call(
                                SqlFunctions.class,
                                "toString",
                                operand);
                    default:
                        // E.g. from "int" to "String"
                        // Generate "Integer.toString(x)"
                        return Expressions.call(
                                fromPrimitive.boxClass,
                                "toString",
                                operand);
                }
            } else if (fromType == BigDecimal.class) {
                // E.g. from "BigDecimal" to "String"
                // Generate "SqlFunctions.toString(x)"
                return Expressions.condition(
                        Expressions.equal(operand, RexImpTable.NULL_EXPR),
                        RexImpTable.NULL_EXPR,
                        Expressions.call(
                                SqlFunctions.class,
                                "toString",
                                operand));
            } else {
                Expression result;
                try {
                    // Avoid to generate code like:
                    // "null.toString()" or "(xxx) null.toString()"
                    if (operand instanceof ConstantExpression) {
                        ConstantExpression ce = (ConstantExpression) operand;
                        if (ce.value == null) {
                            return Expressions.convert_(operand, toType);
                        }
                    }
                    // Try to call "toString()" method
                    // E.g. from "Integer" to "String"
                    // Generate "x == null ? null : x.toString()"
                    result = Expressions.condition(
                            Expressions.equal(operand, RexImpTable.NULL_EXPR),
                            RexImpTable.NULL_EXPR,
                            Expressions.call(operand, "toString"));
                } catch (RuntimeException e) {
                    // For some special cases, e.g., "BuiltInMethod.LESSER",
                    // its return type is generic ("Comparable"), which contains
                    // no "toString()" method. We fall through to "(String)x".
                    return Expressions.convert_(operand, toType);
                }
                return result;
            }
        }
        return Expressions.convert_(operand, toType);
    }

<<<<<<< HEAD
=======
    /**
     *
     */
>>>>>>> a323c22d
    private static boolean isA(Type fromType, Primitive primitive) {
        return Primitive.of(fromType) == primitive
                || Primitive.ofBox(fromType) == primitive;
    }

<<<<<<< HEAD
=======
    /**
     *
     */
>>>>>>> a323c22d
    private static boolean representAsInternalType(Type type) {
        return type == java.sql.Date.class
                || type == java.sql.Time.class
                || type == java.sql.Timestamp.class;
    }

    /**
     * In {@link org.apache.calcite.sql.type.SqlTypeAssignmentRule}, some rules decide whether one type can be assignable to another type.
     * Based on these rules, a function can accept arguments with assignable types.
     *
     * <p>For example, a function with Long type operand can accept Integer as input.
     * See {@code org.apache.calcite.sql.SqlUtil#filterRoutinesByParameterType()} for details.
     *
     * <p>During query execution, some of the assignable types need explicit conversion
     * to the target types. i.e., Decimal expression should be converted to Integer before it is assigned to the Integer type Lvalue(In
     * Java, Decimal can not be assigned to Integer directly).
     *
     * @param targetTypes Formal operand types declared for the function arguments
     * @param arguments   Input expressions to the function
     * @return Input expressions with probable type conversion
     */
    static List<Expression> convertAssignableTypes(Class<?>[] targetTypes,
            List<Expression> arguments) {
        final List<Expression> list = new ArrayList<>();
        if (targetTypes.length == arguments.size()) {
            for (int i = 0; i < arguments.size(); i++) {
                list.add(convertAssignableType(arguments.get(i), targetTypes[i]));
            }
        } else {
            int j = 0;
            for (Expression argument : arguments) {
                Class<?> type;
                if (!targetTypes[j].isArray()) {
                    type = targetTypes[j];
                    j++;
                } else {
                    type = targetTypes[j].getComponentType();
                }

                list.add(convertAssignableType(argument, type));
            }
        }
        return list;
    }

    /**
     * Handles decimal type specifically with explicit type conversion.
     */
    private static Expression convertAssignableType(Expression argument, Type targetType) {
        if (targetType != BigDecimal.class) {
            return argument;
        }

        return convert(argument, targetType);
    }
}<|MERGE_RESOLUTION|>--- conflicted
+++ resolved
@@ -37,19 +37,12 @@
 import org.apache.calcite.util.Util;
 
 /**
-<<<<<<< HEAD
- * ConverterUtils.
- * TODO Documentation https://issues.apache.org/jira/browse/IGNITE-15859
- */
-public class ConverterUtils {
-=======
  *
  */
 public class ConverterUtils {
     /**
      *
      */
->>>>>>> a323c22d
     private ConverterUtils() {
     }
 
@@ -65,22 +58,16 @@
         return toInternal(operand, operand.getType(), targetType);
     }
 
-<<<<<<< HEAD
-=======
-    /**
-     *
-     */
->>>>>>> a323c22d
+    /**
+     *
+     */
     private static Type toInternal(RelDataType type) {
         return toInternal(type, false);
     }
 
-<<<<<<< HEAD
-=======
-    /**
-     *
-     */
->>>>>>> a323c22d
+    /**
+     *
+     */
     private static Expression toInternal(Expression operand,
             Type fromType, Type targetType) {
         if (fromType == java.sql.Date.class) {
@@ -105,12 +92,9 @@
         return operand;
     }
 
-<<<<<<< HEAD
-=======
-    /**
-     *
-     */
->>>>>>> a323c22d
+    /**
+     *
+     */
     static Type toInternal(RelDataType type, boolean forceNotNull) {
         switch (type.getSqlTypeName()) {
             case DATE:
@@ -131,12 +115,9 @@
         return fromInternal(operand, operand.getType(), targetType);
     }
 
-<<<<<<< HEAD
-=======
-    /**
-     *
-     */
->>>>>>> a323c22d
+    /**
+     *
+     */
     private static Expression fromInternal(Expression operand,
             Type fromType, Type targetType) {
         if (operand == ConstantUntypedNull.INSTANCE) {
@@ -176,12 +157,9 @@
         return operand;
     }
 
-<<<<<<< HEAD
-=======
-    /**
-     *
-     */
->>>>>>> a323c22d
+    /**
+     *
+     */
     static List<Expression> fromInternal(Class<?>[] targetTypes,
             List<Expression> expressions) {
         final List<Expression> list = new ArrayList<>();
@@ -206,12 +184,9 @@
         return list;
     }
 
-<<<<<<< HEAD
-=======
-    /**
-     *
-     */
->>>>>>> a323c22d
+    /**
+     *
+     */
     static List<Type> internalTypes(List<? extends RexNode> operandList) {
         return Util.transform(operandList, node -> toInternal(node.getType()));
     }
@@ -443,23 +418,17 @@
         return Expressions.convert_(operand, toType);
     }
 
-<<<<<<< HEAD
-=======
-    /**
-     *
-     */
->>>>>>> a323c22d
+    /**
+     *
+     */
     private static boolean isA(Type fromType, Primitive primitive) {
         return Primitive.of(fromType) == primitive
                 || Primitive.ofBox(fromType) == primitive;
     }
 
-<<<<<<< HEAD
-=======
-    /**
-     *
-     */
->>>>>>> a323c22d
+    /**
+     *
+     */
     private static boolean representAsInternalType(Type type) {
         return type == java.sql.Date.class
                 || type == java.sql.Time.class
