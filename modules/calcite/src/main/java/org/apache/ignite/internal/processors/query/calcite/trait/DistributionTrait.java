--- conflicted
+++ resolved
@@ -23,12 +23,8 @@
 import static org.apache.calcite.rel.RelDistribution.Type.RANDOM_DISTRIBUTED;
 import static org.apache.calcite.rel.RelDistribution.Type.SINGLETON;
 
-<<<<<<< HEAD
-import com.google.common.collect.Ordering;
-=======
 import java.util.Comparator;
 import java.util.Iterator;
->>>>>>> a323c22d
 import java.util.List;
 import java.util.Objects;
 import org.apache.calcite.plan.RelMultipleTrait;
@@ -45,13 +41,6 @@
  * Description of the physical distribution of a relational expression.
  */
 public final class DistributionTrait implements IgniteDistribution {
-<<<<<<< HEAD
-    private static final Ordering<Iterable<Integer>> ORDERING =
-            Ordering.<Integer>natural().lexicographical();
-
-    private final DistributionFunction function;
-
-=======
     /**
      *
      */
@@ -86,12 +75,9 @@
     /**
      *
      */
->>>>>>> a323c22d
     private final ImmutableIntList keys;
     
     /**
-     * Constructor.
-     *
      * @param function Distribution function.
      */
     DistributionTrait(DistributionFunction function) {
@@ -103,11 +89,6 @@
     }
     
     /**
-<<<<<<< HEAD
-     * Constructor.
-     *
-=======
->>>>>>> a323c22d
      * @param keys     Distribution keys.
      * @param function Distribution function.
      */
@@ -144,22 +125,14 @@
     @Override
     public void register(RelOptPlanner planner) {
     }
-<<<<<<< HEAD
-
-=======
-    
->>>>>>> a323c22d
+    
     /** {@inheritDoc} */
     @Override
     public boolean equals(Object o) {
         if (this == o) {
             return true;
         }
-<<<<<<< HEAD
-
-=======
-        
->>>>>>> a323c22d
+        
         if (o instanceof DistributionTrait) {
             DistributionTrait that = (DistributionTrait) o;
             
@@ -193,49 +166,27 @@
         if (trait == this) {
             return true;
         }
-<<<<<<< HEAD
-
+    
         if (!(trait instanceof DistributionTrait)) {
             return false;
         }
-
+        
         DistributionTrait other = (DistributionTrait) trait;
-
+    
         if (other.getType() == ANY) {
             return true;
         }
-
-=======
-    
-        if (!(trait instanceof DistributionTrait)) {
-            return false;
-        }
-        
-        DistributionTrait other = (DistributionTrait) trait;
-    
-        if (other.getType() == ANY) {
-            return true;
-        }
-    
->>>>>>> a323c22d
+    
         if (getType() == other.getType()) {
             return getType() != HASH_DISTRIBUTED
                     || (Objects.equals(keys, other.keys)
                     && DistributionFunction.satisfy(function, other.function));
         }
-<<<<<<< HEAD
-
+    
         if (other.getType() == RANDOM_DISTRIBUTED) {
             return getType() == HASH_DISTRIBUTED;
         }
-
-=======
-    
-        if (other.getType() == RANDOM_DISTRIBUTED) {
-            return getType() == HASH_DISTRIBUTED;
-        }
-        
->>>>>>> a323c22d
+        
         return other.getType() == SINGLETON && getType() == BROADCAST_DISTRIBUTED;
     }
     
@@ -245,11 +196,7 @@
         if (getType() != HASH_DISTRIBUTED) {
             return this;
         }
-<<<<<<< HEAD
-
-=======
-        
->>>>>>> a323c22d
+        
         for (int key : keys) {
             if (mapping.getTargetOpt(key) == -1) {
                 return IgniteDistributions.random(); // Some distribution keys are not mapped => any.
@@ -274,19 +221,11 @@
         
         if (getType() == distribution.getType() && getType() == Type.HASH_DISTRIBUTED) {
             int cmp = ORDERING.compare(getKeys(), distribution.getKeys());
-<<<<<<< HEAD
-
+    
             if (cmp == 0) {
                 cmp = function.name().compareTo(distribution.function().name());
             }
-
-=======
-    
-            if (cmp == 0) {
-                cmp = function.name().compareTo(distribution.function().name());
-            }
-            
->>>>>>> a323c22d
+            
             return cmp;
         }
         
