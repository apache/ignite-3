--- conflicted
+++ resolved
@@ -18,21 +18,16 @@
 package org.apache.ignite.internal.processors.query.calcite.prepare;
 
 /**
- * Query plan interface.
- * TODO Documentation https://issues.apache.org/jira/browse/IGNITE-15859
+ *
  */
 public interface QueryPlan {
-<<<<<<< HEAD
-    /** Query type. */
-=======
     /** Query type */
->>>>>>> a323c22d
     enum Type {
         QUERY, FRAGMENT, DML, DDL, EXPLAIN
     }
 
     /**
-     * Get query type.
+     * @return Query type.
      */
     Type type();
 
