/*
 * Licensed to the Apache Software Foundation (ASF) under one or more
 * contributor license agreements.  See the NOTICE file distributed with
 * this work for additional information regarding copyright ownership.
 * The ASF licenses this file to You under the Apache License, Version 2.0
 * (the "License"); you may not use this file except in compliance with
 * the License.  You may obtain a copy of the License at
 *
 *      http://www.apache.org/licenses/LICENSE-2.0
 *
 * Unless required by applicable law or agreed to in writing, software
 * distributed under the License is distributed on an "AS IS" BASIS,
 * WITHOUT WARRANTIES OR CONDITIONS OF ANY KIND, either express or implied.
 * See the License for the specific language governing permissions and
 * limitations under the License.
 */

package org.apache.ignite.internal.processors.query.calcite.metadata;

import static org.apache.ignite.internal.util.CollectionUtils.nullOrEmpty;

import com.google.common.collect.ImmutableList;
import java.util.ArrayList;
import java.util.Arrays;
import java.util.Collection;
import java.util.Collections;
import java.util.Comparator;
import java.util.Iterator;
import java.util.List;
import java.util.Map;
import java.util.Objects;
import java.util.SortedSet;
import java.util.TreeSet;
import java.util.stream.Collectors;
<<<<<<< HEAD

import com.google.common.collect.ImmutableList;
import it.unimi.dsi.fastutil.ints.Int2ObjectMap;
import it.unimi.dsi.fastutil.ints.Int2ObjectOpenHashMap;
=======
>>>>>>> 2b400c0c
import org.apache.calcite.adapter.enumerable.EnumerableCorrelate;
import org.apache.calcite.adapter.enumerable.EnumerableHashJoin;
import org.apache.calcite.adapter.enumerable.EnumerableMergeJoin;
import org.apache.calcite.adapter.enumerable.EnumerableNestedLoopJoin;
import org.apache.calcite.adapter.jdbc.JdbcToEnumerableConverter;
import org.apache.calcite.linq4j.Ord;
import org.apache.calcite.plan.RelOptTable;
import org.apache.calcite.plan.hep.HepRelVertex;
import org.apache.calcite.plan.volcano.RelSubset;
import org.apache.calcite.rel.RelCollation;
import org.apache.calcite.rel.RelCollationTraitDef;
import org.apache.calcite.rel.RelCollations;
import org.apache.calcite.rel.RelFieldCollation;
import org.apache.calcite.rel.RelNode;
import org.apache.calcite.rel.core.Calc;
import org.apache.calcite.rel.core.Filter;
import org.apache.calcite.rel.core.Join;
import org.apache.calcite.rel.core.JoinRelType;
import org.apache.calcite.rel.core.Match;
import org.apache.calcite.rel.core.Project;
import org.apache.calcite.rel.core.Sort;
import org.apache.calcite.rel.core.SortExchange;
import org.apache.calcite.rel.core.TableModify;
import org.apache.calcite.rel.core.TableScan;
import org.apache.calcite.rel.core.Values;
import org.apache.calcite.rel.core.Window;
import org.apache.calcite.rel.metadata.BuiltInMetadata;
import org.apache.calcite.rel.metadata.MetadataDef;
import org.apache.calcite.rel.metadata.MetadataHandler;
import org.apache.calcite.rel.metadata.ReflectiveRelMetadataProvider;
import org.apache.calcite.rel.metadata.RelMdCollation;
import org.apache.calcite.rel.metadata.RelMetadataProvider;
import org.apache.calcite.rel.metadata.RelMetadataQuery;
import org.apache.calcite.rel.type.RelDataType;
import org.apache.calcite.rex.RexCall;
import org.apache.calcite.rex.RexCallBinding;
import org.apache.calcite.rex.RexInputRef;
import org.apache.calcite.rex.RexLiteral;
import org.apache.calcite.rex.RexNode;
import org.apache.calcite.rex.RexProgram;
import org.apache.calcite.rex.RexSlot;
import org.apache.calcite.sql.validate.SqlMonotonicity;
import org.apache.calcite.util.BuiltInMethod;
import org.apache.calcite.util.ImmutableBitSet;
import org.apache.calcite.util.ImmutableIntList;
import org.apache.calcite.util.Pair;
import org.apache.calcite.util.Util;
import org.apache.ignite.internal.processors.query.calcite.rel.IgniteRel;
import org.apache.ignite.internal.processors.query.calcite.util.Commons;

/**
 * Implementation class for {@link RelMetadataQuery#collations(RelNode)} method call. See {@link
 * org.apache.calcite.rel.metadata.RelMdCollation}
 */
@SuppressWarnings("unused") // actually all methods are used by runtime generated classes
public class IgniteMdCollation implements MetadataHandler<BuiltInMetadata.Collation> {

    public static final RelMetadataProvider SOURCE =
            ReflectiveRelMetadataProvider.reflectiveSource(
                    BuiltInMethod.COLLATIONS.method, new IgniteMdCollation());

    //~ Constructors -----------------------------------------------------------

    private IgniteMdCollation() {
    }

    //~ Methods ----------------------------------------------------------------

    /** {@inheritDoc} */
    @Override
    public MetadataDef<BuiltInMetadata.Collation> getDef() {
        return BuiltInMetadata.Collation.DEF;
    }

    /**
     * Catch-all implementation for {@link BuiltInMetadata.Collation#collations()}, invoked using reflection, for any relational expression
     * not handled by a more specific method.
     *
     * <p>{@link org.apache.calcite.rel.core.Union},
     * {@link org.apache.calcite.rel.core.Intersect}, {@link org.apache.calcite.rel.core.Minus}, {@link org.apache.calcite.rel.core.Join},
     * {@link org.apache.calcite.rel.core.Correlate} do not in general return sorted results (but implementations using particular
     * algorithms may).
     *
     * @param rel Relational expression
     * @return Relational expression's collations
     * @see org.apache.calcite.rel.metadata.RelMetadataQuery#collations(RelNode)
     */
    public ImmutableList<RelCollation> collations(RelNode rel,
            RelMetadataQuery mq) {
        return ImmutableList.of();
    }

    public ImmutableList<RelCollation> collations(IgniteRel rel,
            RelMetadataQuery mq) {
        RelCollation collation = rel.collation();
        if (collation == null || nullOrEmpty(collation.getFieldCollations())) {
            return ImmutableList.of();
        }

        return ImmutableList.of(collation);
    }

    public ImmutableList<RelCollation> collations(Window rel,
            RelMetadataQuery mq) {
        return ImmutableList.copyOf(window(mq, rel.getInput(), rel.groups));
    }

    public ImmutableList<RelCollation> collations(Match rel,
            RelMetadataQuery mq) {
        return ImmutableList.copyOf(
                match(mq, rel.getInput(), rel.getRowType(), rel.getPattern(),
                        rel.isStrictStart(), rel.isStrictEnd(),
                        rel.getPatternDefinitions(), rel.getMeasures(), rel.getAfter(),
                        rel.getSubsets(), rel.isAllRows(), rel.getPartitionKeys(),
                        rel.getOrderKeys(), rel.getInterval()));
    }

    public ImmutableList<RelCollation> collations(Filter rel,
            RelMetadataQuery mq) {
        return mq.collations(rel.getInput());
    }

    public ImmutableList<RelCollation> collations(TableModify rel,
            RelMetadataQuery mq) {
        return mq.collations(rel.getInput());
    }

    public ImmutableList<RelCollation> collations(TableScan scan,
            RelMetadataQuery mq) {
        return ImmutableList.copyOf(table(scan.getTable()));
    }

    public ImmutableList<RelCollation> collations(EnumerableMergeJoin join,
            RelMetadataQuery mq) {
        // In general a join is not sorted. But a merge join preserves the sort
        // order of the left and right sides.
        return ImmutableList.copyOf(
                RelMdCollation.mergeJoin(mq, join.getLeft(), join.getRight(),
                        join.analyzeCondition().leftKeys, join.analyzeCondition().rightKeys,
                        join.getJoinType()));
    }

    public ImmutableList<RelCollation> collations(EnumerableHashJoin join,
            RelMetadataQuery mq) {
        return ImmutableList.copyOf(
                RelMdCollation.enumerableHashJoin(mq, join.getLeft(), join.getRight(), join.getJoinType()));
    }

    public ImmutableList<RelCollation> collations(EnumerableNestedLoopJoin join,
            RelMetadataQuery mq) {
        return ImmutableList.copyOf(
                RelMdCollation.enumerableNestedLoopJoin(mq, join.getLeft(), join.getRight(),
                        join.getJoinType()));
    }

    public ImmutableList<RelCollation> collations(EnumerableCorrelate join,
            RelMetadataQuery mq) {
        return ImmutableList.copyOf(
                RelMdCollation.enumerableCorrelate(mq, join.getLeft(), join.getRight(),
                        join.getJoinType()));
    }

    public ImmutableList<RelCollation> collations(Sort sort,
            RelMetadataQuery mq) {
        return ImmutableList.copyOf(
                RelMdCollation.sort(sort.getCollation()));
    }

    public ImmutableList<RelCollation> collations(SortExchange sort,
            RelMetadataQuery mq) {
        return ImmutableList.copyOf(
                RelMdCollation.sort(sort.getCollation()));
    }

    public ImmutableList<RelCollation> collations(Project project,
            RelMetadataQuery mq) {
        return ImmutableList.copyOf(
                project(mq, project.getInput(), project.getProjects()));
    }

    public ImmutableList<RelCollation> collations(Calc calc,
            RelMetadataQuery mq) {
        return ImmutableList.copyOf(calc(mq, calc.getInput(), calc.getProgram()));
    }

    public ImmutableList<RelCollation> collations(Values values,
            RelMetadataQuery mq) {
        return ImmutableList.copyOf(
                values(mq, values.getRowType(), values.getTuples()));
    }

    public ImmutableList<RelCollation> collations(JdbcToEnumerableConverter rel,
            RelMetadataQuery mq) {
        return mq.collations(rel.getInput());
    }

    public ImmutableList<RelCollation> collations(HepRelVertex rel,
            RelMetadataQuery mq) {
        return mq.collations(rel.getCurrentRel());
    }

    public ImmutableList<RelCollation> collations(RelSubset rel,
            RelMetadataQuery mq) {
        return ImmutableList.copyOf(
                Objects.requireNonNull(
                        rel.getTraitSet().getTraits(RelCollationTraitDef.INSTANCE)));
    }

    // Helper methods

    /**
     * Helper method to determine a {@link org.apache.calcite.rel.core.TableScan}'s collation.
     */
    public static List<RelCollation> table(RelOptTable table) {
        return table.getCollationList();
    }

    /**
     * Helper method to determine a {@link org.apache.calcite.rel.core.Snapshot}'s collation.
     */
    public static List<RelCollation> snapshot(RelMetadataQuery mq, RelNode input) {
        return mq.collations(input);
    }

    /**
     * Helper method to determine a {@link org.apache.calcite.rel.core.Sort}'s collation.
     */
    public static List<RelCollation> sort(RelCollation collation) {
        return ImmutableList.of(collation);
    }

    /**
     * Helper method to determine a {@link org.apache.calcite.rel.core.Filter}'s collation.
     */
    public static List<RelCollation> filter(RelMetadataQuery mq, RelNode input) {
        return mq.collations(input);
    }

    /**
     * Helper method to determine a limit's collation.
     */
    public static List<RelCollation> limit(RelMetadataQuery mq, RelNode input) {
        return mq.collations(input);
    }

    /**
     * Helper method to determine a {@link org.apache.calcite.rel.core.Calc}'s collation.
     */
    public static List<RelCollation> calc(RelMetadataQuery mq, RelNode input,
            RexProgram program) {
        final List<RexNode> projects =
                program
                        .getProjectList()
                        .stream()
                        .map(program::expandLocalRef)
                        .collect(Collectors.toList());
        return project(mq, input, projects);
    }

    /** Helper method to determine a {@link Project}'s collation. */
    public static List<RelCollation> project(RelMetadataQuery mq,
            RelNode input, List<? extends RexNode> projects) {
        final SortedSet<RelCollation> collations = new TreeSet<>();
        final List<RelCollation> inputCollations = mq.collations(input);

        if (inputCollations == null || inputCollations.isEmpty())
            return List.of();
<<<<<<< HEAD

        Int2ObjectOpenHashMap<List<Integer>> targets = new Int2ObjectOpenHashMap<>();
        Int2ObjectOpenHashMap<SqlMonotonicity> targetsWithMonotonicity = new Int2ObjectOpenHashMap<>();

=======
        }
        final Map<Integer, List<Integer>> targets = new HashMap<>();
        final Map<Integer, SqlMonotonicity> targetsWithMonotonicity =
                new HashMap<>();
>>>>>>> 2b400c0c
        for (Ord<RexNode> project : Ord.<RexNode>zip(projects)) {
            if (project.e instanceof RexInputRef) {
                targets.compute(((RexSlot) project.e).getIndex(), (k, v) -> {
                            if (v == null) {
                                return new ArrayList<>(Collections.singleton(project.i));
                            } else {
                                v.add(project.i);

                                return v;
                            }
                        }
                );
            } else if (project.e instanceof RexCall) {
                final RexCall call = (RexCall) project.e;
                final RexCallBinding binding =
                        RexCallBinding.create(Commons.typeFactory(input), call, inputCollations);
                targetsWithMonotonicity.put(project.i, call.getOperator().getMonotonicity(binding));
            }
        }
        final List<RelFieldCollation> fieldCollations = new ArrayList<>();
        for (RelCollation ic : inputCollations) {
            if (ic.getFieldCollations().isEmpty()) {
                continue;
            }

            fieldCollations.clear();
            boolean skip = false;
            for (RelFieldCollation ifc : ic.getFieldCollations()) {
                final Collection<Integer> integers = targets.get(ifc.getFieldIndex());
                if (integers.isEmpty()) {
                    skip = true; // cannot do this collation

                    break;
                }

                fieldCollations.add(ifc.withFieldIndex(integers.iterator().next()));
            }

            if (skip) {
                continue;
            }

            assert !fieldCollations.isEmpty();
            collations.add(RelCollations.of(fieldCollations));
        }

        final List<RelFieldCollation> fieldCollationsForRexCalls =
<<<<<<< HEAD
            new ArrayList<>();

        for (Int2ObjectMap.Entry<SqlMonotonicity> entry
            : targetsWithMonotonicity.int2ObjectEntrySet()) {
=======
                new ArrayList<>();
        for (Map.Entry<Integer, SqlMonotonicity> entry
                : targetsWithMonotonicity.entrySet()) {
>>>>>>> 2b400c0c
            final SqlMonotonicity value = entry.getValue();
            switch (value) {
                case NOT_MONOTONIC:
                case CONSTANT:
                    break;
                default:
                    fieldCollationsForRexCalls.add(
<<<<<<< HEAD
                        new RelFieldCollation(entry.getIntKey(),
                            RelFieldCollation.Direction.of(value)));
=======
                            new RelFieldCollation(entry.getKey(),
                                    RelFieldCollation.Direction.of(value)));
>>>>>>> 2b400c0c
                    break;
            }
        }

        if (!fieldCollationsForRexCalls.isEmpty()) {
            collations.add(RelCollations.of(fieldCollationsForRexCalls));
        }

        return List.copyOf(collations);
    }

    /**
     * Helper method to determine a {@link org.apache.calcite.rel.core.Window}'s collation.
     *
     * <p>A Window projects the fields of its input first, followed by the output
     * from each of its windows. Assuming (quite reasonably) that the implementation does not re-order its input rows, then any collations
     * of its input are preserved.
     */
    public static List<RelCollation> window(RelMetadataQuery mq, RelNode input,
            List<Window.Group> groups) {
        return mq.collations(input);
    }

    /**
     * Helper method to determine a {@link org.apache.calcite.rel.core.Match}'s collation.
     */
    public static List<RelCollation> match(RelMetadataQuery mq, RelNode input,
            RelDataType rowType, RexNode pattern,
            boolean strictStart, boolean strictEnd,
            Map<String, RexNode> patternDefinitions, Map<String, RexNode> measures,
            RexNode after, Map<String, ? extends SortedSet<String>> subsets,
            boolean allRows, ImmutableBitSet partitionKeys, RelCollation orderKeys,
            RexNode interval) {
        return mq.collations(input);
    }

    /**
     * Helper method to determine a {@link org.apache.calcite.rel.core.Values}'s collation.
     *
     * <p>We actually under-report the collations. A Values with 0 or 1 rows - an
     * edge case, but legitimate and very common - is ordered by every permutation of every subset of the columns.
     *
     * <p>So, our algorithm aims to:<ul>
     * <li>produce at most N collations (where N is the number of columns);
     * <li>make each collation as long as possible;
     * <li>do not repeat combinations already emitted -
     * if we've emitted {@code (a, b)} do not later emit {@code (b, a)};
     * <li>probe the actual values and make sure that each collation is
     * consistent with the data
     * </ul>
     *
     * <p>So, for an empty Values with 4 columns, we would emit
     * {@code (a, b, c, d), (b, c, d), (c, d), (d)}.
     */
    public static List<RelCollation> values(RelMetadataQuery mq,
            RelDataType rowType, ImmutableList<ImmutableList<RexLiteral>> tuples) {
        Util.discard(mq); // for future use
        final List<RelCollation> list = new ArrayList<>();
        final int n = rowType.getFieldCount();
        final List<Pair<RelFieldCollation, Comparator<List<RexLiteral>>>> pairs =
                new ArrayList<>();
        boolean skip = false;

        for (int i = 0; i < n; i++) {
            pairs.clear();
            for (int j = i; j < n; j++) {
                final RelFieldCollation fieldCollation = new RelFieldCollation(j);

                Comparator<List<RexLiteral>> comparator = comparator(fieldCollation);
                Comparator<List<RexLiteral>> ordering;

                if (pairs.isEmpty()) {
                    ordering = comparator;
                } else {
                    ordering = Commons.compoundComparator(Arrays.asList(Util.last(pairs).right, comparator));
                }

                pairs.add(Pair.of(fieldCollation, ordering));

                if (!isOrdered(tuples, ordering)) {
                    if (j == i) {
                        skip = true;

                        break;
                    }
                    pairs.remove(pairs.size() - 1);
                }
            }
            if (skip) {
                continue;
            }

            if (!pairs.isEmpty()) {
                list.add(RelCollations.of(Pair.left(pairs)));
            }
        }

        return list;
    }

    /**
     *
     */
    private static Comparator<List<RexLiteral>> comparator(
            RelFieldCollation fieldCollation) {
        final int nullComparison = fieldCollation.nullDirection.nullComparison;
        final int x = fieldCollation.getFieldIndex();

        switch (fieldCollation.direction) {
            case ASCENDING: {
                return (o1, o2) -> {
                    final Comparable c1 = o1.get(x).getValueAs(Comparable.class);
                    final Comparable c2 = o2.get(x).getValueAs(Comparable.class);

                    return RelFieldCollation.compare(c1, c2, nullComparison);
                };
            }
            default: {
                return (o1, o2) -> {
                    final Comparable c1 = o1.get(x).getValueAs(Comparable.class);
                    final Comparable c2 = o2.get(x).getValueAs(Comparable.class);

                    return RelFieldCollation.compare(c2, c1, nullComparison);
                };
            }
        }
    }

    /**
     *
     */
    public static <T> boolean isOrdered(Iterable<? extends T> iterable, Comparator<T> cmp) {
        Iterator<? extends T> it = iterable.iterator();

        if (it.hasNext()) {
            T prev = it.next();

            while (it.hasNext()) {
                T next = it.next();

                if (cmp.compare(prev, next) > 0) {
                    return false;
                }

                prev = next;
            }
        }

        return true;
    }

    /**
     * Helper method to determine a {@link Join}'s collation assuming that it uses a merge-join algorithm.
     *
     * <p>If the inputs are sorted on other keys <em>in addition to</em> the join
     * key, the result preserves those collations too.
     *
     * @deprecated Use {@link #mergeJoin(RelMetadataQuery, RelNode, RelNode, ImmutableIntList, ImmutableIntList, JoinRelType)}
     */
    @Deprecated // to be removed before 2.0
    public static List<RelCollation> mergeJoin(RelMetadataQuery mq,
            RelNode left, RelNode right,
            ImmutableIntList leftKeys, ImmutableIntList rightKeys) {
        return mergeJoin(mq, left, right, leftKeys, rightKeys, JoinRelType.INNER);
    }

    /**
     * Helper method to determine a {@link Join}'s collation assuming that it uses a merge-join algorithm.
     *
     * <p>If the inputs are sorted on other keys <em>in addition to</em> the join
     * key, the result preserves those collations too.
     */
    public static List<RelCollation> mergeJoin(RelMetadataQuery mq,
            RelNode left, RelNode right,
            ImmutableIntList leftKeys, ImmutableIntList rightKeys, JoinRelType joinType) {
        assert EnumerableMergeJoin.isMergeJoinSupported(joinType)
                : "EnumerableMergeJoin unsupported for join type " + joinType;

        final List<RelCollation> leftCollations = mq.collations(left);
        assert RelCollations.contains(leftCollations, leftKeys)
                : "cannot merge join: left input is not sorted on left keys";
        if (!joinType.projectsRight()) {
            return leftCollations;
        }

        final List<RelCollation> collations = new ArrayList<>();
        collations.addAll(leftCollations);

        final List<RelCollation> rightCollations = mq.collations(right);
        assert RelCollations.contains(rightCollations, rightKeys)
                : "cannot merge join: right input is not sorted on right keys";
        final int leftFieldCount = left.getRowType().getFieldCount();
        for (RelCollation collation : rightCollations) {
            collations.add(RelCollations.shift(collation, leftFieldCount));
        }
        return List.copyOf(collations);
    }

    /**
     * Returns the collation of {@link EnumerableHashJoin} based on its inputs and the join type.
     */
    public static List<RelCollation> enumerableHashJoin(RelMetadataQuery mq,
            RelNode left, RelNode right, JoinRelType joinType) {
        if (joinType == JoinRelType.SEMI) {
            return enumerableSemiJoin(mq, left, right);
        } else {
            return enumerableJoin0(mq, left, right, joinType);
        }
    }

    /**
     * Returns the collation of {@link EnumerableNestedLoopJoin} based on its inputs and the join type.
     */
    public static List<RelCollation> enumerableNestedLoopJoin(RelMetadataQuery mq,
            RelNode left, RelNode right, JoinRelType joinType) {
        return enumerableJoin0(mq, left, right, joinType);
    }

    public static List<RelCollation> enumerableCorrelate(RelMetadataQuery mq,
            RelNode left, RelNode right, JoinRelType joinType) {
        // The current implementation always preserve the sort order of the left input
        return mq.collations(left);
    }

    public static List<RelCollation> enumerableSemiJoin(RelMetadataQuery mq,
            RelNode left, RelNode right) {
        // The current implementation always preserve the sort order of the left input
        return mq.collations(left);
    }

    public static List<RelCollation> enumerableBatchNestedLoopJoin(RelMetadataQuery mq,
            RelNode left, RelNode right, JoinRelType joinType) {
        // The current implementation always preserve the sort order of the left input
        return mq.collations(left);
    }

    private static List<RelCollation> enumerableJoin0(RelMetadataQuery mq,
            RelNode left, RelNode right, JoinRelType joinType) {
        // The current implementation can preserve the sort order of the left input if one of the
        // following conditions hold:
        // (i) join type is INNER or LEFT;
        // (ii) RelCollation always orders nulls last.
        final List<RelCollation> leftCollations = mq.collations(left);
        switch (joinType) {
            case SEMI:
            case ANTI:
            case INNER:
            case LEFT:
                return leftCollations;
            case RIGHT:
            case FULL:
                for (RelCollation collation : leftCollations) {
                    for (RelFieldCollation field : collation.getFieldCollations()) {
                        if (!(RelFieldCollation.NullDirection.LAST == field.nullDirection)) {
                            return List.of();
                        }
                    }
                }
                return leftCollations;
                
            default:
                return List.of();
        }
    }
}<|MERGE_RESOLUTION|>--- conflicted
+++ resolved
@@ -32,13 +32,9 @@
 import java.util.SortedSet;
 import java.util.TreeSet;
 import java.util.stream.Collectors;
-<<<<<<< HEAD
-
 import com.google.common.collect.ImmutableList;
 import it.unimi.dsi.fastutil.ints.Int2ObjectMap;
 import it.unimi.dsi.fastutil.ints.Int2ObjectOpenHashMap;
-=======
->>>>>>> 2b400c0c
 import org.apache.calcite.adapter.enumerable.EnumerableCorrelate;
 import org.apache.calcite.adapter.enumerable.EnumerableHashJoin;
 import org.apache.calcite.adapter.enumerable.EnumerableMergeJoin;
@@ -306,17 +302,10 @@
 
         if (inputCollations == null || inputCollations.isEmpty())
             return List.of();
-<<<<<<< HEAD
-
-        Int2ObjectOpenHashMap<List<Integer>> targets = new Int2ObjectOpenHashMap<>();
-        Int2ObjectOpenHashMap<SqlMonotonicity> targetsWithMonotonicity = new Int2ObjectOpenHashMap<>();
-
-=======
-        }
-        final Map<Integer, List<Integer>> targets = new HashMap<>();
-        final Map<Integer, SqlMonotonicity> targetsWithMonotonicity =
-                new HashMap<>();
->>>>>>> 2b400c0c
+
+        final Int2ObjectOpenHashMap<List<Integer>> targets = new Int2ObjectOpenHashMap<>();
+        final Int2ObjectOpenHashMap<SqlMonotonicity> targetsWithMonotonicity = new Int2ObjectOpenHashMap<>();
+
         for (Ord<RexNode> project : Ord.<RexNode>zip(projects)) {
             if (project.e instanceof RexInputRef) {
                 targets.compute(((RexSlot) project.e).getIndex(), (k, v) -> {
@@ -364,16 +353,9 @@
         }
 
         final List<RelFieldCollation> fieldCollationsForRexCalls =
-<<<<<<< HEAD
             new ArrayList<>();
-
         for (Int2ObjectMap.Entry<SqlMonotonicity> entry
             : targetsWithMonotonicity.int2ObjectEntrySet()) {
-=======
-                new ArrayList<>();
-        for (Map.Entry<Integer, SqlMonotonicity> entry
-                : targetsWithMonotonicity.entrySet()) {
->>>>>>> 2b400c0c
             final SqlMonotonicity value = entry.getValue();
             switch (value) {
                 case NOT_MONOTONIC:
@@ -381,13 +363,8 @@
                     break;
                 default:
                     fieldCollationsForRexCalls.add(
-<<<<<<< HEAD
                         new RelFieldCollation(entry.getIntKey(),
                             RelFieldCollation.Direction.of(value)));
-=======
-                            new RelFieldCollation(entry.getKey(),
-                                    RelFieldCollation.Direction.of(value)));
->>>>>>> 2b400c0c
                     break;
             }
         }
@@ -647,7 +624,7 @@
                     }
                 }
                 return leftCollations;
-                
+
             default:
                 return List.of();
         }
