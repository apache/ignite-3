--- conflicted
+++ resolved
@@ -17,17 +17,10 @@
 
 package org.apache.ignite.internal.processors.query.calcite.rel;
 
-import static org.apache.ignite.internal.processors.query.calcite.trait.TraitUtils.changeTraits;
-import static org.apache.ignite.internal.util.CollectionUtils.nullOrEmpty;
-
-import com.google.common.collect.ImmutableList;
 import java.lang.reflect.Type;
 import java.util.List;
 import java.util.Set;
-<<<<<<< HEAD
-=======
 
->>>>>>> c086555b
 import org.apache.calcite.plan.RelOptCluster;
 import org.apache.calcite.plan.RelTraitSet;
 import org.apache.calcite.rel.RelInput;
@@ -37,6 +30,9 @@
 import org.apache.calcite.rel.metadata.RelMetadataQuery;
 import org.apache.calcite.rel.type.RelDataType;
 import org.apache.calcite.rex.RexNode;
+
+import static org.apache.ignite.internal.processors.query.calcite.trait.TraitUtils.changeTraits;
+import static org.apache.ignite.internal.util.CollectionUtils.nullOrEmpty;
 
 /**
  * Relational operator for table function scan.
@@ -49,10 +45,10 @@
      * Creates a TableFunctionScan.
      */
     public IgniteTableFunctionScan(
-            RelOptCluster cluster,
-            RelTraitSet traits,
-            RexNode call,
-            RelDataType rowType
+        RelOptCluster cluster,
+        RelTraitSet traits,
+        RexNode call,
+        RelDataType rowType
     ) {
         super(cluster, traits, List.of(), call, null, rowType, null);
     }
@@ -67,29 +63,25 @@
     }
 
     /** {@inheritDoc} */
-    @Override
-    public IgniteRel clone(RelOptCluster cluster, List<IgniteRel> inputs) {
+    @Override public IgniteRel clone(RelOptCluster cluster, List<IgniteRel> inputs) {
         return new IgniteTableFunctionScan(cluster, getTraitSet(), getCall(), getRowType());
     }
 
     /** {@inheritDoc} */
-    @Override
-    public <T> T accept(IgniteRelVisitor<T> visitor) {
+    @Override public <T> T accept(IgniteRelVisitor<T> visitor) {
         return visitor.visit(this);
     }
 
     /** {@inheritDoc} */
-    @Override
-    public TableFunctionScan copy(RelTraitSet traitSet, List<RelNode> inputs, RexNode rexCall,
-            Type elementType, RelDataType rowType, Set<RelColumnMapping> columnMappings) {
+    @Override public TableFunctionScan copy(RelTraitSet traitSet, List<RelNode> inputs, RexNode rexCall,
+        Type elementType, RelDataType rowType, Set<RelColumnMapping> columnMappings) {
         assert nullOrEmpty(inputs);
 
         return this;
     }
 
     /** {@inheritDoc} */
-    @Override
-    public double estimateRowCount(RelMetadataQuery mq) {
+    @Override public double estimateRowCount(RelMetadataQuery mq) {
         return ESTIMATE_ROW_COUNT;
     }
 }