/*
 * Licensed to the Apache Software Foundation (ASF) under one or more
 * contributor license agreements.  See the NOTICE file distributed with
 * this work for additional information regarding copyright ownership.
 * The ASF licenses this file to You under the Apache License, Version 2.0
 * (the "License"); you may not use this file except in compliance with
 * the License.  You may obtain a copy of the License at
 *
 *      http://www.apache.org/licenses/LICENSE-2.0
 *
 * Unless required by applicable law or agreed to in writing, software
 * distributed under the License is distributed on an "AS IS" BASIS,
 * WITHOUT WARRANTIES OR CONDITIONS OF ANY KIND, either express or implied.
 * See the License for the specific language governing permissions and
 * limitations under the License.
 */

package org.apache.ignite.internal.processors.query.calcite.rule;

import org.apache.calcite.plan.RelOptCluster;
import org.apache.calcite.plan.RelOptPlanner;
import org.apache.calcite.plan.RelOptRule;
import org.apache.calcite.plan.RelTraitSet;
import org.apache.calcite.rel.PhysicalNode;
import org.apache.calcite.rel.RelNode;
import org.apache.calcite.rel.logical.LogicalAggregate;
import org.apache.calcite.rel.metadata.RelMetadataQuery;
import org.apache.ignite.internal.processors.query.calcite.rel.IgniteConvention;
import org.apache.ignite.internal.processors.query.calcite.rel.agg.IgniteMapHashAggregate;
import org.apache.ignite.internal.processors.query.calcite.rel.agg.IgniteReduceHashAggregate;
import org.apache.ignite.internal.processors.query.calcite.rel.agg.IgniteSingleHashAggregate;
import org.apache.ignite.internal.processors.query.calcite.trait.IgniteDistributions;
import org.apache.ignite.internal.processors.query.calcite.util.HintUtils;

/**
 * HashAggregateConverterRule.
 * TODO Documentation https://issues.apache.org/jira/browse/IGNITE-15859
 */
public class HashAggregateConverterRule {
<<<<<<< HEAD
    public static final RelOptRule SINGLE = new HashSingleAggregateConverterRule();

    public static final RelOptRule MAP_REDUCE = new HashMapReduceAggregateConverterRule();

=======
    /**
     *
     */
    public static final RelOptRule SINGLE = new HashSingleAggregateConverterRule();

    /**
     *
     */
    public static final RelOptRule MAP_REDUCE = new HashMapReduceAggregateConverterRule();

    /**
     *
     */
>>>>>>> a323c22d
    private HashAggregateConverterRule() {
        // No-op.
    }

<<<<<<< HEAD
    private static class HashSingleAggregateConverterRule extends AbstractIgniteConverterRule<LogicalAggregate> {
=======
    /**
     *
     */
    private static class HashSingleAggregateConverterRule extends AbstractIgniteConverterRule<LogicalAggregate> {
        /**
         *
         */
>>>>>>> a323c22d
        HashSingleAggregateConverterRule() {
            super(LogicalAggregate.class, "HashSingleAggregateConverterRule");
        }

        /** {@inheritDoc} */
        @Override
        protected PhysicalNode convert(RelOptPlanner planner, RelMetadataQuery mq,
                LogicalAggregate agg) {
            if (HintUtils.isExpandDistinctAggregate(agg)) {
                return null;
            }

            RelOptCluster cluster = agg.getCluster();
            RelTraitSet inTrait = cluster.traitSetOf(IgniteConvention.INSTANCE).replace(IgniteDistributions.single());
            RelTraitSet outTrait = cluster.traitSetOf(IgniteConvention.INSTANCE).replace(IgniteDistributions.single());
            RelNode input = convert(agg.getInput(), inTrait);

            return new IgniteSingleHashAggregate(
                    cluster,
                    outTrait,
                    input,
                    agg.getGroupSet(),
                    agg.getGroupSets(),
                    agg.getAggCallList()
            );
        }
    }

<<<<<<< HEAD
    private static class HashMapReduceAggregateConverterRule extends AbstractIgniteConverterRule<LogicalAggregate> {
=======
    /**
     *
     */
    private static class HashMapReduceAggregateConverterRule extends AbstractIgniteConverterRule<LogicalAggregate> {
        /**
         *
         */
>>>>>>> a323c22d
        HashMapReduceAggregateConverterRule() {
            super(LogicalAggregate.class, "HashMapReduceAggregateConverterRule");
        }

        /** {@inheritDoc} */
        @Override
        protected PhysicalNode convert(RelOptPlanner planner, RelMetadataQuery mq,
                LogicalAggregate agg) {
            if (HintUtils.isExpandDistinctAggregate(agg)) {
                return null;
            }

            RelOptCluster cluster = agg.getCluster();
            RelTraitSet inTrait = cluster.traitSetOf(IgniteConvention.INSTANCE);
            RelTraitSet outTrait = cluster.traitSetOf(IgniteConvention.INSTANCE);
            RelNode input = convert(agg.getInput(), inTrait);

            RelNode map = new IgniteMapHashAggregate(
                    cluster,
                    outTrait,
                    input,
                    agg.getGroupSet(),
                    agg.getGroupSets(),
                    agg.getAggCallList()
            );

            return new IgniteReduceHashAggregate(
                    cluster,
                    outTrait.replace(IgniteDistributions.single()),
                    convert(map, inTrait.replace(IgniteDistributions.single())),
                    agg.getGroupSet(),
                    agg.getGroupSets(),
                    agg.getAggCallList(),
                    agg.getRowType()
            );
        }
    }
}<|MERGE_RESOLUTION|>--- conflicted
+++ resolved
@@ -33,16 +33,9 @@
 import org.apache.ignite.internal.processors.query.calcite.util.HintUtils;
 
 /**
- * HashAggregateConverterRule.
- * TODO Documentation https://issues.apache.org/jira/browse/IGNITE-15859
+ *
  */
 public class HashAggregateConverterRule {
-<<<<<<< HEAD
-    public static final RelOptRule SINGLE = new HashSingleAggregateConverterRule();
-
-    public static final RelOptRule MAP_REDUCE = new HashMapReduceAggregateConverterRule();
-
-=======
     /**
      *
      */
@@ -56,14 +49,10 @@
     /**
      *
      */
->>>>>>> a323c22d
     private HashAggregateConverterRule() {
         // No-op.
     }
 
-<<<<<<< HEAD
-    private static class HashSingleAggregateConverterRule extends AbstractIgniteConverterRule<LogicalAggregate> {
-=======
     /**
      *
      */
@@ -71,7 +60,6 @@
         /**
          *
          */
->>>>>>> a323c22d
         HashSingleAggregateConverterRule() {
             super(LogicalAggregate.class, "HashSingleAggregateConverterRule");
         }
@@ -100,9 +88,6 @@
         }
     }
 
-<<<<<<< HEAD
-    private static class HashMapReduceAggregateConverterRule extends AbstractIgniteConverterRule<LogicalAggregate> {
-=======
     /**
      *
      */
@@ -110,7 +95,6 @@
         /**
          *
          */
->>>>>>> a323c22d
         HashMapReduceAggregateConverterRule() {
             super(LogicalAggregate.class, "HashMapReduceAggregateConverterRule");
         }
