--- conflicted
+++ resolved
@@ -21,15 +21,6 @@
 import org.apache.ignite.internal.processors.query.calcite.exec.RowHandler;
 import org.apache.ignite.internal.util.IgniteUtils;
 
-<<<<<<< HEAD
-final class AffinityAdapter<RowT> implements ToIntFunction<RowT> {
-    private final ToIntFunction<Object> affinity;
-
-    private final int[] keys;
-
-    private final RowHandler<RowT> hndlr;
-
-=======
 /**
  *
  */
@@ -52,7 +43,6 @@
     /**
      *
      */
->>>>>>> a323c22d
     AffinityAdapter(ToIntFunction<Object> affinity, int[] keys, RowHandler<RowT> hndlr) {
         this.affinity = affinity;
         this.keys = keys;
