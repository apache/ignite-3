--- conflicted
+++ resolved
@@ -517,14 +517,11 @@
             default:
                 // No-Op.
         }
-<<<<<<< HEAD
-        if (targetType.getSqlTypeName() == SqlTypeName.DECIMAL)
+        if (targetType.getSqlTypeName() == SqlTypeName.DECIMAL) {
             convert = ConverterUtils.convertToDecimal(operand, targetType);
-
-        if (convert == null)
-=======
+        }
+
         if (convert == null) {
->>>>>>> d71b5e2c
             convert = ConverterUtils.convert(operand, typeFactory.getJavaClass(targetType));
         }
 
@@ -674,22 +671,18 @@
                     return Expressions.constant(bd, javaClass);
                 }
                 assert javaClass == BigDecimal.class;
-<<<<<<< HEAD
                 return Expressions.call(
-                    IgniteSqlFunctions.class,
-                    "toBigDecimal",
-                    /*
-                    The ConstantExpression class, when converting from BigDecimal to Bigdecimal,
-                    removes trailing zeros from the original object, regardless of the original scale value.
-                    Therefore, BigDecimal must be converted to a string to avoid this.
-                     */
-                    Expressions.constant(bd.toString()),
-                    Expressions.constant(type.getPrecision()),
-                    Expressions.constant(type.getScale()));
-=======
-                return Expressions.new_(BigDecimal.class,
-                        Expressions.constant(bd.toString()));
->>>>>>> d71b5e2c
+                        IgniteSqlFunctions.class,
+                        "toBigDecimal",
+                        /*
+                        The ConstantExpression class, when converting from BigDecimal to Bigdecimal,
+                        removes trailing zeros from the original object, regardless of the original scale value.
+                        Therefore, BigDecimal must be converted to a string to avoid this.
+                         */
+                        Expressions.constant(bd.toString()),
+                        Expressions.constant(type.getPrecision()),
+                        Expressions.constant(type.getScale())
+                );
             case DATE:
             case TIME:
             case TIME_WITH_LOCAL_TIME_ZONE:
