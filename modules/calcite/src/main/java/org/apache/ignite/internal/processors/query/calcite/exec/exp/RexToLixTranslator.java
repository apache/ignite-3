/*
 * Licensed to the Apache Software Foundation (ASF) under one or more
 * contributor license agreements.  See the NOTICE file distributed with
 * this work for additional information regarding copyright ownership.
 * The ASF licenses this file to you under the Apache License, Version 2.0
 * (the "License"); you may not use this file except in compliance with
 * the License.  You may obtain a copy of the License at
 *
 * http://www.apache.org/licenses/LICENSE-2.0
 *
 * Unless required by applicable law or agreed to in writing, software
 * distributed under the License is distributed on an "AS IS" BASIS,
 * WITHOUT WARRANTIES OR CONDITIONS OF ANY KIND, either express or implied.
 * See the License for the specific language governing permissions and
 * limitations under the License.
 */

package org.apache.ignite.internal.processors.query.calcite.exec.exp;

import static org.apache.calcite.sql.fun.SqlStdOperatorTable.CASE;
import static org.apache.calcite.sql.fun.SqlStdOperatorTable.SEARCH;

<<<<<<< HEAD
import com.google.common.collect.ImmutableList;
=======
>>>>>>> a323c22d
import java.lang.reflect.Modifier;
import java.lang.reflect.Type;
import java.math.BigDecimal;
import java.util.ArrayList;
import java.util.HashMap;
import java.util.List;
import java.util.Map;
import java.util.Objects;
import org.apache.calcite.adapter.enumerable.PhysType;
import org.apache.calcite.adapter.java.JavaTypeFactory;
import org.apache.calcite.avatica.util.ByteString;
import org.apache.calcite.avatica.util.DateTimeUtils;
import org.apache.calcite.linq4j.function.Function1;
import org.apache.calcite.linq4j.tree.BlockBuilder;
import org.apache.calcite.linq4j.tree.BlockStatement;
import org.apache.calcite.linq4j.tree.CatchBlock;
import org.apache.calcite.linq4j.tree.ConstantExpression;
import org.apache.calcite.linq4j.tree.Expression;
import org.apache.calcite.linq4j.tree.Expressions;
import org.apache.calcite.linq4j.tree.ParameterExpression;
import org.apache.calcite.linq4j.tree.Primitive;
import org.apache.calcite.linq4j.tree.Statement;
import org.apache.calcite.rel.type.RelDataType;
import org.apache.calcite.rex.RexBuilder;
import org.apache.calcite.rex.RexCall;
import org.apache.calcite.rex.RexCorrelVariable;
import org.apache.calcite.rex.RexDynamicParam;
import org.apache.calcite.rex.RexFieldAccess;
import org.apache.calcite.rex.RexInputRef;
import org.apache.calcite.rex.RexLiteral;
import org.apache.calcite.rex.RexLocalRef;
import org.apache.calcite.rex.RexNode;
import org.apache.calcite.rex.RexOver;
import org.apache.calcite.rex.RexPatternFieldRef;
import org.apache.calcite.rex.RexProgram;
import org.apache.calcite.rex.RexRangeRef;
import org.apache.calcite.rex.RexSubQuery;
import org.apache.calcite.rex.RexTableInputRef;
import org.apache.calcite.rex.RexUtil;
import org.apache.calcite.rex.RexVariable;
import org.apache.calcite.rex.RexVisitor;
import org.apache.calcite.runtime.GeoFunctions;
import org.apache.calcite.runtime.Geometries;
import org.apache.calcite.sql.SqlIntervalQualifier;
import org.apache.calcite.sql.SqlOperator;
import org.apache.calcite.sql.fun.SqlStdOperatorTable;
import org.apache.calcite.sql.type.SqlTypeUtil;
import org.apache.calcite.sql.validate.SqlConformance;
import org.apache.calcite.util.BuiltInMethod;
import org.apache.calcite.util.ControlFlowException;
import org.apache.calcite.util.Pair;

/**
 * Translates {@link RexNode REX expressions} to {@link Expression linq4j expressions}.
 */
public class RexToLixTranslator implements RexVisitor<RexToLixTranslator.Result> {
<<<<<<< HEAD
    final JavaTypeFactory typeFactory;

    final RexBuilder builder;

    private final RexProgram program;

    final SqlConformance conformance;

    private final Expression root;

    final RexToLixTranslator.InputGetter inputGetter;

    private final BlockBuilder list;

=======
    /**
     *
     */
    final JavaTypeFactory typeFactory;

    /**
     *
     */
    final RexBuilder builder;

    /**
     *
     */
    private final RexProgram program;

    /**
     *
     */
    final SqlConformance conformance;

    /**
     *
     */
    private final Expression root;

    /**
     *
     */
    final RexToLixTranslator.InputGetter inputGetter;

    /**
     *
     */
    private final BlockBuilder list;

    /**
     *
     */
>>>>>>> a323c22d
    private final Function1<String, InputGetter> correlates;

    /**
     * Map from RexLiteral's variable name to its literal, which is often a ({@link ConstantExpression})) It is used in the some {@code
     * RexCall}'s implementors, such as {@code ExtractImplementor}.
     *
     * @see #getLiteral
     * @see #getLiteralValue
     */
    private final Map<Expression, Expression> literalMap = new HashMap<>();

    /**
     * For {@code RexCall}, keep the list of its operand's {@code Result}. It is useful when creating a {@code CallImplementor}.
     */
    private final Map<RexCall, List<Result>> callOperandResultMap = new HashMap<>();

    /**
     * Map from RexNode under specific storage type to its Result, to avoid generating duplicate code. For {@code RexInputRef}, {@code
     * RexDynamicParam} and {@code RexFieldAccess}.
     */
    private final Map<Pair<RexNode, Type>, Result> rexWithStorageTypeResultMap = new HashMap<>();

    /**
     * Map from RexNode to its Result, to avoid generating duplicate code. For {@code RexLiteral} and {@code RexCall}.
     */
    private final Map<RexNode, Result> rexResultMap = new HashMap<>();

<<<<<<< HEAD
    private Type currentStorageType;

=======
    /**
     *
     */
    private Type currentStorageType;

    /**
     *
     */
>>>>>>> a323c22d
    private RexToLixTranslator(RexProgram program,
            JavaTypeFactory typeFactory,
            Expression root,
            InputGetter inputGetter,
            BlockBuilder list,
            RexBuilder builder,
            SqlConformance conformance,
            Function1<String, InputGetter> correlates) {
        this.program = program; // may be null
        this.typeFactory = Objects.requireNonNull(typeFactory);
        this.conformance = Objects.requireNonNull(conformance);
        this.root = Objects.requireNonNull(root);
        this.inputGetter = inputGetter;
        this.list = Objects.requireNonNull(list);
        this.builder = Objects.requireNonNull(builder);
        this.correlates = correlates; // may be null
    }

    /**
     * Translates a {@link RexProgram} to a sequence of expressions and declarations.
     *
     * @param program        Program to be translated
     * @param typeFactory    Type factory
     * @param conformance    SQL conformance
     * @param list           List of statements, populated with declarations
     * @param outputPhysType Output type, or null
     * @param root           Root expression
     * @param inputGetter    Generates expressions for inputs
     * @param correlates     Provider of references to the values of correlated variables
     * @return Sequence of expressions, optional condition
     */
    public static List<Expression> translateProjects(RexProgram program,
            JavaTypeFactory typeFactory, SqlConformance conformance,
            BlockBuilder list, PhysType outputPhysType, Expression root,
            InputGetter inputGetter, Function1<String, InputGetter> correlates) {
        List<Type> storageTypes = null;
        if (outputPhysType != null) {
            final RelDataType rowType = outputPhysType.getRowType();
            storageTypes = new ArrayList<>(rowType.getFieldCount());
            for (int i = 0; i < rowType.getFieldCount(); i++) {
                storageTypes.add(outputPhysType.getJavaFieldType(i));
            }
        }
        return new RexToLixTranslator(program, typeFactory, root, inputGetter,
                list, new RexBuilder(typeFactory), conformance, null)
                .setCorrelates(correlates)
                .translateList(program.getProjectList(), storageTypes);
    }

<<<<<<< HEAD
=======
    /**
     *
     */
>>>>>>> a323c22d
    Expression translate(RexNode expr) {
        final RexImpTable.NullAs nullAs =
                RexImpTable.NullAs.of(isNullable(expr));
        return translate(expr, nullAs);
    }

<<<<<<< HEAD
=======
    /**
     *
     */
>>>>>>> a323c22d
    Expression translate(RexNode expr, RexImpTable.NullAs nullAs) {
        return translate(expr, nullAs, null);
    }

<<<<<<< HEAD
=======
    /**
     *
     */
>>>>>>> a323c22d
    Expression translate(RexNode expr, Type storageType) {
        final RexImpTable.NullAs nullAs =
                RexImpTable.NullAs.of(isNullable(expr));
        return translate(expr, nullAs, storageType);
    }

<<<<<<< HEAD
=======
    /**
     *
     */
>>>>>>> a323c22d
    Expression translate(RexNode expr, RexImpTable.NullAs nullAs,
            Type storageType) {
        currentStorageType = storageType;
        final Result result = expr.accept(this);
        final Expression translated =
                ConverterUtils.toInternal(result.valueVariable, storageType);
        assert translated != null;
        // When we asked for not null input that would be stored as box, avoid unboxing
        if (RexImpTable.NullAs.NOT_POSSIBLE == nullAs
                && translated.type.equals(storageType)) {
            return translated;
        }

        return nullAs.handle(translated);
    }

<<<<<<< HEAD
=======
    /**
     *
     */
>>>>>>> a323c22d
    Expression translateCast(
            RelDataType sourceType,
            RelDataType targetType,
            Expression operand) {
        Expression convert = null;
        switch (targetType.getSqlTypeName()) {
            case ANY:
                convert = operand;
                break;
            case DATE:
                switch (sourceType.getSqlTypeName()) {
                    case CHAR:
                    case VARCHAR:
                        convert =
                                Expressions.call(BuiltInMethod.STRING_TO_DATE.method, operand);
                        break;
                    case TIMESTAMP:
                        convert = Expressions.convert_(
                                Expressions.call(BuiltInMethod.FLOOR_DIV.method,
                                        operand, Expressions.constant(DateTimeUtils.MILLIS_PER_DAY)),
                                int.class);
                        break;
                    case TIMESTAMP_WITH_LOCAL_TIME_ZONE:
                        convert = RexImpTable.optimize2(
                                operand,
                                Expressions.call(
                                        BuiltInMethod.TIMESTAMP_WITH_LOCAL_TIME_ZONE_TO_DATE.method,
                                        operand,
                                        Expressions.call(BuiltInMethod.TIME_ZONE.method, root)));
                        break;
                    default:
                        // No-Op.
                }
                break;
            case TIME:
                switch (sourceType.getSqlTypeName()) {
                    case CHAR:
                    case VARCHAR:
                        convert =
                                Expressions.call(BuiltInMethod.STRING_TO_TIME.method, operand);
                        break;
                    case TIME_WITH_LOCAL_TIME_ZONE:
                        convert = RexImpTable.optimize2(
                                operand,
                                Expressions.call(
                                        BuiltInMethod.TIME_WITH_LOCAL_TIME_ZONE_TO_TIME.method,
                                        operand,
                                        Expressions.call(BuiltInMethod.TIME_ZONE.method, root)));
                        break;
                    case TIMESTAMP:
                        convert = Expressions.convert_(
                                Expressions.call(
                                        BuiltInMethod.FLOOR_MOD.method,
                                        operand,
                                        Expressions.constant(DateTimeUtils.MILLIS_PER_DAY)),
                                int.class);
                        break;
                    case TIMESTAMP_WITH_LOCAL_TIME_ZONE:
                        convert = RexImpTable.optimize2(
                                operand,
                                Expressions.call(
                                        BuiltInMethod.TIMESTAMP_WITH_LOCAL_TIME_ZONE_TO_TIME.method,
                                        operand,
                                        Expressions.call(BuiltInMethod.TIME_ZONE.method, root)));
                        break;
                    default:
                        // No-Op.
                }
                break;
            case TIME_WITH_LOCAL_TIME_ZONE:
                switch (sourceType.getSqlTypeName()) {
                    case CHAR:
                    case VARCHAR:
                        convert =
                                Expressions.call(BuiltInMethod.STRING_TO_TIME_WITH_LOCAL_TIME_ZONE.method, operand);
                        break;
                    case TIME:
                        convert = Expressions.call(
                                BuiltInMethod.TIME_STRING_TO_TIME_WITH_LOCAL_TIME_ZONE.method,
                                RexImpTable.optimize2(
                                        operand,
                                        Expressions.call(
                                                BuiltInMethod.UNIX_TIME_TO_STRING.method,
                                                operand)),
                                Expressions.call(BuiltInMethod.TIME_ZONE.method, root));
                        break;
                    case TIMESTAMP:
                        convert = Expressions.call(
                                BuiltInMethod.TIMESTAMP_STRING_TO_TIMESTAMP_WITH_LOCAL_TIME_ZONE.method,
                                RexImpTable.optimize2(
                                        operand,
                                        Expressions.call(
                                                BuiltInMethod.UNIX_TIMESTAMP_TO_STRING.method,
                                                operand)),
                                Expressions.call(BuiltInMethod.TIME_ZONE.method, root));
                        break;
                    case TIMESTAMP_WITH_LOCAL_TIME_ZONE:
                        convert = RexImpTable.optimize2(
                                operand,
                                Expressions.call(
                                        BuiltInMethod.TIMESTAMP_WITH_LOCAL_TIME_ZONE_TO_TIME_WITH_LOCAL_TIME_ZONE.method,
                                        operand));
                        break;
                    default:
                        // No-Op.
                }
                break;
            case TIMESTAMP:
                switch (sourceType.getSqlTypeName()) {
                    case CHAR:
                    case VARCHAR:
                        convert =
                                Expressions.call(BuiltInMethod.STRING_TO_TIMESTAMP.method, operand);
                        break;
                    case DATE:
                        convert = Expressions.multiply(
                                Expressions.convert_(operand, long.class),
                                Expressions.constant(DateTimeUtils.MILLIS_PER_DAY));
                        break;
                    case TIME:
                        convert =
                                Expressions.add(
                                        Expressions.multiply(
                                                Expressions.convert_(
                                                        Expressions.call(BuiltInMethod.CURRENT_DATE.method, root),
                                                        long.class),
                                                Expressions.constant(DateTimeUtils.MILLIS_PER_DAY)),
                                        Expressions.convert_(operand, long.class));
                        break;
                    case TIME_WITH_LOCAL_TIME_ZONE:
                        convert = RexImpTable.optimize2(
                                operand,
                                Expressions.call(
                                        BuiltInMethod.TIME_WITH_LOCAL_TIME_ZONE_TO_TIMESTAMP.method,
                                        Expressions.call(
                                                BuiltInMethod.UNIX_DATE_TO_STRING.method,
                                                Expressions.call(BuiltInMethod.CURRENT_DATE.method, root)),
                                        operand,
                                        Expressions.call(BuiltInMethod.TIME_ZONE.method, root)));
                        break;
                    case TIMESTAMP_WITH_LOCAL_TIME_ZONE:
                        convert = RexImpTable.optimize2(
                                operand,
                                Expressions.call(
                                        BuiltInMethod.TIMESTAMP_WITH_LOCAL_TIME_ZONE_TO_TIMESTAMP.method,
                                        operand,
                                        Expressions.call(BuiltInMethod.TIME_ZONE.method, root)));
                        break;
                    default:
                        // No-Op.
                }
                break;
            case TIMESTAMP_WITH_LOCAL_TIME_ZONE:
                switch (sourceType.getSqlTypeName()) {
                    case CHAR:
                    case VARCHAR:
                        convert =
                                Expressions.call(
                                        BuiltInMethod.STRING_TO_TIMESTAMP_WITH_LOCAL_TIME_ZONE.method,
                                        operand);
                        break;
                    case DATE:
                        convert = Expressions.call(
                                BuiltInMethod.TIMESTAMP_STRING_TO_TIMESTAMP_WITH_LOCAL_TIME_ZONE.method,
                                RexImpTable.optimize2(
                                        operand,
                                        Expressions.call(
                                                BuiltInMethod.UNIX_TIMESTAMP_TO_STRING.method,
                                                Expressions.multiply(
                                                        Expressions.convert_(operand, long.class),
                                                        Expressions.constant(DateTimeUtils.MILLIS_PER_DAY)))),
                                Expressions.call(BuiltInMethod.TIME_ZONE.method, root));
                        break;
                    case TIME:
                        convert = Expressions.call(
                                BuiltInMethod.TIMESTAMP_STRING_TO_TIMESTAMP_WITH_LOCAL_TIME_ZONE.method,
                                RexImpTable.optimize2(
                                        operand,
                                        Expressions.call(
                                                BuiltInMethod.UNIX_TIMESTAMP_TO_STRING.method,
                                                Expressions.add(
                                                        Expressions.multiply(
                                                                Expressions.convert_(
                                                                        Expressions.call(BuiltInMethod.CURRENT_DATE.method, root),
                                                                        long.class),
                                                                Expressions.constant(DateTimeUtils.MILLIS_PER_DAY)),
                                                        Expressions.convert_(operand, long.class)))),
                                Expressions.call(BuiltInMethod.TIME_ZONE.method, root));
                        break;
                    case TIME_WITH_LOCAL_TIME_ZONE:
                        convert = RexImpTable.optimize2(
                                operand,
                                Expressions.call(
                                        BuiltInMethod.TIME_WITH_LOCAL_TIME_ZONE_TO_TIMESTAMP_WITH_LOCAL_TIME_ZONE.method,
                                        Expressions.call(
                                                BuiltInMethod.UNIX_DATE_TO_STRING.method,
                                                Expressions.call(BuiltInMethod.CURRENT_DATE.method, root)),
                                        operand));
                        break;
                    case TIMESTAMP:
                        convert = Expressions.call(
                                BuiltInMethod.TIMESTAMP_STRING_TO_TIMESTAMP_WITH_LOCAL_TIME_ZONE.method,
                                RexImpTable.optimize2(
                                        operand,
                                        Expressions.call(
                                                BuiltInMethod.UNIX_TIMESTAMP_TO_STRING.method,
                                                operand)),
                                Expressions.call(BuiltInMethod.TIME_ZONE.method, root));
                        break;
                    default:
                        // No-Op.
                }
                break;
            case BOOLEAN:
                switch (sourceType.getSqlTypeName()) {
                    case CHAR:
                    case VARCHAR:
                        convert = Expressions.call(
                                BuiltInMethod.STRING_TO_BOOLEAN.method,
                                operand);
                        break;
                    default:
                        // No-Op.
                }
                break;
            case CHAR:
            case VARCHAR:
                final SqlIntervalQualifier interval =
                        sourceType.getIntervalQualifier();
                switch (sourceType.getSqlTypeName()) {
                    case DATE:
                        convert = RexImpTable.optimize2(
                                operand,
                                Expressions.call(
                                        BuiltInMethod.UNIX_DATE_TO_STRING.method,
                                        operand));
                        break;
                    case TIME:
                        convert = RexImpTable.optimize2(
                                operand,
                                Expressions.call(
                                        BuiltInMethod.UNIX_TIME_TO_STRING.method,
                                        operand));
                        break;
                    case TIME_WITH_LOCAL_TIME_ZONE:
                        convert = RexImpTable.optimize2(
                                operand,
                                Expressions.call(
                                        BuiltInMethod.TIME_WITH_LOCAL_TIME_ZONE_TO_STRING.method,
                                        operand,
                                        Expressions.call(BuiltInMethod.TIME_ZONE.method, root)));
                        break;
                    case TIMESTAMP:
                        convert = RexImpTable.optimize2(
                                operand,
                                Expressions.call(
                                        BuiltInMethod.UNIX_TIMESTAMP_TO_STRING.method,
                                        operand));
                        break;
                    case TIMESTAMP_WITH_LOCAL_TIME_ZONE:
                        convert = RexImpTable.optimize2(
                                operand,
                                Expressions.call(
                                        BuiltInMethod.TIMESTAMP_WITH_LOCAL_TIME_ZONE_TO_STRING.method,
                                        operand,
                                        Expressions.call(BuiltInMethod.TIME_ZONE.method, root)));
                        break;
                    case INTERVAL_YEAR:
                    case INTERVAL_YEAR_MONTH:
                    case INTERVAL_MONTH:
                        convert = RexImpTable.optimize2(
                                operand,
                                Expressions.call(
                                        BuiltInMethod.INTERVAL_YEAR_MONTH_TO_STRING.method,
                                        operand,
                                        Expressions.constant(interval.timeUnitRange)));
                        break;
                    case INTERVAL_DAY:
                    case INTERVAL_DAY_HOUR:
                    case INTERVAL_DAY_MINUTE:
                    case INTERVAL_DAY_SECOND:
                    case INTERVAL_HOUR:
                    case INTERVAL_HOUR_MINUTE:
                    case INTERVAL_HOUR_SECOND:
                    case INTERVAL_MINUTE:
                    case INTERVAL_MINUTE_SECOND:
                    case INTERVAL_SECOND:
                        convert = RexImpTable.optimize2(
                                operand,
                                Expressions.call(
                                        BuiltInMethod.INTERVAL_DAY_TIME_TO_STRING.method,
                                        operand,
                                        Expressions.constant(interval.timeUnitRange),
                                        Expressions.constant(
                                                interval.getFractionalSecondPrecision(
                                                        typeFactory.getTypeSystem()))));
                        break;
                    case BOOLEAN:
                        convert = RexImpTable.optimize2(
                                operand,
                                Expressions.call(
                                        BuiltInMethod.BOOLEAN_TO_STRING.method,
                                        operand));
                        break;
                    default:
                        // No-Op.
                }
                break;
            default:
                // No-Op.
        }
        if (convert == null) {
            convert = ConverterUtils.convert(operand, typeFactory.getJavaClass(targetType));
        }

        // Going from anything to CHAR(n) or VARCHAR(n), make sure value is no
        // longer than n.
        boolean pad = false;
        boolean truncate = true;
        switch (targetType.getSqlTypeName()) {
            case CHAR:
            case BINARY:
                pad = true;
                // fall through
            case VARCHAR:
            case VARBINARY:
                final int targetPrecision = targetType.getPrecision();
                if (targetPrecision >= 0) {
                    switch (sourceType.getSqlTypeName()) {
                        case CHAR:
                        case VARCHAR:
                        case BINARY:
                        case VARBINARY:
                            // If this is a widening cast, no need to truncate.
                            final int sourcePrecision = sourceType.getPrecision();
                            if (SqlTypeUtil.comparePrecision(sourcePrecision, targetPrecision) <= 0) {
                                truncate = false;
                            }

                            // If this is a widening cast, no need to pad.
                            if (SqlTypeUtil.comparePrecision(sourcePrecision, targetPrecision) >= 0) {
                                pad = false;
                            }

                            // fall through
                        default:
                            if (truncate || pad) {
                                convert =
                                        Expressions.call(
                                                pad
                                                        ? BuiltInMethod.TRUNCATE_OR_PAD.method
                                                        : BuiltInMethod.TRUNCATE.method,
                                                convert,
                                                Expressions.constant(targetPrecision));
                            }
                    }
                }
                break;
            case TIMESTAMP:
                int targetScale = targetType.getScale();
                if (targetScale == RelDataType.SCALE_NOT_SPECIFIED) {
                    targetScale = 0;
                }

                if (targetScale < sourceType.getScale()) {
                    convert =
                            Expressions.call(
                                    BuiltInMethod.ROUND_LONG.method,
                                    convert,
                                    Expressions.constant(
                                            (long) Math.pow(10, 3 - targetScale)));
                }
                break;
            case INTERVAL_YEAR:
            case INTERVAL_YEAR_MONTH:
            case INTERVAL_MONTH:
            case INTERVAL_DAY:
            case INTERVAL_DAY_HOUR:
            case INTERVAL_DAY_MINUTE:
            case INTERVAL_DAY_SECOND:
            case INTERVAL_HOUR:
            case INTERVAL_HOUR_MINUTE:
            case INTERVAL_HOUR_SECOND:
            case INTERVAL_MINUTE:
            case INTERVAL_MINUTE_SECOND:
            case INTERVAL_SECOND:
                switch (sourceType.getSqlTypeName().getFamily()) {
                    case NUMERIC:
                        final BigDecimal multiplier = targetType.getSqlTypeName().getEndUnit().multiplier;
                        final BigDecimal divider = BigDecimal.ONE;
                        convert = RexImpTable.multiplyDivide(convert, multiplier, divider);
                        break;
                    default:
                        // No-Op.
                }
                break;
            default:
                // No-Op.
        }
        return scaleIntervalToNumber(sourceType, targetType, convert);
    }

    /**
     * Dereferences an expression if it is a {@link RexLocalRef}.
     */
    public RexNode deref(RexNode expr) {
        if (expr instanceof RexLocalRef) {
            RexLocalRef ref = (RexLocalRef) expr;
            final RexNode e2 = program.getExprList().get(ref.getIndex());
            assert ref.getType().equals(e2.getType());
            return e2;
        }

        return expr;
    }

    /**
     * Translates a literal.
     *
     * @throws ControlFlowException if literal is null but {@code nullAs} is {@link RexImpTable.NullAs#NOT_POSSIBLE}.
     */
    public static Expression translateLiteral(
            RexLiteral literal,
            RelDataType type,
            JavaTypeFactory typeFactory,
            RexImpTable.NullAs nullAs) {
        if (literal.isNull()) {
            switch (nullAs) {
                case TRUE:
                case IS_NULL:
                    return RexImpTable.TRUE_EXPR;
                case FALSE:
                case IS_NOT_NULL:
                    return RexImpTable.FALSE_EXPR;
                case NOT_POSSIBLE:
                    throw new ControlFlowException();
                case NULL:
                default:
                    return RexImpTable.NULL_EXPR;
            }
        } else {
            switch (nullAs) {
                case IS_NOT_NULL:
                    return RexImpTable.TRUE_EXPR;
                case IS_NULL:
                    return RexImpTable.FALSE_EXPR;
                default:
                    // No-Op.
            }
        }
        Type javaClass = typeFactory.getJavaClass(type);
        final Object value2;
        switch (literal.getType().getSqlTypeName()) {
            case DECIMAL:
                final BigDecimal bd = literal.getValueAs(BigDecimal.class);
                if (javaClass == float.class) {
                    return Expressions.constant(bd, javaClass);
                } else if (javaClass == double.class) {
                    return Expressions.constant(bd, javaClass);
                }
                assert javaClass == BigDecimal.class;
                return Expressions.new_(BigDecimal.class,
                        Expressions.constant(bd.toString()));
            case DATE:
            case TIME:
            case TIME_WITH_LOCAL_TIME_ZONE:
            case INTERVAL_YEAR:
            case INTERVAL_YEAR_MONTH:
            case INTERVAL_MONTH:
                value2 = literal.getValueAs(Integer.class);
                javaClass = int.class;
                break;
            case TIMESTAMP:
            case TIMESTAMP_WITH_LOCAL_TIME_ZONE:
            case INTERVAL_DAY:
            case INTERVAL_DAY_HOUR:
            case INTERVAL_DAY_MINUTE:
            case INTERVAL_DAY_SECOND:
            case INTERVAL_HOUR:
            case INTERVAL_HOUR_MINUTE:
            case INTERVAL_HOUR_SECOND:
            case INTERVAL_MINUTE:
            case INTERVAL_MINUTE_SECOND:
            case INTERVAL_SECOND:
                value2 = literal.getValueAs(Long.class);
                javaClass = long.class;
                break;
            case CHAR:
            case VARCHAR:
                value2 = literal.getValueAs(String.class);
                break;
            case BINARY:
            case VARBINARY:
                return Expressions.new_(
                        ByteString.class,
                        Expressions.constant(
                                literal.getValueAs(byte[].class),
                                byte[].class));
            case GEOMETRY:
                final Geometries.Geom geom = literal.getValueAs(Geometries.Geom.class);
                final String wkt = GeoFunctions.ST_AsWKT(geom);
                return Expressions.call(null, BuiltInMethod.ST_GEOM_FROM_TEXT.method,
                        Expressions.constant(wkt));
            case SYMBOL:
                value2 = literal.getValueAs(Enum.class);
                javaClass = value2.getClass();
                break;
            default:
                final Primitive primitive = Primitive.ofBoxOr(javaClass);
                final Comparable value = literal.getValueAs(Comparable.class);

                value2 = primitive != null && value instanceof Number ? primitive.number((Number) value) : value;
        }
        return Expressions.constant(value2, javaClass);
    }

<<<<<<< HEAD
=======
    /**
     *
     */
>>>>>>> a323c22d
    public List<Expression> translateList(
            List<RexNode> operandList,
            RexImpTable.NullAs nullAs) {
        return translateList(operandList, nullAs,
                ConverterUtils.internalTypes(operandList));
    }

    /**
<<<<<<< HEAD
     * Translate list.
     * TODO Documentation https://issues.apache.org/jira/browse/IGNITE-15859
=======
     *
>>>>>>> a323c22d
     */
    public List<Expression> translateList(
            List<RexNode> operandList,
            RexImpTable.NullAs nullAs,
            List<? extends Type> storageTypes) {
        final List<Expression> list = new ArrayList<>();
        for (Pair<RexNode, ? extends Type> e : Pair.zip(operandList, storageTypes)) {
            list.add(translate(e.left, nullAs, e.right));
        }

        return list;
    }

    /**
     * Translates the list of {@code RexNode}, using the default output types. This might be suboptimal in terms of additional box-unbox
     * when you use the translation later. If you know the java class that will be used to store the results, use {@link
     * RexToLixTranslator#translateList(List, List)} version.
     *
     * @param operandList list of RexNodes to translate
     * @return translated expressions
     */
    public List<Expression> translateList(List<? extends RexNode> operandList) {
        return translateList(operandList, ConverterUtils.internalTypes(operandList));
    }

    /**
     * Translates the list of {@code RexNode}, while optimizing for output storage. For instance, if the result of translation is going to
     * be stored in {@code Object[]}, and the input is {@code Object[]} as well, then translator will avoid casting, boxing, etc.
     *
     * @param operandList  list of RexNodes to translate
     * @param storageTypes hints of the java classes that will be used to store translation results. Use null to use default storage type
     * @return translated expressions
     */
    public List<Expression> translateList(List<? extends RexNode> operandList,
            List<? extends Type> storageTypes) {
        final List<Expression> list = new ArrayList<>(operandList.size());

        for (int i = 0; i < operandList.size(); i++) {
            RexNode rex = operandList.get(i);
            Type desiredType = null;
            if (storageTypes != null) {
                desiredType = storageTypes.get(i);
            }

            final Expression translate = translate(rex, desiredType);
            list.add(translate);
            // desiredType is still a hint, thus we might get any kind of output
            // (boxed or not) when hint was provided.
            // It is favourable to get the type matching desired type
            if (desiredType == null && !isNullable(rex)) {
                assert !Primitive.isBox(translate.getType())
                        : "Not-null boxed primitive should come back as primitive: "
                        + rex + ", " + translate.getType();
            }
        }
        return list;
    }

    /**
     * Returns whether an expression is nullable.
     *
     * @param e Expression.
     * @return Whether expression is nullable.
     */
    public boolean isNullable(RexNode e) {
        return e.getType().isNullable();
    }

    /**
<<<<<<< HEAD
     * SetBlock.
     * TODO Documentation https://issues.apache.org/jira/browse/IGNITE-15859
=======
     *
>>>>>>> a323c22d
     */
    public RexToLixTranslator setBlock(BlockBuilder block) {
        if (block == list) {
            return this;
        }

        return new RexToLixTranslator(program, typeFactory, root, inputGetter,
                block, builder, conformance, correlates);
    }

    /**
<<<<<<< HEAD
     * SetCorrelates.
     * TODO Documentation https://issues.apache.org/jira/browse/IGNITE-15859
     */
    public RexToLixTranslator setCorrelates(Function1<String, InputGetter> correlates) {
=======
     *
     */
    public RexToLixTranslator setCorrelates(
            Function1<String, InputGetter> correlates) {
>>>>>>> a323c22d
        if (this.correlates == correlates) {
            return this;
        }

        return new RexToLixTranslator(program, typeFactory, root, inputGetter, list,
                builder, conformance, correlates);
    }

<<<<<<< HEAD
=======
    /**
     *
     */
>>>>>>> a323c22d
    public Expression getRoot() {
        return root;
    }

<<<<<<< HEAD
=======
    /**
     *
     */
>>>>>>> a323c22d
    private static Expression scaleIntervalToNumber(
            RelDataType sourceType,
            RelDataType targetType,
            Expression operand) {
        switch (targetType.getSqlTypeName().getFamily()) {
            case NUMERIC:
                switch (sourceType.getSqlTypeName()) {
                    case INTERVAL_YEAR:
                    case INTERVAL_YEAR_MONTH:
                    case INTERVAL_MONTH:
                    case INTERVAL_DAY:
                    case INTERVAL_DAY_HOUR:
                    case INTERVAL_DAY_MINUTE:
                    case INTERVAL_DAY_SECOND:
                    case INTERVAL_HOUR:
                    case INTERVAL_HOUR_MINUTE:
                    case INTERVAL_HOUR_SECOND:
                    case INTERVAL_MINUTE:
                    case INTERVAL_MINUTE_SECOND:
                    case INTERVAL_SECOND:
                        // Scale to the given field.
                        final BigDecimal multiplier = BigDecimal.ONE;
                        final BigDecimal divider =
                                sourceType.getSqlTypeName().getEndUnit().multiplier;
                        return RexImpTable.multiplyDivide(operand, multiplier, divider);
                    default:
                        // No-Op.
                }
                break;
            default:
                // No-Op.
        }
        return operand;
    }

    /**
     * Visit {@code RexInputRef}. If it has never been visited under current storage type before, {@code RexToLixTranslator} generally
     * produces three lines of code. For example, when visiting a column (named commission) in table Employee, the generated code snippet
     * is: {@code final Employee current =(Employee) inputEnumerator.current(); final Integer input_value = current.commission; final
     * boolean input_isNull = input_value == null; }
     */
    @Override
    public Result visitInputRef(RexInputRef inputRef) {
        final Pair<RexNode, Type> key = Pair.of(inputRef, currentStorageType);
        // If the RexInputRef has been visited under current storage type already,
        // it is not necessary to visit it again, just return the result.
        if (rexWithStorageTypeResultMap.containsKey(key)) {
            return rexWithStorageTypeResultMap.get(key);
        }

        // Generate one line of code to get the input, e.g.,
        // "final Employee current =(Employee) inputEnumerator.current();"
        final Expression valueExpression = inputGetter.field(
                list, inputRef.getIndex(), currentStorageType);

        // Generate one line of code for the value of RexInputRef, e.g.,
        // "final Integer input_value = current.commission;"
        final ParameterExpression valueVariable =
                Expressions.parameter(
                        valueExpression.getType(), list.newName("input_value"));
        list.add(Expressions.declare(Modifier.FINAL, valueVariable, valueExpression));

        // Generate one line of code to check whether RexInputRef is null, e.g.,
        // "final boolean input_isNull = input_value == null;"
        final Expression isNullExpression = checkNull(valueVariable);
        final ParameterExpression isNullVariable =
                Expressions.parameter(
                        Boolean.TYPE, list.newName("input_isNull"));
        list.add(Expressions.declare(Modifier.FINAL, isNullVariable, isNullExpression));

        final Result result = new Result(isNullVariable, valueVariable);

        // Cache <RexInputRef, currentStorageType>'s result
        rexWithStorageTypeResultMap.put(key, result);

        return new Result(isNullVariable, valueVariable);
    }

    /** {@inheritDoc} */
    @Override
    public Result visitLocalRef(RexLocalRef localRef) {
        return deref(localRef).accept(this);
    }

    /**
     * Visit {@code RexLiteral}. If it has never been visited before, {@code RexToLixTranslator} will generate two lines of code. For
     * example, when visiting a primitive int (10), the generated code snippet is: {@code final int literal_value = 10; final boolean
     * literal_isNull = false; }
     */
    @Override
    public Result visitLiteral(RexLiteral literal) {
        // If the RexLiteral has been visited already, just return the result
        if (rexResultMap.containsKey(literal)) {
            return rexResultMap.get(literal);
        }

        // Generate one line of code for the value of RexLiteral, e.g.,
        // "final int literal_value = 10;"
        final Expression valueExpression = literal.isNull()
                // Note: even for null literal, we can't loss its type information
                ? getTypedNullLiteral(literal)
                : translateLiteral(literal, literal.getType(),
                        typeFactory, RexImpTable.NullAs.NOT_POSSIBLE);
        final ParameterExpression valueVariable =
                Expressions.parameter(valueExpression.getType(),
                        list.newName("literal_value"));
        list.add(Expressions.declare(Modifier.FINAL, valueVariable, valueExpression));

        // Generate one line of code to check whether RexLiteral is null, e.g.,
        // "final boolean literal_isNull = false;"
        final Expression isNullExpression =
                literal.isNull() ? RexImpTable.TRUE_EXPR : RexImpTable.FALSE_EXPR;
        final ParameterExpression isNullVariable = Expressions.parameter(
                Boolean.TYPE, list.newName("literal_isNull"));
        list.add(Expressions.declare(Modifier.FINAL, isNullVariable, isNullExpression));

        // Maintain the map from valueVariable (ParameterExpression) to real Expression
        literalMap.put(valueVariable, valueExpression);
        final Result result = new Result(isNullVariable, valueVariable);
        // Cache RexLiteral's result
        rexResultMap.put(literal, result);
        return result;
    }

    /**
     * Returns an {@code Expression} for null literal without losing its type information.
     */
    private ConstantExpression getTypedNullLiteral(RexLiteral literal) {
        assert literal.isNull();
        Type javaClass = typeFactory.getJavaClass(literal.getType());
        switch (literal.getType().getSqlTypeName()) {
            case DATE:
            case TIME:
            case TIME_WITH_LOCAL_TIME_ZONE:
            case INTERVAL_YEAR:
            case INTERVAL_YEAR_MONTH:
            case INTERVAL_MONTH:
                javaClass = Integer.class;
                break;
            case TIMESTAMP:
            case TIMESTAMP_WITH_LOCAL_TIME_ZONE:
            case INTERVAL_DAY:
            case INTERVAL_DAY_HOUR:
            case INTERVAL_DAY_MINUTE:
            case INTERVAL_DAY_SECOND:
            case INTERVAL_HOUR:
            case INTERVAL_HOUR_MINUTE:
            case INTERVAL_HOUR_SECOND:
            case INTERVAL_MINUTE:
            case INTERVAL_MINUTE_SECOND:
            case INTERVAL_SECOND:
                javaClass = Long.class;
                break;
            default:
                // No-Op.
        }
        return javaClass == null || javaClass == Void.class
                ? RexImpTable.NULL_EXPR
                : Expressions.constant(null, javaClass);
    }

    /**
     * Visit {@code RexCall}. For most {@code SqlOperator}s, we can get the implementor from {@code RexImpTable}. Several operators (e.g.,
     * CaseWhen) with special semantics need to be implemented separately.
     */
    @Override
    public Result visitCall(RexCall call) {
        if (rexResultMap.containsKey(call)) {
            return rexResultMap.get(call);
        }

        final SqlOperator operator = call.getOperator();
        if (operator == CASE) {
            return implementCaseWhen(call);
        }

        if (operator == SEARCH) {
            return RexUtil.expandSearch(builder, program, call).accept(this);
        }

        final RexImpTable.RexCallImplementor implementor =
                RexImpTable.INSTANCE.get(operator);
        if (implementor == null) {
            throw new RuntimeException("cannot translate call " + call);
        }

        final List<RexNode> operandList = call.getOperands();
        final List<Type> storageTypes = ConverterUtils.internalTypes(operandList);
        final List<Result> operandResults = new ArrayList<>();
        for (int i = 0; i < operandList.size(); i++) {
            final Result operandResult =
                    implementCallOperand(operandList.get(i), storageTypes.get(i), this);
            operandResults.add(operandResult);
        }
        callOperandResultMap.put(call, operandResults);
        final Result result = implementor.implement(this, call, operandResults);
        rexResultMap.put(call, result);
        return result;
    }

<<<<<<< HEAD
=======
    /**
     *
     */
>>>>>>> a323c22d
    private static Result implementCallOperand(final RexNode operand,
            final Type storageType, final RexToLixTranslator translator) {
        final Type originalStorageType = translator.currentStorageType;
        translator.currentStorageType = storageType;
        Result operandResult = operand.accept(translator);
        if (storageType != null) {
            operandResult = translator.toInnerStorageType(operandResult, storageType);
        }
        translator.currentStorageType = originalStorageType;
        return operandResult;
    }

<<<<<<< HEAD
=======
    /**
     *
     */
>>>>>>> a323c22d
    private static Expression implementCallOperand2(final RexNode operand,
            final Type storageType, final RexToLixTranslator translator) {
        final Type originalStorageType = translator.currentStorageType;
        translator.currentStorageType = storageType;
        final Expression result = translator.translate(operand);
        translator.currentStorageType = originalStorageType;
        return result;
    }

    /**
     * The CASE operator is SQL’s way of handling if/then logic. Different with other {@code RexCall}s, it is not safe to implement its
     * operands first. For example: {@code select case when s=0 then false else 100/s > 0 end from (values (1),(0)) ax(s); }
     */
    private Result implementCaseWhen(RexCall call) {
        final Type returnType = typeFactory.getJavaClass(call.getType());
        final ParameterExpression valueVariable =
                Expressions.parameter(returnType,
                        list.newName("case_when_value"));
        list.add(Expressions.declare(0, valueVariable, null));
        final List<RexNode> operandList = call.getOperands();
        implementRecursively(this, operandList, valueVariable, 0);
        final Expression isNullExpression = checkNull(valueVariable);
        final ParameterExpression isNullVariable =
                Expressions.parameter(
                        Boolean.TYPE, list.newName("case_when_isNull"));
        list.add(Expressions.declare(Modifier.FINAL, isNullVariable, isNullExpression));
        final Result result = new Result(isNullVariable, valueVariable);
        rexResultMap.put(call, result);
        return result;
    }

    /**
     * Case statements of the form: {@code CASE WHEN a THEN b [WHEN c THEN d]* [ELSE e] END}. When {@code a = true}, returns {@code b}; when
     * {@code c = true}, returns {@code d}; else returns {@code e}.
     *
     * <p>We generate code that looks like:
     *
     * <blockquote><pre>
     *      int case_when_value;
     *      ......code for a......
     *      if (!a_isNull && a_value) {
     *          ......code for b......
     *          case_when_value = res(b_isNull, b_value);
     *      } else {
     *          ......code for c......
     *          if (!c_isNull && c_value) {
     *              ......code for d......
     *              case_when_value = res(d_isNull, d_value);
     *          } else {
     *              ......code for e......
     *              case_when_value = res(e_isNull, e_value);
     *          }
     *      }
     * </pre></blockquote>
     */
    private void implementRecursively(final RexToLixTranslator currentTranslator,
            final List<RexNode> operandList, final ParameterExpression valueVariable, int pos) {
        final BlockBuilder currentBlockBuilder = currentTranslator.getBlockBuilder();
        final List<Type> storageTypes = ConverterUtils.internalTypes(operandList);
        // [ELSE] clause
        if (pos == operandList.size() - 1) {
            Expression res = implementCallOperand2(operandList.get(pos),
                    storageTypes.get(pos), currentTranslator);
            currentBlockBuilder.add(
                    Expressions.statement(
                            Expressions.assign(valueVariable,
                                    ConverterUtils.convert(res, valueVariable.getType()))));
            return;
        }
        // Condition code: !a_isNull && a_value
        final RexNode testerNode = operandList.get(pos);
        final Result testerResult = implementCallOperand(testerNode,
                storageTypes.get(pos), currentTranslator);
        final Expression tester = Expressions.andAlso(
                Expressions.not(testerResult.isNullVariable),
                testerResult.valueVariable);
        // Code for {if} branch
        final RexNode ifTrueNode = operandList.get(pos + 1);
        final BlockBuilder ifTrueBlockBuilder =
                new BlockBuilder(true, currentBlockBuilder);
        final RexToLixTranslator ifTrueTranslator =
                currentTranslator.setBlock(ifTrueBlockBuilder);
        final Expression ifTrueRes = implementCallOperand2(ifTrueNode,
                storageTypes.get(pos + 1), ifTrueTranslator);
        // Assign the value: case_when_value = ifTrueRes
        ifTrueBlockBuilder.add(
                Expressions.statement(
                        Expressions.assign(valueVariable,
                                ConverterUtils.convert(ifTrueRes, valueVariable.getType()))));
        final BlockStatement ifTrue = ifTrueBlockBuilder.toBlock();
        // There is no [ELSE] clause
        if (pos + 1 == operandList.size() - 1) {
            currentBlockBuilder.add(
                    Expressions.ifThen(tester, ifTrue));
            return;
        }
        // Generate code for {else} branch recursively
        final BlockBuilder ifFalseBlockBuilder =
                new BlockBuilder(true, currentBlockBuilder);
        final RexToLixTranslator ifFalseTranslator =
                currentTranslator.setBlock(ifFalseBlockBuilder);
        implementRecursively(ifFalseTranslator, operandList, valueVariable, pos + 2);
        final BlockStatement ifFalse = ifFalseBlockBuilder.toBlock();
        currentBlockBuilder.add(
                Expressions.ifThenElse(tester, ifTrue, ifFalse));
    }

<<<<<<< HEAD
=======
    /**
     *
     */
>>>>>>> a323c22d
    private Result toInnerStorageType(final Result result, final Type storageType) {
        final Expression valueExpression =
                ConverterUtils.toInternal(result.valueVariable, storageType);
        if (valueExpression.equals(result.valueVariable)) {
            return result;
        }

        final ParameterExpression valueVariable =
                Expressions.parameter(
                        valueExpression.getType(),
                        list.newName(result.valueVariable.name + "_inner_type"));
        list.add(Expressions.declare(Modifier.FINAL, valueVariable, valueExpression));
        final ParameterExpression isNullVariable = result.isNullVariable;
        return new Result(isNullVariable, valueVariable);
    }

    /** {@inheritDoc} */
    @Override
    public Result visitDynamicParam(RexDynamicParam dynamicParam) {
        final Pair<RexNode, Type> key = Pair.of(dynamicParam, currentStorageType);
        if (rexWithStorageTypeResultMap.containsKey(key)) {
            return rexWithStorageTypeResultMap.get(key);
        }

        final Type storageType = currentStorageType != null
                ? currentStorageType : typeFactory.getJavaClass(dynamicParam.getType());
        final Expression valueExpression = ConverterUtils.convert(
                Expressions.call(root, BuiltInMethod.DATA_CONTEXT_GET.method,
                        Expressions.constant("?" + dynamicParam.getIndex())),
                storageType);
        final ParameterExpression valueVariable =
                Expressions.parameter(valueExpression.getType(), list.newName("value_dynamic_param"));
        list.add(Expressions.declare(Modifier.FINAL, valueVariable, valueExpression));
        final ParameterExpression isNullVariable =
                Expressions.parameter(Boolean.TYPE, list.newName("isNull_dynamic_param"));
        list.add(Expressions.declare(Modifier.FINAL, isNullVariable, checkNull(valueVariable)));
        final Result result = new Result(isNullVariable, valueVariable);
        rexWithStorageTypeResultMap.put(key, result);
        return result;
    }

    /** {@inheritDoc} */
    @Override
    public Result visitFieldAccess(RexFieldAccess fieldAccess) {
        final Pair<RexNode, Type> key = Pair.of(fieldAccess, currentStorageType);
        if (rexWithStorageTypeResultMap.containsKey(key)) {
            return rexWithStorageTypeResultMap.get(key);
        }

        final RexNode target = deref(fieldAccess.getReferenceExpr());
        int fieldIndex = fieldAccess.getField().getIndex();
        String fieldName = fieldAccess.getField().getName();
        switch (target.getKind()) {
            case CORREL_VARIABLE:
                if (correlates == null) {
                    throw new RuntimeException("Cannot translate " + fieldAccess
                            + " since correlate variables resolver is not defined");
                }
                final RexToLixTranslator.InputGetter getter =
                        correlates.apply(((RexVariable) target).getName());
                final Expression input = getter.field(
                        list, fieldIndex, currentStorageType);
                final Expression condition = checkNull(input);
                final ParameterExpression valueVariable =
                        Expressions.parameter(input.getType(), list.newName("corInp_value"));
                list.add(Expressions.declare(Modifier.FINAL, valueVariable, input));
                final ParameterExpression isNullVariable =
                        Expressions.parameter(Boolean.TYPE, list.newName("corInp_isNull"));
                final Expression isNullExpression = Expressions.condition(
                        condition,
                        RexImpTable.TRUE_EXPR,
                        checkNull(valueVariable));
                list.add(Expressions.declare(Modifier.FINAL, isNullVariable, isNullExpression));
                final Result result1 = new Result(isNullVariable, valueVariable);
                rexWithStorageTypeResultMap.put(key, result1);
                return result1;
            default:
                RexNode rxIndex =
                        builder.makeLiteral(fieldIndex, typeFactory.createType(int.class), true);
                RexNode rxName =
                        builder.makeLiteral(fieldName, typeFactory.createType(String.class), true);
                RexCall accessCall = (RexCall) builder.makeCall(
                        fieldAccess.getType(), SqlStdOperatorTable.STRUCT_ACCESS,
<<<<<<< HEAD
                        ImmutableList.of(target, rxIndex, rxName));
=======
                        List.of(target, rxIndex, rxName));
>>>>>>> a323c22d
                final Result result2 = accessCall.accept(this);
                rexWithStorageTypeResultMap.put(key, result2);
                return result2;
        }
    }

    /** {@inheritDoc} */
    @Override
    public Result visitOver(RexOver over) {
        throw new RuntimeException("cannot translate expression " + over);
    }

    /** {@inheritDoc} */
    @Override
    public Result visitCorrelVariable(RexCorrelVariable correlVariable) {
        throw new RuntimeException("Cannot translate " + correlVariable
                + ". Correlated variables should always be referenced by field access");
    }

    /** {@inheritDoc} */
    @Override
    public Result visitRangeRef(RexRangeRef rangeRef) {
        throw new RuntimeException("cannot translate expression " + rangeRef);
    }

    /** {@inheritDoc} */
    @Override
    public Result visitSubQuery(RexSubQuery subQuery) {
        throw new RuntimeException("cannot translate expression " + subQuery);
    }

    /** {@inheritDoc} */
    @Override
    public Result visitTableInputRef(RexTableInputRef fieldRef) {
        throw new RuntimeException("cannot translate expression " + fieldRef);
    }

    /** {@inheritDoc} */
    @Override
    public Result visitPatternFieldRef(RexPatternFieldRef fieldRef) {
        return visitInputRef(fieldRef);
    }

<<<<<<< HEAD
=======
    /**
     *
     */
>>>>>>> a323c22d
    Expression checkNull(Expression expr) {
        if (Primitive.flavor(expr.getType()) == Primitive.Flavor.PRIMITIVE) {
            return RexImpTable.FALSE_EXPR;
        }

        return Expressions.equal(expr, RexImpTable.NULL_EXPR);
    }

<<<<<<< HEAD
=======
    /**
     *
     */
>>>>>>> a323c22d
    Expression checkNotNull(Expression expr) {
        if (Primitive.flavor(expr.getType()) == Primitive.Flavor.PRIMITIVE) {
            return RexImpTable.TRUE_EXPR;
        }

        return Expressions.notEqual(expr, RexImpTable.NULL_EXPR);
    }

<<<<<<< HEAD
=======
    /**
     *
     */
>>>>>>> a323c22d
    BlockBuilder getBlockBuilder() {
        return list;
    }

<<<<<<< HEAD
=======
    /**
     *
     */
>>>>>>> a323c22d
    Expression getLiteral(Expression literalVariable) {
        return literalMap.get(literalVariable);
    }

    /** Returns the value of a literal. */
    Object getLiteralValue(Expression expr) {
        if (expr instanceof ParameterExpression) {
            final Expression constantExpr = literalMap.get(expr);
            return getLiteralValue(constantExpr);
        }
        if (expr instanceof ConstantExpression) {
            return ((ConstantExpression) expr).value;
        }

        return null;
    }

<<<<<<< HEAD
=======
    /**
     *
     */
>>>>>>> a323c22d
    List<Result> getCallOperandResult(RexCall call) {
        return callOperandResultMap.get(call);
    }

    /** Translates a field of an input to an expression. */
    public interface InputGetter {
<<<<<<< HEAD
=======
        /**
         *
         */
>>>>>>> a323c22d
        Expression field(BlockBuilder list, int index, Type storageType);
    }

    /** Result of translating a {@code RexNode}. */
    public static class Result {
<<<<<<< HEAD
        final ParameterExpression isNullVariable;

        final ParameterExpression valueVariable;

=======
        /**
         *
         */
        final ParameterExpression isNullVariable;

        /**
         *
         */
        final ParameterExpression valueVariable;

        /**
         *
         */
>>>>>>> a323c22d
        public Result(ParameterExpression isNullVariable,
                ParameterExpression valueVariable) {
            this.isNullVariable = isNullVariable;
            this.valueVariable = valueVariable;
        }
    }

    /**
     * Handle checked Exceptions declared in Method. In such case, method call should be wrapped in a try...catch block. " final Type
     * method_call; try { method_call = callExpr } catch (Exception e) { throw new RuntimeException(e); } "
     */
    Expression handleMethodCheckedExceptions(Expression callExpr) {
        // Try statement
        ParameterExpression methodCall = Expressions.parameter(
                callExpr.getType(), list.newName("method_call"));
        list.add(Expressions.declare(Modifier.FINAL, methodCall, null));
        Statement st = Expressions.statement(Expressions.assign(methodCall, callExpr));
        // Catch Block, wrap checked exception in unchecked exception
        ParameterExpression e = Expressions.parameter(0, Exception.class, "e");
        Expression uncheckedException = Expressions.new_(RuntimeException.class, e);
        CatchBlock cb = Expressions.catch_(e, Expressions.throw_(uncheckedException));
        list.add(Expressions.tryCatch(st, cb));
        return methodCall;
    }
}<|MERGE_RESOLUTION|>--- conflicted
+++ resolved
@@ -20,10 +20,6 @@
 import static org.apache.calcite.sql.fun.SqlStdOperatorTable.CASE;
 import static org.apache.calcite.sql.fun.SqlStdOperatorTable.SEARCH;
 
-<<<<<<< HEAD
-import com.google.common.collect.ImmutableList;
-=======
->>>>>>> a323c22d
 import java.lang.reflect.Modifier;
 import java.lang.reflect.Type;
 import java.math.BigDecimal;
@@ -80,61 +76,44 @@
  * Translates {@link RexNode REX expressions} to {@link Expression linq4j expressions}.
  */
 public class RexToLixTranslator implements RexVisitor<RexToLixTranslator.Result> {
-<<<<<<< HEAD
+    /**
+     *
+     */
     final JavaTypeFactory typeFactory;
 
+    /**
+     *
+     */
     final RexBuilder builder;
 
+    /**
+     *
+     */
     private final RexProgram program;
 
+    /**
+     *
+     */
     final SqlConformance conformance;
 
+    /**
+     *
+     */
     private final Expression root;
 
+    /**
+     *
+     */
     final RexToLixTranslator.InputGetter inputGetter;
 
+    /**
+     *
+     */
     private final BlockBuilder list;
 
-=======
-    /**
-     *
-     */
-    final JavaTypeFactory typeFactory;
-
-    /**
-     *
-     */
-    final RexBuilder builder;
-
-    /**
-     *
-     */
-    private final RexProgram program;
-
-    /**
-     *
-     */
-    final SqlConformance conformance;
-
-    /**
-     *
-     */
-    private final Expression root;
-
-    /**
-     *
-     */
-    final RexToLixTranslator.InputGetter inputGetter;
-
-    /**
-     *
-     */
-    private final BlockBuilder list;
-
-    /**
-     *
-     */
->>>>>>> a323c22d
+    /**
+     *
+     */
     private final Function1<String, InputGetter> correlates;
 
     /**
@@ -162,19 +141,14 @@
      */
     private final Map<RexNode, Result> rexResultMap = new HashMap<>();
 
-<<<<<<< HEAD
+    /**
+     *
+     */
     private Type currentStorageType;
 
-=======
-    /**
-     *
-     */
-    private Type currentStorageType;
-
-    /**
-     *
-     */
->>>>>>> a323c22d
+    /**
+     *
+     */
     private RexToLixTranslator(RexProgram program,
             JavaTypeFactory typeFactory,
             Expression root,
@@ -224,46 +198,34 @@
                 .translateList(program.getProjectList(), storageTypes);
     }
 
-<<<<<<< HEAD
-=======
-    /**
-     *
-     */
->>>>>>> a323c22d
+    /**
+     *
+     */
     Expression translate(RexNode expr) {
         final RexImpTable.NullAs nullAs =
                 RexImpTable.NullAs.of(isNullable(expr));
         return translate(expr, nullAs);
     }
 
-<<<<<<< HEAD
-=======
-    /**
-     *
-     */
->>>>>>> a323c22d
+    /**
+     *
+     */
     Expression translate(RexNode expr, RexImpTable.NullAs nullAs) {
         return translate(expr, nullAs, null);
     }
 
-<<<<<<< HEAD
-=======
-    /**
-     *
-     */
->>>>>>> a323c22d
+    /**
+     *
+     */
     Expression translate(RexNode expr, Type storageType) {
         final RexImpTable.NullAs nullAs =
                 RexImpTable.NullAs.of(isNullable(expr));
         return translate(expr, nullAs, storageType);
     }
 
-<<<<<<< HEAD
-=======
-    /**
-     *
-     */
->>>>>>> a323c22d
+    /**
+     *
+     */
     Expression translate(RexNode expr, RexImpTable.NullAs nullAs,
             Type storageType) {
         currentStorageType = storageType;
@@ -280,12 +242,9 @@
         return nullAs.handle(translated);
     }
 
-<<<<<<< HEAD
-=======
-    /**
-     *
-     */
->>>>>>> a323c22d
+    /**
+     *
+     */
     Expression translateCast(
             RelDataType sourceType,
             RelDataType targetType,
@@ -802,12 +761,9 @@
         return Expressions.constant(value2, javaClass);
     }
 
-<<<<<<< HEAD
-=======
-    /**
-     *
-     */
->>>>>>> a323c22d
+    /**
+     *
+     */
     public List<Expression> translateList(
             List<RexNode> operandList,
             RexImpTable.NullAs nullAs) {
@@ -816,12 +772,7 @@
     }
 
     /**
-<<<<<<< HEAD
-     * Translate list.
-     * TODO Documentation https://issues.apache.org/jira/browse/IGNITE-15859
-=======
-     *
->>>>>>> a323c22d
+     *
      */
     public List<Expression> translateList(
             List<RexNode> operandList,
@@ -883,20 +834,15 @@
     /**
      * Returns whether an expression is nullable.
      *
-     * @param e Expression.
-     * @return Whether expression is nullable.
+     * @param e Expression
+     * @return Whether expression is nullable
      */
     public boolean isNullable(RexNode e) {
         return e.getType().isNullable();
     }
 
     /**
-<<<<<<< HEAD
-     * SetBlock.
-     * TODO Documentation https://issues.apache.org/jira/browse/IGNITE-15859
-=======
-     *
->>>>>>> a323c22d
+     *
      */
     public RexToLixTranslator setBlock(BlockBuilder block) {
         if (block == list) {
@@ -908,17 +854,10 @@
     }
 
     /**
-<<<<<<< HEAD
-     * SetCorrelates.
-     * TODO Documentation https://issues.apache.org/jira/browse/IGNITE-15859
-     */
-    public RexToLixTranslator setCorrelates(Function1<String, InputGetter> correlates) {
-=======
      *
      */
     public RexToLixTranslator setCorrelates(
             Function1<String, InputGetter> correlates) {
->>>>>>> a323c22d
         if (this.correlates == correlates) {
             return this;
         }
@@ -927,22 +866,16 @@
                 builder, conformance, correlates);
     }
 
-<<<<<<< HEAD
-=======
-    /**
-     *
-     */
->>>>>>> a323c22d
+    /**
+     *
+     */
     public Expression getRoot() {
         return root;
     }
 
-<<<<<<< HEAD
-=======
-    /**
-     *
-     */
->>>>>>> a323c22d
+    /**
+     *
+     */
     private static Expression scaleIntervalToNumber(
             RelDataType sourceType,
             RelDataType targetType,
@@ -1143,12 +1076,9 @@
         return result;
     }
 
-<<<<<<< HEAD
-=======
-    /**
-     *
-     */
->>>>>>> a323c22d
+    /**
+     *
+     */
     private static Result implementCallOperand(final RexNode operand,
             final Type storageType, final RexToLixTranslator translator) {
         final Type originalStorageType = translator.currentStorageType;
@@ -1161,12 +1091,9 @@
         return operandResult;
     }
 
-<<<<<<< HEAD
-=======
-    /**
-     *
-     */
->>>>>>> a323c22d
+    /**
+     *
+     */
     private static Expression implementCallOperand2(final RexNode operand,
             final Type storageType, final RexToLixTranslator translator) {
         final Type originalStorageType = translator.currentStorageType;
@@ -1274,12 +1201,9 @@
                 Expressions.ifThenElse(tester, ifTrue, ifFalse));
     }
 
-<<<<<<< HEAD
-=======
-    /**
-     *
-     */
->>>>>>> a323c22d
+    /**
+     *
+     */
     private Result toInnerStorageType(final Result result, final Type storageType) {
         final Expression valueExpression =
                 ConverterUtils.toInternal(result.valueVariable, storageType);
@@ -1363,11 +1287,7 @@
                         builder.makeLiteral(fieldName, typeFactory.createType(String.class), true);
                 RexCall accessCall = (RexCall) builder.makeCall(
                         fieldAccess.getType(), SqlStdOperatorTable.STRUCT_ACCESS,
-<<<<<<< HEAD
-                        ImmutableList.of(target, rxIndex, rxName));
-=======
                         List.of(target, rxIndex, rxName));
->>>>>>> a323c22d
                 final Result result2 = accessCall.accept(this);
                 rexWithStorageTypeResultMap.put(key, result2);
                 return result2;
@@ -1411,12 +1331,9 @@
         return visitInputRef(fieldRef);
     }
 
-<<<<<<< HEAD
-=======
-    /**
-     *
-     */
->>>>>>> a323c22d
+    /**
+     *
+     */
     Expression checkNull(Expression expr) {
         if (Primitive.flavor(expr.getType()) == Primitive.Flavor.PRIMITIVE) {
             return RexImpTable.FALSE_EXPR;
@@ -1425,12 +1342,9 @@
         return Expressions.equal(expr, RexImpTable.NULL_EXPR);
     }
 
-<<<<<<< HEAD
-=======
-    /**
-     *
-     */
->>>>>>> a323c22d
+    /**
+     *
+     */
     Expression checkNotNull(Expression expr) {
         if (Primitive.flavor(expr.getType()) == Primitive.Flavor.PRIMITIVE) {
             return RexImpTable.TRUE_EXPR;
@@ -1439,22 +1353,16 @@
         return Expressions.notEqual(expr, RexImpTable.NULL_EXPR);
     }
 
-<<<<<<< HEAD
-=======
-    /**
-     *
-     */
->>>>>>> a323c22d
+    /**
+     *
+     */
     BlockBuilder getBlockBuilder() {
         return list;
     }
 
-<<<<<<< HEAD
-=======
-    /**
-     *
-     */
->>>>>>> a323c22d
+    /**
+     *
+     */
     Expression getLiteral(Expression literalVariable) {
         return literalMap.get(literalVariable);
     }
@@ -1472,35 +1380,23 @@
         return null;
     }
 
-<<<<<<< HEAD
-=======
-    /**
-     *
-     */
->>>>>>> a323c22d
+    /**
+     *
+     */
     List<Result> getCallOperandResult(RexCall call) {
         return callOperandResultMap.get(call);
     }
 
     /** Translates a field of an input to an expression. */
     public interface InputGetter {
-<<<<<<< HEAD
-=======
         /**
          *
          */
->>>>>>> a323c22d
         Expression field(BlockBuilder list, int index, Type storageType);
     }
 
     /** Result of translating a {@code RexNode}. */
     public static class Result {
-<<<<<<< HEAD
-        final ParameterExpression isNullVariable;
-
-        final ParameterExpression valueVariable;
-
-=======
         /**
          *
          */
@@ -1514,7 +1410,6 @@
         /**
          *
          */
->>>>>>> a323c22d
         public Result(ParameterExpression isNullVariable,
                 ParameterExpression valueVariable) {
             this.isNullVariable = isNullVariable;
