--- conflicted
+++ resolved
@@ -14,17 +14,10 @@
  * See the License for the specific language governing permissions and
  * limitations under the License.
  */
-
 package org.apache.ignite.internal.processors.query.calcite.rule;
 
-<<<<<<< HEAD
-import static org.apache.ignite.internal.util.CollectionUtils.nullOrEmpty;
-
-import com.google.common.collect.ImmutableList;
-=======
 import java.util.List;
 
->>>>>>> c086555b
 import org.apache.calcite.plan.RelOptCluster;
 import org.apache.calcite.plan.RelOptRule;
 import org.apache.calcite.plan.RelOptRuleCall;
@@ -43,6 +36,8 @@
 import org.apache.ignite.internal.processors.query.calcite.util.IndexConditions;
 import org.apache.ignite.internal.processors.query.calcite.util.RexUtils;
 
+import static org.apache.ignite.internal.util.CollectionUtils.nullOrEmpty;
+
 /**
  * Rule that pushes filter into the spool.
  */
@@ -50,16 +45,13 @@
     /** Instance. */
     public static final RelOptRule INSTANCE = Config.DEFAULT.toRule();
 
-    /**
-     *
-     */
+    /** */
     private FilterSpoolMergeToSortedIndexSpoolRule(Config cfg) {
         super(cfg);
     }
 
     /** {@inheritDoc} */
-    @Override
-    public void onMatch(RelOptRuleCall call) {
+    @Override public void onMatch(RelOptRuleCall call) {
         final IgniteFilter filter = call.rel(0);
         final IgniteTableSpool spool = call.rel(1);
 
@@ -68,71 +60,59 @@
         RelTraitSet trait = spool.getTraitSet();
         CorrelationTrait filterCorr = TraitUtils.correlation(filter);
 
-        if (filterCorr.correlated()) {
+        if (filterCorr.correlated())
             trait = trait.replace(filterCorr);
-        }
 
         RelNode input = spool.getInput();
 
         IndexConditions idxCond = RexUtils.buildSortedIndexConditions(
-                cluster,
-                TraitUtils.collation(input),
-                filter.getCondition(),
-                spool.getRowType(),
-                null
+            cluster,
+            TraitUtils.collation(input),
+            filter.getCondition(),
+            spool.getRowType(),
+            null
         );
 
-        if (nullOrEmpty(idxCond.lowerCondition()) && nullOrEmpty(idxCond.upperCondition())) {
+        if (nullOrEmpty(idxCond.lowerCondition()) && nullOrEmpty(idxCond.upperCondition()))
             return;
-        }
 
-<<<<<<< HEAD
-        RelCollation collation = TraitUtils.createCollation(ImmutableList.copyOf(idxCond.keys()));
-
-=======
         RelCollation collation = TraitUtils.createCollation(List.copyOf(idxCond.keys()));
         
->>>>>>> c086555b
         RelNode res = new IgniteSortedIndexSpool(
-                cluster,
-                trait.replace(collation),
-                convert(input, input.getTraitSet().replace(collation)),
-                collation,
-                filter.getCondition(),
-                idxCond
+            cluster,
+            trait.replace(collation),
+            convert(input, input.getTraitSet().replace(collation)),
+            collation,
+            filter.getCondition(),
+            idxCond
         );
 
         call.transformTo(res);
     }
 
-    /**
-     *
-     */
+    /** */
     @SuppressWarnings("ClassNameSameAsAncestorName")
     public interface Config extends RelRule.Config {
-        /**
-         *
-         */
+        /** */
         Config DEFAULT = RelRule.Config.EMPTY
-                .withRelBuilderFactory(RelFactories.LOGICAL_BUILDER)
-                .withDescription("FilterSpoolMergeToSortedIndexSpoolRule")
-                .as(FilterSpoolMergeToSortedIndexSpoolRule.Config.class)
-                .withOperandFor(IgniteFilter.class, IgniteTableSpool.class);
+            .withRelBuilderFactory(RelFactories.LOGICAL_BUILDER)
+            .withDescription("FilterSpoolMergeToSortedIndexSpoolRule")
+            .as(FilterSpoolMergeToSortedIndexSpoolRule.Config.class)
+            .withOperandFor(IgniteFilter.class, IgniteTableSpool.class);
 
         /** Defines an operand tree for the given classes. */
         default Config withOperandFor(Class<? extends Filter> filterClass, Class<? extends Spool> spoolClass) {
             return withOperandSupplier(
-                    o0 -> o0.operand(filterClass)
-                            .oneInput(o1 -> o1.operand(spoolClass)
-                                    .anyInputs()
-                            )
+                o0 -> o0.operand(filterClass)
+                    .oneInput(o1 -> o1.operand(spoolClass)
+                        .anyInputs()
+                    )
             )
-                    .as(Config.class);
+                .as(Config.class);
         }
 
         /** {@inheritDoc} */
-        @Override
-        default FilterSpoolMergeToSortedIndexSpoolRule toRule() {
+        @Override default FilterSpoolMergeToSortedIndexSpoolRule toRule() {
             return new FilterSpoolMergeToSortedIndexSpoolRule(this);
         }
     }
