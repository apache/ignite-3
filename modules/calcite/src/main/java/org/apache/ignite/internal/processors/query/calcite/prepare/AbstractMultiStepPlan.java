/*
 * Licensed to the Apache Software Foundation (ASF) under one or more
 * contributor license agreements.  See the NOTICE file distributed with
 * this work for additional information regarding copyright ownership.
 * The ASF licenses this file to You under the Apache License, Version 2.0
 * (the "License"); you may not use this file except in compliance with
 * the License.  You may obtain a copy of the License at
 *
 *      http://www.apache.org/licenses/LICENSE-2.0
 *
 * Unless required by applicable law or agreed to in writing, software
 * distributed under the License is distributed on an "AS IS" BASIS,
 * WITHOUT WARRANTIES OR CONDITIONS OF ANY KIND, either express or implied.
 * See the License for the specific language governing permissions and
 * limitations under the License.
 */

package org.apache.ignite.internal.processors.query.calcite.prepare;

<<<<<<< HEAD
=======
import static org.apache.ignite.internal.util.CollectionUtils.nullOrEmpty;
import static org.apache.ignite.internal.util.IgniteUtils.newHashMap;

import java.util.HashMap;
>>>>>>> 2b400c0c
import java.util.List;
import java.util.Objects;
<<<<<<< HEAD

import it.unimi.dsi.fastutil.longs.Long2ObjectOpenHashMap;
=======
>>>>>>> 2b400c0c
import org.apache.ignite.internal.processors.query.calcite.metadata.ColocationGroup;
import org.apache.ignite.internal.processors.query.calcite.metadata.FragmentMapping;
import org.apache.ignite.internal.processors.query.calcite.rel.IgniteReceiver;
import org.apache.ignite.internal.processors.query.calcite.rel.IgniteSender;

<<<<<<< HEAD
import static org.apache.ignite.internal.util.CollectionUtils.nullOrEmpty;
import static org.apache.ignite.internal.util.IgniteUtils.capacity;

=======
>>>>>>> 2b400c0c
/**
 *
 */
public abstract class AbstractMultiStepPlan implements MultiStepPlan {
    /**
     *
     */
    protected final ResultSetMetadataInternal meta;
    
    /**
     *
     */
    protected final QueryTemplate queryTemplate;
    
    /**
     *
     */
    protected ExecutionPlan executionPlan;
    
    /**
     *
     */
    protected AbstractMultiStepPlan(QueryTemplate queryTemplate, ResultSetMetadataInternal meta) {
        this.queryTemplate = queryTemplate;
        this.meta = meta;
    }
    
    /** {@inheritDoc} */
    @Override
    public List<Fragment> fragments() {
        return Objects.requireNonNull(executionPlan).fragments();
    }
    
    /** {@inheritDoc} */
    @Override
    public ResultSetMetadataInternal metadata() {
        return meta;
    }
    
    /** {@inheritDoc} */
    @Override
    public FragmentMapping mapping(Fragment fragment) {
        return mapping(fragment.fragmentId());
    }
    
    /**
     *
     */
    private FragmentMapping mapping(long fragmentId) {
        return Objects.requireNonNull(executionPlan).fragments().stream()
                .filter(f -> f.fragmentId() == fragmentId)
                .findAny().orElseThrow(() -> new IllegalStateException("Cannot find fragment with given ID. ["
                        + "fragmentId=" + fragmentId + ", "
                        + "fragments=" + fragments() + "]"))
                .mapping();
    }
    
    /** {@inheritDoc} */
    @Override
    public ColocationGroup target(Fragment fragment) {
        if (fragment.rootFragment()) {
            return null;
        }
        
        IgniteSender sender = (IgniteSender) fragment.root();
        return mapping(sender.targetFragmentId()).findGroup(sender.exchangeId());
    }
    
    /** {@inheritDoc} */
<<<<<<< HEAD
    @Override public Long2ObjectOpenHashMap<List<String>> remotes(Fragment fragment) {
=======
    @Override
    public Map<Long, List<String>> remotes(Fragment fragment) {
>>>>>>> 2b400c0c
        List<IgniteReceiver> remotes = fragment.remotes();
    
        if (nullOrEmpty(remotes)) {
            return null;
<<<<<<< HEAD

        Long2ObjectOpenHashMap<List<String>> res = new Long2ObjectOpenHashMap<>(capacity(remotes.size()));

        for (IgniteReceiver remote : remotes)
=======
        }
        
        HashMap<Long, List<String>> res = newHashMap(remotes.size());
    
        for (IgniteReceiver remote : remotes) {
>>>>>>> 2b400c0c
            res.put(remote.exchangeId(), mapping(remote.sourceFragmentId()).nodeIds());
        }
        
        return res;
    }
    
    /** {@inheritDoc} */
    @Override
    public void init(PlanningContext ctx) {
        executionPlan = queryTemplate.map(ctx);
    }
}<|MERGE_RESOLUTION|>--- conflicted
+++ resolved
@@ -17,31 +17,18 @@
 
 package org.apache.ignite.internal.processors.query.calcite.prepare;
 
-<<<<<<< HEAD
-=======
 import static org.apache.ignite.internal.util.CollectionUtils.nullOrEmpty;
-import static org.apache.ignite.internal.util.IgniteUtils.newHashMap;
+import static org.apache.ignite.internal.util.IgniteUtils.capacity;
 
 import java.util.HashMap;
->>>>>>> 2b400c0c
 import java.util.List;
 import java.util.Objects;
-<<<<<<< HEAD
-
 import it.unimi.dsi.fastutil.longs.Long2ObjectOpenHashMap;
-=======
->>>>>>> 2b400c0c
 import org.apache.ignite.internal.processors.query.calcite.metadata.ColocationGroup;
 import org.apache.ignite.internal.processors.query.calcite.metadata.FragmentMapping;
 import org.apache.ignite.internal.processors.query.calcite.rel.IgniteReceiver;
 import org.apache.ignite.internal.processors.query.calcite.rel.IgniteSender;
 
-<<<<<<< HEAD
-import static org.apache.ignite.internal.util.CollectionUtils.nullOrEmpty;
-import static org.apache.ignite.internal.util.IgniteUtils.capacity;
-
-=======
->>>>>>> 2b400c0c
 /**
  *
  */
@@ -50,17 +37,17 @@
      *
      */
     protected final ResultSetMetadataInternal meta;
-    
+
     /**
      *
      */
     protected final QueryTemplate queryTemplate;
-    
+
     /**
      *
      */
     protected ExecutionPlan executionPlan;
-    
+
     /**
      *
      */
@@ -68,25 +55,25 @@
         this.queryTemplate = queryTemplate;
         this.meta = meta;
     }
-    
+
     /** {@inheritDoc} */
     @Override
     public List<Fragment> fragments() {
         return Objects.requireNonNull(executionPlan).fragments();
     }
-    
+
     /** {@inheritDoc} */
     @Override
     public ResultSetMetadataInternal metadata() {
         return meta;
     }
-    
+
     /** {@inheritDoc} */
     @Override
     public FragmentMapping mapping(Fragment fragment) {
         return mapping(fragment.fragmentId());
     }
-    
+
     /**
      *
      */
@@ -98,47 +85,36 @@
                         + "fragments=" + fragments() + "]"))
                 .mapping();
     }
-    
+
     /** {@inheritDoc} */
     @Override
     public ColocationGroup target(Fragment fragment) {
         if (fragment.rootFragment()) {
             return null;
         }
-        
+
         IgniteSender sender = (IgniteSender) fragment.root();
         return mapping(sender.targetFragmentId()).findGroup(sender.exchangeId());
     }
-    
+
     /** {@inheritDoc} */
-<<<<<<< HEAD
-    @Override public Long2ObjectOpenHashMap<List<String>> remotes(Fragment fragment) {
-=======
     @Override
-    public Map<Long, List<String>> remotes(Fragment fragment) {
->>>>>>> 2b400c0c
+    public Long2ObjectOpenHashMap<List<String>> remotes(Fragment fragment) {
         List<IgniteReceiver> remotes = fragment.remotes();
-    
+
         if (nullOrEmpty(remotes)) {
             return null;
-<<<<<<< HEAD
+        }
 
         Long2ObjectOpenHashMap<List<String>> res = new Long2ObjectOpenHashMap<>(capacity(remotes.size()));
 
-        for (IgniteReceiver remote : remotes)
-=======
-        }
-        
-        HashMap<Long, List<String>> res = newHashMap(remotes.size());
-    
         for (IgniteReceiver remote : remotes) {
->>>>>>> 2b400c0c
             res.put(remote.exchangeId(), mapping(remote.sourceFragmentId()).nodeIds());
         }
-        
+
         return res;
     }
-    
+
     /** {@inheritDoc} */
     @Override
     public void init(PlanningContext ctx) {
