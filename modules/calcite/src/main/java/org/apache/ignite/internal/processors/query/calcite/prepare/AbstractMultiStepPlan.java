/*
 * Licensed to the Apache Software Foundation (ASF) under one or more
 * contributor license agreements.  See the NOTICE file distributed with
 * this work for additional information regarding copyright ownership.
 * The ASF licenses this file to You under the Apache License, Version 2.0
 * (the "License"); you may not use this file except in compliance with
 * the License.  You may obtain a copy of the License at
 *
 *      http://www.apache.org/licenses/LICENSE-2.0
 *
 * Unless required by applicable law or agreed to in writing, software
 * distributed under the License is distributed on an "AS IS" BASIS,
 * WITHOUT WARRANTIES OR CONDITIONS OF ANY KIND, either express or implied.
 * See the License for the specific language governing permissions and
 * limitations under the License.
 */

package org.apache.ignite.internal.processors.query.calcite.prepare;

import static org.apache.ignite.internal.util.CollectionUtils.nullOrEmpty;
<<<<<<< HEAD
import static org.apache.ignite.internal.util.IgniteUtils.newHashMap;

import java.util.HashMap;
=======
import static org.apache.ignite.internal.util.IgniteUtils.capacity;

import it.unimi.dsi.fastutil.longs.Long2ObjectOpenHashMap;
>>>>>>> a323c22d
import java.util.List;
import java.util.Objects;
import org.apache.ignite.internal.processors.query.calcite.metadata.ColocationGroup;
import org.apache.ignite.internal.processors.query.calcite.metadata.FragmentMapping;
import org.apache.ignite.internal.processors.query.calcite.rel.IgniteReceiver;
import org.apache.ignite.internal.processors.query.calcite.rel.IgniteSender;

/**
 * Base multistep plan.
 * TODO Documentation https://issues.apache.org/jira/browse/IGNITE-15859
 */
public abstract class AbstractMultiStepPlan implements MultiStepPlan {
<<<<<<< HEAD
    protected final FieldsMetadata fieldsMetadata;

    protected final QueryTemplate queryTemplate;

    protected ExecutionPlan executionPlan;

    protected AbstractMultiStepPlan(QueryTemplate queryTemplate, FieldsMetadata fieldsMetadata) {
=======
    /**
     *
     */
    protected final ResultSetMetadataInternal meta;
    
    /**
     *
     */
    protected final QueryTemplate queryTemplate;
    
    /**
     *
     */
    protected ExecutionPlan executionPlan;
    
    /**
     *
     */
    protected AbstractMultiStepPlan(QueryTemplate queryTemplate, ResultSetMetadataInternal meta) {
>>>>>>> a323c22d
        this.queryTemplate = queryTemplate;
        this.meta = meta;
    }
    
    /** {@inheritDoc} */
    @Override
    public List<Fragment> fragments() {
        return Objects.requireNonNull(executionPlan).fragments();
    }
    
    /** {@inheritDoc} */
    @Override
<<<<<<< HEAD
    public FieldsMetadata fieldsMetadata() {
        return fieldsMetadata;
=======
    public ResultSetMetadataInternal metadata() {
        return meta;
>>>>>>> a323c22d
    }
    
    /** {@inheritDoc} */
    @Override
    public FragmentMapping mapping(Fragment fragment) {
        return mapping(fragment.fragmentId());
    }
<<<<<<< HEAD

=======
    
    /**
     *
     */
>>>>>>> a323c22d
    private FragmentMapping mapping(long fragmentId) {
        return Objects.requireNonNull(executionPlan).fragments().stream()
                .filter(f -> f.fragmentId() == fragmentId)
                .findAny().orElseThrow(() -> new IllegalStateException("Cannot find fragment with given ID. ["
<<<<<<< HEAD
                        + "fragmentId=" + fragmentId + ", " + "fragments=" + fragments() + "]"))
                .mapping();
    }

=======
                        + "fragmentId=" + fragmentId + ", "
                        + "fragments=" + fragments() + "]"))
                .mapping();
    }
    
>>>>>>> a323c22d
    /** {@inheritDoc} */
    @Override
    public ColocationGroup target(Fragment fragment) {
        if (fragment.rootFragment()) {
            return null;
        }
<<<<<<< HEAD

=======
        
>>>>>>> a323c22d
        IgniteSender sender = (IgniteSender) fragment.root();
        return mapping(sender.targetFragmentId()).findGroup(sender.exchangeId());
    }
    
    /** {@inheritDoc} */
    @Override
<<<<<<< HEAD
    public Map<Long, List<String>> remotes(Fragment fragment) {
        List<IgniteReceiver> remotes = fragment.remotes();

        if (nullOrEmpty(remotes)) {
            return null;
        }

        HashMap<Long, List<String>> res = newHashMap(remotes.size());

        for (IgniteReceiver remote : remotes) {
            res.put(remote.exchangeId(), mapping(remote.sourceFragmentId()).nodeIds());
        }

=======
    public Long2ObjectOpenHashMap<List<String>> remotes(Fragment fragment) {
        List<IgniteReceiver> remotes = fragment.remotes();
    
        if (nullOrEmpty(remotes)) {
            return null;
        }
        
        Long2ObjectOpenHashMap<List<String>> res = new Long2ObjectOpenHashMap<>(capacity(remotes.size()));
    
        for (IgniteReceiver remote : remotes) {
            res.put(remote.exchangeId(), mapping(remote.sourceFragmentId()).nodeIds());
        }
        
>>>>>>> a323c22d
        return res;
    }
    
    /** {@inheritDoc} */
    @Override
    public void init(PlanningContext ctx) {
        executionPlan = queryTemplate.map(ctx);
    }
}<|MERGE_RESOLUTION|>--- conflicted
+++ resolved
@@ -18,15 +18,9 @@
 package org.apache.ignite.internal.processors.query.calcite.prepare;
 
 import static org.apache.ignite.internal.util.CollectionUtils.nullOrEmpty;
-<<<<<<< HEAD
-import static org.apache.ignite.internal.util.IgniteUtils.newHashMap;
-
-import java.util.HashMap;
-=======
 import static org.apache.ignite.internal.util.IgniteUtils.capacity;
 
 import it.unimi.dsi.fastutil.longs.Long2ObjectOpenHashMap;
->>>>>>> a323c22d
 import java.util.List;
 import java.util.Objects;
 import org.apache.ignite.internal.processors.query.calcite.metadata.ColocationGroup;
@@ -35,19 +29,9 @@
 import org.apache.ignite.internal.processors.query.calcite.rel.IgniteSender;
 
 /**
- * Base multistep plan.
- * TODO Documentation https://issues.apache.org/jira/browse/IGNITE-15859
+ *
  */
 public abstract class AbstractMultiStepPlan implements MultiStepPlan {
-<<<<<<< HEAD
-    protected final FieldsMetadata fieldsMetadata;
-
-    protected final QueryTemplate queryTemplate;
-
-    protected ExecutionPlan executionPlan;
-
-    protected AbstractMultiStepPlan(QueryTemplate queryTemplate, FieldsMetadata fieldsMetadata) {
-=======
     /**
      *
      */
@@ -67,7 +51,6 @@
      *
      */
     protected AbstractMultiStepPlan(QueryTemplate queryTemplate, ResultSetMetadataInternal meta) {
->>>>>>> a323c22d
         this.queryTemplate = queryTemplate;
         this.meta = meta;
     }
@@ -80,13 +63,8 @@
     
     /** {@inheritDoc} */
     @Override
-<<<<<<< HEAD
-    public FieldsMetadata fieldsMetadata() {
-        return fieldsMetadata;
-=======
     public ResultSetMetadataInternal metadata() {
         return meta;
->>>>>>> a323c22d
     }
     
     /** {@inheritDoc} */
@@ -94,62 +72,32 @@
     public FragmentMapping mapping(Fragment fragment) {
         return mapping(fragment.fragmentId());
     }
-<<<<<<< HEAD
-
-=======
     
     /**
      *
      */
->>>>>>> a323c22d
     private FragmentMapping mapping(long fragmentId) {
         return Objects.requireNonNull(executionPlan).fragments().stream()
                 .filter(f -> f.fragmentId() == fragmentId)
                 .findAny().orElseThrow(() -> new IllegalStateException("Cannot find fragment with given ID. ["
-<<<<<<< HEAD
-                        + "fragmentId=" + fragmentId + ", " + "fragments=" + fragments() + "]"))
-                .mapping();
-    }
-
-=======
                         + "fragmentId=" + fragmentId + ", "
                         + "fragments=" + fragments() + "]"))
                 .mapping();
     }
     
->>>>>>> a323c22d
     /** {@inheritDoc} */
     @Override
     public ColocationGroup target(Fragment fragment) {
         if (fragment.rootFragment()) {
             return null;
         }
-<<<<<<< HEAD
-
-=======
         
->>>>>>> a323c22d
         IgniteSender sender = (IgniteSender) fragment.root();
         return mapping(sender.targetFragmentId()).findGroup(sender.exchangeId());
     }
     
     /** {@inheritDoc} */
     @Override
-<<<<<<< HEAD
-    public Map<Long, List<String>> remotes(Fragment fragment) {
-        List<IgniteReceiver> remotes = fragment.remotes();
-
-        if (nullOrEmpty(remotes)) {
-            return null;
-        }
-
-        HashMap<Long, List<String>> res = newHashMap(remotes.size());
-
-        for (IgniteReceiver remote : remotes) {
-            res.put(remote.exchangeId(), mapping(remote.sourceFragmentId()).nodeIds());
-        }
-
-=======
     public Long2ObjectOpenHashMap<List<String>> remotes(Fragment fragment) {
         List<IgniteReceiver> remotes = fragment.remotes();
     
@@ -163,7 +111,6 @@
             res.put(remote.exchangeId(), mapping(remote.sourceFragmentId()).nodeIds());
         }
         
->>>>>>> a323c22d
         return res;
     }
     
