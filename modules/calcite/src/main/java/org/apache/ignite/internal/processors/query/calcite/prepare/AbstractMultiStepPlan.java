/*
 * Licensed to the Apache Software Foundation (ASF) under one or more
 * contributor license agreements.  See the NOTICE file distributed with
 * this work for additional information regarding copyright ownership.
 * The ASF licenses this file to You under the Apache License, Version 2.0
 * (the "License"); you may not use this file except in compliance with
 * the License.  You may obtain a copy of the License at
 *
 *      http://www.apache.org/licenses/LICENSE-2.0
 *
 * Unless required by applicable law or agreed to in writing, software
 * distributed under the License is distributed on an "AS IS" BASIS,
 * WITHOUT WARRANTIES OR CONDITIONS OF ANY KIND, either express or implied.
 * See the License for the specific language governing permissions and
 * limitations under the License.
 */

package org.apache.ignite.internal.processors.query.calcite.prepare;

import static org.apache.ignite.internal.util.CollectionUtils.nullOrEmpty;
import static org.apache.ignite.internal.util.IgniteUtils.newHashMap;

import java.util.HashMap;
import java.util.List;
import java.util.Map;
import java.util.Objects;
import org.apache.ignite.internal.processors.query.calcite.metadata.ColocationGroup;
import org.apache.ignite.internal.processors.query.calcite.metadata.FragmentMapping;
import org.apache.ignite.internal.processors.query.calcite.rel.IgniteReceiver;
import org.apache.ignite.internal.processors.query.calcite.rel.IgniteSender;

/**
 *
 */
public abstract class AbstractMultiStepPlan implements MultiStepPlan {
<<<<<<< HEAD
    /**
     *
     */
    protected final FieldsMetadata fieldsMetadata;
=======
    /** */
    protected final ResultSetMetadataInternal meta;
>>>>>>> 4792963a

    /**
     *
     */
    protected final QueryTemplate queryTemplate;

    /**
     *
     */
    protected ExecutionPlan executionPlan;

<<<<<<< HEAD
    /**
     *
     */
    protected AbstractMultiStepPlan(QueryTemplate queryTemplate, FieldsMetadata fieldsMetadata) {
=======
    /** */
    protected AbstractMultiStepPlan(QueryTemplate queryTemplate, ResultSetMetadataInternal meta) {
>>>>>>> 4792963a
        this.queryTemplate = queryTemplate;
        this.meta = meta;
    }

    /** {@inheritDoc} */
    @Override
    public List<Fragment> fragments() {
        return Objects.requireNonNull(executionPlan).fragments();
    }

    /** {@inheritDoc} */
<<<<<<< HEAD
    @Override
    public FieldsMetadata fieldsMetadata() {
        return fieldsMetadata;
=======
    @Override public ResultSetMetadataInternal metadata() {
        return meta;
>>>>>>> 4792963a
    }

    /** {@inheritDoc} */
    @Override
    public FragmentMapping mapping(Fragment fragment) {
        return mapping(fragment.fragmentId());
    }

    /**
     *
     */
    private FragmentMapping mapping(long fragmentId) {
        return Objects.requireNonNull(executionPlan).fragments().stream()
                .filter(f -> f.fragmentId() == fragmentId)
                .findAny().orElseThrow(() -> new IllegalStateException("Cannot find fragment with given ID. ["
                        + "fragmentId=" + fragmentId + ", " + "fragments=" + fragments() + "]"))
                .mapping();
    }

    /** {@inheritDoc} */
    @Override
    public ColocationGroup target(Fragment fragment) {
        if (fragment.rootFragment()) {
            return null;
        }

        IgniteSender sender = (IgniteSender) fragment.root();
        return mapping(sender.targetFragmentId()).findGroup(sender.exchangeId());
    }

    /** {@inheritDoc} */
    @Override
    public Map<Long, List<String>> remotes(Fragment fragment) {
        List<IgniteReceiver> remotes = fragment.remotes();

        if (nullOrEmpty(remotes)) {
            return null;
        }

        HashMap<Long, List<String>> res = newHashMap(remotes.size());

        for (IgniteReceiver remote : remotes) {
            res.put(remote.exchangeId(), mapping(remote.sourceFragmentId()).nodeIds());
        }

        return res;
    }

    /** {@inheritDoc} */
    @Override
    public void init(PlanningContext ctx) {
        executionPlan = queryTemplate.map(ctx);
    }
}<|MERGE_RESOLUTION|>--- conflicted
+++ resolved
@@ -33,62 +33,47 @@
  *
  */
 public abstract class AbstractMultiStepPlan implements MultiStepPlan {
-<<<<<<< HEAD
     /**
      *
      */
-    protected final FieldsMetadata fieldsMetadata;
-=======
-    /** */
     protected final ResultSetMetadataInternal meta;
->>>>>>> 4792963a
-
+    
     /**
      *
      */
     protected final QueryTemplate queryTemplate;
-
+    
     /**
      *
      */
     protected ExecutionPlan executionPlan;
-
-<<<<<<< HEAD
+    
     /**
      *
      */
-    protected AbstractMultiStepPlan(QueryTemplate queryTemplate, FieldsMetadata fieldsMetadata) {
-=======
-    /** */
     protected AbstractMultiStepPlan(QueryTemplate queryTemplate, ResultSetMetadataInternal meta) {
->>>>>>> 4792963a
         this.queryTemplate = queryTemplate;
         this.meta = meta;
     }
-
+    
     /** {@inheritDoc} */
     @Override
     public List<Fragment> fragments() {
         return Objects.requireNonNull(executionPlan).fragments();
     }
-
+    
     /** {@inheritDoc} */
-<<<<<<< HEAD
     @Override
-    public FieldsMetadata fieldsMetadata() {
-        return fieldsMetadata;
-=======
-    @Override public ResultSetMetadataInternal metadata() {
+    public ResultSetMetadataInternal metadata() {
         return meta;
->>>>>>> 4792963a
     }
-
+    
     /** {@inheritDoc} */
     @Override
     public FragmentMapping mapping(Fragment fragment) {
         return mapping(fragment.fragmentId());
     }
-
+    
     /**
      *
      */
@@ -96,39 +81,40 @@
         return Objects.requireNonNull(executionPlan).fragments().stream()
                 .filter(f -> f.fragmentId() == fragmentId)
                 .findAny().orElseThrow(() -> new IllegalStateException("Cannot find fragment with given ID. ["
-                        + "fragmentId=" + fragmentId + ", " + "fragments=" + fragments() + "]"))
+                        + "fragmentId=" + fragmentId + ", "
+                        + "fragments=" + fragments() + "]"))
                 .mapping();
     }
-
+    
     /** {@inheritDoc} */
     @Override
     public ColocationGroup target(Fragment fragment) {
         if (fragment.rootFragment()) {
             return null;
         }
-
+        
         IgniteSender sender = (IgniteSender) fragment.root();
         return mapping(sender.targetFragmentId()).findGroup(sender.exchangeId());
     }
-
+    
     /** {@inheritDoc} */
     @Override
     public Map<Long, List<String>> remotes(Fragment fragment) {
         List<IgniteReceiver> remotes = fragment.remotes();
-
+    
         if (nullOrEmpty(remotes)) {
             return null;
         }
-
+        
         HashMap<Long, List<String>> res = newHashMap(remotes.size());
-
+    
         for (IgniteReceiver remote : remotes) {
             res.put(remote.exchangeId(), mapping(remote.sourceFragmentId()).nodeIds());
         }
-
+        
         return res;
     }
-
+    
     /** {@inheritDoc} */
     @Override
     public void init(PlanningContext ctx) {
