/*
 * Licensed to the Apache Software Foundation (ASF) under one or more
 * contributor license agreements.  See the NOTICE file distributed with
 * this work for additional information regarding copyright ownership.
 * The ASF licenses this file to You under the Apache License, Version 2.0
 * (the "License"); you may not use this file except in compliance with
 * the License.  You may obtain a copy of the License at
 *
 *      http://www.apache.org/licenses/LICENSE-2.0
 *
 * Unless required by applicable law or agreed to in writing, software
 * distributed under the License is distributed on an "AS IS" BASIS,
 * WITHOUT WARRANTIES OR CONDITIONS OF ANY KIND, either express or implied.
 * See the License for the specific language governing permissions and
 * limitations under the License.
 */

package org.apache.ignite.internal.processors.query.calcite;

import java.util.List;
import org.apache.ignite.internal.manager.IgniteComponent;
import org.apache.ignite.lang.IgniteException;

/**
 * QueryProcessor interface.
 */
public interface QueryProcessor extends IgniteComponent {
    /**
     * Execute the query with given schema name and parameters.
     *
     * @param schemaName Schema name.
     * @param qry        Sql query.
     * @param params     Query parameters.
     * @return List of sql cursors.
<<<<<<< HEAD
     */
=======
     *
     * @throws IgniteException in case of an error.
     * */
>>>>>>> a323c22d
    List<SqlCursor<List<?>>> query(String schemaName, String qry, Object... params);
}<|MERGE_RESOLUTION|>--- conflicted
+++ resolved
@@ -29,15 +29,11 @@
      * Execute the query with given schema name and parameters.
      *
      * @param schemaName Schema name.
-     * @param qry        Sql query.
-     * @param params     Query parameters.
+     * @param qry Sql query.
+     * @param params Query parameters.
      * @return List of sql cursors.
-<<<<<<< HEAD
-     */
-=======
      *
      * @throws IgniteException in case of an error.
      * */
->>>>>>> a323c22d
     List<SqlCursor<List<?>>> query(String schemaName, String qry, Object... params);
 }