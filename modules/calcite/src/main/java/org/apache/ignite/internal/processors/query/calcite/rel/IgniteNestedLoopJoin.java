/*
 * Licensed to the Apache Software Foundation (ASF) under one or more
 * contributor license agreements.  See the NOTICE file distributed with
 * this work for additional information regarding copyright ownership.
 * The ASF licenses this file to You under the Apache License, Version 2.0
 * (the "License"); you may not use this file except in compliance with
 * the License.  You may obtain a copy of the License at
 *
 *      http://www.apache.org/licenses/LICENSE-2.0
 *
 * Unless required by applicable law or agreed to in writing, software
 * distributed under the License is distributed on an "AS IS" BASIS,
 * WITHOUT WARRANTIES OR CONDITIONS OF ANY KIND, either express or implied.
 * See the License for the specific language governing permissions and
 * limitations under the License.
 */

package org.apache.ignite.internal.processors.query.calcite.rel;

import com.google.common.collect.ImmutableSet;
import java.util.List;
import java.util.Set;
<<<<<<< HEAD
=======

>>>>>>> c086555b
import org.apache.calcite.plan.RelOptCluster;
import org.apache.calcite.plan.RelOptCost;
import org.apache.calcite.plan.RelOptPlanner;
import org.apache.calcite.plan.RelTraitSet;
import org.apache.calcite.rel.RelInput;
import org.apache.calcite.rel.RelNode;
import org.apache.calcite.rel.core.CorrelationId;
import org.apache.calcite.rel.core.Join;
import org.apache.calcite.rel.core.JoinRelType;
import org.apache.calcite.rel.metadata.RelMetadataQuery;
import org.apache.calcite.rex.RexNode;
import org.apache.ignite.internal.processors.query.calcite.metadata.cost.IgniteCost;
import org.apache.ignite.internal.processors.query.calcite.metadata.cost.IgniteCostFactory;
import org.apache.ignite.internal.processors.query.calcite.util.Commons;

/**
 * Relational expression that combines two relational expressions according to some condition.
 *
 * <p>Each output row has columns from the left and right inputs.
 * The set of output rows is a subset of the cartesian product of the two inputs; precisely which subset depends on the join condition.
 */
public class IgniteNestedLoopJoin extends AbstractIgniteJoin {
    /**
     * Creates a Join.
     *
     * @param cluster      Cluster.
     * @param traitSet     Trait set.
     * @param left         Left input.
     * @param right        Right input.
     * @param condition    Join condition.
     * @param joinType     Join type.
     * @param variablesSet Set variables that are set by the LHS and used by the RHS and are not available to nodes above this Join in the
     *                     tree.
     */
    public IgniteNestedLoopJoin(RelOptCluster cluster, RelTraitSet traitSet, RelNode left, RelNode right,
            RexNode condition, Set<CorrelationId> variablesSet, JoinRelType joinType) {
        super(cluster, traitSet, left, right, condition, variablesSet, joinType);
    }

    /**
     *
     */
    public IgniteNestedLoopJoin(RelInput input) {
        this(input.getCluster(),
<<<<<<< HEAD
                input.getTraitSet().replace(IgniteConvention.INSTANCE),
                input.getInputs().get(0),
                input.getInputs().get(1),
                input.getExpression("condition"),
                ImmutableSet.copyOf(Commons.transform(input.getIntegerList("variablesSet"), CorrelationId::new)),
                input.getEnum("joinType", JoinRelType.class));
=======
            input.getTraitSet().replace(IgniteConvention.INSTANCE),
            input.getInputs().get(0),
            input.getInputs().get(1),
            input.getExpression("condition"),
            Set.copyOf(Commons.transform(input.getIntegerList("variablesSet"), CorrelationId::new)),
            input.getEnum("joinType", JoinRelType.class));
>>>>>>> c086555b
    }

    /** {@inheritDoc} */
    @Override
    public RelOptCost computeSelfCost(RelOptPlanner planner, RelMetadataQuery mq) {
        IgniteCostFactory costFactory = (IgniteCostFactory) planner.getCostFactory();

        double leftCount = mq.getRowCount(getLeft());

        if (Double.isInfinite(leftCount)) {
            return costFactory.makeInfiniteCost();
        }

        double rightCount = mq.getRowCount(getRight());

        if (Double.isInfinite(rightCount)) {
            return costFactory.makeInfiniteCost();
        }

        double rows = leftCount * rightCount;

        double rightSize = rightCount * getRight().getRowType().getFieldCount() * IgniteCost.AVERAGE_FIELD_SIZE;

        return costFactory.makeCost(rows,
                rows * (IgniteCost.ROW_COMPARISON_COST + IgniteCost.ROW_PASS_THROUGH_COST), 0, rightSize, 0);
    }

    /** {@inheritDoc} */
    @Override
    public Join copy(RelTraitSet traitSet, RexNode condition, RelNode left, RelNode right, JoinRelType joinType,
            boolean semiJoinDone) {
        return new IgniteNestedLoopJoin(getCluster(), traitSet, left, right, condition, variablesSet, joinType);
    }

    /** {@inheritDoc} */
    @Override
    public <T> T accept(IgniteRelVisitor<T> visitor) {
        return visitor.visit(this);
    }

    /** {@inheritDoc} */
    @Override
    public IgniteRel clone(RelOptCluster cluster, List<IgniteRel> inputs) {
        return new IgniteNestedLoopJoin(cluster, getTraitSet(), inputs.get(0), inputs.get(1), getCondition(),
                getVariablesSet(), getJoinType());
    }
}<|MERGE_RESOLUTION|>--- conflicted
+++ resolved
@@ -17,13 +17,9 @@
 
 package org.apache.ignite.internal.processors.query.calcite.rel;
 
-import com.google.common.collect.ImmutableSet;
 import java.util.List;
 import java.util.Set;
-<<<<<<< HEAD
-=======
 
->>>>>>> c086555b
 import org.apache.calcite.plan.RelOptCluster;
 import org.apache.calcite.plan.RelOptCost;
 import org.apache.calcite.plan.RelOptPlanner;
@@ -40,93 +36,78 @@
 import org.apache.ignite.internal.processors.query.calcite.util.Commons;
 
 /**
- * Relational expression that combines two relational expressions according to some condition.
+ * Relational expression that combines two relational expressions according to
+ * some condition.
  *
  * <p>Each output row has columns from the left and right inputs.
- * The set of output rows is a subset of the cartesian product of the two inputs; precisely which subset depends on the join condition.
+ * The set of output rows is a subset of the cartesian product of the two
+ * inputs; precisely which subset depends on the join condition.
  */
 public class IgniteNestedLoopJoin extends AbstractIgniteJoin {
     /**
      * Creates a Join.
      *
-     * @param cluster      Cluster.
-     * @param traitSet     Trait set.
-     * @param left         Left input.
-     * @param right        Right input.
-     * @param condition    Join condition.
-     * @param joinType     Join type.
-     * @param variablesSet Set variables that are set by the LHS and used by the RHS and are not available to nodes above this Join in the
-     *                     tree.
+     * @param cluster Cluster.
+     * @param traitSet Trait set.
+     * @param left Left input.
+     * @param right Right input.
+     * @param condition Join condition.
+     * @param joinType Join type.
+     * @param variablesSet Set variables that are set by the LHS and used by the RHS and are not available to nodes
+     * above this Join in the tree.
      */
     public IgniteNestedLoopJoin(RelOptCluster cluster, RelTraitSet traitSet, RelNode left, RelNode right,
-            RexNode condition, Set<CorrelationId> variablesSet, JoinRelType joinType) {
+        RexNode condition, Set<CorrelationId> variablesSet, JoinRelType joinType) {
         super(cluster, traitSet, left, right, condition, variablesSet, joinType);
     }
 
-    /**
-     *
-     */
+    /** */
     public IgniteNestedLoopJoin(RelInput input) {
         this(input.getCluster(),
-<<<<<<< HEAD
-                input.getTraitSet().replace(IgniteConvention.INSTANCE),
-                input.getInputs().get(0),
-                input.getInputs().get(1),
-                input.getExpression("condition"),
-                ImmutableSet.copyOf(Commons.transform(input.getIntegerList("variablesSet"), CorrelationId::new)),
-                input.getEnum("joinType", JoinRelType.class));
-=======
             input.getTraitSet().replace(IgniteConvention.INSTANCE),
             input.getInputs().get(0),
             input.getInputs().get(1),
             input.getExpression("condition"),
             Set.copyOf(Commons.transform(input.getIntegerList("variablesSet"), CorrelationId::new)),
             input.getEnum("joinType", JoinRelType.class));
->>>>>>> c086555b
     }
 
     /** {@inheritDoc} */
-    @Override
-    public RelOptCost computeSelfCost(RelOptPlanner planner, RelMetadataQuery mq) {
-        IgniteCostFactory costFactory = (IgniteCostFactory) planner.getCostFactory();
+    @Override public RelOptCost computeSelfCost(RelOptPlanner planner, RelMetadataQuery mq) {
+        IgniteCostFactory costFactory = (IgniteCostFactory)planner.getCostFactory();
 
         double leftCount = mq.getRowCount(getLeft());
 
-        if (Double.isInfinite(leftCount)) {
+        if (Double.isInfinite(leftCount))
             return costFactory.makeInfiniteCost();
-        }
 
         double rightCount = mq.getRowCount(getRight());
 
-        if (Double.isInfinite(rightCount)) {
+        if (Double.isInfinite(rightCount))
             return costFactory.makeInfiniteCost();
-        }
 
         double rows = leftCount * rightCount;
 
         double rightSize = rightCount * getRight().getRowType().getFieldCount() * IgniteCost.AVERAGE_FIELD_SIZE;
 
         return costFactory.makeCost(rows,
-                rows * (IgniteCost.ROW_COMPARISON_COST + IgniteCost.ROW_PASS_THROUGH_COST), 0, rightSize, 0);
+            rows * (IgniteCost.ROW_COMPARISON_COST + IgniteCost.ROW_PASS_THROUGH_COST), 0, rightSize, 0);
     }
 
     /** {@inheritDoc} */
-    @Override
-    public Join copy(RelTraitSet traitSet, RexNode condition, RelNode left, RelNode right, JoinRelType joinType,
-            boolean semiJoinDone) {
+    @Override public Join copy(RelTraitSet traitSet, RexNode condition, RelNode left, RelNode right, JoinRelType joinType,
+        boolean semiJoinDone) {
         return new IgniteNestedLoopJoin(getCluster(), traitSet, left, right, condition, variablesSet, joinType);
     }
 
     /** {@inheritDoc} */
-    @Override
-    public <T> T accept(IgniteRelVisitor<T> visitor) {
+    @Override public <T> T accept(IgniteRelVisitor<T> visitor) {
         return visitor.visit(this);
     }
 
     /** {@inheritDoc} */
-    @Override
-    public IgniteRel clone(RelOptCluster cluster, List<IgniteRel> inputs) {
+    @Override public IgniteRel clone(RelOptCluster cluster, List<IgniteRel> inputs) {
         return new IgniteNestedLoopJoin(cluster, getTraitSet(), inputs.get(0), inputs.get(1), getCondition(),
-                getVariablesSet(), getJoinType());
+            getVariablesSet(), getJoinType());
     }
 }