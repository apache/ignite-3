/*
 * Licensed to the Apache Software Foundation (ASF) under one or more
 * contributor license agreements.  See the NOTICE file distributed with
 * this work for additional information regarding copyright ownership.
 * The ASF licenses this file to You under the Apache License, Version 2.0
 * (the "License"); you may not use this file except in compliance with
 * the License.  You may obtain a copy of the License at
 *
 *      http://www.apache.org/licenses/LICENSE-2.0
 *
 * Unless required by applicable law or agreed to in writing, software
 * distributed under the License is distributed on an "AS IS" BASIS,
 * WITHOUT WARRANTIES OR CONDITIONS OF ANY KIND, either express or implied.
 * See the License for the specific language governing permissions and
 * limitations under the License.
 */

package org.apache.ignite.internal.processors.query.calcite.rel;

import com.google.common.collect.ImmutableSet;
import java.util.List;
import java.util.Set;
import org.apache.calcite.plan.RelOptCluster;
import org.apache.calcite.plan.RelOptCost;
import org.apache.calcite.plan.RelOptPlanner;
import org.apache.calcite.plan.RelTraitSet;
import org.apache.calcite.rel.RelInput;
import org.apache.calcite.rel.RelNode;
import org.apache.calcite.rel.core.CorrelationId;
import org.apache.calcite.rel.core.Join;
import org.apache.calcite.rel.core.JoinRelType;
import org.apache.calcite.rel.metadata.RelMetadataQuery;
import org.apache.calcite.rex.RexNode;
import org.apache.ignite.internal.processors.query.calcite.metadata.cost.IgniteCost;
import org.apache.ignite.internal.processors.query.calcite.metadata.cost.IgniteCostFactory;
import org.apache.ignite.internal.processors.query.calcite.util.Commons;

/**
 * Relational expression that combines two relational expressions according to some condition.
 *
 * <p>Each output row has columns from the left and right inputs.
 * The set of output rows is a subset of the cartesian product of the two inputs; precisely which subset depends on the join condition.
 */
public class IgniteNestedLoopJoin extends AbstractIgniteJoin {
    /**
     * Creates a Join.
     *
     * @param cluster      Cluster.
     * @param traitSet     Trait set.
     * @param left         Left input.
     * @param right        Right input.
     * @param condition    Join condition.
     * @param joinType     Join type.
     * @param variablesSet Set variables that are set by the LHS and used by the RHS and are not available to nodes above this Join in the
     *                     tree.
     */
    public IgniteNestedLoopJoin(RelOptCluster cluster, RelTraitSet traitSet, RelNode left, RelNode right,
            RexNode condition, Set<CorrelationId> variablesSet, JoinRelType joinType) {
        super(cluster, traitSet, left, right, condition, variablesSet, joinType);
    }
<<<<<<< HEAD

    /**
     * Constructor.
     * TODO Documentation https://issues.apache.org/jira/browse/IGNITE-15859
=======
    
    /**
     *
>>>>>>> a323c22d
     */
    public IgniteNestedLoopJoin(RelInput input) {
        this(input.getCluster(),
                input.getTraitSet().replace(IgniteConvention.INSTANCE),
                input.getInputs().get(0),
                input.getInputs().get(1),
                input.getExpression("condition"),
<<<<<<< HEAD
                ImmutableSet.copyOf(Commons.transform(input.getIntegerList("variablesSet"), CorrelationId::new)),
=======
                Set.copyOf(Commons.transform(input.getIntegerList("variablesSet"), CorrelationId::new)),
>>>>>>> a323c22d
                input.getEnum("joinType", JoinRelType.class));
    }
    
    /** {@inheritDoc} */
    @Override
    public RelOptCost computeSelfCost(RelOptPlanner planner, RelMetadataQuery mq) {
        IgniteCostFactory costFactory = (IgniteCostFactory) planner.getCostFactory();
<<<<<<< HEAD

        double leftCount = mq.getRowCount(getLeft());

        if (Double.isInfinite(leftCount)) {
            return costFactory.makeInfiniteCost();
        }

        double rightCount = mq.getRowCount(getRight());

        if (Double.isInfinite(rightCount)) {
            return costFactory.makeInfiniteCost();
        }

=======
        
        double leftCount = mq.getRowCount(getLeft());
    
        if (Double.isInfinite(leftCount)) {
            return costFactory.makeInfiniteCost();
        }
        
        double rightCount = mq.getRowCount(getRight());
    
        if (Double.isInfinite(rightCount)) {
            return costFactory.makeInfiniteCost();
        }
        
>>>>>>> a323c22d
        double rows = leftCount * rightCount;
        
        double rightSize = rightCount * getRight().getRowType().getFieldCount() * IgniteCost.AVERAGE_FIELD_SIZE;
        
        return costFactory.makeCost(rows,
                rows * (IgniteCost.ROW_COMPARISON_COST + IgniteCost.ROW_PASS_THROUGH_COST), 0, rightSize, 0);
    }
    
    /** {@inheritDoc} */
    @Override
    public Join copy(RelTraitSet traitSet, RexNode condition, RelNode left, RelNode right, JoinRelType joinType,
            boolean semiJoinDone) {
        return new IgniteNestedLoopJoin(getCluster(), traitSet, left, right, condition, variablesSet, joinType);
    }
    
    /** {@inheritDoc} */
    @Override
    public <T> T accept(IgniteRelVisitor<T> visitor) {
        return visitor.visit(this);
    }
    
    /** {@inheritDoc} */
    @Override
    public IgniteRel clone(RelOptCluster cluster, List<IgniteRel> inputs) {
        return new IgniteNestedLoopJoin(cluster, getTraitSet(), inputs.get(0), inputs.get(1), getCondition(),
                getVariablesSet(), getJoinType());
    }
}<|MERGE_RESOLUTION|>--- conflicted
+++ resolved
@@ -17,7 +17,6 @@
 
 package org.apache.ignite.internal.processors.query.calcite.rel;
 
-import com.google.common.collect.ImmutableSet;
 import java.util.List;
 import java.util.Set;
 import org.apache.calcite.plan.RelOptCluster;
@@ -58,16 +57,9 @@
             RexNode condition, Set<CorrelationId> variablesSet, JoinRelType joinType) {
         super(cluster, traitSet, left, right, condition, variablesSet, joinType);
     }
-<<<<<<< HEAD
-
-    /**
-     * Constructor.
-     * TODO Documentation https://issues.apache.org/jira/browse/IGNITE-15859
-=======
     
     /**
      *
->>>>>>> a323c22d
      */
     public IgniteNestedLoopJoin(RelInput input) {
         this(input.getCluster(),
@@ -75,11 +67,7 @@
                 input.getInputs().get(0),
                 input.getInputs().get(1),
                 input.getExpression("condition"),
-<<<<<<< HEAD
-                ImmutableSet.copyOf(Commons.transform(input.getIntegerList("variablesSet"), CorrelationId::new)),
-=======
                 Set.copyOf(Commons.transform(input.getIntegerList("variablesSet"), CorrelationId::new)),
->>>>>>> a323c22d
                 input.getEnum("joinType", JoinRelType.class));
     }
     
@@ -87,21 +75,6 @@
     @Override
     public RelOptCost computeSelfCost(RelOptPlanner planner, RelMetadataQuery mq) {
         IgniteCostFactory costFactory = (IgniteCostFactory) planner.getCostFactory();
-<<<<<<< HEAD
-
-        double leftCount = mq.getRowCount(getLeft());
-
-        if (Double.isInfinite(leftCount)) {
-            return costFactory.makeInfiniteCost();
-        }
-
-        double rightCount = mq.getRowCount(getRight());
-
-        if (Double.isInfinite(rightCount)) {
-            return costFactory.makeInfiniteCost();
-        }
-
-=======
         
         double leftCount = mq.getRowCount(getLeft());
     
@@ -115,7 +88,6 @@
             return costFactory.makeInfiniteCost();
         }
         
->>>>>>> a323c22d
         double rows = leftCount * rightCount;
         
         double rightSize = rightCount * getRight().getRowType().getFieldCount() * IgniteCost.AVERAGE_FIELD_SIZE;
