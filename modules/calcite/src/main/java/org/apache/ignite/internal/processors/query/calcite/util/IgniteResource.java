--- conflicted
+++ resolved
@@ -21,23 +21,9 @@
 import org.apache.calcite.sql.validate.SqlValidatorException;
 
 /**
- * IgniteResource interface.
- * TODO Documentation https://issues.apache.org/jira/browse/IGNITE-15859
+ *
  */
 public interface IgniteResource {
-<<<<<<< HEAD
-    IgniteResource INSTANCE = Resources.create(IgniteResource.class);
-
-    @Resources.BaseMessage("Illegal alias. {0} is reserved name.")
-    Resources.ExInst<SqlValidatorException> illegalAlias(String a0);
-
-    @Resources.BaseMessage("Cannot update field \"{0}\". You cannot update key, key fields or val field in case the val is a complex type.")
-    Resources.ExInst<SqlValidatorException> cannotUpdateField(String field);
-
-    @Resources.BaseMessage("Illegal aggregate function. {0} is unsupported at the moment.")
-    Resources.ExInst<SqlValidatorException> unsupportedAggregationFunction(String a0);
-
-=======
     /**
      *
      */
@@ -64,7 +50,6 @@
     /**
      *
      */
->>>>>>> a323c22d
     @Resources.BaseMessage("Illegal value of {0}. The value must be positive and less than Integer.MAX_VALUE (" + Integer.MAX_VALUE + ").")
     Resources.ExInst<SqlValidatorException> correctIntegerLimit(String a0);
 }