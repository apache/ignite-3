/*
 * Licensed to the Apache Software Foundation (ASF) under one or more
 * contributor license agreements.  See the NOTICE file distributed with
 * this work for additional information regarding copyright ownership.
 * The ASF licenses this file to You under the Apache License, Version 2.0
 * (the "License"); you may not use this file except in compliance with
 * the License.  You may obtain a copy of the License at
 *
 *      http://www.apache.org/licenses/LICENSE-2.0
 *
 * Unless required by applicable law or agreed to in writing, software
 * distributed under the License is distributed on an "AS IS" BASIS,
 * WITHOUT WARRANTIES OR CONDITIONS OF ANY KIND, either express or implied.
 * See the License for the specific language governing permissions and
 * limitations under the License.
 */

package org.apache.ignite.internal.processors.query.calcite.metadata;

import org.apache.calcite.rel.RelNode;
import org.apache.calcite.rel.core.Aggregate;
import org.apache.calcite.rel.core.Join;
import org.apache.calcite.rel.core.Union;
import org.apache.calcite.rel.metadata.BuiltInMetadata;
import org.apache.calcite.rel.metadata.MetadataDef;
import org.apache.calcite.rel.metadata.MetadataHandler;
import org.apache.calcite.rel.metadata.ReflectiveRelMetadataProvider;
import org.apache.calcite.rel.metadata.RelMetadataProvider;
import org.apache.calcite.rel.metadata.RelMetadataQuery;
import org.apache.calcite.util.BuiltInMethod;

/**
 * See {@link org.apache.calcite.rel.metadata.RelMdPercentageOriginalRows}.
 */
@SuppressWarnings("unused") // actually all methods are used by runtime generated classes
public class IgniteMdPercentageOriginalRows implements MetadataHandler<BuiltInMetadata.PercentageOriginalRows> {
<<<<<<< HEAD
=======
    /**
     *
     */
>>>>>>> a323c22d
    public static final RelMetadataProvider SOURCE = ReflectiveRelMetadataProvider.reflectiveSource(
            BuiltInMethod.PERCENTAGE_ORIGINAL_ROWS.method, new IgniteMdPercentageOriginalRows());

    /** {@inheritDoc} */
    @Override
    public MetadataDef<BuiltInMetadata.PercentageOriginalRows> getDef() {
        return BuiltInMetadata.PercentageOriginalRows.DEF;
    }

    /**
<<<<<<< HEAD
     * GetPercentageOriginalRows.
     * TODO Documentation https://issues.apache.org/jira/browse/IGNITE-15859
=======
     *
>>>>>>> a323c22d
     */
    public Double getPercentageOriginalRows(Aggregate rel, RelMetadataQuery mq) {
        // REVIEW jvs 28-Mar-2006: The assumption here seems to be that
        // aggregation does not apply any filtering, so it does not modify the
        // percentage.  That's very much oversimplified.
        return mq.getPercentageOriginalRows(rel.getInput());
    }

    /**
<<<<<<< HEAD
     * GetPercentageOriginalRows.
     * TODO Documentation https://issues.apache.org/jira/browse/IGNITE-15859
=======
     *
>>>>>>> a323c22d
     */
    public Double getPercentageOriginalRows(Union rel, RelMetadataQuery mq) {
        double numerator = 0.0;
        double denominator = 0.0;

        // Ignore rel.isDistinct() because it's the same as an aggregate.

        // REVIEW jvs 28-Mar-2006: The original Broadbase formula was broken.
        // It was multiplying percentage into the numerator term rather than
        // than dividing it out of the denominator term, which would be OK if
        // there weren't summation going on.  Probably the cause of the error
        // was the desire to avoid division by zero, which I don't know how to
        // handle so I punt, meaning we return a totally wrong answer in the
        // case where a huge table has been completely filtered away.

        for (RelNode input : rel.getInputs()) {
            Double rowCount = mq.getRowCount(input);
            if (rowCount == null) {
                continue;
            }
            Double percentage = mq.getPercentageOriginalRows(input);
            if (percentage == null) {
                continue;
            }
            if (percentage != 0.0) {
                denominator += rowCount / percentage;
                numerator += rowCount;
            }
        }

        return quotientForPercentage(numerator, denominator);
    }

    /**
<<<<<<< HEAD
     * GetPercentageOriginalRows.
     * TODO Documentation https://issues.apache.org/jira/browse/IGNITE-15859
=======
     *
>>>>>>> a323c22d
     */
    public Double getPercentageOriginalRows(Join rel, RelMetadataQuery mq) {
        // Assume any single-table filter conditions have already
        // been pushed down.

        // REVIEW jvs 28-Mar-2006: As with aggregation, this is
        // oversimplified.

        // REVIEW jvs 28-Mar-2006:  need any special casing for SemiJoin?

        Double left = mq.getPercentageOriginalRows(rel.getLeft());
        if (left == null) {
            return null;
        }
        Double right = mq.getPercentageOriginalRows(rel.getRight());
        if (right == null) {
            return null;
        }
        return left * right;
    }

    /**
<<<<<<< HEAD
     * GetPercentageOriginalRows.
     * TODO Documentation https://issues.apache.org/jira/browse/IGNITE-15859
=======
     *
>>>>>>> a323c22d
     */
    public Double getPercentageOriginalRows(RelNode rel, RelMetadataQuery mq) {
        if (rel.getInputs().size() > 1) {
            // No generic formula available for multiple inputs.
            return null;
        }

        if (rel.getInputs().isEmpty()) {
            // Assume no filtering happening at leaf.
            return 1.0;
        }

        RelNode child = rel.getInputs().get(0);

        Double childPercentage = mq.getPercentageOriginalRows(child);
        if (childPercentage == null) {
            return null;
        }

        // Compute product of percentage filtering from this rel (assuming any
        // filtering is the effect of single-table filters) with the percentage
        // filtering performed by the child.
        Double relPercentage =
                quotientForPercentage(mq.getRowCount(rel), mq.getRowCount(child));
        if (relPercentage == null) {
            return null;
        }
        double percent = relPercentage * childPercentage;

        // this check is needed in cases where this method is called on a
        // physical rel
        if ((percent < 0.0) || (percent > 1.0)) {
            return null;
        }
        return relPercentage * childPercentage;
    }

<<<<<<< HEAD
=======
    /**
     *
     */
>>>>>>> a323c22d
    private static Double quotientForPercentage(
            Double numerator,
            Double denominator) {
        if ((numerator == null) || (denominator == null)) {
            return null;
        }

        // may need epsilon instead
        if (denominator == 0.0) {
            // cap at 100%
            return 1.0;
        } else {
            return numerator / denominator;
        }
    }
}<|MERGE_RESOLUTION|>--- conflicted
+++ resolved
@@ -30,16 +30,13 @@
 import org.apache.calcite.util.BuiltInMethod;
 
 /**
- * See {@link org.apache.calcite.rel.metadata.RelMdPercentageOriginalRows}.
+ * See {@link org.apache.calcite.rel.metadata.RelMdPercentageOriginalRows}
  */
 @SuppressWarnings("unused") // actually all methods are used by runtime generated classes
 public class IgniteMdPercentageOriginalRows implements MetadataHandler<BuiltInMetadata.PercentageOriginalRows> {
-<<<<<<< HEAD
-=======
     /**
      *
      */
->>>>>>> a323c22d
     public static final RelMetadataProvider SOURCE = ReflectiveRelMetadataProvider.reflectiveSource(
             BuiltInMethod.PERCENTAGE_ORIGINAL_ROWS.method, new IgniteMdPercentageOriginalRows());
 
@@ -50,12 +47,7 @@
     }
 
     /**
-<<<<<<< HEAD
-     * GetPercentageOriginalRows.
-     * TODO Documentation https://issues.apache.org/jira/browse/IGNITE-15859
-=======
      *
->>>>>>> a323c22d
      */
     public Double getPercentageOriginalRows(Aggregate rel, RelMetadataQuery mq) {
         // REVIEW jvs 28-Mar-2006: The assumption here seems to be that
@@ -65,12 +57,7 @@
     }
 
     /**
-<<<<<<< HEAD
-     * GetPercentageOriginalRows.
-     * TODO Documentation https://issues.apache.org/jira/browse/IGNITE-15859
-=======
      *
->>>>>>> a323c22d
      */
     public Double getPercentageOriginalRows(Union rel, RelMetadataQuery mq) {
         double numerator = 0.0;
@@ -105,12 +92,7 @@
     }
 
     /**
-<<<<<<< HEAD
-     * GetPercentageOriginalRows.
-     * TODO Documentation https://issues.apache.org/jira/browse/IGNITE-15859
-=======
      *
->>>>>>> a323c22d
      */
     public Double getPercentageOriginalRows(Join rel, RelMetadataQuery mq) {
         // Assume any single-table filter conditions have already
@@ -133,12 +115,7 @@
     }
 
     /**
-<<<<<<< HEAD
-     * GetPercentageOriginalRows.
-     * TODO Documentation https://issues.apache.org/jira/browse/IGNITE-15859
-=======
      *
->>>>>>> a323c22d
      */
     public Double getPercentageOriginalRows(RelNode rel, RelMetadataQuery mq) {
         if (rel.getInputs().size() > 1) {
@@ -176,12 +153,9 @@
         return relPercentage * childPercentage;
     }
 
-<<<<<<< HEAD
-=======
     /**
      *
      */
->>>>>>> a323c22d
     private static Double quotientForPercentage(
             Double numerator,
             Double denominator) {
