/*
 * Licensed to the Apache Software Foundation (ASF) under one or more
 * contributor license agreements.  See the NOTICE file distributed with
 * this work for additional information regarding copyright ownership.
 * The ASF licenses this file to You under the Apache License, Version 2.0
 * (the "License"); you may not use this file except in compliance with
 * the License.  You may obtain a copy of the License at
 *
 *      http://www.apache.org/licenses/LICENSE-2.0
 *
 * Unless required by applicable law or agreed to in writing, software
 * distributed under the License is distributed on an "AS IS" BASIS,
 * WITHOUT WARRANTIES OR CONDITIONS OF ANY KIND, either express or implied.
 * See the License for the specific language governing permissions and
 * limitations under the License.
 */

package org.apache.ignite.internal.processors.query.calcite.rule;

import org.apache.calcite.plan.Convention;
import org.apache.calcite.plan.RelOptPlanner;
import org.apache.calcite.rel.PhysicalNode;
import org.apache.calcite.rel.RelNode;
import org.apache.calcite.rel.convert.ConverterRule;
import org.apache.calcite.rel.metadata.RelMetadataQuery;
import org.apache.ignite.internal.processors.query.calcite.rel.IgniteConvention;

/**
<<<<<<< HEAD
 * AbstractIgniteConverterRule.
 * TODO Documentation https://issues.apache.org/jira/browse/IGNITE-15859
 */
public abstract class AbstractIgniteConverterRule<T extends RelNode> extends ConverterRule {
=======
 *
 */
public abstract class AbstractIgniteConverterRule<T extends RelNode> extends ConverterRule {
    /**
     *
     */
>>>>>>> a323c22d
    protected AbstractIgniteConverterRule(Class<T> clazz) {
        this(clazz, clazz.getName() + "Converter");
    }

<<<<<<< HEAD
=======
    /**
     *
     */
>>>>>>> a323c22d
    protected AbstractIgniteConverterRule(Class<T> clazz, String descriptionPrefix) {
        super(clazz, Convention.NONE, IgniteConvention.INSTANCE, descriptionPrefix);
    }

    /** {@inheritDoc} */
    @Override
    public final RelNode convert(RelNode rel) {
        return convert(rel.getCluster().getPlanner(), rel.getCluster().getMetadataQuery(), (T) rel);
    }

    /**
     * Converts given rel to physical node.
     *
     * @param planner Planner.
     * @param mq      Metadata query.
     * @param rel     Rel node.
     * @return Physical rel.
     */
    protected abstract PhysicalNode convert(RelOptPlanner planner, RelMetadataQuery mq, T rel);
}<|MERGE_RESOLUTION|>--- conflicted
+++ resolved
@@ -26,29 +26,19 @@
 import org.apache.ignite.internal.processors.query.calcite.rel.IgniteConvention;
 
 /**
-<<<<<<< HEAD
- * AbstractIgniteConverterRule.
- * TODO Documentation https://issues.apache.org/jira/browse/IGNITE-15859
- */
-public abstract class AbstractIgniteConverterRule<T extends RelNode> extends ConverterRule {
-=======
  *
  */
 public abstract class AbstractIgniteConverterRule<T extends RelNode> extends ConverterRule {
     /**
      *
      */
->>>>>>> a323c22d
     protected AbstractIgniteConverterRule(Class<T> clazz) {
         this(clazz, clazz.getName() + "Converter");
     }
 
-<<<<<<< HEAD
-=======
     /**
      *
      */
->>>>>>> a323c22d
     protected AbstractIgniteConverterRule(Class<T> clazz, String descriptionPrefix) {
         super(clazz, Convention.NONE, IgniteConvention.INSTANCE, descriptionPrefix);
     }
