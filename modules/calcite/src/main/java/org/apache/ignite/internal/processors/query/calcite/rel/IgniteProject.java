/*
 * Licensed to the Apache Software Foundation (ASF) under one or more
 * contributor license agreements.  See the NOTICE file distributed with
 * this work for additional information regarding copyright ownership.
 * The ASF licenses this file to You under the Apache License, Version 2.0
 * (the "License"); you may not use this file except in compliance with
 * the License.  You may obtain a copy of the License at
 *
 *      http://www.apache.org/licenses/LICENSE-2.0
 *
 * Unless required by applicable law or agreed to in writing, software
 * distributed under the License is distributed on an "AS IS" BASIS,
 * WITHOUT WARRANTIES OR CONDITIONS OF ANY KIND, either express or implied.
 * See the License for the specific language governing permissions and
 * limitations under the License.
 */

package org.apache.ignite.internal.processors.query.calcite.rel;

import static org.apache.calcite.rel.RelDistribution.Type.HASH_DISTRIBUTED;
import static org.apache.ignite.internal.processors.query.calcite.trait.IgniteDistributions.hash;
import static org.apache.ignite.internal.processors.query.calcite.trait.IgniteDistributions.single;
import static org.apache.ignite.internal.processors.query.calcite.trait.TraitUtils.changeTraits;

<<<<<<< HEAD
import com.google.common.collect.ImmutableList;
=======
import it.unimi.dsi.fastutil.ints.Int2IntOpenHashMap;
>>>>>>> a323c22d
import java.util.ArrayList;
import java.util.List;
import java.util.Set;
import org.apache.calcite.linq4j.Ord;
import org.apache.calcite.plan.RelOptCluster;
import org.apache.calcite.plan.RelOptCost;
import org.apache.calcite.plan.RelOptPlanner;
import org.apache.calcite.plan.RelTraitSet;
import org.apache.calcite.rel.RelCollation;
import org.apache.calcite.rel.RelCollations;
import org.apache.calcite.rel.RelFieldCollation;
import org.apache.calcite.rel.RelInput;
import org.apache.calcite.rel.RelNode;
import org.apache.calcite.rel.core.CorrelationId;
import org.apache.calcite.rel.core.Project;
import org.apache.calcite.rel.metadata.RelMetadataQuery;
import org.apache.calcite.rel.type.RelDataType;
import org.apache.calcite.rex.RexInputRef;
import org.apache.calcite.rex.RexNode;
import org.apache.calcite.rex.RexSlot;
import org.apache.calcite.util.ImmutableIntList;
import org.apache.calcite.util.Pair;
import org.apache.calcite.util.mapping.Mappings;
import org.apache.ignite.internal.processors.query.calcite.metadata.cost.IgniteCost;
import org.apache.ignite.internal.processors.query.calcite.trait.CorrelationTrait;
import org.apache.ignite.internal.processors.query.calcite.trait.IgniteDistribution;
import org.apache.ignite.internal.processors.query.calcite.trait.RewindabilityTrait;
import org.apache.ignite.internal.processors.query.calcite.trait.TraitUtils;
import org.apache.ignite.internal.processors.query.calcite.trait.TraitsAwareIgniteRel;
import org.apache.ignite.internal.processors.query.calcite.util.RexUtils;

/**
 * Relational expression that computes a set of 'select expressions' from its input relational expression.
 */
public class IgniteProject extends Project implements TraitsAwareIgniteRel {
    /**
     * Creates a Project.
     *
     * @param cluster  Cluster that this relational expression belongs to.
     * @param traits   Traits of this relational expression.
     * @param input    Input relational expression.
     * @param projects List of expressions for the input columns.
     * @param rowType  Output row type.
     */
    public IgniteProject(RelOptCluster cluster, RelTraitSet traits, RelNode input, List<? extends RexNode> projects, RelDataType rowType) {
        super(cluster, traits, input, projects, rowType);
    }
<<<<<<< HEAD

=======
    
    /**
     *
     */
>>>>>>> a323c22d
    public IgniteProject(RelInput input) {
        super(changeTraits(input, IgniteConvention.INSTANCE));
    }
    
    /** {@inheritDoc} */
    @Override
    public Project copy(RelTraitSet traitSet, RelNode input, List<RexNode> projects, RelDataType rowType) {
        return new IgniteProject(getCluster(), traitSet, input, projects, rowType);
    }
    
    /** {@inheritDoc} */
    @Override
    public <T> T accept(IgniteRelVisitor<T> visitor) {
        return visitor.visit(this);
    }
    
    /** {@inheritDoc} */
    @Override
    public Pair<RelTraitSet, List<RelTraitSet>> passThroughDistribution(RelTraitSet nodeTraits, List<RelTraitSet> inputTraits) {
        // All distribution types except hash distribution are propagated as is.
        // In case of hash distribution we need to project distribution keys.
        // In case one of distribution keys is erased by projection result distribution
        // becomes default single since we cannot calculate required input distribution.
        
        RelTraitSet in = inputTraits.get(0);
        IgniteDistribution distribution = TraitUtils.distribution(nodeTraits);
<<<<<<< HEAD

        if (distribution.getType() != HASH_DISTRIBUTED) {
            return Pair.of(nodeTraits, ImmutableList.of(in.replace(distribution)));
        }

        Mappings.TargetMapping mapping = getPartialMapping(
                input.getRowType().getFieldCount(), getProjects());

=======
    
        if (distribution.getType() != HASH_DISTRIBUTED) {
            return Pair.of(nodeTraits, List.of(in.replace(distribution)));
        }
        
        Mappings.TargetMapping mapping = getPartialMapping(
                input.getRowType().getFieldCount(), getProjects());
        
>>>>>>> a323c22d
        ImmutableIntList keys = distribution.getKeys();
        List<Integer> srcKeys = new ArrayList<>(keys.size());
        
        for (int key : keys) {
            int src = mapping.getSourceOpt(key);
<<<<<<< HEAD

            if (src == -1) {
                break;
            }

            srcKeys.add(src);
        }

        if (srcKeys.size() == keys.size()) {
            return Pair.of(nodeTraits, ImmutableList.of(in.replace(hash(srcKeys, distribution.function()))));
        }

        return Pair.of(nodeTraits.replace(single()), ImmutableList.of(in.replace(single())));
=======
    
            if (src == -1) {
                break;
            }
            
            srcKeys.add(src);
        }
    
        if (srcKeys.size() == keys.size()) {
            return Pair.of(nodeTraits, List.of(in.replace(hash(srcKeys, distribution.function()))));
        }
        
        return Pair.of(nodeTraits.replace(single()), List.of(in.replace(single())));
>>>>>>> a323c22d
    }
    
    /** {@inheritDoc} */
    @Override
    public Pair<RelTraitSet, List<RelTraitSet>> passThroughCollation(RelTraitSet nodeTraits, List<RelTraitSet> inputTraits) {
        // The code below projects required collation. In case we cannot calculate required source collation
        // (e.g. one of required sorted fields is result of a function call), input and output collations are erased.
        
        RelTraitSet in = inputTraits.get(0);
        
        List<RelFieldCollation> fieldCollations = TraitUtils.collation(nodeTraits).getFieldCollations();
<<<<<<< HEAD

        if (fieldCollations.isEmpty()) {
            return Pair.of(nodeTraits, ImmutableList.of(in.replace(RelCollations.EMPTY)));
        }

        Map<Integer, Integer> targets = new HashMap<>();
=======
    
        if (fieldCollations.isEmpty()) {
            return Pair.of(nodeTraits, List.of(in.replace(RelCollations.EMPTY)));
        }
        
        Int2IntOpenHashMap targets = new Int2IntOpenHashMap();
>>>>>>> a323c22d
        for (Ord<RexNode> project : Ord.zip(getProjects())) {
            if (project.e instanceof RexInputRef) {
                targets.putIfAbsent(project.i, ((RexSlot) project.e).getIndex());
            }
        }
        
        List<RelFieldCollation> inFieldCollations = new ArrayList<>();
        for (RelFieldCollation inFieldCollation : fieldCollations) {
<<<<<<< HEAD
            Integer newIndex = targets.get(inFieldCollation.getFieldIndex());
            if (newIndex == null) {
=======
            int newIndex = targets.getOrDefault(inFieldCollation.getFieldIndex(), Integer.MIN_VALUE);
            if (newIndex == Integer.MIN_VALUE) {
>>>>>>> a323c22d
                break;
            } else {
                inFieldCollations.add(inFieldCollation.withFieldIndex(newIndex));
            }
        }
<<<<<<< HEAD

        if (inFieldCollations.size() == fieldCollations.size()) {
            return Pair.of(nodeTraits, ImmutableList.of(in.replace(RelCollations.of(inFieldCollations))));
        }

        return Pair.of(nodeTraits.replace(RelCollations.EMPTY), ImmutableList.of(in.replace(RelCollations.EMPTY)));
=======
    
        if (inFieldCollations.size() == fieldCollations.size()) {
            return Pair.of(nodeTraits, List.of(in.replace(RelCollations.of(inFieldCollations))));
        }
        
        return Pair.of(nodeTraits.replace(RelCollations.EMPTY), List.of(in.replace(RelCollations.EMPTY)));
>>>>>>> a323c22d
    }
    
    /** {@inheritDoc} */
    @Override
    public List<Pair<RelTraitSet, List<RelTraitSet>>> deriveRewindability(RelTraitSet nodeTraits, List<RelTraitSet> inputTraits) {
        // The node is rewindable if its input is rewindable.
        
        RelTraitSet in = inputTraits.get(0);
        RewindabilityTrait rewindability = TraitUtils.rewindability(in);
        
        return List.of(Pair.of(nodeTraits.replace(rewindability), List.of(in)));
    }
    
    /** {@inheritDoc} */
    @Override
    public List<Pair<RelTraitSet, List<RelTraitSet>>> deriveDistribution(RelTraitSet nodeTraits, List<RelTraitSet> inputTraits) {
        RelTraitSet in = inputTraits.get(0);
        
        IgniteDistribution distribution = TraitUtils.projectDistribution(
                TraitUtils.distribution(in), getProjects(), getInput().getRowType());
<<<<<<< HEAD

        return ImmutableList.of(Pair.of(nodeTraits.replace(distribution), ImmutableList.of(in)));
=======
        
        return List.of(Pair.of(nodeTraits.replace(distribution), List.of(in)));
>>>>>>> a323c22d
    }
    
    /** {@inheritDoc} */
    @Override
    public List<Pair<RelTraitSet, List<RelTraitSet>>> deriveCollation(RelTraitSet nodeTraits, List<RelTraitSet> inputTraits) {
        RelTraitSet in = inputTraits.get(0);
        
        RelCollation collation = TraitUtils.projectCollation(
                TraitUtils.collation(in), getProjects(), getInput().getRowType());
<<<<<<< HEAD

        return ImmutableList.of(Pair.of(nodeTraits.replace(collation), ImmutableList.of(in)));
    }

=======
        
        return List.of(Pair.of(nodeTraits.replace(collation), List.of(in)));
    }
    
    /**
     *
     */
>>>>>>> a323c22d
    @Override
    public Pair<RelTraitSet, List<RelTraitSet>> passThroughCorrelation(RelTraitSet nodeTraits,
            List<RelTraitSet> inTraits) {
        Set<CorrelationId> corrIds = RexUtils.extractCorrelationIds(getProjects());
        Set<CorrelationId> traitCorrIds = TraitUtils.correlation(nodeTraits).correlationIds();
<<<<<<< HEAD

        if (!traitCorrIds.containsAll(corrIds)) {
            return null;
        }

        return Pair.of(nodeTraits, ImmutableList.of(inTraits.get(0).replace(TraitUtils.correlation(nodeTraits))));
    }

=======
    
        if (!traitCorrIds.containsAll(corrIds)) {
            return null;
        }
        
        return Pair.of(nodeTraits, List.of(inTraits.get(0).replace(TraitUtils.correlation(nodeTraits))));
    }
    
    /**
     *
     */
>>>>>>> a323c22d
    @Override
    public List<Pair<RelTraitSet, List<RelTraitSet>>> deriveCorrelation(RelTraitSet nodeTraits,
            List<RelTraitSet> inTraits) {
        Set<CorrelationId> corrIds = RexUtils.extractCorrelationIds(getProjects());
        
        corrIds.addAll(TraitUtils.correlation(inTraits.get(0)).correlationIds());
        
        return List.of(Pair.of(nodeTraits.replace(CorrelationTrait.correlations(corrIds)), inTraits));
    }
    
    /** {@inheritDoc} */
    @Override
    public RelOptCost computeSelfCost(RelOptPlanner planner, RelMetadataQuery mq) {
        double rowCount = mq.getRowCount(getInput());
        
        return planner.getCostFactory().makeCost(rowCount, rowCount * IgniteCost.ROW_PASS_THROUGH_COST, 0);
    }
    
    /** {@inheritDoc} */
    @Override
    public IgniteRel clone(RelOptCluster cluster, List<IgniteRel> inputs) {
        return new IgniteProject(cluster, getTraitSet(), sole(inputs), getProjects(), getRowType());
    }
}<|MERGE_RESOLUTION|>--- conflicted
+++ resolved
@@ -22,11 +22,7 @@
 import static org.apache.ignite.internal.processors.query.calcite.trait.IgniteDistributions.single;
 import static org.apache.ignite.internal.processors.query.calcite.trait.TraitUtils.changeTraits;
 
-<<<<<<< HEAD
-import com.google.common.collect.ImmutableList;
-=======
 import it.unimi.dsi.fastutil.ints.Int2IntOpenHashMap;
->>>>>>> a323c22d
 import java.util.ArrayList;
 import java.util.List;
 import java.util.Set;
@@ -74,14 +70,10 @@
     public IgniteProject(RelOptCluster cluster, RelTraitSet traits, RelNode input, List<? extends RexNode> projects, RelDataType rowType) {
         super(cluster, traits, input, projects, rowType);
     }
-<<<<<<< HEAD
-
-=======
-    
-    /**
-     *
-     */
->>>>>>> a323c22d
+    
+    /**
+     *
+     */
     public IgniteProject(RelInput input) {
         super(changeTraits(input, IgniteConvention.INSTANCE));
     }
@@ -108,45 +100,19 @@
         
         RelTraitSet in = inputTraits.get(0);
         IgniteDistribution distribution = TraitUtils.distribution(nodeTraits);
-<<<<<<< HEAD
-
+    
         if (distribution.getType() != HASH_DISTRIBUTED) {
-            return Pair.of(nodeTraits, ImmutableList.of(in.replace(distribution)));
-        }
-
+            return Pair.of(nodeTraits, List.of(in.replace(distribution)));
+        }
+        
         Mappings.TargetMapping mapping = getPartialMapping(
                 input.getRowType().getFieldCount(), getProjects());
-
-=======
-    
-        if (distribution.getType() != HASH_DISTRIBUTED) {
-            return Pair.of(nodeTraits, List.of(in.replace(distribution)));
-        }
-        
-        Mappings.TargetMapping mapping = getPartialMapping(
-                input.getRowType().getFieldCount(), getProjects());
-        
->>>>>>> a323c22d
+        
         ImmutableIntList keys = distribution.getKeys();
         List<Integer> srcKeys = new ArrayList<>(keys.size());
         
         for (int key : keys) {
             int src = mapping.getSourceOpt(key);
-<<<<<<< HEAD
-
-            if (src == -1) {
-                break;
-            }
-
-            srcKeys.add(src);
-        }
-
-        if (srcKeys.size() == keys.size()) {
-            return Pair.of(nodeTraits, ImmutableList.of(in.replace(hash(srcKeys, distribution.function()))));
-        }
-
-        return Pair.of(nodeTraits.replace(single()), ImmutableList.of(in.replace(single())));
-=======
     
             if (src == -1) {
                 break;
@@ -160,7 +126,6 @@
         }
         
         return Pair.of(nodeTraits.replace(single()), List.of(in.replace(single())));
->>>>>>> a323c22d
     }
     
     /** {@inheritDoc} */
@@ -172,21 +137,12 @@
         RelTraitSet in = inputTraits.get(0);
         
         List<RelFieldCollation> fieldCollations = TraitUtils.collation(nodeTraits).getFieldCollations();
-<<<<<<< HEAD
-
-        if (fieldCollations.isEmpty()) {
-            return Pair.of(nodeTraits, ImmutableList.of(in.replace(RelCollations.EMPTY)));
-        }
-
-        Map<Integer, Integer> targets = new HashMap<>();
-=======
     
         if (fieldCollations.isEmpty()) {
             return Pair.of(nodeTraits, List.of(in.replace(RelCollations.EMPTY)));
         }
         
         Int2IntOpenHashMap targets = new Int2IntOpenHashMap();
->>>>>>> a323c22d
         for (Ord<RexNode> project : Ord.zip(getProjects())) {
             if (project.e instanceof RexInputRef) {
                 targets.putIfAbsent(project.i, ((RexSlot) project.e).getIndex());
@@ -195,33 +151,19 @@
         
         List<RelFieldCollation> inFieldCollations = new ArrayList<>();
         for (RelFieldCollation inFieldCollation : fieldCollations) {
-<<<<<<< HEAD
-            Integer newIndex = targets.get(inFieldCollation.getFieldIndex());
-            if (newIndex == null) {
-=======
             int newIndex = targets.getOrDefault(inFieldCollation.getFieldIndex(), Integer.MIN_VALUE);
             if (newIndex == Integer.MIN_VALUE) {
->>>>>>> a323c22d
                 break;
             } else {
                 inFieldCollations.add(inFieldCollation.withFieldIndex(newIndex));
             }
         }
-<<<<<<< HEAD
-
-        if (inFieldCollations.size() == fieldCollations.size()) {
-            return Pair.of(nodeTraits, ImmutableList.of(in.replace(RelCollations.of(inFieldCollations))));
-        }
-
-        return Pair.of(nodeTraits.replace(RelCollations.EMPTY), ImmutableList.of(in.replace(RelCollations.EMPTY)));
-=======
     
         if (inFieldCollations.size() == fieldCollations.size()) {
             return Pair.of(nodeTraits, List.of(in.replace(RelCollations.of(inFieldCollations))));
         }
         
         return Pair.of(nodeTraits.replace(RelCollations.EMPTY), List.of(in.replace(RelCollations.EMPTY)));
->>>>>>> a323c22d
     }
     
     /** {@inheritDoc} */
@@ -242,13 +184,8 @@
         
         IgniteDistribution distribution = TraitUtils.projectDistribution(
                 TraitUtils.distribution(in), getProjects(), getInput().getRowType());
-<<<<<<< HEAD
-
-        return ImmutableList.of(Pair.of(nodeTraits.replace(distribution), ImmutableList.of(in)));
-=======
         
         return List.of(Pair.of(nodeTraits.replace(distribution), List.of(in)));
->>>>>>> a323c22d
     }
     
     /** {@inheritDoc} */
@@ -258,12 +195,6 @@
         
         RelCollation collation = TraitUtils.projectCollation(
                 TraitUtils.collation(in), getProjects(), getInput().getRowType());
-<<<<<<< HEAD
-
-        return ImmutableList.of(Pair.of(nodeTraits.replace(collation), ImmutableList.of(in)));
-    }
-
-=======
         
         return List.of(Pair.of(nodeTraits.replace(collation), List.of(in)));
     }
@@ -271,26 +202,15 @@
     /**
      *
      */
->>>>>>> a323c22d
     @Override
     public Pair<RelTraitSet, List<RelTraitSet>> passThroughCorrelation(RelTraitSet nodeTraits,
             List<RelTraitSet> inTraits) {
         Set<CorrelationId> corrIds = RexUtils.extractCorrelationIds(getProjects());
         Set<CorrelationId> traitCorrIds = TraitUtils.correlation(nodeTraits).correlationIds();
-<<<<<<< HEAD
-
+    
         if (!traitCorrIds.containsAll(corrIds)) {
             return null;
         }
-
-        return Pair.of(nodeTraits, ImmutableList.of(inTraits.get(0).replace(TraitUtils.correlation(nodeTraits))));
-    }
-
-=======
-    
-        if (!traitCorrIds.containsAll(corrIds)) {
-            return null;
-        }
         
         return Pair.of(nodeTraits, List.of(inTraits.get(0).replace(TraitUtils.correlation(nodeTraits))));
     }
@@ -298,7 +218,6 @@
     /**
      *
      */
->>>>>>> a323c22d
     @Override
     public List<Pair<RelTraitSet, List<RelTraitSet>>> deriveCorrelation(RelTraitSet nodeTraits,
             List<RelTraitSet> inTraits) {
