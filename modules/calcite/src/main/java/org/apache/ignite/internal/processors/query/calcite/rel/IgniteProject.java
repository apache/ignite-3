--- conflicted
+++ resolved
@@ -17,21 +17,12 @@
 
 package org.apache.ignite.internal.processors.query.calcite.rel;
 
-import static org.apache.calcite.rel.RelDistribution.Type.HASH_DISTRIBUTED;
-import static org.apache.ignite.internal.processors.query.calcite.trait.IgniteDistributions.hash;
-import static org.apache.ignite.internal.processors.query.calcite.trait.IgniteDistributions.single;
-import static org.apache.ignite.internal.processors.query.calcite.trait.TraitUtils.changeTraits;
-
-import com.google.common.collect.ImmutableList;
 import java.util.ArrayList;
 import java.util.HashMap;
 import java.util.List;
 import java.util.Map;
 import java.util.Set;
-<<<<<<< HEAD
-=======
-
->>>>>>> c086555b
+
 import org.apache.calcite.linq4j.Ord;
 import org.apache.calcite.plan.RelOptCluster;
 import org.apache.calcite.plan.RelOptCost;
@@ -60,45 +51,46 @@
 import org.apache.ignite.internal.processors.query.calcite.trait.TraitsAwareIgniteRel;
 import org.apache.ignite.internal.processors.query.calcite.util.RexUtils;
 
+import static org.apache.calcite.rel.RelDistribution.Type.HASH_DISTRIBUTED;
+import static org.apache.ignite.internal.processors.query.calcite.trait.IgniteDistributions.hash;
+import static org.apache.ignite.internal.processors.query.calcite.trait.IgniteDistributions.single;
+import static org.apache.ignite.internal.processors.query.calcite.trait.TraitUtils.changeTraits;
+
 /**
- * Relational expression that computes a set of 'select expressions' from its input relational expression.
+ * Relational expression that computes a set of
+ * 'select expressions' from its input relational expression.
  */
 public class IgniteProject extends Project implements TraitsAwareIgniteRel {
     /**
      * Creates a Project.
      *
-     * @param cluster  Cluster that this relational expression belongs to.
-     * @param traits   Traits of this relational expression.
-     * @param input    Input relational expression.
+     * @param cluster Cluster that this relational expression belongs to.
+     * @param traits Traits of this relational expression.
+     * @param input Input relational expression.
      * @param projects List of expressions for the input columns.
-     * @param rowType  Output row type.
+     * @param rowType Output row type.
      */
     public IgniteProject(RelOptCluster cluster, RelTraitSet traits, RelNode input, List<? extends RexNode> projects, RelDataType rowType) {
         super(cluster, traits, input, projects, rowType);
     }
 
-    /**
-     *
-     */
+    /** */
     public IgniteProject(RelInput input) {
         super(changeTraits(input, IgniteConvention.INSTANCE));
     }
 
     /** {@inheritDoc} */
-    @Override
-    public Project copy(RelTraitSet traitSet, RelNode input, List<RexNode> projects, RelDataType rowType) {
+    @Override public Project copy(RelTraitSet traitSet, RelNode input, List<RexNode> projects, RelDataType rowType) {
         return new IgniteProject(getCluster(), traitSet, input, projects, rowType);
     }
 
     /** {@inheritDoc} */
-    @Override
-    public <T> T accept(IgniteRelVisitor<T> visitor) {
+    @Override public <T> T accept(IgniteRelVisitor<T> visitor) {
         return visitor.visit(this);
     }
 
     /** {@inheritDoc} */
-    @Override
-    public Pair<RelTraitSet, List<RelTraitSet>> passThroughDistribution(RelTraitSet nodeTraits, List<RelTraitSet> inputTraits) {
+    @Override public Pair<RelTraitSet, List<RelTraitSet>> passThroughDistribution(RelTraitSet nodeTraits, List<RelTraitSet> inputTraits) {
         // All distribution types except hash distribution are propagated as is.
         // In case of hash distribution we need to project distribution keys.
         // In case one of distribution keys is erased by projection result distribution
@@ -107,17 +99,11 @@
         RelTraitSet in = inputTraits.get(0);
         IgniteDistribution distribution = TraitUtils.distribution(nodeTraits);
 
-<<<<<<< HEAD
-        if (distribution.getType() != HASH_DISTRIBUTED) {
-            return Pair.of(nodeTraits, ImmutableList.of(in.replace(distribution)));
-        }
-=======
         if (distribution.getType() != HASH_DISTRIBUTED)
             return Pair.of(nodeTraits, List.of(in.replace(distribution)));
->>>>>>> c086555b
 
         Mappings.TargetMapping mapping = getPartialMapping(
-                input.getRowType().getFieldCount(), getProjects());
+            input.getRowType().getFieldCount(), getProjects());
 
         ImmutableIntList keys = distribution.getKeys();
         List<Integer> srcKeys = new ArrayList<>(keys.size());
@@ -125,28 +111,20 @@
         for (int key : keys) {
             int src = mapping.getSourceOpt(key);
 
-            if (src == -1) {
+            if (src == -1)
                 break;
-            }
 
             srcKeys.add(src);
         }
 
-<<<<<<< HEAD
-        if (srcKeys.size() == keys.size()) {
-            return Pair.of(nodeTraits, ImmutableList.of(in.replace(hash(srcKeys, distribution.function()))));
-        }
-=======
         if (srcKeys.size() == keys.size())
             return Pair.of(nodeTraits, List.of(in.replace(hash(srcKeys, distribution.function()))));
->>>>>>> c086555b
 
         return Pair.of(nodeTraits.replace(single()), List.of(in.replace(single())));
     }
 
     /** {@inheritDoc} */
-    @Override
-    public Pair<RelTraitSet, List<RelTraitSet>> passThroughCollation(RelTraitSet nodeTraits, List<RelTraitSet> inputTraits) {
+    @Override public Pair<RelTraitSet, List<RelTraitSet>> passThroughCollation(RelTraitSet nodeTraits, List<RelTraitSet> inputTraits) {
         // The code below projects required collation. In case we cannot calculate required source collation
         // (e.g. one of required sorted fields is result of a function call), input and output collations are erased.
 
@@ -154,47 +132,32 @@
 
         List<RelFieldCollation> fieldCollations = TraitUtils.collation(nodeTraits).getFieldCollations();
 
-<<<<<<< HEAD
-        if (fieldCollations.isEmpty()) {
-            return Pair.of(nodeTraits, ImmutableList.of(in.replace(RelCollations.EMPTY)));
-        }
-=======
         if (fieldCollations.isEmpty())
             return Pair.of(nodeTraits, List.of(in.replace(RelCollations.EMPTY)));
->>>>>>> c086555b
 
         Map<Integer, Integer> targets = new HashMap<>();
         for (Ord<RexNode> project : Ord.zip(getProjects())) {
-            if (project.e instanceof RexInputRef) {
-                targets.putIfAbsent(project.i, ((RexSlot) project.e).getIndex());
-            }
+            if (project.e instanceof RexInputRef)
+                targets.putIfAbsent(project.i, ((RexSlot)project.e).getIndex());
         }
 
         List<RelFieldCollation> inFieldCollations = new ArrayList<>();
         for (RelFieldCollation inFieldCollation : fieldCollations) {
             Integer newIndex = targets.get(inFieldCollation.getFieldIndex());
-            if (newIndex == null) {
+            if (newIndex == null)
                 break;
-            } else {
+            else
                 inFieldCollations.add(inFieldCollation.withFieldIndex(newIndex));
-            }
         }
 
-<<<<<<< HEAD
-        if (inFieldCollations.size() == fieldCollations.size()) {
-            return Pair.of(nodeTraits, ImmutableList.of(in.replace(RelCollations.of(inFieldCollations))));
-        }
-=======
         if (inFieldCollations.size() == fieldCollations.size())
             return Pair.of(nodeTraits, List.of(in.replace(RelCollations.of(inFieldCollations))));
->>>>>>> c086555b
 
         return Pair.of(nodeTraits.replace(RelCollations.EMPTY), List.of(in.replace(RelCollations.EMPTY)));
     }
 
     /** {@inheritDoc} */
-    @Override
-    public List<Pair<RelTraitSet, List<RelTraitSet>>> deriveRewindability(RelTraitSet nodeTraits, List<RelTraitSet> inputTraits) {
+    @Override public List<Pair<RelTraitSet, List<RelTraitSet>>> deriveRewindability(RelTraitSet nodeTraits, List<RelTraitSet> inputTraits) {
         // The node is rewindable if its input is rewindable.
 
         RelTraitSet in = inputTraits.get(0);
@@ -204,49 +167,40 @@
     }
 
     /** {@inheritDoc} */
-    @Override
-    public List<Pair<RelTraitSet, List<RelTraitSet>>> deriveDistribution(RelTraitSet nodeTraits, List<RelTraitSet> inputTraits) {
+    @Override public List<Pair<RelTraitSet, List<RelTraitSet>>> deriveDistribution(RelTraitSet nodeTraits, List<RelTraitSet> inputTraits) {
         RelTraitSet in = inputTraits.get(0);
 
         IgniteDistribution distribution = TraitUtils.projectDistribution(
-                TraitUtils.distribution(in), getProjects(), getInput().getRowType());
+            TraitUtils.distribution(in), getProjects(), getInput().getRowType());
 
         return List.of(Pair.of(nodeTraits.replace(distribution), List.of(in)));
     }
 
     /** {@inheritDoc} */
-    @Override
-    public List<Pair<RelTraitSet, List<RelTraitSet>>> deriveCollation(RelTraitSet nodeTraits, List<RelTraitSet> inputTraits) {
+    @Override public List<Pair<RelTraitSet, List<RelTraitSet>>> deriveCollation(RelTraitSet nodeTraits, List<RelTraitSet> inputTraits) {
         RelTraitSet in = inputTraits.get(0);
 
         RelCollation collation = TraitUtils.projectCollation(
-                TraitUtils.collation(in), getProjects(), getInput().getRowType());
+            TraitUtils.collation(in), getProjects(), getInput().getRowType());
 
         return List.of(Pair.of(nodeTraits.replace(collation), List.of(in)));
     }
 
-    /**
-     *
-     */
-    @Override
-    public Pair<RelTraitSet, List<RelTraitSet>> passThroughCorrelation(RelTraitSet nodeTraits,
-            List<RelTraitSet> inTraits) {
+    /** */
+    @Override public Pair<RelTraitSet, List<RelTraitSet>> passThroughCorrelation(RelTraitSet nodeTraits,
+        List<RelTraitSet> inTraits) {
         Set<CorrelationId> corrIds = RexUtils.extractCorrelationIds(getProjects());
         Set<CorrelationId> traitCorrIds = TraitUtils.correlation(nodeTraits).correlationIds();
 
-        if (!traitCorrIds.containsAll(corrIds)) {
+        if (!traitCorrIds.containsAll(corrIds))
             return null;
-        }
 
         return Pair.of(nodeTraits, List.of(inTraits.get(0).replace(TraitUtils.correlation(nodeTraits))));
     }
 
-    /**
-     *
-     */
-    @Override
-    public List<Pair<RelTraitSet, List<RelTraitSet>>> deriveCorrelation(RelTraitSet nodeTraits,
-            List<RelTraitSet> inTraits) {
+    /** */
+    @Override public List<Pair<RelTraitSet, List<RelTraitSet>>> deriveCorrelation(RelTraitSet nodeTraits,
+        List<RelTraitSet> inTraits) {
         Set<CorrelationId> corrIds = RexUtils.extractCorrelationIds(getProjects());
 
         corrIds.addAll(TraitUtils.correlation(inTraits.get(0)).correlationIds());
@@ -255,16 +209,14 @@
     }
 
     /** {@inheritDoc} */
-    @Override
-    public RelOptCost computeSelfCost(RelOptPlanner planner, RelMetadataQuery mq) {
+    @Override public RelOptCost computeSelfCost(RelOptPlanner planner, RelMetadataQuery mq) {
         double rowCount = mq.getRowCount(getInput());
 
         return planner.getCostFactory().makeCost(rowCount, rowCount * IgniteCost.ROW_PASS_THROUGH_COST, 0);
     }
 
     /** {@inheritDoc} */
-    @Override
-    public IgniteRel clone(RelOptCluster cluster, List<IgniteRel> inputs) {
+    @Override public IgniteRel clone(RelOptCluster cluster, List<IgniteRel> inputs) {
         return new IgniteProject(cluster, getTraitSet(), sole(inputs), getProjects(), getRowType());
     }
 }