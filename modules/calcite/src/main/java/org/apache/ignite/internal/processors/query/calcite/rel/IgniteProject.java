/*
 * Licensed to the Apache Software Foundation (ASF) under one or more
 * contributor license agreements.  See the NOTICE file distributed with
 * this work for additional information regarding copyright ownership.
 * The ASF licenses this file to You under the Apache License, Version 2.0
 * (the "License"); you may not use this file except in compliance with
 * the License.  You may obtain a copy of the License at
 *
 *      http://www.apache.org/licenses/LICENSE-2.0
 *
 * Unless required by applicable law or agreed to in writing, software
 * distributed under the License is distributed on an "AS IS" BASIS,
 * WITHOUT WARRANTIES OR CONDITIONS OF ANY KIND, either express or implied.
 * See the License for the specific language governing permissions and
 * limitations under the License.
 */

package org.apache.ignite.internal.processors.query.calcite.rel;

import static org.apache.calcite.rel.RelDistribution.Type.HASH_DISTRIBUTED;
import static org.apache.ignite.internal.processors.query.calcite.trait.IgniteDistributions.hash;
import static org.apache.ignite.internal.processors.query.calcite.trait.IgniteDistributions.single;
import static org.apache.ignite.internal.processors.query.calcite.trait.TraitUtils.changeTraits;

import java.util.ArrayList;
import java.util.List;
import java.util.Set;
<<<<<<< HEAD

import it.unimi.dsi.fastutil.ints.Int2IntOpenHashMap;
=======
>>>>>>> 2b400c0c
import org.apache.calcite.linq4j.Ord;
import org.apache.calcite.plan.RelOptCluster;
import org.apache.calcite.plan.RelOptCost;
import org.apache.calcite.plan.RelOptPlanner;
import org.apache.calcite.plan.RelTraitSet;
import org.apache.calcite.rel.RelCollation;
import org.apache.calcite.rel.RelCollations;
import org.apache.calcite.rel.RelFieldCollation;
import org.apache.calcite.rel.RelInput;
import org.apache.calcite.rel.RelNode;
import org.apache.calcite.rel.core.CorrelationId;
import org.apache.calcite.rel.core.Project;
import org.apache.calcite.rel.metadata.RelMetadataQuery;
import org.apache.calcite.rel.type.RelDataType;
import org.apache.calcite.rex.RexInputRef;
import org.apache.calcite.rex.RexNode;
import org.apache.calcite.rex.RexSlot;
import org.apache.calcite.util.ImmutableIntList;
import org.apache.calcite.util.Pair;
import org.apache.calcite.util.mapping.Mappings;
import org.apache.ignite.internal.processors.query.calcite.metadata.cost.IgniteCost;
import org.apache.ignite.internal.processors.query.calcite.trait.CorrelationTrait;
import org.apache.ignite.internal.processors.query.calcite.trait.IgniteDistribution;
import org.apache.ignite.internal.processors.query.calcite.trait.RewindabilityTrait;
import org.apache.ignite.internal.processors.query.calcite.trait.TraitUtils;
import org.apache.ignite.internal.processors.query.calcite.trait.TraitsAwareIgniteRel;
import org.apache.ignite.internal.processors.query.calcite.util.RexUtils;

/**
 * Relational expression that computes a set of 'select expressions' from its input relational expression.
 */
public class IgniteProject extends Project implements TraitsAwareIgniteRel {
    /**
     * Creates a Project.
     *
     * @param cluster  Cluster that this relational expression belongs to.
     * @param traits   Traits of this relational expression.
     * @param input    Input relational expression.
     * @param projects List of expressions for the input columns.
     * @param rowType  Output row type.
     */
    public IgniteProject(RelOptCluster cluster, RelTraitSet traits, RelNode input, List<? extends RexNode> projects, RelDataType rowType) {
        super(cluster, traits, input, projects, rowType);
    }
    
    /**
     *
     */
    public IgniteProject(RelInput input) {
        super(changeTraits(input, IgniteConvention.INSTANCE));
    }
    
    /** {@inheritDoc} */
    @Override
    public Project copy(RelTraitSet traitSet, RelNode input, List<RexNode> projects, RelDataType rowType) {
        return new IgniteProject(getCluster(), traitSet, input, projects, rowType);
    }
    
    /** {@inheritDoc} */
    @Override
    public <T> T accept(IgniteRelVisitor<T> visitor) {
        return visitor.visit(this);
    }
    
    /** {@inheritDoc} */
    @Override
    public Pair<RelTraitSet, List<RelTraitSet>> passThroughDistribution(RelTraitSet nodeTraits, List<RelTraitSet> inputTraits) {
        // All distribution types except hash distribution are propagated as is.
        // In case of hash distribution we need to project distribution keys.
        // In case one of distribution keys is erased by projection result distribution
        // becomes default single since we cannot calculate required input distribution.
        
        RelTraitSet in = inputTraits.get(0);
        IgniteDistribution distribution = TraitUtils.distribution(nodeTraits);
    
        if (distribution.getType() != HASH_DISTRIBUTED) {
            return Pair.of(nodeTraits, List.of(in.replace(distribution)));
        }
        
        Mappings.TargetMapping mapping = getPartialMapping(
                input.getRowType().getFieldCount(), getProjects());
        
        ImmutableIntList keys = distribution.getKeys();
        List<Integer> srcKeys = new ArrayList<>(keys.size());
        
        for (int key : keys) {
            int src = mapping.getSourceOpt(key);
    
            if (src == -1) {
                break;
            }
            
            srcKeys.add(src);
        }
    
        if (srcKeys.size() == keys.size()) {
            return Pair.of(nodeTraits, List.of(in.replace(hash(srcKeys, distribution.function()))));
        }
        
        return Pair.of(nodeTraits.replace(single()), List.of(in.replace(single())));
    }
    
    /** {@inheritDoc} */
    @Override
    public Pair<RelTraitSet, List<RelTraitSet>> passThroughCollation(RelTraitSet nodeTraits, List<RelTraitSet> inputTraits) {
        // The code below projects required collation. In case we cannot calculate required source collation
        // (e.g. one of required sorted fields is result of a function call), input and output collations are erased.
        
        RelTraitSet in = inputTraits.get(0);
        
        List<RelFieldCollation> fieldCollations = TraitUtils.collation(nodeTraits).getFieldCollations();
    
        if (fieldCollations.isEmpty()) {
            return Pair.of(nodeTraits, List.of(in.replace(RelCollations.EMPTY)));
<<<<<<< HEAD

        Int2IntOpenHashMap targets = new Int2IntOpenHashMap();
=======
        }
        
        Map<Integer, Integer> targets = new HashMap<>();
>>>>>>> 2b400c0c
        for (Ord<RexNode> project : Ord.zip(getProjects())) {
            if (project.e instanceof RexInputRef) {
                targets.putIfAbsent(project.i, ((RexSlot) project.e).getIndex());
            }
        }
        
        List<RelFieldCollation> inFieldCollations = new ArrayList<>();
        for (RelFieldCollation inFieldCollation : fieldCollations) {
<<<<<<< HEAD
            int newIndex = targets.getOrDefault(inFieldCollation.getFieldIndex(), Integer.MIN_VALUE);

            if (newIndex == Integer.MIN_VALUE)
                break;

            inFieldCollations.add(inFieldCollation.withFieldIndex(newIndex));
=======
            Integer newIndex = targets.get(inFieldCollation.getFieldIndex());
            if (newIndex == null) {
                break;
            } else {
                inFieldCollations.add(inFieldCollation.withFieldIndex(newIndex));
            }
>>>>>>> 2b400c0c
        }
    
        if (inFieldCollations.size() == fieldCollations.size()) {
            return Pair.of(nodeTraits, List.of(in.replace(RelCollations.of(inFieldCollations))));
        }
        
        return Pair.of(nodeTraits.replace(RelCollations.EMPTY), List.of(in.replace(RelCollations.EMPTY)));
    }
    
    /** {@inheritDoc} */
    @Override
    public List<Pair<RelTraitSet, List<RelTraitSet>>> deriveRewindability(RelTraitSet nodeTraits, List<RelTraitSet> inputTraits) {
        // The node is rewindable if its input is rewindable.
        
        RelTraitSet in = inputTraits.get(0);
        RewindabilityTrait rewindability = TraitUtils.rewindability(in);
        
        return List.of(Pair.of(nodeTraits.replace(rewindability), List.of(in)));
    }
    
    /** {@inheritDoc} */
    @Override
    public List<Pair<RelTraitSet, List<RelTraitSet>>> deriveDistribution(RelTraitSet nodeTraits, List<RelTraitSet> inputTraits) {
        RelTraitSet in = inputTraits.get(0);
        
        IgniteDistribution distribution = TraitUtils.projectDistribution(
                TraitUtils.distribution(in), getProjects(), getInput().getRowType());
        
        return List.of(Pair.of(nodeTraits.replace(distribution), List.of(in)));
    }
    
    /** {@inheritDoc} */
    @Override
    public List<Pair<RelTraitSet, List<RelTraitSet>>> deriveCollation(RelTraitSet nodeTraits, List<RelTraitSet> inputTraits) {
        RelTraitSet in = inputTraits.get(0);
        
        RelCollation collation = TraitUtils.projectCollation(
                TraitUtils.collation(in), getProjects(), getInput().getRowType());
        
        return List.of(Pair.of(nodeTraits.replace(collation), List.of(in)));
    }
    
    /**
     *
     */
    @Override
    public Pair<RelTraitSet, List<RelTraitSet>> passThroughCorrelation(RelTraitSet nodeTraits,
            List<RelTraitSet> inTraits) {
        Set<CorrelationId> corrIds = RexUtils.extractCorrelationIds(getProjects());
        Set<CorrelationId> traitCorrIds = TraitUtils.correlation(nodeTraits).correlationIds();
    
        if (!traitCorrIds.containsAll(corrIds)) {
            return null;
        }
        
        return Pair.of(nodeTraits, List.of(inTraits.get(0).replace(TraitUtils.correlation(nodeTraits))));
    }
    
    /**
     *
     */
    @Override
    public List<Pair<RelTraitSet, List<RelTraitSet>>> deriveCorrelation(RelTraitSet nodeTraits,
            List<RelTraitSet> inTraits) {
        Set<CorrelationId> corrIds = RexUtils.extractCorrelationIds(getProjects());
        
        corrIds.addAll(TraitUtils.correlation(inTraits.get(0)).correlationIds());
        
        return List.of(Pair.of(nodeTraits.replace(CorrelationTrait.correlations(corrIds)), inTraits));
    }
    
    /** {@inheritDoc} */
    @Override
    public RelOptCost computeSelfCost(RelOptPlanner planner, RelMetadataQuery mq) {
        double rowCount = mq.getRowCount(getInput());
        
        return planner.getCostFactory().makeCost(rowCount, rowCount * IgniteCost.ROW_PASS_THROUGH_COST, 0);
    }
    
    /** {@inheritDoc} */
    @Override
    public IgniteRel clone(RelOptCluster cluster, List<IgniteRel> inputs) {
        return new IgniteProject(cluster, getTraitSet(), sole(inputs), getProjects(), getRowType());
    }
}<|MERGE_RESOLUTION|>--- conflicted
+++ resolved
@@ -25,11 +25,7 @@
 import java.util.ArrayList;
 import java.util.List;
 import java.util.Set;
-<<<<<<< HEAD
-
 import it.unimi.dsi.fastutil.ints.Int2IntOpenHashMap;
-=======
->>>>>>> 2b400c0c
 import org.apache.calcite.linq4j.Ord;
 import org.apache.calcite.plan.RelOptCluster;
 import org.apache.calcite.plan.RelOptCost;
@@ -74,26 +70,26 @@
     public IgniteProject(RelOptCluster cluster, RelTraitSet traits, RelNode input, List<? extends RexNode> projects, RelDataType rowType) {
         super(cluster, traits, input, projects, rowType);
     }
-    
+
     /**
      *
      */
     public IgniteProject(RelInput input) {
         super(changeTraits(input, IgniteConvention.INSTANCE));
     }
-    
+
     /** {@inheritDoc} */
     @Override
     public Project copy(RelTraitSet traitSet, RelNode input, List<RexNode> projects, RelDataType rowType) {
         return new IgniteProject(getCluster(), traitSet, input, projects, rowType);
     }
-    
+
     /** {@inheritDoc} */
     @Override
     public <T> T accept(IgniteRelVisitor<T> visitor) {
         return visitor.visit(this);
     }
-    
+
     /** {@inheritDoc} */
     @Override
     public Pair<RelTraitSet, List<RelTraitSet>> passThroughDistribution(RelTraitSet nodeTraits, List<RelTraitSet> inputTraits) {
@@ -101,122 +97,109 @@
         // In case of hash distribution we need to project distribution keys.
         // In case one of distribution keys is erased by projection result distribution
         // becomes default single since we cannot calculate required input distribution.
-        
+
         RelTraitSet in = inputTraits.get(0);
         IgniteDistribution distribution = TraitUtils.distribution(nodeTraits);
-    
+
         if (distribution.getType() != HASH_DISTRIBUTED) {
             return Pair.of(nodeTraits, List.of(in.replace(distribution)));
         }
-        
+
         Mappings.TargetMapping mapping = getPartialMapping(
                 input.getRowType().getFieldCount(), getProjects());
-        
+
         ImmutableIntList keys = distribution.getKeys();
         List<Integer> srcKeys = new ArrayList<>(keys.size());
-        
+
         for (int key : keys) {
             int src = mapping.getSourceOpt(key);
-    
+
             if (src == -1) {
                 break;
             }
-            
+
             srcKeys.add(src);
         }
-    
+
         if (srcKeys.size() == keys.size()) {
             return Pair.of(nodeTraits, List.of(in.replace(hash(srcKeys, distribution.function()))));
         }
-        
+
         return Pair.of(nodeTraits.replace(single()), List.of(in.replace(single())));
     }
-    
+
     /** {@inheritDoc} */
     @Override
     public Pair<RelTraitSet, List<RelTraitSet>> passThroughCollation(RelTraitSet nodeTraits, List<RelTraitSet> inputTraits) {
         // The code below projects required collation. In case we cannot calculate required source collation
         // (e.g. one of required sorted fields is result of a function call), input and output collations are erased.
-        
-        RelTraitSet in = inputTraits.get(0);
-        
+
+        RelTraitSet in = inputTraits.get(0);
+
         List<RelFieldCollation> fieldCollations = TraitUtils.collation(nodeTraits).getFieldCollations();
-    
+
         if (fieldCollations.isEmpty()) {
             return Pair.of(nodeTraits, List.of(in.replace(RelCollations.EMPTY)));
-<<<<<<< HEAD
+        }
 
         Int2IntOpenHashMap targets = new Int2IntOpenHashMap();
-=======
-        }
-        
-        Map<Integer, Integer> targets = new HashMap<>();
->>>>>>> 2b400c0c
         for (Ord<RexNode> project : Ord.zip(getProjects())) {
             if (project.e instanceof RexInputRef) {
                 targets.putIfAbsent(project.i, ((RexSlot) project.e).getIndex());
             }
         }
-        
+
         List<RelFieldCollation> inFieldCollations = new ArrayList<>();
         for (RelFieldCollation inFieldCollation : fieldCollations) {
-<<<<<<< HEAD
             int newIndex = targets.getOrDefault(inFieldCollation.getFieldIndex(), Integer.MIN_VALUE);
 
-            if (newIndex == Integer.MIN_VALUE)
-                break;
-
-            inFieldCollations.add(inFieldCollation.withFieldIndex(newIndex));
-=======
-            Integer newIndex = targets.get(inFieldCollation.getFieldIndex());
-            if (newIndex == null) {
+            if (newIndex == Integer.MIN_VALUE) {
                 break;
             } else {
                 inFieldCollations.add(inFieldCollation.withFieldIndex(newIndex));
             }
->>>>>>> 2b400c0c
-        }
-    
+        }
+
         if (inFieldCollations.size() == fieldCollations.size()) {
             return Pair.of(nodeTraits, List.of(in.replace(RelCollations.of(inFieldCollations))));
         }
-        
+
         return Pair.of(nodeTraits.replace(RelCollations.EMPTY), List.of(in.replace(RelCollations.EMPTY)));
     }
-    
+
     /** {@inheritDoc} */
     @Override
     public List<Pair<RelTraitSet, List<RelTraitSet>>> deriveRewindability(RelTraitSet nodeTraits, List<RelTraitSet> inputTraits) {
         // The node is rewindable if its input is rewindable.
-        
+
         RelTraitSet in = inputTraits.get(0);
         RewindabilityTrait rewindability = TraitUtils.rewindability(in);
-        
+
         return List.of(Pair.of(nodeTraits.replace(rewindability), List.of(in)));
     }
-    
+
     /** {@inheritDoc} */
     @Override
     public List<Pair<RelTraitSet, List<RelTraitSet>>> deriveDistribution(RelTraitSet nodeTraits, List<RelTraitSet> inputTraits) {
         RelTraitSet in = inputTraits.get(0);
-        
+
         IgniteDistribution distribution = TraitUtils.projectDistribution(
                 TraitUtils.distribution(in), getProjects(), getInput().getRowType());
-        
+
         return List.of(Pair.of(nodeTraits.replace(distribution), List.of(in)));
     }
-    
+
     /** {@inheritDoc} */
     @Override
     public List<Pair<RelTraitSet, List<RelTraitSet>>> deriveCollation(RelTraitSet nodeTraits, List<RelTraitSet> inputTraits) {
         RelTraitSet in = inputTraits.get(0);
-        
+
         RelCollation collation = TraitUtils.projectCollation(
                 TraitUtils.collation(in), getProjects(), getInput().getRowType());
-        
+
         return List.of(Pair.of(nodeTraits.replace(collation), List.of(in)));
     }
-    
+
     /**
      *
      */
@@ -225,14 +208,14 @@
             List<RelTraitSet> inTraits) {
         Set<CorrelationId> corrIds = RexUtils.extractCorrelationIds(getProjects());
         Set<CorrelationId> traitCorrIds = TraitUtils.correlation(nodeTraits).correlationIds();
-    
+
         if (!traitCorrIds.containsAll(corrIds)) {
             return null;
         }
-        
+
         return Pair.of(nodeTraits, List.of(inTraits.get(0).replace(TraitUtils.correlation(nodeTraits))));
     }
-    
+
     /**
      *
      */
@@ -240,20 +223,20 @@
     public List<Pair<RelTraitSet, List<RelTraitSet>>> deriveCorrelation(RelTraitSet nodeTraits,
             List<RelTraitSet> inTraits) {
         Set<CorrelationId> corrIds = RexUtils.extractCorrelationIds(getProjects());
-        
+
         corrIds.addAll(TraitUtils.correlation(inTraits.get(0)).correlationIds());
-        
+
         return List.of(Pair.of(nodeTraits.replace(CorrelationTrait.correlations(corrIds)), inTraits));
     }
-    
+
     /** {@inheritDoc} */
     @Override
     public RelOptCost computeSelfCost(RelOptPlanner planner, RelMetadataQuery mq) {
         double rowCount = mq.getRowCount(getInput());
-        
+
         return planner.getCostFactory().makeCost(rowCount, rowCount * IgniteCost.ROW_PASS_THROUGH_COST, 0);
     }
-    
+
     /** {@inheritDoc} */
     @Override
     public IgniteRel clone(RelOptCluster cluster, List<IgniteRel> inputs) {
