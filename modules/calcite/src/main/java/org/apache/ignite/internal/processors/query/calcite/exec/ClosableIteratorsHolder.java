--- conflicted
+++ resolved
@@ -29,29 +29,6 @@
 import org.apache.ignite.lang.IgniteLogger;
 
 /**
-<<<<<<< HEAD
- * ClosableIteratorsHolder.
- * TODO Documentation https://issues.apache.org/jira/browse/IGNITE-15859
- */
-@SuppressWarnings({"rawtypes", "unchecked"})
-public class ClosableIteratorsHolder {
-    private final ReferenceQueue refQueue;
-
-    private final Map<Reference, Object> refMap;
-
-    private final IgniteLogger log;
-
-    private volatile boolean stopped;
-
-    private Thread cleanWorker;
-
-    /**
-     * Constructor.
-     *
-     * @param log Ignite logger.
-     */
-    public ClosableIteratorsHolder(IgniteLogger log) {
-=======
  *
  */
 @SuppressWarnings({"rawtypes", "unchecked"})
@@ -91,7 +68,6 @@
      */
     public ClosableIteratorsHolder(String nodeName, IgniteLogger log) {
         this.nodeName = nodeName;
->>>>>>> a323c22d
         this.log = log;
 
         refQueue = new ReferenceQueue<>();
@@ -107,8 +83,6 @@
     }
 
     /**
-     * Get iterator.
-     *
      * @param src Closeable iterator.
      * @return Weak closable iterator wrapper.
      */
@@ -119,47 +93,17 @@
     }
 
     /**
-<<<<<<< HEAD
-     * Init.
-     * TODO Documentation https://issues.apache.org/jira/browse/IGNITE-15859
-     */
-    public void init() {
-        cleanWorker = new Thread(null, () -> cleanUp(true), "calciteIteratorsCleanWorker");
-        cleanWorker.setDaemon(true);
-        cleanWorker.start();
-    }
-
-    /**
-     * Tear down.
-     * TODO Documentation https://issues.apache.org/jira/browse/IGNITE-15859
-     */
-    public void tearDown() {
-        stopped = true;
-        refMap.clear();
-
-        Thread t = cleanWorker;
-
-        if (t != null) {
-            t.interrupt();
-        }
-    }
-
-=======
-     *
-     */
->>>>>>> a323c22d
+     *
+     */
     private void cleanUp(boolean blocking) {
         for (Reference<?> ref = nextRef(blocking); !stopped && ref != null; ref = nextRef(blocking)) {
             Commons.close(refMap.remove(ref), log);
         }
     }
 
-<<<<<<< HEAD
-=======
-    /**
-     *
-     */
->>>>>>> a323c22d
+    /**
+     *
+     */
     private Reference nextRef(boolean blocking) {
         try {
             return !blocking ? refQueue.poll() : refQueue.remove();
@@ -168,12 +112,9 @@
         }
     }
 
-<<<<<<< HEAD
-=======
-    /**
-     *
-     */
->>>>>>> a323c22d
+    /**
+     *
+     */
     private AutoCloseable closeable(Object referent, Object resource) {
         if (!(resource instanceof AutoCloseable)) {
             return null;
@@ -182,13 +123,6 @@
         return new CloseableReference(referent, resource);
     }
 
-<<<<<<< HEAD
-    private final class DelegatingIterator<T> implements Iterator<T>, AutoCloseable {
-        private final Iterator<T> delegate;
-
-        private final AutoCloseable closeable;
-
-=======
     /** {@inheritDoc} */
     @Override
     public void stop() {
@@ -222,7 +156,6 @@
         /**
          *
          */
->>>>>>> a323c22d
         private DelegatingIterator(Iterator<T> delegate) {
             closeable = closeable(this, this.delegate = delegate);
         }
@@ -258,17 +191,13 @@
         }
     }
 
-<<<<<<< HEAD
+    /**
+     *
+     */
     private final class CloseableReference extends WeakReference implements AutoCloseable {
-=======
-    /**
-     *
-     */
-    private final class CloseableReference extends WeakReference implements AutoCloseable {
-        /**
-         *
-         */
->>>>>>> a323c22d
+        /**
+         *
+         */
         private CloseableReference(Object referent, Object resource) {
             super(referent, refQueue);
 
