--- conflicted
+++ resolved
@@ -17,22 +17,13 @@
 
 package org.apache.ignite.internal.processors.query.calcite.rel;
 
-import static org.apache.ignite.internal.processors.query.calcite.trait.TraitUtils.createCollation;
-import static org.apache.ignite.internal.processors.query.calcite.util.Commons.isPrefix;
-import static org.apache.ignite.internal.processors.query.calcite.util.Commons.maxPrefix;
-
-import com.google.common.collect.ImmutableList;
-import com.google.common.collect.ImmutableSet;
 import java.util.ArrayList;
 import java.util.HashSet;
 import java.util.List;
 import java.util.Map;
 import java.util.Set;
 import java.util.stream.Collectors;
-<<<<<<< HEAD
-=======
-
->>>>>>> c086555b
+
 import org.apache.calcite.plan.RelOptCluster;
 import org.apache.calcite.plan.RelOptCost;
 import org.apache.calcite.plan.RelOptPlanner;
@@ -54,9 +45,11 @@
 import org.apache.ignite.internal.processors.query.calcite.trait.TraitUtils;
 import org.apache.ignite.internal.processors.query.calcite.util.Commons;
 
-/**
- *
- */
+import static org.apache.ignite.internal.processors.query.calcite.trait.TraitUtils.createCollation;
+import static org.apache.ignite.internal.processors.query.calcite.util.Commons.isPrefix;
+import static org.apache.ignite.internal.processors.query.calcite.util.Commons.maxPrefix;
+
+/** */
 public class IgniteMergeJoin extends AbstractIgniteJoin {
     /**
      * Collation of a left child. Keep it here to restore after deserialization.
@@ -68,38 +61,23 @@
      */
     private final RelCollation rightCollation;
 
-    /**
-     *
-     */
+    /** */
     public IgniteMergeJoin(
-            RelOptCluster cluster,
-            RelTraitSet traitSet,
-            RelNode left,
-            RelNode right,
-            RexNode condition,
-            Set<CorrelationId> variablesSet,
-            JoinRelType joinType
+        RelOptCluster cluster,
+        RelTraitSet traitSet,
+        RelNode left,
+        RelNode right,
+        RexNode condition,
+        Set<CorrelationId> variablesSet,
+        JoinRelType joinType
     ) {
         this(cluster, traitSet, left, right, condition, variablesSet, joinType,
-                left.getTraitSet().getCollation(), right.getTraitSet().getCollation());
-    }
-
-    /**
-     *
-     */
+            left.getTraitSet().getCollation(), right.getTraitSet().getCollation());
+    }
+
+    /** */
     public IgniteMergeJoin(RelInput input) {
         this(
-<<<<<<< HEAD
-                input.getCluster(),
-                input.getTraitSet().replace(IgniteConvention.INSTANCE),
-                input.getInputs().get(0),
-                input.getInputs().get(1),
-                input.getExpression("condition"),
-                ImmutableSet.copyOf(Commons.transform(input.getIntegerList("variablesSet"), CorrelationId::new)),
-                input.getEnum("joinType", JoinRelType.class),
-                ((RelInputEx) input).getCollation("leftCollation"),
-                ((RelInputEx) input).getCollation("rightCollation")
-=======
             input.getCluster(),
             input.getTraitSet().replace(IgniteConvention.INSTANCE),
             input.getInputs().get(0),
@@ -109,23 +87,20 @@
             input.getEnum("joinType", JoinRelType.class),
             ((RelInputEx)input).getCollation("leftCollation"),
             ((RelInputEx)input).getCollation("rightCollation")
->>>>>>> c086555b
         );
     }
 
-    /**
-     *
-     */
+    /** */
     private IgniteMergeJoin(
-            RelOptCluster cluster,
-            RelTraitSet traitSet,
-            RelNode left,
-            RelNode right,
-            RexNode condition,
-            Set<CorrelationId> variablesSet,
-            JoinRelType joinType,
-            RelCollation leftCollation,
-            RelCollation rightCollation
+        RelOptCluster cluster,
+        RelTraitSet traitSet,
+        RelNode left,
+        RelNode right,
+        RexNode condition,
+        Set<CorrelationId> variablesSet,
+        JoinRelType joinType,
+        RelCollation leftCollation,
+        RelCollation rightCollation
     ) {
         super(cluster, traitSet, left, right, condition, variablesSet, joinType);
 
@@ -134,96 +109,80 @@
     }
 
     /** {@inheritDoc} */
-    @Override
-    public Join copy(RelTraitSet traitSet, RexNode condition, RelNode left, RelNode right,
-            JoinRelType joinType, boolean semiJoinDone) {
+    @Override public Join copy(RelTraitSet traitSet, RexNode condition, RelNode left, RelNode right,
+        JoinRelType joinType, boolean semiJoinDone) {
         return new IgniteMergeJoin(getCluster(), traitSet, left, right, condition, variablesSet, joinType,
-                leftCollation, rightCollation);
-    }
-
-    /** {@inheritDoc} */
-    @Override
-    public <T> T accept(IgniteRelVisitor<T> visitor) {
+            leftCollation, rightCollation);
+    }
+
+    /** {@inheritDoc} */
+    @Override public <T> T accept(IgniteRelVisitor<T> visitor) {
         return visitor.visit(this);
     }
 
     /** {@inheritDoc} */
-    @Override
-    public IgniteRel clone(RelOptCluster cluster, List<IgniteRel> inputs) {
+    @Override public IgniteRel clone(RelOptCluster cluster, List<IgniteRel> inputs) {
         return new IgniteMergeJoin(cluster, getTraitSet(), inputs.get(0), inputs.get(1), getCondition(),
-                getVariablesSet(), getJoinType(), leftCollation, rightCollation);
-    }
-
-    /** {@inheritDoc} */
-    @Override
-    public List<Pair<RelTraitSet, List<RelTraitSet>>> deriveCollation(
-            RelTraitSet nodeTraits,
-            List<RelTraitSet> inputTraits
-    ) {
-        RelTraitSet left = inputTraits.get(0);
-        RelTraitSet right = inputTraits.get(1);
-        RelCollation leftCollation = TraitUtils.collation(left);
-        RelCollation rightCollation = TraitUtils.collation(right);
-
-        if (isPrefix(leftCollation.getKeys(), joinInfo.leftKeys)) { // preserve left collation
+            getVariablesSet(), getJoinType(), leftCollation, rightCollation);
+    }
+
+    /** {@inheritDoc} */
+    @Override public List<Pair<RelTraitSet, List<RelTraitSet>>> deriveCollation(
+        RelTraitSet nodeTraits,
+        List<RelTraitSet> inputTraits
+    ) {
+        RelTraitSet left = inputTraits.get(0), right = inputTraits.get(1);
+        RelCollation leftCollation = TraitUtils.collation(left), rightCollation = TraitUtils.collation(right);
+
+        if (isPrefix(leftCollation.getKeys(), joinInfo.leftKeys)) // preserve left collation
             rightCollation = leftCollation.apply(buildProjectionMapping(true));
-        } else if (isPrefix(rightCollation.getKeys(), joinInfo.rightKeys)) { // preserve right collation
+
+        else if (isPrefix(rightCollation.getKeys(), joinInfo.rightKeys))// preserve right collation
             leftCollation = rightCollation.apply(buildProjectionMapping(false));
-        } else { // generate new collations
+
+        else { // generate new collations
             leftCollation = RelCollations.of(joinInfo.leftKeys);
             rightCollation = RelCollations.of(joinInfo.rightKeys);
         }
 
-<<<<<<< HEAD
-        return ImmutableList.of(
-                Pair.of(
-                        nodeTraits.replace(leftCollation),
-                        ImmutableList.of(
-                                left.replace(leftCollation),
-                                right.replace(rightCollation)
-                        )
-=======
         return List.of(
             Pair.of(
                 nodeTraits.replace(leftCollation),
                 List.of(
                     left.replace(leftCollation),
                     right.replace(rightCollation)
->>>>>>> c086555b
                 )
+            )
         );
     }
 
     /** {@inheritDoc} */
-    @Override
-    public Pair<RelTraitSet, List<RelTraitSet>> passThroughCollation(
-            RelTraitSet nodeTraits,
-            List<RelTraitSet> inputTraits
+    @Override public Pair<RelTraitSet, List<RelTraitSet>> passThroughCollation(
+        RelTraitSet nodeTraits,
+        List<RelTraitSet> inputTraits
     ) {
         RelCollation collation = TraitUtils.collation(nodeTraits);
-        RelTraitSet left = inputTraits.get(0);
-        RelTraitSet right = inputTraits.get(1);
+        RelTraitSet left = inputTraits.get(0), right = inputTraits.get(1);
 
         int rightOff = this.left.getRowType().getFieldCount();
 
         Map<Integer, Integer> rightToLeft = joinInfo.pairs().stream()
-                .collect(Collectors.toMap(p -> p.target, p -> p.source));
+            .collect(Collectors.toMap(p -> p.target, p -> p.source));
 
         List<Integer> collationLeftPrj = new ArrayList<>();
 
         for (Integer c : collation.getKeys()) {
             collationLeftPrj.add(
-                    c >= rightOff ? rightToLeft.get(c - rightOff) : c
+                c >= rightOff ? rightToLeft.get(c - rightOff) : c
             );
         }
 
         boolean preserveNodeCollation = false;
 
-        List<Integer> newLeftCollation;
-        List<Integer> newRightCollation;
+        List<Integer> newLeftCollation, newRightCollation;
 
         Map<Integer, Integer> leftToRight = joinInfo.pairs().stream()
-                .collect(Collectors.toMap(p -> p.source, p -> p.target));
+            .collect(Collectors.toMap(p -> p.source, p -> p.target));
 
         if (isPrefix(collationLeftPrj, joinInfo.leftKeys)) { // preserve collation
             newLeftCollation = new ArrayList<>();
@@ -234,23 +193,23 @@
                 if (c < rightOff) {
                     newLeftCollation.add(c);
 
-                    if (ind < joinInfo.leftKeys.size()) {
+                    if (ind < joinInfo.leftKeys.size())
                         newRightCollation.add(leftToRight.get(c));
-                    }
-                } else {
+                }
+                else {
                     c -= rightOff;
                     newRightCollation.add(c);
 
-                    if (ind < joinInfo.leftKeys.size()) {
+                    if (ind < joinInfo.leftKeys.size())
                         newLeftCollation.add(rightToLeft.get(c));
-                    }
                 }
 
                 ind++;
             }
 
             preserveNodeCollation = true;
-        } else { // generate new collations
+        }
+        else { // generate new collations
             newLeftCollation = maxPrefix(collationLeftPrj, joinInfo.leftKeys);
 
             Set<Integer> tail = new HashSet<>(joinInfo.leftKeys);
@@ -266,51 +225,39 @@
         RelCollation rightCollation = createCollation(newRightCollation);
 
         return Pair.of(
-<<<<<<< HEAD
-                nodeTraits.replace(preserveNodeCollation ? collation : leftCollation),
-                ImmutableList.of(
-                        left.replace(leftCollation),
-                        right.replace(rightCollation)
-                )
-=======
             nodeTraits.replace(preserveNodeCollation ? collation : leftCollation),
             List.of(
                 left.replace(leftCollation),
                 right.replace(rightCollation)
             )
->>>>>>> c086555b
         );
     }
 
     /** {@inheritDoc} */
-    @Override
-    public RelOptCost computeSelfCost(RelOptPlanner planner, RelMetadataQuery mq) {
-        IgniteCostFactory costFactory = (IgniteCostFactory) planner.getCostFactory();
+    @Override public RelOptCost computeSelfCost(RelOptPlanner planner, RelMetadataQuery mq) {
+        IgniteCostFactory costFactory = (IgniteCostFactory)planner.getCostFactory();
 
         double leftCount = mq.getRowCount(getLeft());
 
-        if (Double.isInfinite(leftCount)) {
+        if (Double.isInfinite(leftCount))
             return costFactory.makeInfiniteCost();
-        }
 
         double rightCount = mq.getRowCount(getRight());
 
-        if (Double.isInfinite(rightCount)) {
+        if (Double.isInfinite(rightCount))
             return costFactory.makeInfiniteCost();
-        }
 
         double rows = leftCount + rightCount;
 
         return costFactory.makeCost(rows,
-                rows * (IgniteCost.ROW_COMPARISON_COST + IgniteCost.ROW_PASS_THROUGH_COST), 0);
-    }
-
-    /** {@inheritDoc} */
-    @Override
-    public RelWriter explainTerms(RelWriter pw) {
+            rows * (IgniteCost.ROW_COMPARISON_COST + IgniteCost.ROW_PASS_THROUGH_COST), 0);
+    }
+
+    /** {@inheritDoc} */
+    @Override public RelWriter explainTerms(RelWriter pw) {
         return super.explainTerms(pw)
-                .item("leftCollation", leftCollation)
-                .item("rightCollation", rightCollation);
+            .item("leftCollation", leftCollation)
+            .item("rightCollation", rightCollation);
     }
 
     /**
