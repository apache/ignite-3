/*
 * Licensed to the Apache Software Foundation (ASF) under one or more
 * contributor license agreements.  See the NOTICE file distributed with
 * this work for additional information regarding copyright ownership.
 * The ASF licenses this file to You under the Apache License, Version 2.0
 * (the "License"); you may not use this file except in compliance with
 * the License.  You may obtain a copy of the License at
 *
 *      http://www.apache.org/licenses/LICENSE-2.0
 *
 * Unless required by applicable law or agreed to in writing, software
 * distributed under the License is distributed on an "AS IS" BASIS,
 * WITHOUT WARRANTIES OR CONDITIONS OF ANY KIND, either express or implied.
 * See the License for the specific language governing permissions and
 * limitations under the License.
 */

package org.apache.ignite.internal.processors.query.calcite.rule;

import java.util.ArrayList;
import java.util.HashSet;
import java.util.List;
import java.util.Set;
import org.apache.calcite.plan.Convention;
import org.apache.calcite.plan.RelOptCluster;
import org.apache.calcite.plan.RelOptRule;
import org.apache.calcite.plan.RelOptRuleCall;
import org.apache.calcite.plan.RelTrait;
import org.apache.calcite.plan.RelTraitSet;
import org.apache.calcite.rel.RelNode;
import org.apache.calcite.rel.convert.ConverterRule;
import org.apache.calcite.rel.core.CorrelationId;
import org.apache.calcite.rel.core.Join;
import org.apache.calcite.rel.core.JoinRelType;
import org.apache.calcite.rel.core.RelFactories;
import org.apache.calcite.rel.logical.LogicalJoin;
import org.apache.calcite.rex.RexBuilder;
import org.apache.calcite.rex.RexCorrelVariable;
import org.apache.calcite.rex.RexInputRef;
import org.apache.calcite.rex.RexNode;
import org.apache.calcite.rex.RexShuttle;
import org.apache.calcite.tools.RelBuilder;
import org.apache.calcite.util.ImmutableBeans;
import org.apache.ignite.internal.processors.query.calcite.rel.IgniteConvention;
import org.apache.ignite.internal.processors.query.calcite.rel.IgniteCorrelatedNestedLoopJoin;
import org.apache.ignite.internal.processors.query.calcite.trait.CorrelationTrait;
import org.apache.ignite.internal.processors.query.calcite.trait.RewindabilityTrait;

/**
<<<<<<< HEAD
 * CorrelatedNestedLoopJoinRule
 * TODO Documentation https://issues.apache.org/jira/browse/IGNITE-15859
 */
public class CorrelatedNestedLoopJoinRule extends ConverterRule {
    public static final RelOptRule INSTANCE = Config.DEFAULT.toRule();

    public static final RelOptRule INSTANCE_BATCHED = Config.DEFAULT.withBatchSize(100).toRule();

    private final int batchSize;

    /**
     * Constructor.
     * TODO Documentation https://issues.apache.org/jira/browse/IGNITE-15859
=======
 *
 */
public class CorrelatedNestedLoopJoinRule extends ConverterRule {
    /**
     *
     */
    public static final RelOptRule INSTANCE = Config.DEFAULT.toRule();

    /**
     *
     */
    public static final RelOptRule INSTANCE_BATCHED = Config.DEFAULT.withBatchSize(100).toRule();

    /**
     *
     */
    private final int batchSize;

    /**
     *
>>>>>>> a323c22d
     */
    public CorrelatedNestedLoopJoinRule(Config cfg) {
        super(cfg);

        int batchSize = cfg.batchSize();
        assert batchSize >= 0;

        this.batchSize = batchSize;
    }

    /** {@inheritDoc} */
    @Override
    public RelNode convert(RelNode rel) {
        throw new IllegalStateException("Should not be called");
    }

    /** {@inheritDoc} */
    @Override
    public void onMatch(RelOptRuleCall call) {
        Join rel = call.rel(0);
        final int leftFieldCount = rel.getLeft().getRowType().getFieldCount();
        final RelOptCluster cluster = rel.getCluster();
        final RexBuilder rexBuilder = cluster.getRexBuilder();
        final RelBuilder relBuilder = relBuilderFactory.create(rel.getCluster(), null);

        final Set<CorrelationId> correlationIds = new HashSet<>();
        final ArrayList<RexNode> corrVar = new ArrayList<>();

        for (int i = 0; i < batchSize; i++) {
            CorrelationId correlationId = cluster.createCorrel();
            correlationIds.add(correlationId);
            corrVar.add(rexBuilder.makeCorrel(rel.getLeft().getRowType(), correlationId));
        }

        // Generate first condition
        final RexNode condition = rel.getCondition().accept(new RexShuttle() {
            @Override
            public RexNode visitInputRef(RexInputRef input) {
                int field = input.getIndex();
                if (field >= leftFieldCount) {
                    return rexBuilder.makeInputRef(input.getType(), input.getIndex() - leftFieldCount);
                }

                return rexBuilder.makeFieldAccess(corrVar.get(0), field);
            }
        });

        List<RexNode> conditionList = new ArrayList<>();
        conditionList.add(condition);

        // Add batchSize-1 other conditions
        for (int i = 1; i < batchSize; i++) {
            final int corrIndex = i;
            final RexNode condition2 = condition.accept(new RexShuttle() {
                @Override
                public RexNode visitCorrelVariable(RexCorrelVariable variable) {
                    return corrVar.get(corrIndex);
                }
            });
            conditionList.add(condition2);
        }

        RelTraitSet filterInTraits = rel.getRight().getTraitSet().replace(RewindabilityTrait.REWINDABLE);

        // Push a filter with batchSize disjunctions
        relBuilder
                .push(rel.getRight().copy(filterInTraits, rel.getRight().getInputs()))
                .filter(relBuilder.or(conditionList));

        RelNode right = relBuilder.build();

        CorrelationTrait corrTrait = CorrelationTrait.correlations(correlationIds);
        right = right.copy(filterInTraits.replace(corrTrait), right.getInputs());

        JoinRelType joinType = rel.getJoinType();

        RelTraitSet outTraits = cluster.traitSetOf(IgniteConvention.INSTANCE);
        RelTraitSet leftInTraits = cluster.traitSetOf(IgniteConvention.INSTANCE);

        RelTraitSet rightInTraits = cluster.traitSetOf(IgniteConvention.INSTANCE)
                .replace(RewindabilityTrait.REWINDABLE)
                .replace(corrTrait);

        RelNode left = convert(rel.getLeft(), leftInTraits);
        right = convert(right, rightInTraits);

        call.transformTo(
                new IgniteCorrelatedNestedLoopJoin(
                        cluster,
                        outTraits,
                        left,
                        right,
                        rel.getCondition(),
                        correlationIds,
                        joinType
                )
        );
    }

    /**
<<<<<<< HEAD
     * Config interface.
     * TODO Documentation https://issues.apache.org/jira/browse/IGNITE-15859
     */
    @SuppressWarnings("ClassNameSameAsAncestorName")
    public interface Config extends ConverterRule.Config {
=======
     *
     */
    @SuppressWarnings("ClassNameSameAsAncestorName")
    public interface Config extends ConverterRule.Config {
        /**
         *
         */
>>>>>>> a323c22d
        Config DEFAULT = ConverterRule.Config.INSTANCE
                .withDescription("CorrelatedNestedLoopJoin")
                .withRelBuilderFactory(RelFactories.LOGICAL_BUILDER)
                .as(Config.class)
                .withConversion(LogicalJoin.class, Convention.NONE, IgniteConvention.INSTANCE)
                .withBatchSize(1);

        /** Description of the rule instance. */
        @ImmutableBeans.Property
        int batchSize();

        /** Sets {@link #description()}. */
        Config withBatchSize(int batchSize);

        /**
<<<<<<< HEAD
         * Constructor.
         * TODO Documentation https://issues.apache.org/jira/browse/IGNITE-15859
=======
         *
>>>>>>> a323c22d
         */
        default Config withConversion(Class<? extends Join> clazz, RelTrait in, RelTrait out) {
            return withInTrait(in)
                    .withOutTrait(out)
                    .withOperandSupplier(b ->
                            b.operand(clazz).predicate(CorrelatedNestedLoopJoinRule::preMatch).convert(in))
                    .as(Config.class);
        }

        /** {@inheritDoc} */
        @Override
        default CorrelatedNestedLoopJoinRule toRule() {
            return new CorrelatedNestedLoopJoinRule(this);
        }
    }

<<<<<<< HEAD
=======
    /**
     *
     */
>>>>>>> a323c22d
    private static boolean preMatch(Join join) {
        return join.getJoinType() == JoinRelType.INNER || join.getJoinType() == JoinRelType.LEFT; // TODO SEMI, ANTI
    }
}<|MERGE_RESOLUTION|>--- conflicted
+++ resolved
@@ -47,21 +47,6 @@
 import org.apache.ignite.internal.processors.query.calcite.trait.RewindabilityTrait;
 
 /**
-<<<<<<< HEAD
- * CorrelatedNestedLoopJoinRule
- * TODO Documentation https://issues.apache.org/jira/browse/IGNITE-15859
- */
-public class CorrelatedNestedLoopJoinRule extends ConverterRule {
-    public static final RelOptRule INSTANCE = Config.DEFAULT.toRule();
-
-    public static final RelOptRule INSTANCE_BATCHED = Config.DEFAULT.withBatchSize(100).toRule();
-
-    private final int batchSize;
-
-    /**
-     * Constructor.
-     * TODO Documentation https://issues.apache.org/jira/browse/IGNITE-15859
-=======
  *
  */
 public class CorrelatedNestedLoopJoinRule extends ConverterRule {
@@ -82,7 +67,6 @@
 
     /**
      *
->>>>>>> a323c22d
      */
     public CorrelatedNestedLoopJoinRule(Config cfg) {
         super(cfg);
@@ -183,13 +167,6 @@
     }
 
     /**
-<<<<<<< HEAD
-     * Config interface.
-     * TODO Documentation https://issues.apache.org/jira/browse/IGNITE-15859
-     */
-    @SuppressWarnings("ClassNameSameAsAncestorName")
-    public interface Config extends ConverterRule.Config {
-=======
      *
      */
     @SuppressWarnings("ClassNameSameAsAncestorName")
@@ -197,7 +174,6 @@
         /**
          *
          */
->>>>>>> a323c22d
         Config DEFAULT = ConverterRule.Config.INSTANCE
                 .withDescription("CorrelatedNestedLoopJoin")
                 .withRelBuilderFactory(RelFactories.LOGICAL_BUILDER)
@@ -213,12 +189,7 @@
         Config withBatchSize(int batchSize);
 
         /**
-<<<<<<< HEAD
-         * Constructor.
-         * TODO Documentation https://issues.apache.org/jira/browse/IGNITE-15859
-=======
          *
->>>>>>> a323c22d
          */
         default Config withConversion(Class<? extends Join> clazz, RelTrait in, RelTrait out) {
             return withInTrait(in)
@@ -235,12 +206,9 @@
         }
     }
 
-<<<<<<< HEAD
-=======
-    /**
-     *
-     */
->>>>>>> a323c22d
+    /**
+     *
+     */
     private static boolean preMatch(Join join) {
         return join.getJoinType() == JoinRelType.INNER || join.getJoinType() == JoinRelType.LEFT; // TODO SEMI, ANTI
     }
