--- conflicted
+++ resolved
@@ -54,10 +54,6 @@
 public class CorrelatedNestedLoopJoinRule extends ConverterRule {
     public static final RelOptRule INSTANCE = Config.DEFAULT.toRule();
 
-<<<<<<< HEAD
-    /** TODO: https://issues.apache.org/jira/browse/IGNITE-14757 */
-=======
->>>>>>> d71b5e2c
     public static final RelOptRule INSTANCE_BATCHED = Config.DEFAULT.withBatchSize(100).toRule();
 
     private final int batchSize;
