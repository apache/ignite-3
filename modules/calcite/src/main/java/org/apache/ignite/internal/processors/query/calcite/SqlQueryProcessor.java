--- conflicted
+++ resolved
@@ -14,18 +14,14 @@
  * See the License for the specific language governing permissions and
  * limitations under the License.
  */
-
 package org.apache.ignite.internal.processors.query.calcite;
 
 import java.util.ArrayList;
 import java.util.Arrays;
 import java.util.List;
-<<<<<<< HEAD
-=======
 import java.util.stream.Collectors;
 
 import org.apache.calcite.util.Pair;
->>>>>>> c086555b
 import org.apache.ignite.internal.manager.EventListener;
 import org.apache.ignite.internal.processors.query.calcite.exec.ArrayRowHandler;
 import org.apache.ignite.internal.processors.query.calcite.exec.ExecutionService;
@@ -72,57 +68,32 @@
     private final List<Pair<TableEvent, EventListener>> evtLsnrs = new ArrayList<>();
 
     public SqlQueryProcessor(
-            ClusterService clusterSrvc,
-            TableManager tableManager
+        ClusterService clusterSrvc,
+        TableManager tableManager
     ) {
         this.clusterSrvc = clusterSrvc;
         this.tableManager = tableManager;
     }
 
     /** {@inheritDoc} */
-<<<<<<< HEAD
-    @Override
-    public void start() {
-        String nodeName = clusterSrvc.localConfiguration().getName();
-
-        taskExecutor = new QueryTaskExecutorImpl(
-                new StripedThreadPoolExecutor(
-                        4,
-                        NamedThreadFactory.threadPrefix(nodeName, "calciteQry"),
-                        null,
-                        true,
-                        DFLT_THREAD_KEEP_ALIVE_TIME
-                )
-        );
-=======
     @Override public void start() {
         taskExecutor = new QueryTaskExecutorImpl(clusterSrvc.localConfiguration().getName());
->>>>>>> c086555b
 
         msgSrvc = new MessageServiceImpl(
-                clusterSrvc.topologyService(),
-                clusterSrvc.messagingService(),
-                taskExecutor
+            clusterSrvc.topologyService(),
+            clusterSrvc.messagingService(),
+            taskExecutor
         );
 
         SchemaHolderImpl schemaHolder = new SchemaHolderImpl(planCache::clear);
 
         executionSrvc = new ExecutionServiceImpl<>(
-<<<<<<< HEAD
-                clusterSrvc.topologyService(),
-                msgSrvc,
-                new DummyPlanCache(),
-                schemaHolder,
-                taskExecutor,
-                ArrayRowHandler.INSTANCE
-=======
             clusterSrvc.topologyService(),
             msgSrvc,
             planCache,
             schemaHolder,
             taskExecutor,
             ArrayRowHandler.INSTANCE
->>>>>>> c086555b
         );
 
         registerTableListener(TableEvent.CREATE, new TableCreatedListener(schemaHolder));
@@ -143,17 +114,6 @@
     }
 
     /** {@inheritDoc} */
-<<<<<<< HEAD
-    @Override
-    public void stop() throws NodeStoppingException {
-        // TODO: IGNITE-15161 Implement component's stop.
-    }
-
-    /** {@inheritDoc} */
-    @Override
-    public List<SqlCursor<List<?>>> query(String schemaName, String qry, Object... params) {
-        return executionSrvc.executeQuery(schemaName, qry, params);
-=======
     @SuppressWarnings("unchecked")
     @Override public void stop() throws Exception {
         busyLock.block();
@@ -183,43 +143,35 @@
         finally {
             busyLock.leaveBusy();
         }
->>>>>>> c086555b
     }
 
     private abstract static class AbstractTableEventListener implements EventListener<TableEventParameters> {
         protected final SchemaHolderImpl schemaHolder;
 
         private AbstractTableEventListener(
-                SchemaHolderImpl schemaHolder
+            SchemaHolderImpl schemaHolder
         ) {
             this.schemaHolder = schemaHolder;
         }
 
         /** {@inheritDoc} */
-<<<<<<< HEAD
-        @Override
-        public void remove(@NotNull Throwable exception) {
-            throw new IllegalStateException();
-=======
         @Override public void remove(@NotNull Throwable exception) {
             // No-op.
->>>>>>> c086555b
         }
     }
 
     private static class TableCreatedListener extends AbstractTableEventListener {
         private TableCreatedListener(
-                SchemaHolderImpl schemaHolder
+            SchemaHolderImpl schemaHolder
         ) {
             super(schemaHolder);
         }
 
         /** {@inheritDoc} */
-        @Override
-        public boolean notify(@NotNull TableEventParameters parameters, @Nullable Throwable exception) {
+        @Override public boolean notify(@NotNull TableEventParameters parameters, @Nullable Throwable exception) {
             schemaHolder.onSqlTypeCreated(
-                    "PUBLIC",
-                    parameters.table()
+                "PUBLIC",
+                parameters.table()
             );
 
             return false;
@@ -228,17 +180,16 @@
 
     private static class TableUpdatedListener extends AbstractTableEventListener {
         private TableUpdatedListener(
-                SchemaHolderImpl schemaHolder
+            SchemaHolderImpl schemaHolder
         ) {
             super(schemaHolder);
         }
 
         /** {@inheritDoc} */
-        @Override
-        public boolean notify(@NotNull TableEventParameters parameters, @Nullable Throwable exception) {
+        @Override public boolean notify(@NotNull TableEventParameters parameters, @Nullable Throwable exception) {
             schemaHolder.onSqlTypeUpdated(
-                    "PUBLIC",
-                    parameters.table()
+                "PUBLIC",
+                parameters.table()
             );
 
             return false;
@@ -247,17 +198,16 @@
 
     private static class TableDroppedListener extends AbstractTableEventListener {
         private TableDroppedListener(
-                SchemaHolderImpl schemaHolder
+            SchemaHolderImpl schemaHolder
         ) {
             super(schemaHolder);
         }
 
         /** {@inheritDoc} */
-        @Override
-        public boolean notify(@NotNull TableEventParameters parameters, @Nullable Throwable exception) {
+        @Override public boolean notify(@NotNull TableEventParameters parameters, @Nullable Throwable exception) {
             schemaHolder.onSqlTypeDropped(
-                    "PUBLIC",
-                    parameters.tableName()
+                "PUBLIC",
+                parameters.tableName()
             );
 
             return false;
