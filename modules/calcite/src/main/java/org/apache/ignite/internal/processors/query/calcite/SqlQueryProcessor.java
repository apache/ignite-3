/*
 * Licensed to the Apache Software Foundation (ASF) under one or more
 * contributor license agreements.  See the NOTICE file distributed with
 * this work for additional information regarding copyright ownership.
 * The ASF licenses this file to You under the Apache License, Version 2.0
 * (the "License"); you may not use this file except in compliance with
 * the License.  You may obtain a copy of the License at
 *
 *      http://www.apache.org/licenses/LICENSE-2.0
 *
 * Unless required by applicable law or agreed to in writing, software
 * distributed under the License is distributed on an "AS IS" BASIS,
 * WITHOUT WARRANTIES OR CONDITIONS OF ANY KIND, either express or implied.
 * See the License for the specific language governing permissions and
 * limitations under the License.
 */
package org.apache.ignite.internal.processors.query.calcite;

import java.util.ArrayList;
import java.util.Arrays;
import java.util.List;
import java.util.stream.Collectors;

import org.apache.calcite.util.Pair;
import org.apache.ignite.internal.manager.EventListener;
import org.apache.ignite.internal.processors.query.calcite.exec.ArrayRowHandler;
import org.apache.ignite.internal.processors.query.calcite.exec.ExecutionService;
import org.apache.ignite.internal.processors.query.calcite.exec.ExecutionServiceImpl;
import org.apache.ignite.internal.processors.query.calcite.exec.QueryTaskExecutor;
import org.apache.ignite.internal.processors.query.calcite.exec.QueryTaskExecutorImpl;
import org.apache.ignite.internal.processors.query.calcite.message.MessageService;
import org.apache.ignite.internal.processors.query.calcite.message.MessageServiceImpl;
import org.apache.ignite.internal.processors.query.calcite.prepare.QueryPlanCacheImpl;
import org.apache.ignite.internal.processors.query.calcite.prepare.QueryPlanCache;
import org.apache.ignite.internal.processors.query.calcite.schema.SchemaHolderImpl;
import org.apache.ignite.internal.table.distributed.TableManager;
import org.apache.ignite.internal.table.event.TableEvent;
import org.apache.ignite.internal.table.event.TableEventParameters;
import org.apache.ignite.internal.util.IgniteSpinBusyLock;
import org.apache.ignite.internal.util.IgniteUtils;
import org.apache.ignite.lang.IgniteException;
import org.apache.ignite.lang.NodeStoppingException;
import org.apache.ignite.network.ClusterService;
import org.jetbrains.annotations.NotNull;
import org.jetbrains.annotations.Nullable;

public class SqlQueryProcessor implements QueryProcessor {
<<<<<<< HEAD
    /** Default Ignite thread keep alive time. */
    public static final long DFLT_THREAD_KEEP_ALIVE_TIME = 60_000L;

    /** Size of the cache for query plans. */
    public static final int PLAN_CACHE_SIZE = 1024;

=======
>>>>>>> 723bdcc0
    private volatile ExecutionService executionSrvc;

    private volatile MessageService msgSrvc;

    private volatile QueryTaskExecutor taskExecutor;

    private final ClusterService clusterSrvc;

    private final TableManager tableManager;

    /** Busy lock for stop synchronisation. */
    private final IgniteSpinBusyLock busyLock = new IgniteSpinBusyLock();

    /** Event listeners to close. */
    private final List<Pair<TableEvent, EventListener>> evtLsnrs = new ArrayList<>();

    public SqlQueryProcessor(
        ClusterService clusterSrvc,
        TableManager tableManager
    ) {
        this.clusterSrvc = clusterSrvc;
        this.tableManager = tableManager;
    }

    /** {@inheritDoc} */
    @Override public void start() {
        taskExecutor = new QueryTaskExecutorImpl(clusterSrvc.localConfiguration().getName());

        msgSrvc = new MessageServiceImpl(
            clusterSrvc.topologyService(),
            clusterSrvc.messagingService(),
            taskExecutor
        );

        QueryPlanCache cache = new QueryPlanCacheImpl(PLAN_CACHE_SIZE);

        SchemaHolderImpl schemaHolder = new SchemaHolderImpl(cache::clear);

        executionSrvc = new ExecutionServiceImpl<>(
            clusterSrvc.topologyService(),
            msgSrvc,
            cache,
            schemaHolder,
            taskExecutor,
            ArrayRowHandler.INSTANCE
        );

        registerTableListener(TableEvent.CREATE, new TableCreatedListener(schemaHolder));
        registerTableListener(TableEvent.ALTER, new TableUpdatedListener(schemaHolder));
        registerTableListener(TableEvent.DROP, new TableDroppedListener(schemaHolder));

        taskExecutor.start();
        msgSrvc.start();
        executionSrvc.start();
    }

    /** */
    private void registerTableListener(TableEvent evt, AbstractTableEventListener lsnr) {
        evtLsnrs.add(Pair.of(evt, lsnr));

        tableManager.listen(evt, lsnr);
    }

    /** {@inheritDoc} */
    @SuppressWarnings("unchecked")
    @Override public void stop() throws Exception {
        busyLock.block();

        List<AutoCloseable> toClose = new ArrayList<AutoCloseable>(Arrays.asList(
            executionSrvc::stop,
            msgSrvc::stop,
            taskExecutor::stop
        ));

        toClose.addAll(evtLsnrs.stream()
            .map((p) -> (AutoCloseable)() -> tableManager.removeListener(p.left, p.right))
            .collect(Collectors.toList()));

        IgniteUtils.closeAll(toClose);
    }

    /** {@inheritDoc} */
    @Override public List<SqlCursor<List<?>>> query(String schemaName, String qry, Object... params) {
        if (!busyLock.enterBusy())
            throw new IgniteException(new NodeStoppingException());

        try {
            return executionSrvc.executeQuery(schemaName, qry, params);
        }
        finally {
            busyLock.leaveBusy();
        }
    }

    private abstract static class AbstractTableEventListener implements EventListener<TableEventParameters> {
        protected final SchemaHolderImpl schemaHolder;

        private AbstractTableEventListener(
            SchemaHolderImpl schemaHolder
        ) {
            this.schemaHolder = schemaHolder;
        }

        /** {@inheritDoc} */
        @Override public void remove(@NotNull Throwable exception) {
            // No-op.
        }
    }

    private static class TableCreatedListener extends AbstractTableEventListener {
        private TableCreatedListener(
            SchemaHolderImpl schemaHolder
        ) {
            super(schemaHolder);
        }

        /** {@inheritDoc} */
        @Override public boolean notify(@NotNull TableEventParameters parameters, @Nullable Throwable exception) {
            schemaHolder.onSqlTypeCreated(
                "PUBLIC",
                parameters.table()
            );

            return false;
        }
    }

    private static class TableUpdatedListener extends AbstractTableEventListener {
        private TableUpdatedListener(
            SchemaHolderImpl schemaHolder
        ) {
            super(schemaHolder);
        }

        /** {@inheritDoc} */
        @Override public boolean notify(@NotNull TableEventParameters parameters, @Nullable Throwable exception) {
            schemaHolder.onSqlTypeUpdated(
                "PUBLIC",
                parameters.table()
            );

            return false;
        }
    }

    private static class TableDroppedListener extends AbstractTableEventListener {
        private TableDroppedListener(
            SchemaHolderImpl schemaHolder
        ) {
            super(schemaHolder);
        }

        /** {@inheritDoc} */
        @Override public boolean notify(@NotNull TableEventParameters parameters, @Nullable Throwable exception) {
            schemaHolder.onSqlTypeDropped(
                "PUBLIC",
                parameters.tableName()
            );

            return false;
        }
    }
}<|MERGE_RESOLUTION|>--- conflicted
+++ resolved
@@ -45,15 +45,9 @@
 import org.jetbrains.annotations.Nullable;
 
 public class SqlQueryProcessor implements QueryProcessor {
-<<<<<<< HEAD
-    /** Default Ignite thread keep alive time. */
-    public static final long DFLT_THREAD_KEEP_ALIVE_TIME = 60_000L;
-
     /** Size of the cache for query plans. */
     public static final int PLAN_CACHE_SIZE = 1024;
 
-=======
->>>>>>> 723bdcc0
     private volatile ExecutionService executionSrvc;
 
     private volatile MessageService msgSrvc;
