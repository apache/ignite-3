--- conflicted
+++ resolved
@@ -39,44 +39,23 @@
 public abstract class LogicalScanConverterRule<T extends ProjectableFilterableTableScan> extends AbstractIgniteConverterRule<T> {
     /** Instance. */
     public static final LogicalScanConverterRule<IgniteLogicalIndexScan> INDEX_SCAN =
-<<<<<<< HEAD
-        new LogicalScanConverterRule<IgniteLogicalIndexScan>(IgniteLogicalIndexScan.class, "LogicalIndexScanConverterRule") {
-            /** {@inheritDoc} */
-            @Override protected PhysicalNode convert(
-                RelOptPlanner planner,
-                RelMetadataQuery mq,
-                IgniteLogicalIndexScan rel
-            ) {
-                RelTraitSet traits = rel.getTraitSet().replace(IgniteConvention.INSTANCE);
-
-                Set<CorrelationId> corrIds = RexUtils.extractCorrelationIds(rel.condition());
-                if (!corrIds.isEmpty())
-                    traits = traits.replace(CorrelationTrait.correlations(corrIds));
-
-                return new IgniteIndexScan(
-                    rel.getCluster(),
-                    traits,
-                    rel.getTable(),
-                    rel.indexName(),
-                    rel.projects(),
-                    rel.condition(),
-                    rel.indexConditions(),
-                    rel.requiredColumns()
-                );
-            }
-        };
-=======
             new LogicalScanConverterRule<IgniteLogicalIndexScan>(IgniteLogicalIndexScan.class, "LogicalIndexScanConverterRule") {
                 /** {@inheritDoc} */
-                @Override
-                protected PhysicalNode convert(
+                @Override protected PhysicalNode convert(
                         RelOptPlanner planner,
                         RelMetadataQuery mq,
                         IgniteLogicalIndexScan rel
                 ) {
+                    RelTraitSet traits = rel.getTraitSet().replace(IgniteConvention.INSTANCE);
+
+                    Set<CorrelationId> corrIds = RexUtils.extractCorrelationIds(rel.condition());
+                    if (!corrIds.isEmpty()) {
+                        traits = traits.replace(CorrelationTrait.correlations(corrIds));
+                    }
+
                     return new IgniteIndexScan(
                             rel.getCluster(),
-                            rel.getTraitSet().replace(IgniteConvention.INSTANCE),
+                            traits,
                             rel.getTable(),
                             rel.indexName(),
                             rel.projects(),
@@ -86,7 +65,6 @@
                     );
                 }
             };
->>>>>>> d71b5e2c
 
     /** Instance. */
     public static final LogicalScanConverterRule<IgniteLogicalTableScan> TABLE_SCAN =
