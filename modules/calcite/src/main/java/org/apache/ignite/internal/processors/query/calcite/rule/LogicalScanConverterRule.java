/*
 * Licensed to the Apache Software Foundation (ASF) under one or more
 * contributor license agreements.  See the NOTICE file distributed with
 * this work for additional information regarding copyright ownership.
 * The ASF licenses this file to you under the Apache License, Version 2.0
 * (the "License"); you may not use this file except in compliance with
 * the License.  You may obtain a copy of the License at
 *
 * http://www.apache.org/licenses/LICENSE-2.0
 *
 * Unless required by applicable law or agreed to in writing, software
 * distributed under the License is distributed on an "AS IS" BASIS,
 * WITHOUT WARRANTIES OR CONDITIONS OF ANY KIND, either express or implied.
 * See the License for the specific language governing permissions and
 * limitations under the License.
 */

package org.apache.ignite.internal.processors.query.calcite.rule;

import java.util.Set;
import org.apache.calcite.plan.RelOptPlanner;
import org.apache.calcite.plan.RelTraitSet;
import org.apache.calcite.rel.PhysicalNode;
import org.apache.calcite.rel.core.CorrelationId;
import org.apache.calcite.rel.metadata.RelMetadataQuery;
import org.apache.ignite.internal.processors.query.calcite.rel.IgniteConvention;
import org.apache.ignite.internal.processors.query.calcite.rel.IgniteIndexScan;
import org.apache.ignite.internal.processors.query.calcite.rel.IgniteTableScan;
import org.apache.ignite.internal.processors.query.calcite.rel.ProjectableFilterableTableScan;
import org.apache.ignite.internal.processors.query.calcite.rel.logical.IgniteLogicalIndexScan;
import org.apache.ignite.internal.processors.query.calcite.rel.logical.IgniteLogicalTableScan;
import org.apache.ignite.internal.processors.query.calcite.trait.CorrelationTrait;
import org.apache.ignite.internal.processors.query.calcite.util.RexUtils;

/**
<<<<<<< HEAD
 * LogicalScanConverterRule.
 * TODO Documentation https://issues.apache.org/jira/browse/IGNITE-15859
=======
 *
>>>>>>> a323c22d
 */
public abstract class LogicalScanConverterRule<T extends ProjectableFilterableTableScan> extends AbstractIgniteConverterRule<T> {
    /** Instance. */
    public static final LogicalScanConverterRule<IgniteLogicalIndexScan> INDEX_SCAN =
            new LogicalScanConverterRule<IgniteLogicalIndexScan>(IgniteLogicalIndexScan.class, "LogicalIndexScanConverterRule") {
                /** {@inheritDoc} */
                @Override
                protected PhysicalNode convert(
                        RelOptPlanner planner,
                        RelMetadataQuery mq,
                        IgniteLogicalIndexScan rel
                ) {
                    return new IgniteIndexScan(
                            rel.getCluster(),
                            rel.getTraitSet().replace(IgniteConvention.INSTANCE),
                            rel.getTable(),
                            rel.indexName(),
                            rel.projects(),
                            rel.condition(),
                            rel.indexConditions(),
                            rel.requiredColumns()
                    );
                }
            };

    /** Instance. */
    public static final LogicalScanConverterRule<IgniteLogicalTableScan> TABLE_SCAN =
            new LogicalScanConverterRule<IgniteLogicalTableScan>(IgniteLogicalTableScan.class, "LogicalTableScanConverterRule") {
                /** {@inheritDoc} */
                @Override
                protected PhysicalNode convert(
                        RelOptPlanner planner,
                        RelMetadataQuery mq,
                        IgniteLogicalTableScan rel
                ) {
                    RelTraitSet traits = rel.getTraitSet().replace(IgniteConvention.INSTANCE);

                    Set<CorrelationId> corrIds = RexUtils.extractCorrelationIds(rel.condition());
                    if (!corrIds.isEmpty()) {
                        traits = traits.replace(CorrelationTrait.correlations(corrIds));
                    }

                    return new IgniteTableScan(rel.getCluster(), traits,
                            rel.getTable(), rel.projects(), rel.condition(), rel.requiredColumns());
                }
            };

<<<<<<< HEAD
=======
    /**
     *
     */
>>>>>>> a323c22d
    private LogicalScanConverterRule(Class<T> clazz, String descPrefix) {
        super(clazz, descPrefix);
    }
}<|MERGE_RESOLUTION|>--- conflicted
+++ resolved
@@ -33,12 +33,7 @@
 import org.apache.ignite.internal.processors.query.calcite.util.RexUtils;
 
 /**
-<<<<<<< HEAD
- * LogicalScanConverterRule.
- * TODO Documentation https://issues.apache.org/jira/browse/IGNITE-15859
-=======
  *
->>>>>>> a323c22d
  */
 public abstract class LogicalScanConverterRule<T extends ProjectableFilterableTableScan> extends AbstractIgniteConverterRule<T> {
     /** Instance. */
@@ -86,12 +81,9 @@
                 }
             };
 
-<<<<<<< HEAD
-=======
     /**
      *
      */
->>>>>>> a323c22d
     private LogicalScanConverterRule(Class<T> clazz, String descPrefix) {
         super(clazz, descPrefix);
     }
