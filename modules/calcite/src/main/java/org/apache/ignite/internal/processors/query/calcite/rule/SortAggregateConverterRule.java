/*
 * Licensed to the Apache Software Foundation (ASF) under one or more
 * contributor license agreements.  See the NOTICE file distributed with
 * this work for additional information regarding copyright ownership.
 * The ASF licenses this file to You under the Apache License, Version 2.0
 * (the "License"); you may not use this file except in compliance with
 * the License.  You may obtain a copy of the License at
 *
 *      http://www.apache.org/licenses/LICENSE-2.0
 *
 * Unless required by applicable law or agreed to in writing, software
 * distributed under the License is distributed on an "AS IS" BASIS,
 * WITHOUT WARRANTIES OR CONDITIONS OF ANY KIND, either express or implied.
 * See the License for the specific language governing permissions and
 * limitations under the License.
 */

package org.apache.ignite.internal.processors.query.calcite.rule;

import static org.apache.ignite.internal.util.CollectionUtils.nullOrEmpty;

import org.apache.calcite.plan.RelOptCluster;
import org.apache.calcite.plan.RelOptPlanner;
import org.apache.calcite.plan.RelOptRule;
import org.apache.calcite.plan.RelTraitSet;
import org.apache.calcite.rel.PhysicalNode;
import org.apache.calcite.rel.RelCollation;
import org.apache.calcite.rel.RelCollations;
import org.apache.calcite.rel.RelNode;
import org.apache.calcite.rel.logical.LogicalAggregate;
import org.apache.calcite.rel.metadata.RelMetadataQuery;
import org.apache.calcite.util.ImmutableIntList;
import org.apache.ignite.internal.processors.query.calcite.rel.IgniteConvention;
import org.apache.ignite.internal.processors.query.calcite.rel.agg.IgniteMapSortAggregate;
import org.apache.ignite.internal.processors.query.calcite.rel.agg.IgniteReduceSortAggregate;
import org.apache.ignite.internal.processors.query.calcite.rel.agg.IgniteSingleSortAggregate;
import org.apache.ignite.internal.processors.query.calcite.trait.IgniteDistributions;
import org.apache.ignite.internal.processors.query.calcite.util.HintUtils;

/**
 * SortAggregateConverterRule.
 * TODO Documentation https://issues.apache.org/jira/browse/IGNITE-15859
 */
public class SortAggregateConverterRule {
<<<<<<< HEAD
    public static final RelOptRule SINGLE = new SortSingleAggregateConverterRule();

    public static final RelOptRule MAP_REDUCE = new SortMapReduceAggregateConverterRule();

=======
    /**
     *
     */
    public static final RelOptRule SINGLE = new SortSingleAggregateConverterRule();

    /**
     *
     */
    public static final RelOptRule MAP_REDUCE = new SortMapReduceAggregateConverterRule();

    /**
     *
     */
>>>>>>> a323c22d
    private SortAggregateConverterRule() {
        // No-op.
    }

<<<<<<< HEAD
    private static class SortSingleAggregateConverterRule extends AbstractIgniteConverterRule<LogicalAggregate> {
=======
    /**
     *
     */
    private static class SortSingleAggregateConverterRule extends AbstractIgniteConverterRule<LogicalAggregate> {
        /**
         *
         */
>>>>>>> a323c22d
        SortSingleAggregateConverterRule() {
            super(LogicalAggregate.class, "SortSingleAggregateConverterRule");
        }

        /** {@inheritDoc} */
        @Override
        protected PhysicalNode convert(RelOptPlanner planner, RelMetadataQuery mq,
                LogicalAggregate agg) {
            // Applicable only for GROUP BY or SELECT DISTINCT
            if (nullOrEmpty(agg.getGroupSet()) || agg.getGroupSets().size() > 1) {
                return null;
            }

            if (HintUtils.isExpandDistinctAggregate(agg)) {
                return null;
            }

            RelOptCluster cluster = agg.getCluster();
            RelNode input = agg.getInput();

            RelCollation collation = RelCollations.of(ImmutableIntList.copyOf(agg.getGroupSet().asList()));

            RelTraitSet inTrait = cluster.traitSetOf(IgniteConvention.INSTANCE)
                    .replace(collation)
                    .replace(IgniteDistributions.single());

            RelTraitSet outTrait = cluster.traitSetOf(IgniteConvention.INSTANCE)
                    .replace(collation)
                    .replace(IgniteDistributions.single());

            return new IgniteSingleSortAggregate(
                    cluster,
                    outTrait,
                    convert(input, inTrait),
                    agg.getGroupSet(),
                    agg.getGroupSets(),
                    agg.getAggCallList()
            );
        }
    }

<<<<<<< HEAD
    private static class SortMapReduceAggregateConverterRule extends AbstractIgniteConverterRule<LogicalAggregate> {
=======
    /**
     *
     */
    private static class SortMapReduceAggregateConverterRule extends AbstractIgniteConverterRule<LogicalAggregate> {
        /**
         *
         */
>>>>>>> a323c22d
        SortMapReduceAggregateConverterRule() {
            super(LogicalAggregate.class, "SortMapReduceAggregateConverterRule");
        }

        /** {@inheritDoc} */
        @Override
        protected PhysicalNode convert(RelOptPlanner planner, RelMetadataQuery mq,
                LogicalAggregate agg) {
            // Applicable only for GROUP BY or SELECT DISTINCT
            if (nullOrEmpty(agg.getGroupSet()) || agg.getGroupSets().size() > 1) {
                return null;
            }

            if (HintUtils.isExpandDistinctAggregate(agg)) {
                return null;
            }

            RelOptCluster cluster = agg.getCluster();
            RelNode input = agg.getInput();

            RelCollation collation = RelCollations.of(ImmutableIntList.copyOf(agg.getGroupSet().asList()));

            RelTraitSet inTrait = cluster.traitSetOf(IgniteConvention.INSTANCE).replace(collation);
            RelTraitSet outTrait = cluster.traitSetOf(IgniteConvention.INSTANCE)
                    .replace(collation);

            RelNode map = new IgniteMapSortAggregate(
                    cluster,
                    outTrait,
                    convert(input, inTrait),
                    agg.getGroupSet(),
                    agg.getGroupSets(),
                    agg.getAggCallList(),
                    collation
            );

            return new IgniteReduceSortAggregate(
                    cluster,
                    outTrait.replace(IgniteDistributions.single()),
                    convert(map, inTrait.replace(IgniteDistributions.single())),
                    agg.getGroupSet(),
                    agg.getGroupSets(),
                    agg.getAggCallList(),
                    agg.getRowType(),
                    collation
            );
        }
    }
}<|MERGE_RESOLUTION|>--- conflicted
+++ resolved
@@ -38,16 +38,9 @@
 import org.apache.ignite.internal.processors.query.calcite.util.HintUtils;
 
 /**
- * SortAggregateConverterRule.
- * TODO Documentation https://issues.apache.org/jira/browse/IGNITE-15859
+ *
  */
 public class SortAggregateConverterRule {
-<<<<<<< HEAD
-    public static final RelOptRule SINGLE = new SortSingleAggregateConverterRule();
-
-    public static final RelOptRule MAP_REDUCE = new SortMapReduceAggregateConverterRule();
-
-=======
     /**
      *
      */
@@ -61,14 +54,10 @@
     /**
      *
      */
->>>>>>> a323c22d
     private SortAggregateConverterRule() {
         // No-op.
     }
 
-<<<<<<< HEAD
-    private static class SortSingleAggregateConverterRule extends AbstractIgniteConverterRule<LogicalAggregate> {
-=======
     /**
      *
      */
@@ -76,7 +65,6 @@
         /**
          *
          */
->>>>>>> a323c22d
         SortSingleAggregateConverterRule() {
             super(LogicalAggregate.class, "SortSingleAggregateConverterRule");
         }
@@ -118,9 +106,6 @@
         }
     }
 
-<<<<<<< HEAD
-    private static class SortMapReduceAggregateConverterRule extends AbstractIgniteConverterRule<LogicalAggregate> {
-=======
     /**
      *
      */
@@ -128,7 +113,6 @@
         /**
          *
          */
->>>>>>> a323c22d
         SortMapReduceAggregateConverterRule() {
             super(LogicalAggregate.class, "SortMapReduceAggregateConverterRule");
         }
