/*
 * Licensed to the Apache Software Foundation (ASF) under one or more
 * contributor license agreements.  See the NOTICE file distributed with
 * this work for additional information regarding copyright ownership.
 * The ASF licenses this file to You under the Apache License, Version 2.0
 * (the "License"); you may not use this file except in compliance with
 * the License.  You may obtain a copy of the License at
 *
 *      http://www.apache.org/licenses/LICENSE-2.0
 *
 * Unless required by applicable law or agreed to in writing, software
 * distributed under the License is distributed on an "AS IS" BASIS,
 * WITHOUT WARRANTIES OR CONDITIONS OF ANY KIND, either express or implied.
 * See the License for the specific language governing permissions and
 * limitations under the License.
 */

package org.apache.ignite.internal.processors.query.calcite.rel;

import static org.apache.ignite.internal.processors.query.calcite.trait.TraitUtils.changeTraits;

<<<<<<< HEAD
import com.google.common.collect.ImmutableList;
import java.util.List;
=======
>>>>>>> c086555b
import org.apache.calcite.plan.RelOptCluster;
import org.apache.calcite.plan.RelOptCost;
import org.apache.calcite.plan.RelOptPlanner;
import org.apache.calcite.plan.RelTraitSet;
import org.apache.calcite.rel.RelInput;
import org.apache.calcite.rel.RelNode;
import org.apache.calcite.rel.core.Aggregate;
import org.apache.calcite.rel.core.AggregateCall;
import org.apache.calcite.rel.metadata.RelMetadataQuery;
import org.apache.calcite.util.ImmutableBitSet;
import org.apache.ignite.internal.processors.query.calcite.metadata.cost.IgniteCost;
import org.apache.ignite.internal.processors.query.calcite.metadata.cost.IgniteCostFactory;

/**
 *
 */
public abstract class IgniteAggregate extends Aggregate implements IgniteRel {
    /** {@inheritDoc} */
    protected IgniteAggregate(
            RelOptCluster cluster,
            RelTraitSet traitSet,
            RelNode input,
            ImmutableBitSet groupSet,
            List<ImmutableBitSet> groupSets,
            List<AggregateCall> aggCalls
    ) {
        super(cluster, traitSet, List.of(), input, groupSet, groupSets, aggCalls);
    }

    /** {@inheritDoc} */
    protected IgniteAggregate(RelInput input) {
        super(changeTraits(input, IgniteConvention.INSTANCE));
    }

    /** {@inheritDoc} */
    @Override
    public double estimateRowCount(RelMetadataQuery mq) {
        Double groupsCnt = mq.getDistinctRowCount(getInput(), groupSet, null);

        if (groupsCnt != null) {
            return groupsCnt;
        }

        // Estimation of the groups count is not available.
        // Use heuristic estimation for result rows count.
        return super.estimateRowCount(mq);
    }

    /**
     *
     */
    public double estimateMemoryForGroup(RelMetadataQuery mq) {
        double mem = groupSet.cardinality() * IgniteCost.AVERAGE_FIELD_SIZE;

        if (!aggCalls.isEmpty()) {
            double grps = estimateRowCount(mq);
            double rows = input.estimateRowCount(mq);

            for (AggregateCall aggCall : aggCalls) {
                if (aggCall.isDistinct()) {
                    mem += IgniteCost.AGG_CALL_MEM_COST * rows / grps;
                } else {
                    mem += IgniteCost.AGG_CALL_MEM_COST;
                }
            }
        }

        return mem;
    }

    /**
     *
     */
    public RelOptCost computeSelfCostHash(RelOptPlanner planner, RelMetadataQuery mq) {
        IgniteCostFactory costFactory = (IgniteCostFactory) planner.getCostFactory();

        double inRows = mq.getRowCount(getInput());
        double groups = estimateRowCount(mq);

        return costFactory.makeCost(
                inRows,
                inRows * IgniteCost.ROW_PASS_THROUGH_COST,
                0,
                groups * estimateMemoryForGroup(mq),
                0
        );
    }

    /**
     *
     */
    public RelOptCost computeSelfCostSort(RelOptPlanner planner, RelMetadataQuery mq) {
        IgniteCostFactory costFactory = (IgniteCostFactory) planner.getCostFactory();

        double inRows = mq.getRowCount(getInput());

        return costFactory.makeCost(
                inRows,
                inRows * IgniteCost.ROW_PASS_THROUGH_COST,
                0,
                estimateMemoryForGroup(mq),
                0
        );
    }
}<|MERGE_RESOLUTION|>--- conflicted
+++ resolved
@@ -17,13 +17,8 @@
 
 package org.apache.ignite.internal.processors.query.calcite.rel;
 
-import static org.apache.ignite.internal.processors.query.calcite.trait.TraitUtils.changeTraits;
+import java.util.List;
 
-<<<<<<< HEAD
-import com.google.common.collect.ImmutableList;
-import java.util.List;
-=======
->>>>>>> c086555b
 import org.apache.calcite.plan.RelOptCluster;
 import org.apache.calcite.plan.RelOptCost;
 import org.apache.calcite.plan.RelOptPlanner;
@@ -37,18 +32,20 @@
 import org.apache.ignite.internal.processors.query.calcite.metadata.cost.IgniteCost;
 import org.apache.ignite.internal.processors.query.calcite.metadata.cost.IgniteCostFactory;
 
+import static org.apache.ignite.internal.processors.query.calcite.trait.TraitUtils.changeTraits;
+
 /**
  *
  */
 public abstract class IgniteAggregate extends Aggregate implements IgniteRel {
     /** {@inheritDoc} */
     protected IgniteAggregate(
-            RelOptCluster cluster,
-            RelTraitSet traitSet,
-            RelNode input,
-            ImmutableBitSet groupSet,
-            List<ImmutableBitSet> groupSets,
-            List<AggregateCall> aggCalls
+        RelOptCluster cluster,
+        RelTraitSet traitSet,
+        RelNode input,
+        ImmutableBitSet groupSet,
+        List<ImmutableBitSet> groupSets,
+        List<AggregateCall> aggCalls
     ) {
         super(cluster, traitSet, List.of(), input, groupSet, groupSets, aggCalls);
     }
@@ -59,22 +56,18 @@
     }
 
     /** {@inheritDoc} */
-    @Override
-    public double estimateRowCount(RelMetadataQuery mq) {
+    @Override public double estimateRowCount(RelMetadataQuery mq) {
         Double groupsCnt = mq.getDistinctRowCount(getInput(), groupSet, null);
 
-        if (groupsCnt != null) {
+        if (groupsCnt != null)
             return groupsCnt;
-        }
 
         // Estimation of the groups count is not available.
         // Use heuristic estimation for result rows count.
         return super.estimateRowCount(mq);
     }
 
-    /**
-     *
-     */
+    /** */
     public double estimateMemoryForGroup(RelMetadataQuery mq) {
         double mem = groupSet.cardinality() * IgniteCost.AVERAGE_FIELD_SIZE;
 
@@ -83,49 +76,44 @@
             double rows = input.estimateRowCount(mq);
 
             for (AggregateCall aggCall : aggCalls) {
-                if (aggCall.isDistinct()) {
+                if (aggCall.isDistinct())
                     mem += IgniteCost.AGG_CALL_MEM_COST * rows / grps;
-                } else {
+                else
                     mem += IgniteCost.AGG_CALL_MEM_COST;
-                }
             }
         }
 
         return mem;
     }
 
-    /**
-     *
-     */
+    /** */
     public RelOptCost computeSelfCostHash(RelOptPlanner planner, RelMetadataQuery mq) {
-        IgniteCostFactory costFactory = (IgniteCostFactory) planner.getCostFactory();
+        IgniteCostFactory costFactory = (IgniteCostFactory)planner.getCostFactory();
 
         double inRows = mq.getRowCount(getInput());
         double groups = estimateRowCount(mq);
 
         return costFactory.makeCost(
-                inRows,
-                inRows * IgniteCost.ROW_PASS_THROUGH_COST,
-                0,
-                groups * estimateMemoryForGroup(mq),
-                0
+            inRows,
+            inRows * IgniteCost.ROW_PASS_THROUGH_COST,
+            0,
+            groups * estimateMemoryForGroup(mq),
+            0
         );
     }
 
-    /**
-     *
-     */
+    /** */
     public RelOptCost computeSelfCostSort(RelOptPlanner planner, RelMetadataQuery mq) {
-        IgniteCostFactory costFactory = (IgniteCostFactory) planner.getCostFactory();
+        IgniteCostFactory costFactory = (IgniteCostFactory)planner.getCostFactory();
 
         double inRows = mq.getRowCount(getInput());
 
         return costFactory.makeCost(
-                inRows,
-                inRows * IgniteCost.ROW_PASS_THROUGH_COST,
-                0,
-                estimateMemoryForGroup(mq),
-                0
+            inRows,
+            inRows * IgniteCost.ROW_PASS_THROUGH_COST,
+            0,
+            estimateMemoryForGroup(mq),
+            0
         );
     }
 }