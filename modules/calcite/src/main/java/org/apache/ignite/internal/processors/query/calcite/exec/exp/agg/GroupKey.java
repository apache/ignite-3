--- conflicted
+++ resolved
@@ -23,16 +23,9 @@
 import java.util.Arrays;
 
 /**
- * Group key.
- * Documentation https://issues.apache.org/jira/browse/IGNITE-0987654321
+ *
  */
 public class GroupKey implements Serializable {
-<<<<<<< HEAD
-    public static final GroupKey EMPTY_GRP_KEY = new GroupKey(OBJECT_EMPTY_ARRAY);
-
-    private final Object[] fields;
-
-=======
     /**
      *
      */
@@ -46,27 +39,20 @@
     /**
      *
      */
->>>>>>> a323c22d
     public GroupKey(Object[] fields) {
         this.fields = fields;
     }
 
-<<<<<<< HEAD
-=======
     /**
      *
      */
->>>>>>> a323c22d
     public Object field(int idx) {
         return fields[idx];
     }
 
-<<<<<<< HEAD
-=======
     /**
      *
      */
->>>>>>> a323c22d
     public int fieldsCount() {
         return fields.length;
     }
@@ -98,26 +84,14 @@
         return "GroupKey" + Arrays.toString(fields);
     }
 
-<<<<<<< HEAD
-=======
     /**
      *
      */
->>>>>>> a323c22d
     public static Builder builder(int rowLen) {
         return new Builder(rowLen);
     }
 
     /**
-<<<<<<< HEAD
-     * Group key builder.
-     */
-    public static class Builder {
-        private final Object[] fields;
-
-        private int idx;
-
-=======
      *
      */
     public static class Builder {
@@ -134,21 +108,12 @@
         /**
          *
          */
->>>>>>> a323c22d
         private Builder(int rowLen) {
             fields = new Object[rowLen];
         }
 
         /**
-<<<<<<< HEAD
-         * Add value.
-         * TODO Documentation https://issues.apache.org/jira/browse/IGNITE-15859
          *
-         * @param val Field value.
-         * @return Builder for chaining.
-=======
-         *
->>>>>>> a323c22d
          */
         public Builder add(Object val) {
             if (idx == fields.length) {
@@ -161,13 +126,7 @@
         }
 
         /**
-<<<<<<< HEAD
-         * Build group key.
          *
-         * @return GroupKey.
-=======
-         *
->>>>>>> a323c22d
          */
         public GroupKey build() {
             assert idx == fields.length;
