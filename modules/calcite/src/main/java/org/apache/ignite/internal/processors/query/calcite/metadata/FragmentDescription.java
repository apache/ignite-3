/*
 * Licensed to the Apache Software Foundation (ASF) under one or more
 * contributor license agreements.  See the NOTICE file distributed with
 * this work for additional information regarding copyright ownership.
 * The ASF licenses this file to You under the Apache License, Version 2.0
 * (the "License"); you may not use this file except in compliance with
 * the License.  You may obtain a copy of the License at
 *
 *      http://www.apache.org/licenses/LICENSE-2.0
 *
 * Unless required by applicable law or agreed to in writing, software
 * distributed under the License is distributed on an "AS IS" BASIS,
 * WITHOUT WARRANTIES OR CONDITIONS OF ANY KIND, either express or implied.
 * See the License for the specific language governing permissions and
 * limitations under the License.
 */

package org.apache.ignite.internal.processors.query.calcite.metadata;

import java.io.Serializable;
import java.util.List;

import it.unimi.dsi.fastutil.longs.Long2ObjectOpenHashMap;

/**
 *
 */
public class FragmentDescription implements Serializable {
    /**
     *
     */
    private long fragmentId;

    /**
     *
     */
    private FragmentMapping mapping;

    /**
     *
     */
    private ColocationGroup target;

<<<<<<< HEAD
    /** */
    private Long2ObjectOpenHashMap<List<String>> remoteSources;
=======
    /**
     *
     */
    private Map<Long, List<String>> remoteSources;
>>>>>>> 2b400c0c

    /**
     *
     */
    public FragmentDescription() {
    }

    /**
     *
     */
    public FragmentDescription(long fragmentId, FragmentMapping mapping, ColocationGroup target,
<<<<<<< HEAD
                               Long2ObjectOpenHashMap<List<String>> remoteSources) {
=======
            Map<Long, List<String>> remoteSources) {
>>>>>>> 2b400c0c
        this.fragmentId = fragmentId;
        this.mapping = mapping;
        this.target = target;
        this.remoteSources = remoteSources;
    }

    /**
     *
     */
    public long fragmentId() {
        return fragmentId;
    }

    /**
     *
     */
    public List<String> nodeIds() {
        return mapping.nodeIds();
    }

    /**
     *
     */
    public ColocationGroup target() {
        return target;
    }

<<<<<<< HEAD
    /** */
    public Long2ObjectOpenHashMap<List<String>> remotes() {
=======
    /**
     *
     */
    public Map<Long, List<String>> remotes() {
>>>>>>> 2b400c0c
        return remoteSources;
    }

    /**
     *
     */
    public FragmentMapping mapping() {
        return mapping;
    }
}<|MERGE_RESOLUTION|>--- conflicted
+++ resolved
@@ -41,15 +41,10 @@
      */
     private ColocationGroup target;
 
-<<<<<<< HEAD
-    /** */
-    private Long2ObjectOpenHashMap<List<String>> remoteSources;
-=======
     /**
      *
      */
-    private Map<Long, List<String>> remoteSources;
->>>>>>> 2b400c0c
+    private Long2ObjectOpenHashMap<List<String>> remoteSources;
 
     /**
      *
@@ -61,11 +56,7 @@
      *
      */
     public FragmentDescription(long fragmentId, FragmentMapping mapping, ColocationGroup target,
-<<<<<<< HEAD
-                               Long2ObjectOpenHashMap<List<String>> remoteSources) {
-=======
-            Map<Long, List<String>> remoteSources) {
->>>>>>> 2b400c0c
+            Long2ObjectOpenHashMap<List<String>> remoteSources) {
         this.fragmentId = fragmentId;
         this.mapping = mapping;
         this.target = target;
@@ -93,15 +84,10 @@
         return target;
     }
 
-<<<<<<< HEAD
-    /** */
-    public Long2ObjectOpenHashMap<List<String>> remotes() {
-=======
     /**
      *
      */
-    public Map<Long, List<String>> remotes() {
->>>>>>> 2b400c0c
+    public Long2ObjectOpenHashMap<List<String>> remotes() {
         return remoteSources;
     }
 
