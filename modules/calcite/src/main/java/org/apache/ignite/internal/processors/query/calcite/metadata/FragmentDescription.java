--- conflicted
+++ resolved
@@ -22,20 +22,6 @@
 import java.util.List;
 
 /**
-<<<<<<< HEAD
- * FragmentDescription.
- * TODO Documentation https://issues.apache.org/jira/browse/IGNITE-15859
- */
-public class FragmentDescription implements Serializable {
-    private long fragmentId;
-
-    private FragmentMapping mapping;
-
-    private ColocationGroup target;
-
-    private Map<Long, List<String>> remoteSources;
-
-=======
  *
  */
 public class FragmentDescription implements Serializable {
@@ -62,65 +48,41 @@
     /**
      *
      */
->>>>>>> a323c22d
     public FragmentDescription() {
     }
 
     /**
-<<<<<<< HEAD
-     * Constructor.
-     * TODO Documentation https://issues.apache.org/jira/browse/IGNITE-15859
-     */
-    public FragmentDescription(long fragmentId, FragmentMapping mapping, ColocationGroup target,
-            Map<Long, List<String>> remoteSources) {
-=======
      *
      */
     public FragmentDescription(long fragmentId, FragmentMapping mapping, ColocationGroup target,
             Long2ObjectOpenHashMap<List<String>> remoteSources) {
->>>>>>> a323c22d
         this.fragmentId = fragmentId;
         this.mapping = mapping;
         this.target = target;
         this.remoteSources = remoteSources;
     }
 
-<<<<<<< HEAD
-=======
     /**
      *
      */
->>>>>>> a323c22d
     public long fragmentId() {
         return fragmentId;
     }
 
-<<<<<<< HEAD
-=======
     /**
      *
      */
->>>>>>> a323c22d
     public List<String> nodeIds() {
         return mapping.nodeIds();
     }
 
-<<<<<<< HEAD
-=======
     /**
      *
      */
->>>>>>> a323c22d
     public ColocationGroup target() {
         return target;
     }
 
-<<<<<<< HEAD
-    public Map<Long, List<String>> remotes() {
-        return remoteSources;
-    }
-
-=======
     /**
      *
      */
@@ -131,7 +93,6 @@
     /**
      *
      */
->>>>>>> a323c22d
     public FragmentMapping mapping() {
         return mapping;
     }
