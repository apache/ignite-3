/*
 * Licensed to the Apache Software Foundation (ASF) under one or more
 * contributor license agreements.  See the NOTICE file distributed with
 * this work for additional information regarding copyright ownership.
 * The ASF licenses this file to You under the Apache License, Version 2.0
 * (the "License"); you may not use this file except in compliance with
 * the License.  You may obtain a copy of the License at
 *
 *      http://www.apache.org/licenses/LICENSE-2.0
 *
 * Unless required by applicable law or agreed to in writing, software
 * distributed under the License is distributed on an "AS IS" BASIS,
 * WITHOUT WARRANTIES OR CONDITIONS OF ANY KIND, either express or implied.
 * See the License for the specific language governing permissions and
 * limitations under the License.
 */

package org.apache.ignite.internal.processors.query.calcite.type;

import java.io.Serializable;
import org.apache.calcite.rel.type.RelDataTypeSystem;
import org.apache.calcite.rel.type.RelDataTypeSystemImpl;

/**
 * Ignite type system.
 */
public class IgniteTypeSystem extends RelDataTypeSystemImpl implements Serializable {
<<<<<<< HEAD
=======
    /**
     *
     */
>>>>>>> a323c22d
    public static final RelDataTypeSystem INSTANCE = new IgniteTypeSystem();

    /** {@inheritDoc} */
    @Override
    public int getMaxNumericScale() {
        return Short.MAX_VALUE;
    }

    /** {@inheritDoc} */
    @Override
    public int getMaxNumericPrecision() {
        return Short.MAX_VALUE;
    }
}<|MERGE_RESOLUTION|>--- conflicted
+++ resolved
@@ -25,12 +25,9 @@
  * Ignite type system.
  */
 public class IgniteTypeSystem extends RelDataTypeSystemImpl implements Serializable {
-<<<<<<< HEAD
-=======
     /**
      *
      */
->>>>>>> a323c22d
     public static final RelDataTypeSystem INSTANCE = new IgniteTypeSystem();
 
     /** {@inheritDoc} */
